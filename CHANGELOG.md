# Changelog
## 22.10.0
### Breaking Changes
- Version 22.10.0 will require Java 17 to build and run.
- Internal and interface APIs relating to storage have migrated from `UInt256` to `Bytes32` [#4562](https://github.com/hyperledger/besu/pull/4562)

### Additions and Improvements
- Updated jackson-databind library to version 2.13.4.2 addressing [CVE-2022-42003](https://nvd.nist.gov/vuln/detail/CVE-2022-42003)

### Bug Fixes
- Fixed default fromBlock value and improved parameter interpretation in eth_getLogs RPC handler [#4513](https://github.com/hyperledger/besu/pull/4513)
- Fix for NoSuchElementException for missing invalid reason when rejecting a local sent transaction [#4569](https://github.com/hyperledger/besu/pull/4569) 
<<<<<<< HEAD
=======
- Corrects treating a block as bad on internal error during either validation or processing [#4512](https://github.com/hyperledger/besu/issues/4512)
>>>>>>> 5137e895

## 22.10.0-RC2

### Breaking Changes
- Flexible Privacy Groups (early access) support to Tessera's EC encryptor (contracts modified) [#4282](https://github.com/hyperledger/besu/pull/4282)
  * Before this change, the `bytes32` type was used for the enclave public keys, just supporting encryptors with public keys of that length (like the default NaCl)
  * For the EC encryptor, the encoded public key length is 91
- `--tx-pool-hashes-max-size` option removed (deprecated in 22.1.3)
- `--Xmerge-support` option remove (deprecated in 22.4.2) [#4518](https://github.com/hyperledger/besu/pull/4518)
- Breaking API changes in the `OperationTracer` interface to enable performance work.
  * The `traceExecution` method has been replaced with `tracePreExecution` and `tracePostExecution` methods, called just before and just after operation execution. 
  * See `DebugOperationTracer` and `StandardJsonTracer` for migration examples.

### Additions and Improvements
- Reduce the number of runtime exceptions (SecurityModuleException) and unnecessary executions during ECIES handshake, by trying to decrypt EIP-8 formatted messages first [#4508](https://github.com/hyperledger/besu/pull/4508).
- Improved RLP processing of zero-length string as 0x80 [#4283](https://github.com/hyperledger/besu/pull/4283) [#4388](https://github.com/hyperledger/besu/issues/4388)
- Increased level of detail in JSON-RPC parameter error log messages [#4510](https://github.com/hyperledger/besu/pull/4510)
- New unstable configuration options to set the maximum time, in milliseconds, a PoS block creation jobs is allowed to run [#4519](https://github.com/hyperledger/besu/pull/4519)
- Tune EthScheduler thread pools to avoid recreating too many threads [#4529](https://github.com/hyperledger/besu/pull/4529)
- RocksDB snapshot based worldstate and plugin-api addition of Snapshot interfaces [#4409](https://github.com/hyperledger/besu/pull/4409)
- Continuously try to build better block proposals until timeout or GetPayload is called [#4516](https://github.com/hyperledger/besu/pull/4516)
- Upgrade RocksDB database version from 6.29.5 to 7.6.0 [#4517](https://github.com/hyperledger/besu/pull/4517)
- Avoid connecting to self when using static-nodes [#4521](https://github.com/hyperledger/besu/pull/4521)
- EVM performance has increased 20%-100% depending on the particulars of the contract. [#4540](https://github.com/hyperledger/besu/pull/4540)

### Bug Fixes
- Corrects emission of blockadded events when rewinding during a re-org. Fix for [#4495](https://github.com/hyperledger/besu/issues/4495)
- Always return a transaction type for pending transactions [#4364](https://github.com/hyperledger/besu/pull/4364)
- Avoid a cyclic reference while printing EngineExchangeTransitionConfigurationParameter [#4357](https://github.com/hyperledger/besu/pull/4357)
- Corrects treating a block as bad on internal error [#4512](https://github.com/hyperledger/besu/issues/4512)
- In GraphQL update scalar parsing to be variable friendly [#4522](https://github.com/hyperledger/besu/pull/4522)
- Initiate connection to maintained peers soon after startup. [#4469](https://github.com/hyperledger/besu/pull/4469)
- Update apache-commons-text to 1.10.0 to address CVE-2022-42889 [#4542](https://github.com/hyperledger/besu/pull/4542)

### Download Links


## 22.10.0-RC1

### Additions and Improvements
- Bring GraphQL into compliance with execution-api specs [#4112](https://github.com/hyperledger/besu/pull/4112)
- Refactor unverified forkchoice event [#4487](https://github.com/hyperledger/besu/pull/4487)
- Improve UX of initial sync logs, pushing not relevant logs to debug level [#4486](https://github.com/hyperledger/besu/pull/4486)
- Optimize pivot block selector on PoS networks [#4488](https://github.com/hyperledger/besu/pull/4488)
- Optimize Snap sync on PoS networks [#4462](https://github.com/hyperledger/besu/pull/4462)

### Bug Fixes

### Download Links
https://hyperledger.jfrog.io/artifactory/besu-binaries/besu/22.10.0-RC1/besu-22.10.0-RC1.zip / sha256: 16fd47533aa2986491143e5f4a052c0aa4866ebfa415abbf3ca868e4fbeac6ce
https://hyperledger.jfrog.io/artifactory/besu-binaries/besu/22.10.0-RC1/besu-22.10.0-RC1.tar.gz / sha256: 48fd3480e4380580ed9187302be987e9eca2b445935ec6a509e7269898d8a4a8

## 22.7.7

### Additions and Improvements
- Tune EthScheduler thread pools to avoid recreating too many threads [#4529](https://github.com/hyperledger/besu/issues/4529)
- Reduce the number of runtime exceptions (SecurityModuleException) and unnecessary executions during ECIES handshake, by trying to decrypt EIP-8 formatted messages first [#4508](https://github.com/hyperledger/besu/pull/4508).
- The block variable was keeping too much memory while waiting for future to finish [#4489](https://github.com/hyperledger/besu/issues/4489)

### Bug Fixes
- Corrects treating a block as bad on internal error [#4512](https://github.com/hyperledger/besu/issues/4512)
- update appache-commons-text to 1.10.0 to address CVE-2022-42889 [#4542](https://github.com/hyperledger/besu/pull/4542)
- In GraphQL update scalar parsing to be variable friendly [#4522](https://github.com/hyperledger/besu/pull/4522)

### Download Links
https://hyperledger.jfrog.io/hyperledger/besu-binaries/besu/22.7.7/besu-22.7.7.zip / sha256: 79b2b1518605603d8268f873f2576617ca8340d89c045e0eda6896f40defea0d
https://hyperledger.jfrog.io/hyperledger/besu-binaries/besu/22.7.7/besu-22.7.7.tar.gz / sha256: 161c52ba9be8508767e80dbce796b4ad2cc5b649f7ed15387c6359d1e15753f6

## 22.7.6
Hotfix release of the 22.7.x series to address [#4495](https://github.com/hyperledger/besu/issues/4495) which could result in failed block proposals on merge networks.

### Additions and Improvements
- Bring GraphQL into compliance with execution-api specs [#4112](https://github.com/hyperledger/besu/pull/4112)

### Bug Fixes
- Corrects emission of blockadded events when rewinding during a re-org. [#4497](https://github.com/hyperledger/besu/issues/4497)

### Download Links
https://hyperledger.jfrog.io/hyperledger/besu-binaries/besu/22.7.6/besu-22.7.6.zip / sha256: ae05040027b96ba458a08cfee8577dafe1d85a3afce793f00f798cedb3ab547d
https://hyperledger.jfrog.io/hyperledger/besu-binaries/besu/22.7.6/besu-22.7.6.tar.gz / sha256: 9e538852f16fd39b884c4c342beaad813e33ab24890634c01eee3d37dc1da893

## 22.7.5

### Additions and Improvements
- Avoid sending added block events to transaction pool, and processing incoming transactions during initial sync [#4457](https://github.com/hyperledger/besu/pull/4457)
- When building a new proposal, keep the best block built until now instead of the last one [#4455](https://github.com/hyperledger/besu/pull/4455)
- Add Mainnet to merged networks [#4463](https://github.com/hyperledger/besu/pull/4463)

### Bug Fixes
- Fixed logIndex value returned by eth_getLogs RPC call [#4355](https://github.com/hyperledger/besu/pull/4355)

### Download Links
https://hyperledger.jfrog.io/hyperledger/besu-binaries/besu/22.7.5/besu-22.7.5.zip / sha256: b5d7b255b249beea0f46ec397122823c75f2373083a71a9f7b4c98b2b0f94997
https://hyperledger.jfrog.io/hyperledger/besu-binaries/besu/22.7.5/besu-22.7.5.tar.gz / sha256: 91e3cbc16c46c53f7bf55bdd968553d0fb4087bff1e244cb03ac175ac54cf718


## 22.7.4

### Bug Fixes
- Remove records that track transactions by sender when they are empty to same memory in the transaction pool [#4415](https://github.com/hyperledger/besu/pull/4415)
- Add Toml configuration file support for _--Xplugin-rocksdb-high-spec-enabled_ flag [#4438](https://github.com/hyperledger/besu/pull/4438)

### Download Links
- https://hyperledger.jfrog.io/hyperledger/besu-binaries/besu/22.7.4/besu-22.7.4.zip / sha256: 4f2a0c20bee7f266ec1dcb45fa90ae1ca42f4b22e9b21a601b7705357259aea9
- https://hyperledger.jfrog.io/hyperledger/besu-binaries/besu/22.7.4/besu-22.7.4.tar.gz / sha256: a60efc4d515ac94710bbc6d61a24f409b03fcfc02323bee2a2d75c883fc99dce

## 22.7.3

### Additions and Improvements
- Allow free gas networks in the London fee market [#4061](https://github.com/hyperledger/besu/issues/4061)
- Upgrade besu-native to 0.6.0 and use Blake2bf native implementation if available by default [#4264](https://github.com/hyperledger/besu/pull/4264)
- Resets engine QoS timer with every call to the engine API instead of only when ExchangeTransitionConfiguration is called [#4411](https://github.com/hyperledger/besu/issues/4411)
- ExchangeTransitionConfiguration mismatch will only submit a debug log not a warning anymore [#4411](https://github.com/hyperledger/besu/issues/4411)
- Upgrade besu-native to 0.6.1 and include linux arm64 build of bls12-381 [#4416](https://github.com/hyperledger/besu/pull/4416)
- Create a new flag on RocksDB (_--Xplugin-rocksdb-high-spec-enabled_) for high spec hardware to boost performance
- Transaction pool improvements to avoid filling the pool with not executable transactions, that could result in empty or semi-empty block proposals [#4425](https://github.com/hyperledger/besu/pull/4425)
- Limit Transaction pool consumption by sender to a configurable percentage of the pool size [#4417](https://github.com/hyperledger/besu/pull/4417)

### Bug Fixes
- Retry block creation if there is a transient error and we still have time, to mitigate empty block issue [#4407](https://github.com/hyperledger/besu/pull/4407)
- Fix StacklessClosedChannelException in Besu and resulted timeout errors in CL clients ([#4398](https://github.com/hyperledger/besu/issues/4398), [#4400](https://github.com/hyperledger/besu/issues/4400))
- Return JSON-RPC error code instead of INVALID in engine api when certain storage exceptions are encountered ([#4349](https://github.com/hyperledger/besu/issues/4349))

### Download links
- https://hyperledger.jfrog.io/artifactory/besu-binaries/besu/22.7.3/besu-22.7.3.tar.gz / sha256: `b0863fe2406cab57caf8a02f2bf02632cc5198622ac48b69bc63c128703bbd79`
- https://hyperledger.jfrog.io/artifactory/besu-binaries/besu/22.7.3/besu-22.7.3.zip / sha256: `368c6cb86119f8fe30bb12ab8c63b4d95a0fd8baf9c9414307a0a4033756b709`

## 22.7.2
### Besu 22.7.2 is a recommended release for the Merge and Mainnet users. 22.7.1 remains Merge-ready. This release provides additional robustness before the Merge with some fixes and improvements in sync, peering, and logging.

### Additions and Improvements
- Better management of jemalloc presence/absence in startup script [#4237](https://github.com/hyperledger/besu/pull/4237)
- Retry mechanism when getting a broadcasted block fail on all peers [#4271](https://github.com/hyperledger/besu/pull/4271)
- Filter out disconnected peers when fetching available peers [#4269](https://github.com/hyperledger/besu/pull/4269)
- Updated the default value of fast-sync-min-peers post merge [#4298](https://github.com/hyperledger/besu/pull/4298)
- Log imported block info post merge [#4310](https://github.com/hyperledger/besu/pull/4310)
- Transaction pool eviction by sender from tail of transaction list [#4327](https://github.com/hyperledger/besu/pull/4327)
- Transaction pool sender future nonce limits [#4336](https://github.com/hyperledger/besu/pull/4336)
- Pandas! Pandas now appear in 3 phases: The black bear and polar bear that are preparing? Those will appear when
your client has TTD configured (which is setup by default for mainnet), is in sync, and processing Proof of Work blocks. In the second phase you will see them powering up when the Terminal Total Difficulty block is added to the blockchain.
The final form of the Ethereum Panda will appear when the first finalized block is received from the Consensus Layer.

### Bug Fixes
- Accept wit/80 from Nethermind [#4279](https://github.com/hyperledger/besu/pull/4279)
- Properly shutdown the miner executor, to avoid waiting 30 seconds when stopping [#4353](https://github.com/hyperledger/besu/pull/4353)

### Download links
- https://hyperledger.jfrog.io/artifactory/besu-binaries/besu/22.7.2/besu-22.7.2.tar.gz / sha256: `8030a48f824c7bbc138b38a9e84e5531950bc16f6d21cda8b215232cce334214`
- https://hyperledger.jfrog.io/artifactory/besu-binaries/besu/22.7.2/besu-22.7.2.zip / sha256: `72653171b1ddd910e705fc6f616d7f1f4c120ef0d91718f0376f3ee5f2982c11`


## 22.7.1
### Merge Ready Release. Required update for The Merge on ethereum mainnet!
### Additions and Improvements
- Introduce a cap to reputation score increase [#4230](https://github.com/hyperledger/besu/pull/4230)
- Add experimental CLI option for `--Xp2p-peer-lower-bound` [#4200](https://github.com/hyperledger/besu/pull/4200)
- Improve pending blocks retrieval mechanism [#4227](https://github.com/hyperledger/besu/pull/4227)
- Set mainnet terminal total difficulty [#4260](https://github.com/hyperledger/besu/pull/4260)

### Bug Fixes
- Fixes off-by-one error for mainnet TTD fallback [#4223](https://github.com/hyperledger/besu/pull/4223)
- Fix off-by-one error in AbstractRetryingPeerTask [#4254](https://github.com/hyperledger/besu/pull/4254)
- Refactor and fix retrying get block switching peer [#4256](https://github.com/hyperledger/besu/pull/4256)
- Fix encoding of key (short hex) in eth_getProof [#4261](https://github.com/hyperledger/besu/pull/4261)
- Fix for post-merge networks fast-sync [#4224](https://github.com/hyperledger/besu/pull/4224), [#4276](https://github.com/hyperledger/besu/pull/4276)

### Download links
- https://hyperledger.jfrog.io/artifactory/besu-binaries/besu/22.7.1/besu-22.7.1.tar.gz / sha256: `7cca4c11e1d7525c172f2af9fbf456d134ada60e970d8b6abcfcd6c623b5dd36`
- https://hyperledger.jfrog.io/artifactory/besu-binaries/besu/22.7.1/besu-22.7.1.zip / sha256: `ba6e0b9b65ac36d041a5072392f119ff76e8e9f53a3d7b1e1a658ef1e4705d7a`



## 22.7.0

### Additions and Improvements
- Deprecation warning for Ropsten, Rinkeby, Kiln [#4173](https://github.com/hyperledger/besu/pull/4173)

### Bug Fixes

- Fixes previous known issue [#3890](https://github.com/hyperledger/besu/issues/3890)from RC3 requiring a restart post-merge to continue correct transaction handling.
- Stop producing stack traces when a get headers response only contains the range start header [#4189](https://github.com/hyperledger/besu/pull/4189)
- Upgrade Spotless to 6.8.0 [#4195](https://github.com/hyperledger/besu/pull/4195)
- Upgrade Gradle to 7.5 [#4196](https://github.com/hyperledger/besu/pull/4196)

### Download links
- https://hyperledger.jfrog.io/artifactory/besu-binaries/besu/22.7.0/besu-22.7.0.tar.gz / sha256: `af21104a880c37706b660aa816e1c38b2b3f603a97420ddcbc889324b71aa50e`
- https://hyperledger.jfrog.io/artifactory/besu-binaries/besu/22.7.0/besu-22.7.0.zip / sha256: `5b1586362e6e739c206c25224bb753a372bad70c0b22dbe091f9253024ebdc45`

## 22.7.0-RC3

### Known/Outstanding issues:
- Besu requires a restart post-merge to re-enable remote transaction processing [#3890](https://github.com/hyperledger/besu/issues/3890)

### Additions and Improvements
- Engine API: Change expiration time for JWT tokens to 60s [#4168](https://github.com/hyperledger/besu/pull/4168)
- Sepolia mergeNetSplit block [#4158](https://github.com/hyperledger/besu/pull/4158)
- Goerli TTD [#4160](https://github.com/hyperledger/besu/pull/4160)
- Several logging improvements

### Bug Fixes
- Allow to set any value for baseFeePerGas in the genesis file [#4177](https://github.com/hyperledger/besu/pull/4177)
- Fix for stack overflow when searching for TTD block [#4169](https://github.com/hyperledger/besu/pull/4169)
- Fix for chain stuck issue [#4175](https://github.com/hyperledger/besu/pull/4175)

### Download links
- https://hyperledger.jfrog.io/artifactory/besu-binaries/besu/22.7.0-RC3/besu-22.7.0-RC3.tar.gz / sha256: `6a1ee89c82db9fa782d34733d8a8c726670378bcb71befe013da48d7928490a6`
- https://hyperledger.jfrog.io/artifactory/besu-binaries/besu/22.7.0-RC3/besu-22.7.0-RC3.zip / sha256: `5de22445ab2a270cf33e1850cd28f1946442b7104738f0d1ac253a009c53414e`

## 22.7.0-RC2

### Additions and Improvements
- Add a block to the bad blocks if it did not descend from the terminal block [#4080](https://github.com/hyperledger/besu/pull/4080)
- Backward sync exception improvements [#4092](https://github.com/hyperledger/besu/pull/4092)
- Remove block header checks during backward sync, since they will be always performed during block import phase [#4098](https://github.com/hyperledger/besu/pull/4098)
- Optimize the backward sync retry strategy [#4095](https://github.com/hyperledger/besu/pull/4095)
- Add support for jemalloc library to better handle rocksdb memory consumption [#4126](https://github.com/hyperledger/besu/pull/4126)
- RocksDB configuration changes to improve performance. [#4132](https://github.com/hyperledger/besu/pull/4132)

### Bug Fixes
- Changed max message size in the p2p layer to 16.7MB from 10MB to improve peering performance [#4120](https://github.com/hyperledger/besu/pull/4120)
- Fixes for parent stateroot mismatch when using Bonsai storage mode (please report if you encounter this bug on this version) [#4094](https://github.com/hyperledger/besu/pull/4094)
- Above Bonsai related fixes have addressed situations where the event log was not indexed properly [#3921](https://github.com/hyperledger/besu/pull/3921)
- Fixes related to backward sync and reorgs [#4097](https://github.com/hyperledger/besu/pull/4097)
- Checkpoint sync with more merge friendly checkpoint blocks [#4085](https://github.com/hyperledger/besu/pull/4085)
- Fixes around RocksDB performance and memory usage [#4128](https://github.com/hyperledger/besu/pull/4128)
- Fix for RPC performance parallelization to improve RPC performance under heavy load [#3959](https://github.com/hyperledger/besu/pull/3959)
- Fix for post-Merge peering after PoW is removed in our logic for weighting peers [#4116](https://github.com/hyperledger/besu/pull/4116)
- Various logging changes to improve UX- Return the correct latest valid hash in case of bad block when calling engine methods [#4056](https://github.com/hyperledger/besu/pull/4056)
- Add a PoS block header rule to check that the current block is more recent than its parent [#4066](https://github.com/hyperledger/besu/pull/4066)
- Fixed a trie log layer issue on bonsai during reorg [#4069](https://github.com/hyperledger/besu/pull/4069)
- Fix transition protocol schedule to return the pre Merge schedule when reorg pre TTD [#4078](https://github.com/hyperledger/besu/pull/4078)
- Remove hash to sync from the queue only if the sync step succeeds [#4105](https://github.com/hyperledger/besu/pull/4105)
- The build process runs successfully even though the system language is not English [#4102](https://github.com/hyperledger/besu/pull/4102)
- Avoid starting or stopping the BlockPropagationManager more than once [#4122](https://github.com/hyperledger/besu/pull/4122)

### Download links
- https://hyperledger.jfrog.io/artifactory/besu-binaries/besu/22.7.0-RC2/besu-22.7.0-RC2.tar.gz / sha256: `befe15b893820c9c6451a74fd87b41f555ff28561494b3bebadd5da5c7ce25d3`
- https://hyperledger.jfrog.io/artifactory/besu-binaries/besu/22.7.0-RC2/besu-22.7.0-RC2.zip / sha256: `d56c340f5982b882fbecca2697ca72a5bbefe0e978d2d4504211f012e2242a81`

## 22.7.0-RC1

### Additions and Improvements
- Do not require a minimum block height when downloading headers or blocks [#3911](https://github.com/hyperledger/besu/pull/3911)
- When on PoS the head can be only be updated by ForkchoiceUpdate [#3994](https://github.com/hyperledger/besu/pull/3994)
- Version information available in metrics [#3997](https://github.com/hyperledger/besu/pull/3997)
- Add TTD and DNS to Sepolia config [#4024](https://github.com/hyperledger/besu/pull/4024)
- Return `type` with value `0x0` when serializing legacy transactions [#4027](https://github.com/hyperledger/besu/pull/4027)
- Ignore `ForkchoiceUpdate` if `newHead` is an ancestor of the chain head [#4055](https://github.com/hyperledger/besu/pull/4055)

### Bug Fixes
- Fixed a snapsync issue that can sometimes block the healing step [#3920](https://github.com/hyperledger/besu/pull/3920)
- Support free gas networks in the London fee market [#4003](https://github.com/hyperledger/besu/pull/4003)
- Limit the size of outgoing eth subprotocol messages.  [#4034](https://github.com/hyperledger/besu/pull/4034)
- Fixed a state root mismatch issue on bonsai that may appear occasionally [#4041](https://github.com/hyperledger/besu/pull/4041)

### Download links
- https://hyperledger.jfrog.io/artifactory/besu-binaries/besu/22.7.0-RC1/besu-22.7.0-RC1.tar.gz / sha256: `60ad8b53402beb62c24ad791799d9cfe444623a58f6f6cf1d0728459cb641e63`
- https://hyperledger.jfrog.io/artifactory/besu-binaries/besu/22.7.0-RC1/besu-22.7.0-RC1.zip / sha256: `7acfb3a73382bf70f6337e83cb7e9e472b4e5a9da88c5ed2fbd9e82fcf2046dc`

## 22.4.3

### Additions and Improvements
- \[EXPERIMENTAL\] Add checkpoint sync `--sync-mode="X_CHECKPOINT"` [#3849](https://github.com/hyperledger/besu/pull/3849)
- Support `finalized` and `safe` as tags for the block parameter in RPC APIs [#3950](https://github.com/hyperledger/besu/pull/3950)
- Added verification of payload attributes in ForkchoiceUpdated [#3837](https://github.com/hyperledger/besu/pull/3837)
- Add support for Gray Glacier hardfork [#3961](https://github.com/hyperledger/besu/issues/3961)

### Bug Fixes
- alias engine-rpc-port parameter with the former rpc param name [#3958](https://github.com/hyperledger/besu/pull/3958)

## 22.4.2

### Additions and Improvements
- Engine API Update: Replace deprecated INVALID_TERMINAL_BLOCK with INVALID last valid hash 0x0 [#3882](https://github.com/hyperledger/besu/pull/3882)
- Deprecate experimental merge flag and engine-rpc-enabled flag [#3875](https://github.com/hyperledger/besu/pull/3875)
- Update besu-native dependencies to 0.5.0 for linux arm64 support
- Update ropsten TTD to 100000000000000000000000

### Bug Fixes
- Stop backward sync if genesis block has been reached [#3869](https://github.com/hyperledger/besu/pull/3869)
- Allow to backward sync to request headers back to last finalized block if present or genesis [#3888](https://github.com/hyperledger/besu/pull/3888)

### Download link
- https://hyperledger.jfrog.io/artifactory/besu-binaries/besu/22.4.2/besu-22.4.2.zip / sha256: `e8e9eb7e3f544ecefeec863712fb8d3f6a569c9d70825a4ed2581c596db8fd45`
- https://hyperledger.jfrog.io/artifactory/besu-binaries/besu/22.4.2/besu-22.4.2.tar.gz / sha256: `9db0c37440cb56bcf671b8de13e0ecb6235171a497bdad91020b8c4a9dac2a27`

## 22.4.1

### Additions and Improvements
- GraphQL - allow null log topics in queries which match any topic [#3662](https://github.com/hyperledger/besu/pull/3662)
- multi-arch docker builds for amd64 and arm64 [#2954](https://github.com/hyperledger/besu/pull/2954)
- Filter Netty native lib errors likewise the pure Java implementation [#3807](https://github.com/hyperledger/besu/pull/3807)
- Add ropsten terminal total difficulty config [#3871](https://github.com/hyperledger/besu/pull/3871)

### Bug Fixes
- Stop the BlockPropagationManager when it receives the TTD reached event [#3809](https://github.com/hyperledger/besu/pull/3809)
- Correct getMixHashOrPrevRandao to return the value present in the block header [#3839](https://github.com/hyperledger/besu/pull/3839)

## 22.4.0

### Breaking Changes
- Version 22.4.x will be the last series to support Java 11. Version 22.7.0 will require Java 17 to build and run.
- In the Besu EVM Library all references to SHA3 have been renamed to the more accurate name Keccak256, including class names and comment. [#3749](https://github.com/hyperledger/besu/pull/3749)
- Removed the Gas object and replaced it with a primitive long [#3674](https://github.com/hyperledger/besu/pull/3674)
- Column family added for backward sync [#3638](https://github.com/hyperledger/besu/pull/3638)
  - Note that this added column family makes this a one-way upgrade. That is, once you upgrade your db to this version, you cannot roll back to a previous version of Besu.

### Bug Fixes
- Fix nullpointer on snapsync [#3773](https://github.com/hyperledger/besu/pull/3773)
- Introduce RocksDbSegmentIdentifier to avoid changing the storage plugin [#3755](https://github.com/hyperledger/besu/pull/3755)

## Download Links
- https://hyperledger.jfrog.io/artifactory/besu-binaries/besu/22.4.0/besu-22.4.0.zip / SHA256 d89e102a1941e70be31c176a6dd65cd5f3d69c4c
- https://hyperledger.jfrog.io/artifactory/besu-binaries/besu/22.4.0/besu-22.4.0.tar.gz / SHA256 868e38749dd40debe028624f8267f1fce7587010

## 22.4.0-RC2

### Breaking Changes
- In the Besu EVM Library all references to SHA3 have been renamed to the more accurate name Kecack256, including class names and comment. [#3749](https://github.com/hyperledger/besu/pull/3749)

### Additions and Improvements
- Onchain node permissioning
  - Log the enodeURL that was previously only throwing an IllegalStateException during the isPermitted check [#3697](https://github.com/hyperledger/besu/pull/3697),
  - Fail startup if node permissioning smart contract version does not match [#3765](https://github.com/hyperledger/besu/pull/3765)
- \[EXPERIMENTAL\] Add snapsync `--sync-mode="X_SNAP"` (only as client) [#3710](https://github.com/hyperledger/besu/pull/3710)
- Adapt Fast sync, and Snap sync, to use finalized block, from consensus layer, as pivot after the Merge [#3506](https://github.com/hyperledger/besu/issues/3506)
- Add IPC JSON-RPC interface (BSD/MacOS and Linux only) [#3695](https://github.com/hyperledger/besu/pull/3695)
- Column family added for backward sync [#3638](https://github.com/hyperledger/besu/pull/3638)
  - Note that this added column family makes this a one-way upgrade. That is, once you upgrade your db to this version, you cannot roll back to a previous version of Besu.

## Download Links
- https://hyperledger.jfrog.io/artifactory/besu-binaries/besu/22.4.0-RC2/besu-22.4.0-RC2.zip /  SHA256 5fa7f927c6717ebf503291c058815cd0c5fcfab13245d3b6beb66eb20cf7ac24
- https://hyperledger.jfrog.io/artifactory/besu-binaries/besu/22.4.0-RC2/besu-22.4.0-RC2.tar.gz / SHA256 1c4ecd17552cf5ebf120fc35dad753f45cb951ea0f817381feb2477ec0fff9c9

## 22.4.0-RC1

### Additions and Improvements
- Unit tests are now executed with JUnit5 [#3620](https://github.com/hyperledger/besu/pull/3620)
- Removed the Gas object and replaced it with a primitive long [#3674]

### Bug Fixes
- Flexible Privacy Precompile handles null payload ID [#3664](https://github.com/hyperledger/besu/pull/3664)
- Subcommand blocks import throws exception [#3646](https://github.com/hyperledger/besu/pull/3646)

## Download Links
- https://hyperledger.jfrog.io/artifactory/besu-binaries/besu/22.4.0-RC1/besu-22.4.0-RC1.zip / SHA256 0779082acc20a98eb810eb08778e0c0e1431046c07bc89019a2761fd1baa4c25
- https://hyperledger.jfrog.io/artifactory/besu-binaries/besu/22.4.0-RC1/besu-22.4.0-RC1.tar.gz / SHA256 15d8b0e335f962f95da46864109db9f28ed4f7bc351995b2b8db477c12b94860

## 22.1.3

### Breaking Changes
- Remove the experimental flag for bonsai tries CLI options `--data-storage-format` and `--bonsai-maximum-back-layers-to-load` [#3578](https://github.com/hyperledger/besu/pull/3578)
- Column family added for backward sync [#3532](https://github.com/hyperledger/besu/pull/3532)
  - Note that this added column family makes this a one-way upgrade. That is, once you upgrade your db to this version, you cannot roll back to a previous version of Besu.

### Deprecations
- `--tx-pool-hashes-max-size` is now deprecated and has no more effect, and it will be removed in a future release.

### Additions and Improvements
- Tune transaction synchronization parameter to adapt to mainnet traffic [#3610](https://github.com/hyperledger/besu/pull/3610)
- Improve eth/66 support [#3616](https://github.com/hyperledger/besu/pull/3616)
- Avoid reprocessing remote transactions already seen [#3626](https://github.com/hyperledger/besu/pull/3626)
- Upgraded jackson-databind dependency version [#3647](https://github.com/hyperledger/besu/pull/3647)

## Download Links
- https://hyperledger.jfrog.io/artifactory/besu-binaries/besu/22.1.3/besu-22.1.3.zip /  SHA256 9dafb80f2ec9ce8d732fd9e9894ca2455dd02418971c89cd6ccee94c53354d5d
- https://hyperledger.jfrog.io/artifactory/besu-binaries/besu/22.1.3/besu-22.1.3.tar.gz / SHA256 f9f8d37353aa4b5d12e87c08dd86328c1cffc591c6fc9e076c0f85a1d4663dfe

## 22.1.2

### Additions and Improvements
- Execution layer (The Merge):
  - Execution specific RPC endpoint [#3378](https://github.com/hyperledger/besu/issues/3378)
  - Adds JWT authentication to Engine APIs
  - Supports kiln V2.1 spec
- Tracing APIs
  - new API methods: trace_rawTransaction, trace_get, trace_callMany
  - added revertReason to trace APIs including: trace_transaction, trace_get, trace_call, trace_callMany, and trace_rawTransaction
- Allow mining beneficiary to transition at specific blocks for ibft2 and qbft consensus mechanisms.  [#3115](https://github.com/hyperledger/besu/issues/3115)
- Return richer information from the PrecompiledContract interface. [\#3546](https://github.com/hyperledger/besu/pull/3546)

### Bug Fixes
- Reject locally-sourced transactions below the minimum gas price when not mining. [#3397](https://github.com/hyperledger/besu/pull/3397)
- Fixed bug with contract address supplied to `debug_accountAt` [#3518](https://github.com/hyperledger/besu/pull/3518)

## Download Links
- https://hyperledger.jfrog.io/artifactory/besu-binaries/besu/22.1.2/besu-22.1.2.zip /  SHA256 1b26e3f8982c3a9dbabc72171f83f1cfe89eef84ead45b184ee9101f411c1251
- https://hyperledger.jfrog.io/artifactory/besu-binaries/besu/22.1.2/besu-22.1.2.tar.gz / SHA256 1eca9abddf351eaaf4e6eaa1b9536b8b4fd7d30a81d39f9d44ffeb198627ee7a

## 22.1.1

### Additions and Improvements
- Allow optional RPC methods that bypass authentication [#3382](https://github.com/hyperledger/besu/pull/3382)
- Execution layer (The Merge):
  - Extend block creation and mining to support The Merge [#3412](https://github.com/hyperledger/besu/pull/3412)
  - Backward sync [#3410](https://github.com/hyperledger/besu/pull/3410)
  - Extend validateAndProcessBlock to return an error message in case of failure, so it can be returned to the caller of ExecutePayload API [#3411](https://github.com/hyperledger/besu/pull/3411)
  - Persist latest finalized block [#2913](https://github.com/hyperledger/besu/issues/2913)
  - Add PostMergeContext, and stop syncing after the switch to PoS [#3453](https://github.com/hyperledger/besu/pull/3453)
  - Add header validation rules needed to validate The Merge blocks [#3454](https://github.com/hyperledger/besu/pull/3454)
  - Add core components: controller builder, protocol scheduler, coordinator, block creator and processor. [#3461](https://github.com/hyperledger/besu/pull/3461)
  - Execution specific RPC endpoint [#2914](https://github.com/hyperledger/besu/issues/2914), [#3350](https://github.com/hyperledger/besu/pull/3350)
- QBFT consensus algorithm is production ready

## Download Links
- https://hyperledger.jfrog.io/artifactory/besu-binaries/besu/22.1.1/besu-22.1.1.zip /  SHA256 cfff79e19e5f9a184d0b62886990698b77d019a0745ea63b5f9373870518173e
- https://hyperledger.jfrog.io/artifactory/besu-binaries/besu/22.1.1/besu-22.1.1.tar.gz / SHA256 51cc9d35215f977ac7338e5c611c60f225fd6a8c1c26f188e661624a039e83f3

## 22.1.0

### Breaking Changes
- Plugin API: BlockHeader.getBaseFee() method now returns an optional Wei instead of an optional Long [#3065](https://github.com/hyperledger/besu/issues/3065)
- Removed deprecated hash variable `protected volatile Hash hash;` which was used for private transactions [#3110](https://github.com/hyperledger/besu/pull/3110)

### Additions and Improvements
- Add support for additional JWT authentication algorithms [#3017](https://github.com/hyperledger/besu/pull/3017)
- Represent baseFee as Wei instead of long accordingly to the spec [#2785](https://github.com/hyperledger/besu/issues/2785)
- Implements [EIP-4399](https://eips.ethereum.org/EIPS/eip-4399) to repurpose DIFFICULTY opcode after the merge as a source of entropy from the Beacon chain. [#3081](https://github.com/hyperledger/besu/issues/3081)
- Re-order external services (e.g JsonRpcHttpService) to start before blocks start processing [#3118](https://github.com/hyperledger/besu/pull/3118)
- Stream JSON RPC responses to avoid creating big JSON strings in memory [#3076](https://github.com/hyperledger/besu/pull/3076)
- Ethereum Classic Mystique Hard Fork [#3256](https://github.com/hyperledger/besu/pull/3256)
- Genesis file parameter `blockperiodseconds` is validated as a positive integer on startup to prevent unexpected runtime behaviour [#3186](https://github.com/hyperledger/besu/pull/3186)
- Add option to require replay protection for locally submitted transactions [\#1975](https://github.com/hyperledger/besu/issues/1975)
- Update to block header validation for IBFT and QBFT to support London fork EIP-1559 [#3251](https://github.com/hyperledger/besu/pull/3251)
- Move into SLF4J as logging facade [#3285](https://github.com/hyperledger/besu/pull/3285)
- Changing the order in which we traverse the word state tree during fast sync. This should improve fast sync during subsequent pivot changes.[#3202](https://github.com/hyperledger/besu/pull/3202)
- Updated besu-native to version 0.4.3 [#3331](https://github.com/hyperledger/besu/pull/3331)
- Refactor synchronizer to asynchronously retrieve blocks from peers, and to change peer when retrying to get a block. [#3326](https://github.com/hyperledger/besu/pull/3326)
- Disable RocksDB TTL compactions [#3356](https://github.com/hyperledger/besu/pull/3356)
- add a websocket frame size configuration CLI parameter [3386][https://github.com/hyperledger/besu/pull/3386]
- Add `--ec-curve` parameter to export/export-address public-key subcommands [#3333](https://github.com/hyperledger/besu/pull/3333)

### Bug Fixes
- Change the base docker image from Debian Buster to Ubuntu 20.04 [#3171](https://github.com/hyperledger/besu/issues/3171) fixes [#3045](https://github.com/hyperledger/besu/issues/3045)
- Make 'to' field optional in eth_call method according to the spec [#3177](https://github.com/hyperledger/besu/pull/3177)
- Update to log4j 2.17.1. Resolves potential vulnerability only exploitable when using custom log4j configurations that are writable by untrusted users.
- Fix regression on cors-origin star value
- Fix for ethFeeHistory accepting hex values for blockCount
- Fix a sync issue, when the chain downloader incorrectly shutdown when a task in the pipeline is cancelled. [#3319](https://github.com/hyperledger/besu/pull/3319)
- add a websocket frame size configuration CLI parameter [3368][https://github.com/hyperledger/besu/pull/3379]
- Prevent node from peering to itself [#3342](https://github.com/hyperledger/besu/pull/3342)
- Fix an `IndexOutOfBoundsException` exception when getting block from peers. [#3304](https://github.com/hyperledger/besu/issues/3304)
- Handle legacy eth64 without throwing null pointer exceptions [#3343](https://github.com/hyperledger/besu/pull/3343)

### Download Links
- https://hyperledger.jfrog.io/artifactory/besu-binaries/besu/22.1.0/besu-22.1.0.tar.gz \ SHA256 232bd7f274691ca14c26289fdc289d3fcdf69426dd96e2fa1601f4d079645c2f
- https://hyperledger.jfrog.io/artifactory/besu-binaries/besu/22.1.0/besu-22.1.0.zip \ SHA256 1b701ff5b647b64aff3d73d6f1fe3fdf73f14adbe31504011eff1660ab56ad2b

## 21.10.9

### Bug Fixes
- Fix regression on cors-origin star value
- Fix for ethFeeHistory accepting hex values for blockCount

 **Full Changelog**: https://github.com/hyperledger/besu/compare/21.10.8...21.10.9

[besu-21.10.9.tar.gz](https://hyperledger.jfrog.io/artifactory/besu-binaries/besu/21.10.9/besu-21.10.9.tar.gz) a4b85ba72ee73017303e4b2f0fdde84a87d376c2c17fdcebfa4e34680f52fc71
[besu-21.10.9.zip](https://hyperledger.jfrog.io/artifactory/besu-binaries/besu/21.10.9/besu-21.10.9.zip) c3ba3f07340fa80064ba7c06f2c0ec081184e000f9a925d132084352d0665ef9

## 21.10.8

### Additions and Improvements
- Ethereum Classic Mystique Hard Fork [#3256](https://github.com/hyperledger/besu/pull/3256)

### Download Links
https://hyperledger.jfrog.io/artifactory/besu-binaries/besu/21.10.8/besu-21.10.8.tar.gz \ SHA256 d325e2e36bc38a707a9eebf92068f5021606a8c6b6464bb4b4d59008ef8014fc
https://hyperledger.jfrog.io/artifactory/besu-binaries/besu/21.10.8/besu-21.10.8.zip \ SHA256 a91da1e82fb378e16437327bba56dd299aafdb0614ba528167a1dae85440c5af

## 21.10.7

### Bug Fixes
- Update dependencies (including vert.x, kubernetes client-java, okhttp, commons-codec)

### Additions and Improvements
- Add support for additional JWT authentication algorithms [#3017](https://github.com/hyperledger/besu/pull/3017)
- Remove Orion ATs

### Download Links
https://hyperledger.jfrog.io/artifactory/besu-binaries/besu/21.10.7/besu-21.10.7.tar.gz \ SHA256 94cee804fcaea366c9575380ef0e30ed04bf2fc7451190a94887f14c07f301ff
https://hyperledger.jfrog.io/artifactory/besu-binaries/besu/21.10.7/besu-21.10.7.zip \ SHA256 faf1ebfb20aa6171aa6ea98d7653339272567c318711d11e350471b5bba62c00

## 21.10.6

### Bug Fixes
- Update log4j to 2.17.1

### Download Links
https://hyperledger.jfrog.io/artifactory/besu-binaries/besu/21.10.6/besu-21.10.6.tar.gz \ SHA256 ef579490031dd4eb3704b4041e352cfb2e7e787fcff7506b69ef88843d4e1220
https://hyperledger.jfrog.io/artifactory/besu-binaries/besu/21.10.6/besu-21.10.6.zip \ SHA256 0fdda65bc993905daa14824840724d0b74e3f16f771f5726f5307f6d9575a719

## 21.10.5

### Bug Fixes
- Update log4j to 2.17.0

### Download Links
https://hyperledger.jfrog.io/artifactory/besu-binaries/besu/21.10.5/besu-21.10.5.tar.gz \ SHA256 0d1b6ed8f3e1325ad0d4acabad63c192385e6dcbefe40dc6b647e8ad106445a8
https://hyperledger.jfrog.io/artifactory/besu-binaries/besu/21.10.5/besu-21.10.5.zip \ SHA256 a1689a8a65c4c6f633b686983a6a1653e7ac86e742ad2ec6351176482d6e0c57

## 21.10.4

### Bug Fixes
- Update log4j to 2.16.0.
- Change the base docker image from Debian Buster to Ubuntu 20.04 [#3171](https://github.com/hyperledger/besu/issues/3171) fixes [#3045](https://github.com/hyperledger/besu/issues/3045)

### Download links
This release is not recommended for production use.

## 21.10.3

### Additions and Improvements
- Updated log4j to 2.15.0 and disabled JNDI message format lookups to improve security.
- Represent baseFee as Wei instead of long accordingly to the spec [#2785](https://github.com/hyperledger/besu/issues/2785)
- Adding support of the NO_COLOR environment variable as described in the [NO_COLOR](https://no-color.org/) standard [#3085](https://github.com/hyperledger/besu/pull/3085)
- Add `privx_findFlexiblePrivacyGroup` RPC Method, `privx_findOnchainPrivacyGroup` will be removed in a future release [#3075](https://github.com/hyperledger/besu/pull/3075)
- The invalid value is now shown when `--bootnodes` cannot parse an item to make it easier to identify which option is invalid.
- Adding two new options to be able to specify desired TLS protocol version and Java cipher suites [#3105](https://github.com/hyperledger/besu/pull/3105)
- Implements [EIP-4399](https://eips.ethereum.org/EIPS/eip-4399) to repurpose DIFFICULTY opcode after the merge as a source of entropy from the Beacon chain. [#3081](https://github.com/hyperledger/besu/issues/3081)

### Bug Fixes
- Change the base docker image from Debian Buster to Ubuntu 20.04 [#3171](https://github.com/hyperledger/besu/issues/3171) fixes [#3045](https://github.com/hyperledger/besu/issues/3045)

### Download Link
This release is not recommended for production use.

## 21.10.2

### Additions and Improvements
- Add discovery options to genesis file [#2944](https://github.com/hyperledger/besu/pull/2944)
- Add validate-config subcommand to perform basic syntax validation of TOML config [#2994](https://github.com/hyperledger/besu/pull/2994)
- Updated Sepolia Nodes [#3034](https://github.com/hyperledger/besu/pull/3034) [#3035](https://github.com/hyperledger/besu/pull/3035)

### Bug Fixes
- Reduce shift calculations to shifts that may have an actual result. [#3039](https://github.com/hyperledger/besu/pull/3039)
- DNS Discovery daemon wasn't started [#3033](https://github.com/hyperledger/besu/pull/3033)

### Download Link
This release is not recommended for production use.

## 21.10.1

### Additions and Improvements
- Add CLI autocomplete scripts. [#2854](https://github.com/hyperledger/besu/pull/2854)
- Add support for PKCS11 keystore on PKI Block Creation. [#2865](https://github.com/hyperledger/besu/pull/2865)
- Optimize EVM Memory for MLOAD Operations [#2917](https://github.com/hyperledger/besu/pull/2917)
- Upgrade CircleCI OpenJDK docker image to version 11.0.12. [#2928](https://github.com/hyperledger/besu/pull/2928)
- Update JDK 11 to latest version in Besu Docker images. [#2925](https://github.com/hyperledger/besu/pull/2925)
- Add Sepolia proof-of-work testnet configurations [#2920](https://github.com/hyperledger/besu/pull/2920)
- Allow block period to be configured for IBFT2 and QBFT using transitions [#2902](https://github.com/hyperledger/besu/pull/2902)
- Add support for binary messages (0x02) for websocket. [#2980](https://github.com/hyperledger/besu/pull/2980)

### Bug Fixes
- Do not change the sender balance, but set gas fee to zero, when simulating a transaction without enforcing balance checks. [#2454](https://github.com/hyperledger/besu/pull/2454)
- Ensure genesis block has the default base fee if london is at block 0 [#2920](https://github.com/hyperledger/besu/pull/2920)
- Fixes the exit condition for loading a BonsaiPersistedWorldState for a sibling block of the last one persisted [#2967](https://github.com/hyperledger/besu/pull/2967)

### Early Access Features
- Enable plugins to expose custom JSON-RPC / WebSocket methods [#1317](https://github.com/hyperledger/besu/issues/1317)

### Download Link
This release is not recommended for production use.

## 21.10.0

### Additions and Improvements
- The EVM has been factored out into a standalone module, suitable for inclusion as a library. [#2790](https://github.com/hyperledger/besu/pull/2790)
- Low level performance improvements changes to cut worst-case EVM performance in half. [#2796](https://github.com/hyperledger/besu/pull/2796)
- Migrate `ExceptionalHaltReason` from an enum to an interface to allow downstream users of the EVM to add new exceptional halt reasons. [#2810](https://github.com/hyperledger/besu/pull/2810)
- reduces need for JUMPDEST analysis via caching [#2607](https://github.com/hyperledger/besu/pull/2821)
- Add support for custom private key file for public-key export and public-key export-address commands [#2801](https://github.com/hyperledger/besu/pull/2801)
- Add CLI autocomplete scripts. [#2854](https://github.com/hyperledger/besu/pull/2854)
- Added support for PKCS11 keystore on PKI Block Creation. [#2865](https://github.com/hyperledger/besu/pull/2865)
- add support for ArrowGlacier hardfork [#2943](https://github.com/hyperledger/besu/issues/2943)

### Bug Fixes
- Allow BESU_CONFIG_FILE environment to specify TOML file [#2455](https://github.com/hyperledger/besu/issues/2455)
- Fix bug with private contracts not able to call public contracts that call public contracts [#2816](https://github.com/hyperledger/besu/pull/2816)
- Fixes the exit condition for loading a BonsaiPersistedWorldState for a sibling block of the last one persisted [#2967](https://github.com/hyperledger/besu/pull/2967)
- Fixes bonsai getMutable regression affecting fast-sync [#2934](https://github.com/hyperledger/besu/pull/2934)
- Regression in RC1 involving LogOperation and frame memory overwrites [#2908](https://github.com/hyperledger/besu/pull/2908)
- Allow `eth_call` and `eth_estimateGas` to accept contract address as sender. [#2891](https://github.com/hyperledger/besu/pull/2891)

### Early Access Features
- Enable plugins to expose custom JSON-RPC / WebSocket methods [#1317](https://github.com/hyperledger/besu/issues/1317)

### Download Link
This release is not recommended for production use. \
SHA256: 71374454753c2ee595f4f34dc6913f731818d50150accbc98088aace313c6935

## 21.10.0-RC4

### Additions and Improvements

### Bug Fixes
- Fixes the exit condition for loading a BonsaiPersistedWorldState for a sibling block of the last one persisted [#2967](https://github.com/hyperledger/besu/pull/2967)
- Fixes bonsai getMutable regression affecting fast-sync [#2934](https://github.com/hyperledger/besu/pull/2934)

### Early Access Features
### Download Link
This release is not recommended for production use. \
SHA256: b16e15764b8bc06c5c3f9f19bc8b99fa48e7894aa5a6ccdad65da49bbf564793

## 21.10.0-RC3

### Bug Fixes
- Regression in RC1 involving LogOperation and frame memory overwrites [#2908](https://github.com/hyperledger/besu/pull/2908)
- Allow `eth_call` and `eth_estimateGas` to accept contract address as sender. [#2891](https://github.com/hyperledger/besu/pull/2891)
- Fix Concurrency issues in Ethpeers. [#2896](https://github.com/hyperledger/besu/pull/2896)

### Download
This release is not recommended for production use. \
SHA256: 3d4857589336717bf5e4e5ef711b9a7f3bc46b49e1cf5b3b6574a00ccc6eda94

## 21.10.0-RC1/RC2
### Additions and Improvements
- The EVM has been factored out into a standalone module, suitable for inclusion as a library. [#2790](https://github.com/hyperledger/besu/pull/2790)
- Low level performance improvements changes to cut worst-case EVM performance in half. [#2796](https://github.com/hyperledger/besu/pull/2796)
- Migrate `ExceptionalHaltReason` from an enum to an interface to allow downstream users of the EVM to add new exceptional halt reasons. [#2810](https://github.com/hyperledger/besu/pull/2810)
- reduces need for JUMPDEST analysis via caching [#2607](https://github.com/hyperledger/besu/pull/2821)
- Add support for custom private key file for public-key export and public-key export-address commands [#2801](https://github.com/hyperledger/besu/pull/2801)

### Bug Fixes
- Allow BESU_CONFIG_FILE environment to specify TOML file [#2455](https://github.com/hyperledger/besu/issues/2455)
- Fix bug with private contracts not able to call public contracts that call public contracts [#2816](https://github.com/hyperledger/besu/pull/2816)

### Early Access Features

### Download
This release is not recommended for production use. \
SHA256: 536612e5e4d7a5e7a582f729f01ba591ba68cc389e8379fea3571ed85322ff51


## 21.7.4
### Additions and Improvements
- Upgrade Gradle to 7.2, which supports building with Java 17 [#2761](https://github.com/hyperledger/besu/pull/2376)

### Bug Fixes
- Set an idle timeout for metrics connections, to clean up ports when no longer used [\#2748](https://github.com/hyperledger/besu/pull/2748)
- Onchain privacy groups can be unlocked after being locked without having to add a participant [\#2693](https://github.com/hyperledger/besu/pull/2693)
- Update Gas Schedule for Ethereum Classic [#2746](https://github.com/hyperledger/besu/pull/2746)

### Early Access Features
- \[EXPERIMENTAL\] Added support for QBFT with PKI-backed Block Creation. [#2647](https://github.com/hyperledger/besu/issues/2647)
- \[EXPERIMENTAL\] Added support for QBFT to use retrieve validators from a smart contract [#2574](https://github.com/hyperledger/besu/pull/2574)

### Download Link
https://hyperledger.jfrog.io/native/besu-binaries/besu/21.7.4/besu-21.7.4.zip \
SHA256: 778d3c42851db11fec9171f77b22662f2baeb9b2ce913d7cfaaf1042ec19b7f9

## 21.7.3
### Additions and Improvements
- Migration to Apache Tuweni 2.0 [\#2376](https://github.com/hyperledger/besu/pull/2376)
- \[EXPERIMENTAL\] Added support for DevP2P-over-TLS [#2536](https://github.com/hyperledger/besu/pull/2536)
- `eth_getWork`, `eth_submitWork` support over the Stratum port [#2581](https://github.com/hyperledger/besu/pull/2581)
- Stratum metrics [#2583](https://github.com/hyperledger/besu/pull/2583)
- Support for mining ommers [#2576](https://github.com/hyperledger/besu/pull/2576)
- Updated onchain permissioning to validate permissions on transaction submission [\#2595](https://github.com/hyperledger/besu/pull/2595)
- Removed deprecated CLI option `--privacy-precompiled-address` [#2605](https://github.com/hyperledger/besu/pull/2605)
- Removed code supporting EIP-1702. [#2657](https://github.com/hyperledger/besu/pull/2657)
- A native library was added for the alternative signature algorithm secp256r1, which will be used by default [#2630](https://github.com/hyperledger/besu/pull/2630)
- The command line option --Xsecp-native-enabled was added as an alias for --Xsecp256k1-native-enabled [#2630](https://github.com/hyperledger/besu/pull/2630)
- Added Labelled gauges for metrics [#2646](https://github.com/hyperledger/besu/pull/2646)
- support for `eth/66` networking protocol [#2365](https://github.com/hyperledger/besu/pull/2365)
- update RPC methods for post london 1559 transaction [#2535](https://github.com/hyperledger/besu/pull/2535)
- \[EXPERIMENTAL\] Added support for using DNS host name in place of IP address in onchain node permissioning rules [#2667](https://github.com/hyperledger/besu/pull/2667)
- Implement EIP-3607 Reject transactions from senders with deployed code. [#2676](https://github.com/hyperledger/besu/pull/2676)
- Ignore all unknown fields when supplied to eth_estimateGas or eth_call. [\#2690](https://github.com/hyperledger/besu/pull/2690)

### Bug Fixes
- Consider effective price and effective priority fee in transaction replacement rules [\#2529](https://github.com/hyperledger/besu/issues/2529)
- GetTransactionCount should return the latest transaction count if it is greater than the transaction pool [\#2633](https://github.com/hyperledger/besu/pull/2633)

### Early Access Features

## 21.7.2

### Additions and Improvements
This release contains improvements and bugfixes for optimum compatibility with other London client versions.

## Bug Fixes
- hotfix for private transaction identification for mainnet transactions [#2609](https://github.com/hyperledger/besu/pull/2609)

## Download Link
https://hyperledger.jfrog.io/artifactory/besu-binaries/besu/21.7.2/besu-21.7.2.zip \
db47fd9ba33b36436ed6798d2474f7621c733353fd04f49d6defffd12e3b6e14


## 21.7.1

### Additions and Improvements
- `priv_call` now uses NO_TRACING OperationTracer implementation which improves memory usage [\#2482](https://github.com/hyperledger/besu/pull/2482)
- Ping and Pong messages now support ENR encoding as scalars or bytes [\#2512](https://github.com/hyperledger/besu/pull/2512)

### Download Link
https://hyperledger.jfrog.io/artifactory/besu-binaries/besu/21.7.1/besu-21.7.1.zip \
sha256sum 83fc44e39a710a95d8b6cbbbf04010dea76122bafcc633a993cd15304905a402

## 21.7.0

### Additions and Improvements
This release contains the activation blocks for London across all supported testnets. They are:
  * Ropsten 10_499_401 (24 Jun 2021)
  * Goerli 5_062_605 (30 Jun 2021)
  * Rinkeby 8_897_988 (7 Jul 2021)
  * Mainnet 12_965_000 (4 Aug 2021)
- eip-1559 changes: accept transactions which have maxFeePerGas below current baseFee [\#2374](https://github.com/hyperledger/besu/pull/2374)
- Introduced transitions for IBFT2 block rewards [\#1977](https://github.com/hyperledger/besu/pull/1977)
- Change Ethstats's status from experimental feature to stable. [\#2405](https://github.com/hyperledger/besu/pull/2405)
- Fixed disabling of native libraries for secp256k1 and altBn128. [\#2163](https://github.com/hyperledger/besu/pull/2163)
- eth_feeHistory API for wallet providers [\#2466](https://github.com/hyperledger/besu/pull/2466)

### Bug Fixes
- Ibft2 could create invalid RoundChange messages in some circumstances containing duplicate prepares [\#2449](https://github.com/hyperledger/besu/pull/2449)
- Updated `eth_sendRawTransaction` to return an error when maxPriorityFeePerGas exceeds maxFeePerGas [\#2424](https://github.com/hyperledger/besu/pull/2424)
- Fixed NoSuchElementException with EIP1559 transaction receipts when using eth_getTransactionReceipt [\#2477](https://github.com/hyperledger/besu/pull/2477)

### Early Access Features
- QBFT is a Byzantine Fault Tolerant consensus algorithm, building on the capabilities of IBFT and IBFT 2.0. It aims to provide performance improvements in cases of excess round change, and provides interoperability with other EEA compliant clients, such as GoQuorum.
  - Note: QBFT currently only supports new networks. Existing networks using IBFT2.0 cannot migrate to QBFT. This will become available in a future release.
  - Note: QBFT is an early access feature pending community feedback. Please make use of QBFT in new development networks and reach out in case of issues or concerns
- GoQuorum-compatible privacy. This mode uses Tessera and is interoperable with GoQuorum.
  - Note: GoQuorum-compatible privacy is an early access feature pending community feedback.

### Download Link
https://hyperledger.jfrog.io/artifactory/besu-binaries/besu/21.7.0/besu-21.7.0.zip
sha256sum 389465fdcc2cc5e5007a02dc2b8a2c43d577198867316bc5cc4392803ed71034

## 21.7.0-RC2

### Additions and Improvements
- eth_feeHistory API for wallet providers [\#2466](https://github.com/hyperledger/besu/pull/2466)
### Bug Fixes
- Ibft2 could create invalid RoundChange messages in some circumstances containing duplicate prepares [\#2449](https://github.com/hyperledger/besu/pull/2449)

## Download Link
https://hyperledger.jfrog.io/artifactory/besu-binaries/besu/21.7.0-RC2/besu-21.7.0-RC2.zip
sha256sum 7bc97c359386cad84d449f786dc0a8ed8728616b6704ce473c63f1d94af3a9ef


## 21.7.0-RC1

### Additions and Improvements
- eip-1559 changes: accept transactions which have maxFeePerGas below current baseFee [\#2374](https://github.com/hyperledger/besu/pull/2374)
- Introduced transitions for IBFT2 block rewards [\#1977](https://github.com/hyperledger/besu/pull/1977)
- Change Ethstats's status from experimental feature to stable. [\#2405](https://github.com/hyperledger/besu/pull/2405)
- Fixed disabling of native libraries for secp256k1 and altBn128. [\#2163](https://github.com/hyperledger/besu/pull/2163)


### Bug Fixes

- Updated `eth_sendRawTransaction` to return an error when maxPriorityFeePerGas exceeds maxFeePerGas [\#2424](https://github.com/hyperledger/besu/pull/2424)

### Early Access Features
This release contains the activation blocks for London across all supported testnets. They are:
  * Ropsten 10_499_401 (24 Jun 2021)
  * Goerli 5_062_605 (30 Jun 2021)
  * Rinkeby 8_897_988 (7 Jul 2021)

## Download Link
https://hyperledger.jfrog.io/artifactory/besu-binaries/besu/21.7.0-RC1/besu-21.7.0-RC1.zip
sha256sum fc959646af65a0e267fc4d695e0af7e87331d774e6e8e890f5cc391549ed175a

## 21.1.7

## Privacy users - Orion Project Deprecation
Tessera is now the recommended Private Transaction Manager for Hyperledger Besu.

Now that all primary Orion functionality has been merged into Tessera, Orion is being deprecated.
We encourage all users with active projects to use the provided migration instructions,
documented [here](https://docs.orion.consensys.net/en/latest/Tutorials/Migrating-from-Orion-to-Tessera/).

We will continue to support Orion users until 30th November 2021. If you have any questions or
concerns, please reach out to the ConsenSys protocol engineering team in the
[#orion channel on Discord](https://discord.gg/hYpHRjK) or by [email](mailto:quorum@consensys.net).


### Additions and Improvements
* Upgrade OpenTelemetry to 1.2.0. [\#2313](https://github.com/hyperledger/besu/pull/2313)

* Ethereum Classic Magneto Hard Fork [\#2315](https://github.com/hyperledger/besu/pull/2315)

* Added support for the upcoming CALAVERAS ephemeral testnet and removed the configuration for the deprecated BAIKAL ephemeral testnet. [\#2343](https://github.com/hyperledger/besu/pull/2343)

### Bug Fixes
* Fix invalid transfer values with the tracing API specifically for CALL operation [\#2319](https://github.com/hyperledger/besu/pull/2319)

### Early Access Features

#### Previously identified known issues

- Fixed issue in discv5 where nonce was incorrectly reused. [\#2075](https://github.com/hyperledger/besu/pull/2075)
- Fixed issues in debug_standardTraceBadBlockToFile and debug_standardTraceBlockToFile. [\#2120](https://github.com/hyperledger/besu/pull/2120)
- Fixed invalid error code in several JSON RPC methods when the requested block is not in the range. [\#2138](https://github.com/hyperledger/besu/pull/2138)

## Download Link
https://hyperledger.jfrog.io/artifactory/besu-binaries/besu/21.1.7/besu-21.1.7.zip

sha256: f415c9b67d26819caeb9940324b2b1b9ce6e872c9181052739438545e84e2531


## 21.1.6

### Additions and Improvements

* Added support for the upcoming BAIKAL ephemeral testnet and removed the configuration for the deprecated YOLOv3 ephemeral testnet. [\#2237](https://github.com/hyperledger/besu/pull/2237)
* Implemented [EIP-3541](https://eips.ethereum.org/EIPS/eip-3541): Reject new contracts starting with the 0xEF byte [\#2243](https://github.com/hyperledger/besu/pull/2243)
* Implemented [EIP-3529](https://eips.ethereum.org/EIPS/eip-3529): Reduction in refunds [\#2238](https://github.com/hyperledger/besu/pull/2238)
* Implemented [EIP-3554](https://eips.ethereum.org/EIPS/eip-3554): Difficulty Bomb Delay [\#2289](https://github.com/hyperledger/besu/pull/2289)
* \[EXPERIMENTAL\] Added support for secp256r1 keys. [#2008](https://github.com/hyperledger/besu/pull/2008)

### Bug Fixes

- Added ACCESS_LIST transactions to the list of transactions using legacy gas pricing for 1559 [\#2239](https://github.com/hyperledger/besu/pull/2239)
- Reduced logging level of public key decoding failure of malformed packets. [\#2143](https://github.com/hyperledger/besu/pull/2143)
- Add 1559 parameters to json-rpc responses.  [\#2222](https://github.com/hyperledger/besu/pull/2222)

### Early Access Features

#### Previously identified known issues

- Fixed issue in discv5 where nonce was incorrectly reused. [\#2075](https://github.com/hyperledger/besu/pull/2075)
- Fixed issues in debug_standardTraceBadBlockToFile and debug_standardTraceBlockToFile. [\#2120](https://github.com/hyperledger/besu/pull/2120)
- Fixed invalid error code in several JSON RPC methods when the requested block is not in the range. [\#2138](https://github.com/hyperledger/besu/pull/2138)

## Download Link
https://hyperledger.jfrog.io/artifactory/besu-binaries/besu/21.1.6/besu-21.1.6.zip

sha256: 3952c69a32bb390ec84ccf4c2c3eb600ea3696af9a05914985d10e1632ef8488

## 21.1.5

### Additions and Improvements

- Ignore `nonce` when supplied to eth_estimateGas or eth_call. [\#2133](https://github.com/hyperledger/besu/pull/2133)
- Ignore `privateFor` for tx estimation. [\#2160](https://github.com/hyperledger/besu/pull/2160)

### Bug Fixes

- Fixed `NullPointerException` when crossing network upgrade blocks when peer discovery is disabled. [\#2140](https://github.com/hyperledger/besu/pull/2140)

### Early Access Features

#### Previously identified known issues

- Fixed issue in discv5 where nonce was incorrectly reused. [\#2075](https://github.com/hyperledger/besu/pull/2075)
- Fixed issues in debug_standardTraceBadBlockToFile and debug_standardTraceBlockToFile. [\#2120](https://github.com/hyperledger/besu/pull/2120)

## Download Link
https://hyperledger.jfrog.io/artifactory/besu-binaries/besu/21.1.5/besu-21.1.5.zip

sha256: edd78fcc772cfa97d11d8ee7b5766e6fac4b31b582f940838a292f2aeb204777

## 21.1.4

### Additions and Improvements

- Adds `--discovery-dns-url` CLI command [\#2088](https://github.com/hyperledger/besu/pull/2088)

### Bug Fixes

- Fixed issue in discv5 where nonce was incorrectly reused. [\#2075](https://github.com/hyperledger/besu/pull/2075)
- Fixed issues in debug_standardTraceBadBlockToFile and debug_standardTraceBlockToFile. [\#2120](https://github.com/hyperledger/besu/pull/2120)

### Early Access Features

#### Previously identified known issues

- [Fast sync when running Besu on cloud providers](KNOWN_ISSUES.md#fast-sync-when-running-besu-on-cloud-providers)
- [Privacy users with private transactions created using v1.3.4 or earlier](KNOWN_ISSUES.md#privacy-users-with-private-transactions-created-using-v134-or-earlier)

## Download Link
https://hyperledger.jfrog.io/artifactory/besu-binaries/besu/21.1.4/besu-21.1.4.zip
58ae55b492680d92aeccfbed477e8b9c25ccc1a97cca71895e27448d754a7d8b

## 21.1.3

### Additions and Improvements
* Increase node diversity when downloading blocks [\#2033](https://github.com/hyperledger/besu/pull/2033)

### Bug Fixes
* Ethereum Node Records are now dynamically recalculated when we pass network upgrade blocks. This allows for better peering through transitions without needing to restart the node. [\#1998](https://github.com/hyperledger/besu/pull/1998)


### Early Access Features

#### Previously identified known issues

- [Fast sync when running Besu on cloud providers](KNOWN_ISSUES.md#fast-sync-when-running-besu-on-cloud-providers)
- [Privacy users with private transactions created using v1.3.4 or earlier](KNOWN_ISSUES.md#privacy-users-with-private-transactions-created-using-v134-or-earlier)

### Download link
https://hyperledger.jfrog.io/artifactory/besu-binaries/besu/21.1.3/besu-21.1.3.zip
38893cae225e5c53036d06adbeccc30aeb86ef08c543fb742941a8c618485c8a

## 21.1.2

### Berlin Network Upgrade

### Important note: the 21.1.1 release contains an outdated version of the Berlin network upgrade. If you are using Besu on public Ethereum networks, you must upgrade to 21.1.2.

This release contains the activation blocks for Berlin across all supported testnets and the Ethereum mainnet. They are:
  * Ropsten 9_812_189 (10 Mar 2021)
  * Goerli 4_460_644 (17 Mar 2021)
  * Rinkeby 8_290_928 (24 Mar 2021)
  * Ethereum 12_244_000 (14 Apr 2021)


### Additions and Improvements
- Added option to set a limit for JSON-RPC connections
  * HTTP connections `--rpc-http-max-active-connections` [\#1996](https://github.com/hyperledger/besu/pull/1996)
  * WS connections `--rpc-ws-max-active-connections` [\#2006](https://github.com/hyperledger/besu/pull/2006)
- Added ASTOR testnet ETC support [\#2017](https://github.com/hyperledger/besu/pull/2017)
### Bug Fixes
* Don't Register BLS12 precompiles for Berlin [\#2015](https://github.com/hyperledger/besu/pull/2015)

#### Previously identified known issues

- [Fast sync when running Besu on cloud providers](KNOWN_ISSUES.md#fast-sync-when-running-besu-on-cloud-providers)
- [Privacy users with private transactions created using v1.3.4 or earlier](KNOWN_ISSUES.md#privacy-users-with-private-transactions-created-using-v134-or-earlier)

### Download link
https://hyperledger.jfrog.io/artifactory/besu-binaries/besu/21.1.2/besu-21.1.2.zip
02f4b6622756b77fed814d8c1bbf986c6178d8f5adb9d61076e061124c3d12aa

## 21.1.1

### Berlin Network Upgrade

### Important note: this release contains an outdated version of the Berlin network upgrade. If you are using Besu on public Ethereum networks, you must upgrade to 21.1.2.

This release contains the activation blocks for Berlin across all supported testnets and the Ethereum mainnet. They are:
  * Ropsten 9_812_189 (10 Mar 2021)
  * Goerli 4_460_644 (17 Mar 2021)
  * Rinkeby 8_290_928 (24 Mar 2021)
  * Ethereum 12_244_000 (14 Apr 2021)

### Additions and Improvements
* Removed EIP-2315 from the Berlin network upgrade [\#1983](https://github.com/hyperledger/besu/pull/1983)
* Added `besu_transaction_pool_transactions` to the reported metrics, counting the mempool size [\#1869](https://github.com/hyperledger/besu/pull/1869)
* Distributions and maven artifacts have been moved off of bintray [\#1886](https://github.com/hyperledger/besu/pull/1886)
* admin_peers json RPC response now includes the remote nodes enode URL
* add support for keccak mining and a ecip1049_dev network [\#1882](https://github.com/hyperledger/besu/pull/1882)
### Bug Fixes
* Fixed incorrect `groupId` in published maven pom files.
* Fixed GraphQL response for missing account, return empty account instead [\#1946](https://github.com/hyperledger/besu/issues/1946)

### Early Access Features

#### Previously identified known issues

- [Fast sync when running Besu on cloud providers](KNOWN_ISSUES.md#fast-sync-when-running-besu-on-cloud-providers)
- [Privacy users with private transactions created using v1.3.4 or earlier](KNOWN_ISSUES.md#privacy-users-with-private-transactions-created-using-v134-or-earlier)

### Download link
sha256: `c22a80a54e9fed864734b9fbd69a0a46840fd27ca5211648a3eaf8a955417218 `


## 21.1.0

### Important note: this release contains an outdated version of the Berlin network upgrade, which was changed on March 5, 2021 ([link](https://github.com/ethereum/pm/issues/263#issuecomment-791473406)). If you are using Besu on public Ethereum networks, you must upgrade to 21.1.2.

## 21.1.0 Features

Features added between 20.10.0 to 21.1.0 include:
* Berlin Network Upgrade: this release contains the activation blocks for Berlin across all supported testnets and the Ethereum mainnet. They are:
  * Ropsten 9_812_189 (10 Mar 2021)
  * Goerli 4_460_644 (17 Mar 2021)
  * Rinkeby 8_290_928 (24 Mar 2021)
  * Ethereum 12_244_000 (14 Apr 2021)
* Besu Launcher: Besu now has support for the [Quorum Mainnet Launcher](https://github.com/ConsenSys/quorum-mainnet-launcher) which makes it easy for users to configure and launch Besu on the Ethereum mainnet.
* Bonsai Tries: A new database format which reduces storage requirements and improves performance for access to recent state. _Note: only full sync is currently supported._
* Miner Data JSON-RPC: The `eth_getMinerDataByBlockHash` and `eth_getMinerDataByBlockNumber` endpoints return miner rewards and coinbase address for a given block.
* EIP-1898 support: [The EIP](https://eips.ethereum.org/EIPS/eip-1898) adds `blockHash` to JSON-RPC methods which accept a default block parameter.

### Early Access Features
* Bonsai Tries: A new database format which reduces storage requirements and improves performance for access to recent state. _Note: only full sync is currently supported._
* QBFT: A new consensus algorithm to support interoperability with other Enterprise Ethereum Alliance compatible clients.

### 21.1.0 Breaking Changes
* `--skip-pow-validation-enabled` is now an error with `block import --format JSON`. This is because the JSON format doesn't include the nonce so the proof of work must be calculated.
* `eth_call` will not return a JSON-RPC result if the call fails, but will return an error instead. If it was for a revert the revert reason will be included.
* `eth_call` will not fail for account balance issues by default. An parameter `"strict": true` can be added to the call parameters (with `to` and `from`) to enforce balance checks.

### Additions and Improvements
* Added `besu_transaction_pool_transactions` to the reported metrics, counting the mempool size [\#1869](https://github.com/hyperledger/besu/pull/1869)
* Added activation blocks for Berlin Network Upgrade [\#1929](https://github.com/hyperledger/besu/pull/1929)

### Bug Fixes
* Fixed representation of access list for access list transactions in JSON-RPC results.

#### Previously identified known issues

- [Fast sync when running Besu on cloud providers](KNOWN_ISSUES.md#fast-sync-when-running-besu-on-cloud-providers)
- [Privacy users with private transactions created using v1.3.4 or earlier](KNOWN_ISSUES.md#privacy-users-with-private-transactions-created-using-v134-or-earlier)

### Download link
sha256: `e4c8fe4007e3e5f7f2528cbf1eeb5457caf06536c974a6ff4305035ff5724476`

## 21.1.0-RC2
### Additions and Improvements
* Support for the Berlin Network Upgrade, although the block number must be set manually with `--override-genesis-config=berlinBlock=<blocknumber>`. This is because the block numbers haven't been determined yet. The next release will include the number in the genesis file so it will support Berlin with no intervention. [\#1898](https://github.com/hyperledger/besu/pull/1898)

## 21.1.0-RC1

### 21.1.0 Breaking Changes
* `--skip-pow-validation-enabled` is now an error with `block import --format JSON`. This is because the JSON format doesn't include the nonce so the proof of work must be calculated.
* `eth_call` will not return a JSON-RPC result if the call fails, but will return an error instead. If it was for a revert the revert reason will be included.
* `eth_call` will not fail for account balance issues by default. An parameter `"strict": true` can be added to the call parameters (with `to` and `from`) to enforce balance checks.

### Additions and Improvements
* Removed unused flags in default genesis configs [\#1812](https://github.com/hyperledger/besu/pull/1812)
* `--skip-pow-validation-enabled` is now an error with `block import --format JSON`. This is because the JSON format doesn't include the nonce so the proof of work must be calculated. [\#1815](https://github.com/hyperledger/besu/pull/1815)
* Added a new CLI option `--Xlauncher` to start a mainnet launcher. It will help to configure Besu easily.
* Return the revert reason from `eth_call` JSON-RPC api calls when the contract causes a revert. [\#1829](https://github.com/hyperledger/besu/pull/1829)
* Added `chainId`, `publicKey`, and `raw` to JSON-RPC api calls returning detailed transaction results. [\#1835](https://github.com/hyperledger/besu/pull/1835)

### Bug Fixes
* Ethereum classic heights will no longer be reported in mainnet metrics. Issue [\#1751](https://github.com/hyperledger/besu/pull/1751) Fix [\#1820](https://github.com/hyperledger/besu/pull/1820)
* Don't enforce balance checks in `eth_call` unless explicitly requested. Issue [\#502](https://github.com/hyperledger/besu/pull/502) Fix [\#1834](https://github.com/hyperledger/besu/pull/1834)

### Early Access Features

#### Previously identified known issues

- [Fast sync when running Besu on cloud providers](KNOWN_ISSUES.md#fast-sync-when-running-besu-on-cloud-providers)
- [Privacy users with private transactions created using v1.3.4 or earlier](KNOWN_ISSUES.md#privacy-users-with-private-transactions-created-using-v134-or-earlier)


### Download link

Link removed because this release contains an outdated version of the Berlin network upgrade, which was changed on March 5, 2021 ([link](https://github.com/ethereum/pm/issues/263#issuecomment-791473406)). If you are using Besu on public Ethereum networks, you must upgrade to 21.1.1. sha256 hash left for reference.

sha256: `b0fe3942052b8fd43fc3025a298a6c701f9edae2e100f0c563a1c5a4ceef71f1`

## 20.10.4

### Additions and Improvements
* Implemented [EIP-778](https://eips.ethereum.org/EIPS/eip-778): Ethereum Node Records (ENR) [\#1680](https://github.com/hyperledger/besu/pull/1680)
* Implemented [EIP-868](https://eips.ethereum.org/EIPS/eip-868): Node Discovery v4 ENR Extension [\#1721](https://github.com/hyperledger/besu/pull/1721)
* Added revert reason to eth_estimateGas RPC call. [\#1730](https://github.com/hyperledger/besu/pull/1730)
* Added command line option --static-nodes-file. [#1644](https://github.com/hyperledger/besu/pull/1644)
* Implemented [EIP-1898](https://eips.ethereum.org/EIPS/eip-1898): Add `blockHash` to JSON-RPC methods which accept a default block parameter [\#1757](https://github.com/hyperledger/besu/pull/1757)

### Bug Fixes
* Accept locally-sourced transactions below the minimum gas price. [#1480](https://github.com/hyperledger/besu/issues/1480) [#1743](https://github.com/hyperledger/besu/pull/1743)

#### Previously identified known issues

- [Fast sync when running Besu on cloud providers](KNOWN_ISSUES.md#fast-sync-when-running-besu-on-cloud-providers)
- [Privacy users with private transactions created using v1.3.4 or earlier](KNOWN_ISSUES.md#privacy-users-with-private-transactions-created-using-v134-or-earlier)

### Download link
https://hyperledger.jfrog.io/artifactory/besu-binaries/besu/20.10.4/besu-20.10.4.zip
sha256: f15cd5243b809659bba1706c1745aecafc012d3fc44a91419522da925493537c

## 20.10.3

### Additions and Improvements
* Added `memory` as an option to `--key-value-storage`.  This ephemeral storage is intended for sync testing and debugging.  [\#1617](https://github.com/hyperledger/besu/pull/1617)
* Fixed gasPrice parameter not always respected when passed to `eth_estimateGas` endpoint [\#1636](https://github.com/hyperledger/besu/pull/1636)
* Enabled eth65 by default [\#1682](https://github.com/hyperledger/besu/pull/1682)
* Warn that bootnodes will be ignored if specified with discovery disabled [\#1717](https://github.com/hyperledger/besu/pull/1717)

### Bug Fixes
* Accept to use default port values if not in use. [#1673](https://github.com/hyperledger/besu/pull/1673)
* Block Validation Errors should be at least INFO level not DEBUG or TRACE.  Bug [\#1568](https://github.com/hyperledger/besu/pull/1568) PR [\#1706](https://github.com/hyperledger/besu/pull/1706)
* Fixed invalid and wrong trace data, especially when calling a precompiled contract [#1710](https://github.com/hyperledger/besu/pull/1710)

#### Previously identified known issues

- [Fast sync when running Besu on cloud providers](KNOWN_ISSUES.md#fast-sync-when-running-besu-on-cloud-providers)
- [Privacy users with private transactions created using v1.3.4 or earlier](KNOWN_ISSUES.md#privacy-users-with-private-transactions-created-using-v134-or-earlier)

### Download link
https://hyperledger.jfrog.io/artifactory/besu-binaries/besu/20.10.3/besu-20.10.3.zip
sha256: `b5f46d945754dedcbbb1e5dd96bf2bfd13272ff09c6a66c0150b979a578f4389`

## 20.10.2

### Additions and Improvements
* Added support for batched requests in WebSockets. [#1583](https://github.com/hyperledger/besu/pull/1583)
* Added protocols section to `admin_peers` to provide info about peer health. [\#1582](https://github.com/hyperledger/besu/pull/1582)
* Added CLI option `--goquorum-compatibility-enabled` to enable GoQuorum compatibility mode. [#1598](https://github.com/hyperledger/besu/pull/1598). Note that this mode is incompatible with Mainnet.

### Bug Fixes

* Ibft2 will discard any received messages targeting a chain height <= current head - this resolves some corner cases in system correctness directly following block import. [#1575](https://github.com/hyperledger/besu/pull/1575)
* EvmTool now throws `UnsupportedForkException` when there is an unknown fork and is YOLOv2 compatible [\#1584](https://github.com/hyperledger/besu/pull/1584)
* `eth_newFilter` now supports `blockHash` parameter as per the spec [\#1548](https://github.com/hyperledger/besu/issues/1540). (`blockhash` is also still supported.)
* Fixed an issue that caused loss of peers and desynchronization when eth65 was enabled [\#1601](https://github.com/hyperledger/besu/pull/1601)

#### Previously identified known issues

- [Fast sync when running Besu on cloud providers](KNOWN_ISSUES.md#fast-sync-when-running-besu-on-cloud-providers)
- [Privacy users with private transactions created using v1.3.4 or earlier](KNOWN_ISSUES.md#privacy-users-with-private-transactions-created-using-v134-or-earlier)

### Download Link

https://hyperledger.jfrog.io/artifactory/besu-binaries/besu/20.10.2/besu-20.10.2.zip
sha256: `710aed228dcbe9b8103aef39e4431b0c63e73c3a708ce88bcd1ecfa1722ad307`

## 20.10.1

### Additions and Improvements
* `--random-peer-priority-enabled` flag added. Allows for incoming connections to be prioritized randomly. This will prevent (typically small, stable) networks from forming impenetrable peer cliques. [#1440](https://github.com/hyperledger/besu/pull/1440)
* `miner_changeTargetGasLimit` RPC added. If a target gas limit is set, allows the node operator to change it at runtime.
* Hide deprecated `--host-whitelist` option. [\#1444](https://github.com/hyperledger/besu/pull/1444)
* Prioritize high gas prices during mining. Previously we ordered only by the order in which the transactions were received. This will increase expected profit when mining. [\#1449](https://github.com/hyperledger/besu/pull/1449)
* Added support for the updated smart contract-based [node permissioning EEA interface](https://entethalliance.github.io/client-spec/spec.html#dfn-connectionallowed). [\#1435](https://github.com/hyperledger/besu/pull/1435) and [\#1496](https://github.com/hyperledger/besu/pull/1496)
* Added EvmTool binary to the distribution.  EvmTool is a CLI that can execute EVM bytecode and execute ethereum state tests. [\#1465](https://github.com/hyperledger/besu/pull/1465)
* Updated the libraries for secp256k1 and AltBN series precompiles. These updates provide significant performance improvements to those areas. [\#1499](https://github.com/hyperledger/besu/pull/1499)
* Provide MegaGas/second measurements in the log when doing a full block import, such as the catch up phase of a fast sync. [\#1512](https://github.com/hyperledger/besu/pull/1512)
* Added new endpoints to get miner data, `eth_getMinerDataByBlockHash` and `eth_getMinerDataByBlockNumber`. [\#1538](https://github.com/hyperledger/besu/pull/1538)
* Added direct support for OpenTelemetry metrics [\#1492](https://github.com/hyperledger/besu/pull/1492)
* Added support for `qip714block` config parameter in genesis file, paving the way towards permissioning interoperability between Besu and GoQuorum. [\#1545](https://github.com/hyperledger/besu/pull/1545)
* Added new CLI option `--compatibility-eth64-forkid-enabled`. [\#1542](https://github.com/hyperledger/besu/pull/1542)

### Bug Fixes

* Fix a bug on `eth_estimateGas` which returned `Internal error` instead of `Execution reverted` in case of reverted transaction. [\#1478](https://github.com/hyperledger/besu/pull/1478)
* Fixed a bug where Local Account Permissioning was being incorrectly enforced on block import/validation. [\#1510](https://github.com/hyperledger/besu/pull/1510)
* Fixed invalid enode URL when discovery is disabled  [\#1521](https://github.com/hyperledger/besu/pull/1521)
* Removed duplicate files from zip and tar.gz distributions. [\#1566](https://github.com/hyperledger/besu/pull/1566)
* Add a more rational value to eth_gasPrice, based on a configurable percentile of prior block's transactions (default: median of last 100 blocks).  [\#1563](https://github.com/hyperledger/besu/pull/1563)

## Deprecated

### --privacy-precompiled-address (Scheduled for removal in _Next_ Release)
Deprecated in 1.5.1
- CLI option `--privacy-precompiled-address` option removed. This address is now derived, based	on `--privacy-onchain-groups-enabled`. [\#1222](https://github.com/hyperledger/besu/pull/1222)

### Besu Sample Network repository

The [Besu Sample Networks repository](https://github.com/ConsenSys/besu-sample-networks) has been replaced by the [Quorum Developer Quickstart](https://besu.hyperledger.org/en/latest/Tutorials/Developer-Quickstart).

#### Previously identified known issues

- [Eth/65 loses peers](KNOWN_ISSUES.md#eth65-loses-peers)
- [Fast sync when running Besu on cloud providers](KNOWN_ISSUES.md#fast-sync-when-running-besu-on-cloud-providers)
- [Privacy users with private transactions created using v1.3.4 or earlier](KNOWN_ISSUES.md#privacy-users-with-private-transactions-created-using-v134-or-earlier)

### Download Link

https://hyperledger.jfrog.io/artifactory/besu-binaries/besu/20.10.1/besu-20.10.1.zip
sha256: `ac4fae310957c176564396f73c0f03c60c41129d43d078560d0dab533a69fd2a`

## 20.10.0

## Release format

Hyperledger Besu is moving its versioning scheme to [CalVer](https://calver.org/) starting with the 20.10.0 (formerly 1.6.0) release. More information about the specific version of CalVer Besu is using can be found on the [wiki](https://wiki.hyperledger.org/display/BESU/Using+CalVer+for+Besu+Releases).

## 20.10 Breaking Changes

When upgrading to 20.10, ensure you've taken into account the following breaking changes.

### JSON-RPC HTTP Error Codes For Valid Calls ([\#1426](https://github.com/hyperledger/besu/pull/1426))

Prior versions of Besu would set the HTTP Status 400 Bad Request for JSON-RPC requests that completed in an error, regardless of the kind of error.  These responses could include a complete JSON-RPC response with an error field.

In Besu version 20.10, properly formatted requests that have valid parameters (count and content) will return a HTTP Status 200 OK, with an error field if an error occurred. For example, requesting an account that does not exist in the chain, or a block by hash that Besu does not have, will now return HTTP 200 OK responses. Unparsable requests, improperly formatted requests, or requests with invalid parameters will continue to return HTTP 400 Bad Request.

Users of Web3J should note that many calls will now return a result with the error field containing the message whereas before a call would throw an exception with the error message as the exception message.

## 20.10.0 Additions and Improvements

* Added support for ECIP-1099 / Classic Thanos Fork: Calibrate Epoch Duration. [\#1421](https://github.com/hyperledger/besu/pull/1421) [\#1441](https://github.com/hyperledger/besu/pull/1441) [\#1462](https://github.com/hyperledger/besu/pull/1462)
* Added the Open Telemetry Java agent to report traces to a remote backend. Added an example to showcase the trace reporting capabilities.
* Added EvmTool binary to the distribution.  EvmTool is a CLI that can execute EVM bytecode and execute ethereum state tests. Documentation for it is available [here](https://besu.hyperledger.org/en/stable/HowTo/Troubleshoot/Use-EVM-Tool/). [\#1465](https://github.com/hyperledger/besu/pull/1465)
* Added support for the upcoming YOLOv2 ephemeral testnet and removed the flag for the deprecated YOLOv1 ephemeral testnet. [#1386](https://github.com/hyperledger/besu/pull/1386)
* Added `debug_standardTraceBlockToFile` JSON-RPC API. This API accepts a block hash and will replay the block. It returns a list of files containing the result of the trace (one file per transaction). [\#1392](https://github.com/hyperledger/besu/pull/1392)
* Added `debug_standardTraceBadBlockToFile` JSON-RPC API. This API is similar to `debug_standardTraceBlockToFile`, but can be used to obtain info about a block which has been rejected as invalid. [\#1403](https://github.com/hyperledger/besu/pull/1403)
* Added support for EIP-2929 to YOLOv2. [#1387](https://github.com/hyperledger/besu/pull/1387)
* Added `--start-block` and `--end-block` to the `blocks import` subcommand [\#1399](https://github.com/hyperledger/besu/pull/1399)
* Added support for multi-tenancy when using the early access feature of [onchain privacy group management](https://besu.hyperledger.org/en/stable/Concepts/Privacy/Onchain-PrivacyGroups/)
* \[Reverted\] Fixed memory leak in eth/65 subprotocol behavior. It is now enabled by default. [\#1420](https://github.com/hyperledger/besu/pull/1420), [#1348](https://github.com/hyperledger/besu/pull/1348), [#1321](https://github.com/hyperledger/besu/pull/1321)

### Bug Fixes

* Log block import rejection reasons at "INFO" level.  Bug [#1412](https://github.com/hyperledger/besu/issues/1412)
* Fixed NPE when executing `eth_estimateGas` with privacy enabled.  Bug [#1404](https://github.com/hyperledger/besu/issues/1404)

#### Previously identified known issues

- [Eth/65 loses peers](KNOWN_ISSUES.md#eth65-loses-peers)
- [Fast sync when running Besu on cloud providers](KNOWN_ISSUES.md#fast-sync-when-running-besu-on-cloud-providers)
- [Privacy users with private transactions created using v1.3.4 or earlier](KNOWN_ISSUES.md#privacy-users-with-private-transactions-created-using-v134-or-earlier)

## Deprecated and Scheduled for removal in _Next_ Release

### --privacy-precompiled-address
Deprecated in 1.5.1
- CLI option `--privacy-precompiled-address` option removed. This address is now derived, based
on `--privacy-onchain-groups-enabled`. [\#1222](https://github.com/hyperledger/besu/pull/1222)

### Download link
https://hyperledger.jfrog.io/artifactory/besu-binaries/besu/20.10.0/besu-20.10.0.zip

sha256sum: `2b50a375aae64b838a2cd9d43747006492cae573f1be11745b7f643646fd5a01`

## 1.5.5

### Additions and Improvements
* The new version of the [web3js-eea library (v0.10)](https://github.com/PegaSysEng/web3js-eea) supports the onchain privacy group management changes made in Besu v1.5.3.

### Bug Fixes
* Added `debug_getBadBlocks` JSON-RPC API to analyze and detect consensus flaws. Even if a block is rejected it will be returned by this method [\#1378](https://github.com/hyperledger/besu/pull/1378)
* Fix logs queries missing results against chain head [\#1351](https://github.com/hyperledger/besu/pull/1351) and [\#1381](https://github.com/hyperledger/besu/pull/1381)

#### Previously identified known issues

- [Eth/65 loses peers](KNOWN_ISSUES.md#eth65-loses-peers)
- [Fast sync when running Besu on cloud providers](KNOWN_ISSUES.md#fast-sync-when-running-besu-on-cloud-providers)
- [Privacy users with private transactions created using v1.3.4 or earlier](KNOWN_ISSUES.md#privacy-users-with-private-transactions-created-using-v134-or-earlier)
- [Changes not saved to database correctly causing inconsistent private states](KNOWN_ISSUES.md#Changes-not-saved-to-database-correctly-causing-inconsistent-private-states)

### Download link

https://hyperledger.jfrog.io/artifactory/besu-binaries/besu/1.5.5/besu-1.5.5.zip

sha256sum: `e67b0a899dc4421054eaa9a8112cb89e1e5f6a56f0d8aa1b0c5111c53dfad2ad`


## 1.5.4

### Additions and Improvements

* Added `priv_debugGetStateRoot` JSON-RPC API to retrieve the state root of a specified privacy group. [\#1326](https://github.com/hyperledger/besu/pull/1326)
* Added reorg logging and `--reorg-logging-threshold` to configure the same. Besu now logs any reorgs where the old or new chain head is more than the threshold away from their common ancestors. The default is 6.
* Added `debug_batchSendRawTransaction` JSON-RPC API to submit multiple signed transactions with a single call. [\#1350](https://github.com/hyperledger/besu/pull/1350)

### Bug Fixes

* The metrics HTTP server no longer rejects requests containing `Accept` header that doesn't precisely match the prometheus text format [\#1345](https://github.com/hyperledger/besu/pull/1345)
* JSON-RPC method `net_version` should return network ID instead of chain ID [\#1355](https://github.com/hyperledger/besu/pull/1355)

#### Previously identified known issues

- [Logs queries missing results against chain head](KNOWN_ISSUES.md#Logs-queries-missing-results-against-chain-head)
- [Eth/65 loses peers](KNOWN_ISSUES.md#eth65-loses-peers)
- [Fast sync when running Besu on cloud providers](KNOWN_ISSUES.md#fast-sync-when-running-besu-on-cloud-providers)
- [Privacy users with private transactions created using v1.3.4 or earlier](KNOWN_ISSUES.md#privacy-users-with-private-transactions-created-using-v134-or-earlier)
- [Changes not saved to database correctly causing inconsistent private states](KNOWN_ISSUES.md#Changes-not-saved-to-database-correctly-causing-inconsistent-private-states)

### Download link
https://hyperledger.jfrog.io/artifactory/besu-binaries/besu/1.5.4/besu-1.5.4.zip

sha256sum: `1f4df8e1c5e3b5b3abf6289ccfe70f302aa7c29a652b2eb713ffbdc507670420`

## 1.5.3

### Additions and Improvements

* The EvmTool now processes State Tests from the Ethereum Reference Tests. [\#1311](https://github.com/hyperledger/besu/pull/1311)
* Early access DNS support added via the `--Xdns-enabled` and `--Xdns-update-enabled` CLI options. [\#1247](https://github.com/hyperledger/besu/pull/1247)
* Add genesis config option `ecip1017EraRounds` for Ethereum Classic chains. [\#1329](https://github.com/hyperledger/besu/pull/1329)

### Bug Fixes

* K8S Permissioning to use of Service IP's rather than pod IP's which can fail [\#1190](https://github.com/hyperledger/besu/issues/1190)

#### Previously identified known issues

- [Logs queries missing results against chain head](KNOWN_ISSUES.md#Logs-queries-missing-results-against-chain-head)
- [Eth/65 loses peers](KNOWN_ISSUES.md#eth65-loses-peers)
- [Fast sync when running Besu on cloud providers](KNOWN_ISSUES.md#fast-sync-when-running-besu-on-cloud-providers)
- [Privacy users with private transactions created using v1.3.4 or earlier](KNOWN_ISSUES.md#privacy-users-with-private-transactions-created-using-v134-or-earlier)
- [Changes not saved to database correctly causing inconsistent private states](KNOWN_ISSUES.md#Changes-not-saved-to-database-correctly-causing-inconsistent-private-states)

### Breaking Change to Onchain Privacy Group Management

This [early access feature](https://besu.hyperledger.org/en/stable/Concepts/Privacy/Onchain-PrivacyGroups/) was changed in a way that makes onchain privacy groups created with previous versions no longer usable.

To enhance control over permissions on the privacy group management contract:

* The enclave key was removed as the first parameter for `addParticipant` and `removeParticipant`.
* The owner of the privacy group management contract is the signer of the private transaction that creates
  the privacy group. In the default onchain privacy group management contract implementation, only the
  owner can add and remove participants, and upgrade the management contract.

The onchain privacy support in the current version of the web3js-eea library (v0.9) will not be compatible with Besu v1.5.3.  We are actively working on an upgrade to webj3-eea that will support these changes.

### Download link
https://hyperledger.jfrog.io/artifactory/besu-binaries/besu/1.5.3/besu-1.5.3.zip

sha256sum: `735cd511e1dae1590f2829d9535cb383aa8c526f059b3451859e5fcfccc48985`

## 1.5.2

### Additions and Improvements

* Experimental offline backup and restore has been added via the `operator x-backup-state` and `operator x-restore-state` CLI commands.  Data formats will be fluid for as long as the `x-` prefix is present in the CLI so it is advised not to rely on these backups for disaster recovery. [\#1235](https://github.com/hyperledger/besu/pull/1235)
* Experimental ethstats support added via the `Xethstats` and `Xethstats-contact` CLI commands. [\#1239](https://github.com/hyperledger/besu/pull/1239)
* Peers added via the JSON-RPC `admin_addPeer` and `admin_removePeer` will be shared or no longer shared via discovery respectively.  Previously they were not shared. [\#1177](https://github.com/hyperledger/besu/pull/1177) contributed by [br0tchain](https://github.com/br0tchain).
* New Docker Images (see below). [\#1277](https://github.com/hyperledger/besu/pull/1277)
* Reworked static peer discovery handling. [\#1292](https://github.com/hyperledger/besu/pull/1292)

### New Java VMs in Docker Image

* New docker images are being generated to use the latest version of OpenJDK (currently 14.0.1) with the tag suffix of `-openjdk-latest`, for example `1.5.2-openjdk-latest`.
* New docker images are being generated to use [GraalVM](https://www.graalvm.org/) with the tag suffix of `-graalvm`, for example `1.5.2-graalvm`.
* The existing images based on Java 11 are also being tagged with the suffix `-openjdk-11`, for example `1.5.2-openjdk-11`, as well as `1.5.2`.

The intent is that the major Java VM version or Java VM type shipped with the default docker images (`latest`, `1.5.x`, etc.) may be changed during future quarterly releases but will remain consistent within quarterly releases.

### Bug Fixes
- Offchain permissioning - fixed bug where sync status check prevented peering if static nodes configured. [\#1252](https://github.com/hyperledger/besu/issues/1252)

- GraphQL queries of `miner` in IBFT networks will no longer return an error.  PR [\#1282](https://github.com/hyperledger/besu/pull/1282) issue [\#1272](https://github.com/hyperledger/besu/issues/1272).

#### Previously identified known issues

- [Logs queries missing results against chain head](KNOWN_ISSUES.md#Logs-queries-missing-results-against-chain-head)
- [Eth/65 loses peers](KNOWN_ISSUES.md#eth65-loses-peers)
- [Fast sync when running Besu on cloud providers](KNOWN_ISSUES.md#fast-sync-when-running-besu-on-cloud-providers)
- [Privacy users with private transactions created using v1.3.4 or earlier](KNOWN_ISSUES.md#privacy-users-with-private-transactions-created-using-v134-or-earlier)
- [Permissioning issues on Kubernetes](KNOWN_ISSUES.md#Kubernetes-permissioning-uses-Service-IPs-rather-than-pod-IPs-which-can-fail)
- [Restarts caused by insufficient memory can cause inconsistent private state](KNOWN_ISSUES.md#Restart-caused-by-insufficient-memory-can-cause-inconsistent-private-state)

### New and Old Maintainer

- [David Mechler](https://github.com/hyperledger/besu/commits?author=davemec) has been added as a [new maintainer](https://github.com/hyperledger/besu/pull/1267).
- [Edward Evans](https://github.com/hyperledger/besu/commits?author=EdJoJob) voluntarily moved to [emeritus status](https://github.com/hyperledger/besu/pull/1270).

### Download link
https://hyperledger.jfrog.io/artifactory/besu-binaries/besu/1.5.2/besu-1.5.2.zip

sha256sum: `629f44e230a635b09f8d82f2196d70d31193233718118a46412f11c50772dc85`

## 1.5.1

### Deprecated
- CLI option `--privacy-precompiled-address` option is deprecated. This address is now derived, based
on `--privacy-onchain-groups-enabled`. [\#1222](https://github.com/hyperledger/besu/pull/1222)

### Additions and Improvements

* In an IBFT2 network, a fixed block reward value and recipient address can be defined in genesis file [\#1132](https://github.com/hyperledger/besu/pull/1132)
* JSON-RPC HTTP API Authorization: exit early when checking user permissions. [\#1144](https://github.com/hyperledger/besu/pull/1144)
* HTTP/2 is enabled for JSON-RPC HTTP API over TLS. [\#1145](https://github.com/hyperledger/besu/pull/1145)
* Color output in consoles. It can be disabled with `--color-enabled=false` [\#1257](https://github.com/hyperledger/besu/pull/1257)
* Add compatibility with ClusterIP services for the Kubernetes Nat Manager  [\#1156](https://github.com/hyperledger/besu/pull/1156)
* In an IBFT2 network; a fixed block reward value and recipient address can be defined in genesis file [\#1132](https://github.com/hyperledger/besu/pull/1132)
* Add fee cap for transactions submitted via RPC. [\#1137](https://github.com/hyperledger/besu/pull/1137)

### Bug fixes

* When the default sync mode was changed to fast sync for named networks, there was one caveat we didn't address. The `dev` network should've been full sync by default. This has now been fixed. [\#1257](https://github.com/hyperledger/besu/pull/1257)
* Fix synchronization timeout issue when the blocks were too large [\#1149](https://github.com/hyperledger/besu/pull/1149)
* Fix missing results from eth_getLogs request. [\#1154](https://github.com/hyperledger/besu/pull/1154)
* Fix issue allowing Besu to be used for DDoS amplification. [\#1146](https://github.com/hyperledger/besu/pull/1146)

### Known Issues

Known issues are open issues categorized as [Very High or High impact](https://wiki.hyperledger.org/display/BESU/Defect+Prioritisation+Policy).

#### Previously identified known issues

- [Scope of logs query causing Besu to hang](KNOWN_ISSUES.md#scope-of-logs-query-causing-besu-to-hang)
- [Eth/65 loses peers](KNOWN_ISSUES.md#eth65-loses-peers)
- [Fast sync when running Besu on cloud providers](KNOWN_ISSUES.md#fast-sync-when-running-besu-on-cloud-providers)
- [Privacy users with private transactions created using v1.3.4 or earlier](KNOWN_ISSUES.md#privacy-users-with-private-transactions-created-using-v134-or-earlier)
- [Permissioning issues on Kubernetes](KNOWN_ISSUES.md#Kubernetes-permissioning-uses-Service-IPs-rather-than-pod-IPs-which-can-fail)
- [Restarts caused by insufficient memory can cause inconsistent private state](KNOWN_ISSUES.md#Restart-caused-by-insufficient-memory-can-cause-inconsistent-private-state)

### Download link
https://hyperledger.jfrog.io/artifactory/besu-binaries/besu/1.5.1/besu-1.5.1.zip

sha256sum: `c17f49b6b8686822417184952487fc135772f0be03514085926a6984fd955b88`

## 1.5 Breaking changes

When upgrading to 1.5, ensure you've taken into account the following breaking changes.

### Docker users with volume mounts

To maintain best security practices, we're changing the `user:group` on the Docker container to `besu`.

What this means for you:

* If you are running Besu as a binary, there is no impact.
* If you are running Besu as a Docker container *and* have a volume mount for data,  ensure that the
permissions on the directory allow other users and groups to r/w. Ideally this should be set to
`besu:besu` as the owner.

Note that the `besu` user only exists within the container not outside it. The same user ID may match
a different user outside the image.

If you’re mounting local folders, it is best to set the user via the Docker `—user` argument. Use the
UID because the username may not exist inside the docker container. Ensure the directory being mounted
is owned by that user.

### Remove Manual NAT method

The NAT manager `MANUAL` method has been removed.
If you have been using the `MANUAL` method, use the `NONE` method instead. The behavior of the
`NONE` method is the same as the previously supported `MANUAL` methods.

### Privacy users

Besu minor version upgrades require upgrading Orion to the latest minor version. That is, for
Besu <> Orion node pairs, when upgrading Besu to v1.5, it is required that Orion is upgraded to
v1.6. Older versions of Orion will no longer work with Besu v1.5.

## 1.5 Features

Features added between from 1.4 to 1.5 include:
* Mining Support
  Besu supports `eth_hashrate` and `eth_submitHashrate` to obtain the hashrate when we mine with a GPU mining worker.
* Tracing
  The [Tracing API](https://besu.hyperledger.org/en/latest/Reference/API-Methods/#trace-methods) is no longer an Early Access feature and now has full support for `trace_replayBlockTransactions`, `trace_Block` and `trace_transaction`.
* Plugin API Block Events
  `BlockAdded` and `BlockReorg` are now exposed via the [Plugin API](https://javadoc.io/doc/org.hyperledger.besu/plugin-api/latest/org/hyperledger/besu/plugin/services/BesuEvents.html).
* [Filters](https://besu.hyperledger.org/en/stable/HowTo/Interact/Filters/Accessing-Logs-Using-JSON-RPC/) and
  [subscriptions](https://besu.hyperledger.org/en/stable/HowTo/Interact/APIs/RPC-PubSub/) for private contracts.
* [SecurityModule Plugin API](https://javadoc.io/doc/org.hyperledger.besu/plugin-api/latest/org/hyperledger/besu/plugin/services/SecurityModuleService.html)
  This allows use of a different [security module](https://besu.hyperledger.org/en/stable/Reference/CLI/CLI-Syntax/#security-module)
  as a plugin to provide cryptographic function that can be used by NodeKey (such as sign, ECDHKeyAgreement etc.).
* [Onchain privacy groups](https://besu.hyperledger.org/en/latest/Concepts/Privacy/Onchain-PrivacyGroups/)
  with add and remove members. This is an early access feature. Early access features are not recommended
  for production networks and may have unstable interfaces.

## 1.5 Additions and Improvements

* Public Networks Default to Fast Sync: The default sync mode for named permissionless networks, such as the Ethereum mainnet and testnets, is now `FAST`.
  * The default is unchanged for private networks. That is, the sync mode defaults to `FULL` for private networks.
  * Use the [`--sync-mode` command line option](https://besu.hyperledger.org/Reference/CLI/CLI-Syntax/#sync-mode) to change the sync mode. [\#384](https://github.com/hyperledger/besu/pull/384)
* Proper Mining Support: Added full support for `eth_hashrate` and `eth_submitHashrate`. It is now possible to have the hashrate when we mine with a GPU mining worker [\#1063](https://github.com/hyperledger/besu/pull/1063)
* Performance Improvements: The addition of native libraries ([\#775](https://github.com/hyperledger/besu/pull/775)) and changes to data structures in the EVM ([\#1089](https://github.com/hyperledger/besu/pull/1089)) have improved Besu sync and EVM execution times.
* Tracing API Improvements: The [Tracing API](https://besu.hyperledger.org/en/latest/Reference/API-Methods/#trace-methods) is no longer an Early Access feature and now has full support for `trace_replayBlockTransactions`, `trace_Block` and `trace_transaction`.
* New Plugin API Block Events: `BlockAdded` and `BlockReorg` are now exposed via the Plugin API [\#637](https://github.com/hyperledger/besu/pull/637).
* Added experimental CLI option `--Xnat-kube-pod-name` to specify the name of the loadbalancer used by the Kubernetes nat manager [\#1078](https://github.com/hyperledger/besu/pull/1078)
- Local permissioning TOML config now supports additional keys (`nodes-allowlist` and `accounts-allowlist`).
Support for `nodes-whitelist` and `accounts-whitelist` will be removed in a future release.
- Add missing `mixHash` field for `eth_getBlockBy*` JSON RPC endpoints. [\#1098](https://github.com/hyperledger/besu/pull/1098)
* Besu now has a strict check on private transactions to ensure the privateFrom in the transaction
matches the sender Orion key that has distributed the payload. Besu 1.5+ requires Orion 1.6+ to work.
[#357](https://github.com/PegaSysEng/orion/issues/357)

### Bug fixes

No bug fixes with [user impact in this release](https://wiki.hyperledger.org/display/BESU/Changelog).

### Known Issues

Known issues are open issues categorized as [Very High or High impact](https://wiki.hyperledger.org/display/BESU/Defect+Prioritisation+Policy).

#### New known issues

- K8S permissioning uses of Service IPs rather than pod IPs which can fail. [\#1190](https://github.com/hyperledger/besu/pull/1190)
Workaround - Do not use permissioning on K8S.

- Restart caused by insufficient memory can cause inconsistent private state. [\#1110](https://github.com/hyperledger/besu/pull/1110)
Workaround - Ensure you allocate enough memory for the Java Runtime Environment that the node does not run out of memory.

#### Previously identified known issues

- [Scope of logs query causing Besu to hang](KNOWN_ISSUES.md#scope-of-logs-query-causing-besu-to-hang)
- [Eth/65 loses peers](KNOWN_ISSUES.md#eth65-loses-peers)
- [Fast sync when running Besu on cloud providers](KNOWN_ISSUES.md#fast-sync-when-running-besu-on-cloud-providers)
- [Privacy users with private transactions created using v1.3.4 or earlier](KNOWN_ISSUES.md#privacy-users-with-private-transactions-created-using-v134-or-earlier)

### Download link
https://hyperledger.jfrog.io/artifactory/besu-binaries/besu/1.5.0/besu-1.5.0.zip

sha256sum: `56929d6a71cc681688351041c919e9630ab6df7de37dd0c4ae9e19a4f44460b2`

**For download links of releases prior to 1.5.0, please visit https://hyperledger.jfrog.io/artifactory/besu-binaries/besu/**

## 1.4.6

### Additions and Improvements

- Print node address on startup. [\#938](https://github.com/hyperledger/besu/pull/938)
- Transaction pool: price bump replacement mechanism configurable through CLI. [\#928](https://github.com/hyperledger/besu/pull/928) [\#930](https://github.com/hyperledger/besu/pull/930)

### Bug Fixes

- Added timeout to queries. [\#986](https://github.com/hyperledger/besu/pull/986)
- Fixed issue where networks using onchain permissioning could stall when the bootnodes were not validators. [\#969](https://github.com/hyperledger/besu/pull/969)
- Update getForks method to ignore ClassicForkBlock chain parameter to fix issue with ETC syncing. [\#1014](https://github.com/hyperledger/besu/pull/1014)

### Known Issues

Known issues are open issues categorized as [Very High or High impact](https://wiki.hyperledger.org/display/BESU/Defect+Prioritisation+Policy).

#### Previously identified known issues

- [Scope of logs query causing Besu to hang](KNOWN_ISSUES.md#scope-of-logs-query-causing-besu-to-hang)
- [Eth/65 loses peers](KNOWN_ISSUES.md#eth65-loses-peers)
- [Fast sync when running Besu on cloud providers](KNOWN_ISSUES.md#fast-sync-when-running-besu-on-cloud-providers)
- [Privacy users with private transactions created using v1.3.4 or earlier](KNOWN_ISSUES.md#privacy-users-with-private-transactions-created-using-v134-or-earlier)

## 1.4.5

### Additions and Improvements

- Implemented WebSocket logs subscription for private contracts (`priv_subscribe`/`priv_unsubscribe`) [\#762](https://github.com/hyperledger/besu/pull/762)
- Introduced SecurityModule plugin API. This allows use of a different security module as a plugin to
  provide cryptographic function that can be used by NodeKey (such as sign, ECDHKeyAgreement etc.). KeyPairSecurityModule
  is registered and used by default. The CLI option `--security-module=<name> (defaults to localfile)` can be used
  to identify the security module plugin name to use instead. [\#713](https://github.com/hyperledger/besu/pull/713)
- Several testing related changes to improve compatibility with [Hive](https://hivetests.ethdevops.io/) and Retesteth.
  [\#806](https://github.com/hyperledger/besu/pull/806) and [#845](https://github.com/hyperledger/besu/pull/845)
- Native libraries for secp256k1 and Altbn128 encryption are enabled by default.  To disable these libraries use
  `--Xsecp256k1-native-enabled=false` and `--Xaltbn128-native-enabled=false`. [\#775](https://github.com/hyperledger/besu/pull/775)

### Bug Fixes

- Fixed `eth_estimateGas` JSON RPC so it no longer returns gas estimates that are too low. [\#842](https://github.com/hyperledger/besu/pull/842)
- Full help not displayed unless explicitly requested. [\#437](https://github.com/hyperledger/besu/pull/437)
- Compatibility with undocumented Geth `eth_subscribe` fields. [\#654](https://github.com/hyperledger/besu/pull/654)
- Current block number included as part of `eth_getWork` response. [\#849](https://github.com/hyperledger/besu/pull/849)

### Known Issues

Known issues are open issues categorized as [Very High or High impact](https://wiki.hyperledger.org/display/BESU/Defect+Prioritisation+Policy).

#### New known issues

* Scope of logs query causing Besu to crash. [\#944](https://github.com/hyperledger/besu/pull/944)

Workaround - Limit the number of blocks queried by each `eth_getLogs` call.

#### Previously identified known issues

- [`Intrinsic gas exceeds gas limit` returned when calling `delete mapping[addr]` or `mapping[addr] = 0`](KNOWN_ISSUES.md#intrinsic-gas-exceeds-gas-limit)
- [Eth/65 not backwards compatible](KNOWN_ISSUES.md#eth65-not-backwards-compatible)
- [Error full syncing with pruning](KNOWN_ISSUES.md#error-full-syncing-with-pruning)
- [Fast sync when running Besu on cloud providers](KNOWN_ISSUES.md#fast-sync-when-running-besu-on-cloud-providers)
- [Bootnodes must be validators when using onchain permissioning](KNOWN_ISSUES.md#bootnodes-must-be-validators-when-using-onchain-permissioning)
- [Privacy users with private transactions created using v1.3.4 or earlier](KNOWN_ISSUES.md#privacy-users-with-private-transactions-created-using-v134-or-earlier)

## 1.4.4

### Additions and Improvements

- Implemented [`priv_getLogs`](https://besu.hyperledger.org/en/latest/Reference/API-Methods/#priv_getlogs). [\#686](https://github.com/hyperledger/besu/pull/686)
- Implemented private contract log filters including JSON-RPC methods to interact with private filters. [\#735](https://github.com/hyperledger/besu/pull/735)
- Implemented EIP-2315: Simple Subroutines for the EVM [\#717](https://github.com/hyperledger/besu/pull/717)
- Implemented Splunk logging. [\#725](https://github.com/hyperledger/besu/pull/725)
- Implemented optional native library encryption. [\#675](https://github.com/hyperledger/besu/pull/675).  To enable add `--Xsecp256k1-native-enabled` (for transaciton signatures) and/or `--Xaltbn128-native-enabled` (for altbn128 precomiled contracts) as command line options.

### Bug Fixes

- Flag added to toggle `eth/65` off by default. `eth/65` will remain toggled off by default until
a fix is completed for the [eth/65 known issue](KNOWN_ISSUES.md). [\#741](https://github.com/hyperledger/besu/pull/741)
- Resolve crashing NAT detectors on GKE. [\#731](https://github.com/hyperledger/besu/pull/731) fixes [\#507](https://github.com/hyperledger/besu/issues/507).
[Besu-Kubernetes Readme](https://github.com/PegaSysEng/besu-kubernetes/blob/master/README.md#network-topology-and-high-availability-requirements)
updated to reflect changes.
- Deal with quick service start failures [\#714](https://github.com/hyperledger/besu/pull/714) fixes [\#662](https://github.com/hyperledger/besu/issues/662)

### Known Issues

Known issues are open issues categorized as [Very High or High impact](https://wiki.hyperledger.org/display/BESU/Defect+Prioritisation+Policy).

#### New known issues

- `Intrinsic gas exceeds gas limit` returned when calling `delete mapping[addr]` or `mapping[addr] = 0` [\#696](https://github.com/hyperledger/besu/issues/696)

Calling delete and set to 0 Solidity mapping in Solidity fail.

#### Previously identified known issues

- [Eth/65 not backwards compatible](KNOWN_ISSUES.md#eth65-not-backwards-compatible)
- [Error full syncing with pruning](KNOWN_ISSUES.md#error-full-syncing-with-pruning)
- [Fast sync when running Besu on cloud providers](KNOWN_ISSUES.md#fast-sync-when-running-besu-on-cloud-providers)
- [Bootnodes must be validators when using onchain permissioning](KNOWN_ISSUES.md#bootnodes-must-be-validators-when-using-onchain-permissioning)
- [Privacy users with private transactions created using v1.3.4 or earlier](KNOWN_ISSUES.md#privacy-users-with-private-transactions-created-using-v134-or-earlier)

## 1.4.3

### Issues identified with 1.4.3 release

The `eth/65` change is not [backwards compatible](https://github.com/hyperledger/besu/issues/723).
This has the following impact:
* In a private network, nodes using the 1.4.3 client cannot interact with nodes using 1.4.2 or earlier
clients.
* On mainnet, synchronizing eventually stalls.

Workaround -> revert to v1.4.2.

A [fix](https://github.com/hyperledger/besu/pull/732) is currently [being tested](https://github.com/hyperledger/besu/pull/733).

### Critical Issue for Privacy Users

A critical issue for privacy users with private transactions created using Hyperledger Besu v1.3.4
or earlier has been identified. If you have a network with private transaction created using v1.3.4
or earlier, please read the following and take the appropriate steps:
https://wiki.hyperledger.org/display/BESU/Critical+Issue+for+Privacy+Users

### Additions and Improvements

- Added `eth/65` support. [\#608](https://github.com/hyperledger/besu/pull/608)
- Added block added and block reorg events. Added revert reason to block added transactions. [\#637](https://github.com/hyperledger/besu/pull/637)

### Deprecated

- Private Transaction `hash` field and `getHash()` method have been deprecated. They will be removed
in 1.5.0 release. [\#639](https://github.com/hyperledger/besu/pull/639)

### Known Issues

#### Fast sync when running Besu on cloud providers

A known [RocksDB issue](https://github.com/facebook/rocksdb/issues/6435) causes fast sync to fail
when running Besu on certain cloud providers. The following error is displayed repeatedly:

```
...
EthScheduler-Services-1 (importBlock) | ERROR | PipelineChainDownloader | Chain download failed. Restarting after short delay.
java.util.concurrent.CompletionException: org.hyperledger.besu.plugin.services.exception.StorageException: org.rocksdb.RocksDBException: block checksum mismatch:
....
```

This behaviour has been seen on AWS and Digital Ocean.

Workaround -> On AWS, a full restart of the AWS VM is required to restart the fast sync.

Fast sync is not currently supported on Digital Ocean. We are investigating options to
[add support for fast sync on Digital Ocean](https://github.com/hyperledger/besu/issues/591).

#### Error full syncing with pruning

- Error syncing with mainnet on Besu 1.3.7 node - MerkleTrieException [\#580](https://github.com/hyperledger/besu/issues/580)
The associated error is `Unable to load trie node value for hash` and is caused by the combination of
full sync and pruning.

Workarounds:
1. Explicitly disable pruning using `--pruning-enabled=false` when using fast sync.
2. If the `MerkleTrieException` occurs, delete the database and resync.

A fix for this issue is being actively worked on.

#### Fast sync reverting to full sync

In some cases of FastSyncException, fast sync reverts back to a full sync before having reached the
pivot block. [\#683](https://github.com/hyperledger/besu/issues/683)

Workaround -> To re-attempt fast syncing rather than continue full syncing, stop Besu, delete your
database, and start again.

#### Bootnodes must be validators when using onchain permissioning

- Onchain permissioning nodes can't peer when using a non-validator bootnode [\#528](https://github.com/hyperledger/besu/issues/528)

Workaround -> When using onchain permissioning, ensure bootnodes are also validators.


## 1.4.2

### Additions and Improvements

- Added `trace_block` JSON RPC API [\#449](https://github.com/hyperledger/besu/pull/449)
- Added `pulledStates` and `knownStates` to the EthQL `syncing` query and `eth_syncing` JSON-RPC api [\#565](https://github.com/hyperledger/besu/pull/565)

### Bug Fixes

- Fixed file parsing behaviour for privacy enclave keystore password file [\#554](https://github.com/hyperledger/besu/pull/554) (thanks to [magooster](https://github.com/magooster))
- Fixed known issue with being unable to re-add members to onchain privacy groups [\#471](https://github.com/hyperledger/besu/pull/471)

### Updated Early Access Features

* [Onchain privacy groups](https://besu.hyperledger.org/en/latest/Concepts/Privacy/Onchain-PrivacyGroups/) with add and remove members. Known issue resolved (see above).
* [TRACE API](https://besu.hyperledger.org/en/latest/Reference/API-Methods/#trace-methods) now includes `trace_block`, `trace_replayBlockTransactions`, and `trace_transaction`.
Fixed some issues on the trace replay block transactions API [\#522](https://github.com/hyperledger/besu/pull/522).

### Known Issues

#### Fast sync defaulting to full sync

-  When fast sync cannot find enough valid peers rapidly enough, Besu defaults to full sync.

Workarounds:
1. To re-attempt fast syncing rather than continue full syncing, stop Besu, delete your database,
and start again.
2. When fast syncing, explicitly disable pruning using `--pruning-enabled=false` to reduce the likelihood
of encountering the pruning bug.

A fix to remove the default to full sync is [in progress](https://github.com/hyperledger/besu/pull/427)
is being actively worked on.

#### Error full syncing with pruning

- Error syncing with mainnet on Besu 1.3.7 node - MerkleTrieException [\#BESU-160](https://jira.hyperledger.org/browse/BESU-160)
The associated error is `Unable to load trie node value for hash` and is caused by the combination of
full sync and pruning.

Workarounds:
1. Explicitly disable pruning using `--pruning-enabled=false` when using fast sync.
2. If the `MerkleTrieException` occurs, delete the database and resync.

A fix for this issue is being actively worked on.

#### Bootnodes must be validators when using onchain permissioning

- Onchain permissioning nodes can't peer when using a non-validator bootnode [\#BESU-181](https://jira.hyperledger.org/browse/BESU-181)

Workaround -> When using onchain permissioning, ensure bootnodes are also validators.

## 1.4.1

### Additions and Improvements

- Added priv_getCode [\#250](https://github.com/hyperledger/besu/pull/408). Gets the bytecode associated with a private address.
- Added `trace_transaction` JSON RPC API [\#441](https://github.com/hyperledger/besu/pull/441)
- Removed -X unstable prefix for pruning options (`--pruning-blocks-retained`, `--pruning-block-confirmations`) [\#440](https://github.com/hyperledger/besu/pull/440)
- Implemented [ECIP-1088](https://ecips.ethereumclassic.org/ECIPs/ecip-1088): Phoenix EVM and Protocol upgrades. [\#434](https://github.com/hyperledger/besu/pull/434)

### Bug Fixes

- [BESU-25](https://jira.hyperledger.org/browse/BESU-25) Use v5 Devp2p when pinging [\#392](https://github.com/hyperledger/besu/pull/392)
- Fixed a bug to manage concurrent access to cache files [\#438](https://github.com/hyperledger/besu/pull/438)
- Fixed configuration file bug: `pruning-blocks-retained` now accepts an integer in the config [\#440](https://github.com/hyperledger/besu/pull/440)
- Specifying RPC credentials file should not force RPC Authentication to be enabled [\#454](https://github.com/hyperledger/besu/pull/454)
- Enhanced estimateGas messages [\#436](https://github.com/hyperledger/besu/pull/436). When a estimateGas request fails a validation check, an improved error message is returned in the response.

### Early Access Features

Early access features are available features that are not recommended for production networks and may
have unstable interfaces.

* [Onchain privacy groups](https://besu.hyperledger.org/en/latest/Concepts/Privacy/Onchain-PrivacyGroups/) with add and remove members.
  Not being able to to re-add a member to an onchain privacy group is a [known issue](https://github.com/hyperledger/besu/issues/455)
  with the add and remove functionality.

### Known Issues

#### Fast sync defaulting to full sync

-  When fast sync cannot find enough valid peers rapidly enough, Besu defaults to full sync.

Workarounds:
1. To re-attempt fast syncing rather than continue full syncing, stop Besu, delete your database,
and start again.
2. When fast syncing, explicitly disable pruning using `--pruning-enabled=false` to reduce the likelihood
of encountering the pruning bug.

A fix to remove the default to full sync is [in progress](https://github.com/hyperledger/besu/pull/427)
and is planned for inclusion in v1.4.1.

#### Error full syncing with pruning

- Error syncing with mainnet on Besu 1.3.7 node - MerkleTrieException [\#BESU-160](https://jira.hyperledger.org/browse/BESU-160)
The associated error is `Unable to load trie node value for hash` and is caused by the combination of
full sync and pruning.

Workarounds:
1. Explicitly disable pruning using `--pruning-enabled=false` when using fast sync.
2. If the `MerkleTrieException` occurs, delete the database and resync.

Investigation of this issue is in progress and a fix is targeted for v1.4.1.

#### Bootnodes must be validators when using onchain permissioning

- Onchain permissioning nodes can't peer when using a non-validator bootnode [\#BESU-181](https://jira.hyperledger.org/browse/BESU-181)

Workaround -> When using onchain permissioning, ensure bootnodes are also validators.

## 1.4.0

### Private State Migration

Hyperledger Besu v1.4 implements a new data structure for private state storage that is not backwards compatible.
A migration will be performed when starting v1.4 for the first time to reprocess existing private transactions
and re-create the private state data in the v1.4 format.

If you have existing private transactions, see [migration details](docs/Private-Txns-Migration.md).

### Additions and Improvements

* [TLS support](https://besu.hyperledger.org/en/latest/Concepts/TLS/) to secure client and server communication.

* [Multi-tenancy](https://besu.hyperledger.org/en/latest/Concepts/Privacy/Multi-Tenancy/) to enable multiple participants to use the same Besu and Orion node.

* [Plugin APIs](https://besu.hyperledger.org/en/latest/Concepts/Plugins/) to enable building of Java plugins to extend Hyperledger Besu.

* Support for additional [NAT methods](https://besu.hyperledger.org/en/latest/HowTo/Find-and-Connect/Specifying-NAT/).

* Added [`priv_call`](https://besu.hyperledger.org/en/latest/Reference/API-Methods/#priv_call) which invokes
a private contract function locally and does not change the private state.

* Besu has moved from an internal Bytes library to the [Apache Tuweni](https://tuweni.apache.org/) Bytes library.
This includes using the library in the Plugins API interfaces. [#295](https://github.com/hyperledger/besu/pull/295) and [#215](https://github.com/hyperledger/besu/pull/215)

### Early Access Features

Early access features are available features that are not recommended for production networks and may
have unstable interfaces.

* [Reorg compatible privacy](https://besu.hyperledger.org/en/latest/Concepts/Privacy/Privacy-Overview/#reorg-compatible-privacy)
to enable private transactions on networks using consensus mechanisms that fork.

* [Tracing API](https://besu.hyperledger.org/en/latest/Concepts/Transactions/Trace-Types) to obtain detailed information about transaction processing.

### Bug Fixes

See RC and Beta sections below.

### Known Issues

#### Fast sync defaulting to full sync

-  When fast sync cannot find enough valid peers rapidly enough, Besu defaults to full sync.

Workarounds:
1. To re-attempt fast syncing rather than continue full syncing, stop Besu, delete your database,
and start again.
2. When fast syncing, explicitly disable pruning using `--pruning-enabled=false` to reduce the likelihood
of encountering the pruning bug.

A fix to remove the default to full sync is [in progress](https://github.com/hyperledger/besu/pull/427)
and is planned for inclusion in v1.4.1.

#### Error full syncing with pruning

- Error syncing with mainnet on Besu 1.3.7 node - MerkleTrieException [\#BESU-160](https://jira.hyperledger.org/browse/BESU-160)
The associated error is `Unable to load trie node value for hash` and is caused by the combination of
full sync and pruning.

Workarounds:
1. Explicitly disable pruning using `--pruning-enabled=false` when using fast sync.
2. If the `MerkleTrieException` occurs, delete the database and resync.

Investigation of this issue is in progress and a fix is targeted for v1.4.1.

#### Bootnodes must be validators when using onchain permissioning

- Onchain permissioning nodes can't peer when using a non-validator bootnode [\#BESU-181](https://jira.hyperledger.org/browse/BESU-181)

Workaround -> When using onchain permissioning, ensure bootnodes are also validators.


## 1.4.0 RC-2

### Private State Migration
Hyperledger Besu v1.4 implements a new data structure for private state storage that is not backwards compatible.
A migration will be performed when starting v1.4 for the first time to reprocess existing private transactions
and re-create the private state data in the v1.4 format.
If you have existing private transactions, see [migration details](docs/Private-Txns-Migration.md).

## 1.4.0 RC-1

### Additions and Improvements

- New`trace_replayBlockTransactions` JSON-RPC API

This can be enabled using the `--rpc-http-api TRACE` CLI flag.  There are some philosophical differences between Besu and other implementations that are outlined in [trace_rpc_apis](docs/trace_rpc_apis.md).

- Ability to automatically detect Docker NAT settings from inside the conainter.

The default NAT method (AUTO) can detect this so no user intervention is required to enable this.

- Added [Multi-tenancy](https://besu.hyperledger.org/en/latest/Concepts/Privacy/Multi-Tenancy/) support which allows multiple participants to use the same Besu node for private transactions.

- Added TLS support for communication with privacy enclave

### Bug Fixes

- Private transactions are now validated before sent to the enclave [\#356](https://github.com/hyperledger/besu/pull/356)

### Known Bugs

- Error syncing with mainnet on Besu 1.3.7 node - MerkleTrieException [\#BESU-160](https://jira.hyperledger.org/browse/BESU-160)

Workaround -> Don't enable pruning when syncing to mainnet.

- Onchain permissioning nodes can't peer when using a non-validator bootnode [\#BESU-181](https://jira.hyperledger.org/browse/BESU-181)

Workaround -> When using onchain permissioning, ensure bootnodes are also validators.

## 1.4 Beta 3

### Additions and Improvements

- CLI option to enable TLS client auth for JSON-RPC HTTP [\#340](https://github.com/hyperledger/besu/pull/340)

Added CLI options to enable TLS client authentication and trusting client certificates:
~~~
--rpc-http-tls-client-auth-enabled - Enable TLS client authentication for the JSON-RPC HTTP service (default: false)
--rpc-http-tls-known-clients-file - Path to file containing client's certificate common name and fingerprint for client authentication.
--rpc-http-tls-ca-clients-enabled - Enable to accept clients certificate signed by a valid CA for client authentication (default: false)
~~~
If client-auth is enabled, user must either enable CA signed clients OR provide a known-clients file. An error is reported
if both CA signed clients is disabled and known-clients file is not specified.

- Stable Plugins APIs [\#346](https://github.com/hyperledger/besu/pull/346)

The `BesuEvents` service and related `data` package have been marked as a stable plugin API.

### Bug Fixes

- Return missing signers from getSignerMetrics [\#343](https://github.com/hyperledger/besu/pull/)

### Experimental Features

- Experimental support for `trace_replayBlockTransactions` - multiple PRs

Added support for the `trace_replayBlockTransactions` JSON-RPC call. To enable this API add
`TRACE` to the `rpc-http-api` options (for example,  `--rpc-http-api TRACE` on the command line).

This is not a production ready API.  There are known bugs relating to traced memory from calls and
returns, and the gas calculation reported in the flat traces does not always match up with the
correct gas calculated for consensus.

## 1.4 Beta 2

### Additions and Improvements

- Enable TLS for JSON-RPC HTTP Service [\#253](https://github.com/hyperledger/besu/pull/253)

Exposes new command line parameters to enable TLS on Ethereum JSON-RPC HTTP interface to allow clients like EthSigner to connect via TLS:
`--rpc-http-tls-enabled=true`
(Optional - Only required if `--rpc-http-enabled` is set to true) Set to `true` to enable TLS. False by default.
`--rpc-http-tls-keystore-file="/path/to/cert.pfx"`
(Must be specified if TLS is enabled) Path to PKCS12 format key store which contains server's certificate and it's private key
`--rpc-http-tls-keystore-password-file="/path/to/cert.passwd"`
(Must be specified if TLS is enabled) Path to the text file containing password for unlocking key store.
`--rpc-http-tls-known-clients-file="/path/to/rpc_tls_clients.txt"`
(Optional) Path to a plain text file containing space separated client’s certificate’s common name and its sha-256 fingerprints when
they are not signed by a known CA. The presence of this file (even empty) enables TLS client authentication. That is, the client
presents the certificate to server on TLS handshake and server establishes that the client certificate is either signed by a
proper/known CA. Otherwise, server trusts client certificate by reading the sha-256 fingerprint from known clients file specified above.

The format of the file is (as an example):
`localhost DF:65:B8:02:08:5E:91:82:0F:91:F5:1C:96:56:92:C4:1A:F6:C6:27:FD:6C:FC:31:F2:BB:90:17:22:59:5B:50`

### Bug Fixes

- TotalDifficulty is a BigInteger [\#253](https://github.com/hyperledger/besu/pull/253).
  Don't try and cast total difficulty down to a long because it will overflow long in a reasonable timeframe.

## 1.4 Beta 1

### Additions and Improvements

- Besu has moved from an internal Bytes library to the [Apache Tuweni](https://tuweni.apache.org/) Bytes library.  This includes using the library in the Plugins API interfaces. [#295](https://github.com/hyperledger/besu/pull/295) and [#215](https://github.com/hyperledger/besu/pull/215)
- Besu stops processing blocks if Orion is unavailable [\#253](https://github.com/hyperledger/besu/pull/253)
- Added priv_call [\#250](https://github.com/hyperledger/besu/pull/250).  Invokes a private contract function locally and does not change the private state.
- Support for [EIP-2124](https://github.com/ethereum/EIPs/blob/master/EIPS/eip-2124.md), which results in faster peer discovery [\#156](https://github.com/hyperledger/besu/pull/156)

## 1.3.8

### Additions and Improvements

- `admin_generateLogBloomCache` JSON-RPC API to generate a cache of the block bloombits that improves performance for log queries [\#262](https://github.com/hyperledger/besu/pull/262)

## Critical Fix in 1.3.7

1.3.7 includes a critical fix for Ethereum MainNet users and the Muir Glacier upgrade. We recommend users of Ethereum public networks
(MainNet, Ropsten, Rinkeby, and Goerli) upgrade immediately. This upgrade is also strongly recommended for users of private networks.

For more details, see [Hyperledger Besu Wiki](https://wiki.hyperledger.org/display/BESU/Mainnet+Consensus+Bug+Identified+and+Resolved+in+Hyperledger+Besu).

## Muir Glacier Compatibility

For compatibility with Ethereum Muir Glacier upgrade, use v1.3.7 or later.

## ETC Agharta Compatibility

For compatibility with ETC Agharta upgrade, use 1.3.7 or later.

### 1.3.7

### Additions and Improvements

- Hard Fork Support: Configures the Agharta activation block for the ETC MainNet configuration [\#251](https://github.com/hyperledger/besu/pull/251) (thanks to [soc1c](https://github.com/soc1c))
- `operator generate-log-bloom-cache` command line option to generate a cache of the block bloombits that improves performance for log queries  [\#245](https://github.com/hyperledger/besu/pull/245)

### Bug Fixes

- Resolves a Mainnet consensus issue [\#254](https://github.com/hyperledger/besu/pull/254)

### New Maintainer

[Edward Mack](https://github.com/hyperledger/besu/commits?author=edwardmack) added as a [new maintainer](https://github.com/hyperledger/besu/pull/219).

### 1.3.6

### Additions and Improvements

- Performance improvements:
  * Multithread Websockets to increase throughput [\#231](https://github.com/hyperledger/besu/pull/231)
  * NewBlockHeaders performance improvement [\#230](https://github.com/hyperledger/besu/pull/230)
- EIP2384 - Ice Age Adustment around Istanbul [\#211](https://github.com/hyperledger/besu/pull/211)
- Documentation updates include:
  * [Configuring mining using the Stratum protocol](https://besu.hyperledger.org/en/latest/HowTo/Configure/Configure-Mining/)
  * [ETC network command line options](https://besu.hyperledger.org/en/latest/Reference/CLI/CLI-Syntax/#network)
- Hard Fork Support:
   * MuirGlacier for Ethereum Mainnet and Ropsten Testnet
   * Agharta for Kotti and Mordor Testnets

### Bug Fixes

- [\#210](https://github.com/hyperledger/besu/pull/210) fixes WebSocket frames handling
  User impact: PING/PONG frames handling in Websocket services was not implemented

### 1.3.5

### Additions and Improvements

- Log Event Streaming for Plugin API [\#186](https://github.com/hyperledger/besu/pull/186)
- Allow use a external JWT public key in authenticated APIs [\#183](https://github.com/hyperledger/besu/pull/183)
- ETC Configuration, classic fork peer validator [\#176](https://github.com/hyperledger/besu/pull/176) (thanks to [edwardmack](https://github.com/edwardmack))
- Allow IBFT validators to be changed at a given block [\#173](https://github.com/hyperledger/besu/pull/173)
- Support external mining using Stratum [\#140](https://github.com/hyperledger/besu/pull/140) (thanks to [atoulme](https://github.com/atoulme))
- Add more fields to private transaction receipt [\#85](https://github.com/hyperledger/besu/pull/85) (thanks to [josh-richardson](https://github.com/josh-richardson))
- [Pruning documentation](https://besu.hyperledger.org/en/latest/Concepts/Pruning/)

### Technical Improvements

- ETC - Cleanup [\#201](https://github.com/hyperledger/besu/pull/201) (thanks to [GregTheGreek](https://github.com/GregTheGreek))
- User specific enclave public key configuration in auth file [\#196](https://github.com/hyperledger/besu/pull/196)
- Change CustomForks -\> Transitions [\#193](https://github.com/hyperledger/besu/pull/193)
- Pass identity information into RpcMethod from Http Service [\#189](https://github.com/hyperledger/besu/pull/189)
- Remove the use of JsonRpcParameters from RpcMethods [\#188](https://github.com/hyperledger/besu/pull/188)
- Repaired Metrics name collision between Privacy and RocksDB [\#187](https://github.com/hyperledger/besu/pull/187)
- Multi-Tenancy: Do not specify a public key anymore when requesting a … [\#185](https://github.com/hyperledger/besu/pull/185)
- Updates to circle building acceptance tests [\#184](https://github.com/hyperledger/besu/pull/184)
- Move Apache Tuweni dependency to official release [\#181](https://github.com/hyperledger/besu/pull/181) (thanks to [atoulme](https://github.com/atoulme))
- Update Gradle to 6.0, support Java 13 [\#180](https://github.com/hyperledger/besu/pull/180)
- ETC Atlantis fork [\#179](https://github.com/hyperledger/besu/pull/179) (thanks to [edwardmack](https://github.com/edwardmack))
- ETC Gotham Fork [\#178](https://github.com/hyperledger/besu/pull/178) (thanks to [edwardmack](https://github.com/edwardmack))
- ETC DieHard fork support [\#177](https://github.com/hyperledger/besu/pull/177) (thanks to [edwardmack](https://github.com/edwardmack))
- Remove 'parentHash', 'number' and 'gasUsed' fields from the genesis d… [\#175](https://github.com/hyperledger/besu/pull/175) (thanks to [SweeXordious](https://github.com/SweeXordious))
- Enable pruning by default for fast sync and validate conflicts with privacy [\#172](https://github.com/hyperledger/besu/pull/172)
- Update RocksDB [\#170](https://github.com/hyperledger/besu/pull/170)
- Vpdate ver to 1.3.5-snapshot [\#169](https://github.com/hyperledger/besu/pull/169)
- Added PoaQueryService method that returns local node signer… [\#163](https://github.com/hyperledger/besu/pull/163)
- Add versioning to privacy storage [\#149](https://github.com/hyperledger/besu/pull/149)
- Update reference tests [\#139](https://github.com/hyperledger/besu/pull/139)

### 1.3.4

- Reverted _Enable pruning by default for fast sync (#135)_ [\#164](https://github.com/hyperledger/besu/pull/164)

### 1.3.3

### Technical Improvements

- Add --identity flag for client identification in node browsers [\#150](https://github.com/hyperledger/besu/pull/150)
- Istanbul Mainnet Block [\#145](https://github.com/hyperledger/besu/pull/150)
- Add priv\_getEeaTransactionCount [\#110](https://github.com/hyperledger/besu/pull/110)

### Additions and Improvements

- Redesign of how JsonRpcMethods are created [\#159](https://github.com/hyperledger/besu/pull/159)
- Moving JsonRpcMethods classes into the same package, prior to refactor [\#154](https://github.com/hyperledger/besu/pull/154)
- Reflect default logging in CLI help [\#148](https://github.com/hyperledger/besu/pull/148)
- Handle zero port better in NAT [\#147](https://github.com/hyperledger/besu/pull/147)
- Rework how filter and log query parameters are created/used [\#146](https://github.com/hyperledger/besu/pull/146)
- Don't generate shutdown tasks in controller [\#141](https://github.com/hyperledger/besu/pull/141)
- Ibft queries [\#138](https://github.com/hyperledger/besu/pull/138)
- Enable pruning by default for fast sync [\#135](https://github.com/hyperledger/besu/pull/135)
- Ensure spotless runs in CI [\#132](https://github.com/hyperledger/besu/pull/132)
- Add more logging around peer disconnects [\#131](https://github.com/hyperledger/besu/pull/131)
- Repair EthGetLogs returning incorrect results [\#128](https://github.com/hyperledger/besu/pull/128)
- Use Bloombits for Logs queries [\#127](https://github.com/hyperledger/besu/pull/127)
- Improve message when extraData missing [\#121](https://github.com/hyperledger/besu/pull/121)
- Fix miner startup logic [\#104](https://github.com/hyperledger/besu/pull/104)
- Support log reordring from reorgs in `LogSubscriptionService` [\#86](https://github.com/hyperledger/besu/pull/86)

### 1.3.2

### Additions and Improvements

- besu -v to print plugin versions[\#123](https://github.com/hyperledger/besu/pull/123)

### Technical Improvements

- Update Governance and Code of Conduct verbiage [\#120](https://github.com/hyperledger/besu/pull/120)
- Fix private transaction root mismatch [\#118](https://github.com/hyperledger/besu/pull/118)
- Programatically enforce plugin CLI variable names [\#117](https://github.com/hyperledger/besu/pull/117)
- Additional unit test for selecting replaced pending transactions [\#116](https://github.com/hyperledger/besu/pull/116)
- Only set sync targets that have an estimated height value [\#115](https://github.com/hyperledger/besu/pull/115)
- Fix rlpx startup [\#114](https://github.com/hyperledger/besu/pull/114)
- Expose getPayload in Transaction plugin-api interface. [\#113](https://github.com/hyperledger/besu/pull/113)
- Dependency Version Upgrades [\#112](https://github.com/hyperledger/besu/pull/112)
- Add hash field in Transaction plugin interface. [\#111](https://github.com/hyperledger/besu/pull/111)
- Rework sync status events [\#106](https://github.com/hyperledger/besu/pull/106)

### 1.3.1

### Additions and Improvements

- Added GraphQL query/logs support [\#94](https://github.com/hyperledger/besu/pull/94)

### Technical Improvements

- Add totalDiffculty to BlockPropagated events. [\#97](https://github.com/hyperledger/besu/pull/97)
- Merge BlockchainQueries classes [\#101](https://github.com/hyperledger/besu/pull/101)
- Fixed casing of dynamic MetricCategorys [\#99](https://github.com/hyperledger/besu/pull/99)
- Fix private transactions breaking evm [\#96](https://github.com/hyperledger/besu/pull/96)
- Make SyncState variables thread-safe [\#95](https://github.com/hyperledger/besu/pull/95)
- Fix transaction tracking by sender [\#93](https://github.com/hyperledger/besu/pull/93)
- Make logic in PersistBlockTask more explicit to fix a LGTM warning [\#92](https://github.com/hyperledger/besu/pull/92)
- Removed Unused methods in the transaction simulator. [\#91](https://github.com/hyperledger/besu/pull/91)
- Fix ThreadBesuNodeRunner BesuConfiguration setup [\#90](https://github.com/hyperledger/besu/pull/90)
- JsonRpc method disabled error condition rewrite and unit test [\#80](https://github.com/hyperledger/besu/pull/80)
- Round trip testing of state trie account values [\#31](https://github.com/hyperledger/besu/pull/31)

### 1.3

### Breaking Change

- Disallow comments in Genesis JSON file. [\#49](https://github.com/hyperledger/besu/pull/49)

### Additions and Improvements

- Add `--required-block` command line option to deal with chain splits [\#79](https://github.com/hyperledger/besu/pull/79)
- Store db metadata file in the root data directory. [\#46](https://github.com/hyperledger/besu/pull/46)
- Add `--target-gas-limit` command line option. [\#24](https://github.com/hyperledger/besu/pull/24)(thanks to new contributor [cfelde](https://github.com/cfelde))
- Allow private contracts to access public state. [\#9](https://github.com/hyperledger/besu/pull/9)
- Documentation updates include:
  - Added [sample load balancer configurations](https://besu.hyperledger.org/en/latest/HowTo/Configure/Configure-HA/Sample-Configuration/)
  - Added [`retesteth`](https://besu.hyperledger.org/en/latest/Reference/CLI/CLI-Subcommands/#retesteth) subcommand
  - Added [`debug_accountRange`](https://besu.hyperledger.org/en/latest/Reference/API-Methods/#debug_accountrange) JSON-RPC API method
  - Clarified purpose of [static nodes](https://besu.hyperledger.org/en/latest/HowTo/Find-and-Connect/Managing-Peers/#static-nodes)
  - Added links [Kubernetes reference implementations](https://besu.hyperledger.org/en/latest/HowTo/Deploy/Kubernetes/)
  - Added content about [access between private and public states](https://besu.hyperledger.org/en/latest/Concepts/Privacy/Privacy-Groups/#access-between-states)
  - Added restriction that [account permissioning cannot be used with random key signing](https://besu.hyperledger.org/en/latest/HowTo/Use-Privacy/Sign-Privacy-Marker-Transactions/).
  - Added high availability requirement for [private transaction manager](https://besu.hyperledger.org/en/latest/Concepts/Privacy/Privacy-Overview/#availability) (ie, Orion)
  - Added [genesis file reference](https://besu.hyperledger.org/en/latest/Reference/Config-Items/)

### Technical Improvements

- Less verbose synching subscriptions [\#59](https://github.com/hyperledger/besu/pull/59)
- Return enclave key instead of private transaction hash [\#53](https://github.com/hyperledger/besu/pull/53)
- Fix mark sweep pruner bugs where nodes that should be kept were being swept  [\#50](https://github.com/hyperledger/besu/pull/50)
- Clean up BesuConfiguration construction [\#51](https://github.com/hyperledger/besu/pull/51)
- Private tx nonce errors return same msg as any tx [\#48](https://github.com/hyperledger/besu/pull/48)
- Fix default logging [\#47](https://github.com/hyperledger/besu/pull/47)
- Introduce virtual operation. [\#45](https://github.com/hyperledger/besu/pull/45)
- Downgrade RocksDBPlugin Logging Levels [\#44](https://github.com/hyperledger/besu/pull/44)
- Infrastructure for exposing PoA metrics for plugins. [\#37](https://github.com/hyperledger/besu/pull/37)
- Refactor privacy storage. [\#7](https://github.com/hyperledger/besu/pull/7)

## 1.2.4

### Additions and Improvements

- Add Istanbul block (5435345) for Rinkeby [\#35](https://github.com/hyperledger/besu/pull/35)
- Add Istanbul block (1561651) for Goerli [\#27](https://github.com/hyperledger/besu/pull/27)
- Add Istanbul block (6485846) for Ropsten [\#26](https://github.com/hyperledger/besu/pull/26)
- Add privDistributeRawTransaction endpoint [\#23](https://github.com/hyperledger/besu/pull/23) (thanks to [josh-richardson](https://github.com/josh-richardson))

### Technical Improvements

- Refactors pantheon private key to signing private key [\#34](https://github.com/hyperledger/besu/pull/34) (thanks to [josh-richardson](https://github.com/josh-richardson))
- Support both BESU\_ and PANTHEON\_ env var prefixes [\#32](https://github.com/hyperledger/besu/pull/32)
- Use only fully validated peers for fast sync pivot selection [\#21](https://github.com/hyperledger/besu/pull/21)
- Support Version Rollbacks for RocksDB \(\#6\) [\#19](https://github.com/hyperledger/besu/pull/19)
- Update Cava library to Tuweni Library [\#18](https://github.com/hyperledger/besu/pull/18)
- StateTrieAccountValue:Version should be written as an int, not a long [\#17](https://github.com/hyperledger/besu/pull/17)
- Handle discovery peers with updated endpoints [\#12](https://github.com/hyperledger/besu/pull/12)
- Change retesteth port [\#11](https://github.com/hyperledger/besu/pull/11)
- Renames eea\_getTransactionReceipt to priv\_getTransactionReceipt [\#10](https://github.com/hyperledger/besu/pull/10) (thanks to [josh-richardson](https://github.com/josh-richardson))
- Support Version Rollbacks for RocksDB [\#6](https://github.com/hyperledger/besu/pull/6)
- Moving AT DSL into its own module [\#3](https://github.com/hyperledger/besu/pull/3)

## 1.2.3

### Additions and Improvements
- Added an override facility for genesis configs [\#1915](https://github.com/PegaSysEng/pantheon/pull/1915)
- Finer grained logging configuration [\#1895](https://github.com/PegaSysEng/pantheon/pull/1895) (thanks to [matkt](https://github.com/matkt))

### Technical Improvements

- Add archiving of docker test reports [\#1921](https://github.com/PegaSysEng/pantheon/pull/1921)
- Events API: Transaction dropped, sync status, and renames [\#1919](https://github.com/PegaSysEng/pantheon/pull/1919)
- Remove metrics from plugin registration [\#1918](https://github.com/PegaSysEng/pantheon/pull/1918)
- Replace uses of Instant.now from within the IBFT module [\#1911](https://github.com/PegaSysEng/pantheon/pull/1911)
- Update plugins-api build script [\#1908](https://github.com/PegaSysEng/pantheon/pull/1908)
- Ignore flaky tracing tests [\#1907](https://github.com/PegaSysEng/pantheon/pull/1907)
- Ensure plugin-api module gets published at the correct maven path [\#1905](https://github.com/PegaSysEng/pantheon/pull/1905)
- Return the plugin-apis to this repo [\#1900](https://github.com/PegaSysEng/pantheon/pull/1900)
- Stop autogenerating BesuInfo.java [\#1899](https://github.com/PegaSysEng/pantheon/pull/1899)
- Extracted Metrics interfaces to plugins-api. [\#1898](https://github.com/PegaSysEng/pantheon/pull/1898)
- Fix key value storage clear so it removes all values [\#1894](https://github.com/PegaSysEng/pantheon/pull/1894)
- Ethsigner test [\#1892](https://github.com/PegaSysEng/pantheon/pull/1892) (thanks to [iikirilov](https://github.com/iikirilov))
- Return null private transaction receipt instead of error [\#1872](https://github.com/PegaSysEng/pantheon/pull/1872) (thanks to [iikirilov](https://github.com/iikirilov))
- Implement trace replay block transactions trace option [\#1886](https://github.com/PegaSysEng/pantheon/pull/1886)
- Use object parameter instead of list of parameters for priv\_createPrivacyGroup [\#1868](https://github.com/PegaSysEng/pantheon/pull/1868) (thanks to [iikirilov](https://github.com/iikirilov))
- Refactor privacy acceptance tests [\#1864](https://github.com/PegaSysEng/pantheon/pull/1864) (thanks to [iikirilov](https://github.com/iikirilov))

## 1.2.2

### Additions and Improvements
- Support large numbers for the `--network-id` option [\#1891](https://github.com/PegaSysEng/pantheon/pull/1891)
- Added eea\_getTransactionCount Json Rpc [\#1861](https://github.com/PegaSysEng/pantheon/pull/1861)
- PrivacyMarkerTransaction to be signed with a randomly generated key [\#1844](https://github.com/PegaSysEng/pantheon/pull/1844)
- Implement eth\_getproof JSON RPC API [\#1824](https://github.com/PegaSysEng/pantheon/pull/1824) (thanks to [matkt](https://github.com/matkt))
- Documentation updates include:
  - [Improved navigation](https://docs.pantheon.pegasys.tech/en/latest/)
  - [Added permissioning diagram](https://docs.pantheon.pegasys.tech/en/latest/Concepts/Permissioning/Permissioning-Overview/#onchain)
  - [Added Responsible Disclosure policy](https://docs.pantheon.pegasys.tech/en/latest/Reference/Responsible-Disclosure/)
  - [Added `blocks export` subcommand](https://besu.hyperledger.org/en/latest/Reference/CLI/CLI-Subcommands/#export)

### Technical Improvements
- Update the `pantheon blocks export` command usage [\#1887](https://github.com/PegaSysEng/pantheon/pull/1887) (thanks to [matkt](https://github.com/matkt))
- Stop Returning null for 'pending' RPC calls [\#1883](https://github.com/PegaSysEng/pantheon/pull/1883)
- Blake validation errors are hard errors [\#1882](https://github.com/PegaSysEng/pantheon/pull/1882)
- Add test cases for trace\_replayBlockTransactions [\#1881](https://github.com/PegaSysEng/pantheon/pull/1881)
- Simplify json rpc spec test setup [\#1880](https://github.com/PegaSysEng/pantheon/pull/1880)
- Tweak JSON import format [\#1878](https://github.com/PegaSysEng/pantheon/pull/1878)
- Transactions listeners should use the subscriber pattern [\#1877](https://github.com/PegaSysEng/pantheon/pull/1877)
- Maven spotless [\#1876](https://github.com/PegaSysEng/pantheon/pull/1876)
- Don't cache for localbalance [\#1875](https://github.com/PegaSysEng/pantheon/pull/1875)
- EIP-1108 - Reprice alt\_bn128  [\#1874](https://github.com/PegaSysEng/pantheon/pull/1874)
- Create stub trace\_replayBlockTransactions json-rpc method  [\#1873](https://github.com/PegaSysEng/pantheon/pull/1873)
- Improve trace log [\#1870](https://github.com/PegaSysEng/pantheon/pull/1870)
- Pruning Command Line Flags [\#1869](https://github.com/PegaSysEng/pantheon/pull/1869)
- Re-enable istanbul [\#1865](https://github.com/PegaSysEng/pantheon/pull/1865)
- Fix logic to disconnect from peers on fork [\#1863](https://github.com/PegaSysEng/pantheon/pull/1863)
- Blake 2b tweaks [\#1862](https://github.com/PegaSysEng/pantheon/pull/1862)
- Sweep state roots before child nodes [\#1854](https://github.com/PegaSysEng/pantheon/pull/1854)
- Update export subcommand to export blocks in rlp format [\#1852](https://github.com/PegaSysEng/pantheon/pull/1852)
- Updating docker tests to make it easier to follow & ensure it listens on the right interface on docker [\#1851](https://github.com/PegaSysEng/pantheon/pull/1851)
- Disable Istanbul block [\#1849](https://github.com/PegaSysEng/pantheon/pull/1849)
- Add read-only blockchain factory method [\#1845](https://github.com/PegaSysEng/pantheon/pull/1845)
- Removing the release plugin in favour of the new process with branches [\#1843](https://github.com/PegaSysEng/pantheon/pull/1843)
- Update Görli bootnodes [\#1842](https://github.com/PegaSysEng/pantheon/pull/1842)
- Upgrade graphql library to version 13.0 [\#1834](https://github.com/PegaSysEng/pantheon/pull/1834)
- Database versioning and enable multi-column database [\#1830](https://github.com/PegaSysEng/pantheon/pull/1830)
- Fixes invalid JsonGetter, comment [\#1811](https://github.com/PegaSysEng/pantheon/pull/1811) (thanks to [josh-richardson](https://github.com/josh-richardson))
- Add EthSigner acceptance test [\#1655](https://github.com/PegaSysEng/pantheon/pull/1655) (thanks to [iikirilov](https://github.com/iikirilov))
- Support plugin Richdata APIs via implementation [\#1581](https://github.com/PegaSysEng/pantheon/pull/1581)

## 1.2.1

### Additions and Improvements

- Removed the release plugin in favour of the new process with branches
[#1841](https://github.com/PegaSysEng/pantheon/pull/1841)
[#1843](https://github.com/PegaSysEng/pantheon/pull/1843)
[#1848](https://github.com/PegaSysEng/pantheon/pull/1848)
[#1855](https://github.com/PegaSysEng/pantheon/pull/1855)
- Updated Görli bootnodes [#1842](https://github.com/PegaSysEng/pantheon/pull/1842)
- Removed unnecessary test dependency [#1839](https://github.com/PegaSysEng/pantheon/pull/1839)
- Added warning when comments are used in genesis file [#1838](https://github.com/PegaSysEng/pantheon/pull/1838)
- Added an experimental flag for disabling timers [#1837](https://github.com/PegaSysEng/pantheon/pull/1837)
- Fixed FlatFileTaskCollection tests [#1833](https://github.com/PegaSysEng/pantheon/pull/1833)
- Added chain json import utility [#1832](https://github.com/PegaSysEng/pantheon/pull/1832)
- Added tests to AllNodesVisitor trie traversal [#1831](https://github.com/PegaSysEng/pantheon/pull/1831)
- Updated privateFrom to be required [#1829](https://github.com/PegaSysEng/pantheon/pull/1829) (thanks to [iikirilov](https://github.com/iikirilov))
- Made explicit that streamed accounts may be missing their address [#1828](https://github.com/PegaSysEng/pantheon/pull/1828)
- Refactored normalizeKeys method [#1826](https://github.com/PegaSysEng/pantheon/pull/1826)
- Removed dead parameters [#1825](https://github.com/PegaSysEng/pantheon/pull/1825)
- Added a nicer name for Corretto [#1819](https://github.com/PegaSysEng/pantheon/pull/1819)
- Changed core JSON-RPC method to support ReTestEth
[#1815](https://github.com/PegaSysEng/pantheon/pull/1815)
[#1818](https://github.com/PegaSysEng/pantheon/pull/1818)
- Added rewind to block functionality [#1814](https://github.com/PegaSysEng/pantheon/pull/1814)
- Added support for NoReward and NoProof seal engines [#1813](https://github.com/PegaSysEng/pantheon/pull/1813)
- Added strict short hex strings for retesteth [#1812](https://github.com/PegaSysEng/pantheon/pull/1812)
- Cleaned up genesis parsing [#1809](https://github.com/PegaSysEng/pantheon/pull/1809)
- Updating Orion to v1.3.2 [#1805](https://github.com/PegaSysEng/pantheon/pull/1805)
- Updaated newHeads subscription to emit events only for canonical blocks [#1798](https://github.com/PegaSysEng/pantheon/pull/1798)
- Repricing for trie-size-dependent opcodes [#1795](https://github.com/PegaSysEng/pantheon/pull/1795)
- Revised Istanbul Versioning assignemnts [#1794](https://github.com/PegaSysEng/pantheon/pull/1794)
- Updated RevertReason to return BytesValue [#1793](https://github.com/PegaSysEng/pantheon/pull/1793)
- Updated way priv_getPrivacyPrecompileAddress source [#1786](https://github.com/PegaSysEng/pantheon/pull/1786) (thanks to [iikirilov](https://github.com/iikirilov))
- Updated Chain ID opcode to return 0 as default [#1785](https://github.com/PegaSysEng/pantheon/pull/1785)
- Allowed fixedDifficulty=1 [#1784](https://github.com/PegaSysEng/pantheon/pull/1784)
- Updated Docker image defaults host interfaces [#1782](https://github.com/PegaSysEng/pantheon/pull/1782)
- Added tracking of world state account key preimages [#1780](https://github.com/PegaSysEng/pantheon/pull/1780)
- Modified PrivGetPrivateTransaction to take public tx hash [#1778](https://github.com/PegaSysEng/pantheon/pull/1778) (thanks to [josh-richardson](https://github.com/josh-richardson))
- Removed enclave public key from parameter
[#1789](https://github.com/PegaSysEng/pantheon/pull/1789)
[#1777](https://github.com/PegaSysEng/pantheon/pull/1777) (thanks to [iikirilov](https://github.com/iikirilov))
- Added storage key preimage tracking [#1772](https://github.com/PegaSysEng/pantheon/pull/1772)
- Updated priv_getPrivacyPrecompileAddress method return [#1766](https://github.com/PegaSysEng/pantheon/pull/1766) (thanks to [iikirilov](https://github.com/iikirilov))
- Added tests for permissioning with static nodes behaviour [#1764](https://github.com/PegaSysEng/pantheon/pull/1764)
- Added integration test for contract creation with privacyGroupId [#1762](https://github.com/PegaSysEng/pantheon/pull/1762) (thanks to [josh-richardson](https://github.com/josh-richardson))
- Added report node local address as the coinbase in Clique and IBFT
[#1758](https://github.com/PegaSysEng/pantheon/pull/1758)
[#1760](https://github.com/PegaSysEng/pantheon/pull/1760)
- Fixed private tx signature validation [#1753](https://github.com/PegaSysEng/pantheon/pull/1753)
- Updated CI configuration
[#1751](https://github.com/PegaSysEng/pantheon/pull/1751)
[#1835](https://github.com/PegaSysEng/pantheon/pull/1835)
- Added CLI flag for setting WorldStateDownloader task cache size [#1749](https://github.com/PegaSysEng/pantheon/pull/1749) (thanks to [matkt](https://github.com/matkt))
- Updated vertx to 2.8.0 [#1748](https://github.com/PegaSysEng/pantheon/pull/1748)
- changed RevertReason to BytesValue [#1746](https://github.com/PegaSysEng/pantheon/pull/1746)
- Added static nodes acceptance test [#1745](https://github.com/PegaSysEng/pantheon/pull/1745)
- Added report 0 hashrate when the mining coordinator doesn't support mining
[#1744](https://github.com/PegaSysEng/pantheon/pull/1744)
[#1757](https://github.com/PegaSysEng/pantheon/pull/1757)
- Implemented EIP-2200 - Net Gas Metering Revised [#1743](https://github.com/PegaSysEng/pantheon/pull/1743)
- Added chainId validation to PrivateTransactionValidator [#1741](https://github.com/PegaSysEng/pantheon/pull/1741)
- Reduced intrinsic gas cost [#1739](https://github.com/PegaSysEng/pantheon/pull/1739)
- De-duplicated test blocks data files [#1737](https://github.com/PegaSysEng/pantheon/pull/1737)
- Renamed various EEA methods to priv methods [#1736](https://github.com/PegaSysEng/pantheon/pull/1736) (thanks to [josh-richardson](https://github.com/josh-richardson))
- Permissioning Acceptance Test [#1735](https://github.com/PegaSysEng/pantheon/pull/1735)
 [#1759](https://github.com/PegaSysEng/pantheon/pull/1759)
- Add nonce handling to GenesisState [#1728](https://github.com/PegaSysEng/pantheon/pull/1728)
- Added 100-continue to HTTP [#1727](https://github.com/PegaSysEng/pantheon/pull/1727)
- Fixed get_signerMetrics [#1725](https://github.com/PegaSysEng/pantheon/pull/1725) (thanks to [matkt](https://github.com/matkt))
- Reworked "in-sync" checks [#1720](https://github.com/PegaSysEng/pantheon/pull/1720)
- Added Accounts Permissioning Acceptance Tests [#1719](https://github.com/PegaSysEng/pantheon/pull/1719)
- Added PrivateTransactionValidator to unify logic [#1713](https://github.com/PegaSysEng/pantheon/pull/1713)
- Added JSON-RPC API to report validator block production information [#1687](https://github.com/PegaSysEng/pantheon/pull/1687) (thanks to [matkt](https://github.com/matkt))
- Added Mark Sweep Pruner [#1638](https://github.com/PegaSysEng/pantheon/pull/1638)
- Added the Blake2b F compression function as a precompile in Besu [#1614](https://github.com/PegaSysEng/pantheon/pull/1614) (thanks to [iikirilov](https://github.com/iikirilov))
- Documentation updates include:
  - Added CPU requirements [#1734](https://github.com/PegaSysEng/pantheon/pull/1734)
  - Added reference to Ansible role [#1733](https://github.com/PegaSysEng/pantheon/pull/1733)
  - Updated revert reason example [#1754](https://github.com/PegaSysEng/pantheon/pull/1754)
  - Added content on deploying for production [#1774](https://github.com/PegaSysEng/pantheon/pull/1774)
  - Updated docker docs for location of data path [#1790](https://github.com/PegaSysEng/pantheon/pull/1790)
  - Updated permissiong documentation
  [#1792](https://github.com/PegaSysEng/pantheon/pull/1792)
  [#1652](https://github.com/PegaSysEng/pantheon/pull/1652)
  - Added permissioning webinar in the resources [#1717](https://github.com/PegaSysEng/pantheon/pull/1717)
  - Add web3.js-eea reference doc [#1617](https://github.com/PegaSysEng/pantheon/pull/1617)
  - Updated privacy documentation
  [#1650](https://github.com/PegaSysEng/pantheon/pull/1650)
  [#1721](https://github.com/PegaSysEng/pantheon/pull/1721)
  [#1722](https://github.com/PegaSysEng/pantheon/pull/1722)
  [#1724](https://github.com/PegaSysEng/pantheon/pull/1724)
  [#1729](https://github.com/PegaSysEng/pantheon/pull/1729)
  [#1730](https://github.com/PegaSysEng/pantheon/pull/1730)
  [#1731](https://github.com/PegaSysEng/pantheon/pull/1731)
  [#1732](https://github.com/PegaSysEng/pantheon/pull/1732)
  [#1740](https://github.com/PegaSysEng/pantheon/pull/1740)
  [#1750](https://github.com/PegaSysEng/pantheon/pull/1750)
  [#1761](https://github.com/PegaSysEng/pantheon/pull/1761)
  [#1765](https://github.com/PegaSysEng/pantheon/pull/1765)
  [#1769](https://github.com/PegaSysEng/pantheon/pull/1769)
  [#1770](https://github.com/PegaSysEng/pantheon/pull/1770)
  [#1771](https://github.com/PegaSysEng/pantheon/pull/1771)
  [#1773](https://github.com/PegaSysEng/pantheon/pull/1773)
  [#1787](https://github.com/PegaSysEng/pantheon/pull/1787)
  [#1788](https://github.com/PegaSysEng/pantheon/pull/1788)
  [#1796](https://github.com/PegaSysEng/pantheon/pull/1796)
  [#1803](https://github.com/PegaSysEng/pantheon/pull/1803)
  [#1810](https://github.com/PegaSysEng/pantheon/pull/1810)
  [#1817](https://github.com/PegaSysEng/pantheon/pull/1817)
  - Added documentation for getSignerMetrics [#1723](https://github.com/PegaSysEng/pantheon/pull/1723) (thanks to [matkt](https://github.com/matkt))
  - Added Java 11+ as a prerequisite for installing Besu using Homebrew. [#1755](https://github.com/PegaSysEng/pantheon/pull/1755)
  - Fixed documentation formatting and typos [#1718](https://github.com/PegaSysEng/pantheon/pull/1718)
  [#1742](https://github.com/PegaSysEng/pantheon/pull/1742)
  [#1763](https://github.com/PegaSysEng/pantheon/pull/1763)
  [#1779](https://github.com/PegaSysEng/pantheon/pull/1779)
  [#1781](https://github.com/PegaSysEng/pantheon/pull/1781)
  [#1827](https://github.com/PegaSysEng/pantheon/pull/1827)
  [#1767](https://github.com/PegaSysEng/pantheon/pull/1767) (thanks to [helderjnpinto](https://github.com/helderjnpinto))
  - Moved the docs to a [new doc repos](https://github.com/PegaSysEng/doc.pantheon) [#1822](https://github.com/PegaSysEng/pantheon/pull/1822)
- Explicitly configure some maven artifactIds [#1853](https://github.com/PegaSysEng/pantheon/pull/1853)
- Update export subcommand to export blocks in rlp format [#1852](https://github.com/PegaSysEng/pantheon/pull/1852)
- Implement `eth_getproof` JSON RPC API [#1824](https://github.com/PegaSysEng/pantheon/pull/1824)
- Database versioning and enable multi-column database [#1830](https://github.com/PegaSysEng/pantheon/pull/1830)
- Disable smoke tests on windows [#1847](https://github.com/PegaSysEng/pantheon/pull/1847)
- Add read-only blockchain factory method [#1845](https://github.com/PegaSysEng/pantheon/pull/1845)

## 1.2

### Additions and Improvements

- Add UPnP Support [\#1334](https://github.com/PegaSysEng/pantheon/pull/1334) (thanks to [notlesh](https://github.com/notlesh))
- Limit the fraction of wire connections initiated by peers [\#1665](https://github.com/PegaSysEng/pantheon/pull/1665)
- EIP-1706 - Disable SSTORE with gasleft lt call stipend  [\#1706](https://github.com/PegaSysEng/pantheon/pull/1706)
- EIP-1108 - Reprice alt\_bn128 [\#1704](https://github.com/PegaSysEng/pantheon/pull/1704)
- EIP-1344 ChainID Opcode [\#1690](https://github.com/PegaSysEng/pantheon/pull/1690)
- New release docker image [\#1664](https://github.com/PegaSysEng/pantheon/pull/1664)
- Support changing log level at runtime [\#1656](https://github.com/PegaSysEng/pantheon/pull/1656) (thanks to [matkt](https://github.com/matkt))
- Implement dump command to dump a specific block from storage [\#1641](https://github.com/PegaSysEng/pantheon/pull/1641) (thanks to [matkt](https://github.com/matkt))
- Add eea\_findPrivacyGroup endpoint to Besu [\#1635](https://github.com/PegaSysEng/pantheon/pull/1635) (thanks to [Puneetha17](https://github.com/Puneetha17))
- Updated eea send raw transaction with privacy group ID [\#1611](https://github.com/PegaSysEng/pantheon/pull/1611) (thanks to [iikirilov](https://github.com/iikirilov))
- Added Revert Reason [\#1603](https://github.com/PegaSysEng/pantheon/pull/1603)
- Documentation updates include:
  - Added [UPnP content](https://besu.hyperledger.org/en/latest/HowTo/Find-and-Connect/Using-UPnP/)
  - Added [load balancer image](https://besu.hyperledger.org/en/stable/)
  - Added [revert reason](https://besu.hyperledger.org/en/latest/HowTo/Send-Transactions/Revert-Reason/)
  - Added [admin\_changeLogLevel](https://besu.hyperledger.org/en/latest/Reference/API-Methods/#admin_changeloglevel) JSON RPC API (thanks to [matkt](https://github.com/matkt))
  - Updated for [new Docker image](https://besu.hyperledger.org/en/stable/)
  - Added [Docker image migration content](https://besu.hyperledger.org/en/latest/HowTo/Get-Started/Migration-Docker/)
  - Added [transaction validation content](https://besu.hyperledger.org/en/latest/Concepts/Transactions/Transaction-Validation/)
  - Updated [permissioning overview](https://besu.hyperledger.org/en/stable/) for onchain account permissioning
  - Updated [quickstart](https://besu.hyperledger.org/en/latest/HowTo/Deploy/Monitoring-Performance/#monitor-node-performance-using-prometheus) to include Prometheus and Grafana
  - Added [remote connections limits options](https://besu.hyperledger.org/en/latest/Reference/CLI/CLI-Syntax/#remote-connections-limit-enabled)
  - Updated [web3.js-eea reference](https://docs.pantheon.pegasys.tech/en/latest/Reference/web3js-eea-Methods/) to include privacy group methods
  - Updated [onchain permissioning to include account permissioning](hhttps://besu.hyperledger.org/en/latest/Concepts/Permissioning/Onchain-Permissioning/) and [Permissioning Management Dapp](https://besu.hyperledger.org/en/latest/Tutorials/Permissioning/Getting-Started-Onchain-Permissioning/#start-the-development-server-for-the-permissioning-management-dapp)
  - Added [deployment procedure for Permissioning Management Dapp](https://besu.hyperledger.org/en/stable/)
  - Added privacy content for [EEA-compliant and Besu-extended privacy](https://besu.hyperledger.org/en/latest/Concepts/Privacy/Privacy-Groups/)
  - Added content on [creating and managing privacy groups](https://besu.hyperledger.org/en/latest/Reference/web3js-eea-Methods/#createprivacygroup)
  - Added content on [accessing private and privacy marker transactions](https://besu.hyperledger.org/en/latest/HowTo/Use-Privacy/Access-Private-Transactions/)
  - Added content on [system requirements](https://besu.hyperledger.org/en/latest/HowTo/Get-Started/System-Requirements/)
  - Added reference to [Besu role on Galaxy to deploy using Ansible](https://besu.hyperledger.org/en/latest/HowTo/Deploy/Ansible/).

### Technical Improvements

- Remove enclave public key from parameter [\#1789](https://github.com/PegaSysEng/pantheon/pull/1789)
- Update defaults host interfaces [\#1782](https://github.com/PegaSysEng/pantheon/pull/1782)
- Modifies PrivGetPrivateTransaction to take public tx hash [\#1778](https://github.com/PegaSysEng/pantheon/pull/1778)
- Remove enclave public key from parameter [\#1777](https://github.com/PegaSysEng/pantheon/pull/1777)
- Return the ethereum address of the privacy precompile from priv_getPrivacyPrecompileAddress [\#1766](https://github.com/PegaSysEng/pantheon/pull/1766)
- Report node local address as the coinbase in Clique and IBFT [\#1760](https://github.com/PegaSysEng/pantheon/pull/1760)
- Additional integration test for contract creation with privacyGroupId [\#1762](https://github.com/PegaSysEng/pantheon/pull/1762)
- Report 0 hashrate when the mining coordinator doesn't support mining [\#1757](https://github.com/PegaSysEng/pantheon/pull/1757)
- Fix private tx signature validation [\#1753](https://github.com/PegaSysEng/pantheon/pull/1753)
- RevertReason changed to BytesValue [\#1746](https://github.com/PegaSysEng/pantheon/pull/1746)
- Renames various eea methods to priv methods [\#1736](https://github.com/PegaSysEng/pantheon/pull/1736)
- Update Orion version [\#1716](https://github.com/PegaSysEng/pantheon/pull/1716)
- Rename CLI flag for better ordering of options [\#1715](https://github.com/PegaSysEng/pantheon/pull/1715)
- Routine dependency updates [\#1712](https://github.com/PegaSysEng/pantheon/pull/1712)
- Fix spelling error in getApplicationPrefix method name [\#1711](https://github.com/PegaSysEng/pantheon/pull/1711)
- Wait and retry if best peer's chain is too short for fast sync [\#1708](https://github.com/PegaSysEng/pantheon/pull/1708)
- Eea get private transaction fix [\#1707](https://github.com/PegaSysEng/pantheon/pull/1707) (thanks to [iikirilov](https://github.com/iikirilov))
- Rework remote connection limit flag defaults [\#1705](https://github.com/PegaSysEng/pantheon/pull/1705)
- Report invalid options from config file [\#1703](https://github.com/PegaSysEng/pantheon/pull/1703)
- Add ERROR to list of CLI log level options [\#1699](https://github.com/PegaSysEng/pantheon/pull/1699)
- Enable onchain account permissioning CLI option [\#1686](https://github.com/PegaSysEng/pantheon/pull/1686)
- Exempt static nodes from all connection limits [\#1685](https://github.com/PegaSysEng/pantheon/pull/1685)
- Enclave refactoring [\#1684](https://github.com/PegaSysEng/pantheon/pull/1684)
- Add opcode and precompiled support for versioning  [\#1683](https://github.com/PegaSysEng/pantheon/pull/1683)
- Use a percentage instead of fraction for the remote connections percentage CLI option. [\#1682](https://github.com/PegaSysEng/pantheon/pull/1682)
- Added error msg for calling eth\_sendTransaction [\#1681](https://github.com/PegaSysEng/pantheon/pull/1681)
- Remove instructions for installing with Chocolatey [\#1680](https://github.com/PegaSysEng/pantheon/pull/1680)
- remove zulu-jdk8 from smoke tests [\#1679](https://github.com/PegaSysEng/pantheon/pull/1679)
- Add new MainNet bootnodes [\#1678](https://github.com/PegaSysEng/pantheon/pull/1678)
- updating smoke tests to use \>= jdk11 [\#1677](https://github.com/PegaSysEng/pantheon/pull/1677)
- Fix handling of remote connection limit [\#1676](https://github.com/PegaSysEng/pantheon/pull/1676)
- Add accountVersion to MessageFrame [\#1675](https://github.com/PegaSysEng/pantheon/pull/1675)
- Change getChildren return type [\#1674](https://github.com/PegaSysEng/pantheon/pull/1674)
- Use Log4J message template instead of String.format [\#1673](https://github.com/PegaSysEng/pantheon/pull/1673)
- Return hashrate of 0 when not mining. [\#1672](https://github.com/PegaSysEng/pantheon/pull/1672)
- Add hooks for validation  [\#1671](https://github.com/PegaSysEng/pantheon/pull/1671)
- Upgrade to pantheon-build:0.0.6-jdk11 which really does include jdk11 [\#1670](https://github.com/PegaSysEng/pantheon/pull/1670)
- Onchain permissioning startup check [\#1669](https://github.com/PegaSysEng/pantheon/pull/1669)
- Update BesuCommand to accept minTransactionGasPriceWei as an integer [\#1668](https://github.com/PegaSysEng/pantheon/pull/1668) (thanks to [matkt](https://github.com/matkt))
- Privacy group id consistent [\#1667](https://github.com/PegaSysEng/pantheon/pull/1667) (thanks to [iikirilov](https://github.com/iikirilov))
- Change eea\_getPrivateTransaction endpoint to accept hex [\#1666](https://github.com/PegaSysEng/pantheon/pull/1666) (thanks to [Puneetha17](https://github.com/Puneetha17))
- Factorise metrics code for KeyValueStorage database [\#1663](https://github.com/PegaSysEng/pantheon/pull/1663))
- Create a metric tracking DB size [\#1662](https://github.com/PegaSysEng/pantheon/pull/1662)
- AT- Removing unused methods on KeyValueStorage [\#1661](https://github.com/PegaSysEng/pantheon/pull/1661)
- Add Prerequisites and Quick-Start [\#1660](https://github.com/PegaSysEng/pantheon/pull/1660) (thanks to [lazaridiscom](https://github.com/lazaridiscom))
- Java 11 updates [\#1658](https://github.com/PegaSysEng/pantheon/pull/1658)
- Make test generated keys deterministic w/in block generator [\#1657](https://github.com/PegaSysEng/pantheon/pull/1657)
- Rename privacyGroupId to createPrivacyGroupId [\#1654](https://github.com/PegaSysEng/pantheon/pull/1654) (thanks to [Puneetha17](https://github.com/Puneetha17))
- Intermittent Test Failures in TransactionsMessageSenderTest [\#1653](https://github.com/PegaSysEng/pantheon/pull/1653)
- Sanity check the generated distribution files before upload [\#1648](https://github.com/PegaSysEng/pantheon/pull/1648)
- Use JDK 11 for release builds [\#1647](https://github.com/PegaSysEng/pantheon/pull/1647)
- Support multiple private marker transactions in a block  [\#1646](https://github.com/PegaSysEng/pantheon/pull/1646)
- Display World State Sync Progress in Logs [\#1645](https://github.com/PegaSysEng/pantheon/pull/1645)
- Remove the docker gradle plugin, handle building docker with shell now [\#1644](https://github.com/PegaSysEng/pantheon/pull/1644)
- Switch to using metric names from EIP-2159 [\#1634](https://github.com/PegaSysEng/pantheon/pull/1634)
- Account versioning [\#1612](https://github.com/PegaSysEng/pantheon/pull/1612)

## 1.1.4

### Additions and Improvements

- \[PAN-2832\] Support setting config options via environment variables [\#1597](https://github.com/PegaSysEng/pantheon/pull/1597)
- Print Besu version when starting [\#1593](https://github.com/PegaSysEng/pantheon/pull/1593)
- \[PAN-2746\] Add eea\_createPrivacyGroup & eea\_deletePrivacyGroup endpoint [\#1560](https://github.com/PegaSysEng/pantheon/pull/1560) (thanks to [Puneetha17](https://github.com/Puneetha17))

Documentation updates include:
- Added [readiness and liveness endpoints](https://besu.hyperledger.org/en/latest/HowTo/Interact/APIs/Using-JSON-RPC-API/#readiness-and-liveness-endpoints)
- Added [high availability content](https://besu.hyperledger.org/en/latest/HowTo/Configure/Configure-HA/High-Availability/)
- Added [web3js-eea client library](https://besu.hyperledger.org/en/latest/Tutorials/Quickstarts/Privacy-Quickstart/#clone-eeajs-libraries)
- Added content on [setting CLI options using environment variables](https://besu.hyperledger.org/en/latest/Reference/CLI/CLI-Syntax/#specifying-options)

### Technical Improvements

- Read config from env vars when no config file specified [\#1639](https://github.com/PegaSysEng/pantheon/pull/1639)
- Upgrade jackson-databind to 2.9.9.1 [\#1636](https://github.com/PegaSysEng/pantheon/pull/1636)
- Update Reference Tests [\#1633](https://github.com/PegaSysEng/pantheon/pull/1633)
- Ignore discport during static node permissioning check [\#1631](https://github.com/PegaSysEng/pantheon/pull/1631)
- Check connections more frequently during acceptance tests [\#1630](https://github.com/PegaSysEng/pantheon/pull/1630)
- Refactor experimental CLI options [\#1629](https://github.com/PegaSysEng/pantheon/pull/1629)
- JSON-RPC api net_services should display the actual ports [\#1628](https://github.com/PegaSysEng/pantheon/pull/1628)
- Refactor CLI [\#1627](https://github.com/PegaSysEng/pantheon/pull/1627)
- Simplify BesuCommand `run` and `parse` methods. [\#1626](https://github.com/PegaSysEng/pantheon/pull/1626)
- PAN-2860: Ignore discport during startup whitelist validation [\#1625](https://github.com/PegaSysEng/pantheon/pull/1625)
- Freeze plugin api version [\#1624](https://github.com/PegaSysEng/pantheon/pull/1624)
- Implement incoming transaction messages CLI option as an unstable command. [\#1622](https://github.com/PegaSysEng/pantheon/pull/1622)
- Update smoke tests docker images for zulu and openjdk to private ones [\#1620](https://github.com/PegaSysEng/pantheon/pull/1620)
- Remove duplication between EeaTransactionCountRpc & PrivateTransactionHandler [\#1619](https://github.com/PegaSysEng/pantheon/pull/1619)
- \[PAN-2709\] - nonce too low error [\#1618](https://github.com/PegaSysEng/pantheon/pull/1618)
- Cache TransactionValidationParams instead of creating new object for each call [\#1616](https://github.com/PegaSysEng/pantheon/pull/1616)
- \[PAN-2850\] Create a transaction pool configuration object [\#1615](https://github.com/PegaSysEng/pantheon/pull/1615)
- Add TransactionValidationParam to TxProcessor [\#1613](https://github.com/PegaSysEng/pantheon/pull/1613)
- Expose a CLI option to configure the life time of transaction messages. [\#1610](https://github.com/PegaSysEng/pantheon/pull/1610)
- Implement Prometheus metric counter for skipped expired transaction messages. [\#1609](https://github.com/PegaSysEng/pantheon/pull/1609)
- Upload jars to bintray as part of releases [\#1608](https://github.com/PegaSysEng/pantheon/pull/1608)
- Avoid publishing docker-pantheon directory to bintray during a release [\#1606](https://github.com/PegaSysEng/pantheon/pull/1606)
- \[PAN-2756\] Istanbul scaffolding [\#1605](https://github.com/PegaSysEng/pantheon/pull/1605)
- Implement a timeout in TransactionMessageProcessor [\#1604](https://github.com/PegaSysEng/pantheon/pull/1604)
- Reject transactions with gas price below the configured minimum [\#1602](https://github.com/PegaSysEng/pantheon/pull/1602)
- Always build the k8s image, only push to dockerhub for master branch [\#1601](https://github.com/PegaSysEng/pantheon/pull/1601)
- Properly validate AltBN128 pairing precompile input [\#1600](https://github.com/PegaSysEng/pantheon/pull/1600)
- \[PAN-2871\] Columnar rocksdb [\#1599](https://github.com/PegaSysEng/pantheon/pull/1599)
- Reverting change to dockerfile [\#1594](https://github.com/PegaSysEng/pantheon/pull/1594)
- Update dependency versions [\#1592](https://github.com/PegaSysEng/pantheon/pull/1592)
- \[PAN-2797\] Clean up failed connections [\#1591](https://github.com/PegaSysEng/pantheon/pull/1591)
- Cleaning up the build process for docker [\#1590](https://github.com/PegaSysEng/pantheon/pull/1590)
- \[PAN-2786\] Stop Transaction Pool Queue from Growing Unbounded [\#1586](https://github.com/PegaSysEng/pantheon/pull/1586)

## 1.1.3

### Additions and Improvements

- \[PAN-2811\] Be more lenient with discovery message deserialization. Completes our support for EIP-8 and enables Besu to work on Rinkeby again. [\#1580](https://github.com/PegaSysEng/pantheon/pull/1580)
- Added liveness and readiness probe stub endpoints [\#1553](https://github.com/PegaSysEng/pantheon/pull/1553)
- Implemented operator tool. \(blockchain network configuration for permissioned networks\) [\#1511](https://github.com/PegaSysEng/pantheon/pull/1511)
- \[PAN-2754\] Added eea\_getPrivacyPrecompileAddress [\#1579](https://github.com/PegaSysEng/pantheon/pull/1579) (thanks to [Puneetha17](https://github.com/Puneetha17))
- Publish the chain head gas used, gas limit, transaction count and ommer metrics [\#1551](https://github.com/PegaSysEng/pantheon/pull/1551)
- Add subscribe and unsubscribe count metrics [\#1541](https://github.com/PegaSysEng/pantheon/pull/1541)
- Add pivot block metrics [\#1537](https://github.com/PegaSysEng/pantheon/pull/1537)

Documentation updates include:

- Updated [IBFT 2.0 tutorial](https://besu.hyperledger.org/en/latest/Tutorials/Private-Network/Create-IBFT-Network/) to use network configuration tool
- Added [debug\_traceBlock\* methods](https://besu.hyperledger.org/en/latest/Reference/API-Methods/#debug_traceblock)
- Reorganised [monitoring documentation](https://besu.hyperledger.org/en/latest/HowTo/Deploy/Monitoring-Performance/)
- Added [link to sample Grafana dashboard](https://besu.hyperledger.org/en/latest/HowTo/Deploy/Monitoring-Performance/#monitor-node-performance-using-prometheus)
- Added [note about replacing transactions in transaction pool](https://besu.hyperledger.org/en/latest/Concepts/Transactions/Transaction-Pool/#replacing-transactions-with-same-nonce)
- Updated [example transaction scripts](https://besu.hyperledger.org/en/latest/HowTo/Send-Transactions/Transactions/#example-javascript-scripts)
- Updated [Alethio Ethstats and Explorer documentation](https://besu.hyperledger.org/en/latest/Concepts/AlethioOverview/)

### Technical Improvements

- PAN-2816: Hiding experimental account permissioning cli options [\#1584](https://github.com/PegaSysEng/pantheon/pull/1584)
- \[PAN-2630\] Synchronizer should disconnect the sync target peer on invalid block data [\#1578](https://github.com/PegaSysEng/pantheon/pull/1578)
- Rename MetricCategory to BesuMetricCategory [\#1574](https://github.com/PegaSysEng/pantheon/pull/1574)
- Convert MetricsConfigiguration to use a builder [\#1572](https://github.com/PegaSysEng/pantheon/pull/1572)
- PAN-2794: Including flag for onchain permissioning check on tx processor [\#1571](https://github.com/PegaSysEng/pantheon/pull/1571)
- Fix behaviour for absent account permissiong smart contract [\#1569](https://github.com/PegaSysEng/pantheon/pull/1569)
- Expand readiness check to check peer count and sync state [\#1568](https://github.com/PegaSysEng/pantheon/pull/1568)
- \[PAN-2798\] Reorganize p2p classes [\#1567](https://github.com/PegaSysEng/pantheon/pull/1567)
- PAN-2729: Account Smart Contract Permissioning ATs [\#1565](https://github.com/PegaSysEng/pantheon/pull/1565)
- Timeout build after 1 hour to prevent it hanging forever. [\#1564](https://github.com/PegaSysEng/pantheon/pull/1564)
- \[PAN-2791\] Make permissions checks for ongoing connections more granular [\#1563](https://github.com/PegaSysEng/pantheon/pull/1563)
- \[PAN-2721\] Fix TopicParameter deserialization [\#1562](https://github.com/PegaSysEng/pantheon/pull/1562)
- \[PAN-2779\] Allow signing private transaction with any key [\#1561](https://github.com/PegaSysEng/pantheon/pull/1561) (thanks to [iikirilov](https://github.com/iikirilov))
- \[PAN-2783\] Invert dependency between permissioning and p2p [\#1557](https://github.com/PegaSysEng/pantheon/pull/1557)
- Removing account filter from TransactionPool [\#1556](https://github.com/PegaSysEng/pantheon/pull/1556)
- \[PAN-1952\] - Remove ignored pending transaction event publish acceptance test [\#1552](https://github.com/PegaSysEng/pantheon/pull/1552)
- Make MetricCategories more flexible [\#1550](https://github.com/PegaSysEng/pantheon/pull/1550)
- Fix encoding for account permissioning check call [\#1549](https://github.com/PegaSysEng/pantheon/pull/1549)
- Discard known remote transactions prior to validation [\#1548](https://github.com/PegaSysEng/pantheon/pull/1548)
- \[PAN-2009\] - Fix cluster clean start after stop in Acceptance tests [\#1546](https://github.com/PegaSysEng/pantheon/pull/1546)
- FilterIdGenerator fixes [\#1544](https://github.com/PegaSysEng/pantheon/pull/1544)
- Only increment the added transaction counter if we actually added the transaction [\#1543](https://github.com/PegaSysEng/pantheon/pull/1543)
- When retrieving transactions by hash, check the pending transactions first [\#1542](https://github.com/PegaSysEng/pantheon/pull/1542)
- Fix thread safety in SubscriptionManager [\#1540](https://github.com/PegaSysEng/pantheon/pull/1540)
- \[PAN-2731\] Extract connection management from P2PNetwork [\#1538](https://github.com/PegaSysEng/pantheon/pull/1538)
- \[PAN-2010\] format filter id as quantity [\#1534](https://github.com/PegaSysEng/pantheon/pull/1534)
- PAN-2445: Onchain account permissioning [\#1507](https://github.com/PegaSysEng/pantheon/pull/1507)
- \[PAN-2672\] Return specific and useful error for enclave issues [\#1455](https://github.com/PegaSysEng/pantheon/pull/1455) (thanks to [Puneetha17](https://github.com/Puneetha17))

## 1.1.2

### Additions and Improvements

Documentation updates include:

- Added [GraphQL options](https://besu.hyperledger.org/en/latest/Reference/CLI/CLI-Syntax/#graphql-http-cors-origins)
- Added [troubleshooting point about illegal reflective access error](https://besu.hyperledger.org/en/latest/HowTo/Troubleshoot/Troubleshooting/#illegal-reflective-access-error-on-startup)
- Added [trusted bootnode behaviour for permissioning](https://besu.hyperledger.org/en/latest/Concepts/Permissioning/Onchain-Permissioning/#bootnodes)
- Added [how to obtain a WS authentication token](https://besu.hyperledger.org/en/latest/HowTo/Interact/APIs/Authentication/#obtaining-an-authentication-token)
- Updated [example scripts and added package.json file for creating signed transactions](https://besu.hyperledger.org/en/latest/HowTo/Send-Transactions/Transactions/)

### Technical Improvements

- Replaced Void datatype with void [\#1530](https://github.com/PegaSysEng/pantheon/pull/1530)
- Fix estimate gas RPC failing for clique when no blocks have been created [\#1528](https://github.com/PegaSysEng/pantheon/pull/1528)
- Avoid auto-boxing for gauge metrics [\#1526](https://github.com/PegaSysEng/pantheon/pull/1526)
- Add AT to ensure 0-miner Clique/IBFT are valid [\#1525](https://github.com/PegaSysEng/pantheon/pull/1525)
- AT DSL - renaming to suffix of Conditions and co-locating with Conditions [\#1524](https://github.com/PegaSysEng/pantheon/pull/1524)
- Set disconnect flag immediately when disconnecting a peer [\#1521](https://github.com/PegaSysEng/pantheon/pull/1521)
- \[PAN-2547\] Modified JSON-RPC subscription processing to avoid blocking [\#1519](https://github.com/PegaSysEng/pantheon/pull/1519)
- Dependency Version Updates [\#1517](https://github.com/PegaSysEng/pantheon/pull/1517)
- AT DSL - renaming ibft to ibft2 [\#1516](https://github.com/PegaSysEng/pantheon/pull/1516)
- \[PIE-1578\] Added local transaction permissioning metrics [\#1515](https://github.com/PegaSysEng/pantheon/pull/1515)
- \[PIE-1577\] Added node local metrics [\#1514](https://github.com/PegaSysEng/pantheon/pull/1514)
- AT DSL - Removing WaitCondition, consistently applying Condition instead [\#1513](https://github.com/PegaSysEng/pantheon/pull/1513)
- Remove usage of deprecated ConcurrentSet [\#1512](https://github.com/PegaSysEng/pantheon/pull/1512)
- Log error if clique or ibft have 0 validators in genesis [\#1509](https://github.com/PegaSysEng/pantheon/pull/1509)
- GraphQL library upgrade changes. [\#1508](https://github.com/PegaSysEng/pantheon/pull/1508)
- Add metrics to assist monitoring and alerting [\#1506](https://github.com/PegaSysEng/pantheon/pull/1506)
- Use external pantheon-plugin-api library [\#1505](https://github.com/PegaSysEng/pantheon/pull/1505)
- Tilde [\#1504](https://github.com/PegaSysEng/pantheon/pull/1504)
- Dependency version updates [\#1503](https://github.com/PegaSysEng/pantheon/pull/1503)
- Simplify text [\#1501](https://github.com/PegaSysEng/pantheon/pull/1501) (thanks to [bgravenorst](https://github.com/bgravenorst))
- \[PAN-1625\] Clique AT mining continues if validator offline [\#1500](https://github.com/PegaSysEng/pantheon/pull/1500)
- Acceptance Test DSL Node refactoring [\#1498](https://github.com/PegaSysEng/pantheon/pull/1498)
- Updated an incorrect command [\#1497](https://github.com/PegaSysEng/pantheon/pull/1497) (thanks to [bgravenorst](https://github.com/bgravenorst))
- Acceptance Test and DSL rename for IBFT2 [\#1493](https://github.com/PegaSysEng/pantheon/pull/1493)
- \[PIE-1580\] Metrics for smart contract permissioning actions [\#1492](https://github.com/PegaSysEng/pantheon/pull/1492)
- Handle RLPException when processing incoming DevP2P messages [\#1491](https://github.com/PegaSysEng/pantheon/pull/1491)
- Limit spotless checks to java classes in expected java  dirs [\#1490](https://github.com/PegaSysEng/pantheon/pull/1490)
- \[PAN-2560\] Add LocalNode class [\#1489](https://github.com/PegaSysEng/pantheon/pull/1489)
- Changed Enode length error String implementation. [\#1486](https://github.com/PegaSysEng/pantheon/pull/1486)
- PAN-2715 - return block not found reasons in error [\#1485](https://github.com/PegaSysEng/pantheon/pull/1485)
- \[PAN-2652\] Refactor Privacy acceptance test and add Privacy Ibft test [\#1483](https://github.com/PegaSysEng/pantheon/pull/1483) (thanks to [iikirilov](https://github.com/iikirilov))
- \[PAN-2603\] Onchain account permissioning support [\#1475](https://github.com/PegaSysEng/pantheon/pull/1475)
- Make CLI options names with hyphen-minus searchable and reduce index size [\#1476](https://github.com/PegaSysEng/pantheon/pull/1476)
- Added warning banner when using latest version [\#1454](https://github.com/PegaSysEng/pantheon/pull/1454)
- Add RTD config file to fix Python version issue [\#1453](https://github.com/PegaSysEng/pantheon/pull/1453)
- \[PAN-2647\] Validate Private Transaction nonce before submitting to Transaction Pool [\#1449](https://github.com/PegaSysEng/pantheon/pull/1449) (thanks to [iikirilov](https://github.com/iikirilov))
- Add placeholders system to have global variables in markdown [\#1425](https://github.com/PegaSysEng/pantheon/pull/1425)

## 1.1.1

### Additions and Improvements

- [GraphQL](https://besu.hyperledger.org/en/latest/HowTo/Interact/APIs/GraphQL/) [\#1311](https://github.com/PegaSysEng/pantheon/pull/1311) (thanks to [zyfrank](https://github.com/zyfrank))
- Added [`--tx-pool-retention-hours`](https://besu.hyperledger.org/en/latest/Reference/CLI/CLI-Syntax/#tx-pool-retention-hours) [\#1333](https://github.com/PegaSysEng/pantheon/pull/1333)
- Added Genesis file support for specifying the maximum stack size. [\#1431](https://github.com/PegaSysEng/pantheon/pull/1431)
- Included transaction details when subscribed to Pending transactions [\#1410](https://github.com/PegaSysEng/pantheon/pull/1410)
- Documentation updates include:
  - [Added configuration items specified in the genesis file](https://besu.hyperledger.org/en/latest/Reference/Config-Items/#configuration-items)
  - [Added pending transaction details subscription](https://besu.hyperledger.org/en/latest/HowTo/Interact/APIs/RPC-PubSub/#pending-transactionss)
  - [Added Troubleshooting content](https://besu.hyperledger.org/en/latest/HowTo/Troubleshoot/Troubleshooting/)
  - [Added Privacy Quickstart](https://besu.hyperledger.org/en/latest/Tutorials/Quickstarts/Privacy-Quickstart/)
  - [Added privacy roadmap](https://github.com/hyperledger/besu/blob/master/ROADMAP.md)


### Technical Improvements

- Create MaintainedPeers class [\#1484](https://github.com/PegaSysEng/pantheon/pull/1484)
- Fix for permissioned network with single bootnode [\#1479](https://github.com/PegaSysEng/pantheon/pull/1479)
- Have ThreadBesuNodeRunner support plugin tests [\#1477](https://github.com/PegaSysEng/pantheon/pull/1477)
- Less pointless plugins errors [\#1473](https://github.com/PegaSysEng/pantheon/pull/1473)
- Rename GraphQLRPC to just GraphQL [\#1472](https://github.com/PegaSysEng/pantheon/pull/1472)
- eth\_protocolVersion is a Quantity, not an Integer [\#1470](https://github.com/PegaSysEng/pantheon/pull/1470)
- Don't require 'to' in 'blocks' queries [\#1464](https://github.com/PegaSysEng/pantheon/pull/1464)
- Events Plugin - Add initial "NewBlock" event message [\#1463](https://github.com/PegaSysEng/pantheon/pull/1463)
- Make restriction field in Private Transaction an enum [\#1462](https://github.com/PegaSysEng/pantheon/pull/1462) (thanks to [iikirilov](https://github.com/iikirilov))
- Helpful graphql error when an account doesn't exist [\#1460](https://github.com/PegaSysEng/pantheon/pull/1460)
- Acceptance Test Cleanup [\#1458](https://github.com/PegaSysEng/pantheon/pull/1458)
- Large chain id support for private transactions [\#1452](https://github.com/PegaSysEng/pantheon/pull/1452)
- Optimise TransactionPool.addRemoteTransaction [\#1448](https://github.com/PegaSysEng/pantheon/pull/1448)
- Reduce synchronization in PendingTransactions [\#1447](https://github.com/PegaSysEng/pantheon/pull/1447)
- Add simple PeerPermissions interface [\#1446](https://github.com/PegaSysEng/pantheon/pull/1446)
- Make sure ThreadBesuNodeRunner is exercised by automation [\#1442](https://github.com/PegaSysEng/pantheon/pull/1442)
- Decode devp2p packets off the event thread [\#1439](https://github.com/PegaSysEng/pantheon/pull/1439)
- Allow config files to specify no bootnodes [\#1438](https://github.com/PegaSysEng/pantheon/pull/1438)
- Capture all logs and errors in the Besu log output [\#1437](https://github.com/PegaSysEng/pantheon/pull/1437)
- Ensure failed Txns are deleted when detected during mining [\#1436](https://github.com/PegaSysEng/pantheon/pull/1436)
- Plugin Framework [\#1435](https://github.com/PegaSysEng/pantheon/pull/1435)
- Equals cleanup [\#1434](https://github.com/PegaSysEng/pantheon/pull/1434)
- Transaction smart contract permissioning controller [\#1433](https://github.com/PegaSysEng/pantheon/pull/1433)
- Renamed AccountPermissioningProver to TransactionPermissio… [\#1432](https://github.com/PegaSysEng/pantheon/pull/1432)
- Refactorings and additions to add Account based Smart Contract permissioning [\#1430](https://github.com/PegaSysEng/pantheon/pull/1430)
- Fix p2p PeerInfo handling [\#1428](https://github.com/PegaSysEng/pantheon/pull/1428)
- IbftProcessor logs when a throwable terminates mining [\#1427](https://github.com/PegaSysEng/pantheon/pull/1427)
- Renamed AccountWhitelistController [\#1424](https://github.com/PegaSysEng/pantheon/pull/1424)
- Unwrap DelegatingBytes32 and prevent Hash from wrapping other Hash instances [\#1423](https://github.com/PegaSysEng/pantheon/pull/1423)
- If nonce is invalid, do not delete during mining [\#1422](https://github.com/PegaSysEng/pantheon/pull/1422)
- Deleting unused windows jenkinsfile [\#1421](https://github.com/PegaSysEng/pantheon/pull/1421)
- Get all our smoke tests for all platforms in 1 jenkins job [\#1420](https://github.com/PegaSysEng/pantheon/pull/1420)
- Add pending object to GraphQL queries [\#1419](https://github.com/PegaSysEng/pantheon/pull/1419)
- Start listening for p2p connections after start\(\) is invoked [\#1418](https://github.com/PegaSysEng/pantheon/pull/1418)
- Improved JSON-RPC responses when EnodeURI parameter has invalid EnodeId [\#1417](https://github.com/PegaSysEng/pantheon/pull/1417)
- Use port 0 when starting a websocket server in tests [\#1416](https://github.com/PegaSysEng/pantheon/pull/1416)
- Windows jdk smoke tests [\#1413](https://github.com/PegaSysEng/pantheon/pull/1413)
- Change AT discard RPC tests to be more reliable by checking discard using proposals [\#1411](https://github.com/PegaSysEng/pantheon/pull/1411)
- Simple account permissioning [\#1409](https://github.com/PegaSysEng/pantheon/pull/1409)
- Fix clique miner to respect changes to vanity data made via JSON-RPC [\#1408](https://github.com/PegaSysEng/pantheon/pull/1408)
- Avoid recomputing the logs bloom filter when reading receipts [\#1407](https://github.com/PegaSysEng/pantheon/pull/1407)
- Remove NodePermissioningLocalConfig external references [\#1406](https://github.com/PegaSysEng/pantheon/pull/1406)
- Add constantinople fix block for Rinkeby [\#1404](https://github.com/PegaSysEng/pantheon/pull/1404)
- Update EnodeURL to support enodes with listening disabled [\#1403](https://github.com/PegaSysEng/pantheon/pull/1403)
- Integration Integration test\(s\) on p2p of 'net\_services'  [\#1402](https://github.com/PegaSysEng/pantheon/pull/1402)
- Reference tests fail on Windows [\#1401](https://github.com/PegaSysEng/pantheon/pull/1401)
- Fix non-deterministic test caused by variable size of generated transactions [\#1399](https://github.com/PegaSysEng/pantheon/pull/1399)
- Start BlockPropagationManager immediately - don't wait for full sync [\#1398](https://github.com/PegaSysEng/pantheon/pull/1398)
- Added error message for RPC method disabled [\#1396](https://github.com/PegaSysEng/pantheon/pull/1396)
- Fix intermittency in FullSyncChainDownloaderTest [\#1394](https://github.com/PegaSysEng/pantheon/pull/1394)
- Add explanatory comment about default port [\#1392](https://github.com/PegaSysEng/pantheon/pull/1392)
- Handle case where peers advertise a listening port of 0 [\#1391](https://github.com/PegaSysEng/pantheon/pull/1391)
- Cache extra data [\#1389](https://github.com/PegaSysEng/pantheon/pull/1389)
- Update Log message in IBFT Controller [\#1387](https://github.com/PegaSysEng/pantheon/pull/1387)
- Remove unnecessary field [\#1384](https://github.com/PegaSysEng/pantheon/pull/1384)
- Add getPeer method to PeerConnection [\#1383](https://github.com/PegaSysEng/pantheon/pull/1383)
- Removing smart quotes [\#1381](https://github.com/PegaSysEng/pantheon/pull/1381) (thanks to [jmcnevin](https://github.com/jmcnevin))
- Use streams and avoid iterating child nodes multiple times [\#1380](https://github.com/PegaSysEng/pantheon/pull/1380)
- Use execute instead of submit so unhandled exceptions get logged [\#1379](https://github.com/PegaSysEng/pantheon/pull/1379)
- Prefer EnodeURL over Endpoint [\#1378](https://github.com/PegaSysEng/pantheon/pull/1378)
- Add flat file based task collection [\#1377](https://github.com/PegaSysEng/pantheon/pull/1377)
- Consolidate local enode representation [\#1376](https://github.com/PegaSysEng/pantheon/pull/1376)
- Rename rocksdDbConfiguration to rocksDbConfiguration [\#1375](https://github.com/PegaSysEng/pantheon/pull/1375)
- Remove EthTaskChainDownloader and supporting code [\#1373](https://github.com/PegaSysEng/pantheon/pull/1373)
- Handle the pipeline being aborted while finalizing an async operation [\#1372](https://github.com/PegaSysEng/pantheon/pull/1372)
- Rename methods that create and return streams away from getX\(\) [\#1368](https://github.com/PegaSysEng/pantheon/pull/1368)
- eea\_getTransactionCount fails if account has not interacted with private state [\#1367](https://github.com/PegaSysEng/pantheon/pull/1367) (thanks to [iikirilov](https://github.com/iikirilov))
- Increase RocksDB settings [\#1364](https://github.com/PegaSysEng/pantheon/pull/1364) ([ajsutton](https://github.com/ajsutton))
- Don't abort in-progress master builds when a new commit is added. [\#1358](https://github.com/PegaSysEng/pantheon/pull/1358)
- Request open ended headers from sync target [\#1355](https://github.com/PegaSysEng/pantheon/pull/1355)
- Enable the pipeline chain downloader by default [\#1344](https://github.com/PegaSysEng/pantheon/pull/1344)
- Create P2PNetwork Builder [\#1343](https://github.com/PegaSysEng/pantheon/pull/1343)
- Include static nodes in permissioning logic [\#1339](https://github.com/PegaSysEng/pantheon/pull/1339)
- JsonRpcError decoding to include message [\#1336](https://github.com/PegaSysEng/pantheon/pull/1336)
- Cache current chain head info [\#1335](https://github.com/PegaSysEng/pantheon/pull/1335)
- Queue pending requests when all peers are busy [\#1331](https://github.com/PegaSysEng/pantheon/pull/1331)
- Fix failed tests on Windows [\#1332](https://github.com/PegaSysEng/pantheon/pull/1332)
- Provide error message when invalid key specified in key file [\#1328](https://github.com/PegaSysEng/pantheon/pull/1328)
- Allow whitespace in file paths loaded from resources directory [\#1329](https://github.com/PegaSysEng/pantheon/pull/1329)
- Allow whitespace in path [\#1327](https://github.com/PegaSysEng/pantheon/pull/1327)
- Require block numbers for debug\_traceBlockByNumber to be in hex [\#1326](https://github.com/PegaSysEng/pantheon/pull/1326)
- Improve logging of chain download errors in the pipeline chain downloader [\#1325](https://github.com/PegaSysEng/pantheon/pull/1325)
- Ensure eth scheduler is stopped in tests [\#1324](https://github.com/PegaSysEng/pantheon/pull/1324)
- Normalize account permissioning addresses in whitelist [\#1321](https://github.com/PegaSysEng/pantheon/pull/1321)
- Allow private contract invocations in multiple privacy groups [\#1318](https://github.com/PegaSysEng/pantheon/pull/1318) (thanks to [iikirilov](https://github.com/iikirilov))
- Fix account permissioning check case matching [\#1315](https://github.com/PegaSysEng/pantheon/pull/1315)
- Use header validation mode for ommers [\#1313](https://github.com/PegaSysEng/pantheon/pull/1313)
- Configure RocksDb max background compaction and thread count [\#1312](https://github.com/PegaSysEng/pantheon/pull/1312)
- Missing p2p info when queried live [\#1310](https://github.com/PegaSysEng/pantheon/pull/1310)
- Tx limit size send peers follow up [\#1308](https://github.com/PegaSysEng/pantheon/pull/1308)
- Remove remnants of the old dev mode [\#1307](https://github.com/PegaSysEng/pantheon/pull/1307)
- Remove duplicate init code from BesuController instances [\#1305](https://github.com/PegaSysEng/pantheon/pull/1305)
- Stop synchronizer prior to stopping the network [\#1302](https://github.com/PegaSysEng/pantheon/pull/1302)
- Evict old transactions [\#1299](https://github.com/PegaSysEng/pantheon/pull/1299)
- Send local transactions to new peers [\#1253](https://github.com/PegaSysEng/pantheon/pull/1253)

## 1.1

### Additions and Improvements

- [Privacy](https://besu.hyperledger.org/en/latest/Concepts/Privacy/Privacy-Overview/)
- [Onchain Permissioning](https://besu.hyperledger.org/en/latest/Concepts/Permissioning/Permissioning-Overview/#onchain)
- [Fastsync](https://besu.hyperledger.org/en/latest/Reference/CLI/CLI-Syntax/#fast-sync-min-peers)
- Documentation updates include:
    - Added JSON-RPC methods:
      - [`txpool_pantheonStatistics`](https://besu.hyperledger.org/en/latest/Reference/API-Methods/#txpool_besustatistics)
      - [`net_services`](https://besu.hyperledger.org/en/latest/Reference/API-Methods/#net_services)
    - [Updated to indicate Docker image doesn't run on Windows](https://besu.hyperledger.org/en/latest/HowTo/Get-Started/Run-Docker-Image/)
    - [Added how to configure a free gas network](https://besu.hyperledger.org/en/latest/HowTo/Configure/FreeGas/)

### Technical Improvements

- priv_getTransactionCount fails if account has not interacted with private state [\#1369](https://github.com/PegaSysEng/pantheon/pull/1369)
- Updating Orion to 0.9.0 [\#1360](https://github.com/PegaSysEng/pantheon/pull/1360)
- Allow use of large chain IDs [\#1357](https://github.com/PegaSysEng/pantheon/pull/1357)
- Allow private contract invocations in multiple privacy groups [\#1340](https://github.com/PegaSysEng/pantheon/pull/1340)
- Missing p2p info when queried live [\#1338](https://github.com/PegaSysEng/pantheon/pull/1338)
- Fix expose transaction statistics [\#1337](https://github.com/PegaSysEng/pantheon/pull/1337)
- Normalize account permissioning addresses in whitelist [\#1321](https://github.com/PegaSysEng/pantheon/pull/1321)
- Update Enclave executePost method [\#1319](https://github.com/PegaSysEng/pantheon/pull/1319)
- Fix account permissioning check case matching [\#1315](https://github.com/PegaSysEng/pantheon/pull/1315)
- Removing 'all' from the help wording for host-whitelist [\#1304](https://github.com/PegaSysEng/pantheon/pull/1304)

## 1.1 RC

### Technical Improvements

- Better errors for when permissioning contract is set up wrong [\#1296](https://github.com/PegaSysEng/pantheon/pull/1296)
- Consolidate p2p node info methods [\#1288](https://github.com/PegaSysEng/pantheon/pull/1288)
- Update permissioning smart contract interface to match updated EEA proposal [\#1287](https://github.com/PegaSysEng/pantheon/pull/1287)
- Switch to new sync target if it exceeds the td threshold [\#1286](https://github.com/PegaSysEng/pantheon/pull/1286)
- Fix running ATs with in-process node runner [\#1285](https://github.com/PegaSysEng/pantheon/pull/1285)
- Simplify enode construction [\#1283](https://github.com/PegaSysEng/pantheon/pull/1283)
- Cleanup PeerConnection interface [\#1282](https://github.com/PegaSysEng/pantheon/pull/1282)
- Undo changes to PendingTransactions method visibility [\#1281](https://github.com/PegaSysEng/pantheon/pull/1281)
- Use default enclave public key to generate eea_getTransactionReceipt [\#1280](https://github.com/PegaSysEng/pantheon/pull/1280) (thanks to [Puneetha17](https://github.com/Puneetha17))
- Rollback to rocksdb 5.15.10 [\#1279](https://github.com/PegaSysEng/pantheon/pull/1279)
- Log error when a JSON decode problem is encountered [\#1278](https://github.com/PegaSysEng/pantheon/pull/1278)
- Create EnodeURL builder [\#1275](https://github.com/PegaSysEng/pantheon/pull/1275)
- Keep enode nodeId stored as a BytesValue [\#1274](https://github.com/PegaSysEng/pantheon/pull/1274)
- Feature/move subclass in pantheon command [\#1272](https://github.com/PegaSysEng/pantheon/pull/1272)
- Expose sync mode option [\#1270](https://github.com/PegaSysEng/pantheon/pull/1270)
- Refactor RocksDBStats [\#1266](https://github.com/PegaSysEng/pantheon/pull/1266)
- Normalize EnodeURLs [\#1264](https://github.com/PegaSysEng/pantheon/pull/1264)
- Build broken in Java 12 [\#1263](https://github.com/PegaSysEng/pantheon/pull/1263)
- Make PeerDiscovertAgentTest less flakey [\#1262](https://github.com/PegaSysEng/pantheon/pull/1262)
- Ignore extra json rpc params [\#1261](https://github.com/PegaSysEng/pantheon/pull/1261)
- Fetch local transactions in isolation [\#1259](https://github.com/PegaSysEng/pantheon/pull/1259)
- Update to debug trace transaction [\#1258](https://github.com/PegaSysEng/pantheon/pull/1258)
- Use labelled timer to differentiate between rocks db metrics [\#1254](https://github.com/PegaSysEng/pantheon/pull/1254) (thanks to [Puneetha17](https://github.com/Puneetha17))
- Migrate TransactionPool (& affiliated test) from 'core' to 'eth' [\#1251](https://github.com/PegaSysEng/pantheon/pull/1251)
- Use single instance of Rocksdb for privacy [\#1247](https://github.com/PegaSysEng/pantheon/pull/1247) (thanks to [Puneetha17](https://github.com/Puneetha17))
- Subscribing to sync events should receive false when in sync [\#1240](https://github.com/PegaSysEng/pantheon/pull/1240)
- Ignore transactions from the network while behind chain head [\#1228](https://github.com/PegaSysEng/pantheon/pull/1228)
- RocksDB Statistics in Metrics [\#1169](https://github.com/PegaSysEng/pantheon/pull/1169)
- Add block trace RPC methods [\#1088](https://github.com/PegaSysEng/pantheon/pull/1088) (thanks to [kziemianek](https://github.com/kziemianek))

## 1.0.3

### Additions and Improvements

- Notify of dropped messages [\#1156](https://github.com/PegaSysEng/pantheon/pull/1156)
- Documentation updates include:
    - Added [Permissioning Overview](https://besu.hyperledger.org/en/latest/Concepts/Permissioning/Permissioning-Overview/)
    - Added content on [Network vs Node Configuration](https://besu.hyperledger.org/en/latest/HowTo/Configure/Using-Configuration-File/)
    - Updated [RAM requirements](https://besu.hyperledger.org/en/latest/HowTo/Get-Started/System-Requirements/#ram)
    - Added [Privacy Overview](https://besu.hyperledger.org/en/latest/Concepts/Privacy/Privacy-Overview/) and [Processing Private Transactions](https://besu.hyperledger.org/en/latest/Concepts/Privacy/Private-Transaction-Processing/)
    - Renaming of Ethstats Lite Explorer to [Ethereum Lite Explorer](https://besu.hyperledger.org/en/latest/HowTo/Deploy/Lite-Block-Explorer/#lite-block-explorer-documentation) (thanks to [tzapu](https://github.com/tzapu))
    - Added content on using [Truffle with Besu](https://besu.hyperledger.org/en/latest/HowTo/Develop-Dapps/Truffle/)
    - Added [`droppedPendingTransactions` RPC Pub/Sub subscription](https://besu.hyperledger.org/en/latest/HowTo/Interact/APIs/RPC-PubSub/#dropped-transactions)
    - Added [`eea_*` JSON-RPC API methods](https://besu.hyperledger.org/en/latest/Reference/API-Methods/#eea-methods)
    - Added [architecture diagram](https://besu.hyperledger.org/en/latest/Concepts/ArchitectureOverview/)
    - Updated [permissioning CLI options](https://besu.hyperledger.org/en/latest/Reference/CLI/CLI-Syntax/#permissions-accounts-config-file-enabled) and [permissioned network tutorial](https://besu.hyperledger.org/en/stable/)

### Technical Improvements

- Choose sync target based on td rather than height [\#1256](https://github.com/PegaSysEng/pantheon/pull/1256)
- CLI ewp options [\#1246](https://github.com/PegaSysEng/pantheon/pull/1246)
- Update BesuCommand.java [\#1245](https://github.com/PegaSysEng/pantheon/pull/1245)
- Reduce memory usage in import [\#1239](https://github.com/PegaSysEng/pantheon/pull/1239)
- Improve eea_sendRawTransaction error messages [\#1238](https://github.com/PegaSysEng/pantheon/pull/1238) (thanks to [Puneetha17](https://github.com/Puneetha17))
- Single topic filter [\#1235](https://github.com/PegaSysEng/pantheon/pull/1235)
- Enable pipeline chain downloader for fast sync [\#1232](https://github.com/PegaSysEng/pantheon/pull/1232)
- Make contract size limit configurable [\#1227](https://github.com/PegaSysEng/pantheon/pull/1227)
- Refactor PrivacyParameters config to use builder pattern [\#1226](https://github.com/PegaSysEng/pantheon/pull/1226) (thanks to [antonydenyer](https://github.com/antonydenyer))
- Different request limits for different request types [\#1224](https://github.com/PegaSysEng/pantheon/pull/1224)
- Finish off fast sync pipeline download [\#1222](https://github.com/PegaSysEng/pantheon/pull/1222)
- Enable fast-sync options on command line [\#1218](https://github.com/PegaSysEng/pantheon/pull/1218)
- Replace filtering headers after the fact with calculating number to request up-front [\#1216](https://github.com/PegaSysEng/pantheon/pull/1216)
- Support async processing while maintaining output order [\#1215](https://github.com/PegaSysEng/pantheon/pull/1215)
- Add Unstable Options to the CLI [\#1213](https://github.com/PegaSysEng/pantheon/pull/1213)
- Add private cluster acceptance tests [\#1211](https://github.com/PegaSysEng/pantheon/pull/1211) (thanks to [Puneetha17](https://github.com/Puneetha17))
- Re-aligned smart contract interface to EEA client spec 477 [\#1209](https://github.com/PegaSysEng/pantheon/pull/1209)
- Count the number of items discarded when a pipe is aborted [\#1208](https://github.com/PegaSysEng/pantheon/pull/1208)
- Pipeline chain download - fetch and import data [\#1207](https://github.com/PegaSysEng/pantheon/pull/1207)
- Permission provider that allows bootnodes if you have no other connections [\#1206](https://github.com/PegaSysEng/pantheon/pull/1206)
- Cancel in-progress async operations when the pipeline is aborted [\#1205](https://github.com/PegaSysEng/pantheon/pull/1205)
- Pipeline chain download - Checkpoints [\#1203](https://github.com/PegaSysEng/pantheon/pull/1203)
- Push development images to public dockerhub [\#1202](https://github.com/PegaSysEng/pantheon/pull/1202)
- Push builds of master as docker development images [\#1200](https://github.com/PegaSysEng/pantheon/pull/1200)
- Doc CI pipeline for build and tests [\#1199](https://github.com/PegaSysEng/pantheon/pull/1199)
- Replace the use of a disconnect listener with EthPeer.isDisconnected [\#1197](https://github.com/PegaSysEng/pantheon/pull/1197)
- Prep chain downloader for branch by abstraction [\#1194](https://github.com/PegaSysEng/pantheon/pull/1194)
- Maintain the state of MessageFrame in private Tx [\#1193](https://github.com/PegaSysEng/pantheon/pull/1193) (thanks to [Puneetha17](https://github.com/Puneetha17))
- Persist private world state only if we are mining [\#1191](https://github.com/PegaSysEng/pantheon/pull/1191) (thanks to [Puneetha17](https://github.com/Puneetha17))
- Remove SyncState from SyncTargetManager [\#1188](https://github.com/PegaSysEng/pantheon/pull/1188)
- Acceptance tests base for smart contract node permissioning [\#1186](https://github.com/PegaSysEng/pantheon/pull/1186)
- Fix metrics breakages [\#1185](https://github.com/PegaSysEng/pantheon/pull/1185)
- Typo [\#1184](https://github.com/PegaSysEng/pantheon/pull/1184) (thanks to [araskachoi](https://github.com/araskachoi))
- StaticNodesParserTest to pass on Windows [\#1183](https://github.com/PegaSysEng/pantheon/pull/1183)
- Don't mark world state as stalled until a minimum time without progress is reached [\#1179](https://github.com/PegaSysEng/pantheon/pull/1179)
- Use header validation policy in DownloadHeaderSequenceTask [\#1172](https://github.com/PegaSysEng/pantheon/pull/1172)
- Bond with bootnodes [\#1160](https://github.com/PegaSysEng/pantheon/pull/1160)

## 1.0.2

### Additions and Improvements

- Removed DB init when using `public-key` subcommand [\#1049](https://github.com/PegaSysEng/pantheon/pull/1049)
- Output enode URL on startup [\#1137](https://github.com/PegaSysEng/pantheon/pull/1137)
- Added Remove Peer JSON-RPC [\#1129](https://github.com/PegaSysEng/pantheon/pull/1129)
- Added `net_enode` JSON-RPC [\#1119](https://github.com/PegaSysEng/pantheon/pull/1119) (thanks to [mbergstrand](https://github.com/mbergstrand))
- Maintain a `staticnodes.json` [\#1106](https://github.com/PegaSysEng/pantheon/pull/1106)
- Added `tx-pool-max-size` command line parameter [\#1078](https://github.com/PegaSysEng/pantheon/pull/1078)
- Added PendingTransactions JSON-RPC [\#1043](https://github.com/PegaSysEng/pantheon/pull/1043) (thanks to [EdwinLeeGreene](https://github.com/EdwinLeeGreene))
- Added `admin_nodeInfo` JSON-RPC [\#1012](https://github.com/PegaSysEng/pantheon/pull/1012)
- Added `--metrics-category` CLI to only enable select metrics [\#969](https://github.com/PegaSysEng/pantheon/pull/969)
- Documentation updates include:
   - Updated endpoints in [Private Network Quickstart](https://besu.hyperledger.org/en/latest/Tutorials/Quickstarts/Private-Network-Quickstart/) (thanks to [laubai](https://github.com/laubai))
   - Updated [documentation contribution guidelines](https://besu.hyperledger.org/en/stable/)
   - Added [`admin_removePeer`](https://besu.hyperledger.org/en/latest/Reference/API-Methods/#admin_removepeer)
   - Updated [tutorials](https://besu.hyperledger.org/en/latest/Tutorials/Private-Network/Create-Private-Clique-Network/) for printing of enode on startup
   - Added [`txpool_pantheonTransactions`](https://besu.hyperledger.org/en/stable/Reference/API-Methods/#txpool_besutransactions)
   - Added [Transaction Pool content](https://besu.hyperledger.org/en/latest/Concepts/Transactions/Transaction-Pool/)
   - Added [`tx-pool-max-size` CLI option](https://besu.hyperledger.org/en/latest/Reference/CLI/CLI-Syntax/#tx-pool-max-size)
   - Updated [developer build instructions to use installDist](https://besu.hyperledger.org/en/stable/)
   - Added [Azure quickstart tutorial](https://besu.hyperledger.org/en/latest/Tutorials/Quickstarts/Azure-Private-Network-Quickstart/)
   - Enabled copy button in code blocks
   - Added [IBFT 1.0](https://besu.hyperledger.org/en/latest/HowTo/Configure/Consensus-Protocols/QuorumIBFT/)
   - Added section on using [Geth attach with Besu](https://besu.hyperledger.org/en/latest/HowTo/Interact/APIs/Using-JSON-RPC-API/#geth-console)
   - Enabled the edit link doc site to ease external doc contributions
   - Added [EthStats docs](https://besu.hyperledger.org/HowTo/Deploy/Lite-Network-Monitor/) (thanks to [baxy](https://github.com/baxy))
   - Updated [Postman collection](https://besu.hyperledger.org/en/latest/HowTo/Interact/APIs/Authentication/#postman)
   - Added [`metrics-category` CLI option](https://besu.hyperledger.org/en/latest/Reference/CLI/CLI-Syntax/#metrics-category)
   - Added information on [block time and timeout settings](https://besu.hyperledger.org/en/latest/HowTo/Configure/Consensus-Protocols/IBFT/#block-time) for IBFT 2.0
   - Added [`admin_nodeInfo`](https://besu.hyperledger.org/en/latest/Reference/API-Methods/#admin_nodeinfo)
   - Added [permissions images](https://besu.hyperledger.org/en/latest/Concepts/Permissioning/Permissioning-Overview/)
   - Added permissioning blog to [Resources](https://besu.hyperledger.org/en/latest/Reference/Resources/)
   - Updated [Create Permissioned Network](https://besu.hyperledger.org/en/latest/Tutorials/Permissioning/Create-Permissioned-Network/) tutorial to use `export-address`
   - Updated [Clique](https://besu.hyperledger.org/en/latest/HowTo/Configure/Consensus-Protocols/Clique/) and [IBFT 2.0](https://besu.hyperledger.org/en/latest/HowTo/Configure/Consensus-Protocols/IBFT/) docs to include complete genesis file
   - Updated [Clique tutorial](https://besu.hyperledger.org/en/latest/Tutorials/Private-Network/Create-Private-Clique-Network/) to use `export-address` subcommand
   - Added IBFT 2.0 [future message configuration options](https://besu.hyperledger.org/en/latest/HowTo/Configure/Consensus-Protocols/IBFT/#optional-configuration-options)

### Technical Improvements
- Fixed so self persists to the whitelist [\#1176](https://github.com/PegaSysEng/pantheon/pull/1176)
- Fixed to add self to permissioning whitelist [\#1175](https://github.com/PegaSysEng/pantheon/pull/1175)
- Fixed permissioning issues [\#1174](https://github.com/PegaSysEng/pantheon/pull/1174)
- AdminAddPeer returns custom Json RPC error code [\#1171](https://github.com/PegaSysEng/pantheon/pull/1171)
- Periodically connect to peers from table [\#1170](https://github.com/PegaSysEng/pantheon/pull/1170)
- Improved bootnodes option error message [\#1092](https://github.com/PegaSysEng/pantheon/pull/1092)
- Automatically restrict trailing peers while syncing [\#1167](https://github.com/PegaSysEng/pantheon/pull/1167)
- Avoid bonding to ourselves [\#1166](https://github.com/PegaSysEng/pantheon/pull/1166)
- Fix Push Metrics [\#1164](https://github.com/PegaSysEng/pantheon/pull/1164)
- Synchroniser waits for new peer if best is up to date [\#1161](https://github.com/PegaSysEng/pantheon/pull/1161)
- Don't attempt to download checkpoint headers if the number of headers is negative [\#1158](https://github.com/PegaSysEng/pantheon/pull/1158)
- Capture metrics on Vertx event loop and worker thread queues [\#1155](https://github.com/PegaSysEng/pantheon/pull/1155)
- Simplify node permissioning ATs [\#1153](https://github.com/PegaSysEng/pantheon/pull/1153)
- Add metrics around discovery process [\#1152](https://github.com/PegaSysEng/pantheon/pull/1152)
- Prevent connecting to self [\#1150](https://github.com/PegaSysEng/pantheon/pull/1150)
- Refactoring permissioning ATs [\#1148](https://github.com/PegaSysEng/pantheon/pull/1148)
- Added two extra Ropsten bootnodes [\#1147](https://github.com/PegaSysEng/pantheon/pull/1147)
- Fixed TCP port handling [\#1144](https://github.com/PegaSysEng/pantheon/pull/1144)
- Better error on bad header [\#1143](https://github.com/PegaSysEng/pantheon/pull/1143)
- Refresh peer table while we have fewer than maxPeers connected [\#1142](https://github.com/PegaSysEng/pantheon/pull/1142)
- Refactor jsonrpc consumption of local node permissioning controller [\#1140](https://github.com/PegaSysEng/pantheon/pull/1140)
- Disconnect peers before the pivot block while fast syncing [\#1139](https://github.com/PegaSysEng/pantheon/pull/1139)
- Reduce the default transaction pool size from 30,000 to 4096 [\#1136](https://github.com/PegaSysEng/pantheon/pull/1136)
- Fail at load if static nodes not whitelisted [\#1135](https://github.com/PegaSysEng/pantheon/pull/1135)
- Fix private transaction acceptance test [\#1134](https://github.com/PegaSysEng/pantheon/pull/1134) (thanks to [Puneetha17](https://github.com/Puneetha17))
- Quieter exceptions when network is unreachable [\#1133](https://github.com/PegaSysEng/pantheon/pull/1133)
- nodepermissioningcontroller used for devp2p connection filtering [\#1132](https://github.com/PegaSysEng/pantheon/pull/1132)
- Remove duplicates from apis specified via CLI [\#1131](https://github.com/PegaSysEng/pantheon/pull/1131)
- Synchronizer returns false if it is in sync [\#1130](https://github.com/PegaSysEng/pantheon/pull/1130)
- Added fromHexStringStrict to check for exactly 20 byte addresses [\#1128](https://github.com/PegaSysEng/pantheon/pull/1128)
- Fix deadlock scenario in AsyncOperationProcessor and re-enable WorldStateDownloaderTest [\#1126](https://github.com/PegaSysEng/pantheon/pull/1126)
- Ignore WorldStateDownloaderTest [\#1125](https://github.com/PegaSysEng/pantheon/pull/1125)
- Updated local config permissioning flags [\#1118](https://github.com/PegaSysEng/pantheon/pull/1118)
- Pipeline Improvements [\#1117](https://github.com/PegaSysEng/pantheon/pull/1117)
- Permissioning cli smart contract [\#1116](https://github.com/PegaSysEng/pantheon/pull/1116)
- Adding default pending transactions value in BesuControllerBuilder [\#1114](https://github.com/PegaSysEng/pantheon/pull/1114)
- Fix intermittency in WorldStateDownloaderTest [\#1113](https://github.com/PegaSysEng/pantheon/pull/1113)
- Reduce number of seen blocks and transactions Besu tracks [\#1112](https://github.com/PegaSysEng/pantheon/pull/1112)
- Timeout long test [\#1111](https://github.com/PegaSysEng/pantheon/pull/1111)
- Errorprone 2.3.3 upgrades [\#1110](https://github.com/PegaSysEng/pantheon/pull/1110)
- Add metric to capture memory used by RocksDB table readers [\#1108](https://github.com/PegaSysEng/pantheon/pull/1108)
- Don't allow creation of multiple gauges with the same name [\#1107](https://github.com/PegaSysEng/pantheon/pull/1107)
- Update Peer Discovery to use NodePermissioningController [\#1105](https://github.com/PegaSysEng/pantheon/pull/1105)
- Move starting world state download process inside WorldDownloadState [\#1104](https://github.com/PegaSysEng/pantheon/pull/1104)
- Enable private Tx capability to Clique [\#1102](https://github.com/PegaSysEng/pantheon/pull/1102) (thanks to [Puneetha17](https://github.com/Puneetha17))
- Enable private Tx capability to IBFT [\#1101](https://github.com/PegaSysEng/pantheon/pull/1101) (thanks to [Puneetha17](https://github.com/Puneetha17))
- Version Upgrades [\#1100](https://github.com/PegaSysEng/pantheon/pull/1100)
- Don't delete completed tasks from RocksDbTaskQueue [\#1099](https://github.com/PegaSysEng/pantheon/pull/1099)
- Support flat mapping with multiple threads [\#1098](https://github.com/PegaSysEng/pantheon/pull/1098)
- Add pipe stage name to thread while executing [\#1097](https://github.com/PegaSysEng/pantheon/pull/1097)
- Use pipeline for world state download [\#1096](https://github.com/PegaSysEng/pantheon/pull/1096)
- TXPool JSON RPC tweaks [\#1095](https://github.com/PegaSysEng/pantheon/pull/1095)
- Add in-memory cache over world state download queue [\#1087](https://github.com/PegaSysEng/pantheon/pull/1087)
- Trim default metrics [\#1086](https://github.com/PegaSysEng/pantheon/pull/1086)
- Improve imported block log line [\#1085](https://github.com/PegaSysEng/pantheon/pull/1085)
- Smart contract permission controller [\#1083](https://github.com/PegaSysEng/pantheon/pull/1083)
- Add timeout when waiting for JSON-RPC, WebSocket RPC and Metrics services to stop [\#1082](https://github.com/PegaSysEng/pantheon/pull/1082)
- Add pipeline framework to make parallel processing simpler [\#1077](https://github.com/PegaSysEng/pantheon/pull/1077)
- Node permissioning controller [\#1075](https://github.com/PegaSysEng/pantheon/pull/1075)
- Smart contract permission controller stub [\#1074](https://github.com/PegaSysEng/pantheon/pull/1074)
- Expose a synchronous start method in Runner [\#1072](https://github.com/PegaSysEng/pantheon/pull/1072)
- Changes in chain head should trigger new permissioning check for active peers [\#1071](https://github.com/PegaSysEng/pantheon/pull/1071)
- Fix exceptions fetching metrics after world state download completes [\#1066](https://github.com/PegaSysEng/pantheon/pull/1066)
- Accept transactions in the pool with nonce above account sender nonce [\#1065](https://github.com/PegaSysEng/pantheon/pull/1065)
- Repair Istanbul to handle Eth/62 & Eth/63 [\#1063](https://github.com/PegaSysEng/pantheon/pull/1063)
- Close Private Storage Provider [\#1059](https://github.com/PegaSysEng/pantheon/pull/1059) (thanks to [Puneetha17](https://github.com/Puneetha17))
- Add labels to Pipelined tasks metrics [\#1057](https://github.com/PegaSysEng/pantheon/pull/1057)
- Re-enable Quorum Synchronisation [\#1056](https://github.com/PegaSysEng/pantheon/pull/1056)
- Don't log expected failures as errors [\#1054](https://github.com/PegaSysEng/pantheon/pull/1054)
- Make findSuitablePeer abstract [\#1053](https://github.com/PegaSysEng/pantheon/pull/1053)
- Track added at in txpool [\#1048](https://github.com/PegaSysEng/pantheon/pull/1048)
- Fix ImportBlocksTask to only request from peers that claim to have the blocks [\#1047](https://github.com/PegaSysEng/pantheon/pull/1047)
- Don't run the dao block validator if dao block is 0 [\#1044](https://github.com/PegaSysEng/pantheon/pull/1044)
- Don't make unnecessary copies of data in RocksDbKeyValueStorage [\#1040](https://github.com/PegaSysEng/pantheon/pull/1040)
- Update discovery logic to trust bootnodes only when out of sync [\#1039](https://github.com/PegaSysEng/pantheon/pull/1039)
- Fix IndexOutOfBoundsException in DetermineCommonAncestorTask [\#1038](https://github.com/PegaSysEng/pantheon/pull/1038)
- Add `rpc_modules` JSON-RPC [\#1036](https://github.com/PegaSysEng/pantheon/pull/1036)
- Simple permissioning smart contract [\#1035](https://github.com/PegaSysEng/pantheon/pull/1035)
- Refactor enodeurl to use inetaddr [\#1032](https://github.com/PegaSysEng/pantheon/pull/1032)
- Update CLI options in mismatched genesis file message [\#1031](https://github.com/PegaSysEng/pantheon/pull/1031)
- Remove dependence of eth.core on eth.permissioning [\#1030](https://github.com/PegaSysEng/pantheon/pull/1030)
- Make alloc optional and provide nicer error messages when genesis config is invalid [\#1029](https://github.com/PegaSysEng/pantheon/pull/1029)
- Handle metrics request closing before response is generated [\#1028](https://github.com/PegaSysEng/pantheon/pull/1028)
- Change EthNetworkConfig bootnodes to always be URIs [\#1027](https://github.com/PegaSysEng/pantheon/pull/1027)
- Avoid port conflicts in acceptance tests [\#1025](https://github.com/PegaSysEng/pantheon/pull/1025)
- Include reference tests in jacoco [\#1024](https://github.com/PegaSysEng/pantheon/pull/1024)
- Acceptance test - configurable gas price [\#1023](https://github.com/PegaSysEng/pantheon/pull/1023)
- Get Internal logs and output [\#1022](https://github.com/PegaSysEng/pantheon/pull/1022) (thanks to [Puneetha17](https://github.com/Puneetha17))
- Fix race condition in WebSocketService [\#1021](https://github.com/PegaSysEng/pantheon/pull/1021)
- Ensure devp2p ports are written to ports file correctly [\#1020](https://github.com/PegaSysEng/pantheon/pull/1020)
- Report the correct tcp port in PING packets when it differs from the UDP port [\#1019](https://github.com/PegaSysEng/pantheon/pull/1019)
- Refactor transient transaction processor [\#1017](https://github.com/PegaSysEng/pantheon/pull/1017)
- Resume world state download from existing queue [\#1016](https://github.com/PegaSysEng/pantheon/pull/1016)
- IBFT Acceptance tests updated with longer timeout on first block [\#1015](https://github.com/PegaSysEng/pantheon/pull/1015)
- Update IBFT acceptances tests to await first block [\#1013](https://github.com/PegaSysEng/pantheon/pull/1013)
- Remove full hashimoto implementation as its never used [\#1011](https://github.com/PegaSysEng/pantheon/pull/1011)
- Created SyncStatus notifications [\#1010](https://github.com/PegaSysEng/pantheon/pull/1010)
- Address acceptance test intermittency [\#1008](https://github.com/PegaSysEng/pantheon/pull/1008)
- Consider a world state download stalled after 100 requests with no progress [\#1007](https://github.com/PegaSysEng/pantheon/pull/1007)
- Reduce log level when block miner is interrupted [\#1006](https://github.com/PegaSysEng/pantheon/pull/1006)
- RunnerTest fail on Windows due to network startup timing issue [\#1005](https://github.com/PegaSysEng/pantheon/pull/1005)
- Generate Private Contract Address [\#1004](https://github.com/PegaSysEng/pantheon/pull/1004) (thanks to [vinistevam](https://github.com/vinistevam))
- Delete the legacy pipelined import code [\#1003](https://github.com/PegaSysEng/pantheon/pull/1003)
- Fix race condition in WebSocket AT [\#1002](https://github.com/PegaSysEng/pantheon/pull/1002)
- Cleanup IBFT logging levels [\#995](https://github.com/PegaSysEng/pantheon/pull/995)
- Integration Test implementation dependency for non-IntelliJ IDE [\#992](https://github.com/PegaSysEng/pantheon/pull/992)
- Ignore fast sync and full sync tests to avoid race condition [\#991](https://github.com/PegaSysEng/pantheon/pull/991)
- Make acceptance tests use the process based runner again [\#990](https://github.com/PegaSysEng/pantheon/pull/990)
- RoundChangeCertificateValidator requires unique authors [\#989](https://github.com/PegaSysEng/pantheon/pull/989)
- Make Rinkeby the benchmark chain.  [\#986](https://github.com/PegaSysEng/pantheon/pull/986)
- Add metrics to Parallel Download pipeline [\#985](https://github.com/PegaSysEng/pantheon/pull/985)
- Change ExpectBlockNumber to require at least the specified block number [\#981](https://github.com/PegaSysEng/pantheon/pull/981)
- Fix benchmark compilation [\#980](https://github.com/PegaSysEng/pantheon/pull/980)
- RPC tests can use 127.0.0.1 loopback rather than localhost [\#974](https://github.com/PegaSysEng/pantheon/pull/974) thanks to [glethuillier](https://github.com/glethuillier) for raising)
- Disable picocli ansi when testing [\#973](https://github.com/PegaSysEng/pantheon/pull/973)
- Add a jmh benchmark for WorldStateDownloader [\#972](https://github.com/PegaSysEng/pantheon/pull/972)
- Gradle dependency for JMH annotation, for IDEs that aren't IntelliJ \(… [\#971](https://github.com/PegaSysEng/pantheon/pull/971)
- Separate download state tracking from WorldStateDownloader [\#967](https://github.com/PegaSysEng/pantheon/pull/967)
- Gradle dependency for JMH annotation, for IDEs that aren't IntelliJ [\#966](https://github.com/PegaSysEng/pantheon/pull/966)
- Truffle HDwallet Web3 1.0 [\#964](https://github.com/PegaSysEng/pantheon/pull/964)
- Add missing JavaDoc tags in JSONToRLP [\#963](https://github.com/PegaSysEng/pantheon/pull/963)
- Only import block if it isn't already on the block chain [\#962](https://github.com/PegaSysEng/pantheon/pull/962)
- CLI stack traces when debugging [\#960](https://github.com/PegaSysEng/pantheon/pull/960)
- Create peer discovery packets on a worker thread [\#955](https://github.com/PegaSysEng/pantheon/pull/955)
- Remove start functionality from IbftController and IbftBlockHeightMan… [\#952](https://github.com/PegaSysEng/pantheon/pull/952)
- Cleanup IBFT executors [\#951](https://github.com/PegaSysEng/pantheon/pull/951)
- Single threaded world state persistence [\#950](https://github.com/PegaSysEng/pantheon/pull/950)
- Fix version number on master [\#946](https://github.com/PegaSysEng/pantheon/pull/946)
- Change automatic benchmark  [\#945](https://github.com/PegaSysEng/pantheon/pull/945)
- Eliminate redundant header validation [\#943](https://github.com/PegaSysEng/pantheon/pull/943)
- RocksDbQueue Threading Tweaks [\#940](https://github.com/PegaSysEng/pantheon/pull/940)
- Validate DAO block [\#939](https://github.com/PegaSysEng/pantheon/pull/939)
- Complete Private Transaction Processor [\#938](https://github.com/PegaSysEng/pantheon/pull/938) (thanks to [iikirilov](https://github.com/iikirilov))
- Add metrics for netty queue length [\#932](https://github.com/PegaSysEng/pantheon/pull/932)
- Update GetNodeDataFromPeerTask to return a map [\#931](https://github.com/PegaSysEng/pantheon/pull/931)

## 1.0.1

Public key address export subcommand was missing in 1.0 release.

### Additions and Improvements
- Added `public-key export-address` subcommand [\#888](https://github.com/PegaSysEng/pantheon/pull/888)
- Documentation update for the [`public-key export-address`](https://besu.hyperledger.org/en/stable/) subcommand.
- Updated [IBFT 2.0 overview](https://besu.hyperledger.org/en/stable/) to include use of `rlp encode` command and information on setting IBFT 2.0 properties to achieve your desired block time.

## 1.0

### Additions and Improvements
- [IBFT 2.0](https://besu.hyperledger.org/en/latest/Tutorials/Private-Network/Create-IBFT-Network/)
- [Permissioning](https://besu.hyperledger.org/en/latest/Concepts/Permissioning/Permissioning-Overview/)
- [JSON-RPC Authentication](https://besu.hyperledger.org/en/latest/HowTo/Interact/APIs/Authentication/)
- Added `rlp encode` subcommand [\#965](https://github.com/PegaSysEng/pantheon/pull/965)
- Method to reload permissions file [\#834](https://github.com/PegaSysEng/pantheon/pull/834)
- Added rebind mitigation for Websockets. [\#905](https://github.com/PegaSysEng/pantheon/pull/905)
- Support genesis contract code [\#749](https://github.com/PegaSysEng/pantheon/pull/749) (thanks to [kziemianek](https://github.com/kziemianek)).
- Documentation updates include:
  - Added details on [port configuration](https://besu.hyperledger.org/en/latest/HowTo/Find-and-Connect/Configuring-Ports/)
  - Added [Resources page](https://besu.hyperledger.org/en/latest/Reference/Resources/) linking to Besu blog posts and webinars
  - Added [JSON-RPC Authentication](https://besu.hyperledger.org/en/latest/HowTo/Interact/APIs/Authentication/)
  - Added [tutorial to create permissioned network](https://besu.hyperledger.org/en/latest/Tutorials/Permissioning/Create-Permissioned-Network/)
  - Added [Permissioning](https://besu.hyperledger.org/en/latest/Concepts/Permissioning/Permissioning-Overview/) content
  - Added [Permissioning API methods](https://besu.hyperledger.org/en/latest/Reference/API-Methods/#permissioning-methods)
  - Added [tutorial to create Clique private network](https://besu.hyperledger.org/en/latest/Tutorials/Private-Network/Create-Private-Clique-Network/)
  - Added [tutorial to create IBFT 2.0 private network](https://besu.hyperledger.org/en/latest/Tutorials/Private-Network/Create-IBFT-Network/)

### Technical Improvements
- RoundChangeCertificateValidator requires unique authors [\#997](https://github.com/PegaSysEng/pantheon/pull/997)
- RPC tests can use 127.0.0.1 loopback rather than localhost [\#979](https://github.com/PegaSysEng/pantheon/pull/979)
- Integration Test implementation dependency for non-IntelliJ IDE [\#978](https://github.com/PegaSysEng/pantheon/pull/978)
- Only import block if it isn't already on the block chain [\#977](https://github.com/PegaSysEng/pantheon/pull/977)
- Disable picocli ansi when testing [\#975](https://github.com/PegaSysEng/pantheon/pull/975)
- Create peer discovery packets on a worker thread [\#961](https://github.com/PegaSysEng/pantheon/pull/961)
- Removed Orion snapshot dependency [\#933](https://github.com/PegaSysEng/pantheon/pull/933)
- Use network ID instead of chain ID in MainnetBesuController. [\#929](https://github.com/PegaSysEng/pantheon/pull/929)
- Propagate new block messages to other clients in a worker thread [\#928](https://github.com/PegaSysEng/pantheon/pull/928)
- Parallel downloader should stop on puts if requested. [\#927](https://github.com/PegaSysEng/pantheon/pull/927)
- Permission config file location and option under docker [\#925](https://github.com/PegaSysEng/pantheon/pull/925)
- Fixed potential stall in world state download [\#922](https://github.com/PegaSysEng/pantheon/pull/922)
- Refactoring to introduce deleteOnExit\(\) for temp files [\#920](https://github.com/PegaSysEng/pantheon/pull/920)
- Reduce "Received transactions message" log from debug to trace [\#919](https://github.com/PegaSysEng/pantheon/pull/919)
- Handle PeerNotConnected exceptions when sending wire keep alives [\#918](https://github.com/PegaSysEng/pantheon/pull/918)
- admin_addpeers: error if node not whitelisted [\#917](https://github.com/PegaSysEng/pantheon/pull/917)
- Expose the Ibft MiningCoordinator [\#916](https://github.com/PegaSysEng/pantheon/pull/916)
- Check perm api against perm cli [\#915](https://github.com/PegaSysEng/pantheon/pull/915)
- Update metrics when completing a world state request with existing data [\#914](https://github.com/PegaSysEng/pantheon/pull/914)
- Improve RocksDBQueue dequeue performance [\#913](https://github.com/PegaSysEng/pantheon/pull/913)
- Error when removing bootnodes from nodes whitelist [\#912](https://github.com/PegaSysEng/pantheon/pull/912)
- Incremental Optimization\(s\) on BlockBroadcaster [\#911](https://github.com/PegaSysEng/pantheon/pull/911)
- Check permissions CLI dependencies [\#909](https://github.com/PegaSysEng/pantheon/pull/909)
- Limit the number of times we retry peer discovery interactions [\#908](https://github.com/PegaSysEng/pantheon/pull/908)
- IBFT to use VoteTallyCache [\#907](https://github.com/PegaSysEng/pantheon/pull/907)
- Add metric to expose number of inflight world state requests [\#906](https://github.com/PegaSysEng/pantheon/pull/906)
- Bootnodes not on whitelist - improve errors [\#904](https://github.com/PegaSysEng/pantheon/pull/904)
- Make chain download cancellable [\#901](https://github.com/PegaSysEng/pantheon/pull/901)
- Enforce accounts must start with 0x [\#900](https://github.com/PegaSysEng/pantheon/pull/900)
- When picking fast sync pivot block, use the peer with the best total difficulty [\#899](https://github.com/PegaSysEng/pantheon/pull/899)
- Process world state download data on a worker thread [\#898](https://github.com/PegaSysEng/pantheon/pull/898)
- CLI mixin help [\#895](https://github.com/PegaSysEng/pantheon/pull/895) ([macfarla](https://github.com/macfarla))
- Use absolute datapath instead of relative. [\#894](https://github.com/PegaSysEng/pantheon/pull/894).
- Fix task queue so that the updated failure count for requests is stored [\#893](https://github.com/PegaSysEng/pantheon/pull/893)
- Fix authentication header [\#891](https://github.com/PegaSysEng/pantheon/pull/891)
- Reorganize eth tasks [\#890](https://github.com/PegaSysEng/pantheon/pull/890)
- Unit tests of BlockBroadcaster [\#887](https://github.com/PegaSysEng/pantheon/pull/887)
- Fix authentication file validation errors [\#886](https://github.com/PegaSysEng/pantheon/pull/886)
- Fixing file locations under docker [\#885](https://github.com/PegaSysEng/pantheon/pull/885)
- Handle exceptions properly in EthScheduler [\#884](https://github.com/PegaSysEng/pantheon/pull/884)
- More bootnodes for goerli [\#880](https://github.com/PegaSysEng/pantheon/pull/880)
- Rename password hash command [\#879](https://github.com/PegaSysEng/pantheon/pull/879)
- Add metrics for EthScheduler executors [\#878](https://github.com/PegaSysEng/pantheon/pull/878)
- Disconnect peer removed from node whitelist [\#877](https://github.com/PegaSysEng/pantheon/pull/877)
- Reduce logging noise from invalid peer discovery packets and handshaking [\#876](https://github.com/PegaSysEng/pantheon/pull/876)
- Detect stalled world state downloads [\#875](https://github.com/PegaSysEng/pantheon/pull/875)
- Limit size of Ibft future message buffer [\#873](https://github.com/PegaSysEng/pantheon/pull/873)
- Ibft2: Replace NewRound with extended Proposal [\#872](https://github.com/PegaSysEng/pantheon/pull/872)
- Fixed admin_addPeer to periodically check maintained connections [\#871](https://github.com/PegaSysEng/pantheon/pull/871)
- WebSocket method permissions [\#870](https://github.com/PegaSysEng/pantheon/pull/870)
- Select new pivot block when world state becomes unavailable [\#869](https://github.com/PegaSysEng/pantheon/pull/869)
- Introduce FutureUtils to reduce duplicated code around CompletableFuture [\#868](https://github.com/PegaSysEng/pantheon/pull/868)
- Implement world state cancel [\#867](https://github.com/PegaSysEng/pantheon/pull/867)
- Renaming authentication configuration file CLI command [\#865](https://github.com/PegaSysEng/pantheon/pull/865)
- Break out RoundChangeCertificate validation [\#864](https://github.com/PegaSysEng/pantheon/pull/864)
- Disconnect peers where the common ancestor is before our fast sync pivot [\#862](https://github.com/PegaSysEng/pantheon/pull/862)
- Initial scaffolding for block propagation [\#860](https://github.com/PegaSysEng/pantheon/pull/860)
- Fix NullPointerException when determining fast sync pivot [\#859](https://github.com/PegaSysEng/pantheon/pull/859)
- Check for invalid token [\#856](https://github.com/PegaSysEng/pantheon/pull/856)
- Moving NodeWhitelistController to permissioning package [\#855](https://github.com/PegaSysEng/pantheon/pull/855)
- Fix state download race condition by creating a TaskQueue API [\#853](https://github.com/PegaSysEng/pantheon/pull/853)
- Changed separator in JSON RPC permissions [\#852](https://github.com/PegaSysEng/pantheon/pull/852)
- WebSocket acceptance tests now can use WebSockets [\#851](https://github.com/PegaSysEng/pantheon/pull/851)
- IBFT notifies EthPeer when remote node has a better block [\#849](https://github.com/PegaSysEng/pantheon/pull/849)
- Support resuming fast-sync downloads [\#848](https://github.com/PegaSysEng/pantheon/pull/848)
- Tweak Fast Sync Config [\#847](https://github.com/PegaSysEng/pantheon/pull/847)
- RPC authentication configuration validation + tests. [\#846](https://github.com/PegaSysEng/pantheon/pull/846)
- Tidy-up FastSyncState persistence [\#845](https://github.com/PegaSysEng/pantheon/pull/845)
- Do parallel extract signatures in the parallel block importer. [\#844](https://github.com/PegaSysEng/pantheon/pull/844)
- Fix 'the Input Is Too Long' Error on Windows [\#843](https://github.com/PegaSysEng/pantheon/pull/843) (thanks to [glethuillier](https://github.com/glethuillier)).
- Remove unnecessary sleep [\#842](https://github.com/PegaSysEng/pantheon/pull/842)
- Shutdown improvements [\#841](https://github.com/PegaSysEng/pantheon/pull/841)
- Speed up shutdown time [\#838](https://github.com/PegaSysEng/pantheon/pull/838)
- Add metrics to world state downloader [\#837](https://github.com/PegaSysEng/pantheon/pull/837)
- Store pivot block header [\#836](https://github.com/PegaSysEng/pantheon/pull/836)
- Clique should use beneficiary of zero on epoch blocks [\#833](https://github.com/PegaSysEng/pantheon/pull/833)
- Clique should ignore proposals for address 0 [\#831](https://github.com/PegaSysEng/pantheon/pull/831)
- Fix intermittency in FullSyncDownloaderTest [\#830](https://github.com/PegaSysEng/pantheon/pull/830)
- Added the authentication service to the WebSocket service [\#829](https://github.com/PegaSysEng/pantheon/pull/829)
- Extract creation and init of ProtocolContext into a re-usable class [\#828](https://github.com/PegaSysEng/pantheon/pull/828)
- Prevent duplicate commit seals in ibft header [\#827](https://github.com/PegaSysEng/pantheon/pull/827)
- Validate Ibft vanity data length [\#826](https://github.com/PegaSysEng/pantheon/pull/826)
- Refactored json rpc authentication to be provided as a service [\#825](https://github.com/PegaSysEng/pantheon/pull/825)
- Handle unavailable world states [\#824](https://github.com/PegaSysEng/pantheon/pull/824)
- Password in JWT payload [\#823](https://github.com/PegaSysEng/pantheon/pull/823)
- Homogenize error messages when required parameters are set [\#822](https://github.com/PegaSysEng/pantheon/pull/822) ([glethuillier](https://github.com/glethuillier)).
- Set remote peer chain head to parent of block received in NEW\_BLOCK\_MESSAGE [\#819](https://github.com/PegaSysEng/pantheon/pull/819)
- Peer disconnects should not result in stack traces [\#818](https://github.com/PegaSysEng/pantheon/pull/818)
- Abort previous builds [\#817](https://github.com/PegaSysEng/pantheon/pull/817)
- Parallel build stages [\#816](https://github.com/PegaSysEng/pantheon/pull/816)
- JWT authentication for JSON-RPC [\#815](https://github.com/PegaSysEng/pantheon/pull/815)
- Log errors that occur while finding a common ancestor [\#814](https://github.com/PegaSysEng/pantheon/pull/814)
- Shuffled log levels [\#813](https://github.com/PegaSysEng/pantheon/pull/813)
- Prevent duplicate IBFT messages being processed by state machine [\#811](https://github.com/PegaSysEng/pantheon/pull/811)
- Fix Orion startup ports [\#810](https://github.com/PegaSysEng/pantheon/pull/810)
- Commit world state continuously [\#809](https://github.com/PegaSysEng/pantheon/pull/809)
- Improve block propagation time [\#808](https://github.com/PegaSysEng/pantheon/pull/808)
- JSON-RPC authentication cli options & acceptance tests [\#807](https://github.com/PegaSysEng/pantheon/pull/807)
- Remove privacy not supported warning [\#806](https://github.com/PegaSysEng/pantheon/pull/806) (thanks to [vinistevam](https://github.com/vinistevam))
- Wire up Private Transaction Processor [\#805](https://github.com/PegaSysEng/pantheon/pull/805) (thanks to [Puneetha17](https://github.com/Puneetha17))
- Apply a limit to the number of responses in RespondingEthPeer.respondWhile [\#803](https://github.com/PegaSysEng/pantheon/pull/803)
- Avoid requesting empty block bodies from the network. [\#802](https://github.com/PegaSysEng/pantheon/pull/802)
- Handle partial responses to get receipts requests [\#801](https://github.com/PegaSysEng/pantheon/pull/801)
- Rename functions in Ibft MessageValidator [\#800](https://github.com/PegaSysEng/pantheon/pull/800)
- Upgrade GoogleJavaFormat to 1.7 [\#795](https://github.com/PegaSysEng/pantheon/pull/795)
- Minor refactorings of IntegrationTest infrastructure [\#786](https://github.com/PegaSysEng/pantheon/pull/786)
- Rework Ibft MessageValidatorFactory [\#785](https://github.com/PegaSysEng/pantheon/pull/785)
- Rework IbftRoundFactory [\#784](https://github.com/PegaSysEng/pantheon/pull/784)
- Rename artefacts to artifacts within IBFT [\#782](https://github.com/PegaSysEng/pantheon/pull/782)
- Rename TerminatedRoundArtefacts to PreparedRoundArtefacts [\#781](https://github.com/PegaSysEng/pantheon/pull/781)
- Rename Ibft MessageFactory methods [\#779](https://github.com/PegaSysEng/pantheon/pull/779)
- Update WorldStateDownloader to only filter out known code requests [\#777](https://github.com/PegaSysEng/pantheon/pull/777)
- Multiple name options only search for the longest one [\#776](https://github.com/PegaSysEng/pantheon/pull/776)
- Move ethTaskTimer to abstract root [\#775](https://github.com/PegaSysEng/pantheon/pull/775)
- Parallel Block importer [\#774](https://github.com/PegaSysEng/pantheon/pull/774)
- Wait for a peer with an estimated chain height before selecting a pivot block [\#772](https://github.com/PegaSysEng/pantheon/pull/772)
- Randomly perform full validation when fast syncing blocks [\#770](https://github.com/PegaSysEng/pantheon/pull/770)
- IBFT Message rework, piggybacking blocks on msgs. [\#769](https://github.com/PegaSysEng/pantheon/pull/769)
- EthScheduler additions [\#767](https://github.com/PegaSysEng/pantheon/pull/767)
- Fixing node whitelist isPermitted check [\#766](https://github.com/PegaSysEng/pantheon/pull/766)
- Eth/63 labels [\#764](https://github.com/PegaSysEng/pantheon/pull/764)
- Permissioning whitelist persistence. [\#763](https://github.com/PegaSysEng/pantheon/pull/763)
- Created message validators for NewRound and RoundChange [\#760](https://github.com/PegaSysEng/pantheon/pull/760)
- Add tests for FastSyncChainDownloader as a whole [\#758](https://github.com/PegaSysEng/pantheon/pull/758)
- Flatten IBFT Message API [\#757](https://github.com/PegaSysEng/pantheon/pull/757)
- Added TerminatedRoundArtefacts [\#756](https://github.com/PegaSysEng/pantheon/pull/756)
- Fix thread names in EthScheduler to include the thread number [\#755](https://github.com/PegaSysEng/pantheon/pull/755)
- Separate round change reception from RoundChangeCertificate [\#754](https://github.com/PegaSysEng/pantheon/pull/754)
- JSON-RPC authentication login [\#753](https://github.com/PegaSysEng/pantheon/pull/753)
- Spilt Ibft MessageValidator into components [\#752](https://github.com/PegaSysEng/pantheon/pull/752)
- Ensure first checkpoint headers is always in local blockchain for FastSyncCheckpointHeaderManager [\#750](https://github.com/PegaSysEng/pantheon/pull/750)
- Refactored permissioning components to be Optional. [\#747](https://github.com/PegaSysEng/pantheon/pull/747)
- Integrate rocksdb-based queue into WorldStateDownloader [\#746](https://github.com/PegaSysEng/pantheon/pull/746)
- Generify orion to enclave [\#745](https://github.com/PegaSysEng/pantheon/pull/745) (thanks to [vinistevam](https://github.com/vinistevam))
- Moved IBFT Message factory to use wrapped message types [\#744](https://github.com/PegaSysEng/pantheon/pull/744)
- Handle timeouts when requesting checkpoint headers correctly [\#743](https://github.com/PegaSysEng/pantheon/pull/743)
- Update RoundChangeManager to use flattened message [\#742](https://github.com/PegaSysEng/pantheon/pull/742)
- Handle validation failures when fast importing blocks [\#741](https://github.com/PegaSysEng/pantheon/pull/741)
- Updated IbftRound and RoundState APIs to use wrapped messages [\#740](https://github.com/PegaSysEng/pantheon/pull/740)
- Exception handling [\#739](https://github.com/PegaSysEng/pantheon/pull/739)
- Upgrade dependency versions and build cleanup [\#738](https://github.com/PegaSysEng/pantheon/pull/738)
- Update IbftBlockHeigntManager to accept new message types. [\#737](https://github.com/PegaSysEng/pantheon/pull/737)
- Error response handling for permissions APIs [\#736](https://github.com/PegaSysEng/pantheon/pull/736)
- IPV6 bootnodes don't work [\#735](https://github.com/PegaSysEng/pantheon/pull/735)
- Updated to use tags of pantheon build rather than another repo [\#734](https://github.com/PegaSysEng/pantheon/pull/734)
- Log milestones at startup and other minor logging improvements [\#733](https://github.com/PegaSysEng/pantheon/pull/733)
- Create wrapper types for Ibft Signed messages [\#731](https://github.com/PegaSysEng/pantheon/pull/731)
- Ibft to uniquely ID messages by their hash [\#730](https://github.com/PegaSysEng/pantheon/pull/730)
- Rename ibftrevised to ibft2 [\#722](https://github.com/PegaSysEng/pantheon/pull/722)
- Limit ibft msg queues [\#704](https://github.com/PegaSysEng/pantheon/pull/704)
- Implement privacy precompiled contract [\#696](https://github.com/PegaSysEng/pantheon/pull/696) (thanks to [Puneetha17](https://github.com/Puneetha17))
- Integration of RecursivePeerRefreshState and PeerDiscoveryController [\#420](https://github.com/PegaSysEng/pantheon/pull/420)

## 0.9.1

Built and compatible with with JDK8.

## 0.9

### Breaking Changes to Command Line

Breaking changes have been made to the command line options in v0.9 to improve usability. Many v0.8 command line options no longer work.

The [documentation](https://docs.pantheon.pegasys.tech/en/latest/) has been updated throughout to use the changed command line options and the [command line reference](https://besu.hyperledger.org/en/stable/) documents the changed options.

| Previous Option                     | New Option                                                                                                                                                                                                                                  | Change                            |
|-------------------------------------|------------------------------------------------------------------------------------------------------------------------------------------------------------------------------------------------------------------------------------------|----------------------------------|
| `--config`                          | [`--config-file`](https://besu.hyperledger.org/en/latest/Reference/CLI/CLI-Syntax/#config-file)                                                                                                                                  | Renamed                          |
| `--datadir`                         | [`--data-path`](https://besu.hyperledger.org/en/latest/Reference/CLI/CLI-Syntax/#data-path)                                                                                                                                      | Renamed                          |
| `--dev-mode`                        | [`--network=dev`](https://besu.hyperledger.org/en/latest/Reference/CLI/CLI-Syntax/#network)                                                                                                                                     | Replaced by `--network` option   |
| `--genesis`                         | [`--genesis-file`](https://besu.hyperledger.org/en/latest/Reference/CLI/CLI-Syntax/#genesis-file)                                                                                                                                | Renamed                          |
| `--goerli`                          | [`--network=goerli`](https://besu.hyperledger.org/en/latest/Reference/CLI/CLI-Syntax/#network)                                                                                                                                  | Replaced by `--network` option   |
| `--metrics-listen=<HOST:PORT>`      | [`--metrics-host=<HOST>`](https://besu.hyperledger.org/en/latest/Reference/CLI/CLI-Syntax/#metrics-host) and [`--metrics-port=<PORT>`](https://besu.hyperledger.org/en/latest/Reference/CLI/CLI-Syntax/#metrics-port) | Split into host and port options |
| `--miner-extraData`                 | [`--miner-extra-data`](https://besu.hyperledger.org/en/latest/Reference/CLI/CLI-Syntax/#miner-extra-data)                                                                                                                       | Renamed                          |
| `--miner-minTransactionGasPriceWei` | [`--min-gas-price`](https://besu.hyperledger.org/en/latest/Reference/CLI/CLI-Syntax/#min-gas-price)                                                                                                                              | Renamed                          |
| `--no-discovery`                    | [`--discovery-enabled`](https://besu.hyperledger.org/en/latest/Reference/CLI/CLI-Syntax/#discovery-enabled)                                                                                                                      | Replaced                         |
| `--node-private-key`                | [`--node-private-key-file`](https://besu.hyperledger.org/en/latest/Reference/CLI/CLI-Syntax/#node-private-key-file)                                                                                                              | Renamed                          |
| `--ottoman`                         | N/A                                                                                                                                                                                                                                         | Removed                          |
| `--p2p-listen=<HOST:PORT>`          | [`--p2p-host=<HOST>`](https://besu.hyperledger.org/en/latest/Reference/CLI/CLI-Syntax/#p2p-hostt) and [`--p2p-port=<PORT>`](https://besu.hyperledger.org/en/latest/Reference/CLI/CLI-Syntax/#p2p-port) | Split into host and port options |
| `--rinkeby`                         | [`--network=rinkeby`](https://besu.hyperledger.org/en/latest/Reference/CLI/CLI-Syntax/#network)                                                                                                                                     | Replaced by `--network` option   |
| `--ropsten`                         | [`--network=ropsten`](https://besu.hyperledger.org/en/latest/Reference/CLI/CLI-Syntax/#network)                                                                                                                                     | Replaced by `--network` option   |
| `--rpc-enabled`                     | [` --rpc-http-enabled`](https://besu.hyperledger.org/en/latest/Reference/CLI/CLI-Syntax/#rpc-http-enabled)| Renamed|
| `--rpc-listen=<HOST:PORT>`          | [`--rpc-http-host=<HOST>`](https://besu.hyperledger.org/en/latest/Reference/CLI/CLI-Syntax/#rpc-http-host) and [`--rpc-http-port=<PORT>`](https://besu.hyperledger.org/en/latest/Reference/CLI/CLI-Syntax/#rpc-http-port) | Split into host and port options |
| `--rpc-api`                         | [`--rpc-http-api`](https://besu.hyperledger.org/en/latest/Reference/CLI/CLI-Syntax/#rpc-http-api)| Renamed |
| `--rpc-cors-origins`                | [`--rpc-http-cors-origins`](https://besu.hyperledger.org/en/latest/Reference/CLI/CLI-Syntax/#rpc-http-cors-origins) | Renamed |
| `--ws-enabled`                      | [`--rpc-ws-enabled`](https://besu.hyperledger.org/en/latest/Reference/CLI/CLI-Syntax/#rpc-ws-enabled)  | Renamed |
| `--ws-api`                          | [`--rpc-ws-api`](https://besu.hyperledger.org/en/latest/Reference/CLI/CLI-Syntax/#rpc-ws-api) | Renamed|
| `--ws-listen=<HOST:PORT>`           | [`--rpc-ws-host=<HOST>`](https://besu.hyperledger.org/en/latest/Reference/CLI/CLI-Syntax/#rpc-ws-host) and [`--rpc-ws-port=<PORT>`](https://besu.hyperledger.org/en/latest/Reference/CLI/CLI-Syntax/#rpc-ws-port) | Split into host and port options |
| `--ws-refresh-delay`                | [`--rpc-ws-refresh-delay`](https://besu.hyperledger.org/en/latest/Reference/CLI/CLI-Syntax/#rpc-ws-refresh-delay)|Renamed|

| Previous Subcommand                 | New Subcommand                                                                                                                                                                                                                  | Change                            |
|-------------------------------------|------------------------------------------------------------------------------------------------------------------------------------------------------------------------------------------------------------------------------------------|----------------------------------|
| `pantheon import <block-file>`      | [`pantheon blocks import --from=<block-file>`](https://besu.hyperledger.org/en/latest/Reference/CLI/CLI-Subcommands/#blocks)                                                                                            | Renamed                          |
| `pantheon export-pub-key <key-file>`| [`pantheon public-key export --to=<key-file>`](https://besu.hyperledger.org/en/latest/Reference/CLI/CLI-Subcommands/#public-key)                                                                                                      | Renamed                          |


### Private Network Quickstart

The Private Network Quickstart has been moved from the `pantheon` repository to the `pantheon-quickstart`
repository. The [Private Network Quickstart tutorial](https://besu.hyperledger.org/en/latest/Tutorials/Quickstarts/Private-Network-Quickstart/)
has been updated to use the moved quickstart.

### Additions and Improvements

- `--network=goerli` supports relaunch of Görli testnet [\#717](https://github.com/PegaSysEng/pantheon/pull/717)
- TOML authentication provider [\#689](https://github.com/PegaSysEng/pantheon/pull/689)
- Metrics Push Gateway Options [\#678](https://github.com/PegaSysEng/pantheon/pull/678)
- Additional logging details for IBFT 2.0 [\#650](https://github.com/PegaSysEng/pantheon/pull/650)
- Permissioning config TOML file [\#643](https://github.com/PegaSysEng/pantheon/pull/643)
- Added metrics Prometheus Push Gateway Support [\#638](https://github.com/PegaSysEng/pantheon/pull/638)
- Clique and IBFT not enabled by default in RPC APIs [\#635](https://github.com/PegaSysEng/pantheon/pull/635)
- Added `admin_addPeer` JSON-RPC API method [\#622](https://github.com/PegaSysEng/pantheon/pull/622)
- Implemented `--p2p-enabled` configuration item [\#619](https://github.com/PegaSysEng/pantheon/pull/619)
- Command options and commands renaming [\#618](https://github.com/PegaSysEng/pantheon/pull/618)
- Added IBFT get pending votes [\#603](https://github.com/PegaSysEng/pantheon/pull/603)
- Implement Petersburg hardfork [\#601](https://github.com/PegaSysEng/pantheon/pull/601)
- Added private transaction abstraction [\#592](https://github.com/PegaSysEng/pantheon/pull/592) (thanks to [iikirilov](https://github.com/iikirilov))
- Added privacy command line commands [\#584](https://github.com/PegaSysEng/pantheon/pull/584) (thanks to [Puneetha17](https://github.com/Puneetha17))
- Documentation updates include:
  - Updated [Private Network Quickstart tutorial](https://besu.hyperledger.org/en/latest/Tutorials/Quickstarts/Private-Network-Quickstart/)
    to use quickstart in `pantheon-quickstart` repository and indicate that the quickstart is not supported on Windows.
  - Added IBFT 2.0 [content](https://besu.hyperledger.org/en/latest/HowTo/Configure/Consensus-Protocols/IBFT/) and [JSON RPC API methods](https://besu.hyperledger.org/en/latest/Reference/API-Methods/#ibft-20-methods).
  - Added [consensus protocols content](https://besu.hyperledger.org/en/latest/Concepts/Consensus-Protocols/Comparing-PoA/).
  - Added content on [events and logs](https://besu.hyperledger.org/en/latest/Concepts/Events-and-Logs/), and [using filters](https://besu.hyperledger.org/en/latest/HowTo/Interact/Filters/Accessing-Logs-Using-JSON-RPC/).
  - Added content on integrating with [Prometheus Push Gateway](https://besu.hyperledger.org/en/latest/HowTo/Deploy/Monitoring-Performance/#running-prometheus-with-besu-in-push-mode)

### Technical Improvements

- Download receipts during fast sync and import without processing transactions [\#701](https://github.com/PegaSysEng/pantheon/pull/701)
- Removed CLI options for `--nodes-whitelist` and `--accounts-whitelist` [\#694](https://github.com/PegaSysEng/pantheon/pull/694)
- Delegate `getRootCause` through to Guava's implementation [\#692](https://github.com/PegaSysEng/pantheon/pull/692)
- Benchmark update [\#691](https://github.com/PegaSysEng/pantheon/pull/691)
- Implement chain download for fast sync [\#690](https://github.com/PegaSysEng/pantheon/pull/690)
- Allow missing accounts to create zero-cost transactions [\#685](https://github.com/PegaSysEng/pantheon/pull/685)
- Node private key location should be fixed under docker [\#684](https://github.com/PegaSysEng/pantheon/pull/684)
- Parallel Processing File Import Performance [\#683](https://github.com/PegaSysEng/pantheon/pull/683)
- Integrate actual `WorldStateDownloader` with the fast sync work flow [\#682](https://github.com/PegaSysEng/pantheon/pull/682)
- Removed `--max-trailing-peers` option [\#680](https://github.com/PegaSysEng/pantheon/pull/680)
- Enabled warning on CLI dependent options [\#679](https://github.com/PegaSysEng/pantheon/pull/679)
- Update WorldStateDownloader run\(\) interface to accept header [\#677](https://github.com/PegaSysEng/pantheon/pull/677)
- Fixed Difficulty calculator [\#663](https://github.com/PegaSysEng/pantheon/pull/663)
- `discovery-enabled` option refactoring [\#661](https://github.com/PegaSysEng/pantheon/pull/661)
- Update orion default port approach [\#660](https://github.com/PegaSysEng/pantheon/pull/660)
- Extract out generic parts of Downloader [\#659](https://github.com/PegaSysEng/pantheon/pull/659)
- Start world downloader [\#658](https://github.com/PegaSysEng/pantheon/pull/658)
- Create a simple `WorldStateDownloader` [\#657](https://github.com/PegaSysEng/pantheon/pull/657)
- Added handling for when p2p is disabled [\#655](https://github.com/PegaSysEng/pantheon/pull/655)
- Enabled command line configuration for privacy precompiled contract address [\#653](https://github.com/PegaSysEng/pantheon/pull/653) (thanks to [Puneetha17](https://github.com/Puneetha17))
- IBFT transmitted packets are logged by gossiper [\#652](https://github.com/PegaSysEng/pantheon/pull/652)
- `admin_addPeer` acceptance test [\#651](https://github.com/PegaSysEng/pantheon/pull/651)
- Added `p2pEnabled` configuration to `ProcessBesuNodeRunner` [\#649](https://github.com/PegaSysEng/pantheon/pull/649)
- Added description to automatic benchmarks [\#646](https://github.com/PegaSysEng/pantheon/pull/646)
- Added `network` option [\#645](https://github.com/PegaSysEng/pantheon/pull/645)
- Remove OrionConfiguration [\#644](https://github.com/PegaSysEng/pantheon/pull/644) (thanks to [Puneetha17](https://github.com/Puneetha17))
- IBFT Json Acceptance tests [\#634](https://github.com/PegaSysEng/pantheon/pull/634)
- Upgraded build image to one that contains libsodium [\#632](https://github.com/PegaSysEng/pantheon/pull/632)
- Command line fixes [\#630](https://github.com/PegaSysEng/pantheon/pull/630)
- Consider peer count insufficient until minimum peers for fast sync are connected [\#629](https://github.com/PegaSysEng/pantheon/pull/629)
- Build tweaks [\#628](https://github.com/PegaSysEng/pantheon/pull/628)
- IBFT ensure non-validator does not partake in consensus [\#627](https://github.com/PegaSysEng/pantheon/pull/627)
- Added ability in acceptance tests to set up a node with `--no-discovery` [\#624](https://github.com/PegaSysEng/pantheon/pull/624)
- Gossip integration test [\#623](https://github.com/PegaSysEng/pantheon/pull/623)
- Removed quickstart code and CI pipeline [\#616](https://github.com/PegaSysEng/pantheon/pull/616)
- IBFT Integration Tests - Spurious Behaviour [\#615](https://github.com/PegaSysEng/pantheon/pull/615)
- Refactoring for more readable IBFT IT [\#614](https://github.com/PegaSysEng/pantheon/pull/614)
- Start of fast sync downloader [\#613](https://github.com/PegaSysEng/pantheon/pull/613)
- Split `IbftProcessor` into looping and event processing [\#612](https://github.com/PegaSysEng/pantheon/pull/612)
- IBFT Int Test - changed `TestContextFactory` to a builder [\#611](https://github.com/PegaSysEng/pantheon/pull/611)
- Discard prior round change msgs [\#610](https://github.com/PegaSysEng/pantheon/pull/610)
- `IbftGetValidatorsByBlockHash` added to json factory [\#607](https://github.com/PegaSysEng/pantheon/pull/607)
- IBFT Validator RPCs to return list of strings [\#606](https://github.com/PegaSysEng/pantheon/pull/606)
- Update Benchmark [\#605](https://github.com/PegaSysEng/pantheon/pull/605)
- Remove db package and move classes to more appropriate locations [\#599](https://github.com/PegaSysEng/pantheon/pull/599)
- Added `GetReceiptsFromPeerTask` [\#598](https://github.com/PegaSysEng/pantheon/pull/598)
- Added `GetNodeDataFromPeerTask` [\#597](https://github.com/PegaSysEng/pantheon/pull/597)
- Fixed deprecation warnings [\#596](https://github.com/PegaSysEng/pantheon/pull/596)
- IBFT Integration Tests - Future Height [\#591](https://github.com/PegaSysEng/pantheon/pull/591)
- Added `getNodeData` to `EthPeer` to enable requesting node data [\#589](https://github.com/PegaSysEng/pantheon/pull/589)
- `Blockcreator` to use `parentblock` specified at constuction [\#588](https://github.com/PegaSysEng/pantheon/pull/588)
- Support responding to `GetNodeData` requests [\#587](https://github.com/PegaSysEng/pantheon/pull/587)
- IBFT validates block on proposal reception [\#583](https://github.com/PegaSysEng/pantheon/pull/583)
- Rework `NewRoundValidator` tests [\#582](https://github.com/PegaSysEng/pantheon/pull/582)
- IBFT split extra data validation rule into components [\#581](https://github.com/PegaSysEng/pantheon/pull/581)
- Allow attached rules to be flagged `light` [\#580](https://github.com/PegaSysEng/pantheon/pull/580)
- Split Block Validation from Importing [\#579](https://github.com/PegaSysEng/pantheon/pull/579)
- Refactor `RoundChangeManager` creation [\#578](https://github.com/PegaSysEng/pantheon/pull/578)
- Add `-SNAPSHOT` postfix to version [\#577](https://github.com/PegaSysEng/pantheon/pull/577)
- IBFT - prevent proposed block being imported twice [\#576](https://github.com/PegaSysEng/pantheon/pull/576)
- Version upgrades [\#571](https://github.com/PegaSysEng/pantheon/pull/571)
- Tests that CLI options are disabled under docker [\#566](https://github.com/PegaSysEng/pantheon/pull/566)
- Renamed IBFT networking classes [\#555](https://github.com/PegaSysEng/pantheon/pull/555)
- Removed dead code from the consensus package [\#554](https://github.com/PegaSysEng/pantheon/pull/554)
- Prepared private transaction support [\#538](https://github.com/PegaSysEng/pantheon/pull/538) (thanks to [iikirilov](https://github.com/iikirilov))

## 0.8.5

Indefinitely delays the roll-out of Constantinople on Ethereum Mainnet due to a [potential security issue](https://blog.ethereum.org/2019/01/15/security-alert-ethereum-constantinople-postponement/) detected.

## Additions and Improvements
- Remove Constantinople fork block [\#574](https://github.com/PegaSysEng/pantheon/pull/574)

## Technical Improvements
- Rename IBFT message packages [\#568](https://github.com/PegaSysEng/pantheon/pull/568)


## 0.8.4

### Docker Image

If you have been running a node using the v0.8.3 Docker image, the node was not saving data to the
specified [data directory](https://besu.hyperledger.org/en/stable/),
or referring to the custom [configuration file](https://besu.hyperledger.org/en/stable/)
or [genesis file](https://besu.hyperledger.org/en/stable/).

To recover the node key and data directory from the Docker container:
`docker cp <container>:/opt/pantheon/key <destination_file>`
`docker cp <container>:/opt/pantheon/database <destination_directory>`

Where `container` is the name or ID of the Docker container containing the Besu node.

The container can be running or stopped when you copy the key and data directory. If your node was
fully synchronized to MainNet, the data directory will be ~2TB.

When restarting your node with the v0.8.4 Docker image:

* Save the node key in the [`key` file](https://besu.hyperledger.org/en/latest/Concepts/Node-Keys/#node-private-key) in the data
    directory or specify the location using the [`--node-private-key` option](https://besu.hyperledger.org/en/stable/).
* Specify the `<destination_directory` as a [volume for the data directory](https://besu.hyperledger.org/en/stable/).

### Bug Fixes
- Fixing default resource locations inside docker [\#529](https://github.com/PegaSysEng/pantheon/pull/529)
- NewRoundMessageValidator ignores Round Number when comparing blocks [\#523](https://github.com/PegaSysEng/pantheon/pull/523)
- Fix Array Configurable command line options [\#514](https://github.com/PegaSysEng/pantheon/pull/514)

## Additions and Improvements
- RocksDB Metrics [\#531](https://github.com/PegaSysEng/pantheon/pull/531)
- Added `ibft_getValidatorsByBlockHash` JSON RPC [\#519](https://github.com/PegaSysEng/pantheon/pull/519)
- Expose metrics to Prometheus [\#506](https://github.com/PegaSysEng/pantheon/pull/506)
- Added `ibft_getValidatorsByBlockNumber` [\#499](https://github.com/PegaSysEng/pantheon/pull/499)
- Added `Roadmap.md` file. [\#494](https://github.com/PegaSysEng/pantheon/pull/494)
- Added JSON RPC `eth hashrate` method. [\#488](https://github.com/PegaSysEng/pantheon/pull/488)
- Account whitelist API [\#487](https://github.com/PegaSysEng/pantheon/pull/487)
- Added nodes whitelist JSON-RPC APIs [\#476](https://github.com/PegaSysEng/pantheon/pull/476)
- Added account whitelisting [\#460](https://github.com/PegaSysEng/pantheon/pull/460)
- Added configurable refresh delay for SyncingSubscriptionService on start up [\#383](https://github.com/PegaSysEng/pantheon/pull/383)
- Added the Command Line Style Guide  [\#530](https://github.com/PegaSysEng/pantheon/pull/530)
- Documentation updates include:
  * Migrated to new [documentation site](https://docs.pantheon.pegasys.tech/en/latest/)
  * Added [configuration file content](https://besu.hyperledger.org/en/stable/)
  * Added [tutorial to create private network](https://besu.hyperledger.org/en/latest/Tutorials/Private-Network/Create-Private-Network/)
  * Added content on [enabling non-default APIs](https://besu.hyperledger.org/en/latest/Reference/API-Methods/)

## Technical Improvements

-  Updated `--bootnodes` command option to take zero arguments [\#548](https://github.com/PegaSysEng/pantheon/pull/548)
- IBFT Integration Testing - Local Node is proposer [\#527](https://github.com/PegaSysEng/pantheon/pull/527)
- Remove vertx from discovery tests [\#539](https://github.com/PegaSysEng/pantheon/pull/539)
- IBFT Integration testing - Round Change [\#537](https://github.com/PegaSysEng/pantheon/pull/537)
- NewRoundMessageValidator creates RoundChangeValidator with correct value [\#518](https://github.com/PegaSysEng/pantheon/pull/518)
- Remove time dependency from BlockTimer tests [\#513](https://github.com/PegaSysEng/pantheon/pull/513)
- Gradle 5.1 [\#512](https://github.com/PegaSysEng/pantheon/pull/512)
- Metrics measurement adjustment [\#511](https://github.com/PegaSysEng/pantheon/pull/511)
- Metrics export for import command. [\#509](https://github.com/PegaSysEng/pantheon/pull/509)
- IBFT Integration test framework [\#502](https://github.com/PegaSysEng/pantheon/pull/502)
- IBFT message gossiping [\#501](https://github.com/PegaSysEng/pantheon/pull/501)
- Remove non-transactional mutation from KeyValueStore [\#500](https://github.com/PegaSysEng/pantheon/pull/500)
- Ensured that the blockchain queries class handles optionals better. [\#486](https://github.com/PegaSysEng/pantheon/pull/486)
- IBFT mining acceptance test [\#483](https://github.com/PegaSysEng/pantheon/pull/483)
- Set base directory name to be lowercase in building.md [\#474](https://github.com/PegaSysEng/pantheon/pull/474) (Thanks to [Matthalp](https://github.com/Matthalp))
- Moved admin\_peers to Admin API group [\#473](https://github.com/PegaSysEng/pantheon/pull/473)
- Nodes whitelist acceptance test [\#472](https://github.com/PegaSysEng/pantheon/pull/472)
- Rework RoundChangeManagerTest to not reuse validators [\#469](https://github.com/PegaSysEng/pantheon/pull/469)
- Ignore node files to support truffle. [\#467](https://github.com/PegaSysEng/pantheon/pull/467)
- IBFT pantheon controller [\#461](https://github.com/PegaSysEng/pantheon/pull/461)
- IBFT Round to update internal state on reception of NewRound Message [\#451](https://github.com/PegaSysEng/pantheon/pull/451)
- Update RoundChangeManager correctly create its message validator [\#450](https://github.com/PegaSysEng/pantheon/pull/450)
- Use seconds for block timer time unit [\#445](https://github.com/PegaSysEng/pantheon/pull/445)
- IBFT controller and future msgs handling [\#431](https://github.com/PegaSysEng/pantheon/pull/431)
- Allow IBFT Round to be created using PreparedCert [\#429](https://github.com/PegaSysEng/pantheon/pull/429)
- Added MessageValidatorFactory [\#425](https://github.com/PegaSysEng/pantheon/pull/425)
- Inround payload [\#423](https://github.com/PegaSysEng/pantheon/pull/423)
- Updated IbftConfig Fields [\#422](https://github.com/PegaSysEng/pantheon/pull/422)
- Repair IbftBlockCreator and add tests [\#421](https://github.com/PegaSysEng/pantheon/pull/421)
- Make Besu behave as a submodule [\#419](https://github.com/PegaSysEng/pantheon/pull/419)
- Ibft Height Manager [\#418](https://github.com/PegaSysEng/pantheon/pull/418)
- Ensure bootnodes are a subset of node whitelist [\#414](https://github.com/PegaSysEng/pantheon/pull/414)
- IBFT Consensus Round Classes [\#405](https://github.com/PegaSysEng/pantheon/pull/405)
- IBFT message payload tests [\#404](https://github.com/PegaSysEng/pantheon/pull/404)
- Validate enodeurl syntax from command line [\#403](https://github.com/PegaSysEng/pantheon/pull/403)
- Update errorprone [\#401](https://github.com/PegaSysEng/pantheon/pull/401)
- IBFT round change manager [\#393](https://github.com/PegaSysEng/pantheon/pull/393)
- IBFT RoundState [\#392](https://github.com/PegaSysEng/pantheon/pull/392)
- Move Block data generator test helper to test support package [\#391](https://github.com/PegaSysEng/pantheon/pull/391)
- IBFT message tests [\#367](https://github.com/PegaSysEng/pantheon/pull/367)

## 0.8.3

### Breaking Change to JSON RPC-API

From v0.8.3, incoming HTTP requests are only accepted from hostnames specified using the `--host-whitelist` command-line option. If not specified, the default value for `--host-whitelist` is `localhost`.

If using the URL `http://127.0.0.1` to make JSON-RPC calls, use `--host-whitelist` to specify the hostname `127.0.0.1` or update the hostname to `localhost`.

If your application publishes RPC ports, specify the hostnames when starting Besu. For example:

```bash
pantheon --host-whitelist=example.com
```

Specify `*` or `all` for `--host-whitelist` to effectively disable host protection and replicate pre-v0.8.3 behavior. This is not recommended for production code.

### Bug Fixes

- Repair Clique Proposer Selection [\#339](https://github.com/PegaSysEng/pantheon/pull/339)
- High TX volume swamps block processing [\#337](https://github.com/PegaSysEng/pantheon/pull/337)
- Check if the connectFuture has completed successfully [\#293](https://github.com/PegaSysEng/pantheon/pull/293)
- Switch back to Xerial Snappy Library [\#284](https://github.com/PegaSysEng/pantheon/pull/284)
- ShortHex of 0 should be '0x0', not '0x' [\#272](https://github.com/PegaSysEng/pantheon/pull/272)
- Fix pantheon CLI default values infinite loop [\#266](https://github.com/PegaSysEng/pantheon/pull/266)

### Additions and Improvements

- Added `--nodes-whitelist` parameter to CLI and NodeWhitelistController [\#346](https://github.com/PegaSysEng/pantheon/pull/346)
- Discovery wiring for `--node-whitelist` [\#365](https://github.com/PegaSysEng/pantheon/pull/365)
- Plumb in three more metrics [\#344](https://github.com/PegaSysEng/pantheon/pull/344)
- `ProposerSelection` to support multiple IBFT implementations [\#307](https://github.com/PegaSysEng/pantheon/pull/307)
- Configuration to support IBFT original and revised [\#306](https://github.com/PegaSysEng/pantheon/pull/306)
- Added host whitelist for JSON-RPC. [**Breaking Change**](#breaking-change-to-json-rpc-api) [\#295](https://github.com/PegaSysEng/pantheon/pull/295)
- Reduce `Block creation processed cancelled` log message to debug [\#294](https://github.com/PegaSysEng/pantheon/pull/294)
- Implement iterative peer search [\#268](https://github.com/PegaSysEng/pantheon/pull/268)
- Added RLP enc/dec for PrePrepare, Commit and NewRound messages [\#200](https://github.com/PegaSysEng/pantheon/pull/200)
- IBFT block mining [\#169](https://github.com/PegaSysEng/pantheon/pull/169)
- Added `--goerli` CLI option [\#370](https://github.com/PegaSysEng/pantheon/pull/370) (Thanks to [@Nashatyrev](https://github.com/Nashatyrev))
- Begin capturing metrics to better understand Besu's behaviour [\#326](https://github.com/PegaSysEng/pantheon/pull/326)
- Documentation updates include:
   * Added Coding Conventions [\#342](https://github.com/PegaSysEng/pantheon/pull/342)
   * Reorganised [Installation documentation](https://github.com/PegaSysEng/pantheon/wiki/Installation) and added [Chocolatey installation](https://github.com/PegaSysEng/pantheon/wiki/Install-Binaries#windows-with-chocolatey) for Windows
   * Reorganised [JSON-RPC API documentation](https://github.com/PegaSysEng/pantheon/wiki/JSON-RPC-API)
   * Updated [RPC Pub/Sub API documentation](https://github.com/PegaSysEng/pantheon/wiki/RPC-PubSub)

### Technical Improvements

- Extracted non-Docker CLI parameters to picoCLI mixin. [\#323](https://github.com/PegaSysEng/pantheon/pull/323)
- IBFT preprepare to validate round matches block [\#329](https://github.com/PegaSysEng/pantheon/pull/329)
- Fix acceptance test [\#324](https://github.com/PegaSysEng/pantheon/pull/324)
- Added the `IbftFinalState` [\#385](https://github.com/PegaSysEng/pantheon/pull/385)
- Constantinople Fork Block [\#382](https://github.com/PegaSysEng/pantheon/pull/382)
- Fix `pantheon.cli.BesuCommandTest` test on Windows [\#380](https://github.com/PegaSysEng/pantheon/pull/380)
- JDK smoke testing is being configured differently now [\#374](https://github.com/PegaSysEng/pantheon/pull/374)
- Re-enable clique AT [\#373](https://github.com/PegaSysEng/pantheon/pull/373)
- Ignoring acceptance test [\#372](https://github.com/PegaSysEng/pantheon/pull/372)
- Changes to support Gradle 5.0 [\#371](https://github.com/PegaSysEng/pantheon/pull/371)
- Clique: Prevent out of turn blocks interrupt in-turn mining [\#364](https://github.com/PegaSysEng/pantheon/pull/364)
- Time all tasks [\#361](https://github.com/PegaSysEng/pantheon/pull/361)
- Rework `VoteTallyCache` to better represent purpose [\#360](https://github.com/PegaSysEng/pantheon/pull/360)
- Add an `UNKNOWN` `DisconnectReason` [\#359](https://github.com/PegaSysEng/pantheon/pull/359)
- New round validation [\#353](https://github.com/PegaSysEng/pantheon/pull/353)
- Update get validators for block hash test to start from block 1 [\#352](https://github.com/PegaSysEng/pantheon/pull/352)
- Idiomatic Builder Pattern [\#345](https://github.com/PegaSysEng/pantheon/pull/345)
- Revert `Repair Clique Proposer Selection` \#339 - Breaks Görli testnet [\#343](https://github.com/PegaSysEng/pantheon/pull/343)
- No fixed ports in tests [\#340](https://github.com/PegaSysEng/pantheon/pull/340)
- Update clique acceptance test genesis file to use correct clique property names [\#338](https://github.com/PegaSysEng/pantheon/pull/338)
- Supporting list of addresses in logs subscription [\#336](https://github.com/PegaSysEng/pantheon/pull/336)
- Render handler exception to `System.err` instead of `.out` [\#334](https://github.com/PegaSysEng/pantheon/pull/334)
- Renamed IBFT message classes [\#333](https://github.com/PegaSysEng/pantheon/pull/333)
- Add additional RLP tests [\#332](https://github.com/PegaSysEng/pantheon/pull/332)
- Downgrading spotless to 3.13.0 to fix threading issues [\#325](https://github.com/PegaSysEng/pantheon/pull/325)
- `eth_getTransactionReceipt` acceptance test [\#322](https://github.com/PegaSysEng/pantheon/pull/322)
- Upgrade vertx to 3.5.4 [\#316](https://github.com/PegaSysEng/pantheon/pull/316)
- Round change validation [\#315](https://github.com/PegaSysEng/pantheon/pull/315)
- Basic IBFT message validators [\#314](https://github.com/PegaSysEng/pantheon/pull/314)
- Minor repairs to clique block scheduling [\#308](https://github.com/PegaSysEng/pantheon/pull/308)
- Dependencies Version upgrade [\#303](https://github.com/PegaSysEng/pantheon/pull/303)
- Build multiple JVM [\#301](https://github.com/PegaSysEng/pantheon/pull/301)
- Smart contract acceptance test [\#296](https://github.com/PegaSysEng/pantheon/pull/296)
- Fixing WebSocket error response [\#292](https://github.com/PegaSysEng/pantheon/pull/292)
- Reword error messages following exceptions during mining [\#291](https://github.com/PegaSysEng/pantheon/pull/291)
- Clique acceptance tests [\#290](https://github.com/PegaSysEng/pantheon/pull/290)
- Delegate creation of additional JSON-RPC methods to the BesuController [\#289](https://github.com/PegaSysEng/pantheon/pull/289)
- Remove unnecessary `RlpInput` and `RlpOutput` classes [\#287](https://github.com/PegaSysEng/pantheon/pull/287)
- Remove `RlpUtils` [\#285](https://github.com/PegaSysEng/pantheon/pull/285)
- Enabling previously ignored acceptance tests [\#282](https://github.com/PegaSysEng/pantheon/pull/282)
- IPv6 peers [\#281](https://github.com/PegaSysEng/pantheon/pull/281)
- IPv6 Bootnode [\#280](https://github.com/PegaSysEng/pantheon/pull/280)
- Acceptance test for `getTransactionReceipt` JSON-RPC method [\#278](https://github.com/PegaSysEng/pantheon/pull/278)
- Inject `StorageProvider` into `BesuController` instances [\#259](https://github.com/PegaSysEng/pantheon/pull/259)

## 0.8.2

### Removed
 - Removed `import-blockchain` command because nothing exports to the required format yet (PR [\#223](https://github.com/PegaSysEng/pantheon/pull/223))

### Bug Fixes
 - `io.netty.util.internal.OutOfDirectMemoryError` errors by removing reference counting from network messages.
 - Log spam: endless loop in `nioEventLoopGroup` thanks to [@5chdn](https://github.com/5chdn) for reporting) (PR [#261](https://github.com/PegaSysEng/pantheon/pull/261))
 - Rinkeby import can stall with too many fragments thanks to [@steffenkux](https://github.com/steffenkux) and [@5chdn](https://github.com/5chdn) for reporting) (PR [#255](https://github.com/PegaSysEng/pantheon/pull/255))
 - Clique incorrectly used the chain ID instead of the network ID in ETH status messages (PR [#209](https://github.com/PegaSysEng/pantheon/pull/209))
 - Gradle deprecation warnings (PR [#246](https://github.com/PegaSysEng/pantheon/pull/246) with thanks to [@jvirtanen](https://github.com/jvirtanen))
 - Consensus issue on Ropsten:
    - Treat output length as a maximum length for CALL operations (PR [#236](https://github.com/PegaSysEng/pantheon/pull/236))
    - ECRec precompile should return empty instead of 32 zero bytes when the input is invalid (PR [#227](https://github.com/PegaSysEng/pantheon/pull/227))
 - File name too long error while building from source thanks to [@5chdn](https://github.com/5chdn) for reporting) (PR [#221](https://github.com/PegaSysEng/pantheon/pull/221))
 - Loop syntax in `runBesuPrivateNetwork.sh` (PR [#237](https://github.com/PegaSysEng/pantheon/pull/237) thanks to [@matt9ucci](https://github.com/matt9ucci))
 - Fix `CompressionException: Snappy decompression failed` errors thanks to [@5chdn](https://github.com/5chdn) for reporting) (PR [#274](https://github.com/PegaSysEng/pantheon/pull/274))

### Additions and Improvements
 - Added `--ropsten` command line argument to make syncing to Ropsten easier (PR [#197](https://github.com/PegaSysEng/pantheon/pull/197) with thanks to [@jvirtanen](https://github.com/jvirtanen))
 - Enabled constantinople in `--dev-mode` (PR [#256](https://github.com/PegaSysEng/pantheon/pull/256))
 - Supported Constantinople with Clique thanks to [@5chdn](https://github.com/5chdn) for reporting) (PR [#250](https://github.com/PegaSysEng/pantheon/pull/250), PR [#247](https://github.com/PegaSysEng/pantheon/pull/247))
 - Implemented `eth_chainId` JSON-RPC method (PR [#219](https://github.com/PegaSysEng/pantheon/pull/219))
 - Updated client version to be ethstats friendly (PR [#258](https://github.com/PegaSysEng/pantheon/pull/258))
 - Added `--node-private-key` option to allow nodekey file to be specified separately to data directory thanks to [@peterbroadhurst](https://github.com/peterbroadhurst) for requesting)  (PR [#234](https://github.com/PegaSysEng/pantheon/pull/234))
 - Added `--banned-nodeids` option to prevent connection to specific nodes (PR [#254](https://github.com/PegaSysEng/pantheon/pull/254))
 - Send client quitting disconnect message to peers on shutdown (PR [#253](https://github.com/PegaSysEng/pantheon/pull/253))
 - Improved error message for port conflict error (PR [#232](https://github.com/PegaSysEng/pantheon/pull/232))
 - Improved documentation by adding the following pages:
    * [Getting Started](https://github.com/PegaSysEng/pantheon/wiki/Getting-Started)
    * [Network ID and Chain ID](https://github.com/PegaSysEng/pantheon/wiki/NetworkID-And-ChainID)
    * [Node Keys](https://github.com/PegaSysEng/pantheon/wiki/Node-Keys)
    * [Networking](https://github.com/PegaSysEng/pantheon/wiki/Networking)
    * [Accounts for Testing](https://github.com/PegaSysEng/pantheon/wiki/Accounts-for-Testing)
    * [Logging](https://github.com/PegaSysEng/pantheon/wiki/Logging)
    * [Proof of Authority](https://github.com/PegaSysEng/pantheon/wiki/Proof-of-Authority)
    * [Passing JVM Options](https://github.com/PegaSysEng/pantheon/wiki/Passing-JVM-Options)


 ### Technical Improvements
 - Upgraded Ethereum reference tests to 6.0 beta 2. (thanks to [@jvirtanen](https://github.com/jvirtanen) for the initial upgrade to beta 1)
 - Set Java compiler default encoding to UTF-8 (PR [#238](https://github.com/PegaSysEng/pantheon/pull/238) thanks to [@matt9ucci](https://github.com/matt9ucci))
 - Removed duplicate code defining default JSON-RPC APIs (PR [#218](https://github.com/PegaSysEng/pantheon/pull/218) thanks to [@matt9ucci](https://github.com/matt9ucci))
 - Improved code for parsing config (PRs [#208](https://github.com/PegaSysEng/pantheon/pull/208), [#209](https://github.com/PegaSysEng/pantheon/pull/209))
 - Use `java.time.Clock` in favour of a custom Clock interface (PR [#220](https://github.com/PegaSysEng/pantheon/pull/220))
 - Improve modularity of storage systems (PR [#211](https://github.com/PegaSysEng/pantheon/pull/211), [#207](https://github.com/PegaSysEng/pantheon/pull/207))
 - Treat JavaDoc warnings as errors (PR [#171](https://github.com/PegaSysEng/pantheon/pull/171))
 - Add benchmark for `BlockHashOperation `as a template for benchmarking other EVM operations (PR [#203](https://github.com/PegaSysEng/pantheon/pull/203))
 - Added unit tests for `EthBlockNumber` (PR [#195](https://github.com/PegaSysEng/pantheon/pull/195) thanks to [@jvirtanen](https://github.com/jvirtanen))
 - Code style improvements (PR [#196](https://github.com/PegaSysEng/pantheon/pull/196) thanks to [@jvirtanen](https://github.com/jvirtanen))
 - Added unit tests for `Web3ClientVersion` (PR [#194](https://github.com/PegaSysEng/pantheon/pull/194) with thanks to [@jvirtanen](https://github.com/jvirtanen))
 - Removed RLPUtils from `RawBlockIterator` (PR [#179](https://github.com/PegaSysEng/pantheon/pull/179))
 - Replace the JNI based snappy library with a pure-Java version (PR [#257](https://github.com/PegaSysEng/pantheon/pull/257))<|MERGE_RESOLUTION|>--- conflicted
+++ resolved
@@ -10,10 +10,7 @@
 ### Bug Fixes
 - Fixed default fromBlock value and improved parameter interpretation in eth_getLogs RPC handler [#4513](https://github.com/hyperledger/besu/pull/4513)
 - Fix for NoSuchElementException for missing invalid reason when rejecting a local sent transaction [#4569](https://github.com/hyperledger/besu/pull/4569) 
-<<<<<<< HEAD
-=======
 - Corrects treating a block as bad on internal error during either validation or processing [#4512](https://github.com/hyperledger/besu/issues/4512)
->>>>>>> 5137e895
 
 ## 22.10.0-RC2
 
