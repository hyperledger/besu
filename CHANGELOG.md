--- conflicted
+++ resolved
@@ -13,12 +13,9 @@
 - Layered transaction pool implementation is now stable and enabled by default. If you want still to use the legacy implementation, use `--tx-pool=legacy` [#5772](https://github.com/hyperledger/besu)
 
 ### Bug Fixes
-<<<<<<< HEAD
 - do not create ignorable storage on revert storage-variables subcommand [#5830](https://github.com/hyperledger/besu/pull/5830) 
 - fix duplicate key errors in EthScheduler-Transactions [#5857](https://github.com/hyperledger/besu/pull/5857)
-=======
 - do not create ignorable storage on revert storage-variables subcommand [#5830](https://github.com/hyperledger/besu/pull/5830)
->>>>>>> 25c20654
 
 ### Download Links
 
