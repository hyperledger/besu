--- conflicted
+++ resolved
@@ -22,11 +22,8 @@
 ## 25.5.0
 ### Breaking Changes
 - Changes to gas estimation algorithm for `eth_estimateGas` and `eth_createAccessList` [#8478](https://github.com/hyperledger/besu/pull/8478) - if you require the previous behavior, specify `--estimate-gas-tolerance-ratio=0.0`
-<<<<<<< HEAD
 - Remove onchain permissioning [#8597](https://github.com/hyperledger/besu/pull/8597)
-=======
 - Transaction indexing is now disabled by default during the initial sync for snap sync and checkpoint sync. This will break RPCs that use transaction hash for historical queries. [#8611](https://github.com/hyperledger/besu/pull/8611). If you need to enable transaction for the initial sync, use `--snapsync-synchronizer-transaction-indexing-enabled`
->>>>>>> 3c50c809
 
 ### Upcoming Breaking Changes
 - `MetricSystem::createLabelledGauge` is deprecated and will be removed in a future release, replace it with `MetricSystem::createLabelledSuppliedGauge`
@@ -37,7 +34,6 @@
 - `--Xsnapsync-bft-enabled` is deprecated and will be removed in a future release. SNAP sync is supported for BFT networks.
 - Sunsetting features - for more context on the reasoning behind the deprecation of these features, including alternative options, read [this blog post](https://www.lfdecentralizedtrust.org/blog/sunsetting-tessera-and-simplifying-hyperledger-besu)
     - Tessera privacy
-    - Smart-contract-based (onchain) permissioning
     - Proof of Work consensus
     - Fast Sync
 - Transaction indexing will be disabled by default in a future release for snap sync and checkpoint sync modes. This will break RPCs that use transaction hash for historical queries.
