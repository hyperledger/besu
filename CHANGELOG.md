--- conflicted
+++ resolved
@@ -1,6 +1,5 @@
 # Changelog
 ## 22.1.0
-- Add `--ec-curve` parameter to export/export-address public-key subcommands [#3333](https://github.com/hyperledger/besu/pull/3333)
 
 ### 22.1.0 Breaking Changes
 
@@ -9,14 +8,12 @@
 - Refactor synchronizer to asynchronously retrieve blocks from peers, and to change peer when retrying to get a block. [#3326](https://github.com/hyperledger/besu/pull/3326)
 - Disable RocksDB TTL compactions [#3356](https://github.com/hyperledger/besu/pull/3356)
 - add a websocket frame size configuration CLI parameter [3368][https://github.com/hyperledger/besu/pull/3379]
+- Add `--ec-curve` parameter to export/export-address public-key subcommands [#3333](https://github.com/hyperledger/besu/pull/3333)
 
 ### Bug Fixes
 - Prevent node from peering to itself [#3342](https://github.com/hyperledger/besu/pull/3342)
-<<<<<<< HEAD
+- Fix an `IndexOutOfBoundsException` exception when getting block from peers. [#3304](https://github.com/hyperledger/besu/issues/3304)
 - Handle legacy eth64 without throwing null pointer exceptions [#3343](https://github.com/hyperledger/besu/pull/3343)
-=======
-- Fix an `IndexOutOfBoundsException` exception when getting block from peers. [#3304](https://github.com/hyperledger/besu/issues/3304)
->>>>>>> 069d1092
 
 ## 22.1.0-RC3
 - Changing the order in which we traverse the word state tree during fast sync. This should improve fast sync during subsequent pivot changes.
