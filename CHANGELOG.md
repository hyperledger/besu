--- conflicted
+++ resolved
@@ -5,11 +5,9 @@
 - The EVM has been factored out into a standalone module, suitable for inclusion as a library. [#2790](https://github.com/hyperledger/besu/pull/2790)
 - Low level performance improvements changes to cut worst-case EVM performance in half. [#2796](https://github.com/hyperledger/besu/pull/2796)
 - Migrate `ExceptionalHaltReason` from an enum to an interface to allow downstream users of the EVM to add new exceptional halt reasons. [#2810](https://github.com/hyperledger/besu/pull/2810)
-<<<<<<< HEAD
 - reduces need for JUMPDEST analysis via caching [#2607](https://github.com/hyperledger/besu/pull/2821)
-=======
 - Add support for custom private key file for public-key export and public-key export-address commands [#2801](https://github.com/hyperledger/besu/pull/2801)
->>>>>>> 31e0b048
+
 
 ### Bug Fixes
 - Allow BESU_CONFIG_FILE environment to specify TOML file [#2455](https://github.com/hyperledger/besu/issues/2455)
