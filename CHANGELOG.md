--- conflicted
+++ resolved
@@ -1,4 +1,11 @@
 # Changelog
+
+## Next Release
+
+### Breaking Changes
+
+### Additions and Improvements
+- Peering - refactor disconnect logic to improve peer acquisition and retention [#6968](https://github.com/hyperledger/besu/pull/6968)
 
 ## 24.6.0
 
@@ -41,14 +48,10 @@
 - Default bonsai to use full-flat db and code-storage-by-code-hash [#6984](https://github.com/hyperledger/besu/pull/6894)
 - New RPC methods miner_setExtraData and miner_getExtraData [#7078](https://github.com/hyperledger/besu/pull/7078)
 - Disconnect peers that have multiple discovery ports since they give us bad neighbours [#7089](https://github.com/hyperledger/besu/pull/7089)
-<<<<<<< HEAD
-- Peering - refactor disconnect logic to improve peer acquisition and retention [#6968](https://github.com/hyperledger/besu/pull/6968)
-=======
 - Port Tuweni dns-discovery into Besu. [#7129](https://github.com/hyperledger/besu/pull/7129)
 
 ### Known Issues
 - [Frequency: occasional < 10%] Chain download halt. Only affects new syncs (new nodes syncing from scratch). Symptom: Block import halts, despite having a full set of peers and world state downloading finishing. Generally restarting besu will resolve the issue. We are tracking this in [#6884](https://github.com/hyperledger/besu/pull/6884)
->>>>>>> c7e2e4db
 
 ### Bug fixes
 - Fix parsing `gasLimit` parameter when its value is > `Long.MAX_VALUE` [#7116](https://github.com/hyperledger/besu/pull/7116)
