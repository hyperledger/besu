--- conflicted
+++ resolved
@@ -14,10 +14,7 @@
 
 ### Bug Fixes
 - Corrects emission of blockadded events when rewinding during a re-org. Fix for [#4495](https://github.com/hyperledger/besu/issues/4495)
-<<<<<<< HEAD
-=======
 - Always return a transaction type for pending transactions [#4364](https://github.com/hyperledger/besu/pull/4364)
->>>>>>> 4b20e77a
 
 ### Download Links
 
