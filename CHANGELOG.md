--- conflicted
+++ resolved
@@ -24,16 +24,14 @@
 
 ## 1.4.6
 
-<<<<<<< HEAD
-### Bug Fixes
-
-- Fixed case where networks using onchain permissioning could stall when the bootnodes were not validators. [\#969](https://github.com/hyperledger/besu/pull/969)
-=======
 ### Additions and Improvements
 
 - Print node address on startup. [\#938](https://github.com/hyperledger/besu/pull/938)
 - Transaction pool: price bump replacement mechanism configurable through CLI. [\#928](https://github.com/hyperledger/besu/pull/928) [\#930](https://github.com/hyperledger/besu/pull/930)
->>>>>>> de64a252
+
+### Bug Fixes
+
+- Fixed case where networks using onchain permissioning could stall when the bootnodes were not validators. [\#969](https://github.com/hyperledger/besu/pull/969)
 
 ## 1.4.5
 
