--- conflicted
+++ resolved
@@ -26,12 +26,8 @@
 - Fix eth_getBlockByNumber cache error for latest block when called during syncing [#5292](https://github.com/hyperledger/besu/pull/5292)
 - Fix QBFT and IBFT unable to propose blocks on London when zeroBaseFee is used [#5276](https://github.com/hyperledger/besu/pull/5276) 
 - Make QBFT validator smart contract mode work with london fork [#5249](https://github.com/hyperledger/besu/issues/5249)
-<<<<<<< HEAD
 - Try to connect to EthStats server by default with ssl followed by non-ssl. [#5301](https://github.com/hyperledger/besu/pull/5301)
-
-=======
 - Allow --miner-extra-data to be used in Proof-of-Stake block production [#5291](https://github.com/hyperledger/besu/pull/5291)
->>>>>>> a55e824e
 
 ### Download Links
 
