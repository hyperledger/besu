--- conflicted
+++ resolved
@@ -1,22 +1,15 @@
 # Changelog
 
-<<<<<<< HEAD
-## Next release
-=======
 ## 23.1.2-SNAPSHOT
 
 ### Breaking Changes
->>>>>>> 192c0bb6
-
-### Additions and Improvements
-
-### Bug Fixes
-<<<<<<< HEAD
+
+### Additions and Improvements
+
+### Bug Fixes
 - Persist backward sync status to support resuming across restarts [#5182](https://github.com/hyperledger/besu/pull/5182)
-=======
 
 ### Download Links
->>>>>>> 192c0bb6
 
 ## 23.1.1
 This update is required for the Goerli Shanghai/Capella upgrade and recommended for all Mainnet users. If you use Besu on Goerli, update to 23.1.1. If you previously used 23.1.1-RC1, update to test 23.1.1 on Goerli. 
