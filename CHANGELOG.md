# Changelog

<<<<<<< HEAD
## 21.1.0

## 21.1.0 Features

Features added between 20.10.0 to 21.1.0 include:
* Berlin Network Upgrade: this release contains the activation blocks for Berlin across all supported testnets and the Ethereum mainnet. They are: 
  * Ropsten 9_812_189 (10 Mar 2021)
  * Goerli 4_460_644 (17 Mar 2021)
  * Rinkeby 8_290_928 (24 Mar 2021)
  * Ethereum 12_244_000 (14 Apr 2021)
* Besu Launcher: Besu now has support for the [Quorum Mainnet Launcher](https://github.com/ConsenSys/quorum-mainnet-launcher) which makes it easy for users to configure and launch Besu on the Ethereum mainnet.
* Bonsai Tries: A new database format which reduces storage requirements and improves performance for access to recent state. _Note: only full sync is currently supported._
* Miner Data JSON-RPC: The `eth_getMinerDataByBlockHash` and `eth_getMinerDataByBlockNumber` endpoints return miner rewards and coinbase address for a given block. 
* EIP-1898 support: [The EIP](https://eips.ethereum.org/EIPS/eip-1898) adds `blockHash` to JSON-RPC methods which accept a default block parameter.

### Early Access Features
* Bonsai Tries: A new database format which reduces storage requirements and improves performance for access to recent state. _Note: only full sync is currently supported._
* QBFT: A new consensus algorithm to support interoperability with other Enterprise Ethereum Alliance compatible clients.


### Additions and Improvements
* Added `besu_transaction_pool_transactions` to the reported metrics, counting the mempool size [\#1869](https://github.com/hyperledger/besu/pull/1869)

### Bug Fixes

#### Previously identified known issues

- [Fast sync when running Besu on cloud providers](KNOWN_ISSUES.md#fast-sync-when-running-besu-on-cloud-providers)
- [Privacy users with private transactions created using v1.3.4 or earlier](KNOWN_ISSUES.md#privacy-users-with-private-transactions-created-using-v134-or-earlier)

## 21.2.0-RC1
=======
## 21.1.0-RC2
>>>>>>> 2d73d2f5

### Additions and Improvements
* Distributions and maven artifacts have been moved off of bintray [\#1886](https://github.com/hyperledger/besu/pull/1886)
* Support "eth" field in ENR records [\#1893](https://github.com/hyperledger/besu/pull/1893)

### Bug Fixes

### Early Access Features

#### Previously identified known issues

- [Fast sync when running Besu on cloud providers](KNOWN_ISSUES.md#fast-sync-when-running-besu-on-cloud-providers)
- [Privacy users with private transactions created using v1.3.4 or earlier](KNOWN_ISSUES.md#privacy-users-with-private-transactions-created-using-v134-or-earlier)

## 21.1.0
* Added activation blocks for Berlin Network Upgrade [\#1929](https://github.com/hyperledger/besu/pull/1929)

### Bug Fixes
* Fixed representation of access list for access list transactions in JSON-RPC results.

## 21.1.0-RC2
### Additions and Improvements
* Support for the Berlin Network Upgrade, although the block number must be set manually with `--override-genesis-config=berlinBlock=<blocknumber>`. This is because the block numbers haven't been determined yet. The next release will include the number in the genesis file so it will support Berlin with no intervention. [\#1898](https://github.com/hyperledger/besu/pull/1898)

## 21.1.0-RC1

### 21.1.0 Breaking Changes
* `--skip-pow-validation-enabled` is now an error with `block import --format JSON`. This is because the JSON format doesn't include the nonce so the proof of work must be calculated.
* `eth_call` will not return a JSON-RPC result if the call fails, but will return an error instead. If it was for a revert the revert reason will be included.
* `eth_call` will not fail for account balance issues by default. An parameter `"strict": true` can be added to the call parameters (with `to` and `from`) to enforce balance checks.

### Additions and Improvements
* Removed unused flags in default genesis configs [\#1812](https://github.com/hyperledger/besu/pull/1812)
* `--skip-pow-validation-enabled` is now an error with `block import --format JSON`. This is because the JSON format doesn't include the nonce so the proof of work must be calculated. [\#1815](https://github.com/hyperledger/besu/pull/1815)
* Added a new CLI option `--Xlauncher` to start a mainnet launcher. It will help to configure Besu easily.
* Return the revert reason from `eth_call` JSON-RPC api calls when the contract causes a revert. [\#1829](https://github.com/hyperledger/besu/pull/1829)
* Added `chainId`, `publicKey`, and `raw` to JSON-RPC api calls returning detailed transaction results. [\#1835](https://github.com/hyperledger/besu/pull/1835)
 
### Bug Fixes
* Ethereum classic heights will no longer be reported in mainnet metrics. Issue [\#1751](https://github.com/hyperledger/besu/pull/1751) Fix [\#1820](https://github.com/hyperledger/besu/pull/1820)
* Don't enforce balance checks in `eth_call` unless explicitly requested. Issue [\#502](https://github.com/hyperledger/besu/pull/502) Fix [\#1834](https://github.com/hyperledger/besu/pull/1834)

### Early Access Features

#### Previously identified known issues

- [Fast sync when running Besu on cloud providers](KNOWN_ISSUES.md#fast-sync-when-running-besu-on-cloud-providers)
- [Privacy users with private transactions created using v1.3.4 or earlier](KNOWN_ISSUES.md#privacy-users-with-private-transactions-created-using-v134-or-earlier)


### Download link
https://dl.bintray.com/hyperledger-org/besu-repo/besu-21.1.0-RC1.zip
sha256: `b0fe3942052b8fd43fc3025a298a6c701f9edae2e100f0c563a1c5a4ceef71f1`

## 20.10.4

### Additions and Improvements
* Implemented [EIP-778](https://eips.ethereum.org/EIPS/eip-778): Ethereum Node Records (ENR) [\#1680](https://github.com/hyperledger/besu/pull/1680)
* Implemented [EIP-868](https://eips.ethereum.org/EIPS/eip-868): Node Discovery v4 ENR Extension [\#1721](https://github.com/hyperledger/besu/pull/1721)
* Added revert reason to eth_estimateGas RPC call. [\#1730](https://github.com/hyperledger/besu/pull/1730)
* Added command line option --static-nodes-file. [#1644](https://github.com/hyperledger/besu/pull/1644)
* Implemented [EIP-1898](https://eips.ethereum.org/EIPS/eip-1898): Add `blockHash` to JSON-RPC methods which accept a default block parameter [\#1757](https://github.com/hyperledger/besu/pull/1757)

### Bug Fixes
* Accept locally-sourced transactions below the minimum gas price. [#1480](https://github.com/hyperledger/besu/issues/1480) [#1743](https://github.com/hyperledger/besu/pull/1743)

#### Previously identified known issues

- [Fast sync when running Besu on cloud providers](KNOWN_ISSUES.md#fast-sync-when-running-besu-on-cloud-providers)
- [Privacy users with private transactions created using v1.3.4 or earlier](KNOWN_ISSUES.md#privacy-users-with-private-transactions-created-using-v134-or-earlier)

### Download link
https://dl.bintray.com/hyperledger-org/besu-repo/besu-20.10.4.zip
sha256: f15cd5243b809659bba1706c1745aecafc012d3fc44a91419522da925493537c

## 20.10.3

### Additions and Improvements
* Added `memory` as an option to `--key-value-storage`.  This ephemeral storage is intended for sync testing and debugging.  [\#1617](https://github.com/hyperledger/besu/pull/1617)
* Fixed gasPrice parameter not always respected when passed to `eth_estimateGas` endpoint [\#1636](https://github.com/hyperledger/besu/pull/1636)
* Enabled eth65 by default [\#1682](https://github.com/hyperledger/besu/pull/1682)
* Warn that bootnodes will be ignored if specified with discovery disabled [\#1717](https://github.com/hyperledger/besu/pull/1717)

### Bug Fixes
* Accept to use default port values if not in use. [#1673](https://github.com/hyperledger/besu/pull/1673)
* Block Validation Errors should be at least INFO level not DEBUG or TRACE.  Bug [\#1568](https://github.com/hyperledger/besu/pull/1568) PR [\#1706](https://github.com/hyperledger/besu/pull/1706)
* Fixed invalid and wrong trace data, especially when calling a precompiled contract [#1710](https://github.com/hyperledger/besu/pull/1710)

#### Previously identified known issues

- [Fast sync when running Besu on cloud providers](KNOWN_ISSUES.md#fast-sync-when-running-besu-on-cloud-providers)
- [Privacy users with private transactions created using v1.3.4 or earlier](KNOWN_ISSUES.md#privacy-users-with-private-transactions-created-using-v134-or-earlier)

### Download link
https://dl.bintray.com/hyperledger-org/besu-repo/besu-20.10.3.zip
sha256: `b5f46d945754dedcbbb1e5dd96bf2bfd13272ff09c6a66c0150b979a578f4389`

## 20.10.2

### Additions and Improvements
* Added support for batched requests in WebSockets. [#1583](https://github.com/hyperledger/besu/pull/1583)
* Added protocols section to `admin_peers` to provide info about peer health. [\#1582](https://github.com/hyperledger/besu/pull/1582)
* Added CLI option `--goquorum-compatibility-enabled` to enable GoQuorum compatibility mode. [#1598](https://github.com/hyperledger/besu/pull/1598). Note that this mode is incompatible with Mainnet.

### Bug Fixes

* Ibft2 will discard any received messages targeting a chain height <= current head - this resolves some corner cases in system correctness directly following block import. [#1575](https://github.com/hyperledger/besu/pull/1575)
* EvmTool now throws `UnsupportedForkException` when there is an unknown fork and is YOLOv2 compatible [\#1584](https://github.com/hyperledger/besu/pull/1584)
* `eth_newFilter` now supports `blockHash` parameter as per the spec [\#1548](https://github.com/hyperledger/besu/issues/1540). (`blockhash` is also still supported.)
* Fixed an issue that caused loss of peers and desynchronization when eth65 was enabled [\#1601](https://github.com/hyperledger/besu/pull/1601)

#### Previously identified known issues

- [Fast sync when running Besu on cloud providers](KNOWN_ISSUES.md#fast-sync-when-running-besu-on-cloud-providers)
- [Privacy users with private transactions created using v1.3.4 or earlier](KNOWN_ISSUES.md#privacy-users-with-private-transactions-created-using-v134-or-earlier)

### Download Link

https://dl.bintray.com/hyperledger-org/besu-repo/besu-20.10.2.zip
sha256: `710aed228dcbe9b8103aef39e4431b0c63e73c3a708ce88bcd1ecfa1722ad307`

## 20.10.1

### Additions and Improvements
* `--random-peer-priority-enabled` flag added. Allows for incoming connections to be prioritized randomly. This will prevent (typically small, stable) networks from forming impenetrable peer cliques. [#1440](https://github.com/hyperledger/besu/pull/1440)
* `miner_changeTargetGasLimit` RPC added. If a target gas limit is set, allows the node operator to change it at runtime.
* Hide deprecated `--host-whitelist` option. [\#1444](https://github.com/hyperledger/besu/pull/1444)
* Prioritize high gas prices during mining. Previously we ordered only by the order in which the transactions were received. This will increase expected profit when mining. [\#1449](https://github.com/hyperledger/besu/pull/1449)
* Added support for the updated smart contract-based [node permissioning EEA interface](https://entethalliance.github.io/client-spec/spec.html#dfn-connectionallowed). [\#1435](https://github.com/hyperledger/besu/pull/1435) and [\#1496](https://github.com/hyperledger/besu/pull/1496)
* Added EvmTool binary to the distribution.  EvmTool is a CLI that can execute EVM bytecode and execute ethereum state tests. [\#1465](https://github.com/hyperledger/besu/pull/1465)
* Updated the libraries for secp256k1 and AltBN series precompiles. These updates provide significant performance improvements to those areas. [\#1499](https://github.com/hyperledger/besu/pull/1499)
* Provide MegaGas/second measurements in the log when doing a full block import, such as the catch up phase of a fast sync. [\#1512](https://github.com/hyperledger/besu/pull/1512)
* Added new endpoints to get miner data, `eth_getMinerDataByBlockHash` and `eth_getMinerDataByBlockNumber`. [\#1538](https://github.com/hyperledger/besu/pull/1538)
* Added direct support for OpenTelemetry metrics [\#1492](https://github.com/hyperledger/besu/pull/1492)
* Added support for `qip714block` config parameter in genesis file, paving the way towards permissioning interoperability between Besu and GoQuorum. [\#1545](https://github.com/hyperledger/besu/pull/1545)
* Added new CLI option `--compatibility-eth64-forkid-enabled`. [\#1542](https://github.com/hyperledger/besu/pull/1542)

### Bug Fixes

* Fix a bug on `eth_estimateGas` which returned `Internal error` instead of `Execution reverted` in case of reverted transaction. [\#1478](https://github.com/hyperledger/besu/pull/1478)
* Fixed a bug where Local Account Permissioning was being incorrectly enforced on block import/validation. [\#1510](https://github.com/hyperledger/besu/pull/1510)
* Fixed invalid enode URL when discovery is disabled  [\#1521](https://github.com/hyperledger/besu/pull/1521)
* Removed duplicate files from zip and tar.gz distributions. [\#1566](https://github.com/hyperledger/besu/pull/1566)
* Add a more rational value to eth_gasPrice, based on a configurable percentile of prior block's transactions (default: median of last 100 blocks).  [\#1563](https://github.com/hyperledger/besu/pull/1563)

## Deprecated 

### --privacy-precompiled-address (Scheduled for removal in _Next_ Release)
Deprecated in 1.5.1
- CLI option `--privacy-precompiled-address` option removed. This address is now derived, based	on `--privacy-onchain-groups-enabled`. [\#1222](https://github.com/hyperledger/besu/pull/1222)

### Besu Sample Network repository

The [Besu Sample Networks repository](https://github.com/ConsenSys/besu-sample-networks) has been replaced by the [Quorum Developer Quickstart](https://besu.hyperledger.org/en/latest/Tutorials/Developer-Quickstart). 

#### Previously identified known issues

- [Eth/65 loses peers](KNOWN_ISSUES.md#eth65-loses-peers)
- [Fast sync when running Besu on cloud providers](KNOWN_ISSUES.md#fast-sync-when-running-besu-on-cloud-providers)
- [Privacy users with private transactions created using v1.3.4 or earlier](KNOWN_ISSUES.md#privacy-users-with-private-transactions-created-using-v134-or-earlier)

### Download Link

https://dl.bintray.com/hyperledger-org/besu-repo/besu-20.10.1.zip 
sha256: `ac4fae310957c176564396f73c0f03c60c41129d43d078560d0dab533a69fd2a`

## 20.10.0

## Release format

Hyperledger Besu is moving its versioning scheme to [CalVer](https://calver.org/) starting with the 20.10.0 (formerly 1.6.0) release. More information about the specific version of CalVer Besu is using can be found on the [wiki](https://wiki.hyperledger.org/display/BESU/Using+CalVer+for+Besu+Releases). 

## 20.10 Breaking Changes

When upgrading to 20.10, ensure you've taken into account the following breaking changes.

### JSON-RPC HTTP Error Codes For Valid Calls ([\#1426](https://github.com/hyperledger/besu/pull/1426))

Prior versions of Besu would set the HTTP Status 400 Bad Request for JSON-RPC requests that completed in an error, regardless of the kind of error.  These responses could include a complete JSON-RPC response with an error field.

In Besu version 20.10, properly formatted requests that have valid parameters (count and content) will return a HTTP Status 200 OK, with an error field if an error occurred. For example, requesting an account that does not exist in the chain, or a block by hash that Besu does not have, will now return HTTP 200 OK responses. Unparsable requests, improperly formatted requests, or requests with invalid parameters will continue to return HTTP 400 Bad Request.

Users of Web3J should note that many calls will now return a result with the error field containing the message whereas before a call would throw an exception with the error message as the exception message.   

## 20.10.0 Additions and Improvements 

* Added support for ECIP-1099 / Classic Thanos Fork: Calibrate Epoch Duration. [\#1421](https://github.com/hyperledger/besu/pull/1421) [\#1441](https://github.com/hyperledger/besu/pull/1441) [\#1462](https://github.com/hyperledger/besu/pull/1462)
* Added the Open Telemetry Java agent to report traces to a remote backend. Added an example to showcase the trace reporting capabilities.
* Added EvmTool binary to the distribution.  EvmTool is a CLI that can execute EVM bytecode and execute ethereum state tests. Documentation for it is available [here](https://besu.hyperledger.org/en/stable/HowTo/Troubleshoot/Use-EVM-Tool/). [\#1465](https://github.com/hyperledger/besu/pull/1465)
* Added support for the upcoming YOLOv2 ephemeral testnet and removed the flag for the deprecated YOLOv1 ephemeral testnet. [#1386](https://github.com/hyperledger/besu/pull/1386)
* Added `debug_standardTraceBlockToFile` JSON-RPC API. This API accepts a block hash and will replay the block. It returns a list of files containing the result of the trace (one file per transaction). [\#1392](https://github.com/hyperledger/besu/pull/1392)
* Added `debug_standardTraceBadBlockToFile` JSON-RPC API. This API is similar to `debug_standardTraceBlockToFile`, but can be used to obtain info about a block which has been rejected as invalid. [\#1403](https://github.com/hyperledger/besu/pull/1403)
* Added support for EIP-2929 to YOLOv2. [#1387](https://github.com/hyperledger/besu/pull/1387)     
* Added `--start-block` and `--end-block` to the `blocks import` subcommand [\#1399](https://github.com/hyperledger/besu/pull/1399)
* Added support for multi-tenancy when using the early access feature of [onchain privacy group management](https://besu.hyperledger.org/en/stable/Concepts/Privacy/Onchain-PrivacyGroups/) 
* \[Reverted\] Fixed memory leak in eth/65 subprotocol behavior. It is now enabled by default. [\#1420](https://github.com/hyperledger/besu/pull/1420), [#1348](https://github.com/hyperledger/besu/pull/1348), [#1321](https://github.com/hyperledger/besu/pull/1321)

### Bug Fixes

* Log block import rejection reasons at "INFO" level.  Bug [#1412](https://github.com/hyperledger/besu/issues/1412)
* Fixed NPE when executing `eth_estimateGas` with privacy enabled.  Bug [#1404](https://github.com/hyperledger/besu/issues/1404)

#### Previously identified known issues

- [Eth/65 loses peers](KNOWN_ISSUES.md#eth65-loses-peers)
- [Fast sync when running Besu on cloud providers](KNOWN_ISSUES.md#fast-sync-when-running-besu-on-cloud-providers)
- [Privacy users with private transactions created using v1.3.4 or earlier](KNOWN_ISSUES.md#privacy-users-with-private-transactions-created-using-v134-or-earlier)

## Deprecated and Scheduled for removal in _Next_ Release

### --privacy-precompiled-address
Deprecated in 1.5.1
- CLI option `--privacy-precompiled-address` option removed. This address is now derived, based
on `--privacy-onchain-groups-enabled`. [\#1222](https://github.com/hyperledger/besu/pull/1222)

### Download link
https://dl.bintray.com/hyperledger-org/besu-repo/besu-20.10.0.zip

sha256sum: `2b50a375aae64b838a2cd9d43747006492cae573f1be11745b7f643646fd5a01`

## 1.5.5

### Additions and Improvements
* The new version of the [web3js-eea library (v0.10)](https://github.com/PegaSysEng/web3js-eea) supports the onchain privacy group management changes made in Besu v1.5.3.

### Bug Fixes
* Added `debug_getBadBlocks` JSON-RPC API to analyze and detect consensus flaws. Even if a block is rejected it will be returned by this method [\#1378](https://github.com/hyperledger/besu/pull/1378)
* Fix logs queries missing results against chain head [\#1351](https://github.com/hyperledger/besu/pull/1351) and [\#1381](https://github.com/hyperledger/besu/pull/1381) 

#### Previously identified known issues

- [Eth/65 loses peers](KNOWN_ISSUES.md#eth65-loses-peers)
- [Fast sync when running Besu on cloud providers](KNOWN_ISSUES.md#fast-sync-when-running-besu-on-cloud-providers)
- [Privacy users with private transactions created using v1.3.4 or earlier](KNOWN_ISSUES.md#privacy-users-with-private-transactions-created-using-v134-or-earlier)
- [Changes not saved to database correctly causing inconsistent private states](KNOWN_ISSUES.md#Changes-not-saved-to-database-correctly-causing-inconsistent-private-states)

### Download link

https://dl.bintray.com/hyperledger-org/besu-repo/besu-1.5.5.zip

sha256sum: `e67b0a899dc4421054eaa9a8112cb89e1e5f6a56f0d8aa1b0c5111c53dfad2ad`


## 1.5.4

### Additions and Improvements

* Added `priv_debugGetStateRoot` JSON-RPC API to retrieve the state root of a specified privacy group. [\#1326](https://github.com/hyperledger/besu/pull/1326)
* Added reorg logging and `--reorg-logging-threshold` to configure the same. Besu now logs any reorgs where the old or new chain head is more than the threshold away from their common ancestors. The default is 6.
* Added `debug_batchSendRawTransaction` JSON-RPC API to submit multiple signed transactions with a single call. [\#1350](https://github.com/hyperledger/besu/pull/1350)

### Bug Fixes

* The metrics HTTP server no longer rejects requests containing `Accept` header that doesn't precisely match the prometheus text format [\#1345](https://github.com/hyperledger/besu/pull/1345)
* JSON-RPC method `net_version` should return network ID instead of chain ID [\#1355](https://github.com/hyperledger/besu/pull/1355)

#### Previously identified known issues

- [Logs queries missing results against chain head](KNOWN_ISSUES.md#Logs-queries-missing-results-against-chain-head)
- [Eth/65 loses peers](KNOWN_ISSUES.md#eth65-loses-peers)
- [Fast sync when running Besu on cloud providers](KNOWN_ISSUES.md#fast-sync-when-running-besu-on-cloud-providers)
- [Privacy users with private transactions created using v1.3.4 or earlier](KNOWN_ISSUES.md#privacy-users-with-private-transactions-created-using-v134-or-earlier)
- [Changes not saved to database correctly causing inconsistent private states](KNOWN_ISSUES.md#Changes-not-saved-to-database-correctly-causing-inconsistent-private-states)

### Download link
https://dl.bintray.com/hyperledger-org/besu-repo/besu-1.5.4.zip

sha256sum: `1f4df8e1c5e3b5b3abf6289ccfe70f302aa7c29a652b2eb713ffbdc507670420`

## 1.5.3

### Additions and Improvements

* The EvmTool now processes State Tests from the Ethereum Reference Tests. [\#1311](https://github.com/hyperledger/besu/pull/1311)
* Early access DNS support added via the `--Xdns-enabled` and `--Xdns-update-enabled` CLI options. [\#1247](https://github.com/hyperledger/besu/pull/1247)
* Add genesis config option `ecip1017EraRounds` for Ethereum Classic chains. [\#1329](https://github.com/hyperledger/besu/pull/1329)

### Bug Fixes

* K8S Permissioning to use of Service IP's rather than pod IP's which can fail [\#1190](https://github.com/hyperledger/besu/issues/1190)

#### Previously identified known issues

- [Logs queries missing results against chain head](KNOWN_ISSUES.md#Logs-queries-missing-results-against-chain-head)
- [Eth/65 loses peers](KNOWN_ISSUES.md#eth65-loses-peers)
- [Fast sync when running Besu on cloud providers](KNOWN_ISSUES.md#fast-sync-when-running-besu-on-cloud-providers)
- [Privacy users with private transactions created using v1.3.4 or earlier](KNOWN_ISSUES.md#privacy-users-with-private-transactions-created-using-v134-or-earlier)
- [Changes not saved to database correctly causing inconsistent private states](KNOWN_ISSUES.md#Changes-not-saved-to-database-correctly-causing-inconsistent-private-states)

### Breaking Change to Onchain Privacy Group Management

This [early access feature](https://besu.hyperledger.org/en/stable/Concepts/Privacy/Onchain-PrivacyGroups/) was changed in a way that makes onchain privacy groups created with previous versions no longer usable.

To enhance control over permissions on the privacy group management contract:

* The enclave key was removed as the first parameter for `addParticipant` and `removeParticipant`.
* The owner of the privacy group management contract is the signer of the private transaction that creates
  the privacy group. In the default onchain privacy group management contract implementation, only the
  owner can add and remove participants, and upgrade the management contract.

The onchain privacy support in the current version of the web3js-eea library (v0.9) will not be compatible with Besu v1.5.3.  We are actively working on an upgrade to webj3-eea that will support these changes.   

### Download link
https://dl.bintray.com/hyperledger-org/besu-repo/besu-1.5.3.zip

sha256sum: `735cd511e1dae1590f2829d9535cb383aa8c526f059b3451859e5fcfccc48985`

## 1.5.2

### Additions and Improvements

* Experimental offline backup and restore has been added via the `operator x-backup-state` and `operator x-restore-state` CLI commands.  Data formats will be fluid for as long as the `x-` prefix is present in the CLI so it is advised not to rely on these backups for disaster recovery. [\#1235](https://github.com/hyperledger/besu/pull/1235)
* Experimental ethstats support added via the `Xethstats` and `Xethstats-contact` CLI commands. [\#1239](https://github.com/hyperledger/besu/pull/1239)
* Peers added via the JSON-RPC `admin_addPeer` and `admin_removePeer` will be shared or no longer shared via discovery respectively.  Previously they were not shared. [\#1177](https://github.com/hyperledger/besu/pull/1177) contributed by [br0tchain](https://github.com/br0tchain).
* New Docker Images (see below). [\#1277](https://github.com/hyperledger/besu/pull/1277)
* Reworked static peer discovery handling. [\#1292](https://github.com/hyperledger/besu/pull/1292)

### New Java VMs in Docker Image

* New docker images are being generated to use the latest version of OpenJDK (currently 14.0.1) with the tag suffix of `-openjdk-latest`, for example `1.5.2-openjdk-latest`.
* New docker images are being generated to use [GraalVM](https://www.graalvm.org/) with the tag suffix of `-graalvm`, for example `1.5.2-graalvm`.
* The existing images based on Java 11 are also being tagged with the suffix `-openjdk-11`, for example `1.5.2-openjdk-11`, as well as `1.5.2`.  

The intent is that the major Java VM version or Java VM type shipped with the default docker images (`latest`, `1.5.x`, etc.) may be changed during future quarterly releases but will remain consistent within quarterly releases.

### Bug Fixes
- Offchain permissioning - fixed bug where sync status check prevented peering if static nodes configured. [\#1252](https://github.com/hyperledger/besu/issues/1252)

- GraphQL queries of `miner` in IBFT networks will no longer return an error.  PR [\#1282](https://github.com/hyperledger/besu/pull/1282) issue [\#1272](https://github.com/hyperledger/besu/issues/1272).

#### Previously identified known issues

- [Logs queries missing results against chain head](KNOWN_ISSUES.md#Logs-queries-missing-results-against-chain-head)
- [Eth/65 loses peers](KNOWN_ISSUES.md#eth65-loses-peers)
- [Fast sync when running Besu on cloud providers](KNOWN_ISSUES.md#fast-sync-when-running-besu-on-cloud-providers)
- [Privacy users with private transactions created using v1.3.4 or earlier](KNOWN_ISSUES.md#privacy-users-with-private-transactions-created-using-v134-or-earlier)
- [Permissioning issues on Kubernetes](KNOWN_ISSUES.md#Kubernetes-permissioning-uses-Service-IPs-rather-than-pod-IPs-which-can-fail)
- [Restarts caused by insufficient memory can cause inconsistent private state](KNOWN_ISSUES.md#Restart-caused-by-insufficient-memory-can-cause-inconsistent-private-state)

### New and Old Maintainer

- [David Mechler](https://github.com/hyperledger/besu/commits?author=davemec) has been added as a [new maintainer](https://github.com/hyperledger/besu/pull/1267).
- [Edward Evans](https://github.com/hyperledger/besu/commits?author=EdJoJob) voluntarily moved to [emeritus status](https://github.com/hyperledger/besu/pull/1270).

### Download link
https://dl.bintray.com/hyperledger-org/besu-repo/besu-1.5.2.zip

sha256sum: `629f44e230a635b09f8d82f2196d70d31193233718118a46412f11c50772dc85`

## 1.5.1

### Deprecated
- CLI option `--privacy-precompiled-address` option is deprecated. This address is now derived, based
on `--privacy-onchain-groups-enabled`. [\#1222](https://github.com/hyperledger/besu/pull/1222)

### Additions and Improvements

* In an IBFT2 network, a fixed block reward value and recipient address can be defined in genesis file [\#1132](https://github.com/hyperledger/besu/pull/1132)
* JSON-RPC HTTP API Authorization: exit early when checking user permissions. [\#1144](https://github.com/hyperledger/besu/pull/1144)
* HTTP/2 is enabled for JSON-RPC HTTP API over TLS. [\#1145](https://github.com/hyperledger/besu/pull/1145)
* Color output in consoles. It can be disabled with `--color-enabled=false` [\#1257](https://github.com/hyperledger/besu/pull/1257)
* Add compatibility with ClusterIP services for the Kubernetes Nat Manager  [\#1156](https://github.com/hyperledger/besu/pull/1156)
* In an IBFT2 network; a fixed block reward value and recipient address can be defined in genesis file [\#1132](https://github.com/hyperledger/besu/pull/1132)
* Add fee cap for transactions submitted via RPC. [\#1137](https://github.com/hyperledger/besu/pull/1137)

### Bug fixes

* When the default sync mode was changed to fast sync for named networks, there was one caveat we didn't address. The `dev` network should've been full sync by default. This has now been fixed. [\#1257](https://github.com/hyperledger/besu/pull/1257)
* Fix synchronization timeout issue when the blocks were too large [\#1149](https://github.com/hyperledger/besu/pull/1149)
* Fix missing results from eth_getLogs request. [\#1154](https://github.com/hyperledger/besu/pull/1154)
* Fix issue allowing Besu to be used for DDoS amplification. [\#1146](https://github.com/hyperledger/besu/pull/1146)

### Known Issues

Known issues are open issues categorized as [Very High or High impact](https://wiki.hyperledger.org/display/BESU/Defect+Prioritisation+Policy).

#### Previously identified known issues

- [Scope of logs query causing Besu to hang](KNOWN_ISSUES.md#scope-of-logs-query-causing-besu-to-hang)
- [Eth/65 loses peers](KNOWN_ISSUES.md#eth65-loses-peers)
- [Fast sync when running Besu on cloud providers](KNOWN_ISSUES.md#fast-sync-when-running-besu-on-cloud-providers)
- [Privacy users with private transactions created using v1.3.4 or earlier](KNOWN_ISSUES.md#privacy-users-with-private-transactions-created-using-v134-or-earlier)
- [Permissioning issues on Kubernetes](KNOWN_ISSUES.md#Kubernetes-permissioning-uses-Service-IPs-rather-than-pod-IPs-which-can-fail)
- [Restarts caused by insufficient memory can cause inconsistent private state](KNOWN_ISSUES.md#Restart-caused-by-insufficient-memory-can-cause-inconsistent-private-state)

### Download link
https://dl.bintray.com/hyperledger-org/besu-repo/besu-1.5.1.zip

sha256sum: `c17f49b6b8686822417184952487fc135772f0be03514085926a6984fd955b88`

## 1.5 Breaking changes

When upgrading to 1.5, ensure you've taken into account the following breaking changes.

### Docker users with volume mounts

To maintain best security practices, we're changing the `user:group` on the Docker container to `besu`.

What this means for you:

* If you are running Besu as a binary, there is no impact.
* If you are running Besu as a Docker container *and* have a volume mount for data,  ensure that the
permissions on the directory allow other users and groups to r/w. Ideally this should be set to
`besu:besu` as the owner.

Note that the `besu` user only exists within the container not outside it. The same user ID may match
a different user outside the image.

If you’re mounting local folders, it is best to set the user via the Docker `—user` argument. Use the
UID because the username may not exist inside the docker container. Ensure the directory being mounted
is owned by that user.

### Remove Manual NAT method

The NAT manager `MANUAL` method has been removed.
If you have been using the `MANUAL` method, use the `NONE` method instead. The behavior of the
`NONE` method is the same as the previously supported `MANUAL` methods.

### Privacy users

Besu minor version upgrades require upgrading Orion to the latest minor version. That is, for
Besu <> Orion node pairs, when upgrading Besu to v1.5, it is required that Orion is upgraded to
v1.6. Older versions of Orion will no longer work with Besu v1.5.

## 1.5 Features

Features added between from 1.4 to 1.5 include:
* Mining Support
  Besu supports `eth_hashrate` and `eth_submitHashrate` to obtain the hashrate when we mine with a GPU mining worker.
* Tracing
  The [Tracing API](https://besu.hyperledger.org/en/latest/Reference/API-Methods/#trace-methods) is no longer an Early Access feature and now has full support for `trace_replayBlockTransactions`, `trace_Block` and `trace_transaction`.
* Plugin API Block Events
  `BlockAdded` and `BlockReorg` are now exposed via the [Plugin API](https://javadoc.io/doc/org.hyperledger.besu/plugin-api/latest/org/hyperledger/besu/plugin/services/BesuEvents.html).
* [Filters](https://besu.hyperledger.org/en/stable/HowTo/Interact/Filters/Accessing-Logs-Using-JSON-RPC/) and
  [subscriptions](https://besu.hyperledger.org/en/stable/HowTo/Interact/APIs/RPC-PubSub/) for private contracts.
* [SecurityModule Plugin API](https://javadoc.io/doc/org.hyperledger.besu/plugin-api/latest/org/hyperledger/besu/plugin/services/SecurityModuleService.html)
  This allows use of a different [security module](https://besu.hyperledger.org/en/stable/Reference/CLI/CLI-Syntax/#security-module)
  as a plugin to provide cryptographic function that can be used by NodeKey (such as sign, ECDHKeyAgreement etc.).
* [Onchain privacy groups](https://besu.hyperledger.org/en/latest/Concepts/Privacy/Onchain-PrivacyGroups/)
  with add and remove members. This is an early access feature. Early access features are not recommended
  for production networks and may have unstable interfaces.

## 1.5 Additions and Improvements

* Public Networks Default to Fast Sync: The default sync mode for named permissionless networks, such as the Ethereum mainnet and testnets, is now `FAST`.
  * The default is unchanged for private networks. That is, the sync mode defaults to `FULL` for private networks.
  * Use the [`--sync-mode` command line option](https://besu.hyperledger.org/Reference/CLI/CLI-Syntax/#sync-mode) to change the sync mode. [\#384](https://github.com/hyperledger/besu/pull/384)
* Proper Mining Support: Added full support for `eth_hashrate` and `eth_submitHashrate`. It is now possible to have the hashrate when we mine with a GPU mining worker [\#1063](https://github.com/hyperledger/besu/pull/1063)
* Performance Improvements: The addition of native libraries ([\#775](https://github.com/hyperledger/besu/pull/775)) and changes to data structures in the EVM ([\#1089](https://github.com/hyperledger/besu/pull/1089)) have improved Besu sync and EVM execution times.
* Tracing API Improvements: The [Tracing API](https://besu.hyperledger.org/en/latest/Reference/API-Methods/#trace-methods) is no longer an Early Access feature and now has full support for `trace_replayBlockTransactions`, `trace_Block` and `trace_transaction`.
* New Plugin API Block Events: `BlockAdded` and `BlockReorg` are now exposed via the Plugin API [\#637](https://github.com/hyperledger/besu/pull/637).
* Added experimental CLI option `--Xnat-kube-pod-name` to specify the name of the loadbalancer used by the Kubernetes nat manager [\#1078](https://github.com/hyperledger/besu/pull/1078)
- Local permissioning TOML config now supports additional keys (`nodes-allowlist` and `accounts-allowlist`).
Support for `nodes-whitelist` and `accounts-whitelist` will be removed in a future release.
- Add missing `mixHash` field for `eth_getBlockBy*` JSON RPC endpoints. [\#1098](https://github.com/hyperledger/besu/pull/1098)
* Besu now has a strict check on private transactions to ensure the privateFrom in the transaction
matches the sender Orion key that has distributed the payload. Besu 1.5+ requires Orion 1.6+ to work.
[#357](https://github.com/PegaSysEng/orion/issues/357)

### Bug fixes

No bug fixes with [user impact in this release](https://wiki.hyperledger.org/display/BESU/Changelog).

### Known Issues

Known issues are open issues categorized as [Very High or High impact](https://wiki.hyperledger.org/display/BESU/Defect+Prioritisation+Policy).

#### New known issues

- K8S permissioning uses of Service IPs rather than pod IPs which can fail. [\#1190](https://github.com/hyperledger/besu/pull/1190)
Workaround - Do not use permissioning on K8S.

- Restart caused by insufficient memory can cause inconsistent private state. [\#1110](https://github.com/hyperledger/besu/pull/1110)
Workaround - Ensure you allocate enough memory for the Java Runtime Environment that the node does not run out of memory.

#### Previously identified known issues
 
- [Scope of logs query causing Besu to hang](KNOWN_ISSUES.md#scope-of-logs-query-causing-besu-to-hang)
- [Eth/65 loses peers](KNOWN_ISSUES.md#eth65-loses-peers)
- [Fast sync when running Besu on cloud providers](KNOWN_ISSUES.md#fast-sync-when-running-besu-on-cloud-providers)
- [Privacy users with private transactions created using v1.3.4 or earlier](KNOWN_ISSUES.md#privacy-users-with-private-transactions-created-using-v134-or-earlier)

### Download link
https://dl.bintray.com/hyperledger-org/besu-repo/besu-1.5.0.zip

sha256sum: `56929d6a71cc681688351041c919e9630ab6df7de37dd0c4ae9e19a4f44460b2`

**For download links of releases prior to 1.5.0, please visit https://dl.bintray.com/hyperledger-org/besu-repo/**

## 1.4.6

### Additions and Improvements

- Print node address on startup. [\#938](https://github.com/hyperledger/besu/pull/938)
- Transaction pool: price bump replacement mechanism configurable through CLI. [\#928](https://github.com/hyperledger/besu/pull/928) [\#930](https://github.com/hyperledger/besu/pull/930)

### Bug Fixes

- Added timeout to queries. [\#986](https://github.com/hyperledger/besu/pull/986)
- Fixed issue where networks using onchain permissioning could stall when the bootnodes were not validators. [\#969](https://github.com/hyperledger/besu/pull/969)
- Update getForks method to ignore ClassicForkBlock chain parameter to fix issue with ETC syncing. [\#1014](https://github.com/hyperledger/besu/pull/1014)

### Known Issues

Known issues are open issues categorized as [Very High or High impact](https://wiki.hyperledger.org/display/BESU/Defect+Prioritisation+Policy).

#### Previously identified known issues

- [Scope of logs query causing Besu to hang](KNOWN_ISSUES.md#scope-of-logs-query-causing-besu-to-hang)
- [Eth/65 loses peers](KNOWN_ISSUES.md#eth65-loses-peers)
- [Fast sync when running Besu on cloud providers](KNOWN_ISSUES.md#fast-sync-when-running-besu-on-cloud-providers)
- [Privacy users with private transactions created using v1.3.4 or earlier](KNOWN_ISSUES.md#privacy-users-with-private-transactions-created-using-v134-or-earlier)

## 1.4.5

### Additions and Improvements

- Implemented WebSocket logs subscription for private contracts (`priv_subscribe`/`priv_unsubscribe`) [\#762](https://github.com/hyperledger/besu/pull/762)
- Introduced SecurityModule plugin API. This allows use of a different security module as a plugin to
  provide cryptographic function that can be used by NodeKey (such as sign, ECDHKeyAgreement etc.). KeyPairSecurityModule
  is registered and used by default. The CLI option `--security-module=<name> (defaults to localfile)` can be used
  to identify the security module plugin name to use instead. [\#713](https://github.com/hyperledger/besu/pull/713)
- Several testing related changes to improve compatibility with [Hive](https://hivetests.ethdevops.io/) and Retesteth.
  [\#806](https://github.com/hyperledger/besu/pull/806) and [#845](https://github.com/hyperledger/besu/pull/845)
- Native libraries for secp256k1 and Altbn128 encryption are enabled by default.  To disable these libraries use
  `--Xsecp256k1-native-enabled=false` and `--Xaltbn128-native-enabled=false`. [\#775](https://github.com/hyperledger/besu/pull/775)

### Bug Fixes

- Fixed `eth_estimateGas` JSON RPC so it no longer returns gas estimates that are too low. [\#842](https://github.com/hyperledger/besu/pull/842)
- Full help not displayed unless explicitly requested. [\#437](https://github.com/hyperledger/besu/pull/437)
- Compatibility with undocumented Geth `eth_subscribe` fields. [\#654](https://github.com/hyperledger/besu/pull/654)
- Current block number included as part of `eth_getWork` response. [\#849](https://github.com/hyperledger/besu/pull/849)

### Known Issues

Known issues are open issues categorized as [Very High or High impact](https://wiki.hyperledger.org/display/BESU/Defect+Prioritisation+Policy).

#### New known issues

* Scope of logs query causing Besu to crash. [\#944](https://github.com/hyperledger/besu/pull/944)

Workaround - Limit the number of blocks queried by each `eth_getLogs` call.

#### Previously identified known issues

- [`Intrinsic gas exceeds gas limit` returned when calling `delete mapping[addr]` or `mapping[addr] = 0`](KNOWN_ISSUES.md#intrinsic-gas-exceeds-gas-limit)
- [Eth/65 not backwards compatible](KNOWN_ISSUES.md#eth65-not-backwards-compatible)
- [Error full syncing with pruning](KNOWN_ISSUES.md#error-full-syncing-with-pruning)
- [Fast sync when running Besu on cloud providers](KNOWN_ISSUES.md#fast-sync-when-running-besu-on-cloud-providers)
- [Bootnodes must be validators when using onchain permissioning](KNOWN_ISSUES.md#bootnodes-must-be-validators-when-using-onchain-permissioning)
- [Privacy users with private transactions created using v1.3.4 or earlier](KNOWN_ISSUES.md#privacy-users-with-private-transactions-created-using-v134-or-earlier)

## 1.4.4

### Additions and Improvements

- Implemented [`priv_getLogs`](https://besu.hyperledger.org/en/latest/Reference/API-Methods/#priv_getlogs). [\#686](https://github.com/hyperledger/besu/pull/686)
- Implemented private contract log filters including JSON-RPC methods to interact with private filters. [\#735](https://github.com/hyperledger/besu/pull/735)
- Implemented EIP-2315: Simple Subroutines for the EVM [\#717](https://github.com/hyperledger/besu/pull/717)
- Implemented Splunk logging. [\#725](https://github.com/hyperledger/besu/pull/725)
- Implemented optional native library encryption. [\#675](https://github.com/hyperledger/besu/pull/675).  To enable add `--Xsecp256k1-native-enabled` (for transaciton signatures) and/or `--Xaltbn128-native-enabled` (for altbn128 precomiled contracts) as command line options.

### Bug Fixes

- Flag added to toggle `eth/65` off by default. `eth/65` will remain toggled off by default until
a fix is completed for the [eth/65 known issue](KNOWN_ISSUES.md). [\#741](https://github.com/hyperledger/besu/pull/741)
- Resolve crashing NAT detectors on GKE. [\#731](https://github.com/hyperledger/besu/pull/731) fixes [\#507](https://github.com/hyperledger/besu/issues/507).
[Besu-Kubernetes Readme](https://github.com/PegaSysEng/besu-kubernetes/blob/master/README.md#network-topology-and-high-availability-requirements)
updated to reflect changes.  
- Deal with quick service start failures [\#714](https://github.com/hyperledger/besu/pull/714) fixes [\#662](https://github.com/hyperledger/besu/issues/662)

### Known Issues

Known issues are open issues categorized as [Very High or High impact](https://wiki.hyperledger.org/display/BESU/Defect+Prioritisation+Policy).

#### New known issues

- `Intrinsic gas exceeds gas limit` returned when calling `delete mapping[addr]` or `mapping[addr] = 0` [\#696](https://github.com/hyperledger/besu/issues/696)

Calling delete and set to 0 Solidity mapping in Solidity fail.

#### Previously identified known issues

- [Eth/65 not backwards compatible](KNOWN_ISSUES.md#eth65-not-backwards-compatible)
- [Error full syncing with pruning](KNOWN_ISSUES.md#error-full-syncing-with-pruning)
- [Fast sync when running Besu on cloud providers](KNOWN_ISSUES.md#fast-sync-when-running-besu-on-cloud-providers)
- [Bootnodes must be validators when using onchain permissioning](KNOWN_ISSUES.md#bootnodes-must-be-validators-when-using-onchain-permissioning)
- [Privacy users with private transactions created using v1.3.4 or earlier](KNOWN_ISSUES.md#privacy-users-with-private-transactions-created-using-v134-or-earlier)

## 1.4.3

### Issues identified with 1.4.3 release

The `eth/65` change is not [backwards compatible](https://github.com/hyperledger/besu/issues/723).
This has the following impact:
* In a private network, nodes using the 1.4.3 client cannot interact with nodes using 1.4.2 or earlier
clients.
* On mainnet, synchronizing eventually stalls.   

Workaround -> revert to v1.4.2.

A [fix](https://github.com/hyperledger/besu/pull/732) is currently [being tested](https://github.com/hyperledger/besu/pull/733).

### Critical Issue for Privacy Users

A critical issue for privacy users with private transactions created using Hyperledger Besu v1.3.4
or earlier has been identified. If you have a network with private transaction created using v1.3.4
or earlier, please read the following and take the appropriate steps:
https://wiki.hyperledger.org/display/BESU/Critical+Issue+for+Privacy+Users

### Additions and Improvements

- Added `eth/65` support. [\#608](https://github.com/hyperledger/besu/pull/608)
- Added block added and block reorg events. Added revert reason to block added transactions. [\#637](https://github.com/hyperledger/besu/pull/637)

### Deprecated

- Private Transaction `hash` field and `getHash()` method have been deprecated. They will be removed
in 1.5.0 release. [\#639](https://github.com/hyperledger/besu/pull/639)

### Known Issues

#### Fast sync when running Besu on cloud providers  

A known [RocksDB issue](https://github.com/facebook/rocksdb/issues/6435) causes fast sync to fail
when running Besu on certain cloud providers. The following error is displayed repeatedly:

```
...
EthScheduler-Services-1 (importBlock) | ERROR | PipelineChainDownloader | Chain download failed. Restarting after short delay.
java.util.concurrent.CompletionException: org.hyperledger.besu.plugin.services.exception.StorageException: org.rocksdb.RocksDBException: block checksum mismatch:
....
```

This behaviour has been seen on AWS and Digital Ocean.

Workaround -> On AWS, a full restart of the AWS VM is required to restart the fast sync.

Fast sync is not currently supported on Digital Ocean. We are investigating options to
[add support for fast sync on Digital Ocean](https://github.com/hyperledger/besu/issues/591).

#### Error full syncing with pruning

- Error syncing with mainnet on Besu 1.3.7 node - MerkleTrieException [\#580](https://github.com/hyperledger/besu/issues/580)
The associated error is `Unable to load trie node value for hash` and is caused by the combination of
full sync and pruning.

Workarounds:
1. Explicitly disable pruning using `--pruning-enabled=false` when using fast sync.
2. If the `MerkleTrieException` occurs, delete the database and resync.

A fix for this issue is being actively worked on.

#### Fast sync reverting to full sync

In some cases of FastSyncException, fast sync reverts back to a full sync before having reached the
pivot block. [\#683](https://github.com/hyperledger/besu/issues/683)

Workaround -> To re-attempt fast syncing rather than continue full syncing, stop Besu, delete your
database, and start again.

#### Bootnodes must be validators when using onchain permissioning

- Onchain permissioning nodes can't peer when using a non-validator bootnode [\#528](https://github.com/hyperledger/besu/issues/528)

Workaround -> When using onchain permissioning, ensure bootnodes are also validators.


## 1.4.2

### Additions and Improvements

- Added `trace_block` JSON RPC API [\#449](https://github.com/hyperledger/besu/pull/449)
- Added `pulledStates` and `knownStates` to the EthQL `syncing` query and `eth_syncing` JSON-RPC api [\#565](https://github.com/hyperledger/besu/pull/565)

### Bug Fixes

- Fixed file parsing behaviour for privacy enclave keystore password file [\#554](https://github.com/hyperledger/besu/pull/554) (thanks to [magooster](https://github.com/magooster))
- Fixed known issue with being unable to re-add members to onchain privacy groups [\#471](https://github.com/hyperledger/besu/pull/471)

### Updated Early Access Features

* [Onchain privacy groups](https://besu.hyperledger.org/en/latest/Concepts/Privacy/Onchain-PrivacyGroups/) with add and remove members. Known issue resolved (see above).
* [TRACE API](https://besu.hyperledger.org/en/latest/Reference/API-Methods/#trace-methods) now includes `trace_block`, `trace_replayBlockTransactions`, and `trace_transaction`.
Fixed some issues on the trace replay block transactions API [\#522](https://github.com/hyperledger/besu/pull/522).

### Known Issues

#### Fast sync defaulting to full sync

-  When fast sync cannot find enough valid peers rapidly enough, Besu defaults to full sync.

Workarounds:
1. To re-attempt fast syncing rather than continue full syncing, stop Besu, delete your database,
and start again.
2. When fast syncing, explicitly disable pruning using `--pruning-enabled=false` to reduce the likelihood
of encountering the pruning bug.

A fix to remove the default to full sync is [in progress](https://github.com/hyperledger/besu/pull/427)
is being actively worked on.

#### Error full syncing with pruning

- Error syncing with mainnet on Besu 1.3.7 node - MerkleTrieException [\#BESU-160](https://jira.hyperledger.org/browse/BESU-160)
The associated error is `Unable to load trie node value for hash` and is caused by the combination of
full sync and pruning.

Workarounds:
1. Explicitly disable pruning using `--pruning-enabled=false` when using fast sync.
2. If the `MerkleTrieException` occurs, delete the database and resync.

A fix for this issue is being actively worked on.

#### Bootnodes must be validators when using onchain permissioning

- Onchain permissioning nodes can't peer when using a non-validator bootnode [\#BESU-181](https://jira.hyperledger.org/browse/BESU-181)

Workaround -> When using onchain permissioning, ensure bootnodes are also validators.

## 1.4.1

### Additions and Improvements

- Added priv_getCode [\#250](https://github.com/hyperledger/besu/pull/408). Gets the bytecode associated with a private address.
- Added `trace_transaction` JSON RPC API [\#441](https://github.com/hyperledger/besu/pull/441)
- Removed -X unstable prefix for pruning options (`--pruning-blocks-retained`, `--pruning-block-confirmations`) [\#440](https://github.com/hyperledger/besu/pull/440)
- Implemented [ECIP-1088](https://ecips.ethereumclassic.org/ECIPs/ecip-1088): Phoenix EVM and Protocol upgrades. [\#434](https://github.com/hyperledger/besu/pull/434)

### Bug Fixes

- [BESU-25](https://jira.hyperledger.org/browse/BESU-25) Use v5 Devp2p when pinging [\#392](https://github.com/hyperledger/besu/pull/392)
- Fixed a bug to manage concurrent access to cache files [\#438](https://github.com/hyperledger/besu/pull/438)
- Fixed configuration file bug: `pruning-blocks-retained` now accepts an integer in the config [\#440](https://github.com/hyperledger/besu/pull/440)
- Specifying RPC credentials file should not force RPC Authentication to be enabled [\#454](https://github.com/hyperledger/besu/pull/454)
- Enhanced estimateGas messages [\#436](https://github.com/hyperledger/besu/pull/436). When a estimateGas request fails a validation check, an improved error message is returned in the response.

### Early Access Features

Early access features are available features that are not recommended for production networks and may
have unstable interfaces.

* [Onchain privacy groups](https://besu.hyperledger.org/en/latest/Concepts/Privacy/Onchain-PrivacyGroups/) with add and remove members.
  Not being able to to re-add a member to an onchain privacy group is a [known issue](https://github.com/hyperledger/besu/issues/455)
  with the add and remove functionality.

### Known Issues

#### Fast sync defaulting to full sync

-  When fast sync cannot find enough valid peers rapidly enough, Besu defaults to full sync.

Workarounds:
1. To re-attempt fast syncing rather than continue full syncing, stop Besu, delete your database,
and start again.
2. When fast syncing, explicitly disable pruning using `--pruning-enabled=false` to reduce the likelihood
of encountering the pruning bug.

A fix to remove the default to full sync is [in progress](https://github.com/hyperledger/besu/pull/427)
and is planned for inclusion in v1.4.1.

#### Error full syncing with pruning

- Error syncing with mainnet on Besu 1.3.7 node - MerkleTrieException [\#BESU-160](https://jira.hyperledger.org/browse/BESU-160)
The associated error is `Unable to load trie node value for hash` and is caused by the combination of
full sync and pruning.

Workarounds:
1. Explicitly disable pruning using `--pruning-enabled=false` when using fast sync.
2. If the `MerkleTrieException` occurs, delete the database and resync.

Investigation of this issue is in progress and a fix is targeted for v1.4.1.

#### Bootnodes must be validators when using onchain permissioning

- Onchain permissioning nodes can't peer when using a non-validator bootnode [\#BESU-181](https://jira.hyperledger.org/browse/BESU-181)

Workaround -> When using onchain permissioning, ensure bootnodes are also validators.

## 1.4.0

### Private State Migration

Hyperledger Besu v1.4 implements a new data structure for private state storage that is not backwards compatible.
A migration will be performed when starting v1.4 for the first time to reprocess existing private transactions
and re-create the private state data in the v1.4 format.

If you have existing private transactions, see [migration details](docs/Private-Txns-Migration.md).

### Additions and Improvements

* [TLS support](https://besu.hyperledger.org/en/latest/Concepts/TLS/) to secure client and server communication.

* [Multi-tenancy](https://besu.hyperledger.org/en/latest/Concepts/Privacy/Multi-Tenancy/) to enable multiple participants to use the same Besu and Orion node.

* [Plugin APIs](https://besu.hyperledger.org/en/latest/Concepts/Plugins/) to enable building of Java plugins to extend Hyperledger Besu.

* Support for additional [NAT methods](https://besu.hyperledger.org/en/latest/HowTo/Find-and-Connect/Specifying-NAT/).

* Added [`priv_call`](https://besu.hyperledger.org/en/latest/Reference/API-Methods/#priv_call) which invokes
a private contract function locally and does not change the private state.

* Besu has moved from an internal Bytes library to the [Apache Tuweni](https://tuweni.apache.org/) Bytes library.  
This includes using the library in the Plugins API interfaces. [#295](https://github.com/hyperledger/besu/pull/295) and [#215](https://github.com/hyperledger/besu/pull/215)

### Early Access Features

Early access features are available features that are not recommended for production networks and may
have unstable interfaces.

* [Reorg compatible privacy](https://besu.hyperledger.org/en/latest/Concepts/Privacy/Privacy-Overview/#reorg-compatible-privacy)
to enable private transactions on networks using consensus mechanisms that fork.

* [Tracing API](https://besu.hyperledger.org/en/latest/Concepts/Transactions/Trace-Types) to obtain detailed information about transaction processing.

### Bug Fixes

See RC and Beta sections below.

### Known Issues

#### Fast sync defaulting to full sync

-  When fast sync cannot find enough valid peers rapidly enough, Besu defaults to full sync.

Workarounds:
1. To re-attempt fast syncing rather than continue full syncing, stop Besu, delete your database,
and start again.
2. When fast syncing, explicitly disable pruning using `--pruning-enabled=false` to reduce the likelihood
of encountering the pruning bug.

A fix to remove the default to full sync is [in progress](https://github.com/hyperledger/besu/pull/427)
and is planned for inclusion in v1.4.1.

#### Error full syncing with pruning

- Error syncing with mainnet on Besu 1.3.7 node - MerkleTrieException [\#BESU-160](https://jira.hyperledger.org/browse/BESU-160)
The associated error is `Unable to load trie node value for hash` and is caused by the combination of
full sync and pruning.

Workarounds:
1. Explicitly disable pruning using `--pruning-enabled=false` when using fast sync.
2. If the `MerkleTrieException` occurs, delete the database and resync.

Investigation of this issue is in progress and a fix is targeted for v1.4.1.

#### Bootnodes must be validators when using onchain permissioning

- Onchain permissioning nodes can't peer when using a non-validator bootnode [\#BESU-181](https://jira.hyperledger.org/browse/BESU-181)

Workaround -> When using onchain permissioning, ensure bootnodes are also validators.


## 1.4.0 RC-2

### Private State Migration
Hyperledger Besu v1.4 implements a new data structure for private state storage that is not backwards compatible.
A migration will be performed when starting v1.4 for the first time to reprocess existing private transactions
and re-create the private state data in the v1.4 format.
If you have existing private transactions, see [migration details](docs/Private-Txns-Migration.md).

## 1.4.0 RC-1

### Additions and Improvements

- New`trace_replayBlockTransactions` JSON-RPC API

This can be enabled using the `--rpc-http-api TRACE` CLI flag.  There are some philosophical differences between Besu and other implementations that are outlined in [trace_rpc_apis](docs/trace_rpc_apis.md).

- Ability to automatically detect Docker NAT settings from inside the conainter.

The default NAT method (AUTO) can detect this so no user intervention is required to enable this.

- Added [Multi-tenancy](https://besu.hyperledger.org/en/latest/Concepts/Privacy/Multi-Tenancy/) support which allows multiple participants to use the same Besu node for private transactions.

- Added TLS support for communication with privacy enclave

### Bug Fixes

- Private transactions are now validated before sent to the enclave [\#356](https://github.com/hyperledger/besu/pull/356)

### Known Bugs

- Error syncing with mainnet on Besu 1.3.7 node - MerkleTrieException [\#BESU-160](https://jira.hyperledger.org/browse/BESU-160)

Workaround -> Don't enable pruning when syncing to mainnet.

- Onchain permissioning nodes can't peer when using a non-validator bootnode [\#BESU-181](https://jira.hyperledger.org/browse/BESU-181)

Workaround -> When using onchain permissioning, ensure bootnodes are also validators.

## 1.4 Beta 3

### Additions and Improvements

- CLI option to enable TLS client auth for JSON-RPC HTTP [\#340](https://github.com/hyperledger/besu/pull/340)

Added CLI options to enable TLS client authentication and trusting client certificates:
~~~
--rpc-http-tls-client-auth-enabled - Enable TLS client authentication for the JSON-RPC HTTP service (default: false)
--rpc-http-tls-known-clients-file - Path to file containing client's certificate common name and fingerprint for client authentication.
--rpc-http-tls-ca-clients-enabled - Enable to accept clients certificate signed by a valid CA for client authentication (default: false)
~~~
If client-auth is enabled, user must either enable CA signed clients OR provide a known-clients file. An error is reported
if both CA signed clients is disabled and known-clients file is not specified.

- Stable Plugins APIs [\#346](https://github.com/hyperledger/besu/pull/346)

The `BesuEvents` service and related `data` package have been marked as a stable plugin API.

### Bug Fixes

- Return missing signers from getSignerMetrics [\#343](https://github.com/hyperledger/besu/pull/)

### Experimental Features

- Experimental support for `trace_replayBlockTransactions` - multiple PRs

Added support for the `trace_replayBlockTransactions` JSON-RPC call. To enable this API add
`TRACE` to the `rpc-http-api` options (for example,  `--rpc-http-api TRACE` on the command line).

This is not a production ready API.  There are known bugs relating to traced memory from calls and
returns, and the gas calculation reported in the flat traces does not always match up with the
correct gas calculated for consensus.

## 1.4 Beta 2

### Additions and Improvements

- Enable TLS for JSON-RPC HTTP Service [\#253](https://github.com/hyperledger/besu/pull/253)

Exposes new command line parameters to enable TLS on Ethereum JSON-RPC HTTP interface to allow clients like EthSigner to connect via TLS:
`--rpc-http-tls-enabled=true`
(Optional - Only required if `--rpc-http-enabled` is set to true) Set to `true` to enable TLS. False by default.
`--rpc-http-tls-keystore-file="/path/to/cert.pfx"`
(Must be specified if TLS is enabled) Path to PKCS12 format key store which contains server's certificate and it's private key
`--rpc-http-tls-keystore-password-file="/path/to/cert.passwd"`
(Must be specified if TLS is enabled) Path to the text file containing password for unlocking key store.
`--rpc-http-tls-known-clients-file="/path/to/rpc_tls_clients.txt"`
(Optional) Path to a plain text file containing space separated client’s certificate’s common name and its sha-256 fingerprints when
they are not signed by a known CA. The presence of this file (even empty) enables TLS client authentication. That is, the client
presents the certificate to server on TLS handshake and server establishes that the client certificate is either signed by a
proper/known CA. Otherwise, server trusts client certificate by reading the sha-256 fingerprint from known clients file specified above.

The format of the file is (as an example):
`localhost DF:65:B8:02:08:5E:91:82:0F:91:F5:1C:96:56:92:C4:1A:F6:C6:27:FD:6C:FC:31:F2:BB:90:17:22:59:5B:50`

### Bug Fixes

- TotalDifficulty is a BigInteger [\#253](https://github.com/hyperledger/besu/pull/253).
  Don't try and cast total difficulty down to a long because it will overflow long in a reasonable timeframe.

## 1.4 Beta 1

### Additions and Improvements

- Besu has moved from an internal Bytes library to the [Apache Tuweni](https://tuweni.apache.org/) Bytes library.  This includes using the library in the Plugins API interfaces. [#295](https://github.com/hyperledger/besu/pull/295) and [#215](https://github.com/hyperledger/besu/pull/215)
- Besu stops processing blocks if Orion is unavailable [\#253](https://github.com/hyperledger/besu/pull/253)
- Added priv_call [\#250](https://github.com/hyperledger/besu/pull/250).  Invokes a private contract function locally and does not change the private state.
- Support for [EIP-2124](https://github.com/ethereum/EIPs/blob/master/EIPS/eip-2124.md), which results in faster peer discovery [\#156](https://github.com/hyperledger/besu/pull/156)

## 1.3.8

### Additions and Improvements

- `admin_generateLogBloomCache` JSON-RPC API to generate a cache of the block bloombits that improves performance for log queries [\#262](https://github.com/hyperledger/besu/pull/262)

## Critical Fix in 1.3.7

1.3.7 includes a critical fix for Ethereum MainNet users and the Muir Glacier upgrade. We recommend users of Ethereum public networks
(MainNet, Ropsten, Rinkeby, and Goerli) upgrade immediately. This upgrade is also strongly recommended for users of private networks.

For more details, see [Hyperledger Besu Wiki](https://wiki.hyperledger.org/display/BESU/Mainnet+Consensus+Bug+Identified+and+Resolved+in+Hyperledger+Besu).

## Muir Glacier Compatibility

For compatibility with Ethereum Muir Glacier upgrade, use v1.3.7 or later.

## ETC Agharta Compatibility

For compatibility with ETC Agharta upgrade, use 1.3.7 or later.

### 1.3.7

### Additions and Improvements

- Hard Fork Support: Configures the Agharta activation block for the ETC MainNet configuration [\#251](https://github.com/hyperledger/besu/pull/251) (thanks to [soc1c](https://github.com/soc1c))
- `operator generate-log-bloom-cache` command line option to generate a cache of the block bloombits that improves performance for log queries  [\#245](https://github.com/hyperledger/besu/pull/245)

### Bug Fixes

- Resolves a Mainnet consensus issue [\#254](https://github.com/hyperledger/besu/pull/254)

### New Maintainer

[Edward Mack](https://github.com/hyperledger/besu/commits?author=edwardmack) added as a [new maintainer](https://github.com/hyperledger/besu/pull/219).

### 1.3.6

### Additions and Improvements

- Performance improvements:
  * Multithread Websockets to increase throughput [\#231](https://github.com/hyperledger/besu/pull/231)
  * NewBlockHeaders performance improvement [\#230](https://github.com/hyperledger/besu/pull/230)
- EIP2384 - Ice Age Adustment around Istanbul [\#211](https://github.com/hyperledger/besu/pull/211)
- Documentation updates include:
  * [Configuring mining using the Stratum protocol](https://besu.hyperledger.org/en/latest/HowTo/Configure/Configure-Mining/)
  * [ETC network command line options](https://besu.hyperledger.org/en/latest/Reference/CLI/CLI-Syntax/#network)
- Hard Fork Support:
   * MuirGlacier for Ethereum Mainnet and Ropsten Testnet
   * Agharta for Kotti and Mordor Testnets

### Bug Fixes

- [\#210](https://github.com/hyperledger/besu/pull/210) fixes WebSocket frames handling
  User impact: PING/PONG frames handling in Websocket services was not implemented

### 1.3.5

### Additions and Improvements

- Log Event Streaming for Plugin API [\#186](https://github.com/hyperledger/besu/pull/186)
- Allow use a external JWT public key in authenticated APIs [\#183](https://github.com/hyperledger/besu/pull/183)
- ETC Configuration, classic fork peer validator [\#176](https://github.com/hyperledger/besu/pull/176) (thanks to [edwardmack](https://github.com/edwardmack))
- Allow IBFT validators to be changed at a given block [\#173](https://github.com/hyperledger/besu/pull/173)
- Support external mining using Stratum [\#140](https://github.com/hyperledger/besu/pull/140) (thanks to [atoulme](https://github.com/atoulme))
- Add more fields to private transaction receipt [\#85](https://github.com/hyperledger/besu/pull/85) (thanks to [josh-richardson](https://github.com/josh-richardson))
- [Pruning documentation](https://besu.hyperledger.org/en/latest/Concepts/Pruning/)

### Technical Improvements

- ETC - Cleanup [\#201](https://github.com/hyperledger/besu/pull/201) (thanks to [GregTheGreek](https://github.com/GregTheGreek))
- User specific enclave public key configuration in auth file [\#196](https://github.com/hyperledger/besu/pull/196)
- Change CustomForks -\> Transitions [\#193](https://github.com/hyperledger/besu/pull/193)
- Pass identity information into RpcMethod from Http Service [\#189](https://github.com/hyperledger/besu/pull/189)
- Remove the use of JsonRpcParameters from RpcMethods [\#188](https://github.com/hyperledger/besu/pull/188)
- Repaired Metrics name collision between Privacy and RocksDB [\#187](https://github.com/hyperledger/besu/pull/187)
- Multi-Tenancy: Do not specify a public key anymore when requesting a … [\#185](https://github.com/hyperledger/besu/pull/185)
- Updates to circle building acceptance tests [\#184](https://github.com/hyperledger/besu/pull/184)
- Move Apache Tuweni dependency to official release [\#181](https://github.com/hyperledger/besu/pull/181) (thanks to [atoulme](https://github.com/atoulme))
- Update Gradle to 6.0, support Java 13 [\#180](https://github.com/hyperledger/besu/pull/180)
- ETC Atlantis fork [\#179](https://github.com/hyperledger/besu/pull/179) (thanks to [edwardmack](https://github.com/edwardmack))
- ETC Gotham Fork [\#178](https://github.com/hyperledger/besu/pull/178) (thanks to [edwardmack](https://github.com/edwardmack))
- ETC DieHard fork support [\#177](https://github.com/hyperledger/besu/pull/177) (thanks to [edwardmack](https://github.com/edwardmack))
- Remove 'parentHash', 'number' and 'gasUsed' fields from the genesis d… [\#175](https://github.com/hyperledger/besu/pull/175) (thanks to [SweeXordious](https://github.com/SweeXordious))
- Enable pruning by default for fast sync and validate conflicts with privacy [\#172](https://github.com/hyperledger/besu/pull/172)
- Update RocksDB [\#170](https://github.com/hyperledger/besu/pull/170)
- Vpdate ver to 1.3.5-snapshot [\#169](https://github.com/hyperledger/besu/pull/169)
- Added PoaQueryService method that returns local node signer… [\#163](https://github.com/hyperledger/besu/pull/163)
- Add versioning to privacy storage [\#149](https://github.com/hyperledger/besu/pull/149)
- Update reference tests [\#139](https://github.com/hyperledger/besu/pull/139)

### 1.3.4

- Reverted _Enable pruning by default for fast sync (#135)_ [\#164](https://github.com/hyperledger/besu/pull/164)

### 1.3.3

### Technical Improvements

- Add --identity flag for client identification in node browsers [\#150](https://github.com/hyperledger/besu/pull/150)
- Istanbul Mainnet Block [\#145](https://github.com/hyperledger/besu/pull/150)
- Add priv\_getEeaTransactionCount [\#110](https://github.com/hyperledger/besu/pull/110)

### Additions and Improvements

- Redesign of how JsonRpcMethods are created [\#159](https://github.com/hyperledger/besu/pull/159)
- Moving JsonRpcMethods classes into the same package, prior to refactor [\#154](https://github.com/hyperledger/besu/pull/154)
- Reflect default logging in CLI help [\#148](https://github.com/hyperledger/besu/pull/148)
- Handle zero port better in NAT [\#147](https://github.com/hyperledger/besu/pull/147)
- Rework how filter and log query parameters are created/used [\#146](https://github.com/hyperledger/besu/pull/146)
- Don't generate shutdown tasks in controller [\#141](https://github.com/hyperledger/besu/pull/141)
- Ibft queries [\#138](https://github.com/hyperledger/besu/pull/138)
- Enable pruning by default for fast sync [\#135](https://github.com/hyperledger/besu/pull/135)
- Ensure spotless runs in CI [\#132](https://github.com/hyperledger/besu/pull/132)
- Add more logging around peer disconnects [\#131](https://github.com/hyperledger/besu/pull/131)
- Repair EthGetLogs returning incorrect results [\#128](https://github.com/hyperledger/besu/pull/128)
- Use Bloombits for Logs queries [\#127](https://github.com/hyperledger/besu/pull/127)
- Improve message when extraData missing [\#121](https://github.com/hyperledger/besu/pull/121)
- Fix miner startup logic [\#104](https://github.com/hyperledger/besu/pull/104)
- Support log reordring from reorgs in `LogSubscriptionService` [\#86](https://github.com/hyperledger/besu/pull/86)

### 1.3.2

### Additions and Improvements

- besu -v to print plugin versions[\#123](https://github.com/hyperledger/besu/pull/123)

### Technical Improvements

- Update Governance and Code of Conduct verbiage [\#120](https://github.com/hyperledger/besu/pull/120)
- Fix private transaction root mismatch [\#118](https://github.com/hyperledger/besu/pull/118)
- Programatically enforce plugin CLI variable names [\#117](https://github.com/hyperledger/besu/pull/117)
- Additional unit test for selecting replaced pending transactions [\#116](https://github.com/hyperledger/besu/pull/116)
- Only set sync targets that have an estimated height value [\#115](https://github.com/hyperledger/besu/pull/115)
- Fix rlpx startup [\#114](https://github.com/hyperledger/besu/pull/114)
- Expose getPayload in Transaction plugin-api interface. [\#113](https://github.com/hyperledger/besu/pull/113)
- Dependency Version Upgrades [\#112](https://github.com/hyperledger/besu/pull/112)
- Add hash field in Transaction plugin interface. [\#111](https://github.com/hyperledger/besu/pull/111)
- Rework sync status events [\#106](https://github.com/hyperledger/besu/pull/106)

### 1.3.1

### Additions and Improvements

- Added GraphQL query/logs support [\#94](https://github.com/hyperledger/besu/pull/94)

### Technical Improvements

- Add totalDiffculty to BlockPropagated events. [\#97](https://github.com/hyperledger/besu/pull/97)
- Merge BlockchainQueries classes [\#101](https://github.com/hyperledger/besu/pull/101)
- Fixed casing of dynamic MetricCategorys [\#99](https://github.com/hyperledger/besu/pull/99)
- Fix private transactions breaking evm [\#96](https://github.com/hyperledger/besu/pull/96)
- Make SyncState variables thread-safe [\#95](https://github.com/hyperledger/besu/pull/95)
- Fix transaction tracking by sender [\#93](https://github.com/hyperledger/besu/pull/93)
- Make logic in PersistBlockTask more explicit to fix a LGTM warning [\#92](https://github.com/hyperledger/besu/pull/92)
- Removed Unused methods in the transaction simulator. [\#91](https://github.com/hyperledger/besu/pull/91)
- Fix ThreadBesuNodeRunner BesuConfiguration setup [\#90](https://github.com/hyperledger/besu/pull/90)
- JsonRpc method disabled error condition rewrite and unit test [\#80](https://github.com/hyperledger/besu/pull/80)
- Round trip testing of state trie account values [\#31](https://github.com/hyperledger/besu/pull/31)

### 1.3

### Breaking Change

- Disallow comments in Genesis JSON file. [\#49](https://github.com/hyperledger/besu/pull/49)

### Additions and Improvements

- Add `--required-block` command line option to deal with chain splits [\#79](https://github.com/hyperledger/besu/pull/79)
- Store db metadata file in the root data directory. [\#46](https://github.com/hyperledger/besu/pull/46)
- Add `--target-gas-limit` command line option. [\#24](https://github.com/hyperledger/besu/pull/24)(thanks to new contributor [cfelde](https://github.com/cfelde))
- Allow private contracts to access public state. [\#9](https://github.com/hyperledger/besu/pull/9)
- Documentation updates include:
  - Added [sample load balancer configurations](https://besu.hyperledger.org/en/latest/HowTo/Configure/Configure-HA/Sample-Configuration/)  
  - Added [`retesteth`](https://besu.hyperledger.org/en/latest/Reference/CLI/CLI-Subcommands/#retesteth) subcommand
  - Added [`debug_accountRange`](https://besu.hyperledger.org/en/latest/Reference/API-Methods/#debug_accountrange) JSON-RPC API method
  - Clarified purpose of [static nodes](https://besu.hyperledger.org/en/latest/HowTo/Find-and-Connect/Managing-Peers/#static-nodes)
  - Added links [Kubernetes reference implementations](https://besu.hyperledger.org/en/latest/HowTo/Deploy/Kubernetes/)
  - Added content about [access between private and public states](https://besu.hyperledger.org/en/latest/Concepts/Privacy/Privacy-Groups/#access-between-states)
  - Added restriction that [account permissioning cannot be used with random key signing](https://besu.hyperledger.org/en/latest/HowTo/Use-Privacy/Sign-Privacy-Marker-Transactions/).
  - Added high availability requirement for [private transaction manager](https://besu.hyperledger.org/en/latest/Concepts/Privacy/Privacy-Overview/#availability) (ie, Orion)
  - Added [genesis file reference](https://besu.hyperledger.org/en/latest/Reference/Config-Items/)

### Technical Improvements

- Less verbose synching subscriptions [\#59](https://github.com/hyperledger/besu/pull/59)
- Return enclave key instead of private transaction hash [\#53](https://github.com/hyperledger/besu/pull/53)
- Fix mark sweep pruner bugs where nodes that should be kept were being swept  [\#50](https://github.com/hyperledger/besu/pull/50)
- Clean up BesuConfiguration construction [\#51](https://github.com/hyperledger/besu/pull/51)
- Private tx nonce errors return same msg as any tx [\#48](https://github.com/hyperledger/besu/pull/48)
- Fix default logging [\#47](https://github.com/hyperledger/besu/pull/47)
- Introduce virtual operation. [\#45](https://github.com/hyperledger/besu/pull/45)
- Downgrade RocksDBPlugin Logging Levels [\#44](https://github.com/hyperledger/besu/pull/44)
- Infrastructure for exposing PoA metrics for plugins. [\#37](https://github.com/hyperledger/besu/pull/37)
- Refactor privacy storage. [\#7](https://github.com/hyperledger/besu/pull/7)

## 1.2.4

### Additions and Improvements

- Add Istanbul block (5435345) for Rinkeby [\#35](https://github.com/hyperledger/besu/pull/35)
- Add Istanbul block (1561651) for Goerli [\#27](https://github.com/hyperledger/besu/pull/27)
- Add Istanbul block (6485846) for Ropsten [\#26](https://github.com/hyperledger/besu/pull/26)
- Add privDistributeRawTransaction endpoint [\#23](https://github.com/hyperledger/besu/pull/23) (thanks to [josh-richardson](https://github.com/josh-richardson))

### Technical Improvements

- Refactors pantheon private key to signing private key [\#34](https://github.com/hyperledger/besu/pull/34) (thanks to [josh-richardson](https://github.com/josh-richardson))
- Support both BESU\_ and PANTHEON\_ env var prefixes [\#32](https://github.com/hyperledger/besu/pull/32)
- Use only fully validated peers for fast sync pivot selection [\#21](https://github.com/hyperledger/besu/pull/21)
- Support Version Rollbacks for RocksDB \(\#6\) [\#19](https://github.com/hyperledger/besu/pull/19)
- Update Cava library to Tuweni Library [\#18](https://github.com/hyperledger/besu/pull/18)
- StateTrieAccountValue:Version should be written as an int, not a long [\#17](https://github.com/hyperledger/besu/pull/17)
- Handle discovery peers with updated endpoints [\#12](https://github.com/hyperledger/besu/pull/12)
- Change retesteth port [\#11](https://github.com/hyperledger/besu/pull/11)
- Renames eea\_getTransactionReceipt to priv\_getTransactionReceipt [\#10](https://github.com/hyperledger/besu/pull/10) (thanks to [josh-richardson](https://github.com/josh-richardson))
- Support Version Rollbacks for RocksDB [\#6](https://github.com/hyperledger/besu/pull/6)
- Moving AT DSL into its own module [\#3](https://github.com/hyperledger/besu/pull/3)

## 1.2.3

### Additions and Improvements
- Added an override facility for genesis configs [\#1915](https://github.com/PegaSysEng/pantheon/pull/1915)
- Finer grained logging configuration [\#1895](https://github.com/PegaSysEng/pantheon/pull/1895) (thanks to [matkt](https://github.com/matkt))

### Technical Improvements

- Add archiving of docker test reports [\#1921](https://github.com/PegaSysEng/pantheon/pull/1921)
- Events API: Transaction dropped, sync status, and renames [\#1919](https://github.com/PegaSysEng/pantheon/pull/1919)
- Remove metrics from plugin registration [\#1918](https://github.com/PegaSysEng/pantheon/pull/1918)
- Replace uses of Instant.now from within the IBFT module [\#1911](https://github.com/PegaSysEng/pantheon/pull/1911)
- Update plugins-api build script [\#1908](https://github.com/PegaSysEng/pantheon/pull/1908)
- Ignore flaky tracing tests [\#1907](https://github.com/PegaSysEng/pantheon/pull/1907)
- Ensure plugin-api module gets published at the correct maven path [\#1905](https://github.com/PegaSysEng/pantheon/pull/1905)
- Return the plugin-apis to this repo [\#1900](https://github.com/PegaSysEng/pantheon/pull/1900)
- Stop autogenerating BesuInfo.java [\#1899](https://github.com/PegaSysEng/pantheon/pull/1899)
- Extracted Metrics interfaces to plugins-api. [\#1898](https://github.com/PegaSysEng/pantheon/pull/1898)
- Fix key value storage clear so it removes all values [\#1894](https://github.com/PegaSysEng/pantheon/pull/1894)
- Ethsigner test [\#1892](https://github.com/PegaSysEng/pantheon/pull/1892) (thanks to [iikirilov](https://github.com/iikirilov))
- Return null private transaction receipt instead of error [\#1872](https://github.com/PegaSysEng/pantheon/pull/1872) (thanks to [iikirilov](https://github.com/iikirilov))
- Implement trace replay block transactions trace option [\#1886](https://github.com/PegaSysEng/pantheon/pull/1886)
- Use object parameter instead of list of parameters for priv\_createPrivacyGroup [\#1868](https://github.com/PegaSysEng/pantheon/pull/1868) (thanks to [iikirilov](https://github.com/iikirilov))
- Refactor privacy acceptance tests [\#1864](https://github.com/PegaSysEng/pantheon/pull/1864) (thanks to [iikirilov](https://github.com/iikirilov))

## 1.2.2

### Additions and Improvements
- Support large numbers for the `--network-id` option [\#1891](https://github.com/PegaSysEng/pantheon/pull/1891)
- Added eea\_getTransactionCount Json Rpc [\#1861](https://github.com/PegaSysEng/pantheon/pull/1861)
- PrivacyMarkerTransaction to be signed with a randomly generated key [\#1844](https://github.com/PegaSysEng/pantheon/pull/1844)
- Implement eth\_getproof JSON RPC API [\#1824](https://github.com/PegaSysEng/pantheon/pull/1824) (thanks to [matkt](https://github.com/matkt))
- Documentation updates include:
  - [Improved navigation](https://docs.pantheon.pegasys.tech/en/latest/)
  - [Added permissioning diagram](https://docs.pantheon.pegasys.tech/en/latest/Concepts/Permissioning/Permissioning-Overview/#onchain)
  - [Added Responsible Disclosure policy](https://docs.pantheon.pegasys.tech/en/latest/Reference/Responsible-Disclosure/)
  - [Added `blocks export` subcommand](https://besu.hyperledger.org/en/latest/Reference/CLI/CLI-Subcommands/#export)

### Technical Improvements  
- Update the `pantheon blocks export` command usage [\#1887](https://github.com/PegaSysEng/pantheon/pull/1887) (thanks to [matkt](https://github.com/matkt))
- Stop Returning null for 'pending' RPC calls [\#1883](https://github.com/PegaSysEng/pantheon/pull/1883)
- Blake validation errors are hard errors [\#1882](https://github.com/PegaSysEng/pantheon/pull/1882)
- Add test cases for trace\_replayBlockTransactions [\#1881](https://github.com/PegaSysEng/pantheon/pull/1881)
- Simplify json rpc spec test setup [\#1880](https://github.com/PegaSysEng/pantheon/pull/1880)
- Tweak JSON import format [\#1878](https://github.com/PegaSysEng/pantheon/pull/1878)
- Transactions listeners should use the subscriber pattern [\#1877](https://github.com/PegaSysEng/pantheon/pull/1877)
- Maven spotless [\#1876](https://github.com/PegaSysEng/pantheon/pull/1876)
- Don't cache for localbalance [\#1875](https://github.com/PegaSysEng/pantheon/pull/1875)
- EIP-1108 - Reprice alt\_bn128  [\#1874](https://github.com/PegaSysEng/pantheon/pull/1874)
- Create stub trace\_replayBlockTransactions json-rpc method  [\#1873](https://github.com/PegaSysEng/pantheon/pull/1873)
- Improve trace log [\#1870](https://github.com/PegaSysEng/pantheon/pull/1870)
- Pruning Command Line Flags [\#1869](https://github.com/PegaSysEng/pantheon/pull/1869)
- Re-enable istanbul [\#1865](https://github.com/PegaSysEng/pantheon/pull/1865)
- Fix logic to disconnect from peers on fork [\#1863](https://github.com/PegaSysEng/pantheon/pull/1863)
- Blake 2b tweaks [\#1862](https://github.com/PegaSysEng/pantheon/pull/1862)
- Sweep state roots before child nodes [\#1854](https://github.com/PegaSysEng/pantheon/pull/1854)
- Update export subcommand to export blocks in rlp format [\#1852](https://github.com/PegaSysEng/pantheon/pull/1852)
- Updating docker tests to make it easier to follow & ensure it listens on the right interface on docker [\#1851](https://github.com/PegaSysEng/pantheon/pull/1851)
- Disable Istanbul block [\#1849](https://github.com/PegaSysEng/pantheon/pull/1849)
- Add read-only blockchain factory method [\#1845](https://github.com/PegaSysEng/pantheon/pull/1845)
- Removing the release plugin in favour of the new process with branches [\#1843](https://github.com/PegaSysEng/pantheon/pull/1843)
- Update Görli bootnodes [\#1842](https://github.com/PegaSysEng/pantheon/pull/1842)
- Upgrade graphql library to version 13.0 [\#1834](https://github.com/PegaSysEng/pantheon/pull/1834)
- Database versioning and enable multi-column database [\#1830](https://github.com/PegaSysEng/pantheon/pull/1830)
- Fixes invalid JsonGetter, comment [\#1811](https://github.com/PegaSysEng/pantheon/pull/1811) (thanks to [josh-richardson](https://github.com/josh-richardson))
- Add EthSigner acceptance test [\#1655](https://github.com/PegaSysEng/pantheon/pull/1655) (thanks to [iikirilov](https://github.com/iikirilov))
- Support plugin Richdata APIs via implementation [\#1581](https://github.com/PegaSysEng/pantheon/pull/1581)

## 1.2.1

### Additions and Improvements

- Removed the release plugin in favour of the new process with branches
[#1841](https://github.com/PegaSysEng/pantheon/pull/1841)
[#1843](https://github.com/PegaSysEng/pantheon/pull/1843)
[#1848](https://github.com/PegaSysEng/pantheon/pull/1848)
[#1855](https://github.com/PegaSysEng/pantheon/pull/1855)
- Updated Görli bootnodes [#1842](https://github.com/PegaSysEng/pantheon/pull/1842)
- Removed unnecessary test dependency [#1839](https://github.com/PegaSysEng/pantheon/pull/1839)
- Added warning when comments are used in genesis file [#1838](https://github.com/PegaSysEng/pantheon/pull/1838)
- Added an experimental flag for disabling timers [#1837](https://github.com/PegaSysEng/pantheon/pull/1837)
- Fixed FlatFileTaskCollection tests [#1833](https://github.com/PegaSysEng/pantheon/pull/1833)
- Added chain json import utility [#1832](https://github.com/PegaSysEng/pantheon/pull/1832)
- Added tests to AllNodesVisitor trie traversal [#1831](https://github.com/PegaSysEng/pantheon/pull/1831)
- Updated privateFrom to be required [#1829](https://github.com/PegaSysEng/pantheon/pull/1829) (thanks to [iikirilov](https://github.com/iikirilov))
- Made explicit that streamed accounts may be missing their address [#1828](https://github.com/PegaSysEng/pantheon/pull/1828)
- Refactored normalizeKeys method [#1826](https://github.com/PegaSysEng/pantheon/pull/1826)
- Removed dead parameters [#1825](https://github.com/PegaSysEng/pantheon/pull/1825)
- Added a nicer name for Corretto [#1819](https://github.com/PegaSysEng/pantheon/pull/1819)
- Changed core JSON-RPC method to support ReTestEth
[#1815](https://github.com/PegaSysEng/pantheon/pull/1815)
[#1818](https://github.com/PegaSysEng/pantheon/pull/1818)
- Added rewind to block functionality [#1814](https://github.com/PegaSysEng/pantheon/pull/1814)
- Added support for NoReward and NoProof seal engines [#1813](https://github.com/PegaSysEng/pantheon/pull/1813)
- Added strict short hex strings for retesteth [#1812](https://github.com/PegaSysEng/pantheon/pull/1812)
- Cleaned up genesis parsing [#1809](https://github.com/PegaSysEng/pantheon/pull/1809)
- Updating Orion to v1.3.2 [#1805](https://github.com/PegaSysEng/pantheon/pull/1805)
- Updaated newHeads subscription to emit events only for canonical blocks [#1798](https://github.com/PegaSysEng/pantheon/pull/1798)
- Repricing for trie-size-dependent opcodes [#1795](https://github.com/PegaSysEng/pantheon/pull/1795)
- Revised Istanbul Versioning assignemnts [#1794](https://github.com/PegaSysEng/pantheon/pull/1794)
- Updated RevertReason to return BytesValue [#1793](https://github.com/PegaSysEng/pantheon/pull/1793)
- Updated way priv_getPrivacyPrecompileAddress source [#1786](https://github.com/PegaSysEng/pantheon/pull/1786) (thanks to [iikirilov](https://github.com/iikirilov))
- Updated Chain ID opcode to return 0 as default [#1785](https://github.com/PegaSysEng/pantheon/pull/1785)
- Allowed fixedDifficulty=1 [#1784](https://github.com/PegaSysEng/pantheon/pull/1784)
- Updated Docker image defaults host interfaces [#1782](https://github.com/PegaSysEng/pantheon/pull/1782)
- Added tracking of world state account key preimages [#1780](https://github.com/PegaSysEng/pantheon/pull/1780)
- Modified PrivGetPrivateTransaction to take public tx hash [#1778](https://github.com/PegaSysEng/pantheon/pull/1778) (thanks to [josh-richardson](https://github.com/josh-richardson))
- Removed enclave public key from parameter
[#1789](https://github.com/PegaSysEng/pantheon/pull/1789)
[#1777](https://github.com/PegaSysEng/pantheon/pull/1777) (thanks to [iikirilov](https://github.com/iikirilov))
- Added storage key preimage tracking [#1772](https://github.com/PegaSysEng/pantheon/pull/1772)
- Updated priv_getPrivacyPrecompileAddress method return [#1766](https://github.com/PegaSysEng/pantheon/pull/1766) (thanks to [iikirilov](https://github.com/iikirilov))
- Added tests for permissioning with static nodes behaviour [#1764](https://github.com/PegaSysEng/pantheon/pull/1764)
- Added integration test for contract creation with privacyGroupId [#1762](https://github.com/PegaSysEng/pantheon/pull/1762) (thanks to [josh-richardson](https://github.com/josh-richardson))
- Added report node local address as the coinbase in Clique and IBFT
[#1758](https://github.com/PegaSysEng/pantheon/pull/1758)
[#1760](https://github.com/PegaSysEng/pantheon/pull/1760)
- Fixed private tx signature validation [#1753](https://github.com/PegaSysEng/pantheon/pull/1753)
- Updated CI configuration
[#1751](https://github.com/PegaSysEng/pantheon/pull/1751)
[#1835](https://github.com/PegaSysEng/pantheon/pull/1835)
- Added CLI flag for setting WorldStateDownloader task cache size [#1749](https://github.com/PegaSysEng/pantheon/pull/1749) (thanks to [matkt](https://github.com/matkt))
- Updated vertx to 2.8.0 [#1748](https://github.com/PegaSysEng/pantheon/pull/1748)
- changed RevertReason to BytesValue [#1746](https://github.com/PegaSysEng/pantheon/pull/1746)
- Added static nodes acceptance test [#1745](https://github.com/PegaSysEng/pantheon/pull/1745)
- Added report 0 hashrate when the mining coordinator doesn't support mining
[#1744](https://github.com/PegaSysEng/pantheon/pull/1744)
[#1757](https://github.com/PegaSysEng/pantheon/pull/1757)
- Implemented EIP-2200 - Net Gas Metering Revised [#1743](https://github.com/PegaSysEng/pantheon/pull/1743)
- Added chainId validation to PrivateTransactionValidator [#1741](https://github.com/PegaSysEng/pantheon/pull/1741)
- Reduced intrinsic gas cost [#1739](https://github.com/PegaSysEng/pantheon/pull/1739)
- De-duplicated test blocks data files [#1737](https://github.com/PegaSysEng/pantheon/pull/1737)
- Renamed various EEA methods to priv methods [#1736](https://github.com/PegaSysEng/pantheon/pull/1736) (thanks to [josh-richardson](https://github.com/josh-richardson))
- Permissioning Acceptance Test [#1735](https://github.com/PegaSysEng/pantheon/pull/1735)
 [#1759](https://github.com/PegaSysEng/pantheon/pull/1759)
- Add nonce handling to GenesisState [#1728](https://github.com/PegaSysEng/pantheon/pull/1728)
- Added 100-continue to HTTP [#1727](https://github.com/PegaSysEng/pantheon/pull/1727)
- Fixed get_signerMetrics [#1725](https://github.com/PegaSysEng/pantheon/pull/1725) (thanks to [matkt](https://github.com/matkt))
- Reworked "in-sync" checks [#1720](https://github.com/PegaSysEng/pantheon/pull/1720)
- Added Accounts Permissioning Acceptance Tests [#1719](https://github.com/PegaSysEng/pantheon/pull/1719)
- Added PrivateTransactionValidator to unify logic [#1713](https://github.com/PegaSysEng/pantheon/pull/1713)
- Added JSON-RPC API to report validator block production information [#1687](https://github.com/PegaSysEng/pantheon/pull/1687) (thanks to [matkt](https://github.com/matkt))
- Added Mark Sweep Pruner [#1638](https://github.com/PegaSysEng/pantheon/pull/1638)
- Added the Blake2b F compression function as a precompile in Besu [#1614](https://github.com/PegaSysEng/pantheon/pull/1614) (thanks to [iikirilov](https://github.com/iikirilov))
- Documentation updates include:
  - Added CPU requirements [#1734](https://github.com/PegaSysEng/pantheon/pull/1734)
  - Added reference to Ansible role [#1733](https://github.com/PegaSysEng/pantheon/pull/1733)
  - Updated revert reason example [#1754](https://github.com/PegaSysEng/pantheon/pull/1754)
  - Added content on deploying for production [#1774](https://github.com/PegaSysEng/pantheon/pull/1774)
  - Updated docker docs for location of data path [#1790](https://github.com/PegaSysEng/pantheon/pull/1790)
  - Updated permissiong documentation
  [#1792](https://github.com/PegaSysEng/pantheon/pull/1792)
  [#1652](https://github.com/PegaSysEng/pantheon/pull/1652)
  - Added permissioning webinar in the resources [#1717](https://github.com/PegaSysEng/pantheon/pull/1717)
  - Add web3.js-eea reference doc [#1617](https://github.com/PegaSysEng/pantheon/pull/1617)
  - Updated privacy documentation
  [#1650](https://github.com/PegaSysEng/pantheon/pull/1650)
  [#1721](https://github.com/PegaSysEng/pantheon/pull/1721)
  [#1722](https://github.com/PegaSysEng/pantheon/pull/1722)
  [#1724](https://github.com/PegaSysEng/pantheon/pull/1724)
  [#1729](https://github.com/PegaSysEng/pantheon/pull/1729)
  [#1730](https://github.com/PegaSysEng/pantheon/pull/1730)
  [#1731](https://github.com/PegaSysEng/pantheon/pull/1731)
  [#1732](https://github.com/PegaSysEng/pantheon/pull/1732)
  [#1740](https://github.com/PegaSysEng/pantheon/pull/1740)
  [#1750](https://github.com/PegaSysEng/pantheon/pull/1750)
  [#1761](https://github.com/PegaSysEng/pantheon/pull/1761)
  [#1765](https://github.com/PegaSysEng/pantheon/pull/1765)
  [#1769](https://github.com/PegaSysEng/pantheon/pull/1769)
  [#1770](https://github.com/PegaSysEng/pantheon/pull/1770)
  [#1771](https://github.com/PegaSysEng/pantheon/pull/1771)
  [#1773](https://github.com/PegaSysEng/pantheon/pull/1773)
  [#1787](https://github.com/PegaSysEng/pantheon/pull/1787)
  [#1788](https://github.com/PegaSysEng/pantheon/pull/1788)
  [#1796](https://github.com/PegaSysEng/pantheon/pull/1796)
  [#1803](https://github.com/PegaSysEng/pantheon/pull/1803)
  [#1810](https://github.com/PegaSysEng/pantheon/pull/1810)
  [#1817](https://github.com/PegaSysEng/pantheon/pull/1817)
  - Added documentation for getSignerMetrics [#1723](https://github.com/PegaSysEng/pantheon/pull/1723) (thanks to [matkt](https://github.com/matkt))
  - Added Java 11+ as a prerequisite for installing Besu using Homebrew. [#1755](https://github.com/PegaSysEng/pantheon/pull/1755)
  - Fixed documentation formatting and typos [#1718](https://github.com/PegaSysEng/pantheon/pull/1718)
  [#1742](https://github.com/PegaSysEng/pantheon/pull/1742)
  [#1763](https://github.com/PegaSysEng/pantheon/pull/1763)
  [#1779](https://github.com/PegaSysEng/pantheon/pull/1779)
  [#1781](https://github.com/PegaSysEng/pantheon/pull/1781)
  [#1827](https://github.com/PegaSysEng/pantheon/pull/1827)
  [#1767](https://github.com/PegaSysEng/pantheon/pull/1767) (thanks to [helderjnpinto](https://github.com/helderjnpinto))
  - Moved the docs to a [new doc repos](https://github.com/PegaSysEng/doc.pantheon) [#1822](https://github.com/PegaSysEng/pantheon/pull/1822)
- Explicitly configure some maven artifactIds [#1853](https://github.com/PegaSysEng/pantheon/pull/1853)
- Update export subcommand to export blocks in rlp format [#1852](https://github.com/PegaSysEng/pantheon/pull/1852)
- Implement `eth_getproof` JSON RPC API [#1824](https://github.com/PegaSysEng/pantheon/pull/1824)
- Database versioning and enable multi-column database [#1830](https://github.com/PegaSysEng/pantheon/pull/1830)
- Disable smoke tests on windows [#1847](https://github.com/PegaSysEng/pantheon/pull/1847)
- Add read-only blockchain factory method [#1845](https://github.com/PegaSysEng/pantheon/pull/1845)

## 1.2

### Additions and Improvements

- Add UPnP Support [\#1334](https://github.com/PegaSysEng/pantheon/pull/1334) (thanks to [notlesh](https://github.com/notlesh))
- Limit the fraction of wire connections initiated by peers [\#1665](https://github.com/PegaSysEng/pantheon/pull/1665)
- EIP-1706 - Disable SSTORE with gasleft lt call stipend  [\#1706](https://github.com/PegaSysEng/pantheon/pull/1706)
- EIP-1108 - Reprice alt\_bn128 [\#1704](https://github.com/PegaSysEng/pantheon/pull/1704)
- EIP-1344 ChainID Opcode [\#1690](https://github.com/PegaSysEng/pantheon/pull/1690)
- New release docker image [\#1664](https://github.com/PegaSysEng/pantheon/pull/1664)
- Support changing log level at runtime [\#1656](https://github.com/PegaSysEng/pantheon/pull/1656) (thanks to [matkt](https://github.com/matkt))
- Implement dump command to dump a specific block from storage [\#1641](https://github.com/PegaSysEng/pantheon/pull/1641) (thanks to [matkt](https://github.com/matkt))
- Add eea\_findPrivacyGroup endpoint to Besu [\#1635](https://github.com/PegaSysEng/pantheon/pull/1635) (thanks to [Puneetha17](https://github.com/Puneetha17))
- Updated eea send raw transaction with privacy group ID [\#1611](https://github.com/PegaSysEng/pantheon/pull/1611) (thanks to [iikirilov](https://github.com/iikirilov))
- Added Revert Reason [\#1603](https://github.com/PegaSysEng/pantheon/pull/1603)
- Documentation updates include:
  - Added [UPnP content](https://besu.hyperledger.org/en/latest/HowTo/Find-and-Connect/Using-UPnP/)
  - Added [load balancer image](https://besu.hyperledger.org/en/stable/)
  - Added [revert reason](https://besu.hyperledger.org/en/latest/HowTo/Send-Transactions/Revert-Reason/)
  - Added [admin\_changeLogLevel](https://besu.hyperledger.org/en/latest/Reference/API-Methods/#admin_changeloglevel) JSON RPC API (thanks to [matkt](https://github.com/matkt))
  - Updated for [new Docker image](https://besu.hyperledger.org/en/stable/)
  - Added [Docker image migration content](https://besu.hyperledger.org/en/latest/HowTo/Get-Started/Migration-Docker/)
  - Added [transaction validation content](https://besu.hyperledger.org/en/latest/Concepts/Transactions/Transaction-Validation/)
  - Updated [permissioning overview](https://besu.hyperledger.org/en/stable/) for onchain account permissioning
  - Updated [quickstart](https://besu.hyperledger.org/en/latest/HowTo/Deploy/Monitoring-Performance/#monitor-node-performance-using-prometheus) to include Prometheus and Grafana
  - Added [remote connections limits options](https://besu.hyperledger.org/en/latest/Reference/CLI/CLI-Syntax/#remote-connections-limit-enabled)
  - Updated [web3.js-eea reference](https://docs.pantheon.pegasys.tech/en/latest/Reference/web3js-eea-Methods/) to include privacy group methods
  - Updated [onchain permissioning to include account permissioning](hhttps://besu.hyperledger.org/en/latest/Concepts/Permissioning/Onchain-Permissioning/) and [Permissioning Management Dapp](https://besu.hyperledger.org/en/latest/Tutorials/Permissioning/Getting-Started-Onchain-Permissioning/#start-the-development-server-for-the-permissioning-management-dapp)
  - Added [deployment procedure for Permissioning Management Dapp](https://besu.hyperledger.org/en/stable/)
  - Added privacy content for [EEA-compliant and Besu-extended privacy](https://besu.hyperledger.org/en/latest/Concepts/Privacy/Privacy-Groups/)
  - Added content on [creating and managing privacy groups](https://besu.hyperledger.org/en/latest/Reference/web3js-eea-Methods/#createprivacygroup)
  - Added content on [accessing private and privacy marker transactions](https://besu.hyperledger.org/en/latest/HowTo/Use-Privacy/Access-Private-Transactions/)
  - Added content on [system requirements](https://besu.hyperledger.org/en/latest/HowTo/Get-Started/System-Requirements/)
  - Added reference to [Besu role on Galaxy to deploy using Ansible](https://besu.hyperledger.org/en/latest/HowTo/Deploy/Ansible/).  

### Technical Improvements

- Remove enclave public key from parameter [\#1789](https://github.com/PegaSysEng/pantheon/pull/1789)
- Update defaults host interfaces [\#1782](https://github.com/PegaSysEng/pantheon/pull/1782)
- Modifies PrivGetPrivateTransaction to take public tx hash [\#1778](https://github.com/PegaSysEng/pantheon/pull/1778)
- Remove enclave public key from parameter [\#1777](https://github.com/PegaSysEng/pantheon/pull/1777)
- Return the ethereum address of the privacy precompile from priv_getPrivacyPrecompileAddress [\#1766](https://github.com/PegaSysEng/pantheon/pull/1766)
- Report node local address as the coinbase in Clique and IBFT [\#1760](https://github.com/PegaSysEng/pantheon/pull/1760)
- Additional integration test for contract creation with privacyGroupId [\#1762](https://github.com/PegaSysEng/pantheon/pull/1762)
- Report 0 hashrate when the mining coordinator doesn't support mining [\#1757](https://github.com/PegaSysEng/pantheon/pull/1757)
- Fix private tx signature validation [\#1753](https://github.com/PegaSysEng/pantheon/pull/1753)
- RevertReason changed to BytesValue [\#1746](https://github.com/PegaSysEng/pantheon/pull/1746)
- Renames various eea methods to priv methods [\#1736](https://github.com/PegaSysEng/pantheon/pull/1736)
- Update Orion version [\#1716](https://github.com/PegaSysEng/pantheon/pull/1716)
- Rename CLI flag for better ordering of options [\#1715](https://github.com/PegaSysEng/pantheon/pull/1715)
- Routine dependency updates [\#1712](https://github.com/PegaSysEng/pantheon/pull/1712)
- Fix spelling error in getApplicationPrefix method name [\#1711](https://github.com/PegaSysEng/pantheon/pull/1711)
- Wait and retry if best peer's chain is too short for fast sync [\#1708](https://github.com/PegaSysEng/pantheon/pull/1708)
- Eea get private transaction fix [\#1707](https://github.com/PegaSysEng/pantheon/pull/1707) (thanks to [iikirilov](https://github.com/iikirilov))
- Rework remote connection limit flag defaults [\#1705](https://github.com/PegaSysEng/pantheon/pull/1705)
- Report invalid options from config file [\#1703](https://github.com/PegaSysEng/pantheon/pull/1703)
- Add ERROR to list of CLI log level options [\#1699](https://github.com/PegaSysEng/pantheon/pull/1699)
- Enable onchain account permissioning CLI option [\#1686](https://github.com/PegaSysEng/pantheon/pull/1686)
- Exempt static nodes from all connection limits [\#1685](https://github.com/PegaSysEng/pantheon/pull/1685)
- Enclave refactoring [\#1684](https://github.com/PegaSysEng/pantheon/pull/1684)
- Add opcode and precompiled support for versioning  [\#1683](https://github.com/PegaSysEng/pantheon/pull/1683)
- Use a percentage instead of fraction for the remote connections percentage CLI option. [\#1682](https://github.com/PegaSysEng/pantheon/pull/1682)
- Added error msg for calling eth\_sendTransaction [\#1681](https://github.com/PegaSysEng/pantheon/pull/1681)
- Remove instructions for installing with Chocolatey [\#1680](https://github.com/PegaSysEng/pantheon/pull/1680)
- remove zulu-jdk8 from smoke tests [\#1679](https://github.com/PegaSysEng/pantheon/pull/1679)
- Add new MainNet bootnodes [\#1678](https://github.com/PegaSysEng/pantheon/pull/1678)
- updating smoke tests to use \>= jdk11 [\#1677](https://github.com/PegaSysEng/pantheon/pull/1677)
- Fix handling of remote connection limit [\#1676](https://github.com/PegaSysEng/pantheon/pull/1676)
- Add accountVersion to MessageFrame [\#1675](https://github.com/PegaSysEng/pantheon/pull/1675)
- Change getChildren return type [\#1674](https://github.com/PegaSysEng/pantheon/pull/1674)
- Use Log4J message template instead of String.format [\#1673](https://github.com/PegaSysEng/pantheon/pull/1673)
- Return hashrate of 0 when not mining. [\#1672](https://github.com/PegaSysEng/pantheon/pull/1672)
- Add hooks for validation  [\#1671](https://github.com/PegaSysEng/pantheon/pull/1671)
- Upgrade to pantheon-build:0.0.6-jdk11 which really does include jdk11 [\#1670](https://github.com/PegaSysEng/pantheon/pull/1670)
- Onchain permissioning startup check [\#1669](https://github.com/PegaSysEng/pantheon/pull/1669)
- Update BesuCommand to accept minTransactionGasPriceWei as an integer [\#1668](https://github.com/PegaSysEng/pantheon/pull/1668) (thanks to [matkt](https://github.com/matkt))
- Privacy group id consistent [\#1667](https://github.com/PegaSysEng/pantheon/pull/1667) (thanks to [iikirilov](https://github.com/iikirilov))
- Change eea\_getPrivateTransaction endpoint to accept hex [\#1666](https://github.com/PegaSysEng/pantheon/pull/1666) (thanks to [Puneetha17](https://github.com/Puneetha17))
- Factorise metrics code for KeyValueStorage database [\#1663](https://github.com/PegaSysEng/pantheon/pull/1663))
- Create a metric tracking DB size [\#1662](https://github.com/PegaSysEng/pantheon/pull/1662)
- AT- Removing unused methods on KeyValueStorage [\#1661](https://github.com/PegaSysEng/pantheon/pull/1661)
- Add Prerequisites and Quick-Start [\#1660](https://github.com/PegaSysEng/pantheon/pull/1660) (thanks to [lazaridiscom](https://github.com/lazaridiscom))
- Java 11 updates [\#1658](https://github.com/PegaSysEng/pantheon/pull/1658)
- Make test generated keys deterministic w/in block generator [\#1657](https://github.com/PegaSysEng/pantheon/pull/1657)
- Rename privacyGroupId to createPrivacyGroupId [\#1654](https://github.com/PegaSysEng/pantheon/pull/1654) (thanks to [Puneetha17](https://github.com/Puneetha17))
- Intermittent Test Failures in TransactionsMessageSenderTest [\#1653](https://github.com/PegaSysEng/pantheon/pull/1653)
- Sanity check the generated distribution files before upload [\#1648](https://github.com/PegaSysEng/pantheon/pull/1648)
- Use JDK 11 for release builds [\#1647](https://github.com/PegaSysEng/pantheon/pull/1647)
- Support multiple private marker transactions in a block  [\#1646](https://github.com/PegaSysEng/pantheon/pull/1646)
- Display World State Sync Progress in Logs [\#1645](https://github.com/PegaSysEng/pantheon/pull/1645)
- Remove the docker gradle plugin, handle building docker with shell now [\#1644](https://github.com/PegaSysEng/pantheon/pull/1644)
- Switch to using metric names from EIP-2159 [\#1634](https://github.com/PegaSysEng/pantheon/pull/1634)
- Account versioning [\#1612](https://github.com/PegaSysEng/pantheon/pull/1612)

## 1.1.4

### Additions and Improvements

- \[PAN-2832\] Support setting config options via environment variables [\#1597](https://github.com/PegaSysEng/pantheon/pull/1597)
- Print Besu version when starting [\#1593](https://github.com/PegaSysEng/pantheon/pull/1593)
- \[PAN-2746\] Add eea\_createPrivacyGroup & eea\_deletePrivacyGroup endpoint [\#1560](https://github.com/PegaSysEng/pantheon/pull/1560) (thanks to [Puneetha17](https://github.com/Puneetha17))

Documentation updates include:
- Added [readiness and liveness endpoints](https://besu.hyperledger.org/en/latest/HowTo/Interact/APIs/Using-JSON-RPC-API/#readiness-and-liveness-endpoints)
- Added [high availability content](https://besu.hyperledger.org/en/latest/HowTo/Configure/Configure-HA/High-Availability/)
- Added [web3js-eea client library](https://besu.hyperledger.org/en/latest/Tutorials/Quickstarts/Privacy-Quickstart/#clone-eeajs-libraries)
- Added content on [setting CLI options using environment variables](https://besu.hyperledger.org/en/latest/Reference/CLI/CLI-Syntax/#specifying-options)

### Technical Improvements

- Read config from env vars when no config file specified [\#1639](https://github.com/PegaSysEng/pantheon/pull/1639)
- Upgrade jackson-databind to 2.9.9.1 [\#1636](https://github.com/PegaSysEng/pantheon/pull/1636)
- Update Reference Tests [\#1633](https://github.com/PegaSysEng/pantheon/pull/1633)
- Ignore discport during static node permissioning check [\#1631](https://github.com/PegaSysEng/pantheon/pull/1631)
- Check connections more frequently during acceptance tests [\#1630](https://github.com/PegaSysEng/pantheon/pull/1630)
- Refactor experimental CLI options [\#1629](https://github.com/PegaSysEng/pantheon/pull/1629)
- JSON-RPC api net_services should display the actual ports [\#1628](https://github.com/PegaSysEng/pantheon/pull/1628)
- Refactor CLI [\#1627](https://github.com/PegaSysEng/pantheon/pull/1627)
- Simplify BesuCommand `run` and `parse` methods. [\#1626](https://github.com/PegaSysEng/pantheon/pull/1626)
- PAN-2860: Ignore discport during startup whitelist validation [\#1625](https://github.com/PegaSysEng/pantheon/pull/1625)
- Freeze plugin api version [\#1624](https://github.com/PegaSysEng/pantheon/pull/1624)
- Implement incoming transaction messages CLI option as an unstable command. [\#1622](https://github.com/PegaSysEng/pantheon/pull/1622)
- Update smoke tests docker images for zulu and openjdk to private ones [\#1620](https://github.com/PegaSysEng/pantheon/pull/1620)
- Remove duplication between EeaTransactionCountRpc & PrivateTransactionHandler [\#1619](https://github.com/PegaSysEng/pantheon/pull/1619)
- \[PAN-2709\] - nonce too low error [\#1618](https://github.com/PegaSysEng/pantheon/pull/1618)
- Cache TransactionValidationParams instead of creating new object for each call [\#1616](https://github.com/PegaSysEng/pantheon/pull/1616)
- \[PAN-2850\] Create a transaction pool configuration object [\#1615](https://github.com/PegaSysEng/pantheon/pull/1615)
- Add TransactionValidationParam to TxProcessor [\#1613](https://github.com/PegaSysEng/pantheon/pull/1613)
- Expose a CLI option to configure the life time of transaction messages. [\#1610](https://github.com/PegaSysEng/pantheon/pull/1610)
- Implement Prometheus metric counter for skipped expired transaction messages. [\#1609](https://github.com/PegaSysEng/pantheon/pull/1609)
- Upload jars to bintray as part of releases [\#1608](https://github.com/PegaSysEng/pantheon/pull/1608)
- Avoid publishing docker-pantheon directory to bintray during a release [\#1606](https://github.com/PegaSysEng/pantheon/pull/1606)
- \[PAN-2756\] Istanbul scaffolding [\#1605](https://github.com/PegaSysEng/pantheon/pull/1605)
- Implement a timeout in TransactionMessageProcessor [\#1604](https://github.com/PegaSysEng/pantheon/pull/1604)
- Reject transactions with gas price below the configured minimum [\#1602](https://github.com/PegaSysEng/pantheon/pull/1602)
- Always build the k8s image, only push to dockerhub for master branch [\#1601](https://github.com/PegaSysEng/pantheon/pull/1601)
- Properly validate AltBN128 pairing precompile input [\#1600](https://github.com/PegaSysEng/pantheon/pull/1600)
- \[PAN-2871\] Columnar rocksdb [\#1599](https://github.com/PegaSysEng/pantheon/pull/1599)
- Reverting change to dockerfile [\#1594](https://github.com/PegaSysEng/pantheon/pull/1594)
- Update dependency versions [\#1592](https://github.com/PegaSysEng/pantheon/pull/1592)
- \[PAN-2797\] Clean up failed connections [\#1591](https://github.com/PegaSysEng/pantheon/pull/1591)
- Cleaning up the build process for docker [\#1590](https://github.com/PegaSysEng/pantheon/pull/1590)
- \[PAN-2786\] Stop Transaction Pool Queue from Growing Unbounded [\#1586](https://github.com/PegaSysEng/pantheon/pull/1586)

## 1.1.3

### Additions and Improvements

- \[PAN-2811\] Be more lenient with discovery message deserialization. Completes our support for EIP-8 and enables Besu to work on Rinkeby again. [\#1580](https://github.com/PegaSysEng/pantheon/pull/1580)
- Added liveness and readiness probe stub endpoints [\#1553](https://github.com/PegaSysEng/pantheon/pull/1553)
- Implemented operator tool. \(blockchain network configuration for permissioned networks\) [\#1511](https://github.com/PegaSysEng/pantheon/pull/1511)
- \[PAN-2754\] Added eea\_getPrivacyPrecompileAddress [\#1579](https://github.com/PegaSysEng/pantheon/pull/1579) (thanks to [Puneetha17](https://github.com/Puneetha17))
- Publish the chain head gas used, gas limit, transaction count and ommer metrics [\#1551](https://github.com/PegaSysEng/pantheon/pull/1551)
- Add subscribe and unsubscribe count metrics [\#1541](https://github.com/PegaSysEng/pantheon/pull/1541)
- Add pivot block metrics [\#1537](https://github.com/PegaSysEng/pantheon/pull/1537)

Documentation updates include:

- Updated [IBFT 2.0 tutorial](https://besu.hyperledger.org/en/latest/Tutorials/Private-Network/Create-IBFT-Network/) to use network configuration tool
- Added [debug\_traceBlock\* methods](https://besu.hyperledger.org/en/latest/Reference/API-Methods/#debug_traceblock)
- Reorganised [monitoring documentation](https://besu.hyperledger.org/en/latest/HowTo/Deploy/Monitoring-Performance/)
- Added [link to sample Grafana dashboard](https://besu.hyperledger.org/en/latest/HowTo/Deploy/Monitoring-Performance/#monitor-node-performance-using-prometheus)
- Added [note about replacing transactions in transaction pool](https://besu.hyperledger.org/en/latest/Concepts/Transactions/Transaction-Pool/#replacing-transactions-with-same-nonce)
- Updated [example transaction scripts](https://besu.hyperledger.org/en/latest/HowTo/Send-Transactions/Transactions/#example-javascript-scripts)
- Updated [Alethio Ethstats and Explorer documentation](https://besu.hyperledger.org/en/latest/Concepts/AlethioOverview/)

### Technical Improvements

- PAN-2816: Hiding experimental account permissioning cli options [\#1584](https://github.com/PegaSysEng/pantheon/pull/1584)
- \[PAN-2630\] Synchronizer should disconnect the sync target peer on invalid block data [\#1578](https://github.com/PegaSysEng/pantheon/pull/1578)
- Rename MetricCategory to BesuMetricCategory [\#1574](https://github.com/PegaSysEng/pantheon/pull/1574)
- Convert MetricsConfigiguration to use a builder [\#1572](https://github.com/PegaSysEng/pantheon/pull/1572)
- PAN-2794: Including flag for onchain permissioning check on tx processor [\#1571](https://github.com/PegaSysEng/pantheon/pull/1571)
- Fix behaviour for absent account permissiong smart contract [\#1569](https://github.com/PegaSysEng/pantheon/pull/1569)
- Expand readiness check to check peer count and sync state [\#1568](https://github.com/PegaSysEng/pantheon/pull/1568)
- \[PAN-2798\] Reorganize p2p classes [\#1567](https://github.com/PegaSysEng/pantheon/pull/1567)
- PAN-2729: Account Smart Contract Permissioning ATs [\#1565](https://github.com/PegaSysEng/pantheon/pull/1565)
- Timeout build after 1 hour to prevent it hanging forever. [\#1564](https://github.com/PegaSysEng/pantheon/pull/1564)
- \[PAN-2791\] Make permissions checks for ongoing connections more granular [\#1563](https://github.com/PegaSysEng/pantheon/pull/1563)
- \[PAN-2721\] Fix TopicParameter deserialization [\#1562](https://github.com/PegaSysEng/pantheon/pull/1562)
- \[PAN-2779\] Allow signing private transaction with any key [\#1561](https://github.com/PegaSysEng/pantheon/pull/1561) (thanks to [iikirilov](https://github.com/iikirilov))
- \[PAN-2783\] Invert dependency between permissioning and p2p [\#1557](https://github.com/PegaSysEng/pantheon/pull/1557)
- Removing account filter from TransactionPool [\#1556](https://github.com/PegaSysEng/pantheon/pull/1556)
- \[PAN-1952\] - Remove ignored pending transaction event publish acceptance test [\#1552](https://github.com/PegaSysEng/pantheon/pull/1552)
- Make MetricCategories more flexible [\#1550](https://github.com/PegaSysEng/pantheon/pull/1550)
- Fix encoding for account permissioning check call [\#1549](https://github.com/PegaSysEng/pantheon/pull/1549)
- Discard known remote transactions prior to validation [\#1548](https://github.com/PegaSysEng/pantheon/pull/1548)
- \[PAN-2009\] - Fix cluster clean start after stop in Acceptance tests [\#1546](https://github.com/PegaSysEng/pantheon/pull/1546)
- FilterIdGenerator fixes [\#1544](https://github.com/PegaSysEng/pantheon/pull/1544)
- Only increment the added transaction counter if we actually added the transaction [\#1543](https://github.com/PegaSysEng/pantheon/pull/1543)
- When retrieving transactions by hash, check the pending transactions first [\#1542](https://github.com/PegaSysEng/pantheon/pull/1542)
- Fix thread safety in SubscriptionManager [\#1540](https://github.com/PegaSysEng/pantheon/pull/1540)
- \[PAN-2731\] Extract connection management from P2PNetwork [\#1538](https://github.com/PegaSysEng/pantheon/pull/1538)
- \[PAN-2010\] format filter id as quantity [\#1534](https://github.com/PegaSysEng/pantheon/pull/1534)
- PAN-2445: Onchain account permissioning [\#1507](https://github.com/PegaSysEng/pantheon/pull/1507)
- \[PAN-2672\] Return specific and useful error for enclave issues [\#1455](https://github.com/PegaSysEng/pantheon/pull/1455) (thanks to [Puneetha17](https://github.com/Puneetha17))

## 1.1.2

### Additions and Improvements

Documentation updates include:

- Added [GraphQL options](https://besu.hyperledger.org/en/latest/Reference/CLI/CLI-Syntax/#graphql-http-cors-origins)
- Added [troubleshooting point about illegal reflective access error](https://besu.hyperledger.org/en/latest/HowTo/Troubleshoot/Troubleshooting/#illegal-reflective-access-error-on-startup)
- Added [trusted bootnode behaviour for permissioning](https://besu.hyperledger.org/en/latest/Concepts/Permissioning/Onchain-Permissioning/#bootnodes)
- Added [how to obtain a WS authentication token](https://besu.hyperledger.org/en/latest/HowTo/Interact/APIs/Authentication/#obtaining-an-authentication-token)
- Updated [example scripts and added package.json file for creating signed transactions](https://besu.hyperledger.org/en/latest/HowTo/Send-Transactions/Transactions/)

### Technical Improvements

- Replaced Void datatype with void [\#1530](https://github.com/PegaSysEng/pantheon/pull/1530)
- Fix estimate gas RPC failing for clique when no blocks have been created [\#1528](https://github.com/PegaSysEng/pantheon/pull/1528)
- Avoid auto-boxing for gauge metrics [\#1526](https://github.com/PegaSysEng/pantheon/pull/1526)
- Add AT to ensure 0-miner Clique/IBFT are valid [\#1525](https://github.com/PegaSysEng/pantheon/pull/1525)
- AT DSL - renaming to suffix of Conditions and co-locating with Conditions [\#1524](https://github.com/PegaSysEng/pantheon/pull/1524)
- Set disconnect flag immediately when disconnecting a peer [\#1521](https://github.com/PegaSysEng/pantheon/pull/1521)
- \[PAN-2547\] Modified JSON-RPC subscription processing to avoid blocking [\#1519](https://github.com/PegaSysEng/pantheon/pull/1519)
- Dependency Version Updates [\#1517](https://github.com/PegaSysEng/pantheon/pull/1517)
- AT DSL - renaming ibft to ibft2 [\#1516](https://github.com/PegaSysEng/pantheon/pull/1516)
- \[PIE-1578\] Added local transaction permissioning metrics [\#1515](https://github.com/PegaSysEng/pantheon/pull/1515)
- \[PIE-1577\] Added node local metrics [\#1514](https://github.com/PegaSysEng/pantheon/pull/1514)
- AT DSL - Removing WaitCondition, consistently applying Condition instead [\#1513](https://github.com/PegaSysEng/pantheon/pull/1513)
- Remove usage of deprecated ConcurrentSet [\#1512](https://github.com/PegaSysEng/pantheon/pull/1512)
- Log error if clique or ibft have 0 validators in genesis [\#1509](https://github.com/PegaSysEng/pantheon/pull/1509)
- GraphQL library upgrade changes. [\#1508](https://github.com/PegaSysEng/pantheon/pull/1508)
- Add metrics to assist monitoring and alerting [\#1506](https://github.com/PegaSysEng/pantheon/pull/1506)
- Use external pantheon-plugin-api library [\#1505](https://github.com/PegaSysEng/pantheon/pull/1505)
- Tilde [\#1504](https://github.com/PegaSysEng/pantheon/pull/1504)
- Dependency version updates [\#1503](https://github.com/PegaSysEng/pantheon/pull/1503)
- Simplify text [\#1501](https://github.com/PegaSysEng/pantheon/pull/1501) (thanks to [bgravenorst](https://github.com/bgravenorst))
- \[PAN-1625\] Clique AT mining continues if validator offline [\#1500](https://github.com/PegaSysEng/pantheon/pull/1500)
- Acceptance Test DSL Node refactoring [\#1498](https://github.com/PegaSysEng/pantheon/pull/1498)
- Updated an incorrect command [\#1497](https://github.com/PegaSysEng/pantheon/pull/1497) (thanks to [bgravenorst](https://github.com/bgravenorst))
- Acceptance Test and DSL rename for IBFT2 [\#1493](https://github.com/PegaSysEng/pantheon/pull/1493)
- \[PIE-1580\] Metrics for smart contract permissioning actions [\#1492](https://github.com/PegaSysEng/pantheon/pull/1492)
- Handle RLPException when processing incoming DevP2P messages [\#1491](https://github.com/PegaSysEng/pantheon/pull/1491)
- Limit spotless checks to java classes in expected java  dirs [\#1490](https://github.com/PegaSysEng/pantheon/pull/1490)
- \[PAN-2560\] Add LocalNode class [\#1489](https://github.com/PegaSysEng/pantheon/pull/1489)
- Changed Enode length error String implementation. [\#1486](https://github.com/PegaSysEng/pantheon/pull/1486)
- PAN-2715 - return block not found reasons in error [\#1485](https://github.com/PegaSysEng/pantheon/pull/1485)
- \[PAN-2652\] Refactor Privacy acceptance test and add Privacy Ibft test [\#1483](https://github.com/PegaSysEng/pantheon/pull/1483) (thanks to [iikirilov](https://github.com/iikirilov))
- \[PAN-2603\] Onchain account permissioning support [\#1475](https://github.com/PegaSysEng/pantheon/pull/1475)
- Make CLI options names with hyphen-minus searchable and reduce index size [\#1476](https://github.com/PegaSysEng/pantheon/pull/1476)
- Added warning banner when using latest version [\#1454](https://github.com/PegaSysEng/pantheon/pull/1454)
- Add RTD config file to fix Python version issue [\#1453](https://github.com/PegaSysEng/pantheon/pull/1453)
- \[PAN-2647\] Validate Private Transaction nonce before submitting to Transaction Pool [\#1449](https://github.com/PegaSysEng/pantheon/pull/1449) (thanks to [iikirilov](https://github.com/iikirilov))
- Add placeholders system to have global variables in markdown [\#1425](https://github.com/PegaSysEng/pantheon/pull/1425)

## 1.1.1

### Additions and Improvements

- [GraphQL](https://besu.hyperledger.org/en/latest/HowTo/Interact/APIs/GraphQL/) [\#1311](https://github.com/PegaSysEng/pantheon/pull/1311) (thanks to [zyfrank](https://github.com/zyfrank))
- Added [`--tx-pool-retention-hours`](https://besu.hyperledger.org/en/latest/Reference/CLI/CLI-Syntax/#tx-pool-retention-hours) [\#1333](https://github.com/PegaSysEng/pantheon/pull/1333)
- Added Genesis file support for specifying the maximum stack size. [\#1431](https://github.com/PegaSysEng/pantheon/pull/1431)
- Included transaction details when subscribed to Pending transactions [\#1410](https://github.com/PegaSysEng/pantheon/pull/1410)
- Documentation updates include:
  - [Added configuration items specified in the genesis file](https://besu.hyperledger.org/en/latest/Reference/Config-Items/#configuration-items)  
  - [Added pending transaction details subscription](https://besu.hyperledger.org/en/latest/HowTo/Interact/APIs/RPC-PubSub/#pending-transactionss)
  - [Added Troubleshooting content](https://besu.hyperledger.org/en/latest/HowTo/Troubleshoot/Troubleshooting/)
  - [Added Privacy Quickstart](https://besu.hyperledger.org/en/latest/Tutorials/Quickstarts/Privacy-Quickstart/)  
  - [Added privacy roadmap](https://github.com/hyperledger/besu/blob/master/ROADMAP.md)  


### Technical Improvements

- Create MaintainedPeers class [\#1484](https://github.com/PegaSysEng/pantheon/pull/1484)
- Fix for permissioned network with single bootnode [\#1479](https://github.com/PegaSysEng/pantheon/pull/1479)
- Have ThreadBesuNodeRunner support plugin tests [\#1477](https://github.com/PegaSysEng/pantheon/pull/1477)
- Less pointless plugins errors [\#1473](https://github.com/PegaSysEng/pantheon/pull/1473)
- Rename GraphQLRPC to just GraphQL [\#1472](https://github.com/PegaSysEng/pantheon/pull/1472)
- eth\_protocolVersion is a Quantity, not an Integer [\#1470](https://github.com/PegaSysEng/pantheon/pull/1470)
- Don't require 'to' in 'blocks' queries [\#1464](https://github.com/PegaSysEng/pantheon/pull/1464)
- Events Plugin - Add initial "NewBlock" event message [\#1463](https://github.com/PegaSysEng/pantheon/pull/1463)
- Make restriction field in Private Transaction an enum [\#1462](https://github.com/PegaSysEng/pantheon/pull/1462) (thanks to [iikirilov](https://github.com/iikirilov))
- Helpful graphql error when an account doesn't exist [\#1460](https://github.com/PegaSysEng/pantheon/pull/1460)
- Acceptance Test Cleanup [\#1458](https://github.com/PegaSysEng/pantheon/pull/1458)
- Large chain id support for private transactions [\#1452](https://github.com/PegaSysEng/pantheon/pull/1452)
- Optimise TransactionPool.addRemoteTransaction [\#1448](https://github.com/PegaSysEng/pantheon/pull/1448)
- Reduce synchronization in PendingTransactions [\#1447](https://github.com/PegaSysEng/pantheon/pull/1447)
- Add simple PeerPermissions interface [\#1446](https://github.com/PegaSysEng/pantheon/pull/1446)
- Make sure ThreadBesuNodeRunner is exercised by automation [\#1442](https://github.com/PegaSysEng/pantheon/pull/1442)
- Decode devp2p packets off the event thread [\#1439](https://github.com/PegaSysEng/pantheon/pull/1439)
- Allow config files to specify no bootnodes [\#1438](https://github.com/PegaSysEng/pantheon/pull/1438)
- Capture all logs and errors in the Besu log output [\#1437](https://github.com/PegaSysEng/pantheon/pull/1437)
- Ensure failed Txns are deleted when detected during mining [\#1436](https://github.com/PegaSysEng/pantheon/pull/1436)
- Plugin Framework [\#1435](https://github.com/PegaSysEng/pantheon/pull/1435)
- Equals cleanup [\#1434](https://github.com/PegaSysEng/pantheon/pull/1434)
- Transaction smart contract permissioning controller [\#1433](https://github.com/PegaSysEng/pantheon/pull/1433)
- Renamed AccountPermissioningProver to TransactionPermissio… [\#1432](https://github.com/PegaSysEng/pantheon/pull/1432)
- Refactorings and additions to add Account based Smart Contract permissioning [\#1430](https://github.com/PegaSysEng/pantheon/pull/1430)
- Fix p2p PeerInfo handling [\#1428](https://github.com/PegaSysEng/pantheon/pull/1428)
- IbftProcessor logs when a throwable terminates mining [\#1427](https://github.com/PegaSysEng/pantheon/pull/1427)
- Renamed AccountWhitelistController [\#1424](https://github.com/PegaSysEng/pantheon/pull/1424)
- Unwrap DelegatingBytes32 and prevent Hash from wrapping other Hash instances [\#1423](https://github.com/PegaSysEng/pantheon/pull/1423)
- If nonce is invalid, do not delete during mining [\#1422](https://github.com/PegaSysEng/pantheon/pull/1422)
- Deleting unused windows jenkinsfile [\#1421](https://github.com/PegaSysEng/pantheon/pull/1421)
- Get all our smoke tests for all platforms in 1 jenkins job [\#1420](https://github.com/PegaSysEng/pantheon/pull/1420)
- Add pending object to GraphQL queries [\#1419](https://github.com/PegaSysEng/pantheon/pull/1419)
- Start listening for p2p connections after start\(\) is invoked [\#1418](https://github.com/PegaSysEng/pantheon/pull/1418)
- Improved JSON-RPC responses when EnodeURI parameter has invalid EnodeId [\#1417](https://github.com/PegaSysEng/pantheon/pull/1417)
- Use port 0 when starting a websocket server in tests [\#1416](https://github.com/PegaSysEng/pantheon/pull/1416)
- Windows jdk smoke tests [\#1413](https://github.com/PegaSysEng/pantheon/pull/1413)
- Change AT discard RPC tests to be more reliable by checking discard using proposals [\#1411](https://github.com/PegaSysEng/pantheon/pull/1411)
- Simple account permissioning [\#1409](https://github.com/PegaSysEng/pantheon/pull/1409)
- Fix clique miner to respect changes to vanity data made via JSON-RPC [\#1408](https://github.com/PegaSysEng/pantheon/pull/1408)
- Avoid recomputing the logs bloom filter when reading receipts [\#1407](https://github.com/PegaSysEng/pantheon/pull/1407)
- Remove NodePermissioningLocalConfig external references [\#1406](https://github.com/PegaSysEng/pantheon/pull/1406)
- Add constantinople fix block for Rinkeby [\#1404](https://github.com/PegaSysEng/pantheon/pull/1404)
- Update EnodeURL to support enodes with listening disabled [\#1403](https://github.com/PegaSysEng/pantheon/pull/1403)
- Integration Integration test\(s\) on p2p of 'net\_services'  [\#1402](https://github.com/PegaSysEng/pantheon/pull/1402)
- Reference tests fail on Windows [\#1401](https://github.com/PegaSysEng/pantheon/pull/1401)
- Fix non-deterministic test caused by variable size of generated transactions [\#1399](https://github.com/PegaSysEng/pantheon/pull/1399)
- Start BlockPropagationManager immediately - don't wait for full sync [\#1398](https://github.com/PegaSysEng/pantheon/pull/1398)
- Added error message for RPC method disabled [\#1396](https://github.com/PegaSysEng/pantheon/pull/1396)
- Fix intermittency in FullSyncChainDownloaderTest [\#1394](https://github.com/PegaSysEng/pantheon/pull/1394)
- Add explanatory comment about default port [\#1392](https://github.com/PegaSysEng/pantheon/pull/1392)
- Handle case where peers advertise a listening port of 0 [\#1391](https://github.com/PegaSysEng/pantheon/pull/1391)
- Cache extra data [\#1389](https://github.com/PegaSysEng/pantheon/pull/1389)
- Update Log message in IBFT Controller [\#1387](https://github.com/PegaSysEng/pantheon/pull/1387)
- Remove unnecessary field [\#1384](https://github.com/PegaSysEng/pantheon/pull/1384)
- Add getPeer method to PeerConnection [\#1383](https://github.com/PegaSysEng/pantheon/pull/1383)
- Removing smart quotes [\#1381](https://github.com/PegaSysEng/pantheon/pull/1381) (thanks to [jmcnevin](https://github.com/jmcnevin))
- Use streams and avoid iterating child nodes multiple times [\#1380](https://github.com/PegaSysEng/pantheon/pull/1380)
- Use execute instead of submit so unhandled exceptions get logged [\#1379](https://github.com/PegaSysEng/pantheon/pull/1379)
- Prefer EnodeURL over Endpoint [\#1378](https://github.com/PegaSysEng/pantheon/pull/1378)
- Add flat file based task collection [\#1377](https://github.com/PegaSysEng/pantheon/pull/1377)
- Consolidate local enode representation [\#1376](https://github.com/PegaSysEng/pantheon/pull/1376)
- Rename rocksdDbConfiguration to rocksDbConfiguration [\#1375](https://github.com/PegaSysEng/pantheon/pull/1375)
- Remove EthTaskChainDownloader and supporting code [\#1373](https://github.com/PegaSysEng/pantheon/pull/1373)
- Handle the pipeline being aborted while finalizing an async operation [\#1372](https://github.com/PegaSysEng/pantheon/pull/1372)
- Rename methods that create and return streams away from getX\(\) [\#1368](https://github.com/PegaSysEng/pantheon/pull/1368)
- eea\_getTransactionCount fails if account has not interacted with private state [\#1367](https://github.com/PegaSysEng/pantheon/pull/1367) (thanks to [iikirilov](https://github.com/iikirilov))
- Increase RocksDB settings [\#1364](https://github.com/PegaSysEng/pantheon/pull/1364) ([ajsutton](https://github.com/ajsutton))
- Don't abort in-progress master builds when a new commit is added. [\#1358](https://github.com/PegaSysEng/pantheon/pull/1358)
- Request open ended headers from sync target [\#1355](https://github.com/PegaSysEng/pantheon/pull/1355)
- Enable the pipeline chain downloader by default [\#1344](https://github.com/PegaSysEng/pantheon/pull/1344)
- Create P2PNetwork Builder [\#1343](https://github.com/PegaSysEng/pantheon/pull/1343)
- Include static nodes in permissioning logic [\#1339](https://github.com/PegaSysEng/pantheon/pull/1339)
- JsonRpcError decoding to include message [\#1336](https://github.com/PegaSysEng/pantheon/pull/1336)
- Cache current chain head info [\#1335](https://github.com/PegaSysEng/pantheon/pull/1335)
- Queue pending requests when all peers are busy [\#1331](https://github.com/PegaSysEng/pantheon/pull/1331)
- Fix failed tests on Windows [\#1332](https://github.com/PegaSysEng/pantheon/pull/1332)
- Provide error message when invalid key specified in key file [\#1328](https://github.com/PegaSysEng/pantheon/pull/1328)
- Allow whitespace in file paths loaded from resources directory [\#1329](https://github.com/PegaSysEng/pantheon/pull/1329)
- Allow whitespace in path [\#1327](https://github.com/PegaSysEng/pantheon/pull/1327)
- Require block numbers for debug\_traceBlockByNumber to be in hex [\#1326](https://github.com/PegaSysEng/pantheon/pull/1326)
- Improve logging of chain download errors in the pipeline chain downloader [\#1325](https://github.com/PegaSysEng/pantheon/pull/1325)
- Ensure eth scheduler is stopped in tests [\#1324](https://github.com/PegaSysEng/pantheon/pull/1324)
- Normalize account permissioning addresses in whitelist [\#1321](https://github.com/PegaSysEng/pantheon/pull/1321)
- Allow private contract invocations in multiple privacy groups [\#1318](https://github.com/PegaSysEng/pantheon/pull/1318) (thanks to [iikirilov](https://github.com/iikirilov))
- Fix account permissioning check case matching [\#1315](https://github.com/PegaSysEng/pantheon/pull/1315)
- Use header validation mode for ommers [\#1313](https://github.com/PegaSysEng/pantheon/pull/1313)
- Configure RocksDb max background compaction and thread count [\#1312](https://github.com/PegaSysEng/pantheon/pull/1312)
- Missing p2p info when queried live [\#1310](https://github.com/PegaSysEng/pantheon/pull/1310)
- Tx limit size send peers follow up [\#1308](https://github.com/PegaSysEng/pantheon/pull/1308)
- Remove remnants of the old dev mode [\#1307](https://github.com/PegaSysEng/pantheon/pull/1307)
- Remove duplicate init code from BesuController instances [\#1305](https://github.com/PegaSysEng/pantheon/pull/1305)
- Stop synchronizer prior to stopping the network [\#1302](https://github.com/PegaSysEng/pantheon/pull/1302)
- Evict old transactions [\#1299](https://github.com/PegaSysEng/pantheon/pull/1299)
- Send local transactions to new peers [\#1253](https://github.com/PegaSysEng/pantheon/pull/1253)

## 1.1

### Additions and Improvements

- [Privacy](https://besu.hyperledger.org/en/latest/Concepts/Privacy/Privacy-Overview/)
- [Onchain Permissioning](https://besu.hyperledger.org/en/latest/Concepts/Permissioning/Permissioning-Overview/#onchain)
- [Fastsync](https://besu.hyperledger.org/en/latest/Reference/CLI/CLI-Syntax/#fast-sync-min-peers)
- Documentation updates include:
    - Added JSON-RPC methods:
      - [`txpool_pantheonStatistics`](https://besu.hyperledger.org/en/latest/Reference/API-Methods/#txpool_besustatistics)
      - [`net_services`](https://besu.hyperledger.org/en/latest/Reference/API-Methods/#net_services)
    - [Updated to indicate Docker image doesn't run on Windows](https://besu.hyperledger.org/en/latest/HowTo/Get-Started/Run-Docker-Image/)
    - [Added how to configure a free gas network](https://besu.hyperledger.org/en/latest/HowTo/Configure/FreeGas/)

### Technical Improvements

- priv_getTransactionCount fails if account has not interacted with private state [\#1369](https://github.com/PegaSysEng/pantheon/pull/1369)
- Updating Orion to 0.9.0 [\#1360](https://github.com/PegaSysEng/pantheon/pull/1360)
- Allow use of large chain IDs [\#1357](https://github.com/PegaSysEng/pantheon/pull/1357)
- Allow private contract invocations in multiple privacy groups [\#1340](https://github.com/PegaSysEng/pantheon/pull/1340)
- Missing p2p info when queried live [\#1338](https://github.com/PegaSysEng/pantheon/pull/1338)
- Fix expose transaction statistics [\#1337](https://github.com/PegaSysEng/pantheon/pull/1337)
- Normalize account permissioning addresses in whitelist [\#1321](https://github.com/PegaSysEng/pantheon/pull/1321)
- Update Enclave executePost method [\#1319](https://github.com/PegaSysEng/pantheon/pull/1319)
- Fix account permissioning check case matching [\#1315](https://github.com/PegaSysEng/pantheon/pull/1315)
- Removing 'all' from the help wording for host-whitelist [\#1304](https://github.com/PegaSysEng/pantheon/pull/1304)

## 1.1 RC

### Technical Improvements

- Better errors for when permissioning contract is set up wrong [\#1296](https://github.com/PegaSysEng/pantheon/pull/1296)
- Consolidate p2p node info methods [\#1288](https://github.com/PegaSysEng/pantheon/pull/1288)
- Update permissioning smart contract interface to match updated EEA proposal [\#1287](https://github.com/PegaSysEng/pantheon/pull/1287)
- Switch to new sync target if it exceeds the td threshold [\#1286](https://github.com/PegaSysEng/pantheon/pull/1286)
- Fix running ATs with in-process node runner [\#1285](https://github.com/PegaSysEng/pantheon/pull/1285)
- Simplify enode construction [\#1283](https://github.com/PegaSysEng/pantheon/pull/1283)
- Cleanup PeerConnection interface [\#1282](https://github.com/PegaSysEng/pantheon/pull/1282)
- Undo changes to PendingTransactions method visibility [\#1281](https://github.com/PegaSysEng/pantheon/pull/1281)
- Use default enclave public key to generate eea_getTransactionReceipt [\#1280](https://github.com/PegaSysEng/pantheon/pull/1280) (thanks to [Puneetha17](https://github.com/Puneetha17))
- Rollback to rocksdb 5.15.10 [\#1279](https://github.com/PegaSysEng/pantheon/pull/1279)
- Log error when a JSON decode problem is encountered [\#1278](https://github.com/PegaSysEng/pantheon/pull/1278)
- Create EnodeURL builder [\#1275](https://github.com/PegaSysEng/pantheon/pull/1275)
- Keep enode nodeId stored as a BytesValue [\#1274](https://github.com/PegaSysEng/pantheon/pull/1274)
- Feature/move subclass in pantheon command [\#1272](https://github.com/PegaSysEng/pantheon/pull/1272)
- Expose sync mode option [\#1270](https://github.com/PegaSysEng/pantheon/pull/1270)
- Refactor RocksDBStats [\#1266](https://github.com/PegaSysEng/pantheon/pull/1266)
- Normalize EnodeURLs [\#1264](https://github.com/PegaSysEng/pantheon/pull/1264)
- Build broken in Java 12 [\#1263](https://github.com/PegaSysEng/pantheon/pull/1263)
- Make PeerDiscovertAgentTest less flakey [\#1262](https://github.com/PegaSysEng/pantheon/pull/1262)
- Ignore extra json rpc params [\#1261](https://github.com/PegaSysEng/pantheon/pull/1261)
- Fetch local transactions in isolation [\#1259](https://github.com/PegaSysEng/pantheon/pull/1259)
- Update to debug trace transaction [\#1258](https://github.com/PegaSysEng/pantheon/pull/1258)
- Use labelled timer to differentiate between rocks db metrics [\#1254](https://github.com/PegaSysEng/pantheon/pull/1254) (thanks to [Puneetha17](https://github.com/Puneetha17))
- Migrate TransactionPool (& affiliated test) from 'core' to 'eth' [\#1251](https://github.com/PegaSysEng/pantheon/pull/1251)
- Use single instance of Rocksdb for privacy [\#1247](https://github.com/PegaSysEng/pantheon/pull/1247) (thanks to [Puneetha17](https://github.com/Puneetha17))
- Subscribing to sync events should receive false when in sync [\#1240](https://github.com/PegaSysEng/pantheon/pull/1240)
- Ignore transactions from the network while behind chain head [\#1228](https://github.com/PegaSysEng/pantheon/pull/1228)
- RocksDB Statistics in Metrics [\#1169](https://github.com/PegaSysEng/pantheon/pull/1169)
- Add block trace RPC methods [\#1088](https://github.com/PegaSysEng/pantheon/pull/1088) (thanks to [kziemianek](https://github.com/kziemianek))

## 1.0.3

### Additions and Improvements

- Notify of dropped messages [\#1156](https://github.com/PegaSysEng/pantheon/pull/1156)
- Documentation updates include:
    - Added [Permissioning Overview](https://besu.hyperledger.org/en/latest/Concepts/Permissioning/Permissioning-Overview/)
    - Added content on [Network vs Node Configuration](https://besu.hyperledger.org/en/latest/HowTo/Configure/Using-Configuration-File/)   
    - Updated [RAM requirements](https://besu.hyperledger.org/en/latest/HowTo/Get-Started/System-Requirements/#ram)  
    - Added [Privacy Overview](https://besu.hyperledger.org/en/latest/Concepts/Privacy/Privacy-Overview/) and [Processing Private Transactions](https://besu.hyperledger.org/en/latest/Concepts/Privacy/Private-Transaction-Processing/)
    - Renaming of Ethstats Lite Explorer to [Ethereum Lite Explorer](https://besu.hyperledger.org/en/latest/HowTo/Deploy/Lite-Block-Explorer/#lite-block-explorer-documentation) (thanks to [tzapu](https://github.com/tzapu))
    - Added content on using [Truffle with Besu](https://besu.hyperledger.org/en/latest/HowTo/Develop-Dapps/Truffle/)
    - Added [`droppedPendingTransactions` RPC Pub/Sub subscription](https://besu.hyperledger.org/en/latest/HowTo/Interact/APIs/RPC-PubSub/#dropped-transactions)
    - Added [`eea_*` JSON-RPC API methods](https://besu.hyperledger.org/en/latest/Reference/API-Methods/#eea-methods)  
    - Added [architecture diagram](https://besu.hyperledger.org/en/latest/Concepts/ArchitectureOverview/)
    - Updated [permissioning CLI options](https://besu.hyperledger.org/en/latest/Reference/CLI/CLI-Syntax/#permissions-accounts-config-file-enabled) and [permissioned network tutorial](https://besu.hyperledger.org/en/stable/)  

### Technical Improvements

- Choose sync target based on td rather than height [\#1256](https://github.com/PegaSysEng/pantheon/pull/1256)
- CLI ewp options [\#1246](https://github.com/PegaSysEng/pantheon/pull/1246)
- Update BesuCommand.java [\#1245](https://github.com/PegaSysEng/pantheon/pull/1245)
- Reduce memory usage in import [\#1239](https://github.com/PegaSysEng/pantheon/pull/1239)
- Improve eea_sendRawTransaction error messages [\#1238](https://github.com/PegaSysEng/pantheon/pull/1238) (thanks to [Puneetha17](https://github.com/Puneetha17))
- Single topic filter [\#1235](https://github.com/PegaSysEng/pantheon/pull/1235)
- Enable pipeline chain downloader for fast sync [\#1232](https://github.com/PegaSysEng/pantheon/pull/1232)
- Make contract size limit configurable [\#1227](https://github.com/PegaSysEng/pantheon/pull/1227)
- Refactor PrivacyParameters config to use builder pattern [\#1226](https://github.com/PegaSysEng/pantheon/pull/1226) (thanks to [antonydenyer](https://github.com/antonydenyer))
- Different request limits for different request types [\#1224](https://github.com/PegaSysEng/pantheon/pull/1224)
- Finish off fast sync pipeline download [\#1222](https://github.com/PegaSysEng/pantheon/pull/1222)
- Enable fast-sync options on command line [\#1218](https://github.com/PegaSysEng/pantheon/pull/1218)
- Replace filtering headers after the fact with calculating number to request up-front [\#1216](https://github.com/PegaSysEng/pantheon/pull/1216)
- Support async processing while maintaining output order [\#1215](https://github.com/PegaSysEng/pantheon/pull/1215)
- Add Unstable Options to the CLI [\#1213](https://github.com/PegaSysEng/pantheon/pull/1213)
- Add private cluster acceptance tests [\#1211](https://github.com/PegaSysEng/pantheon/pull/1211) (thanks to [Puneetha17](https://github.com/Puneetha17))
- Re-aligned smart contract interface to EEA client spec 477 [\#1209](https://github.com/PegaSysEng/pantheon/pull/1209)
- Count the number of items discarded when a pipe is aborted [\#1208](https://github.com/PegaSysEng/pantheon/pull/1208)
- Pipeline chain download - fetch and import data [\#1207](https://github.com/PegaSysEng/pantheon/pull/1207)
- Permission provider that allows bootnodes if you have no other connections [\#1206](https://github.com/PegaSysEng/pantheon/pull/1206)
- Cancel in-progress async operations when the pipeline is aborted [\#1205](https://github.com/PegaSysEng/pantheon/pull/1205)
- Pipeline chain download - Checkpoints [\#1203](https://github.com/PegaSysEng/pantheon/pull/1203)
- Push development images to public dockerhub [\#1202](https://github.com/PegaSysEng/pantheon/pull/1202)
- Push builds of master as docker development images [\#1200](https://github.com/PegaSysEng/pantheon/pull/1200)
- Doc CI pipeline for build and tests [\#1199](https://github.com/PegaSysEng/pantheon/pull/1199)
- Replace the use of a disconnect listener with EthPeer.isDisconnected [\#1197](https://github.com/PegaSysEng/pantheon/pull/1197)
- Prep chain downloader for branch by abstraction [\#1194](https://github.com/PegaSysEng/pantheon/pull/1194)
- Maintain the state of MessageFrame in private Tx [\#1193](https://github.com/PegaSysEng/pantheon/pull/1193) (thanks to [Puneetha17](https://github.com/Puneetha17))
- Persist private world state only if we are mining [\#1191](https://github.com/PegaSysEng/pantheon/pull/1191) (thanks to [Puneetha17](https://github.com/Puneetha17))
- Remove SyncState from SyncTargetManager [\#1188](https://github.com/PegaSysEng/pantheon/pull/1188)
- Acceptance tests base for smart contract node permissioning [\#1186](https://github.com/PegaSysEng/pantheon/pull/1186)
- Fix metrics breakages [\#1185](https://github.com/PegaSysEng/pantheon/pull/1185)
- Typo [\#1184](https://github.com/PegaSysEng/pantheon/pull/1184) (thanks to [araskachoi](https://github.com/araskachoi))
- StaticNodesParserTest to pass on Windows [\#1183](https://github.com/PegaSysEng/pantheon/pull/1183)
- Don't mark world state as stalled until a minimum time without progress is reached [\#1179](https://github.com/PegaSysEng/pantheon/pull/1179)
- Use header validation policy in DownloadHeaderSequenceTask [\#1172](https://github.com/PegaSysEng/pantheon/pull/1172)
- Bond with bootnodes [\#1160](https://github.com/PegaSysEng/pantheon/pull/1160)

## 1.0.2

### Additions and Improvements

- Removed DB init when using `public-key` subcommand [\#1049](https://github.com/PegaSysEng/pantheon/pull/1049)
- Output enode URL on startup [\#1137](https://github.com/PegaSysEng/pantheon/pull/1137)
- Added Remove Peer JSON-RPC [\#1129](https://github.com/PegaSysEng/pantheon/pull/1129)
- Added `net_enode` JSON-RPC [\#1119](https://github.com/PegaSysEng/pantheon/pull/1119) (thanks to [mbergstrand](https://github.com/mbergstrand))
- Maintain a `staticnodes.json` [\#1106](https://github.com/PegaSysEng/pantheon/pull/1106)
- Added `tx-pool-max-size` command line parameter [\#1078](https://github.com/PegaSysEng/pantheon/pull/1078)
- Added PendingTransactions JSON-RPC [\#1043](https://github.com/PegaSysEng/pantheon/pull/1043) (thanks to [EdwinLeeGreene](https://github.com/EdwinLeeGreene))
- Added `admin_nodeInfo` JSON-RPC [\#1012](https://github.com/PegaSysEng/pantheon/pull/1012)
- Added `--metrics-category` CLI to only enable select metrics [\#969](https://github.com/PegaSysEng/pantheon/pull/969)
- Documentation updates include:
   - Updated endpoints in [Private Network Quickstart](https://besu.hyperledger.org/en/latest/Tutorials/Quickstarts/Private-Network-Quickstart/) (thanks to [laubai](https://github.com/laubai))
   - Updated [documentation contribution guidelines](https://besu.hyperledger.org/en/stable/)
   - Added [`admin_removePeer`](https://besu.hyperledger.org/en/latest/Reference/API-Methods/#admin_removepeer)
   - Updated [tutorials](https://besu.hyperledger.org/en/latest/Tutorials/Private-Network/Create-Private-Clique-Network/) for printing of enode on startup
   - Added [`txpool_pantheonTransactions`](https://besu.hyperledger.org/en/stable/Reference/API-Methods/#txpool_besutransactions)
   - Added [Transaction Pool content](https://besu.hyperledger.org/en/latest/Concepts/Transactions/Transaction-Pool/)
   - Added [`tx-pool-max-size` CLI option](https://besu.hyperledger.org/en/latest/Reference/CLI/CLI-Syntax/#tx-pool-max-size)
   - Updated [developer build instructions to use installDist](https://besu.hyperledger.org/en/stable/)
   - Added [Azure quickstart tutorial](https://besu.hyperledger.org/en/latest/Tutorials/Quickstarts/Azure-Private-Network-Quickstart/)
   - Enabled copy button in code blocks
   - Added [IBFT 1.0](https://besu.hyperledger.org/en/latest/HowTo/Configure/Consensus-Protocols/QuorumIBFT/)
   - Added section on using [Geth attach with Besu](https://besu.hyperledger.org/en/latest/HowTo/Interact/APIs/Using-JSON-RPC-API/#geth-console)    
   - Enabled the edit link doc site to ease external doc contributions
   - Added [EthStats docs](https://besu.hyperledger.org/HowTo/Deploy/Lite-Network-Monitor/) (thanks to [baxy](https://github.com/baxy))
   - Updated [Postman collection](https://besu.hyperledger.org/en/latest/HowTo/Interact/APIs/Authentication/#postman)  
   - Added [`metrics-category` CLI option](https://besu.hyperledger.org/en/latest/Reference/CLI/CLI-Syntax/#metrics-category)
   - Added information on [block time and timeout settings](https://besu.hyperledger.org/en/latest/HowTo/Configure/Consensus-Protocols/IBFT/#block-time) for IBFT 2.0
   - Added [`admin_nodeInfo`](https://besu.hyperledger.org/en/latest/Reference/API-Methods/#admin_nodeinfo)
   - Added [permissions images](https://besu.hyperledger.org/en/latest/Concepts/Permissioning/Permissioning-Overview/)
   - Added permissioning blog to [Resources](https://besu.hyperledger.org/en/latest/Reference/Resources/)
   - Updated [Create Permissioned Network](https://besu.hyperledger.org/en/latest/Tutorials/Permissioning/Create-Permissioned-Network/) tutorial to use `export-address`
   - Updated [Clique](https://besu.hyperledger.org/en/latest/HowTo/Configure/Consensus-Protocols/Clique/) and [IBFT 2.0](https://besu.hyperledger.org/en/latest/HowTo/Configure/Consensus-Protocols/IBFT/) docs to include complete genesis file  
   - Updated [Clique tutorial](https://besu.hyperledger.org/en/latest/Tutorials/Private-Network/Create-Private-Clique-Network/) to use `export-address` subcommand  
   - Added IBFT 2.0 [future message configuration options](https://besu.hyperledger.org/en/latest/HowTo/Configure/Consensus-Protocols/IBFT/#optional-configuration-options)

### Technical Improvements
- Fixed so self persists to the whitelist [\#1176](https://github.com/PegaSysEng/pantheon/pull/1176)
- Fixed to add self to permissioning whitelist [\#1175](https://github.com/PegaSysEng/pantheon/pull/1175)
- Fixed permissioning issues [\#1174](https://github.com/PegaSysEng/pantheon/pull/1174)
- AdminAddPeer returns custom Json RPC error code [\#1171](https://github.com/PegaSysEng/pantheon/pull/1171)
- Periodically connect to peers from table [\#1170](https://github.com/PegaSysEng/pantheon/pull/1170)
- Improved bootnodes option error message [\#1092](https://github.com/PegaSysEng/pantheon/pull/1092)
- Automatically restrict trailing peers while syncing [\#1167](https://github.com/PegaSysEng/pantheon/pull/1167)
- Avoid bonding to ourselves [\#1166](https://github.com/PegaSysEng/pantheon/pull/1166)
- Fix Push Metrics [\#1164](https://github.com/PegaSysEng/pantheon/pull/1164)
- Synchroniser waits for new peer if best is up to date [\#1161](https://github.com/PegaSysEng/pantheon/pull/1161)
- Don't attempt to download checkpoint headers if the number of headers is negative [\#1158](https://github.com/PegaSysEng/pantheon/pull/1158)
- Capture metrics on Vertx event loop and worker thread queues [\#1155](https://github.com/PegaSysEng/pantheon/pull/1155)
- Simplify node permissioning ATs [\#1153](https://github.com/PegaSysEng/pantheon/pull/1153)
- Add metrics around discovery process [\#1152](https://github.com/PegaSysEng/pantheon/pull/1152)
- Prevent connecting to self [\#1150](https://github.com/PegaSysEng/pantheon/pull/1150)
- Refactoring permissioning ATs [\#1148](https://github.com/PegaSysEng/pantheon/pull/1148)
- Added two extra Ropsten bootnodes [\#1147](https://github.com/PegaSysEng/pantheon/pull/1147)
- Fixed TCP port handling [\#1144](https://github.com/PegaSysEng/pantheon/pull/1144)
- Better error on bad header [\#1143](https://github.com/PegaSysEng/pantheon/pull/1143)
- Refresh peer table while we have fewer than maxPeers connected [\#1142](https://github.com/PegaSysEng/pantheon/pull/1142)
- Refactor jsonrpc consumption of local node permissioning controller [\#1140](https://github.com/PegaSysEng/pantheon/pull/1140)
- Disconnect peers before the pivot block while fast syncing [\#1139](https://github.com/PegaSysEng/pantheon/pull/1139)
- Reduce the default transaction pool size from 30,000 to 4096 [\#1136](https://github.com/PegaSysEng/pantheon/pull/1136)
- Fail at load if static nodes not whitelisted [\#1135](https://github.com/PegaSysEng/pantheon/pull/1135)
- Fix private transaction acceptance test [\#1134](https://github.com/PegaSysEng/pantheon/pull/1134) (thanks to [Puneetha17](https://github.com/Puneetha17))
- Quieter exceptions when network is unreachable [\#1133](https://github.com/PegaSysEng/pantheon/pull/1133)
- nodepermissioningcontroller used for devp2p connection filtering [\#1132](https://github.com/PegaSysEng/pantheon/pull/1132)
- Remove duplicates from apis specified via CLI [\#1131](https://github.com/PegaSysEng/pantheon/pull/1131)
- Synchronizer returns false if it is in sync [\#1130](https://github.com/PegaSysEng/pantheon/pull/1130)
- Added fromHexStringStrict to check for exactly 20 byte addresses [\#1128](https://github.com/PegaSysEng/pantheon/pull/1128)
- Fix deadlock scenario in AsyncOperationProcessor and re-enable WorldStateDownloaderTest [\#1126](https://github.com/PegaSysEng/pantheon/pull/1126)
- Ignore WorldStateDownloaderTest [\#1125](https://github.com/PegaSysEng/pantheon/pull/1125)
- Updated local config permissioning flags [\#1118](https://github.com/PegaSysEng/pantheon/pull/1118)
- Pipeline Improvements [\#1117](https://github.com/PegaSysEng/pantheon/pull/1117)
- Permissioning cli smart contract [\#1116](https://github.com/PegaSysEng/pantheon/pull/1116)
- Adding default pending transactions value in BesuControllerBuilder [\#1114](https://github.com/PegaSysEng/pantheon/pull/1114)
- Fix intermittency in WorldStateDownloaderTest [\#1113](https://github.com/PegaSysEng/pantheon/pull/1113)
- Reduce number of seen blocks and transactions Besu tracks [\#1112](https://github.com/PegaSysEng/pantheon/pull/1112)
- Timeout long test [\#1111](https://github.com/PegaSysEng/pantheon/pull/1111)
- Errorprone 2.3.3 upgrades [\#1110](https://github.com/PegaSysEng/pantheon/pull/1110)
- Add metric to capture memory used by RocksDB table readers [\#1108](https://github.com/PegaSysEng/pantheon/pull/1108)
- Don't allow creation of multiple gauges with the same name [\#1107](https://github.com/PegaSysEng/pantheon/pull/1107)
- Update Peer Discovery to use NodePermissioningController [\#1105](https://github.com/PegaSysEng/pantheon/pull/1105)
- Move starting world state download process inside WorldDownloadState [\#1104](https://github.com/PegaSysEng/pantheon/pull/1104)
- Enable private Tx capability to Clique [\#1102](https://github.com/PegaSysEng/pantheon/pull/1102) (thanks to [Puneetha17](https://github.com/Puneetha17))
- Enable private Tx capability to IBFT [\#1101](https://github.com/PegaSysEng/pantheon/pull/1101) (thanks to [Puneetha17](https://github.com/Puneetha17))
- Version Upgrades [\#1100](https://github.com/PegaSysEng/pantheon/pull/1100)
- Don't delete completed tasks from RocksDbTaskQueue [\#1099](https://github.com/PegaSysEng/pantheon/pull/1099)
- Support flat mapping with multiple threads [\#1098](https://github.com/PegaSysEng/pantheon/pull/1098)
- Add pipe stage name to thread while executing [\#1097](https://github.com/PegaSysEng/pantheon/pull/1097)
- Use pipeline for world state download [\#1096](https://github.com/PegaSysEng/pantheon/pull/1096)
- TXPool JSON RPC tweaks [\#1095](https://github.com/PegaSysEng/pantheon/pull/1095)
- Add in-memory cache over world state download queue [\#1087](https://github.com/PegaSysEng/pantheon/pull/1087)
- Trim default metrics [\#1086](https://github.com/PegaSysEng/pantheon/pull/1086)
- Improve imported block log line [\#1085](https://github.com/PegaSysEng/pantheon/pull/1085)
- Smart contract permission controller [\#1083](https://github.com/PegaSysEng/pantheon/pull/1083)
- Add timeout when waiting for JSON-RPC, WebSocket RPC and Metrics services to stop [\#1082](https://github.com/PegaSysEng/pantheon/pull/1082)
- Add pipeline framework to make parallel processing simpler [\#1077](https://github.com/PegaSysEng/pantheon/pull/1077)
- Node permissioning controller [\#1075](https://github.com/PegaSysEng/pantheon/pull/1075)
- Smart contract permission controller stub [\#1074](https://github.com/PegaSysEng/pantheon/pull/1074)
- Expose a synchronous start method in Runner [\#1072](https://github.com/PegaSysEng/pantheon/pull/1072)
- Changes in chain head should trigger new permissioning check for active peers [\#1071](https://github.com/PegaSysEng/pantheon/pull/1071)
- Fix exceptions fetching metrics after world state download completes [\#1066](https://github.com/PegaSysEng/pantheon/pull/1066)
- Accept transactions in the pool with nonce above account sender nonce [\#1065](https://github.com/PegaSysEng/pantheon/pull/1065)
- Repair Istanbul to handle Eth/62 & Eth/63 [\#1063](https://github.com/PegaSysEng/pantheon/pull/1063)
- Close Private Storage Provider [\#1059](https://github.com/PegaSysEng/pantheon/pull/1059) (thanks to [Puneetha17](https://github.com/Puneetha17))
- Add labels to Pipelined tasks metrics [\#1057](https://github.com/PegaSysEng/pantheon/pull/1057)
- Re-enable Quorum Synchronisation [\#1056](https://github.com/PegaSysEng/pantheon/pull/1056)
- Don't log expected failures as errors [\#1054](https://github.com/PegaSysEng/pantheon/pull/1054)
- Make findSuitablePeer abstract [\#1053](https://github.com/PegaSysEng/pantheon/pull/1053)
- Track added at in txpool [\#1048](https://github.com/PegaSysEng/pantheon/pull/1048)
- Fix ImportBlocksTask to only request from peers that claim to have the blocks [\#1047](https://github.com/PegaSysEng/pantheon/pull/1047)
- Don't run the dao block validator if dao block is 0 [\#1044](https://github.com/PegaSysEng/pantheon/pull/1044)
- Don't make unnecessary copies of data in RocksDbKeyValueStorage [\#1040](https://github.com/PegaSysEng/pantheon/pull/1040)
- Update discovery logic to trust bootnodes only when out of sync [\#1039](https://github.com/PegaSysEng/pantheon/pull/1039)
- Fix IndexOutOfBoundsException in DetermineCommonAncestorTask [\#1038](https://github.com/PegaSysEng/pantheon/pull/1038)
- Add `rpc_modules` JSON-RPC [\#1036](https://github.com/PegaSysEng/pantheon/pull/1036)
- Simple permissioning smart contract [\#1035](https://github.com/PegaSysEng/pantheon/pull/1035)
- Refactor enodeurl to use inetaddr [\#1032](https://github.com/PegaSysEng/pantheon/pull/1032)
- Update CLI options in mismatched genesis file message [\#1031](https://github.com/PegaSysEng/pantheon/pull/1031)
- Remove dependence of eth.core on eth.permissioning [\#1030](https://github.com/PegaSysEng/pantheon/pull/1030)
- Make alloc optional and provide nicer error messages when genesis config is invalid [\#1029](https://github.com/PegaSysEng/pantheon/pull/1029)
- Handle metrics request closing before response is generated [\#1028](https://github.com/PegaSysEng/pantheon/pull/1028)
- Change EthNetworkConfig bootnodes to always be URIs [\#1027](https://github.com/PegaSysEng/pantheon/pull/1027)
- Avoid port conflicts in acceptance tests [\#1025](https://github.com/PegaSysEng/pantheon/pull/1025)
- Include reference tests in jacoco [\#1024](https://github.com/PegaSysEng/pantheon/pull/1024)
- Acceptance test - configurable gas price [\#1023](https://github.com/PegaSysEng/pantheon/pull/1023)
- Get Internal logs and output [\#1022](https://github.com/PegaSysEng/pantheon/pull/1022) (thanks to [Puneetha17](https://github.com/Puneetha17))
- Fix race condition in WebSocketService [\#1021](https://github.com/PegaSysEng/pantheon/pull/1021)
- Ensure devp2p ports are written to ports file correctly [\#1020](https://github.com/PegaSysEng/pantheon/pull/1020)
- Report the correct tcp port in PING packets when it differs from the UDP port [\#1019](https://github.com/PegaSysEng/pantheon/pull/1019)
- Refactor transient transaction processor [\#1017](https://github.com/PegaSysEng/pantheon/pull/1017)
- Resume world state download from existing queue [\#1016](https://github.com/PegaSysEng/pantheon/pull/1016)
- IBFT Acceptance tests updated with longer timeout on first block [\#1015](https://github.com/PegaSysEng/pantheon/pull/1015)
- Update IBFT acceptances tests to await first block [\#1013](https://github.com/PegaSysEng/pantheon/pull/1013)
- Remove full hashimoto implementation as its never used [\#1011](https://github.com/PegaSysEng/pantheon/pull/1011)
- Created SyncStatus notifications [\#1010](https://github.com/PegaSysEng/pantheon/pull/1010)
- Address acceptance test intermittency [\#1008](https://github.com/PegaSysEng/pantheon/pull/1008)
- Consider a world state download stalled after 100 requests with no progress [\#1007](https://github.com/PegaSysEng/pantheon/pull/1007)
- Reduce log level when block miner is interrupted [\#1006](https://github.com/PegaSysEng/pantheon/pull/1006)
- RunnerTest fail on Windows due to network startup timing issue [\#1005](https://github.com/PegaSysEng/pantheon/pull/1005)
- Generate Private Contract Address [\#1004](https://github.com/PegaSysEng/pantheon/pull/1004) (thanks to [vinistevam](https://github.com/vinistevam))
- Delete the legacy pipelined import code [\#1003](https://github.com/PegaSysEng/pantheon/pull/1003)
- Fix race condition in WebSocket AT [\#1002](https://github.com/PegaSysEng/pantheon/pull/1002)
- Cleanup IBFT logging levels [\#995](https://github.com/PegaSysEng/pantheon/pull/995)
- Integration Test implementation dependency for non-IntelliJ IDE [\#992](https://github.com/PegaSysEng/pantheon/pull/992)
- Ignore fast sync and full sync tests to avoid race condition [\#991](https://github.com/PegaSysEng/pantheon/pull/991)
- Make acceptance tests use the process based runner again [\#990](https://github.com/PegaSysEng/pantheon/pull/990)
- RoundChangeCertificateValidator requires unique authors [\#989](https://github.com/PegaSysEng/pantheon/pull/989)
- Make Rinkeby the benchmark chain.  [\#986](https://github.com/PegaSysEng/pantheon/pull/986)
- Add metrics to Parallel Download pipeline [\#985](https://github.com/PegaSysEng/pantheon/pull/985)
- Change ExpectBlockNumber to require at least the specified block number [\#981](https://github.com/PegaSysEng/pantheon/pull/981)
- Fix benchmark compilation [\#980](https://github.com/PegaSysEng/pantheon/pull/980)
- RPC tests can use 127.0.0.1 loopback rather than localhost [\#974](https://github.com/PegaSysEng/pantheon/pull/974) thanks to [glethuillier](https://github.com/glethuillier) for raising)
- Disable picocli ansi when testing [\#973](https://github.com/PegaSysEng/pantheon/pull/973)
- Add a jmh benchmark for WorldStateDownloader [\#972](https://github.com/PegaSysEng/pantheon/pull/972)
- Gradle dependency for JMH annotation, for IDEs that aren't IntelliJ \(… [\#971](https://github.com/PegaSysEng/pantheon/pull/971)
- Separate download state tracking from WorldStateDownloader [\#967](https://github.com/PegaSysEng/pantheon/pull/967)
- Gradle dependency for JMH annotation, for IDEs that aren't IntelliJ [\#966](https://github.com/PegaSysEng/pantheon/pull/966)
- Truffle HDwallet Web3 1.0 [\#964](https://github.com/PegaSysEng/pantheon/pull/964)
- Add missing JavaDoc tags in JSONToRLP [\#963](https://github.com/PegaSysEng/pantheon/pull/963)
- Only import block if it isn't already on the block chain [\#962](https://github.com/PegaSysEng/pantheon/pull/962)
- CLI stack traces when debugging [\#960](https://github.com/PegaSysEng/pantheon/pull/960)
- Create peer discovery packets on a worker thread [\#955](https://github.com/PegaSysEng/pantheon/pull/955)
- Remove start functionality from IbftController and IbftBlockHeightMan… [\#952](https://github.com/PegaSysEng/pantheon/pull/952)
- Cleanup IBFT executors [\#951](https://github.com/PegaSysEng/pantheon/pull/951)
- Single threaded world state persistence [\#950](https://github.com/PegaSysEng/pantheon/pull/950)
- Fix version number on master [\#946](https://github.com/PegaSysEng/pantheon/pull/946)
- Change automatic benchmark  [\#945](https://github.com/PegaSysEng/pantheon/pull/945)
- Eliminate redundant header validation [\#943](https://github.com/PegaSysEng/pantheon/pull/943)
- RocksDbQueue Threading Tweaks [\#940](https://github.com/PegaSysEng/pantheon/pull/940)
- Validate DAO block [\#939](https://github.com/PegaSysEng/pantheon/pull/939)
- Complete Private Transaction Processor [\#938](https://github.com/PegaSysEng/pantheon/pull/938) (thanks to [iikirilov](https://github.com/iikirilov))
- Add metrics for netty queue length [\#932](https://github.com/PegaSysEng/pantheon/pull/932)
- Update GetNodeDataFromPeerTask to return a map [\#931](https://github.com/PegaSysEng/pantheon/pull/931)

## 1.0.1

Public key address export subcommand was missing in 1.0 release.

### Additions and Improvements
- Added `public-key export-address` subcommand [\#888](https://github.com/PegaSysEng/pantheon/pull/888)
- Documentation update for the [`public-key export-address`](https://besu.hyperledger.org/en/stable/) subcommand.
- Updated [IBFT 2.0 overview](https://besu.hyperledger.org/en/stable/) to include use of `rlp encode` command and information on setting IBFT 2.0 properties to achieve your desired block time.

## 1.0

### Additions and Improvements
- [IBFT 2.0](https://besu.hyperledger.org/en/latest/Tutorials/Private-Network/Create-IBFT-Network/)
- [Permissioning](https://besu.hyperledger.org/en/latest/Concepts/Permissioning/Permissioning-Overview/)
- [JSON-RPC Authentication](https://besu.hyperledger.org/en/latest/HowTo/Interact/APIs/Authentication/)
- Added `rlp encode` subcommand [\#965](https://github.com/PegaSysEng/pantheon/pull/965)
- Method to reload permissions file [\#834](https://github.com/PegaSysEng/pantheon/pull/834)
- Added rebind mitigation for Websockets. [\#905](https://github.com/PegaSysEng/pantheon/pull/905)
- Support genesis contract code [\#749](https://github.com/PegaSysEng/pantheon/pull/749) (thanks to [kziemianek](https://github.com/kziemianek)).
- Documentation updates include:
  - Added details on [port configuration](https://besu.hyperledger.org/en/latest/HowTo/Find-and-Connect/Configuring-Ports/)    
  - Added [Resources page](https://besu.hyperledger.org/en/latest/Reference/Resources/) linking to Besu blog posts and webinars
  - Added [JSON-RPC Authentication](https://besu.hyperledger.org/en/latest/HowTo/Interact/APIs/Authentication/)  
  - Added [tutorial to create permissioned network](https://besu.hyperledger.org/en/latest/Tutorials/Permissioning/Create-Permissioned-Network/)
  - Added [Permissioning](https://besu.hyperledger.org/en/latest/Concepts/Permissioning/Permissioning-Overview/) content
  - Added [Permissioning API methods](https://besu.hyperledger.org/en/latest/Reference/API-Methods/#permissioning-methods)
  - Added [tutorial to create Clique private network](https://besu.hyperledger.org/en/latest/Tutorials/Private-Network/Create-Private-Clique-Network/)
  - Added [tutorial to create IBFT 2.0 private network](https://besu.hyperledger.org/en/latest/Tutorials/Private-Network/Create-IBFT-Network/)

### Technical Improvements
- RoundChangeCertificateValidator requires unique authors [\#997](https://github.com/PegaSysEng/pantheon/pull/997)
- RPC tests can use 127.0.0.1 loopback rather than localhost [\#979](https://github.com/PegaSysEng/pantheon/pull/979)
- Integration Test implementation dependency for non-IntelliJ IDE [\#978](https://github.com/PegaSysEng/pantheon/pull/978)
- Only import block if it isn't already on the block chain [\#977](https://github.com/PegaSysEng/pantheon/pull/977)
- Disable picocli ansi when testing [\#975](https://github.com/PegaSysEng/pantheon/pull/975)
- Create peer discovery packets on a worker thread [\#961](https://github.com/PegaSysEng/pantheon/pull/961)
- Removed Orion snapshot dependency [\#933](https://github.com/PegaSysEng/pantheon/pull/933)
- Use network ID instead of chain ID in MainnetBesuController. [\#929](https://github.com/PegaSysEng/pantheon/pull/929)
- Propagate new block messages to other clients in a worker thread [\#928](https://github.com/PegaSysEng/pantheon/pull/928)
- Parallel downloader should stop on puts if requested. [\#927](https://github.com/PegaSysEng/pantheon/pull/927)
- Permission config file location and option under docker [\#925](https://github.com/PegaSysEng/pantheon/pull/925)
- Fixed potential stall in world state download [\#922](https://github.com/PegaSysEng/pantheon/pull/922)
- Refactoring to introduce deleteOnExit\(\) for temp files [\#920](https://github.com/PegaSysEng/pantheon/pull/920)
- Reduce "Received transactions message" log from debug to trace [\#919](https://github.com/PegaSysEng/pantheon/pull/919)
- Handle PeerNotConnected exceptions when sending wire keep alives [\#918](https://github.com/PegaSysEng/pantheon/pull/918)
- admin_addpeers: error if node not whitelisted [\#917](https://github.com/PegaSysEng/pantheon/pull/917)
- Expose the Ibft MiningCoordinator [\#916](https://github.com/PegaSysEng/pantheon/pull/916)
- Check perm api against perm cli [\#915](https://github.com/PegaSysEng/pantheon/pull/915)
- Update metrics when completing a world state request with existing data [\#914](https://github.com/PegaSysEng/pantheon/pull/914)
- Improve RocksDBQueue dequeue performance [\#913](https://github.com/PegaSysEng/pantheon/pull/913)
- Error when removing bootnodes from nodes whitelist [\#912](https://github.com/PegaSysEng/pantheon/pull/912)
- Incremental Optimization\(s\) on BlockBroadcaster [\#911](https://github.com/PegaSysEng/pantheon/pull/911)
- Check permissions CLI dependencies [\#909](https://github.com/PegaSysEng/pantheon/pull/909)
- Limit the number of times we retry peer discovery interactions [\#908](https://github.com/PegaSysEng/pantheon/pull/908)
- IBFT to use VoteTallyCache [\#907](https://github.com/PegaSysEng/pantheon/pull/907)
- Add metric to expose number of inflight world state requests [\#906](https://github.com/PegaSysEng/pantheon/pull/906)
- Bootnodes not on whitelist - improve errors [\#904](https://github.com/PegaSysEng/pantheon/pull/904)
- Make chain download cancellable [\#901](https://github.com/PegaSysEng/pantheon/pull/901)
- Enforce accounts must start with 0x [\#900](https://github.com/PegaSysEng/pantheon/pull/900)
- When picking fast sync pivot block, use the peer with the best total difficulty [\#899](https://github.com/PegaSysEng/pantheon/pull/899)
- Process world state download data on a worker thread [\#898](https://github.com/PegaSysEng/pantheon/pull/898)
- CLI mixin help [\#895](https://github.com/PegaSysEng/pantheon/pull/895) ([macfarla](https://github.com/macfarla))
- Use absolute datapath instead of relative. [\#894](https://github.com/PegaSysEng/pantheon/pull/894).
- Fix task queue so that the updated failure count for requests is stored [\#893](https://github.com/PegaSysEng/pantheon/pull/893)
- Fix authentication header [\#891](https://github.com/PegaSysEng/pantheon/pull/891)
- Reorganize eth tasks [\#890](https://github.com/PegaSysEng/pantheon/pull/890)
- Unit tests of BlockBroadcaster [\#887](https://github.com/PegaSysEng/pantheon/pull/887)
- Fix authentication file validation errors [\#886](https://github.com/PegaSysEng/pantheon/pull/886)
- Fixing file locations under docker [\#885](https://github.com/PegaSysEng/pantheon/pull/885)
- Handle exceptions properly in EthScheduler [\#884](https://github.com/PegaSysEng/pantheon/pull/884)
- More bootnodes for goerli [\#880](https://github.com/PegaSysEng/pantheon/pull/880)
- Rename password hash command [\#879](https://github.com/PegaSysEng/pantheon/pull/879)
- Add metrics for EthScheduler executors [\#878](https://github.com/PegaSysEng/pantheon/pull/878)
- Disconnect peer removed from node whitelist [\#877](https://github.com/PegaSysEng/pantheon/pull/877)
- Reduce logging noise from invalid peer discovery packets and handshaking [\#876](https://github.com/PegaSysEng/pantheon/pull/876)
- Detect stalled world state downloads [\#875](https://github.com/PegaSysEng/pantheon/pull/875)
- Limit size of Ibft future message buffer [\#873](https://github.com/PegaSysEng/pantheon/pull/873)
- Ibft2: Replace NewRound with extended Proposal [\#872](https://github.com/PegaSysEng/pantheon/pull/872)
- Fixed admin_addPeer to periodically check maintained connections [\#871](https://github.com/PegaSysEng/pantheon/pull/871)
- WebSocket method permissions [\#870](https://github.com/PegaSysEng/pantheon/pull/870)
- Select new pivot block when world state becomes unavailable [\#869](https://github.com/PegaSysEng/pantheon/pull/869)
- Introduce FutureUtils to reduce duplicated code around CompletableFuture [\#868](https://github.com/PegaSysEng/pantheon/pull/868)
- Implement world state cancel [\#867](https://github.com/PegaSysEng/pantheon/pull/867)
- Renaming authentication configuration file CLI command [\#865](https://github.com/PegaSysEng/pantheon/pull/865)
- Break out RoundChangeCertificate validation [\#864](https://github.com/PegaSysEng/pantheon/pull/864)
- Disconnect peers where the common ancestor is before our fast sync pivot [\#862](https://github.com/PegaSysEng/pantheon/pull/862)
- Initial scaffolding for block propagation [\#860](https://github.com/PegaSysEng/pantheon/pull/860)
- Fix NullPointerException when determining fast sync pivot [\#859](https://github.com/PegaSysEng/pantheon/pull/859)
- Check for invalid token [\#856](https://github.com/PegaSysEng/pantheon/pull/856)
- Moving NodeWhitelistController to permissioning package [\#855](https://github.com/PegaSysEng/pantheon/pull/855)
- Fix state download race condition by creating a TaskQueue API [\#853](https://github.com/PegaSysEng/pantheon/pull/853)
- Changed separator in JSON RPC permissions [\#852](https://github.com/PegaSysEng/pantheon/pull/852)
- WebSocket acceptance tests now can use WebSockets [\#851](https://github.com/PegaSysEng/pantheon/pull/851)
- IBFT notifies EthPeer when remote node has a better block [\#849](https://github.com/PegaSysEng/pantheon/pull/849)
- Support resuming fast-sync downloads [\#848](https://github.com/PegaSysEng/pantheon/pull/848)
- Tweak Fast Sync Config [\#847](https://github.com/PegaSysEng/pantheon/pull/847)
- RPC authentication configuration validation + tests. [\#846](https://github.com/PegaSysEng/pantheon/pull/846)
- Tidy-up FastSyncState persistence [\#845](https://github.com/PegaSysEng/pantheon/pull/845)
- Do parallel extract signatures in the parallel block importer. [\#844](https://github.com/PegaSysEng/pantheon/pull/844)
- Fix 'the Input Is Too Long' Error on Windows [\#843](https://github.com/PegaSysEng/pantheon/pull/843) (thanks to [glethuillier](https://github.com/glethuillier)).
- Remove unnecessary sleep [\#842](https://github.com/PegaSysEng/pantheon/pull/842)
- Shutdown improvements [\#841](https://github.com/PegaSysEng/pantheon/pull/841)
- Speed up shutdown time [\#838](https://github.com/PegaSysEng/pantheon/pull/838)
- Add metrics to world state downloader [\#837](https://github.com/PegaSysEng/pantheon/pull/837)
- Store pivot block header [\#836](https://github.com/PegaSysEng/pantheon/pull/836)
- Clique should use beneficiary of zero on epoch blocks [\#833](https://github.com/PegaSysEng/pantheon/pull/833)
- Clique should ignore proposals for address 0 [\#831](https://github.com/PegaSysEng/pantheon/pull/831)
- Fix intermittency in FullSyncDownloaderTest [\#830](https://github.com/PegaSysEng/pantheon/pull/830)
- Added the authentication service to the WebSocket service [\#829](https://github.com/PegaSysEng/pantheon/pull/829)
- Extract creation and init of ProtocolContext into a re-usable class [\#828](https://github.com/PegaSysEng/pantheon/pull/828)
- Prevent duplicate commit seals in ibft header [\#827](https://github.com/PegaSysEng/pantheon/pull/827)
- Validate Ibft vanity data length [\#826](https://github.com/PegaSysEng/pantheon/pull/826)
- Refactored json rpc authentication to be provided as a service [\#825](https://github.com/PegaSysEng/pantheon/pull/825)
- Handle unavailable world states [\#824](https://github.com/PegaSysEng/pantheon/pull/824)
- Password in JWT payload [\#823](https://github.com/PegaSysEng/pantheon/pull/823)
- Homogenize error messages when required parameters are set [\#822](https://github.com/PegaSysEng/pantheon/pull/822) ([glethuillier](https://github.com/glethuillier)).
- Set remote peer chain head to parent of block received in NEW\_BLOCK\_MESSAGE [\#819](https://github.com/PegaSysEng/pantheon/pull/819)
- Peer disconnects should not result in stack traces [\#818](https://github.com/PegaSysEng/pantheon/pull/818)
- Abort previous builds [\#817](https://github.com/PegaSysEng/pantheon/pull/817)
- Parallel build stages [\#816](https://github.com/PegaSysEng/pantheon/pull/816)
- JWT authentication for JSON-RPC [\#815](https://github.com/PegaSysEng/pantheon/pull/815)
- Log errors that occur while finding a common ancestor [\#814](https://github.com/PegaSysEng/pantheon/pull/814)
- Shuffled log levels [\#813](https://github.com/PegaSysEng/pantheon/pull/813)
- Prevent duplicate IBFT messages being processed by state machine [\#811](https://github.com/PegaSysEng/pantheon/pull/811)
- Fix Orion startup ports [\#810](https://github.com/PegaSysEng/pantheon/pull/810)
- Commit world state continuously [\#809](https://github.com/PegaSysEng/pantheon/pull/809)
- Improve block propagation time [\#808](https://github.com/PegaSysEng/pantheon/pull/808)
- JSON-RPC authentication cli options & acceptance tests [\#807](https://github.com/PegaSysEng/pantheon/pull/807)
- Remove privacy not supported warning [\#806](https://github.com/PegaSysEng/pantheon/pull/806) (thanks to [vinistevam](https://github.com/vinistevam))
- Wire up Private Transaction Processor [\#805](https://github.com/PegaSysEng/pantheon/pull/805) (thanks to [Puneetha17](https://github.com/Puneetha17))
- Apply a limit to the number of responses in RespondingEthPeer.respondWhile [\#803](https://github.com/PegaSysEng/pantheon/pull/803)
- Avoid requesting empty block bodies from the network. [\#802](https://github.com/PegaSysEng/pantheon/pull/802)
- Handle partial responses to get receipts requests [\#801](https://github.com/PegaSysEng/pantheon/pull/801)
- Rename functions in Ibft MessageValidator [\#800](https://github.com/PegaSysEng/pantheon/pull/800)
- Upgrade GoogleJavaFormat to 1.7 [\#795](https://github.com/PegaSysEng/pantheon/pull/795)
- Minor refactorings of IntegrationTest infrastructure [\#786](https://github.com/PegaSysEng/pantheon/pull/786)
- Rework Ibft MessageValidatorFactory [\#785](https://github.com/PegaSysEng/pantheon/pull/785)
- Rework IbftRoundFactory [\#784](https://github.com/PegaSysEng/pantheon/pull/784)
- Rename artefacts to artifacts within IBFT [\#782](https://github.com/PegaSysEng/pantheon/pull/782)
- Rename TerminatedRoundArtefacts to PreparedRoundArtefacts [\#781](https://github.com/PegaSysEng/pantheon/pull/781)
- Rename Ibft MessageFactory methods [\#779](https://github.com/PegaSysEng/pantheon/pull/779)
- Update WorldStateDownloader to only filter out known code requests [\#777](https://github.com/PegaSysEng/pantheon/pull/777)
- Multiple name options only search for the longest one [\#776](https://github.com/PegaSysEng/pantheon/pull/776)
- Move ethTaskTimer to abstract root [\#775](https://github.com/PegaSysEng/pantheon/pull/775)
- Parallel Block importer [\#774](https://github.com/PegaSysEng/pantheon/pull/774)
- Wait for a peer with an estimated chain height before selecting a pivot block [\#772](https://github.com/PegaSysEng/pantheon/pull/772)
- Randomly perform full validation when fast syncing blocks [\#770](https://github.com/PegaSysEng/pantheon/pull/770)
- IBFT Message rework, piggybacking blocks on msgs. [\#769](https://github.com/PegaSysEng/pantheon/pull/769)
- EthScheduler additions [\#767](https://github.com/PegaSysEng/pantheon/pull/767)
- Fixing node whitelist isPermitted check [\#766](https://github.com/PegaSysEng/pantheon/pull/766)
- Eth/63 labels [\#764](https://github.com/PegaSysEng/pantheon/pull/764)
- Permissioning whitelist persistence. [\#763](https://github.com/PegaSysEng/pantheon/pull/763)
- Created message validators for NewRound and RoundChange [\#760](https://github.com/PegaSysEng/pantheon/pull/760)
- Add tests for FastSyncChainDownloader as a whole [\#758](https://github.com/PegaSysEng/pantheon/pull/758)
- Flatten IBFT Message API [\#757](https://github.com/PegaSysEng/pantheon/pull/757)
- Added TerminatedRoundArtefacts [\#756](https://github.com/PegaSysEng/pantheon/pull/756)
- Fix thread names in EthScheduler to include the thread number [\#755](https://github.com/PegaSysEng/pantheon/pull/755)
- Separate round change reception from RoundChangeCertificate [\#754](https://github.com/PegaSysEng/pantheon/pull/754)
- JSON-RPC authentication login [\#753](https://github.com/PegaSysEng/pantheon/pull/753)
- Spilt Ibft MessageValidator into components [\#752](https://github.com/PegaSysEng/pantheon/pull/752)
- Ensure first checkpoint headers is always in local blockchain for FastSyncCheckpointHeaderManager [\#750](https://github.com/PegaSysEng/pantheon/pull/750)
- Refactored permissioning components to be Optional. [\#747](https://github.com/PegaSysEng/pantheon/pull/747)
- Integrate rocksdb-based queue into WorldStateDownloader [\#746](https://github.com/PegaSysEng/pantheon/pull/746)
- Generify orion to enclave [\#745](https://github.com/PegaSysEng/pantheon/pull/745) (thanks to [vinistevam](https://github.com/vinistevam))
- Moved IBFT Message factory to use wrapped message types [\#744](https://github.com/PegaSysEng/pantheon/pull/744)
- Handle timeouts when requesting checkpoint headers correctly [\#743](https://github.com/PegaSysEng/pantheon/pull/743)
- Update RoundChangeManager to use flattened message [\#742](https://github.com/PegaSysEng/pantheon/pull/742)
- Handle validation failures when fast importing blocks [\#741](https://github.com/PegaSysEng/pantheon/pull/741)
- Updated IbftRound and RoundState APIs to use wrapped messages [\#740](https://github.com/PegaSysEng/pantheon/pull/740)
- Exception handling [\#739](https://github.com/PegaSysEng/pantheon/pull/739)
- Upgrade dependency versions and build cleanup [\#738](https://github.com/PegaSysEng/pantheon/pull/738)
- Update IbftBlockHeigntManager to accept new message types. [\#737](https://github.com/PegaSysEng/pantheon/pull/737)
- Error response handling for permissions APIs [\#736](https://github.com/PegaSysEng/pantheon/pull/736)
- IPV6 bootnodes don't work [\#735](https://github.com/PegaSysEng/pantheon/pull/735)
- Updated to use tags of pantheon build rather than another repo [\#734](https://github.com/PegaSysEng/pantheon/pull/734)
- Log milestones at startup and other minor logging improvements [\#733](https://github.com/PegaSysEng/pantheon/pull/733)
- Create wrapper types for Ibft Signed messages [\#731](https://github.com/PegaSysEng/pantheon/pull/731)
- Ibft to uniquely ID messages by their hash [\#730](https://github.com/PegaSysEng/pantheon/pull/730)
- Rename ibftrevised to ibft2 [\#722](https://github.com/PegaSysEng/pantheon/pull/722)
- Limit ibft msg queues [\#704](https://github.com/PegaSysEng/pantheon/pull/704)
- Implement privacy precompiled contract [\#696](https://github.com/PegaSysEng/pantheon/pull/696) (thanks to [Puneetha17](https://github.com/Puneetha17))
- Integration of RecursivePeerRefreshState and PeerDiscoveryController [\#420](https://github.com/PegaSysEng/pantheon/pull/420)

## 0.9.1

Built and compatible with with JDK8.

## 0.9

### Breaking Changes to Command Line

Breaking changes have been made to the command line options in v0.9 to improve usability. Many v0.8 command line options no longer work.

The [documentation](https://docs.pantheon.pegasys.tech/en/latest/) has been updated throughout to use the changed command line options and the [command line reference](https://besu.hyperledger.org/en/stable/) documents the changed options.

| Previous Option                     | New Option                                                                                                                                                                                                                                  | Change                            |
|-------------------------------------|------------------------------------------------------------------------------------------------------------------------------------------------------------------------------------------------------------------------------------------|----------------------------------|
| `--config`                          | [`--config-file`](https://besu.hyperledger.org/en/latest/Reference/CLI/CLI-Syntax/#config-file)                                                                                                                                  | Renamed                          |
| `--datadir`                         | [`--data-path`](https://besu.hyperledger.org/en/latest/Reference/CLI/CLI-Syntax/#data-path)                                                                                                                                      | Renamed                          |
| `--dev-mode`                        | [`--network=dev`](https://besu.hyperledger.org/en/latest/Reference/CLI/CLI-Syntax/#network)                                                                                                                                     | Replaced by `--network` option   |
| `--genesis`                         | [`--genesis-file`](https://besu.hyperledger.org/en/latest/Reference/CLI/CLI-Syntax/#genesis-file)                                                                                                                                | Renamed                          |
| `--goerli`                          | [`--network=goerli`](https://besu.hyperledger.org/en/latest/Reference/CLI/CLI-Syntax/#network)                                                                                                                                  | Replaced by `--network` option   |
| `--metrics-listen=<HOST:PORT>`      | [`--metrics-host=<HOST>`](https://besu.hyperledger.org/en/latest/Reference/CLI/CLI-Syntax/#metrics-host) and [`--metrics-port=<PORT>`](https://besu.hyperledger.org/en/latest/Reference/CLI/CLI-Syntax/#metrics-port) | Split into host and port options |
| `--miner-extraData`                 | [`--miner-extra-data`](https://besu.hyperledger.org/en/latest/Reference/CLI/CLI-Syntax/#miner-extra-data)                                                                                                                       | Renamed                          |
| `--miner-minTransactionGasPriceWei` | [`--min-gas-price`](https://besu.hyperledger.org/en/latest/Reference/CLI/CLI-Syntax/#min-gas-price)                                                                                                                              | Renamed                          |
| `--no-discovery`                    | [`--discovery-enabled`](https://besu.hyperledger.org/en/latest/Reference/CLI/CLI-Syntax/#discovery-enabled)                                                                                                                      | Replaced                         |
| `--node-private-key`                | [`--node-private-key-file`](https://besu.hyperledger.org/en/latest/Reference/CLI/CLI-Syntax/#node-private-key-file)                                                                                                              | Renamed                          |
| `--ottoman`                         | N/A                                                                                                                                                                                                                                         | Removed                          |
| `--p2p-listen=<HOST:PORT>`          | [`--p2p-host=<HOST>`](https://besu.hyperledger.org/en/latest/Reference/CLI/CLI-Syntax/#p2p-hostt) and [`--p2p-port=<PORT>`](https://besu.hyperledger.org/en/latest/Reference/CLI/CLI-Syntax/#p2p-port) | Split into host and port options |
| `--rinkeby`                         | [`--network=rinkeby`](https://besu.hyperledger.org/en/latest/Reference/CLI/CLI-Syntax/#network)                                                                                                                                     | Replaced by `--network` option   |
| `--ropsten`                         | [`--network=ropsten`](https://besu.hyperledger.org/en/latest/Reference/CLI/CLI-Syntax/#network)                                                                                                                                     | Replaced by `--network` option   |
| `--rpc-enabled`                     | [` --rpc-http-enabled`](https://besu.hyperledger.org/en/latest/Reference/CLI/CLI-Syntax/#rpc-http-enabled)| Renamed|
| `--rpc-listen=<HOST:PORT>`          | [`--rpc-http-host=<HOST>`](https://besu.hyperledger.org/en/latest/Reference/CLI/CLI-Syntax/#rpc-http-host) and [`--rpc-http-port=<PORT>`](https://besu.hyperledger.org/en/latest/Reference/CLI/CLI-Syntax/#rpc-http-port) | Split into host and port options |
| `--rpc-api`                         | [`--rpc-http-api`](https://besu.hyperledger.org/en/latest/Reference/CLI/CLI-Syntax/#rpc-http-api)| Renamed |
| `--rpc-cors-origins`                | [`--rpc-http-cors-origins`](https://besu.hyperledger.org/en/latest/Reference/CLI/CLI-Syntax/#rpc-http-cors-origins) | Renamed |
| `--ws-enabled`                      | [`--rpc-ws-enabled`](https://besu.hyperledger.org/en/latest/Reference/CLI/CLI-Syntax/#rpc-ws-enabled)  | Renamed |
| `--ws-api`                          | [`--rpc-ws-api`](https://besu.hyperledger.org/en/latest/Reference/CLI/CLI-Syntax/#rpc-ws-api) | Renamed|
| `--ws-listen=<HOST:PORT>`           | [`--rpc-ws-host=<HOST>`](https://besu.hyperledger.org/en/latest/Reference/CLI/CLI-Syntax/#rpc-ws-host) and [`--rpc-ws-port=<PORT>`](https://besu.hyperledger.org/en/latest/Reference/CLI/CLI-Syntax/#rpc-ws-port) | Split into host and port options |
| `--ws-refresh-delay`                | [`--rpc-ws-refresh-delay`](https://besu.hyperledger.org/en/latest/Reference/CLI/CLI-Syntax/#rpc-ws-refresh-delay)|Renamed|

| Previous Subcommand                 | New Subcommand                                                                                                                                                                                                                  | Change                            |
|-------------------------------------|------------------------------------------------------------------------------------------------------------------------------------------------------------------------------------------------------------------------------------------|----------------------------------|
| `pantheon import <block-file>`      | [`pantheon blocks import --from=<block-file>`](https://besu.hyperledger.org/en/latest/Reference/CLI/CLI-Subcommands/#blocks)                                                                                            | Renamed                          |
| `pantheon export-pub-key <key-file>`| [`pantheon public-key export --to=<key-file>`](https://besu.hyperledger.org/en/latest/Reference/CLI/CLI-Subcommands/#public-key)                                                                                                      | Renamed                          |


### Private Network Quickstart

The Private Network Quickstart has been moved from the `pantheon` repository to the `pantheon-quickstart`
repository. The [Private Network Quickstart tutorial](https://besu.hyperledger.org/en/latest/Tutorials/Quickstarts/Private-Network-Quickstart/)
has been updated to use the moved quickstart.

### Additions and Improvements

- `--network=goerli` supports relaunch of Görli testnet [\#717](https://github.com/PegaSysEng/pantheon/pull/717)
- TOML authentication provider [\#689](https://github.com/PegaSysEng/pantheon/pull/689)
- Metrics Push Gateway Options [\#678](https://github.com/PegaSysEng/pantheon/pull/678)
- Additional logging details for IBFT 2.0 [\#650](https://github.com/PegaSysEng/pantheon/pull/650)
- Permissioning config TOML file [\#643](https://github.com/PegaSysEng/pantheon/pull/643)
- Added metrics Prometheus Push Gateway Support [\#638](https://github.com/PegaSysEng/pantheon/pull/638)
- Clique and IBFT not enabled by default in RPC APIs [\#635](https://github.com/PegaSysEng/pantheon/pull/635)
- Added `admin_addPeer` JSON-RPC API method [\#622](https://github.com/PegaSysEng/pantheon/pull/622)
- Implemented `--p2p-enabled` configuration item [\#619](https://github.com/PegaSysEng/pantheon/pull/619)
- Command options and commands renaming [\#618](https://github.com/PegaSysEng/pantheon/pull/618)
- Added IBFT get pending votes [\#603](https://github.com/PegaSysEng/pantheon/pull/603)
- Implement Petersburg hardfork [\#601](https://github.com/PegaSysEng/pantheon/pull/601)
- Added private transaction abstraction [\#592](https://github.com/PegaSysEng/pantheon/pull/592) (thanks to [iikirilov](https://github.com/iikirilov))
- Added privacy command line commands [\#584](https://github.com/PegaSysEng/pantheon/pull/584) (thanks to [Puneetha17](https://github.com/Puneetha17))
- Documentation updates include:
  - Updated [Private Network Quickstart tutorial](https://besu.hyperledger.org/en/latest/Tutorials/Quickstarts/Private-Network-Quickstart/)
    to use quickstart in `pantheon-quickstart` repository and indicate that the quickstart is not supported on Windows.
  - Added IBFT 2.0 [content](https://besu.hyperledger.org/en/latest/HowTo/Configure/Consensus-Protocols/IBFT/) and [JSON RPC API methods](https://besu.hyperledger.org/en/latest/Reference/API-Methods/#ibft-20-methods).
  - Added [consensus protocols content](https://besu.hyperledger.org/en/latest/Concepts/Consensus-Protocols/Comparing-PoA/).
  - Added content on [events and logs](https://besu.hyperledger.org/en/latest/Concepts/Events-and-Logs/), and [using filters](https://besu.hyperledger.org/en/latest/HowTo/Interact/Filters/Accessing-Logs-Using-JSON-RPC/).
  - Added content on integrating with [Prometheus Push Gateway](https://besu.hyperledger.org/en/latest/HowTo/Deploy/Monitoring-Performance/#running-prometheus-with-besu-in-push-mode)

### Technical Improvements

- Download receipts during fast sync and import without processing transactions [\#701](https://github.com/PegaSysEng/pantheon/pull/701)
- Removed CLI options for `--nodes-whitelist` and `--accounts-whitelist` [\#694](https://github.com/PegaSysEng/pantheon/pull/694)
- Delegate `getRootCause` through to Guava's implementation [\#692](https://github.com/PegaSysEng/pantheon/pull/692)
- Benchmark update [\#691](https://github.com/PegaSysEng/pantheon/pull/691)
- Implement chain download for fast sync [\#690](https://github.com/PegaSysEng/pantheon/pull/690)
- Allow missing accounts to create zero-cost transactions [\#685](https://github.com/PegaSysEng/pantheon/pull/685)
- Node private key location should be fixed under docker [\#684](https://github.com/PegaSysEng/pantheon/pull/684)
- Parallel Processing File Import Performance [\#683](https://github.com/PegaSysEng/pantheon/pull/683)
- Integrate actual `WorldStateDownloader` with the fast sync work flow [\#682](https://github.com/PegaSysEng/pantheon/pull/682)
- Removed `--max-trailing-peers` option [\#680](https://github.com/PegaSysEng/pantheon/pull/680)
- Enabled warning on CLI dependent options [\#679](https://github.com/PegaSysEng/pantheon/pull/679)
- Update WorldStateDownloader run\(\) interface to accept header [\#677](https://github.com/PegaSysEng/pantheon/pull/677)
- Fixed Difficulty calculator [\#663](https://github.com/PegaSysEng/pantheon/pull/663)
- `discovery-enabled` option refactoring [\#661](https://github.com/PegaSysEng/pantheon/pull/661)
- Update orion default port approach [\#660](https://github.com/PegaSysEng/pantheon/pull/660)
- Extract out generic parts of Downloader [\#659](https://github.com/PegaSysEng/pantheon/pull/659)
- Start world downloader [\#658](https://github.com/PegaSysEng/pantheon/pull/658)
- Create a simple `WorldStateDownloader` [\#657](https://github.com/PegaSysEng/pantheon/pull/657)
- Added handling for when p2p is disabled [\#655](https://github.com/PegaSysEng/pantheon/pull/655)
- Enabled command line configuration for privacy precompiled contract address [\#653](https://github.com/PegaSysEng/pantheon/pull/653) (thanks to [Puneetha17](https://github.com/Puneetha17))
- IBFT transmitted packets are logged by gossiper [\#652](https://github.com/PegaSysEng/pantheon/pull/652)
- `admin_addPeer` acceptance test [\#651](https://github.com/PegaSysEng/pantheon/pull/651)
- Added `p2pEnabled` configuration to `ProcessBesuNodeRunner` [\#649](https://github.com/PegaSysEng/pantheon/pull/649)
- Added description to automatic benchmarks [\#646](https://github.com/PegaSysEng/pantheon/pull/646)
- Added `network` option [\#645](https://github.com/PegaSysEng/pantheon/pull/645)
- Remove OrionConfiguration [\#644](https://github.com/PegaSysEng/pantheon/pull/644) (thanks to [Puneetha17](https://github.com/Puneetha17))
- IBFT Json Acceptance tests [\#634](https://github.com/PegaSysEng/pantheon/pull/634)
- Upgraded build image to one that contains libsodium [\#632](https://github.com/PegaSysEng/pantheon/pull/632)
- Command line fixes [\#630](https://github.com/PegaSysEng/pantheon/pull/630)
- Consider peer count insufficient until minimum peers for fast sync are connected [\#629](https://github.com/PegaSysEng/pantheon/pull/629)
- Build tweaks [\#628](https://github.com/PegaSysEng/pantheon/pull/628)
- IBFT ensure non-validator does not partake in consensus [\#627](https://github.com/PegaSysEng/pantheon/pull/627)
- Added ability in acceptance tests to set up a node with `--no-discovery` [\#624](https://github.com/PegaSysEng/pantheon/pull/624)
- Gossip integration test [\#623](https://github.com/PegaSysEng/pantheon/pull/623)
- Removed quickstart code and CI pipeline [\#616](https://github.com/PegaSysEng/pantheon/pull/616)
- IBFT Integration Tests - Spurious Behaviour [\#615](https://github.com/PegaSysEng/pantheon/pull/615)
- Refactoring for more readable IBFT IT [\#614](https://github.com/PegaSysEng/pantheon/pull/614)
- Start of fast sync downloader [\#613](https://github.com/PegaSysEng/pantheon/pull/613)
- Split `IbftProcessor` into looping and event processing [\#612](https://github.com/PegaSysEng/pantheon/pull/612)
- IBFT Int Test - changed `TestContextFactory` to a builder [\#611](https://github.com/PegaSysEng/pantheon/pull/611)
- Discard prior round change msgs [\#610](https://github.com/PegaSysEng/pantheon/pull/610)
- `IbftGetValidatorsByBlockHash` added to json factory [\#607](https://github.com/PegaSysEng/pantheon/pull/607)
- IBFT Validator RPCs to return list of strings [\#606](https://github.com/PegaSysEng/pantheon/pull/606)
- Update Benchmark [\#605](https://github.com/PegaSysEng/pantheon/pull/605)
- Remove db package and move classes to more appropriate locations [\#599](https://github.com/PegaSysEng/pantheon/pull/599)
- Added `GetReceiptsFromPeerTask` [\#598](https://github.com/PegaSysEng/pantheon/pull/598)
- Added `GetNodeDataFromPeerTask` [\#597](https://github.com/PegaSysEng/pantheon/pull/597)
- Fixed deprecation warnings [\#596](https://github.com/PegaSysEng/pantheon/pull/596)
- IBFT Integration Tests - Future Height [\#591](https://github.com/PegaSysEng/pantheon/pull/591)
- Added `getNodeData` to `EthPeer` to enable requesting node data [\#589](https://github.com/PegaSysEng/pantheon/pull/589)
- `Blockcreator` to use `parentblock` specified at constuction [\#588](https://github.com/PegaSysEng/pantheon/pull/588)
- Support responding to `GetNodeData` requests [\#587](https://github.com/PegaSysEng/pantheon/pull/587)
- IBFT validates block on proposal reception [\#583](https://github.com/PegaSysEng/pantheon/pull/583)
- Rework `NewRoundValidator` tests [\#582](https://github.com/PegaSysEng/pantheon/pull/582)
- IBFT split extra data validation rule into components [\#581](https://github.com/PegaSysEng/pantheon/pull/581)
- Allow attached rules to be flagged `light` [\#580](https://github.com/PegaSysEng/pantheon/pull/580)
- Split Block Validation from Importing [\#579](https://github.com/PegaSysEng/pantheon/pull/579)
- Refactor `RoundChangeManager` creation [\#578](https://github.com/PegaSysEng/pantheon/pull/578)
- Add `-SNAPSHOT` postfix to version [\#577](https://github.com/PegaSysEng/pantheon/pull/577)
- IBFT - prevent proposed block being imported twice [\#576](https://github.com/PegaSysEng/pantheon/pull/576)
- Version upgrades [\#571](https://github.com/PegaSysEng/pantheon/pull/571)
- Tests that CLI options are disabled under docker [\#566](https://github.com/PegaSysEng/pantheon/pull/566)
- Renamed IBFT networking classes [\#555](https://github.com/PegaSysEng/pantheon/pull/555)
- Removed dead code from the consensus package [\#554](https://github.com/PegaSysEng/pantheon/pull/554)
- Prepared private transaction support [\#538](https://github.com/PegaSysEng/pantheon/pull/538) (thanks to [iikirilov](https://github.com/iikirilov))

## 0.8.5

Indefinitely delays the roll-out of Constantinople on Ethereum Mainnet due to a [potential security issue](https://blog.ethereum.org/2019/01/15/security-alert-ethereum-constantinople-postponement/) detected.

## Additions and Improvements
- Remove Constantinople fork block [\#574](https://github.com/PegaSysEng/pantheon/pull/574)

## Technical Improvements
- Rename IBFT message packages [\#568](https://github.com/PegaSysEng/pantheon/pull/568)


## 0.8.4

### Docker Image

If you have been running a node using the v0.8.3 Docker image, the node was not saving data to the
specified [data directory](https://besu.hyperledger.org/en/stable/),
or referring to the custom [configuration file](https://besu.hyperledger.org/en/stable/)
or [genesis file](https://besu.hyperledger.org/en/stable/).

To recover the node key and data directory from the Docker container:
`docker cp <container>:/opt/pantheon/key <destination_file>`
`docker cp <container>:/opt/pantheon/database <destination_directory>`

Where `container` is the name or ID of the Docker container containing the Besu node.

The container can be running or stopped when you copy the key and data directory. If your node was
fully synchronized to MainNet, the data directory will be ~2TB.  

When restarting your node with the v0.8.4 Docker image:

* Save the node key in the [`key` file](https://besu.hyperledger.org/en/latest/Concepts/Node-Keys/#node-private-key) in the data
    directory or specify the location using the [`--node-private-key` option](https://besu.hyperledger.org/en/stable/).  
* Specify the `<destination_directory` as a [volume for the data directory](https://besu.hyperledger.org/en/stable/).

### Bug Fixes
- Fixing default resource locations inside docker [\#529](https://github.com/PegaSysEng/pantheon/pull/529)
- NewRoundMessageValidator ignores Round Number when comparing blocks [\#523](https://github.com/PegaSysEng/pantheon/pull/523)
- Fix Array Configurable command line options [\#514](https://github.com/PegaSysEng/pantheon/pull/514)

## Additions and Improvements
- RocksDB Metrics [\#531](https://github.com/PegaSysEng/pantheon/pull/531)
- Added `ibft_getValidatorsByBlockHash` JSON RPC [\#519](https://github.com/PegaSysEng/pantheon/pull/519)
- Expose metrics to Prometheus [\#506](https://github.com/PegaSysEng/pantheon/pull/506)
- Added `ibft_getValidatorsByBlockNumber` [\#499](https://github.com/PegaSysEng/pantheon/pull/499)
- Added `Roadmap.md` file. [\#494](https://github.com/PegaSysEng/pantheon/pull/494)
- Added JSON RPC `eth hashrate` method. [\#488](https://github.com/PegaSysEng/pantheon/pull/488)
- Account whitelist API [\#487](https://github.com/PegaSysEng/pantheon/pull/487)
- Added nodes whitelist JSON-RPC APIs [\#476](https://github.com/PegaSysEng/pantheon/pull/476)
- Added account whitelisting [\#460](https://github.com/PegaSysEng/pantheon/pull/460)
- Added configurable refresh delay for SyncingSubscriptionService on start up [\#383](https://github.com/PegaSysEng/pantheon/pull/383)
- Added the Command Line Style Guide  [\#530](https://github.com/PegaSysEng/pantheon/pull/530)
- Documentation updates include:
  * Migrated to new [documentation site](https://docs.pantheon.pegasys.tech/en/latest/)  
  * Added [configuration file content](https://besu.hyperledger.org/en/stable/)
  * Added [tutorial to create private network](https://besu.hyperledger.org/en/latest/Tutorials/Private-Network/Create-Private-Network/)
  * Added content on [enabling non-default APIs](https://besu.hyperledger.org/en/latest/Reference/API-Methods/)

## Technical Improvements

-  Updated `--bootnodes` command option to take zero arguments [\#548](https://github.com/PegaSysEng/pantheon/pull/548)
- IBFT Integration Testing - Local Node is proposer [\#527](https://github.com/PegaSysEng/pantheon/pull/527)
- Remove vertx from discovery tests [\#539](https://github.com/PegaSysEng/pantheon/pull/539)
- IBFT Integration testing - Round Change [\#537](https://github.com/PegaSysEng/pantheon/pull/537)
- NewRoundMessageValidator creates RoundChangeValidator with correct value [\#518](https://github.com/PegaSysEng/pantheon/pull/518)
- Remove time dependency from BlockTimer tests [\#513](https://github.com/PegaSysEng/pantheon/pull/513)
- Gradle 5.1 [\#512](https://github.com/PegaSysEng/pantheon/pull/512)
- Metrics measurement adjustment [\#511](https://github.com/PegaSysEng/pantheon/pull/511)
- Metrics export for import command. [\#509](https://github.com/PegaSysEng/pantheon/pull/509)
- IBFT Integration test framework [\#502](https://github.com/PegaSysEng/pantheon/pull/502)
- IBFT message gossiping [\#501](https://github.com/PegaSysEng/pantheon/pull/501)
- Remove non-transactional mutation from KeyValueStore [\#500](https://github.com/PegaSysEng/pantheon/pull/500)
- Ensured that the blockchain queries class handles optionals better. [\#486](https://github.com/PegaSysEng/pantheon/pull/486)
- IBFT mining acceptance test [\#483](https://github.com/PegaSysEng/pantheon/pull/483)
- Set base directory name to be lowercase in building.md [\#474](https://github.com/PegaSysEng/pantheon/pull/474) (Thanks to [Matthalp](https://github.com/Matthalp))
- Moved admin\_peers to Admin API group [\#473](https://github.com/PegaSysEng/pantheon/pull/473)
- Nodes whitelist acceptance test [\#472](https://github.com/PegaSysEng/pantheon/pull/472)
- Rework RoundChangeManagerTest to not reuse validators [\#469](https://github.com/PegaSysEng/pantheon/pull/469)
- Ignore node files to support truffle. [\#467](https://github.com/PegaSysEng/pantheon/pull/467)
- IBFT pantheon controller [\#461](https://github.com/PegaSysEng/pantheon/pull/461)
- IBFT Round to update internal state on reception of NewRound Message [\#451](https://github.com/PegaSysEng/pantheon/pull/451)
- Update RoundChangeManager correctly create its message validator [\#450](https://github.com/PegaSysEng/pantheon/pull/450)
- Use seconds for block timer time unit [\#445](https://github.com/PegaSysEng/pantheon/pull/445)
- IBFT controller and future msgs handling [\#431](https://github.com/PegaSysEng/pantheon/pull/431)
- Allow IBFT Round to be created using PreparedCert [\#429](https://github.com/PegaSysEng/pantheon/pull/429)
- Added MessageValidatorFactory [\#425](https://github.com/PegaSysEng/pantheon/pull/425)
- Inround payload [\#423](https://github.com/PegaSysEng/pantheon/pull/423)
- Updated IbftConfig Fields [\#422](https://github.com/PegaSysEng/pantheon/pull/422)
- Repair IbftBlockCreator and add tests [\#421](https://github.com/PegaSysEng/pantheon/pull/421)
- Make Besu behave as a submodule [\#419](https://github.com/PegaSysEng/pantheon/pull/419)
- Ibft Height Manager [\#418](https://github.com/PegaSysEng/pantheon/pull/418)
- Ensure bootnodes are a subset of node whitelist [\#414](https://github.com/PegaSysEng/pantheon/pull/414)
- IBFT Consensus Round Classes [\#405](https://github.com/PegaSysEng/pantheon/pull/405)
- IBFT message payload tests [\#404](https://github.com/PegaSysEng/pantheon/pull/404)
- Validate enodeurl syntax from command line [\#403](https://github.com/PegaSysEng/pantheon/pull/403)
- Update errorprone [\#401](https://github.com/PegaSysEng/pantheon/pull/401)
- IBFT round change manager [\#393](https://github.com/PegaSysEng/pantheon/pull/393)
- IBFT RoundState [\#392](https://github.com/PegaSysEng/pantheon/pull/392)
- Move Block data generator test helper to test support package [\#391](https://github.com/PegaSysEng/pantheon/pull/391)
- IBFT message tests [\#367](https://github.com/PegaSysEng/pantheon/pull/367)

## 0.8.3

### Breaking Change to JSON RPC-API

From v0.8.3, incoming HTTP requests are only accepted from hostnames specified using the `--host-whitelist` command-line option. If not specified, the default value for `--host-whitelist` is `localhost`.

If using the URL `http://127.0.0.1` to make JSON-RPC calls, use `--host-whitelist` to specify the hostname `127.0.0.1` or update the hostname to `localhost`.

If your application publishes RPC ports, specify the hostnames when starting Besu. For example:  

```bash
pantheon --host-whitelist=example.com
```

Specify `*` or `all` for `--host-whitelist` to effectively disable host protection and replicate pre-v0.8.3 behavior. This is not recommended for production code.

### Bug Fixes

- Repair Clique Proposer Selection [\#339](https://github.com/PegaSysEng/pantheon/pull/339)
- High TX volume swamps block processing [\#337](https://github.com/PegaSysEng/pantheon/pull/337)
- Check if the connectFuture has completed successfully [\#293](https://github.com/PegaSysEng/pantheon/pull/293)
- Switch back to Xerial Snappy Library [\#284](https://github.com/PegaSysEng/pantheon/pull/284)
- ShortHex of 0 should be '0x0', not '0x' [\#272](https://github.com/PegaSysEng/pantheon/pull/272)
- Fix pantheon CLI default values infinite loop [\#266](https://github.com/PegaSysEng/pantheon/pull/266)

### Additions and Improvements

- Added `--nodes-whitelist` parameter to CLI and NodeWhitelistController [\#346](https://github.com/PegaSysEng/pantheon/pull/346)
- Discovery wiring for `--node-whitelist` [\#365](https://github.com/PegaSysEng/pantheon/pull/365)
- Plumb in three more metrics [\#344](https://github.com/PegaSysEng/pantheon/pull/344)
- `ProposerSelection` to support multiple IBFT implementations [\#307](https://github.com/PegaSysEng/pantheon/pull/307)
- Configuration to support IBFT original and revised [\#306](https://github.com/PegaSysEng/pantheon/pull/306)
- Added host whitelist for JSON-RPC. [**Breaking Change**](#breaking-change-to-json-rpc-api) [\#295](https://github.com/PegaSysEng/pantheon/pull/295)
- Reduce `Block creation processed cancelled` log message to debug [\#294](https://github.com/PegaSysEng/pantheon/pull/294)
- Implement iterative peer search [\#268](https://github.com/PegaSysEng/pantheon/pull/268)
- Added RLP enc/dec for PrePrepare, Commit and NewRound messages [\#200](https://github.com/PegaSysEng/pantheon/pull/200)
- IBFT block mining [\#169](https://github.com/PegaSysEng/pantheon/pull/169)
- Added `--goerli` CLI option [\#370](https://github.com/PegaSysEng/pantheon/pull/370) (Thanks to [@Nashatyrev](https://github.com/Nashatyrev))
- Begin capturing metrics to better understand Besu's behaviour [\#326](https://github.com/PegaSysEng/pantheon/pull/326)
- Documentation updates include:
   * Added Coding Conventions [\#342](https://github.com/PegaSysEng/pantheon/pull/342)
   * Reorganised [Installation documentation](https://github.com/PegaSysEng/pantheon/wiki/Installation) and added [Chocolatey installation](https://github.com/PegaSysEng/pantheon/wiki/Install-Binaries#windows-with-chocolatey) for Windows
   * Reorganised [JSON-RPC API documentation](https://github.com/PegaSysEng/pantheon/wiki/JSON-RPC-API)
   * Updated [RPC Pub/Sub API documentation](https://github.com/PegaSysEng/pantheon/wiki/RPC-PubSub)

### Technical Improvements

- Extracted non-Docker CLI parameters to picoCLI mixin. [\#323](https://github.com/PegaSysEng/pantheon/pull/323)
- IBFT preprepare to validate round matches block [\#329](https://github.com/PegaSysEng/pantheon/pull/329)
- Fix acceptance test [\#324](https://github.com/PegaSysEng/pantheon/pull/324)
- Added the `IbftFinalState` [\#385](https://github.com/PegaSysEng/pantheon/pull/385)
- Constantinople Fork Block [\#382](https://github.com/PegaSysEng/pantheon/pull/382)
- Fix `pantheon.cli.BesuCommandTest` test on Windows [\#380](https://github.com/PegaSysEng/pantheon/pull/380)
- JDK smoke testing is being configured differently now [\#374](https://github.com/PegaSysEng/pantheon/pull/374)
- Re-enable clique AT [\#373](https://github.com/PegaSysEng/pantheon/pull/373)
- Ignoring acceptance test [\#372](https://github.com/PegaSysEng/pantheon/pull/372)
- Changes to support Gradle 5.0 [\#371](https://github.com/PegaSysEng/pantheon/pull/371)
- Clique: Prevent out of turn blocks interrupt in-turn mining [\#364](https://github.com/PegaSysEng/pantheon/pull/364)
- Time all tasks [\#361](https://github.com/PegaSysEng/pantheon/pull/361)
- Rework `VoteTallyCache` to better represent purpose [\#360](https://github.com/PegaSysEng/pantheon/pull/360)
- Add an `UNKNOWN` `DisconnectReason` [\#359](https://github.com/PegaSysEng/pantheon/pull/359)
- New round validation [\#353](https://github.com/PegaSysEng/pantheon/pull/353)
- Update get validators for block hash test to start from block 1 [\#352](https://github.com/PegaSysEng/pantheon/pull/352)
- Idiomatic Builder Pattern [\#345](https://github.com/PegaSysEng/pantheon/pull/345)
- Revert `Repair Clique Proposer Selection` \#339 - Breaks Görli testnet [\#343](https://github.com/PegaSysEng/pantheon/pull/343)
- No fixed ports in tests [\#340](https://github.com/PegaSysEng/pantheon/pull/340)
- Update clique acceptance test genesis file to use correct clique property names [\#338](https://github.com/PegaSysEng/pantheon/pull/338)
- Supporting list of addresses in logs subscription [\#336](https://github.com/PegaSysEng/pantheon/pull/336)
- Render handler exception to `System.err` instead of `.out` [\#334](https://github.com/PegaSysEng/pantheon/pull/334)
- Renamed IBFT message classes [\#333](https://github.com/PegaSysEng/pantheon/pull/333)
- Add additional RLP tests [\#332](https://github.com/PegaSysEng/pantheon/pull/332)
- Downgrading spotless to 3.13.0 to fix threading issues [\#325](https://github.com/PegaSysEng/pantheon/pull/325)
- `eth_getTransactionReceipt` acceptance test [\#322](https://github.com/PegaSysEng/pantheon/pull/322)
- Upgrade vertx to 3.5.4 [\#316](https://github.com/PegaSysEng/pantheon/pull/316)
- Round change validation [\#315](https://github.com/PegaSysEng/pantheon/pull/315)
- Basic IBFT message validators [\#314](https://github.com/PegaSysEng/pantheon/pull/314)
- Minor repairs to clique block scheduling [\#308](https://github.com/PegaSysEng/pantheon/pull/308)
- Dependencies Version upgrade [\#303](https://github.com/PegaSysEng/pantheon/pull/303)
- Build multiple JVM [\#301](https://github.com/PegaSysEng/pantheon/pull/301)
- Smart contract acceptance test [\#296](https://github.com/PegaSysEng/pantheon/pull/296)
- Fixing WebSocket error response [\#292](https://github.com/PegaSysEng/pantheon/pull/292)
- Reword error messages following exceptions during mining [\#291](https://github.com/PegaSysEng/pantheon/pull/291)
- Clique acceptance tests [\#290](https://github.com/PegaSysEng/pantheon/pull/290)
- Delegate creation of additional JSON-RPC methods to the BesuController [\#289](https://github.com/PegaSysEng/pantheon/pull/289)
- Remove unnecessary `RlpInput` and `RlpOutput` classes [\#287](https://github.com/PegaSysEng/pantheon/pull/287)
- Remove `RlpUtils` [\#285](https://github.com/PegaSysEng/pantheon/pull/285)
- Enabling previously ignored acceptance tests [\#282](https://github.com/PegaSysEng/pantheon/pull/282)
- IPv6 peers [\#281](https://github.com/PegaSysEng/pantheon/pull/281)
- IPv6 Bootnode [\#280](https://github.com/PegaSysEng/pantheon/pull/280)
- Acceptance test for `getTransactionReceipt` JSON-RPC method [\#278](https://github.com/PegaSysEng/pantheon/pull/278)
- Inject `StorageProvider` into `BesuController` instances [\#259](https://github.com/PegaSysEng/pantheon/pull/259)

## 0.8.2

### Removed
 - Removed `import-blockchain` command because nothing exports to the required format yet (PR [\#223](https://github.com/PegaSysEng/pantheon/pull/223))

### Bug Fixes
 - `io.netty.util.internal.OutOfDirectMemoryError` errors by removing reference counting from network messages.
 - Log spam: endless loop in `nioEventLoopGroup` thanks to [@5chdn](https://github.com/5chdn) for reporting) (PR [#261](https://github.com/PegaSysEng/pantheon/pull/261))
 - Rinkeby import can stall with too many fragments thanks to [@steffenkux](https://github.com/steffenkux) and [@5chdn](https://github.com/5chdn) for reporting) (PR [#255](https://github.com/PegaSysEng/pantheon/pull/255))
 - Clique incorrectly used the chain ID instead of the network ID in ETH status messages (PR [#209](https://github.com/PegaSysEng/pantheon/pull/209))
 - Gradle deprecation warnings (PR [#246](https://github.com/PegaSysEng/pantheon/pull/246) with thanks to [@jvirtanen](https://github.com/jvirtanen))
 - Consensus issue on Ropsten:
    - Treat output length as a maximum length for CALL operations (PR [#236](https://github.com/PegaSysEng/pantheon/pull/236))
    - ECRec precompile should return empty instead of 32 zero bytes when the input is invalid (PR [#227](https://github.com/PegaSysEng/pantheon/pull/227))
 - File name too long error while building from source thanks to [@5chdn](https://github.com/5chdn) for reporting) (PR [#221](https://github.com/PegaSysEng/pantheon/pull/221))
 - Loop syntax in `runBesuPrivateNetwork.sh` (PR [#237](https://github.com/PegaSysEng/pantheon/pull/237) thanks to [@matt9ucci](https://github.com/matt9ucci))
 - Fix `CompressionException: Snappy decompression failed` errors thanks to [@5chdn](https://github.com/5chdn) for reporting) (PR [#274](https://github.com/PegaSysEng/pantheon/pull/274))

### Additions and Improvements
 - Added `--ropsten` command line argument to make syncing to Ropsten easier (PR [#197](https://github.com/PegaSysEng/pantheon/pull/197) with thanks to [@jvirtanen](https://github.com/jvirtanen))
 - Enabled constantinople in `--dev-mode` (PR [#256](https://github.com/PegaSysEng/pantheon/pull/256))
 - Supported Constantinople with Clique thanks to [@5chdn](https://github.com/5chdn) for reporting) (PR [#250](https://github.com/PegaSysEng/pantheon/pull/250), PR [#247](https://github.com/PegaSysEng/pantheon/pull/247))
 - Implemented `eth_chainId` JSON-RPC method (PR [#219](https://github.com/PegaSysEng/pantheon/pull/219))
 - Updated client version to be ethstats friendly (PR [#258](https://github.com/PegaSysEng/pantheon/pull/258))
 - Added `--node-private-key` option to allow nodekey file to be specified separately to data directory thanks to [@peterbroadhurst](https://github.com/peterbroadhurst) for requesting)  (PR [#234](https://github.com/PegaSysEng/pantheon/pull/234))
 - Added `--banned-nodeids` option to prevent connection to specific nodes (PR [#254](https://github.com/PegaSysEng/pantheon/pull/254))
 - Send client quitting disconnect message to peers on shutdown (PR [#253](https://github.com/PegaSysEng/pantheon/pull/253))
 - Improved error message for port conflict error (PR [#232](https://github.com/PegaSysEng/pantheon/pull/232))
 - Improved documentation by adding the following pages:
    * [Getting Started](https://github.com/PegaSysEng/pantheon/wiki/Getting-Started)
    * [Network ID and Chain ID](https://github.com/PegaSysEng/pantheon/wiki/NetworkID-And-ChainID)
    * [Node Keys](https://github.com/PegaSysEng/pantheon/wiki/Node-Keys)
    * [Networking](https://github.com/PegaSysEng/pantheon/wiki/Networking)
    * [Accounts for Testing](https://github.com/PegaSysEng/pantheon/wiki/Accounts-for-Testing)
    * [Logging](https://github.com/PegaSysEng/pantheon/wiki/Logging)
    * [Proof of Authority](https://github.com/PegaSysEng/pantheon/wiki/Proof-of-Authority)
    * [Passing JVM Options](https://github.com/PegaSysEng/pantheon/wiki/Passing-JVM-Options)


 ### Technical Improvements
 - Upgraded Ethereum reference tests to 6.0 beta 2. (thanks to [@jvirtanen](https://github.com/jvirtanen) for the initial upgrade to beta 1)
 - Set Java compiler default encoding to UTF-8 (PR [#238](https://github.com/PegaSysEng/pantheon/pull/238) thanks to [@matt9ucci](https://github.com/matt9ucci))
 - Removed duplicate code defining default JSON-RPC APIs (PR [#218](https://github.com/PegaSysEng/pantheon/pull/218) thanks to [@matt9ucci](https://github.com/matt9ucci))
 - Improved code for parsing config (PRs [#208](https://github.com/PegaSysEng/pantheon/pull/208), [#209](https://github.com/PegaSysEng/pantheon/pull/209))
 - Use `java.time.Clock` in favour of a custom Clock interface (PR [#220](https://github.com/PegaSysEng/pantheon/pull/220))
 - Improve modularity of storage systems (PR [#211](https://github.com/PegaSysEng/pantheon/pull/211), [#207](https://github.com/PegaSysEng/pantheon/pull/207))
 - Treat JavaDoc warnings as errors (PR [#171](https://github.com/PegaSysEng/pantheon/pull/171))
 - Add benchmark for `BlockHashOperation `as a template for benchmarking other EVM operations (PR [#203](https://github.com/PegaSysEng/pantheon/pull/203))
 - Added unit tests for `EthBlockNumber` (PR [#195](https://github.com/PegaSysEng/pantheon/pull/195) thanks to [@jvirtanen](https://github.com/jvirtanen))
 - Code style improvements (PR [#196](https://github.com/PegaSysEng/pantheon/pull/196) thanks to [@jvirtanen](https://github.com/jvirtanen))
 - Added unit tests for `Web3ClientVersion` (PR [#194](https://github.com/PegaSysEng/pantheon/pull/194) with thanks to [@jvirtanen](https://github.com/jvirtanen))
 - Removed RLPUtils from `RawBlockIterator` (PR [#179](https://github.com/PegaSysEng/pantheon/pull/179))
 - Replace the JNI based snappy library with a pure-Java version (PR [#257](https://github.com/PegaSysEng/pantheon/pull/257))<|MERGE_RESOLUTION|>--- conflicted
+++ resolved
@@ -1,6 +1,5 @@
 # Changelog
 
-<<<<<<< HEAD
 ## 21.1.0
 
 ## 21.1.0 Features
@@ -20,25 +19,29 @@
 * Bonsai Tries: A new database format which reduces storage requirements and improves performance for access to recent state. _Note: only full sync is currently supported._
 * QBFT: A new consensus algorithm to support interoperability with other Enterprise Ethereum Alliance compatible clients.
 
+### 21.1.0 Breaking Changes
+* `--skip-pow-validation-enabled` is now an error with `block import --format JSON`. This is because the JSON format doesn't include the nonce so the proof of work must be calculated.
+* `eth_call` will not return a JSON-RPC result if the call fails, but will return an error instead. If it was for a revert the revert reason will be included.
+* `eth_call` will not fail for account balance issues by default. An parameter `"strict": true` can be added to the call parameters (with `to` and `from`) to enforce balance checks.
 
 ### Additions and Improvements
 * Added `besu_transaction_pool_transactions` to the reported metrics, counting the mempool size [\#1869](https://github.com/hyperledger/besu/pull/1869)
+* Added activation blocks for Berlin Network Upgrade [\#1929](https://github.com/hyperledger/besu/pull/1929)
 
 ### Bug Fixes
+* Fixed representation of access list for access list transactions in JSON-RPC results.
 
 #### Previously identified known issues
 
 - [Fast sync when running Besu on cloud providers](KNOWN_ISSUES.md#fast-sync-when-running-besu-on-cloud-providers)
 - [Privacy users with private transactions created using v1.3.4 or earlier](KNOWN_ISSUES.md#privacy-users-with-private-transactions-created-using-v134-or-earlier)
 
-## 21.2.0-RC1
-=======
 ## 21.1.0-RC2
->>>>>>> 2d73d2f5
 
 ### Additions and Improvements
 * Distributions and maven artifacts have been moved off of bintray [\#1886](https://github.com/hyperledger/besu/pull/1886)
 * Support "eth" field in ENR records [\#1893](https://github.com/hyperledger/besu/pull/1893)
+* Support for the Berlin Network Upgrade, although the block number must be set manually with `--override-genesis-config=berlinBlock=<blocknumber>`. This is because the block numbers haven't been determined yet. The next release will include the number in the genesis file so it will support Berlin with no intervention. [\#1898](https://github.com/hyperledger/besu/pull/1898)
 
 ### Bug Fixes
 
@@ -48,16 +51,6 @@
 
 - [Fast sync when running Besu on cloud providers](KNOWN_ISSUES.md#fast-sync-when-running-besu-on-cloud-providers)
 - [Privacy users with private transactions created using v1.3.4 or earlier](KNOWN_ISSUES.md#privacy-users-with-private-transactions-created-using-v134-or-earlier)
-
-## 21.1.0
-* Added activation blocks for Berlin Network Upgrade [\#1929](https://github.com/hyperledger/besu/pull/1929)
-
-### Bug Fixes
-* Fixed representation of access list for access list transactions in JSON-RPC results.
-
-## 21.1.0-RC2
-### Additions and Improvements
-* Support for the Berlin Network Upgrade, although the block number must be set manually with `--override-genesis-config=berlinBlock=<blocknumber>`. This is because the block numbers haven't been determined yet. The next release will include the number in the genesis file so it will support Berlin with no intervention. [\#1898](https://github.com/hyperledger/besu/pull/1898)
 
 ## 21.1.0-RC1
 
