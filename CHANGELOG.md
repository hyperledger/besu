--- conflicted
+++ resolved
@@ -4,15 +4,10 @@
 
 ### Additions and Improvements
 * Added `memory` as an option to `--key-value-storage`.  This ephemeral storage is intended for sync testing and debugging.  [\#1617](https://github.com/hyperledger/besu/pull/1617)
-<<<<<<< HEAD
 * Fixed gasPrice parameter not always respected when passed to `eth_estimateGas` endpoint [\#1636](https://github.com/hyperledger/besu/pull/1636)
-=======
-* Fixed gasPrice parameter not always respected when passed to `eth_estimateGas` endpoint [#1636](https://github.com/hyperledger/besu/pull/1636)
-* Enabled eth65 by default [#1682](https://github.com/hyperledger/besu/pull/1682)
->>>>>>> bd5ef64f
+* Enabled eth65 by default [\#1682](https://github.com/hyperledger/besu/pull/1682)
 
 ### Bug Fixes
-
 * Block Validation Errors should be at least INFO level not DEBUG or TRACE.  Bug [\#1568](https://github.com/hyperledger/besu/pull/1568) PR [\#1706](https://github.com/hyperledger/besu/pull/1706)
 
 #### Previously identified known issues
