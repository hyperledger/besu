--- conflicted
+++ resolved
@@ -32,10 +32,6 @@
 - Log blob count when importing a block via Engine API [#6466](https://github.com/hyperledger/besu/pull/6466)
 - Introduce `--Xbonsai-limit-trie-logs-enabled` experimental feature which by default will only retain the latest 512 trie logs, saving about 3GB per week in database growth [#5390](https://github.com/hyperledger/besu/issues/5390)
 - Introduce `besu storage x-trie-log prune` experimental offline subcommand which will prune all redundant trie logs except the latest 512 [#6303](https://github.com/hyperledger/besu/pull/6303)
-<<<<<<< HEAD
-- Option to perform version incompatibility checks when starting Besu. In this first release of the feature, if `--version-compatibility-protection` is set to true it checks that the version of Besu being started is the same or higher than the previous version. [6307](https://github.com/hyperledger/besu/pull/6307)
-
-=======
 - Improve flat trace generation performance [#6472](https://github.com/hyperledger/besu/pull/6472)
 - SNAP and CHECKPOINT sync - early access flag removed so now simply SNAP and CHECKPOINT [#6405](https://github.com/hyperledger/besu/pull/6405)
 - X_SNAP and X_CHECKPOINT are marked for deprecation and will be removed in 24.4.0
@@ -52,7 +48,8 @@
 - Upgrade reference tests to version 13.1 [#6574](https://github.com/hyperledger/besu/pull/6574)
 - Extend `BesuConfiguration` service [#6584](https://github.com/hyperledger/besu/pull/6584)
 - Add `ethereum_min_gas_price` and `ethereum_min_priority_fee` metrics to track runtime values of `min-gas-price` and `min-priority-fee` [#6587](https://github.com/hyperledger/besu/pull/6587)
->>>>>>> f921ddc4
+- Option to perform version incompatibility checks when starting Besu. In this first release of the feature, if `--version-compatibility-protection` is set to true it checks that the version of Besu being started is the same or higher than the previous version. [6307](https://github.com/hyperledger/besu/pull/6307)
+
 
 ### Bug fixes
 - Fix the way an advertised host configured with `--p2p-host` is treated when communicating with the originator of a PING packet [#6225](https://github.com/hyperledger/besu/pull/6225)
