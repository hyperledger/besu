--- conflicted
+++ resolved
@@ -5,12 +5,9 @@
 ### Additions and Improvements
 - Execution layer (The Merge):
   - Execution specific RPC endpoint [[#3378](https://github.com/hyperledger/besu/issues/3378)
-<<<<<<< HEAD
-- Allow mining beneficiary to transition at specific blocks for ibft2 and qbft consensus algorithms.  [#3115](https://github.com/hyperledger/besu/issues/3115)
-=======
   - Adds JWT authentication to Engine APIs
 - Tracing APIs: trace_rawTransaction, trace_get, trace_callMany
->>>>>>> 6947a6c3
+- Allow mining beneficiary to transition at specific blocks for ibft2 and qbft consensus mechanisms.  [#3115](https://github.com/hyperledger/besu/issues/3115)
 
 ### Bug Fixes
 - Reject locally-sourced transactions below the minimum gas price when not mining. [#3397](https://github.com/hyperledger/besu/pull/3397)
