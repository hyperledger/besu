--- conflicted
+++ resolved
@@ -1,21 +1,24 @@
 # Changelog
 
-<<<<<<< HEAD
 ## 24.1.0-SNAPSHOT
-=======
-## 24.1.1-SNAPSHOT
 
 ### Breaking Changes
 - New `EXECUTION_HALTED` error returned if there is an error executing or simulating a transaction, with the reason for execution being halted. Replaces the generic `INTERNAL_ERROR` return code in certain cases which some applications may be checking for [#6343](https://github.com/hyperledger/besu/pull/6343)
 - The Besu Docker images with `openjdk-latest` tags since 23.10.3 were incorrectly using UID 1001 instead of 1000 for the container's `besu` user. The user now uses 1000 again. Containers created from or migrated to images using UID 1001 will need to chown their persistent database files to UID 1000 [#6360](https://github.com/hyperledger/besu/pull/6360)
 
 ### Deprecations
-
-### Additions and Improvements
+- Forest pruning (`pruning-enabled` options) is deprecated and will be removed soon. To save disk space consider switching to Bonsai data storage format [#6230](https://github.com/hyperledger/besu/pull/6230)
+
+### Additions and Improvements
+- Add error messages on authentication failures with username and password [#6212](https://github.com/hyperledger/besu/pull/6212)
+- New `Sequenced` transaction pool. The pool is an evolution of the `legacy` pool and is likely to be more suitable to enterprise or permissioned chains than the `layered` transaction pool. Select to use this pool with `--tx-pool=sequenced`. Supports the same options as the `legacy` pool [#6211](https://github.com/hyperledger/besu/issues/6211)
+- Set Ethereum Classic mainnet activation block for Spiral network upgrade [#6267](https://github.com/hyperledger/besu/pull/6267)
+- Add custom genesis file name to config overview if specified [#6297](https://github.com/hyperledger/besu/pull/6297)
+- Update Gradle plugins and replace unmaintained License Gradle Plugin with the actively maintained Gradle License Report [#6275](https://github.com/hyperledger/besu/pull/6275)
 - Optimize RocksDB WAL files, allows for faster restart and a more linear disk space utilization [#6328](https://github.com/hyperledger/besu/pull/6328)
 - Disable transaction handling when the node is not in sync, to avoid unnecessary transaction validation work [#6302](https://github.com/hyperledger/besu/pull/6302)
 - Upgrade dependencies [#6377](https://github.com/hyperledger/besu/pull/6377)
-- Upgrade `com.fasterxml.jackson` dependencies [#6378](https://github.com/hyperledger/besu/pull/6378) 
+- Upgrade `com.fasterxml.jackson` dependencies [#6378](https://github.com/hyperledger/besu/pull/6378)
 
 ### Bug fixes
 - INTERNAL_ERROR from `eth_estimateGas` JSON/RPC calls [#6344](https://github.com/hyperledger/besu/issues/6344)
@@ -23,57 +26,12 @@
 - Fluent EVM API definition for Tangerine Whistle had incorrect code size validation configured [#6382](https://github.com/hyperledger/besu/pull/6382)
 - Correct mining beneficiary for Clique networks in TraceServiceImpl [#6390](https://github.com/hyperledger/besu/pull/6390)
 
-### Download Links
-
-
-## 24.1.0
->>>>>>> f146e780
+## 23.10.3
 
 ### Breaking Changes
-- New `EXECUTION_HALTED` error returned if there is an error executing or simulating a transaction, with the reason for execution being halted. Replaces the generic `INTERNAL_ERROR` return code in certain cases which some applications may be checking for [#6343](https://github.com/hyperledger/besu/pull/6343)
 
 ### Deprecations
-- Forest pruning (`pruning-enabled` options) is deprecated and will be removed soon. To save disk space consider switching to Bonsai data storage format [#6230](https://github.com/hyperledger/besu/pull/6230)
-
-### Additions and Improvements
-- Add error messages on authentication failures with username and password [#6212](https://github.com/hyperledger/besu/pull/6212)
-- New `Sequenced` transaction pool. The pool is an evolution of the `legacy` pool and is likely to be more suitable to enterprise or permissioned chains than the `layered` transaction pool. Select to use this pool with `--tx-pool=sequenced`. Supports the same options as the `legacy` pool [#6274](https://github.com/hyperledger/besu/issues/6274)
-- Set Ethereum Classic mainnet activation block for Spiral network upgrade [#6267](https://github.com/hyperledger/besu/pull/6267)
-- Add custom genesis file name to config overview if specified [#6297](https://github.com/hyperledger/besu/pull/6297)
-- Update Gradle plugins and replace unmaintained License Gradle Plugin with the actively maintained Gradle License Report [#6275](https://github.com/hyperledger/besu/pull/6275)
-- Optimize RocksDB WAL files, allows for faster restart and a more linear disk space utilization [#6328](https://github.com/hyperledger/besu/pull/6328)
-
-### Bug fixes
-<<<<<<< HEAD
-- INTERNAL_ERROR from `eth_estimateGas` JSON/RPC calls [#6344](https://github.com/hyperledger/besu/issues/6344)
-=======
-- Hotfix for selfdestruct preimages on bonsai [#6359]((https://github.com/hyperledger/besu/pull/6359)
-- Fix trielog shipping issue during self destruct [#6340]((https://github.com/hyperledger/besu/pull/6340)
-- mitigation for trielog failure [#6315]((https://github.com/hyperledger/besu/pull/6315)
-
-### Download Links
-https://hyperledger.jfrog.io/artifactory/besu-binaries/besu/24.1.0/besu-24.1.0.zip / sha256 TBA
-https://hyperledger.jfrog.io/artifactory/besu-binaries/besu/24.1.0/besu-24.1.0.tar.gz / sha256 TBA
->>>>>>> f146e780
-
-
-<<<<<<< HEAD
-=======
-## 23.10.3-hotfix
-This is a hotfix for a selfdestruct defect that occurred on mainnet at block [18947893](https://etherscan.io/block/18947893)
-
-### Bug fixes
-- Hotfix for selfdestruct preimages on bonsai [#6359]((https://github.com/hyperledger/besu/pull/6359)
-- mitigation for trielog failure [#6315]((https://github.com/hyperledger/besu/pull/6315)
-
-### Download Links
-https://hyperledger.jfrog.io/artifactory/besu-binaries/besu/23.10.3-hotfix/besu-23.10.3-hotfix.zip / sha256 1c37762909858a40eca749fb85b77fb4d1e918f247aff56d518144828bd85378
-https://hyperledger.jfrog.io/artifactory/besu-binaries/besu/23.10.3-hotfix/besu-23.10.3-hotfix.tar.gz / sha256 8e38e9fd0c16e049aa324effc96f9ec31dc06e82ea4995e9dd75d571394667af
-
-
-## 23.10.3
-
->>>>>>> f146e780
+
 ### Additions and Improvements
 - Implement debug_traceCall [#5885](https://github.com/hyperledger/besu/pull/5885)
 - Transactions that takes too long to evaluate, during block creation, are dropped from the txpool [#6163](https://github.com/hyperledger/besu/pull/6163)
@@ -85,17 +43,10 @@
 - Update OpenJ9 Docker image to latest version [#6226](https://github.com/hyperledger/besu/pull/6226)
 - Add error messages on authentication failures with username and password [#6212](https://github.com/hyperledger/besu/pull/6212)
 - Add `rocksdb usage` to the `storage` subcommand to allow users and dev to check columns families usage [#6185](https://github.com/hyperledger/besu/pull/6185)
-- Ethereum Classic Spiral network upgrade [#6078](https://github.com/hyperledger/besu/pull/6078)
-- Fix self destruct collision [#6205](https://github.com/hyperledger/besu/pull/6205)
-- Mark deleted storage on cleared [#6305](https://github.com/hyperledger/besu/pull/6305)
 
 ### Bug fixes
 - Fix Docker image name clash between Besu and evmtool [#6194](https://github.com/hyperledger/besu/pull/6194)
 - Fix `logIndex` in `eth_getTransactionReceipt` JSON RPC method [#6206](https://github.com/hyperledger/besu/pull/6206)
-
-### Download Links
-https://hyperledger.jfrog.io/artifactory/besu-binaries/besu/23.10.3/besu-23.10.3.zip / sha256 da7ef8a6ceb88d3e327cacddcdb32218d1750b464c14165a74068f6dc6e0871a
-https://hyperledger.jfrog.io/artifactory/besu-binaries/besu/23.10.3/besu-23.10.3.tar.gz / sha256 73c834cf32c7bbe255d7d8cc7ca5d1eb0df8430b9114935c8dcf3a675b2acbc2
 
 ## 23.10.2
 
@@ -118,7 +69,6 @@
 - Force tx replacement price bump to zero when zero base fee market is configured or `--min-gas-price` is set to 0. This allows for easier tx replacement in networks where there is not gas price. [#6079](https://github.com/hyperledger/besu/pull/6079)
 - Introduce the possibility to limit the time spent selecting pending transactions during block creation, using the new experimental option `Xblock-txs-selection-max-time` on PoS and PoW networks (by default set to 5000ms) or `Xpoa-block-txs-selection-max-time` on PoA networks (by default 75% of the min block time) [#6044](https://github.com/hyperledger/besu/pull/6044)
 - Remove LowestInvalidNonceCache from `legacy` transaction pool to make it more private networks friendly [#6148](https://github.com/hyperledger/besu/pull/6148)
-- Optimization: Delete leftPad when capturing the stack before and after a frame execution [#6102](https://github.com/hyperledger/besu/pull/6102)
 
 ### Bug fixes
 - Upgrade netty to address CVE-2023-44487, CVE-2023-34462 [#6100](https://github.com/hyperledger/besu/pull/6100)
