# Changelog

## Unreleased
### Breaking Changes
- k8s (KUBERNETES) Nat method is removed. Use docker or none instead. [#8289](https://github.com/hyperledger/besu/pull/8289)
- Change `Invalid block, unable to parse RLP` RPC error message to `Invalid block param (block not found)` [#8328](https://github.com/hyperledger/besu/pull/8328)

### Upcoming Breaking Changes
- `MetricSystem::createLabelledGauge` is deprecated and will be removed in a future release, replace it with `MetricSystem::createLabelledSuppliedGauge`
- `--Xsnapsync-synchronizer-flat-db-healing-enabled` is deprecated, use `--Xbonsai-full-flat-db-enabled` instead.
- `--Xbonsai-limit-trie-logs-enabled` is deprecated, use `--bonsai-limit-trie-logs-enabled` instead.
- `--Xbonsai-trie-log-pruning-enabled` is deprecated, use `--bonsai-limit-trie-logs-enabled` instead.
- `--Xbonsai-trie-logs-pruning-window-size` is deprecated, use `--bonsai-trie-logs-pruning-window-size` instead.
- `--Xsnapsync-bft-enabled` is deprecated and will be removed in a future release. SNAP sync is supported for BFT networks.
- `--tx-pool-disable-locals` has been deprecated, use `--tx-pool-no-local-priority`, instead.
- Sunsetting features - for more context on the reasoning behind the deprecation of these features, including alternative options, read [this blog post](https://www.lfdecentralizedtrust.org/blog/sunsetting-tessera-and-simplifying-hyperledger-besu)
    - Tessera privacy
    - Smart-contract-based (onchain) permissioning
    - Proof of Work consensus
    - Fast Sync
- Transaction indexing will be disabled by default in a future release for snap sync and checkpoint sync modes. This will break RPCs that use transaction hash for historical queries.
- Support for block creation on networks running a pre-Byzantium fork is deprecated for removal in a future release, after that in order to update Besu on nodes that build blocks, your network needs to be upgraded at least to the Byzantium fork. The main reason is to simplify world state management during block creation, since before Byzantium for each selected transaction, the receipt must contain the root hash of the modified world state, and this does not play well with the new plugin features and future work on parallelism.

### Additions and Improvements
#### Prague
- Increase mainnet and Sepolia gas limit to 36M [#8249](https://github.com/hyperledger/besu/pull/8249)
- Update Holesky and Sepolia deposit contract addresses [#8346](https://github.com/hyperledger/besu/pull/8346)
#### Plugins
- Allow plugins to propose transactions during block creation [#8268](https://github.com/hyperledger/besu/pull/8268)
#### Parallelization
- Improve conflict detection by considering slots to reduce false positives [#7923](https://github.com/hyperledger/besu/pull/7923)
#### Dependencies 
- Upgrade Netty to version 4.1.118 to fix CVE-2025-24970 [#8275](https://github.com/hyperledger/besu/pull/8275)
- Update the jc-kzg-4844 dependency from 1.0.0 to 2.0.0, which is now available on Maven Central [#7849](https://github.com/hyperledger/besu/pull/7849)
- Other dependency updates [#8293](https://github.com/hyperledger/besu/pull/8293) [#8315](https://github.com/hyperledger/besu/pull/8315) [#8350](https://github.com/hyperledger/besu/pull/8350)
- Update to gradle 8.11 [#8294](https://github.com/hyperledger/besu/pull/8294) and update usage of some deprecated features [#8295](https://github.com/hyperledger/besu/pull/8295) [#8340](https://github.com/hyperledger/besu/pull/8340)
- Update gradle plugins [#8296](https://github.com/hyperledger/besu/pull/8296) [#8333](https://github.com/hyperledger/besu/pull/8333) [#8334](https://github.com/hyperledger/besu/pull/8334)
#### Other improvements
- Add TLS/mTLS options and configure the GraphQL HTTP service[#7910](https://github.com/hyperledger/besu/pull/7910)
- Update `eth_getLogs` to return a `Block not found` error when the requested block is not found. [#8290](https://github.com/hyperledger/besu/pull/8290)
- Change `Invalid block, unable to parse RLP` RPC error message to `Invalid block param (block not found)` [#8328](https://github.com/hyperledger/besu/pull/8328)
- Support pending transaction score when saving and restoring txpool [#8363](https://github.com/hyperledger/besu/pull/8363)
<<<<<<< HEAD
=======
- Upgrade to execution-spec-tests v4.1.0 including better EIP-2537 coverage for BLS [#8402](https://github.com/hyperledger/besu/pull/8402)
>>>>>>> b930bfee
- Add era1 format to blocks import subcommand [#7935](https://github.com/hyperledger/besu/issues/7935)

### Bug fixes
- Add missing RPC method `debug_accountRange` to `RpcMethod.java` so this method can be used with `--rpc-http-api-method-no-auth` [#8153](https://github.com/hyperledger/besu/issues/8153)
- Add a fallback pivot strategy when the safe block does not change for a long time, to make possible to complete the initial sync in case the chain is not finalizing [#8395](https://github.com/hyperledger/besu/pull/8395)

## 25.2.2 hotfix
- Pectra - Sepolia: Fix for deposit contract log decoding [#8383](https://github.com/hyperledger/besu/pull/8383)

## 25.2.1 hotfix
- Pectra - update Holesky and Sepolia deposit contract addresses [#8346](https://github.com/hyperledger/besu/pull/8346)

## 25.2.0

### Breaking Changes
- `rpc-gas-cap` default value has changed from 0 (unlimited) to 50M. If you require `rpc-gas-cap` greater than 50M, you'll need to set that explicitly. [#8251](https://github.com/hyperledger/besu/issues/8251)
### Upcoming Breaking Changes
- `MetricSystem::createLabelledGauge` is deprecated and will be removed in a future release, replace it with `MetricSystem::createLabelledSuppliedGauge`
- k8s (KUBERNETES) Nat method is now deprecated and will be removed in a future release. Use docker or none instead.
- `--Xsnapsync-synchronizer-flat-db-healing-enabled` is deprecated, use `--Xbonsai-full-flat-db-enabled` instead.
- `--Xbonsai-limit-trie-logs-enabled` is deprecated, use `--bonsai-limit-trie-logs-enabled` instead.
- `--Xbonsai-trie-log-pruning-enabled` is deprecated, use `--bonsai-limit-trie-logs-enabled` instead.
- `--Xbonsai-trie-logs-pruning-window-size` is deprecated, use `--bonsai-trie-logs-pruning-window-size` instead.
- Sunsetting features - for more context on the reasoning behind the deprecation of these features, including alternative options, read [this blog post](https://www.lfdecentralizedtrust.org/blog/sunsetting-tessera-and-simplifying-hyperledger-besu)
    - Tessera privacy
    - Smart-contract-based (onchain) permissioning
    - Proof of Work consensus
    - Fast Sync
- Support for block creation on networks running a pre-Byzantium fork is deprecated for removal in a future release, after that in order to update Besu on nodes that build blocks, your network needs to be upgraded at least to the Byzantium fork. The main reason is to simplify world state management during block creation, since before Byzantium for each selected transaction, the receipt must contain the root hash of the modified world state, and this does not play well with the new plugin features and future work on parallelism. 
### Additions and Improvements
- Add a tx selector to skip txs from the same sender after the first not selected [#8216](https://github.com/hyperledger/besu/pull/8216)
- `rpc-gas-cap` default value has changed from 0 (unlimited) to 50M [#8251](https://github.com/hyperledger/besu/issues/8251)


#### Prague
- Add timestamps to enable Prague hardfork on Sepolia and Holesky test networks [#8163](https://github.com/hyperledger/besu/pull/8163)
- Update system call addresses to match [devnet-6](https://github.com/ethereum/execution-spec-tests/releases/) values [#8209](https://github.com/hyperledger/besu/issues/8209) 

#### Plugins
- Extend simulate transaction on pending block plugin API [#8174](https://github.com/hyperledger/besu/pull/8174)

### Bug fixes
- Fix the simulation of txs with a future nonce [#8215](https://github.com/hyperledger/besu/pull/8215)
- Bump to besu-native 1.1.2 for ubuntu 20.04 native support[#8264](https://github.com/hyperledger/besu/pull/8264)

## 25.1.0

### Breaking Changes
- `--host-whitelist` has been deprecated since 2020 and this option is removed. Use the equivalent `--host-allowlist` instead. 
- Change tracer API to include the mining beneficiary in BlockAwareOperationTracer::traceStartBlock [#8096](https://github.com/hyperledger/besu/pull/8096)
- Change the input defaults on debug_trace* calls to not trace memory by default ("disableMemory": true, "disableStack": false,  "disableStorage": false)
- Change the output format of debug_trace* and trace_* calls to match Geth behaviour

### Upcoming Breaking Changes
- `MetricSystem::createLabelledGauge` is deprecated and will be removed in a future release, replace it with `MetricSystem::createLabelledSuppliedGauge`
- k8s (KUBERNETES) Nat method is now deprecated and will be removed in a future release. Use docker or none instead.
- `--Xsnapsync-synchronizer-flat-db-healing-enabled` is deprecated, use `--Xbonsai-full-flat-db-enabled` instead.
- `--Xbonsai-limit-trie-logs-enabled` is deprecated, use `--bonsai-limit-trie-logs-enabled` instead.
- `--Xbonsai-trie-log-pruning-enabled` is deprecated, use `--bonsai-limit-trie-logs-enabled` instead.
- `--Xbonsai-trie-logs-pruning-window-size` is deprecated, use `--bonsai-trie-logs-pruning-window-size` instead.
- Sunsetting features - for more context on the reasoning behind the deprecation of these features, including alternative options, read [this blog post](https://www.lfdecentralizedtrust.org/blog/sunsetting-tessera-and-simplifying-hyperledger-besu)
  - Tessera privacy
  - Smart-contract-based (onchain) permissioning
  - Proof of Work consensus
  - Fast Sync

### Additions and Improvements
- Add RPC HTTP options to specify custom truststore and its password [#7978](https://github.com/hyperledger/besu/pull/7978)
- Retrieve all transaction receipts for a block in one request [#6646](https://github.com/hyperledger/besu/pull/6646)
- Implement EIP-7840: Add blob schedule to config files [#8042](https://github.com/hyperledger/besu/pull/8042)
- Allow gasPrice (legacy) and 1559 gasPrice params to be specified simultaneously for `eth_call`, `eth_createAccessList`, and `eth_estimateGas` [#8059](https://github.com/hyperledger/besu/pull/8059)
- Improve debug_traceBlock calls performance and reduce output size [#8103](https://github.com/hyperledger/besu/pull/8103)
- Add support for EIP-7702 transaction in the txpool [#8018](https://github.com/hyperledger/besu/pull/8018) [#7984](https://github.com/hyperledger/besu/pull/7984)
- Add support for `movePrecompileToAddress` in `StateOverrides` (`eth_call`)[8115](https://github.com/hyperledger/besu/pull/8115)
- Default target-gas-limit to 36M for holesky [#8125](https://github.com/hyperledger/besu/pull/8125)
- Add EIP-7623 - Increase calldata cost [#8093](https://github.com/hyperledger/besu/pull/8093)
- Add nonce to transaction call object [#8139](https://github.com/hyperledger/besu/pull/8139)

### Bug fixes
- Fix serialization of state overrides when `movePrecompileToAddress` is present [#8024](https://github.com/hyperledger/besu/pull/8024)
- Revise the approach for setting level_compaction_dynamic_level_bytes RocksDB configuration option [#8037](https://github.com/hyperledger/besu/pull/8037)
- Fix possible incomplete txpool restore from dump file [#7991](https://github.com/hyperledger/besu/pull/7991)

## 24.12.2 Hotfix

This is an optional hotfix to address serialization of state overrides parameter when `movePrecompileToAddress` is present. 

There is no need to upgrade from 24.12.0 (or 24.12.1) to this release if you are not yet using this functionality.

### Bug fixes
- Fix serialization of state overrides when `movePrecompileToAddress` is present [#8024](https://github.com/hyperledger/besu/pull/8024)

## 24.12.1 Hotfix

This is a hotfix to address publishing besu maven artifacts.  There are no issues with 24.12.0 other than incomplete artifact publishing, and there is no functional difference between 24.12.0 and 24.12.1 release binaries.

### Bug fixes
- Fix BOM pom publication to Artifactory [#8021](https://github.com/hyperledger/besu/pull/8021)

## 24.12.0

### Breaking Changes
- Removed Retesteth rpc service and commands [#7833](https://github.com/hyperledger/besu/pull/7783)
- TLS for P2P (early access feature) has been removed [#7942](https://github.com/hyperledger/besu/pull/7942)
- In the plugin API, `BesuContext` has been renamed to `ServiceManager` to better reflect its function, plugins must be updated to work with this version
- With the upgrade of the Prometheus Java Metrics library, there are the following changes:
  - Gauge names are not allowed to end with `total`, therefore the metric `besu_blockchain_difficulty_total` is losing the `_total` suffix
  - The `_created` timestamps are not returned by default, you can set the env var `BESU_OPTS="-Dio.prometheus.exporter.includeCreatedTimestamps=true"` to enable them
  - Some JVM metrics have changed name to adhere to the OTEL standard (see the table below), [Besu Full Grafana dashboard](https://grafana.com/grafana/dashboards/16455-besu-full/) is updated to support both names

    | Old Name                        | New Name                        |
    |---------------------------------|---------------------------------|
    | jvm_memory_bytes_committed      | jvm_memory_committed_bytes      |
    | jvm_memory_bytes_init           | jvm_memory_init_bytes           |
    | jvm_memory_bytes_max            | jvm_memory_max_bytes            |
    | jvm_memory_bytes_used           | jvm_memory_used_bytes           |
    | jvm_memory_pool_bytes_committed | jvm_memory_pool_committed_bytes |
    | jvm_memory_pool_bytes_init      | jvm_memory_pool_init_bytes      |
    | jvm_memory_pool_bytes_max       | jvm_memory_pool_max_bytes       |
    | jvm_memory_pool_bytes_used      | jvm_memory_pool_used_bytes      |

### Upcoming Breaking Changes
- Plugin API will be deprecating the BesuContext interface to be replaced with the ServiceManager interface.
- `MetricSystem::createLabelledGauge` is deprecated and will be removed in a future release, replace it with `MetricSystem::createLabelledSuppliedGauge`
- k8s (KUBERNETES) Nat method is now deprecated and will be removed in a future release
- `--host-whitelist` has been deprecated in favor of `--host-allowlist` since 2020 and will be removed in a future release
- Sunsetting features - for more context on the reasoning behind the deprecation of these features, including alternative options, read [this blog post](https://www.lfdecentralizedtrust.org/blog/sunsetting-tessera-and-simplifying-hyperledger-besu)
  - Tessera privacy
  - Smart-contract-based (onchain) permissioning
  - Proof of Work consensus
  - Fast Sync
### Additions and Improvements
- Fine tune already seen txs tracker when a tx is removed from the pool [#7755](https://github.com/hyperledger/besu/pull/7755)
- Support for enabling and configuring TLS/mTLS in WebSocket service. [#7854](https://github.com/hyperledger/besu/pull/7854)
- Create and publish Besu BOM (Bill of Materials) [#7615](https://github.com/hyperledger/besu/pull/7615) 
- Update Java dependencies [#7786](https://github.com/hyperledger/besu/pull/7786)
- Add a method to get all the transaction in the pool, to the `TransactionPoolService`, to easily access the transaction pool content from plugins [#7813](https://github.com/hyperledger/besu/pull/7813)
- Upgrade RocksDB JNI library from version 8.3.2 to 9.7.3 [#7817](https://github.com/hyperledger/besu/pull/7817)
- Add a method to check if a metric category is enabled to the plugin API [#7832](https://github.com/hyperledger/besu/pull/7832)
- Add a new metric collector for counters which get their value from suppliers [#7894](https://github.com/hyperledger/besu/pull/7894)
- Add account and state overrides to `eth_call` [#7801](https://github.com/hyperledger/besu/pull/7801) and `eth_estimateGas` [#7890](https://github.com/hyperledger/besu/pull/7890)
- Add RPC WS options to specify password file for keystore and truststore [#7970](https://github.com/hyperledger/besu/pull/7970)
- Prometheus Java Metrics library upgraded to version 1.3.3 [#7880](https://github.com/hyperledger/besu/pull/7880)
- Add histogram to Prometheus metrics system [#7944](https://github.com/hyperledger/besu/pull/7944)
- Improve newPayload and FCU logs [#7961](https://github.com/hyperledger/besu/pull/7961)
- Proper support for `pending` block tag when calling `eth_estimateGas` and `eth_createAccessList` [#7951](https://github.com/hyperledger/besu/pull/7951)

### Bug fixes
- Fix registering new metric categories from plugins [#7825](https://github.com/hyperledger/besu/pull/7825)
- Fix CVE-2024-47535 [7878](https://github.com/hyperledger/besu/pull/7878)
- Fix QBFT prepared block based proposal validation [#7875](https://github.com/hyperledger/besu/pull/7875)
- Correct default parameters for frontier transactions in `eth_call` and `eth_estimateGas` [#7965](https://github.com/hyperledger/besu/pull/7965)
- Correctly parse nonce as hex in `eth_call` account overrides [#7999](https://github.com/hyperledger/besu/pull/7999)

## 24.10.0

### Breaking Changes
- Besu will now fail to start if any plugins encounter errors during initialization. To allow Besu to continue running despite plugin errors, use the `--plugin-continue-on-error` option. [#7662](https://github.com/hyperledger/besu/pull/7662)

### Upcoming Breaking Changes
- k8s (KUBERNETES) Nat method is now deprecated and will be removed in a future release
- `--host-whitelist` has been deprecated in favor of `--host-allowlist` since 2020 and will be removed in a future release

### Additions and Improvements
- Remove privacy test classes support [#7569](https://github.com/hyperledger/besu/pull/7569)
- Add Blob Transaction Metrics [#7622](https://github.com/hyperledger/besu/pull/7622)
- Implemented support for emptyBlockPeriodSeconds in QBFT [#6965](https://github.com/hyperledger/besu/pull/6965)
- LUKSO Cancun Hardfork [#7686](https://github.com/hyperledger/besu/pull/7686)
- Add configuration of Consolidation Request Contract Address via genesis configuration [#7647](https://github.com/hyperledger/besu/pull/7647)
- Interrupt pending transaction processing on block creation timeout [#7673](https://github.com/hyperledger/besu/pull/7673)
- Align gas cap calculation for transaction simulation to Geth approach [#7703](https://github.com/hyperledger/besu/pull/7703)
- Expose chainId in the `BlockchainService` [7702](https://github.com/hyperledger/besu/pull/7702)
- Add support for `chainId` in `CallParameters` [#7720](https://github.com/hyperledger/besu/pull/7720)
- Add `--ephemery` network support for Ephemery Testnet [#7563](https://github.com/hyperledger/besu/pull/7563) thanks to [@gconnect](https://github.com/gconnect)
- Add configuration of Consolidation Request Contract Address via genesis configuration [#7647](https://github.com/hyperledger/besu/pull/7647)

### Bug fixes
- Fix mounted data path directory permissions for besu user [#7575](https://github.com/hyperledger/besu/pull/7575)
- Fix for `debug_traceCall` to handle transactions without specified gas price. [#7510](https://github.com/hyperledger/besu/pull/7510)
- Corrects a regression where custom plugin services are not initialized correctly. [#7625](https://github.com/hyperledger/besu/pull/7625)
- Fix for IBFT2 chains using the BONSAI DB format [#7631](https://github.com/hyperledger/besu/pull/7631)
- Fix reading `tx-pool-min-score` option from configuration file [#7623](https://github.com/hyperledger/besu/pull/7623)
- Fix an unhandled PeerTable exception [#7733](https://github.com/hyperledger/besu/issues/7733)
- Fix RocksDBException: Busy leading to MerkleTrieException: Unable to load trie node value [#7745](https://github.com/hyperledger/besu/pull/7745)
- If a BFT validator node is syncing, pause block production until sync has completed [#7657](https://github.com/hyperledger/besu/pull/7657)
- Fix eth_feeHistory rewards when bounded by configuration [#7750](https://github.com/hyperledger/besu/pull/7750)

## 24.9.1

### Upcoming Breaking Changes

### Breaking Changes
- Receipt compaction is enabled by default. It will no longer be possible to downgrade Besu to versions prior to 24.5.1.

### Additions and Improvements
- Add 'inbound' field to admin_peers JSON-RPC Call [#7461](https://github.com/hyperledger/besu/pull/7461)
- Add pending block header to `TransactionEvaluationContext` plugin API [#7483](https://github.com/hyperledger/besu/pull/7483)
- Add bootnode to holesky config [#7500](https://github.com/hyperledger/besu/pull/7500)
- Implement engine_getClientVersionV1 [#7512](https://github.com/hyperledger/besu/pull/7512)
- Performance optimzation for ECMUL (1 of 2) [#7509](https://github.com/hyperledger/besu/pull/7509)
- Performance optimzation for ECMUL (2 of 2) [#7543](https://github.com/hyperledger/besu/pull/7543)
- Include current chain head block when computing `eth_maxPriorityFeePerGas` [#7485](https://github.com/hyperledger/besu/pull/7485)
- Remove (old) documentation updates from the changelog [#7562](https://github.com/hyperledger/besu/pull/7562)
- Update Java and Gradle dependencies [#7571](https://github.com/hyperledger/besu/pull/7571)
- Layered txpool: new options `--tx-pool-min-score` to remove a tx from pool when its score is lower than the specified value [#7576](https://github.com/hyperledger/besu/pull/7576)
- Add `engine_getBlobsV1` method to the Engine API [#7553](https://github.com/hyperledger/besu/pull/7553)

### Bug fixes
- Fix tracing in precompiled contracts when halting for out of gas [#7318](https://github.com/hyperledger/besu/issues/7318)
- Correctly release txpool save and restore lock in case of exceptions [#7473](https://github.com/hyperledger/besu/pull/7473)
- Fix for `eth_gasPrice` could not retrieve block error [#7482](https://github.com/hyperledger/besu/pull/7482)
- Correctly drops messages that exceeds local message size limit [#5455](https://github.com/hyperledger/besu/pull/7507)
- **DebugMetrics**: Fixed a `ClassCastException` occurring in `DebugMetrics` when handling nested metric structures. Previously, `Double` values within these structures were incorrectly cast to `Map` objects, leading to errors. This update allows for proper handling of both direct values and nested structures at the same level. Issue# [#7383](https://github.com/hyperledger/besu/pull/7383)
- `evmtool` was not respecting the `--genesis` setting, resulting in unexpected trace results. [#7433](https://github.com/hyperledger/besu/pull/7433)
- The genesis config override `contractSizeLimit` was not wired into code size limits [#7557](https://github.com/hyperledger/besu/pull/7557)
- Fix incorrect key filtering in LayeredKeyValueStorage stream [#7535](https://github.com/hyperledger/besu/pull/7557)
- Layered txpool: do not send notifications when moving tx between layers [#7539](https://github.com/hyperledger/besu/pull/7539)
- Layered txpool: fix for unsent drop notifications on remove [#7538](https://github.com/hyperledger/besu/pull/7538)
- Honor block number or tag parameter in eth_estimateGas and eth_createAccessList [#7502](https://github.com/hyperledger/besu/pull/7502)
- Fixed NPE during DefaultBlockchain object initialization [#7601](https://github.com/hyperledger/besu/pull/7601)

## 24.9.0

This release version has been deprecated release due to CI bug

## 24.8.0

### Upcoming Breaking Changes
- Receipt compaction will be enabled by default in a future version of Besu. After this change it will not be possible to downgrade to the previous Besu version.
- --Xbonsai-limit-trie-logs-enabled is deprecated, use --bonsai-limit-trie-logs-enabled instead
- --Xbonsai-trie-logs-pruning-window-size is deprecated, use --bonsai-trie-logs-pruning-window-size instead
- `besu storage x-trie-log` subcommand is deprecated, use `besu storage trie-log` instead
- Allow configuration of Withdrawal Request Contract Address via genesis configuration [#7356](https://github.com/hyperledger/besu/pull/7356)

### Breaking Changes
- Remove long-deprecated `perm*whitelist*` methods [#7401](https://github.com/hyperledger/besu/pull/7401)

### Additions and Improvements
- Allow optional loading of `jemalloc` (if installed) by setting the environment variable `BESU_USING_JEMALLOC` to true/false. It that env is not set at all it will behave as if it is set to `true`
- Expose set finalized/safe block in plugin api BlockchainService. These method can be used by plugins to set finalized/safe block for a PoA network (such as QBFT, IBFT and Clique).[#7382](https://github.com/hyperledger/besu/pull/7382)
- In process RPC service [#7395](https://github.com/hyperledger/besu/pull/7395)
- Added support for tracing private transactions using `priv_traceTransaction` API. [#6161](https://github.com/hyperledger/besu/pull/6161)
- Wrap WorldUpdater into EVMWorldupdater [#7434](https://github.com/hyperledger/besu/pull/7434)
- Bump besu-native to 0.9.4 [#7456](https://github.com/hyperledger/besu/pull/7456)=

### Bug fixes
- Correct entrypoint in Docker evmtool [#7430](https://github.com/hyperledger/besu/pull/7430)
- Fix protocol schedule check for devnets [#7429](https://github.com/hyperledger/besu/pull/7429)
- Fix behaviour when starting in a pre-merge network [#7431](https://github.com/hyperledger/besu/pull/7431)
- Fix Null pointer from DNS daemon [#7505](https://github.com/hyperledger/besu/issues/7505)

### Download Links
https://github.com/hyperledger/besu/releases/tag/24.8.0
https://github.com/hyperledger/besu/releases/download/24.8.0/besu-24.8.0.tar.gz / sha256 9671157a623fb94005357bc409d1697a0d62bb6fd434b1733441bb301a9534a4
https://github.com/hyperledger/besu/releases/download/24.8.0/besu-24.8.0.zip / sha256 9ee217d2188e8da89002c3f42e4f85f89aab782e9512bd03520296f0a4dcdd90

## 24.7.1

### Breaking Changes
- Remove deprecated sync modes (X_SNAP and X_CHECKPOINT). Use SNAP and CHECKPOINT instead [#7309](https://github.com/hyperledger/besu/pull/7309)
- Remove PKI-backed QBFT (deprecated in 24.5.1) Other forms of QBFT remain unchanged. [#7293](https://github.com/hyperledger/besu/pull/7293)
- Do not maintain connections to PoA bootnodes [#7358](https://github.com/hyperledger/besu/pull/7358). See [#7314](https://github.com/hyperledger/besu/pull/7314) for recommended alternative behaviour.

### Upcoming Breaking Changes
- Receipt compaction will be enabled by default in a future version of Besu. After this change it will not be possible to downgrade to the previous Besu version.
- --Xbonsai-limit-trie-logs-enabled is deprecated, use --bonsai-limit-trie-logs-enabled instead
- --Xbonsai-trie-logs-pruning-window-size is deprecated, use --bonsai-trie-logs-pruning-window-size instead
- `besu storage x-trie-log` subcommand is deprecated, use `besu storage trie-log` instead

### Additions and Improvements
- `--Xsnapsync-bft-enabled` option enables experimental support for snap sync with IBFT/QBFT permissioned Bonsai-DB chains [#7140](https://github.com/hyperledger/besu/pull/7140)
- Add support to load external profiles using `--profile` [#7265](https://github.com/hyperledger/besu/issues/7265)
- `privacy-nonce-always-increments` option enables private transactions to always increment the nonce, even if the transaction is invalid [#6593](https://github.com/hyperledger/besu/pull/6593)
- Added `block-test` subcommand to the evmtool which runs blockchain reference tests [#7293](https://github.com/hyperledger/besu/pull/7293)
- removed PKI backed QBFT [#7310](https://github.com/hyperledger/besu/pull/7310)
- Implement gnark-crypto for eip-2537 [#7316](https://github.com/hyperledger/besu/pull/7316)
- Improve blob size transaction selector [#7312](https://github.com/hyperledger/besu/pull/7312)
- Added EIP-7702 [#7237](https://github.com/hyperledger/besu/pull/7237)
- Implement gnark-crypto for eip-196 [#7262](https://github.com/hyperledger/besu/pull/7262)
- Add trie log pruner metrics [#7352](https://github.com/hyperledger/besu/pull/7352)
- Force bonsai-limit-trie-logs-enabled=false when sync-mode=FULL instead of startup error [#7357](https://github.com/hyperledger/besu/pull/7357)
- `--Xbonsai-parallel-tx-processing-enabled` option enables executing transactions in parallel during block processing for Bonsai nodes
- Reduce default trie log pruning window size from 30,000 to 5,000 [#7365](https://github.com/hyperledger/besu/pull/7365)
- Add option `--poa-discovery-retry-bootnodes` for PoA networks to always use bootnodes during peer refresh, not just on first start [#7314](https://github.com/hyperledger/besu/pull/7314)

### Bug fixes
- Fix `eth_call` deserialization to correctly ignore unknown fields in the transaction object. [#7323](https://github.com/hyperledger/besu/pull/7323)
- Prevent Besu from starting up with sync-mode=FULL and bonsai-limit-trie-logs-enabled=true for private networks [#7357](https://github.com/hyperledger/besu/pull/7357)
- Add 30 second timeout to trie log pruner preload [#7365](https://github.com/hyperledger/besu/pull/7365)
- Avoid executing pruner preload during trie log subcommands [#7366](https://github.com/hyperledger/besu/pull/7366)

### Download Links
https://github.com/hyperledger/besu/releases/tag/24.7.1
https://github.com/hyperledger/besu/releases/download/24.7.1/besu-24.7.1.tar.gz / sha256 59ac352a86fd887225737a5fe4dad1742347edd3c3fbed98b079177e4ea8d544
https://github.com/hyperledger/besu/releases/download/24.7.1/besu-24.7.1.zip / sha256 e616f8100f026a71a146a33847b40257c279b38085b17bb991df045cccb6f832

## 24.7.0

### Upcoming Breaking Changes
- Receipt compaction will be enabled by default in a future version of Besu. After this change it will not be possible to downgrade to the previous Besu version.
- PKI-backed QBFT will be removed in a future version of Besu. Other forms of QBFT will remain unchanged.
- --Xbonsai-limit-trie-logs-enabled is deprecated, use --bonsai-limit-trie-logs-enabled instead
- --Xbonsai-trie-logs-pruning-window-size is deprecated, use --bonsai-trie-logs-pruning-window-size instead
- `besu storage x-trie-log` subcommand is deprecated, use `besu storage trie-log` instead

### Breaking Changes
- `Xp2p-peer-lower-bound` has been removed. [#7247](https://github.com/hyperledger/besu/pull/7247)

### Additions and Improvements
- Support for eth_maxPriorityFeePerGas [#5658](https://github.com/hyperledger/besu/issues/5658)
- Improve genesis state performance at startup [#6977](https://github.com/hyperledger/besu/pull/6977)
- Enable continuous profiling with default setting [#7006](https://github.com/hyperledger/besu/pull/7006)
- A full and up to date implementation of EOF for Prague [#7169](https://github.com/hyperledger/besu/pull/7169)
- Add Subnet-Based Peer Permissions.  [#7168](https://github.com/hyperledger/besu/pull/7168)
- Reduce lock contention on transaction pool when building a block [#7180](https://github.com/hyperledger/besu/pull/7180)
- Update Docker base image to Ubuntu 24.04 [#7251](https://github.com/hyperledger/besu/pull/7251)
- Add LUKSO as predefined network name [#7223](https://github.com/hyperledger/besu/pull/7223)
- Refactored how code, initcode, and max stack size are configured in forks. [#7245](https://github.com/hyperledger/besu/pull/7245)
- Nodes in a permissioned chain maintain (and retry) connections to bootnodes [#7257](https://github.com/hyperledger/besu/pull/7257)
- Promote experimental `besu storage x-trie-log` subcommand to production-ready [#7278](https://github.com/hyperledger/besu/pull/7278)
- Enhanced BFT round-change diagnostics [#7271](https://github.com/hyperledger/besu/pull/7271)

### Bug fixes
- Validation errors ignored in accounts-allowlist and empty list [#7138](https://github.com/hyperledger/besu/issues/7138)
- Fix "Invalid block detected" for BFT chains using Bonsai DB [#7204](https://github.com/hyperledger/besu/pull/7204)
- Fix "Could not confirm best peer had pivot block" [#7109](https://github.com/hyperledger/besu/issues/7109)
- Fix "Chain Download Halt" [#6884](https://github.com/hyperledger/besu/issues/6884)

### Download Links
https://github.com/hyperledger/besu/releases/tag/24.7.0
https://github.com/hyperledger/besu/releases/download/24.7.0/besu-24.7.0.tar.gz / sha256 96cf47defd1d8c10bfc22634e53e3d640eaa81ef58cb0808e5f4265998979530
https://github.com/hyperledger/besu/releases/download/24.7.0/besu-24.7.0.zip / sha256 7e92e2eb469be197af8c8ca7ac494e7a2e7ee91cbdb02d99ff87fb5209e0c2a0



## 24.6.0

### Breaking Changes
- Java 21 has been enforced as minimum version to build and run Besu.
- With --Xbonsai-limit-trie-logs-enabled by default in this release, historic trie log data will be removed from the database unless sync-mode=FULL. It respects the --bonsai-historical-block-limit setting so shouldn't break any RPCs, but may be breaking if you are accessing this data from the database directly. Can be disabled with --bonsai-limit-trie-logs-enabled=false
- In profile=ENTERPRISE, use sync-mode=FULL (instead of FAST) and data-storage-format=FOREST (instead of BONSAI) [#7186](https://github.com/hyperledger/besu/pull/7186)
  - If this breaks your node, you can reset sync-mode=FAST and data-storage-format=BONSAI

### Upcoming Breaking Changes
- Receipt compaction will be enabled by default in a future version of Besu. After this change it will not be possible to downgrade to the previous Besu version.
- PKI-backed QBFT will be removed in a future version of Besu. Other forms of QBFT will remain unchanged.
- --Xbonsai-limit-trie-logs-enabled is deprecated, use --bonsai-limit-trie-logs-enabled instead
- --Xbonsai-trie-logs-pruning-window-size is deprecated, use --bonsai-trie-logs-pruning-window-size instead

### Additions and Improvements
- Add two counters to DefaultBlockchain in order to be able to calculate TPS and Mgas/s [#7105](https://github.com/hyperledger/besu/pull/7105)
- Enable --Xbonsai-limit-trie-logs-enabled by default, unless sync-mode=FULL [#7181](https://github.com/hyperledger/besu/pull/7181)
- Promote experimental --Xbonsai-limit-trie-logs-enabled to production-ready, --bonsai-limit-trie-logs-enabled [#7192](https://github.com/hyperledger/besu/pull/7192)
- Promote experimental --Xbonsai-trie-logs-pruning-window-size to production-ready, --bonsai-trie-logs-pruning-window-size [#7192](https://github.com/hyperledger/besu/pull/7192)
- `admin_nodeInfo` JSON/RPC call returns the currently active EVM version [#7127](https://github.com/hyperledger/besu/pull/7127)
- Improve the selection of the most profitable built block [#7174](https://github.com/hyperledger/besu/pull/7174)

### Bug fixes
- Make `eth_gasPrice` aware of the base fee market [#7102](https://github.com/hyperledger/besu/pull/7102)

### Download Links
https://github.com/hyperledger/besu/releases/tag/24.6.0
https://github.com/hyperledger/besu/releases/download/24.6.0/besu-24.6.0.tar.gz / sha256 fa86e5c6873718cd568e3326151ce06957a5e7546b52df79a831ea9e39b857ab
https://github.com/hyperledger/besu/releases/download/24.6.0/besu-24.6.0.zip / sha256 8b2d3a674cd7ead68b9ca68fea21e46d5ec9b278bbadc73f8c13c6a1e1bc0e4d

## 24.5.2

### Upcoming Breaking Changes
- Version 24.5.x will be the last series to support Java 17. Next release after versions 24.5.x will require Java 21 to build and run.
- Receipt compaction will be enabled by default in a future version of Besu. After this change it will not be possible to downgrade to the previous Besu version.
- PKI-backed QBFT will be removed in a future version of Besu. Other forms of QBFT will remain unchanged.

### Additions and Improvements
- Remove deprecated Goerli testnet [#7049](https://github.com/hyperledger/besu/pull/7049)
- Default bonsai to use full-flat db and code-storage-by-code-hash [#6984](https://github.com/hyperledger/besu/pull/6894)
- New RPC methods miner_setExtraData and miner_getExtraData [#7078](https://github.com/hyperledger/besu/pull/7078)
- Disconnect peers that have multiple discovery ports since they give us bad neighbours [#7089](https://github.com/hyperledger/besu/pull/7089)
- Port Tuweni dns-discovery into Besu. [#7129](https://github.com/hyperledger/besu/pull/7129)

### Known Issues
- [Frequency: occasional < 10%] Chain download halt. Only affects new syncs (new nodes syncing from scratch). Symptom: Block import halts, despite having a full set of peers and world state downloading finishing. Generally restarting besu will resolve the issue. We are tracking this in [#6884](https://github.com/hyperledger/besu/pull/6884)

### Bug fixes
- Fix parsing `gasLimit` parameter when its value is > `Long.MAX_VALUE` [#7116](https://github.com/hyperledger/besu/pull/7116)
- Skip validation of withdrawals when importing BFT blocks since withdrawals don't apply to BFT chains [#7115](https://github.com/hyperledger/besu/pull/7115)
- Make `v` abd `yParity` match in type 1 and 2 transactions in JSON-RPC and GraphQL [#7139](https://github.com/hyperledger/besu/pull/7139)

### Download Links
https://github.com/hyperledger/besu/releases/tag/24.5.2
https://github.com/hyperledger/besu/releases/download/24.5.2/besu-24.5.2.tar.gz / sha256 4049bf48022ae073065b46e27088399dfb22035e9134ed4ac2c86dd8c5b5fbe9
https://github.com/hyperledger/besu/releases/download/24.5.2/besu-24.5.2.zip / sha256 23966b501a69e320e8f8f46a3d103ccca45b53f8fee35a6543bd9a260b5784ee

## 24.5.1

### Breaking Changes
- RocksDB database metadata format has changed to be more expressive, the migration of an existing metadata file to the new format is automatic at startup. Before performing a downgrade to a previous version it is mandatory to revert to the original format using the subcommand `besu --data-path=/path/to/besu/datadir storage revert-metadata v2-to-v1`.
- BFT networks won't start with SNAP or CHECKPOINT sync (previously Besu would start with this config but quietly fail to sync, so it's now more obvious that it won't work) [#6625](https://github.com/hyperledger/besu/pull/6625), [#6667](https://github.com/hyperledger/besu/pull/6667)
- Forest pruning has been removed, it was deprecated since 24.1.0. In case you are still using it you must now remove any of the following options: `pruning-enabled`, `pruning-blocks-retained` and `pruning-block-confirmations`, from your configuration, and you may want to consider switching to Bonsai.
- Deprecated Goerli testnet has been removed.

### Upcoming Breaking Changes
- Version 24.5.x will be the last series to support Java 17. Next release after versions 24.5.x will require Java 21 to build and run.
- Receipt compaction will be enabled by default in a future version of Besu. After this change it will not be possible to downgrade to the previous Besu version.
- PKI-backed QBFT will be removed in a future version of Besu. Other forms of QBFT will remain unchanged. 

### Known Issues
- [Frequency: occasional < 10%] Chain download halt. Only affects new syncs (new nodes syncing from scratch). Symptom: Block import halts, despite having a full set of peers and world state downloading finishing. Generally restarting besu will resolve the issue. We are tracking this in [#6884](https://github.com/hyperledger/besu/pull/6884)
- [Frequency: occasional < 10%] Low peer numbers. More likely to occur on testnets (holesky and sepolia) but also can occur on mainnet. Symptom: peer count stays at 0 for an hour or more. Generally restarting besu will resolve the issue. We are tracking this in [#6805](https://github.com/hyperledger/besu/pull/6805)

### Additions and Improvements
- Update "host allow list" logic to transition from deprecated `host()` method to suggested `authority()` method.[#6878](https://github.com/hyperledger/besu/issues/6878)
- `txpool_besuPendingTransactions`change parameter `numResults` to optional parameter [#6708](https://github.com/hyperledger/besu/pull/6708)
- Extend `Blockchain` service [#6592](https://github.com/hyperledger/besu/pull/6592)
- Add bft-style `blockperiodseconds` transitions to Clique [#6596](https://github.com/hyperledger/besu/pull/6596)
- Add `createemptyblocks` transitions to Clique [#6608](https://github.com/hyperledger/besu/pull/6608)
- RocksDB database metadata refactoring [#6555](https://github.com/hyperledger/besu/pull/6555)
- Make layered txpool aware of `minGasPrice` and `minPriorityFeePerGas` dynamic options [#6611](https://github.com/hyperledger/besu/pull/6611)
- Update commons-compress to 1.26.0 [#6648](https://github.com/hyperledger/besu/pull/6648)
- Update Vert.x to 4.5.4 [#6666](https://github.com/hyperledger/besu/pull/6666)
- Refactor and extend `TransactionPoolValidatorService` [#6636](https://github.com/hyperledger/besu/pull/6636)
- Introduce `TransactionSimulationService` [#6686](https://github.com/hyperledger/besu/pull/6686)
- Transaction call object to accept both `input` and `data` field simultaneously if they are set to equal values [#6702](https://github.com/hyperledger/besu/pull/6702)
- `eth_call` for blob tx allows for empty `maxFeePerBlobGas` [#6731](https://github.com/hyperledger/besu/pull/6731)
- Extend error handling of plugin RPC methods [#6759](https://github.com/hyperledger/besu/pull/6759)
- Added engine_newPayloadV4 and engine_getPayloadV4 methods [#6783](https://github.com/hyperledger/besu/pull/6783)
- Reduce storage size of receipts [#6602](https://github.com/hyperledger/besu/pull/6602)
- Dedicated log marker for invalid txs removed from the txpool [#6826](https://github.com/hyperledger/besu/pull/6826)
- Prevent startup with BONSAI and privacy enabled [#6809](https://github.com/hyperledger/besu/pull/6809)
- Remove deprecated Forest pruning [#6810](https://github.com/hyperledger/besu/pull/6810)
- Experimental Snap Sync Server [#6640](https://github.com/hyperledger/besu/pull/6640)
- Upgrade Reference Tests to 13.2 [#6854](https://github.com/hyperledger/besu/pull/6854)
- Update Web3j dependencies [#6811](https://github.com/hyperledger/besu/pull/6811)
- Add `tx-pool-blob-price-bump` option to configure the price bump percentage required to replace blob transactions (by default 100%) [#6874](https://github.com/hyperledger/besu/pull/6874)
- Log detailed timing of block creation steps [#6880](https://github.com/hyperledger/besu/pull/6880)
- Expose transaction count by type metrics for the layered txpool [#6903](https://github.com/hyperledger/besu/pull/6903)
- Expose bad block events via the BesuEvents plugin API  [#6848](https://github.com/hyperledger/besu/pull/6848)
- Add RPC errors metric [#6919](https://github.com/hyperledger/besu/pull/6919/)
- Add `rlp decode` subcommand to decode IBFT/QBFT extraData to validator list [#6895](https://github.com/hyperledger/besu/pull/6895)
- Allow users to specify which plugins are registered [#6700](https://github.com/hyperledger/besu/pull/6700)
- Layered txpool tuning for blob transactions [#6940](https://github.com/hyperledger/besu/pull/6940)

### Bug fixes
- Fix txpool dump/restore race condition [#6665](https://github.com/hyperledger/besu/pull/6665)
- Make block transaction selection max time aware of PoA transitions [#6676](https://github.com/hyperledger/besu/pull/6676)
- Don't enable the BFT mining coordinator when running sub commands such as `blocks export` [#6675](https://github.com/hyperledger/besu/pull/6675)
- In JSON-RPC return optional `v` fields for type 1 and type 2 transactions [#6762](https://github.com/hyperledger/besu/pull/6762)
- Fix Shanghai/QBFT block import bug when syncing new nodes [#6765](https://github.com/hyperledger/besu/pull/6765)
- Fix to avoid broadcasting full blob txs, instead of only the tx announcement, to a subset of nodes [#6835](https://github.com/hyperledger/besu/pull/6835)
- Snap client fixes discovered during snap server testing [#6847](https://github.com/hyperledger/besu/pull/6847)
- Correctly initialize the txpool as disabled on creation [#6890](https://github.com/hyperledger/besu/pull/6890)
- Fix worldstate download halt when using snap sync during initial sync [#6981](https://github.com/hyperledger/besu/pull/6981)
- Fix chain halt due to peers only partially responding with headers. And worldstate halts caused by a halt in the chain sync [#7027](https://github.com/hyperledger/besu/pull/7027)

### Download Links
https://github.com/hyperledger/besu/releases/tag/24.5.1
https://github.com/hyperledger/besu/releases/download/24.5.1/besu-24.5.1.tar.gz / sha256 77e39b21dbd4186136193fc6e832ddc1225eb5078a5ac980fb754b33ad35d554
https://github.com/hyperledger/besu/releases/download/24.5.1/besu-24.5.1.zip / sha256 13d75b6b22e1303f39fd3eaddf736b24ca150b2bafa7b98fce7c7782e54b213f

## 24.3.0

### Breaking Changes
- SNAP - Snap sync is now the default for named networks [#6530](https://github.com/hyperledger/besu/pull/6530)
  - if you want to use the previous default behavior, you'll need to specify `--sync-mode=FAST`
- BONSAI - Default data storage format is now Bonsai [#6536](https://github.com/hyperledger/besu/pull/6536)
  - if you had previously used the default (FOREST), at startup you will get an error indicating the mismatch
    `Mismatch: DB at '/your-path' is FOREST (Version 1) but config expects BONSAI (Version 2). Please check your config.`
  - to fix this mismatch, specify the format explicitly using `--data-storage-format=FOREST`
- Following the OpenMetrics convention, the updated Prometheus client adds the `_total` suffix to every metrics of type counter, with the effect that some existing metrics have been renamed to have this suffix. If you are using the official Besu Grafana dashboard [(available here)](https://grafana.com/grafana/dashboards/16455-besu-full/), just update it to the latest revision, that accepts the old and the new name of the affected metrics. If you have a custom dashboard or use the metrics in other ways, then you need to manually update it to support the new naming.
- The `trace-filter` method in JSON-RPC API now has a default block range limit of 1000, adjustable with `--rpc-max-trace-filter-range` (thanks @alyokaz) [#6446](https://github.com/hyperledger/besu/pull/6446)
- Requesting the Ethereum Node Record (ENR) to acquire the fork id from bonded peers is now enabled by default, so the following change has been made [#5628](https://github.com/hyperledger/besu/pull/5628):
- `--Xfilter-on-enr-fork-id` has been removed. To disable the feature use `--filter-on-enr-fork-id=false`.
- `--engine-jwt-enabled` has been removed. Use `--engine-jwt-disabled` instead. [#6491](https://github.com/hyperledger/besu/pull/6491)
- Release docker images now provided at ghcr.io instead of dockerhub

### Deprecations
- X_SNAP and X_CHECKPOINT are marked for deprecation and will be removed in 24.6.0 in favor of SNAP and CHECKPOINT [#6405](https://github.com/hyperledger/besu/pull/6405)
- `--Xp2p-peer-lower-bound` is deprecated. [#6501](https://github.com/hyperledger/besu/pull/6501)

### Upcoming Breaking Changes
- `--Xbonsai-limit-trie-logs-enabled` will be removed. You will need to use `--bonsai-limit-trie-logs-enabled` instead. Additionally, this limit will change to be enabled by default.
  - If you do not want the limit enabled (eg you have `--bonsai-historical-block-limit` set < 512), you need to explicitly disable it using `--bonsai-limit-trie-logs-enabled=false` or increase the limit. [#6561](https://github.com/hyperledger/besu/pull/6561)

### Additions and Improvements
- Upgrade Prometheus and Opentelemetry dependencies [#6422](https://github.com/hyperledger/besu/pull/6422)
- Add `OperationTracer.tracePrepareTransaction`, where the sender account has not yet been altered[#6453](https://github.com/hyperledger/besu/pull/6453)
- Improve the high spec flag by limiting it to a few column families [#6354](https://github.com/hyperledger/besu/pull/6354)
- Log blob count when importing a block via Engine API [#6466](https://github.com/hyperledger/besu/pull/6466)
- Introduce `--Xbonsai-limit-trie-logs-enabled` experimental feature which by default will only retain the latest 512 trie logs, saving about 3GB per week in database growth [#5390](https://github.com/hyperledger/besu/issues/5390)
- Introduce `besu storage x-trie-log prune` experimental offline subcommand which will prune all redundant trie logs except the latest 512 [#6303](https://github.com/hyperledger/besu/pull/6303)
- Improve flat trace generation performance [#6472](https://github.com/hyperledger/besu/pull/6472)
- SNAP and CHECKPOINT sync - early access flag removed so now simply SNAP and CHECKPOINT [#6405](https://github.com/hyperledger/besu/pull/6405)
- X_SNAP and X_CHECKPOINT are marked for deprecation and will be removed in 24.4.0
- Github Actions based build.
- Introduce caching mechanism to optimize Keccak hash calculations for account storage slots during block processing [#6452](https://github.com/hyperledger/besu/pull/6452)
- Added configuration options for `pragueTime` to genesis file for Prague fork development [#6473](https://github.com/hyperledger/besu/pull/6473)
- Moving trielog storage to RocksDB's blobdb to improve write amplications [#6289](https://github.com/hyperledger/besu/pull/6289)
- Support for `shanghaiTime` fork and Shanghai EVM smart contracts in QBFT/IBFT chains [#6353](https://github.com/hyperledger/besu/pull/6353)
- Change ExecutionHaltReason for contract creation collision case to return ILLEGAL_STATE_CHANGE [#6518](https://github.com/hyperledger/besu/pull/6518) 
- Experimental feature `--Xbonsai-code-using-code-hash-enabled` for storing Bonsai code storage by code hash [#6505](https://github.com/hyperledger/besu/pull/6505)
- More accurate column size `storage rocksdb usage` subcommand [#6540](https://github.com/hyperledger/besu/pull/6540)
- Adds `storage rocksdb x-stats` subcommand [#6540](https://github.com/hyperledger/besu/pull/6540)
- New `eth_blobBaseFee`JSON-RPC method [#6581](https://github.com/hyperledger/besu/pull/6581)
- Add blob transaction support to `eth_call` [#6661](https://github.com/hyperledger/besu/pull/6661)
- Add blobs to `eth_feeHistory` [#6679](https://github.com/hyperledger/besu/pull/6679)
- Upgrade reference tests to version 13.1 [#6574](https://github.com/hyperledger/besu/pull/6574)
- Extend `BesuConfiguration` service [#6584](https://github.com/hyperledger/besu/pull/6584)
- Add `ethereum_min_gas_price` and `ethereum_min_priority_fee` metrics to track runtime values of `min-gas-price` and `min-priority-fee` [#6587](https://github.com/hyperledger/besu/pull/6587)
- Option to perform version incompatibility checks when starting Besu. In this first release of the feature, if `--version-compatibility-protection` is set to true it checks that the version of Besu being started is the same or higher than the previous version. [6307](https://github.com/hyperledger/besu/pull/6307)
- Moved account frame warming from GasCalculator into the Call operations [#6557](https://github.com/hyperledger/besu/pull/6557)

### Bug fixes
- Fix the way an advertised host configured with `--p2p-host` is treated when communicating with the originator of a PING packet [#6225](https://github.com/hyperledger/besu/pull/6225)
- Fix `poa-block-txs-selection-max-time` option that was inadvertently reset to its default after being configured [#6444](https://github.com/hyperledger/besu/pull/6444)
- Fix for tx incorrectly discarded when there is a timeout during block creation [#6563](https://github.com/hyperledger/besu/pull/6563)
- Fix traces so that call gas costing in traces matches other clients traces [#6525](https://github.com/hyperledger/besu/pull/6525)

### Download Links
https://github.com/hyperledger/besu/releases/tag/24.3.0
https://github.com/hyperledger/besu/releases/download/24.3.0/besu-24.3.0.tar.gz / sha256 8037ce51bb5bb396d29717a812ea7ff577b0d6aa341d67d1e5b77cbc55b15f84
https://github.com/hyperledger/besu/releases/download/24.3.0/besu-24.3.0.zip / sha256 41ea2ca734a3b377f43ee178166b5b809827084789378dbbe4e5b52bbd8e0674

## 24.1.2

### Bug fixes
- Fix ETC Spiral upgrade breach of consensus [#6524](https://github.com/hyperledger/besu/pull/6524)

### Additions and Improvements
- Adds timestamp to enable Cancun upgrade on mainnet [#6545](https://github.com/hyperledger/besu/pull/6545)
- Github Actions based build.[#6427](https://github.com/hyperledger/besu/pull/6427)

### Download Links
https://hyperledger.jfrog.io/artifactory/besu-binaries/besu/24.1.2/besu-24.1.2.zip / sha256 9033f300edd81c770d3aff27a29f59dd4b6142a113936886a8f170718e412971
https://hyperledger.jfrog.io/artifactory/besu-binaries/besu/24.1.2/besu-24.1.2.tar.gz / sha256 082db8cf4fb67527aa0dd757e5d254b3b497f5027c23287f9c0a74a6a743bf08

## 24.1.1

### Breaking Changes
- New `EXECUTION_HALTED` error returned if there is an error executing or simulating a transaction, with the reason for execution being halted. Replaces the generic `INTERNAL_ERROR` return code in certain cases which some applications may be checking for [#6343](https://github.com/hyperledger/besu/pull/6343)
- The Besu Docker images with `openjdk-latest` tags since 23.10.3 were incorrectly using UID 1001 instead of 1000 for the container's `besu` user. The user now uses 1000 again. Containers created from or migrated to images using UID 1001 will need to chown their persistent database files to UID 1000 (thanks @h4l) [#6360](https://github.com/hyperledger/besu/pull/6360)
- The deprecated `--privacy-onchain-groups-enabled` option has now been removed. Use the `--privacy-flexible-groups-enabled` option instead. [#6411](https://github.com/hyperledger/besu/pull/6411)
- The time that can be spent selecting transactions during block creation is not capped at 5 seconds for PoS and PoW networks, and for PoA networks, at 75% of the block period specified in the genesis. This is to prevent possible DoS attacks in case a single transaction is taking too long to execute, and to have a stable block production rate. This could be a breaking change if an existing network needs to accept transactions that take more time to execute than the newly introduced limit. If it is mandatory for these networks to keep processing these long processing transaction, then the default value of `block-txs-selection-max-time` or `poa-block-txs-selection-max-time` needs to be tuned accordingly. [#6423](https://github.com/hyperledger/besu/pull/6423)

### Deprecations

### Additions and Improvements
- Optimize RocksDB WAL files, allows for faster restart and a more linear disk space utilization [#6328](https://github.com/hyperledger/besu/pull/6328)
- Disable transaction handling when the node is not in sync, to avoid unnecessary transaction validation work [#6302](https://github.com/hyperledger/besu/pull/6302)
- Introduce TransactionEvaluationContext to pass data between transaction selectors and plugin, during block creation [#6381](https://github.com/hyperledger/besu/pull/6381)
- Upgrade dependencies [#6377](https://github.com/hyperledger/besu/pull/6377)
- Upgrade `com.fasterxml.jackson` dependencies [#6378](https://github.com/hyperledger/besu/pull/6378)
- Upgrade Guava dependency [#6396](https://github.com/hyperledger/besu/pull/6396)
- Upgrade Mockito [#6397](https://github.com/hyperledger/besu/pull/6397)
- Upgrade `tech.pegasys.discovery:discovery` [#6414](https://github.com/hyperledger/besu/pull/6414)
- Options to tune the max allowed time that can be spent selecting transactions during block creation are now stable [#6423](https://github.com/hyperledger/besu/pull/6423)
- Support for "pending" in `qbft_getValidatorsByBlockNumber` [#6436](https://github.com/hyperledger/besu/pull/6436)

### Bug fixes
- INTERNAL_ERROR from `eth_estimateGas` JSON/RPC calls [#6344](https://github.com/hyperledger/besu/issues/6344)
- Fix Besu Docker images with `openjdk-latest` tags since 23.10.3 using UID 1001 instead of 1000 for the `besu` user [#6360](https://github.com/hyperledger/besu/pull/6360)
- Fluent EVM API definition for Tangerine Whistle had incorrect code size validation configured [#6382](https://github.com/hyperledger/besu/pull/6382)
- Correct mining beneficiary for Clique networks in TraceServiceImpl [#6390](https://github.com/hyperledger/besu/pull/6390)
- Fix to gas limit delta calculations used in block production. Besu should now increment or decrement the block gas limit towards its target correctly (thanks @arbora) #6425
- Ensure Backward Sync waits for initial sync before starting a session [#6455](https://github.com/hyperledger/besu/issues/6455)
- Silence the noisy DNS query errors [#6458](https://github.com/hyperledger/besu/issues/6458)

### Download Links
https://hyperledger.jfrog.io/artifactory/besu-binaries/besu/24.1.1/besu-24.1.1.zip / sha256 e23c5b790180756964a70dcdd575ee2ed2c2efa79af00bce956d23bd2f7dc67c
https://hyperledger.jfrog.io/artifactory/besu-binaries/besu/24.1.1/besu-24.1.1.tar.gz / sha256 4b0ddd5a25be2df5d2324bff935785eb63e4e3a5f421614ea690bacb5b9cb344

### Errata
Note, due to a CI race with the release job, the initial published version of 24.1.1 were overwritten by artifacts generated from the same sources, but differ in their embedded timestamps. The initial SHAs are noted here but are deprecated:
~~https://hyperledger.jfrog.io/artifactory/besu-binaries/besu/24.1.1/besu-24.1.1.zip / sha256 b6b64f939e0bb4937ce90fc647e0a7073ce3e359c10352b502059955070a60c6
https://hyperledger.jfrog.io/artifactory/besu-binaries/besu/24.1.1/besu-24.1.1.tar.gz / sha256 cfcae04c30769bf338b0740ac65870f9346d3469931bb46cdba3b2f65d311e7a~~


## 24.1.0

### Breaking Changes

### Deprecations
- Forest pruning (`pruning-enabled` option) is deprecated and will be removed soon. To save disk space consider switching to Bonsai data storage format [#6230](https://github.com/hyperledger/besu/pull/6230)

### Additions and Improvements
- Add error messages on authentication failures with username and password [#6212](https://github.com/hyperledger/besu/pull/6212)
- New `Sequenced` transaction pool. The pool is an evolution of the `legacy` pool and is likely to be more suitable to enterprise or permissioned chains than the `layered` transaction pool. Select to use this pool with `--tx-pool=sequenced`. Supports the same options as the `legacy` pool [#6274](https://github.com/hyperledger/besu/issues/6274)
- Set Ethereum Classic mainnet activation block for Spiral network upgrade [#6267](https://github.com/hyperledger/besu/pull/6267)
- Add custom genesis file name to config overview if specified [#6297](https://github.com/hyperledger/besu/pull/6297)
- Update Gradle plugins and replace unmaintained License Gradle Plugin with the actively maintained Gradle License Report [#6275](https://github.com/hyperledger/besu/pull/6275)
- Optimize RocksDB WAL files, allows for faster restart and a more linear disk space utilization [#6328](https://github.com/hyperledger/besu/pull/6328)
- Add a cache on senders by transaction hash [#6375](https://github.com/hyperledger/besu/pull/6375)

### Bug fixes
- Hotfix for selfdestruct preimages on bonsai [#6359]((https://github.com/hyperledger/besu/pull/6359)
- Fix trielog shipping issue during self destruct [#6340]((https://github.com/hyperledger/besu/pull/6340)
- mitigation for trielog failure [#6315]((https://github.com/hyperledger/besu/pull/6315)

### Download Links
https://hyperledger.jfrog.io/artifactory/besu-binaries/besu/24.1.0/besu-24.1.0.zip / sha256 d36c8aeef70f0a516d4c26d3bc696c3e2a671e515c9e6e9475a31fe759e39f64
https://hyperledger.jfrog.io/artifactory/besu-binaries/besu/24.1.0/besu-24.1.0.tar.gz / sha256 602b04c0729a7b17361d1f0b39f4ce6a2ebe47932165add666560fe594d9ca99


## 23.10.3-hotfix
This is a hotfix for a selfdestruct defect that occurred on mainnet at block [18947893](https://etherscan.io/block/18947893)

### Bug fixes
- Hotfix for selfdestruct preimages on bonsai [#6359]((https://github.com/hyperledger/besu/pull/6359)
- mitigation for trielog failure [#6315]((https://github.com/hyperledger/besu/pull/6315)

### Download Links
https://hyperledger.jfrog.io/artifactory/besu-binaries/besu/23.10.3-hotfix/besu-23.10.3-hotfix.zip / sha256 1c37762909858a40eca749fb85b77fb4d1e918f247aff56d518144828bd85378
https://hyperledger.jfrog.io/artifactory/besu-binaries/besu/23.10.3-hotfix/besu-23.10.3-hotfix.tar.gz / sha256 8e38e9fd0c16e049aa324effc96f9ec31dc06e82ea4995e9dd75d571394667af


## 23.10.3

### Additions and Improvements
- Implement debug_traceCall [#5885](https://github.com/hyperledger/besu/pull/5885)
- Transactions that takes too long to evaluate, during block creation, are dropped from the txpool [#6163](https://github.com/hyperledger/besu/pull/6163)
- New option `tx-pool-min-gas-price` to set a lower bound when accepting txs to the pool [#6098](https://github.com/hyperledger/besu/pull/6098)
- Update OpenJDK latest Docker image to use Java 21 [#6189](https://github.com/hyperledger/besu/pull/6189)
- Allow a transaction selection plugin to specify custom selection results [#6190](https://github.com/hyperledger/besu/pull/6190)
- Add `rpc-gas-cap` to allow users to set gas limit to the RPC methods used to simulate transactions[#6156](https://github.com/hyperledger/besu/pull/6156)
- Fix the unavailability of `address` field when returning an `Account` entity on GraphQL in case of unreachable world state [#6198](https://github.com/hyperledger/besu/pull/6198)
- Update OpenJ9 Docker image to latest version [#6226](https://github.com/hyperledger/besu/pull/6226)
- Add error messages on authentication failures with username and password [#6212](https://github.com/hyperledger/besu/pull/6212)
- Add `rocksdb usage` to the `storage` subcommand to allow users and dev to check columns families usage [#6185](https://github.com/hyperledger/besu/pull/6185)
- Ethereum Classic Spiral network upgrade [#6078](https://github.com/hyperledger/besu/pull/6078)
- Fix self destruct collision [#6205](https://github.com/hyperledger/besu/pull/6205)
- Mark deleted storage on cleared [#6305](https://github.com/hyperledger/besu/pull/6305)

### Bug fixes
- Fix Docker image name clash between Besu and evmtool [#6194](https://github.com/hyperledger/besu/pull/6194)
- Fix `logIndex` in `eth_getTransactionReceipt` JSON RPC method [#6206](https://github.com/hyperledger/besu/pull/6206)

### Download Links
https://hyperledger.jfrog.io/artifactory/besu-binaries/besu/23.10.3/besu-23.10.3.zip / sha256 da7ef8a6ceb88d3e327cacddcdb32218d1750b464c14165a74068f6dc6e0871a
https://hyperledger.jfrog.io/artifactory/besu-binaries/besu/23.10.3/besu-23.10.3.tar.gz / sha256 73c834cf32c7bbe255d7d8cc7ca5d1eb0df8430b9114935c8dcf3a675b2acbc2

## 23.10.2

### Breaking Changes
- TX pool eviction in the legacy TX pool now favours keeping oldest transactions (more likely to evict higher nonces, less likely to introduce nonce gaps) [#6106](https://github.com/hyperledger/besu/pull/6106) and [#6146](https://github.com/hyperledger/besu/pull/6146)

### Deprecations

### Additions and Improvements
- Ethereum Classic Spiral network upgrade [#6078](https://github.com/hyperledger/besu/pull/6078)
- Add a method to read from a `Memory` instance without altering its inner state [#6073](https://github.com/hyperledger/besu/pull/6073)
- Accept `input` and `data` field for the payload of transaction-related RPC methods [#6094](https://github.com/hyperledger/besu/pull/6094)
- Add APIs to set and get the min gas price a transaction must pay for being selected during block creation [#6097](https://github.com/hyperledger/besu/pull/6097)
- TraceService: return results for transactions in block [#6086](https://github.com/hyperledger/besu/pull/6086)
- New option `--min-priority-fee` that sets the minimum priority fee a transaction must meet to be selected for a block. [#6080](https://github.com/hyperledger/besu/pull/6080) [#6083](https://github.com/hyperledger/besu/pull/6083)
- Implement new `miner_setMinPriorityFee` and `miner_getMinPriorityFee` RPC methods [#6080](https://github.com/hyperledger/besu/pull/6080)
- Clique config option `createemptyblocks` to not create empty blocks [#6082](https://github.com/hyperledger/besu/pull/6082)
- Upgrade EVM Reference Tests to v13 (Cancun) [#6114](https://github.com/hyperledger/besu/pull/6114)
- Add `yParity` to GraphQL and JSON-RPC for relevant queries. [6119](https://github.com/hyperledger/besu/pull/6119)
- Force tx replacement price bump to zero when zero base fee market is configured or `--min-gas-price` is set to 0. This allows for easier tx replacement in networks where there is not gas price. [#6079](https://github.com/hyperledger/besu/pull/6079)
- Introduce the possibility to limit the time spent selecting pending transactions during block creation, using the new experimental option `Xblock-txs-selection-max-time` on PoS and PoW networks (by default set to 5000ms) or `Xpoa-block-txs-selection-max-time` on PoA networks (by default 75% of the min block time) [#6044](https://github.com/hyperledger/besu/pull/6044)
- Remove LowestInvalidNonceCache from `legacy` transaction pool to make it more private networks friendly [#6148](https://github.com/hyperledger/besu/pull/6148)
- Optimization: Delete leftPad when capturing the stack before and after a frame execution [#6102](https://github.com/hyperledger/besu/pull/6102)

### Bug fixes
- Upgrade netty to address CVE-2023-44487, CVE-2023-34462 [#6100](https://github.com/hyperledger/besu/pull/6100)
- Upgrade grpc to address CVE-2023-32731, CVE-2023-33953, CVE-2023-44487, CVE-2023-4785 [#6100](https://github.com/hyperledger/besu/pull/6100)
- Fix blob gas calculation in reference tests [#6107](https://github.com/hyperledger/besu/pull/6107)
- Limit memory used in handling invalid blocks [#6138](https://github.com/hyperledger/besu/pull/6138)

---

### Download Links
https://hyperledger.jfrog.io/artifactory/besu-binaries/besu/23.10.2/besu-23.10.2.zip / sha256: 597ab71898d379180106baf24878239ed49acefea5772344fd359b0ff13fe19f

https://hyperledger.jfrog.io/artifactory/besu-binaries/besu/23.10.2/besu-23.10.2.tar.gz / sha256: 255818a5c6067a38aa8b565d8f32a49a172a7536a1d370673bbb75f548263c2c

## 23.10.1

### Additions and Improvements
- New option `--tx-pool-priority-senders` to specify a list of senders, that has the effect to prioritize any transactions sent by these senders from any source [#5959](https://github.com/hyperledger/besu/pull/5959)
- Cache last n blocks by using a new Besu flag `--cache-last-blocks=n` [#6009](https://github.com/hyperledger/besu/pull/6009)
- Optimize performances of RPC method `eth_feeHistory` [#6011](https://github.com/hyperledger/besu/pull/6011) [#6035](https://github.com/hyperledger/besu/pull/6035)
- Logging summary of plugins at Info as part of the config overview [#5964](https://github.com/hyperledger/besu/pull/5964) [#6049](https://github.com/hyperledger/besu/pull/6049)
- Layered tx pool memory improvements [#5985](https://github.com/hyperledger/besu/pull/5985) [#5974](https://github.com/hyperledger/besu/pull/5974)
- Update Bouncy Castle to 1.76, and force the use of the `jdk18on` variant [#5748](https://github.com/hyperledger/besu/pull/5748)
- Add GraphQL support for new fields in Cancun [#5923](https://github.com/hyperledger/besu/pull/5923) [#5975](https://github.com/hyperledger/besu/pull/5975)
- Add new configuration options to the EVM Fluent APIs [#5930](https://github.com/hyperledger/besu/pull/5930)


### Deprecations
- `--tx-pool-disable-locals` has been deprecated for removal in favor of `--tx-pool-no-local-priority`, no semantic change, only a renaming [#5959](https://github.com/hyperledger/besu/pull/5959)

### Bug Fixes
- Fix regression with t8n tool filling [#5979](https://github.com/hyperledger/besu/pull/5979)
- Fix EOF and EIP-4788 regressions in reference tests  [#6060](https://github.com/hyperledger/besu/pull/6060)

### Download Links
https://hyperledger.jfrog.io/artifactory/besu-binaries/besu/23.10.1/besu-23.10.1.tar.gz / sha256: e27645f345583f3ee447e5418302382c6f8335d2da8707bdd20033aabd86ce4c

https://hyperledger.jfrog.io/artifactory/besu-binaries/besu/23.10.1/besu-23.10.1.zip / sha256: fb173acb93c72fbb74a6542051691ca2d3d5f54ea2f51026467a512f3a22106b

## 23.10.0
### Layered Transaction Pool: the new default transaction pool implementation
With this release the previously experimental Layered txpool is marked stable and enabled by default, so please read the following instructions if you used to tune txpool behaviour,
otherwise you can simply go with the default and enjoy the improved performance of the new txpool.

#### Upgrading to Layered Transaction Pool
If you do not specify any txpool option, then you can skip this section.
If you have tuned the txpool using one of these options: `tx-pool-retention-hours`, `tx-pool-limit-by-account-percentage` or `tx-pool-max-size`,
then you need to update your configuration as described below:
- `tx-pool-retention-hours`: simply remove it, since it is not applicable in the Layered txpool, old transactions will eventually expire when the memory cache is full.
- `tx-pool-limit-by-account-percentage`: replace it with `tx-pool-max-future-by-sender`, which specify the max number of sequential transactions of single sender are kept in the txpool, by default it is 200.
- `tx-pool-max-size`: the Layered txpool is not limited by a max number of transactions, but by the estimated memory size the transactions occupy, so you need to remove this option, and to tune the max amount of memory<sup>*</sup> use the new option `tx-pool-layer-max-capacity` as described below.

You can still opt-out of the Layered txpool, setting `tx-pool=legacy` in config file or via cli argument, but be warned that the Legacy implementation will be deprecated for removal soon, so start testing the new implementation.

#### Configuring the Layered Transaction Pool
By default, the txpool is tuned for mainnet usage, but if you are using private networks or want to otherwise tune it, these are the new options:
- `tx-pool-max-future-by-sender`: specify the max number of sequential transactions of a single sender are kept in the txpool, by default it is 200, increase it to allow a single sender to fit more transactions in a single block. For private networks, this can safely be set in the hundreds or thousands if you want to ensure future transactions (with large nonce gaps) remain in the pool.
- `tx-pool-layer-max-capacity`: set the max amount of memory<sup>*</sup> in bytes, a single memory limited layer can occupy, by default is 12.5MB, keep in mind that there are 2 memory limited layers, so the expected memory consumption is twice the value specified by this option, so 25MB by default. Increase this value if you have spare RAM and the eviction rate is high for your network.
- `tx-pool-max-prioritized`: set the max number of transactions allowed in the first layer, that only contains transactions that are candidate for inclusion in the next block creation task. It makes sense to limit the value to the max number of transactions that fit in a block in your network, by default is 2000.

<sup>*</sup>: the memory used by the txpool is an estimation, we are working to make it always more accurate.

### Breaking Changes
- Removed support for Kotti network (ETC) [#5816](https://github.com/hyperledger/besu/pull/5816)
- Layered transaction pool implementation is now stable and enabled by default, so the following changes to experimental options have been done [#5772](https://github.com/hyperledger/besu/pull/5772):
    - `--Xlayered-tx-pool` is gone, to select the implementation use the new `--tx-pool` option with values `layered` (default) or `legacy`
    - `--Xlayered-tx-pool-layer-max-capacity`, `--Xlayered-tx-pool-max-prioritized` and `--Xlayered-tx-pool-max-future-by-sender` just drop the `Xlayered-` and keep the same behavior

### Additions and Improvements
- Add access to an immutable world view to start/end transaction hooks in the tracing API[#5836](https://github.com/hyperledger/besu/pull/5836)
- Layered transaction pool implementation is now stable and enabled by default. If you want still to use the legacy implementation, use `--tx-pool=legacy`. 
  By default, the new transaction pool is capped at using 25MB of memory, this limit can be raised using `--layered-tx-pool-layer-max-capacity` options  [#5772](https://github.com/hyperledger/besu/pull/5772)
- Tune G1GC to reduce Besu memory footprint, and new `besu-untuned` start scripts to run without any specific G1GC flags [#5879](https://github.com/hyperledger/besu/pull/5879)
- Reduce `engine_forkchoiceUpdatedV?` response time by asynchronously process block added events in the transaction pool [#5909](https://github.com/hyperledger/besu/pull/5909)

### Bug Fixes
- do not create ignorable storage on revert storage-variables subcommand [#5830](https://github.com/hyperledger/besu/pull/5830) 
- fix duplicate key errors in EthScheduler-Transactions [#5857](https://github.com/hyperledger/besu/pull/5857)
- Don't put control characters, escaped or otherwise, in t8n stacktraces [#5910](https://github.com/hyperledger/besu/pull/5910)

### Download Links
https://hyperledger.jfrog.io/artifactory/besu-binaries/besu/23.10.0/besu-23.10.0.tar.gz / sha256: 3c75f3792bfdb0892705b378f0b8bfc14ef6cecf1d8afe711d8d8687ed6687cf
https://hyperledger.jfrog.io/artifactory/besu-binaries/besu/23.10.0/besu-23.10.0.zip / sha256: d5dafff4c3cbf104bf75b34a9f108dcdd7b08d2759de75ec65cd997f38f52866

## 23.7.3

### Additions and Improvements
- Update Holešky config for re-launch [#5890](https://github.com/hyperledger/besu/pull/5890)

### Download Links
https://hyperledger.jfrog.io/artifactory/besu-binaries/besu/23.7.3/besu-23.7.3.tar.gz / sha256: c12ca6a9861557e0bf8f27076f8c8afcce6f1564687e5f02bfdc96c2b18846ff
https://hyperledger.jfrog.io/artifactory/besu-binaries/besu/23.7.3/besu-23.7.3.zip / sha256: 136596454f647c706130e3e2983bdbb4a1cbfaf2bbf6e999466754f9213c11f6


## 23.7.2

### Additions and Improvements
- Add new methods to `OperationTracer` to capture contexts enter/exit [#5756](https://github.com/hyperledger/besu/pull/5756)
- Add Holešky as predefined network name [#5797](https://github.com/hyperledger/besu/pull/5797)

### Breaking Changes
- Add ABI-decoded revert reason to `eth_call` and `eth_estimateGas` responses [#5705](https://github.com/hyperledger/besu/issues/5705)

### Additions and Improvements
- Add missing methods to the `Transaction` interface [#5732](https://github.com/hyperledger/besu/pull/5732)
- Add `benchmark` subcommand to `evmtool` [#5754](https://github.com/hyperledger/besu/issues/5754)
- JSON output is now compact by default. This can be overridden by the new `--json-pretty-print-enabled` CLI option. [#5766](https://github.com/hyperledger/besu/pull/5766)
- New `eth_getBlockReceipts` JSON-RPC method to retrieve all transaction receipts for a block in a single call [#5771](https://github.com/hyperledger/besu/pull/5771) 
- Add new methods to `OperationTracer` to capture contexts enter/exit [#5756](https://github.com/hyperledger/besu/pull/5756)

### Bug Fixes
- Make smart contract permissioning features work with london fork [#5727](https://github.com/hyperledger/besu/pull/5727)
- Add type to PendingTransactionDetail, fix eth_subscribe [#5729](https://github.com/hyperledger/besu/pull/5729)
- EvmTool "run" mode did not reflect contracts created within the transaction. [#5755](https://github.com/hyperledger/besu/pull/5755)
- Fixing snapsync issue with forest during the heal step [#5776](https://github.com/hyperledger/besu/pull/5776)

### Download Links
https://hyperledger.jfrog.io/artifactory/besu-binaries/besu/23.7.2/besu-23.7.2.tar.gz / sha256: f74b32c1a343cbad90a88aa59276b4c5eefea4643ee542aba2bbf898f85ae242
https://hyperledger.jfrog.io/artifactory/besu-binaries/besu/23.7.2/besu-23.7.2.zip / sha256: a233c83591fc277e3d1530c84bb5ea896abad717d796b5e3b856c79199132b75

## 23.7.1

### Breaking Changes
- Removed deprecated GoQuorum permissioning interop [#5607](https://github.com/hyperledger/besu/pull/5607)
- Removed support for version 0 of the database as it is no longer used by any active node. [#5698](https://github.com/hyperledger/besu/pull/5698)

### Additions and Improvements
- `evmtool` launcher binaries now ship as part of the standard distribution. [#5701](https://github.com/hyperledger/besu/pull/5701)
- EvmTool now executes the `execution-spec-tests` via the `t8n` and `b11r`. See the [README](ethereum/evmtool/README.md) in EvmTool for more instructions.
- Improve lifecycle management of the transaction pool [#5634](https://github.com/hyperledger/besu/pull/5634)
- Add extension points in AbstractCreateOperation for EVM libraries to react to contract creations [#5656](https://github.com/hyperledger/besu/pull/5656)
- Update to Tuweni 2.4.2. [#5684](https://github.com/hyperledger/besu/pull/5684)
- Decouple data field from Enum JsonRpcError by creating new enum holder RpcErrorType[#5629](https://github.com/hyperledger/besu/pull/5629)
- Update to bouncycastle 1.75 [#5675](https://github.com/hyperledger/besu/pull/5675)
- Extend OperationTracer with new methods [#5662](https://github.com/hyperledger/besu/pull/5662)
- Eip 6780 selfdestruct [#5430](https://github.com/hyperledger/besu/pull/5430)
- Add new debug_getRawTransaction to the DEBUG engine [#5635](https://github.com/hyperledger/besu/pull/5635)

### Bug Fixes
- Use the node's configuration to determine if DNS enode URLs are allowed in calls to `admin_addPeer` and `admin_removePeer` [#5584](https://github.com/hyperledger/besu/pull/5584)
- Align the implementation of Eth/68 `NewPooledTransactionHashes` to other clients, using unsigned int for encoding size. [#5640](https://github.com/hyperledger/besu/pull/5640)
- Failure at startup when enabling layered txpool before initial sync done [#5636](https://github.com/hyperledger/besu/issues/5636)
- Remove miner-related option warnings if the change isn't using Ethash consensus algorithm [#5669](https://github.com/hyperledger/besu/pull/5669)
- Fix for pending transactions reference leak [#5693](https://github.com/hyperledger/besu/pull/5693)
- Address a performance regression observed in import testing [#5734](https://github.com/hyperledger/besu/pull/5734)
- Update native libraries that have JPMS friendly module names [#5749](https://github.com/hyperledger/besu/pull/5749)

### Download Links
https://hyperledger.jfrog.io/artifactory/besu-binaries/besu/23.7.1/besu-23.7.1.tar.gz / sha256: 85dce66c2dbd21b4e5d3310770434dd373018a046b78d5037f6d4955256793cd
https://hyperledger.jfrog.io/artifactory/besu-binaries/besu/23.7.1/besu-23.7.1.zip / sha256: dfac11b2d6d9e8076ab2f86324d48d563badf76fd2a4aadc4469a97aef374ef5


## 23.7.0

- Was not released (failed burn-in test)


## 23.4.4

### Breaking Changes
- Move blockchain related variables in a dedicated storage, to pave the way to future optimizations [#5471](https://github.com/hyperledger/besu/pull/5471). The migration is performed automatically at startup,
and in case a rollback is needed, before installing a previous version, the migration can be reverted, using the subcommand `storage revert-variables` with the same configuration use to run Besu.
- Remove deprecated Rinkeby named network. [#5540](https://github.com/hyperledger/besu/pull/5540)
- Use BlobDB for blockchain storage to reduce initial sync time and write amplification (PR #5475). This PR reduces sync time by 14 hours on m6a.xlarge VM (1 day 8 hours 27 minutes instead of 1 day 22 hours 4 minutes).
### Additions and Improvements
- Allow Ethstats connection url to specify ws:// or wss:// scheme. [#5494](https://github.com/hyperledger/besu/issues/5494)
- Add support for Shanghai changes to the GraphQL service [#5496](https://github.com/hyperledger/besu/pull/5496)
- Unite the tx-pool CLI options under the same Tx Pool Options group in UX. [#5466](https://github.com/hyperledger/besu/issues/5466)
- Tidy DEBUG logs by moving engine API full logging to TRACE [#5529](https://github.com/hyperledger/besu/pull/5529)
- Remove PoW validation if merge is enabled as it is not needed any more [#5538](https://github.com/hyperledger/besu/pull/5538)
- Use BlobDB for blockchain storage to reduce initial sync time and write amplification [#5475](https://github.com/hyperledger/besu/pull/5475)
- Add healing flat db mechanism with early access CLI options `--Xsnapsync-synchronizer-flat-db-healing-enabled=true` [#5319](https://github.com/hyperledger/besu/pull/5319)
- Add debug_getRawTransaction method to the DEBUG suite [#5635](https://github.com/hyperledger/besu/pull/5635)

### Bug Fixes
- Fix backwards sync bug where chain is rolled back too far, especially when restarting Nimbus [#5497](https://github.com/hyperledger/besu/pull/5497)
- Check to ensure storage and transactions are not closed prior to reading/writing [#5527](https://github.com/hyperledger/besu/pull/5527) 
- Fix the unavailability of account code and storage on GraphQL/Bonsai [#5548](https://github.com/hyperledger/besu/pull/5548)

### Download Links
https://hyperledger.jfrog.io/artifactory/besu-binaries/besu/23.4.4/besu-23.4.4.tar.gz / sha256: bd476d235b6fe1f236a62bc709f41c87deb68b72c47bb5b58e56b9d9283af2c4
https://hyperledger.jfrog.io/artifactory/besu-binaries/besu/23.4.4/besu-23.4.4.zip / sha256: 4575000f4fd21d318e7b77340c9281d496bc800bee5b45a13684319e6f28bf27

## 23.4.3

- Was not released (failed burn-in test)

- ## 23.4.2

- Was not released (failed burn-in test)

## 23.4.1

### Breaking Changes
- Add request content length limit for the JSON-RPC API (5MB) [#5467](https://github.com/hyperledger/besu/pull/5467)
- `min-block-occupancy-ratio` options is now ignored on PoS networks [#5491](https://github.com/hyperledger/besu/pull/5491)

### Additions and Improvements
- Set the retention policy for RocksDB log files to maintain only the logs from the last week [#5428](https://github.com/hyperledger/besu/pull/5428)
- "Big-EOF" (the EOF version initially slotted for Shanghai) has been moved from Cancun to FutureEIPs [#5429](https://github.com/hyperledger/besu/pull/5429)
- EIP-4844: Zero blob transactions are invalid [#5425](https://github.com/hyperledger/besu/pull/5425)
- Transaction pool flag to disable specific behaviors for locally submitted transactions [#5418](https://github.com/hyperledger/besu/pull/5418)
- Added In-Protocol Deposit prototype (EIP-6110) in the experimental eip. [#5005](https://github.com/hyperledger/besu/pull/5055) [#5295](https://github.com/hyperledger/besu/pull/5295)
- New optional feature to save the txpool content to file on shutdown and reloading it on startup [#5434](https://github.com/hyperledger/besu/pull/5434)
- New option to send SNI header in TLS ClientHello message [#5439](https://github.com/hyperledger/besu/pull/5439)
- Early access - layered transaction pool implementation [#5290](https://github.com/hyperledger/besu/pull/5290)
- New RPC method `debug_getRawReceipts` [#5476](https://github.com/hyperledger/besu/pull/5476)
- Add TrieLogFactory plugin support [#5440](https://github.com/hyperledger/besu/pull/5440)
- Ignore `min-block-occupancy-ratio` option when on PoS networks, since in some cases, it prevents to have full blocks even if enough transactions are present [#5491](https://github.com/hyperledger/besu/pull/5491)

### Bug Fixes
- Fix eth_feeHistory response for the case in which blockCount is higher than highestBlock requested. [#5397](https://github.com/hyperledger/besu/pull/5397)
- Fix Besu Docker image failing to start due to NoClassDefFoundError with org.xerial.snappy.Snappy library. [#5462](https://github.com/hyperledger/besu/pull/5462)

### Download Links

https://hyperledger.jfrog.io/hyperledger/besu-binaries/besu/23.4.1/besu-23.4.1.tar.gz / sha256: 49d3a7a069cae307497093d834f873ce7804a46dd59207d5e8321459532d318e
https://hyperledger.jfrog.io/hyperledger/besu-binaries/besu/23.4.1/besu-23.4.1.zip / sha256: 1d82ed83a816968aa9366d9310b275ca6438100f5d3eb1ec03d3474b2a5f5e76

## 23.4.0

### Breaking Changes
- In `evmtool` (an offline EVM executor tool principally used for reference tests), the `--prestate` and `--genesis` options no longer parse genesis files containing IBFT, QBFT, and Clique network definitions. The same genesis files will work with those json entries removed. [#5192](https://github.com/hyperledger/besu/pull/5192)
- In `--ethstats`, if the port is not specified in the URI, it will default to 443 and 80 for ssl and non-ssl connections respectively instead of 3000. [#5301](https://github.com/hyperledger/besu/pull/5301)
- Remove IBFT 1.0 feature [#5302](https://github.com/hyperledger/besu/pull/5302)
- Remove GoQuorum-compatible privacy feature [#5303](https://github.com/hyperledger/besu/pull/5303)
- Remove launcher command line utility [#5355](https://github.com/hyperledger/besu/pull/5355)
- Remove deprecated `tx-pool-future-max-by-account` option, see instead: `tx-pool-limit-by-account-percentage` [#5361](https://github.com/hyperledger/besu/pull/5361)
- Default configuration for the deprecated ECIP-1049 network has been removed from the CLI network list [#5371](https://github.com/hyperledger/besu/pull/5371)
- Besu now requires glibc 2.32 or later to run. Ubuntu 20.04 users will need to update to a newer version of Ubuntu, 22.04 or later to run Besu

### Additions and Improvements
- An alternate build target for the EVM using GraalVM AOT compilation was added.  [#5192](https://github.com/hyperledger/besu/pull/5192)
- To generate the binary install and use GraalVM 23.3.r17 or higher and run `./gradlew nativeCompile`.  The binary will be located in `ethereum/evmtool/build/native/nativeCompile`
- Upgrade RocksDB version from 7.7.3 to 8.0.0. Besu Team [contributed](https://github.com/facebook/rocksdb/pull/11099) to this release to make disabling checksum verification work. 
- Log an error with stacktrace when RPC responds with internal error [#5288](https://github.com/hyperledger/besu/pull/5288)
- `--ethstats-cacert` to specify root CA of ethstats server (useful for non-production environments). [#5301](https://github.com/hyperledger/besu/pull/5301)
- Update most dependencies to latest version [#5269](https://github.com/hyperledger/besu/pull/5269)
- If jemalloc is used, print its version in the configuration overview [#4738](https://github.com/hyperledger/besu/pull/4738)
- Add metrics for accounts and storage reads (Flat database vs Merkle Patricia Trie) [#5315](https://github.com/hyperledger/besu/pull/5315)
- Offload LogBloom cache generation to computation executor, to avoid interfere with other scheduled tasks [#4530](https://github.com/hyperledger/besu/pull/4530)
- Reference tests are upgraded to use v12.1 of the ethereum tests [#5343](https://github.com/hyperledger/besu/pull/5343)
- Add new sepolia bootnodes, which should improve peering in the testnet. [#5352](https://github.com/hyperledger/besu/pull/5352)
- Renamed --bonsai-maximum-back-layers-to-load option to --bonsai-historical-block-limit for clarity. Removed --Xbonsai-use-snapshots option as it is no longer functional [#5337](https://github.com/hyperledger/besu/pull/5337)
- Change Forest to use TransactionDB instead of OptimisticTransactionDB [#5328](https://github.com/hyperledger/besu/pull/5328)
- Performance: Reduced usage of UInt256 in EVM operations [#5331](https://github.com/hyperledger/besu/pull/5331)
- Changed wrong error message "Invalid params" when private tx is reverted to "Execution reverted" with correct revert reason in data. [#5369](https://github.com/hyperledger/besu/pull/5369)
- Changes to the way gas is estimated to provide an exact gas estimate [#5142](https://github.com/hyperledger/besu/pull/5142)
- Add zero reads to Bonsai TrieLogs [#5317](https://github.com/hyperledger/besu/pull/5317) 
- Bonsai TrieLog serialization interface and default implementation [#5372](https://github.com/hyperledger/besu/pull/5372) 

### Bug Fixes
- Fix eth_getBlockByNumber cache error for latest block when called during syncing [#5292](https://github.com/hyperledger/besu/pull/5292)
- Fix QBFT and IBFT unable to propose blocks on London when zeroBaseFee is used [#5276](https://github.com/hyperledger/besu/pull/5276) 
- Make QBFT validator smart contract mode work with london fork [#5249](https://github.com/hyperledger/besu/issues/5249)
- Try to connect to EthStats server by default with ssl followed by non-ssl. [#5301](https://github.com/hyperledger/besu/pull/5301)
- Allow --miner-extra-data to be used in Proof-of-Stake block production [#5291](https://github.com/hyperledger/besu/pull/5291)
- Add withdrawals to payloadId calculation to avoid collisions [#5321](https://github.com/hyperledger/besu/pull/5321) 
- Re-implement trace_block, trace_filter and trace_replayBlockTransactions RPC endpoints to fix memory issues and improve performance [#5131](https://github.com/hyperledger/besu/pull/5131)

### Download Links
https://hyperledger.jfrog.io/hyperledger/besu-binaries/besu/23.4.0/besu-23.4.0.zip / sha256: 023a267ee07ed6e069cb15020c1c0262efc5ea0a3e32adc6596068cff7fd0be5
https://hyperledger.jfrog.io/hyperledger/besu-binaries/besu/23.4.0/besu-23.4.0.tar.gz / sha256: 821695b3255c9f646f4d527e374219c96416f498231520f2eec2bebedc53f5a0

## 23.1.3 - Nimbus Hotfix
This update is strongly recommended for anyone running Nimbus with Besu. Due to the way Nimbus send request data, this can lead to a missed block proposal in certain circumstances.

### Bug Fixes
Add withdrawals to payloadId calculation to avoid collisions #5321
Download Links
https://hyperledger.jfrog.io/hyperledger/besu-binaries/besu/23.1.3/besu-23.1.3.tar.gz / sha256: 36898932a7535c4d126c1980443b33c9a4971f9354112992a18ee134c1777aa3
https://hyperledger.jfrog.io/hyperledger/besu-binaries/besu/23.1.3/besu-23.1.3.zip / sha256: adb3b17e45217f86a56f07f09faba2e5d8a0eb8a585ad5307696d6cc58ee2f73

## 23.1.2
This update is a mainnet-compatible Shanghai/Capella upgrade and is recommended for all Mainnet users.

### Breaking Changes

### Additions and Improvements
- Schedule Shanghai (Shapella) fork for Mainnet [#5230](https://github.com/hyperledger/besu/pull/5230)
- Increase default from 1000 to 5000 for `--rpc-max-logs-range` [#5209](https://github.com/hyperledger/besu/pull/5209)
- Bonsai-safe refactor [#5123](https://github.com/hyperledger/besu/pull/5123)
- Safe tracing [#5197](https://github.com/hyperledger/besu/pull/5197)

### Bug Fixes
- Persist backward sync status to support resuming across restarts [#5182](https://github.com/hyperledger/besu/pull/5182)

### Download Links
https://hyperledger.jfrog.io/hyperledger/besu-binaries/besu/23.1.2/besu-23.1.2.tar.gz / sha256: 3d3a709a3aab993a0801b412a4719d74e319f942ddc13fb0f30b3c4a54d12538
https://hyperledger.jfrog.io/hyperledger/besu-binaries/besu/23.1.2/besu-23.1.2.zip / sha256: 2a9ff091cb4349fc23625a52089400bb6529a831eb22d15d0221cb27039ab203

## 23.1.1
This update is required for the Goerli Shanghai/Capella upgrade and recommended for all Mainnet users. If you use Besu on Goerli, update to 23.1.1. If you previously used 23.1.1-RC1, update to test 23.1.1 on Goerli. 

### Breaking Changes

### Additions and Improvements
- Add support for Shanghai in Sepolia https://github.com/hyperledger/besu/pull/5088
- Add implementation for engine_getPayloadBodiesByRangeV1 and engine_getPayloadBodiesByHashV1 https://github.com/hyperledger/besu/pull/4980
- If a PoS block creation repetition takes less than a configurable duration, then waits before next repetition https://github.com/hyperledger/besu/pull/5048
- Allow other users to read the /opt/besu dir when using docker https://github.com/hyperledger/besu/pull/5092
- Invalid params - add some error detail #5066
- Added the option --kzg-trusted-setup to pass a custom setup file for custom networks or to override the default one for named networks [#5084](https://github.com/hyperledger/besu/pull/5084)
- Gas accounting for EIP-4844 [#4992](https://github.com/hyperledger/besu/pull/4992)
- Goerli configs for shapella [#5151](https://github.com/hyperledger/besu/pull/5151)

### Bug Fixes
- Fix engine_getPayloadV2 block value calculation [#5040](https://github.com/hyperledger/besu/issues/5040)
- Moves check for init code length before balance check [#5077](https://github.com/hyperledger/besu/pull/5077)
- Address concurrency problems with eth_call [#5179](https://github.com/hyperledger/besu/pull/5179)

### Download Links
https://hyperledger.jfrog.io/hyperledger/besu-binaries/besu/23.1.1/besu-23.1.1.tar.gz / sha256: 11c3e5cdbc06df16a690e7ee9f98eefa46848f9fa280824b6e4c896d88f6b975
https://hyperledger.jfrog.io/hyperledger/besu-binaries/besu/23.1.1/besu-23.1.1.zip / sha256: afcf852f193adb8e82d187aa4f02e4669f12cc680270624d37101b94cf37adec

## 23.1.1-RC1
### Sepolia Shanghai Release aka Sepolia Shapella aka Shapolia

This update is **not recommended for mainnet users**.

Besu 23.1.1-RC1 is a **required update for Sepolia users**

Sepolia Shanghai hardfork scheduled for: **Tue Feb 28 2023 04:04:48 UTC**

---

This release has everything from [23.1.0](https://github.com/hyperledger/besu/releases/tag/23.1.0) and in addition the following:

### Additions and Improvements
- Add support for Shanghai in Sepolia https://github.com/hyperledger/besu/pull/5088
- Add implementation for engine_getPayloadBodiesByRangeV1 and engine_getPayloadBodiesByHashV1 https://github.com/hyperledger/besu/pull/4980
- If a PoS block creation repetition takes less than a configurable duration, then waits before next repetition https://github.com/hyperledger/besu/pull/5048
- Allow other users to read the /opt/besu dir when using docker https://github.com/hyperledger/besu/pull/5092
- Invalid params - add some error detail [#5066](https://github.com/hyperledger/besu/pull/5066)

### Bug fixes
- Fix engine_getPayloadV2 block value calculation https://github.com/hyperledger/besu/issues/5040
- Moves check for init code length before balance check https://github.com/hyperledger/besu/pull/5077

### Download Links
https://hyperledger.jfrog.io/hyperledger/besu-binaries/besu/23.1.1-RC1/besu-23.1.1-RC1.tar.gz / sha256: 82cff41f3eace02006b0e670605848e0e77e045892f8fa9aad66cbd84a88221e
https://hyperledger.jfrog.io/hyperledger/besu-binaries/besu/23.1.1-RC1/besu-23.1.1-RC1.zip / sha256: 469c8d6a8ca9d78ee111ff1128d00bf3bcddacbf5b800ef6047717a2da0cc21d

## 23.1.0
Besu 23.1.0 is a recommended update for Mainnet users. Thank you all for your patience as we crafted this quarterly release.

This is a rather large release with some breaking changes, so please be sure to read these notes carefully before you upgrade any Besu instances. We are including a move to Java 17 LTS. To build and run Besu, please make sure you have Java 17 on the host machine. Additionally, there are a host of spec compliance changes that change existing formats, so please check the specific RPC updates. Lastly, this release formalizes a deprecation notice for GoQuorum privacy modes and IBFT1.0 in Besu. These will be removed in the 23.4 series, unless otherwise stated.

From the improvements and fixes side, we have a host of execution performance improvements and fixes for defects with bonsai storage. We have also included an error detection and auto-heal capability for nodes that encounter state issues. This should keep nodes online and validating that may have previously required a resync.

One final note. 23.1.0 is not a Shanghai ready release. If you intend to test Besu on the long-lived testnets like Zhejiang, please [follow the instructions here](https://notes.ethereum.org/@launchpad/zhejiang). We will have more to share on our official Shanghai releases soon.

### Breaking Changes
- Change JsonRpc http service to return the error -32602 (Invalid params) with a 200 http status code
- Besu requires minimum Java 17 and up to build and run [#3320](https://github.com/hyperledger/besu/issues/3320)
- PKCS11 with nss module (PKCS11 based HSM can be used in DevP2P TLS and QBFT PKI) does not work with RSA keys
  in Java 17. SoftHSM is tested manually and working. (Other PKCS11 HSM are not tested). The relevant unit and acceptance
  tests are updated to use EC private keys instead of RSA keys.
- Change eth_feeHistory parameter `blockCount` to accept hexadecimal string (was accepting plain integer) [#5047](https://github.com/hyperledger/besu/pull/5047)
- Default configurations for the deprecated Ropsten, Kiln, Shandong, and Astor networks have been removed from the CLI network list. These networks can currently be accessed but will require a user-provided genesis configuration. [#4869](https://github.com/hyperledger/besu/pull/4869)
- GoQuorum-compatible privacy is deprecated and will be removed in 23.4
- IBFT 1.0 is deprecated and will be removed in 23.4
- Optimize SSTORE Operation execution time (memoize current and original value) [#4836](https://github.com/hyperledger/besu/pull/4836)

### Additions and Improvements
- Default rpc batch request to 1024 [#5104](https://github.com/hyperledger/besu/pull/5104) [#5108](https://github.com/hyperledger/besu/pull/5108)
- Add a new CLI option to limit the number of requests in a single RPC batch request. [#4965](https://github.com/hyperledger/besu/pull/4965)
- Support for new DATAHASH opcode as part of EIP-4844 [#4823](https://github.com/hyperledger/besu/issues/4823)
- Send only hash announcement for blob transaction type [#4940](https://github.com/hyperledger/besu/pull/4940)
- Add `excess_data_gas` field to block header [#4958](https://github.com/hyperledger/besu/pull/4958)
- Add `max_fee_per_data_gas` field to transaction [#4970](https://github.com/hyperledger/besu/pull/4970)
- Added option to evm CLI tool to allow code execution at specific forks [#4913](https://github.com/hyperledger/besu/pull/4913)
- Improve get account performance by using the world state updater cache [#4897](https://github.com/hyperledger/besu/pull/4897)
- Add new KZG precompile and option to override the trusted setup being used [#4822](https://github.com/hyperledger/besu/issues/4822)
- Add implementation for eth_createAccessList RPC method [#4942](https://github.com/hyperledger/besu/pull/4942)
- Updated reference tests to v11.3 [#4996](https://github.com/hyperledger/besu/pull/4996)
- Add DebugGetRawBlock and DebugGetRawHeader RPC methods [#5011](https://github.com/hyperledger/besu/pull/5011)
- Besu requires minimum Java 17 and up to build and run [#3320](https://github.com/hyperledger/besu/issues/3320)
- Add worldstate auto-heal mechanism [#5059](https://github.com/hyperledger/besu/pull/5059)
- Support for EIP-4895 - Withdrawals for Shanghai fork
- Improve SLOAD and SSTORE performance by caching empty slots [#4874](https://github.com/hyperledger/besu/pull/4874)
- RPC methods that lookup block by hash will now return an error response if no block found [#4582](https://github.com/hyperledger/besu/pull/4582)
- Added support for `safe` and `finalized` strings for the RPC methods using defaultBlock parameter [#4902](https://github.com/hyperledger/besu/pull/4902)
- Added post-execution state logging option to EVM Tool [#4709](https://github.com/hyperledger/besu/pull/4709)
- Add access list to Transaction Call Object [#4802](https://github.com/hyperledger/besu/issues/4801)
- Add timestamp fork support, including shanghaiTime and cancunTime forks [#4743](https://github.com/hyperledger/besu/pull/4743)
- Optimization:  Memoize transaction size and hash at the same time [#4812](https://github.com/hyperledger/besu/pull/4812)
- Add chain data pruning feature with three experimental CLI options: `--Xchain-pruning-enabled`, `--Xchain-pruning-blocks-retained` and `--Xchain-pruning-frequency` [#4686](https://github.com/hyperledger/besu/pull/4686)
  - Note that chain pruning is hidden and disabled by default. Once you choose to enable chain pruning, a new column family will be added to the db and you cannot roll back to a previous versi
    on of Besu.

### Bug Fixes
- Mitigation fix for stale bonsai code storage leading to log rolling issues on contract recreates [#4906](https://github.com/hyperledger/besu/pull/4906)
- Ensure latest cached layered worldstate is subscribed to storage, fix problem with RPC calls using 'latest' [#5076](https://github.com/hyperledger/besu/pull/5076)
- Fix for segmentation faults on worldstate truncation, snap-sync starts [#4786](https://github.com/hyperledger/besu/pull/4786)
- Fix for worldstate mismatch on failed forkchoiceUpdate [#4862](https://github.com/hyperledger/besu/pull/4862)

Download Links
https://hyperledger.jfrog.io/hyperledger/besu-binaries/besu/23.1.0/besu-23.1.0.tar.gz / sha256: 9081da04d47c3ff0a6ecc2256d353c7a02212f9b46f2c867a9365e18026c3a6e
https://hyperledger.jfrog.io/hyperledger/besu-binaries/besu/23.1.0/besu-23.1.0.zip / sha256: e037f5c8f976150af40403311d1c81018f4c3dfbef0ad33324d8c3e708d1fdca

## 23.1.0-RC1

### Breaking Changes
- Default configurations for the deprecated Ropsten, Kiln, Shandong, and Astor networks have been removed from the CLI network list. These networks can currently be accessed but will require a user-provided genesis configuration. [#4869](https://github.com/hyperledger/besu/pull/4869)

### Additions and Improvements

- Improve SLOAD and SSTORE performance by caching empty slots [#4874](https://github.com/hyperledger/besu/pull/4874)
- RPC methods that lookup block by hash will now return an error response if no block found [#4582](https://github.com/hyperledger/besu/pull/4582)
- Added support for `safe` and `finalized` strings for the RPC methods using defaultBlock parameter [#4902](https://github.com/hyperledger/besu/pull/4902)

### Bug Fixes

### Download Links
https://hyperledger.jfrog.io/hyperledger/besu-binaries/besu/23.1.0-RC1/besu-23.1.0-RC1.tar.gz / sha256: 30906891e528b3b4e3ce8e2313550a1da066b31ea10b05456dd0ad026792b46d
https://hyperledger.jfrog.io/hyperledger/besu-binaries/besu/23.1.0-RC1/besu-23.1.0-RC1.zip / sha256: 9067d1929079ae4a7c165e6f1e2bae08834939ed191f976d26544dc93352c306

## 23.1.0-beta

### Breaking Changes
- GoQuorum-compatible privacy is deprecated and will be removed in 23.4
- IBFT 1.0 is deprecated and will be removed in 23.4
- Optimize SSTORE Operation execution time (memoize current and original value) [#4836](https://github.com/hyperledger/besu/pull/4836)

### Additions and Improvements
- Added post-execution state logging option to EVM Tool [#4709](https://github.com/hyperledger/besu/pull/4709)
- Add access list to Transaction Call Object [#4802](https://github.com/hyperledger/besu/issues/4801)
- Add timestamp fork support, including shanghaiTime and cancunTime forks [#4743](https://github.com/hyperledger/besu/pull/4743)
- Optimization:  Memoize transaction size and hash at the same time [#4812](https://github.com/hyperledger/besu/pull/4812)
- Add chain data pruning feature with three experimental CLI options: `--Xchain-pruning-enabled`, `--Xchain-pruning-blocks-retained` and `--Xchain-pruning-frequency` [#4686](https://github.com/hyperledger/besu/pull/4686)
  - Note that chain pruning is hidden and disabled by default. Once you choose to enable chain pruning, a new column family will be added to the db and you cannot roll back to a previous version of Besu.

### Bug Fixes
- Fix for segmentation faults on worldstate truncation, snap-sync starts [#4786](https://github.com/hyperledger/besu/pull/4786)
- Fix for worldstate mismatch on failed forkchoiceUpdate [#4862](https://github.com/hyperledger/besu/pull/4862)

### Download Links

## 22.10.3

### Breaking Changes
- Added `--rpc-max-logs-range` CLI option to allow limiting the number of blocks queried by `eth_getLogs` RPC API. Default value: 1000 [#4597](https://github.com/hyperledger/besu/pull/4597)
- The `graalvm` docker variant no longer meets the performance requirements for Ethereum Mainnet.  The `openjdk-11` and `openjdk-latest` variants are recommended in its place.

### Additions and Improvements
- Implement Eth/68 sub-protocol [#4715](https://github.com/hyperledger/besu/issues/4715)
- Increase the speed of modexp gas execution and execution. [#4780](https://github.com/hyperledger/besu/pull/4780)
- Added experimental CLI options `--Xeth-capability-max` and `--Xeth-capability-min` to specify a range of capabilities to be supported by the Eth protocol. [#4752](https://github.com/hyperledger/besu/pull/4752)
- Set the default curve in the EVMTool, like is done in production operations [#4790](https://github.com/hyperledger/besu/pull/4790)

### Bug Fixes
- Fix storage key format for eth_getProof so that it follows the EIP-1474 spec [#4564](https://github.com/hyperledger/besu/pull/4564)

### Download Links
https://hyperledger.jfrog.io/hyperledger/besu-binaries/besu/22.10.3/besu-22.10.3.tar.gz / sha256: 7213f9445a84a196e94ae1877c6fdb1e51d37bfb19615da02ef5121d4f40e38c
https://hyperledger.jfrog.io/hyperledger/besu-binaries/besu/22.10.3/besu-22.10.3.zip / sha256: 0bf6bc98e01b0c1045f1b7d841a390c575bc5203c2a4e543d922fbc1ea0d3d5d

## 22.10.2
This is a hotfix release to resolve a race condition that results in segfaults, introduced in 22.10.1 release.

### Bug Fixes
- bugfix for async operations on Snapshot worldstates [#4767](https://github.com/hyperledger/besu/pull/4767)

### Download Links
https://hyperledger.jfrog.io/hyperledger/besu-binaries/besu/22.10.2/besu-22.10.2.tar.gz  / sha256: cdb36141e3cba6379d35016e0a2de2edba579d4786124b5f7257b1e4a68867a2
https://hyperledger.jfrog.io/hyperledger/besu-binaries/besu/22.10.2/besu-22.10.2.zip / sha256: 4c9208f684762670cb4f2c6ebfb6930e05e339a7c3c586fe8caa9f26462830aa


## 22.10.1

### Breaking Changes
- Fields `publicKey` and `raw` removed from RPC API `Transaction` result object [#4575](https://github.com/hyperledger/besu/pull/4575)

### Additions and Improvements
- Explain and improve price validation for London and local transactions during block proposal selection [#4602](https://github.com/hyperledger/besu/pull/4602)
- Support for ephemeral testnet Shandong, for EOF testing. [#4599](https://github.com/hyperledger/besu/pull/4599)
- Improve performance of block processing by parallelizing some parts during the "commit" step [#4635](https://github.com/hyperledger/besu/pull/4635)
- Upgrade RocksDB version from 7.6.0 to 7.7.3
- Added new RPC endpoints `debug_setHead` & `debug_replayBlock  [#4580](https://github.com/hyperledger/besu/pull/4580)
- Upgrade OpenTelemetry to version 1.19.0 [#3675](https://github.com/hyperledger/besu/pull/3675)
- Implement Eth/67 sub-protocol [#4596](https://github.com/hyperledger/besu/issues/4596)
- Backward sync log UX improvements [#4655](https://github.com/hyperledger/besu/pull/4655)
- Enable RocksDB Bloom filters to improve read performance [#4682](https://github.com/hyperledger/besu/pull/4682)
- Backward sync: use retry switching peer when fetching data from peers [#4656](https://github.com/hyperledger/besu/pull/4656)
- Shanghai implementation of EIP-3651 Warm coinbase [#4620](https://github.com/hyperledger/besu/pull/4620) 
- Shanghai implementation of EIP-3855 Push0 [#4660](https://github.com/hyperledger/besu/pull/4660)
- Shanghai implementation of EIP-3540 and EIP-3670 Ethereum Object Format and Code Validation [#4644](https://github.com/hyperledger/besu/pull/4644)
- Remove some log statements that are keeping some objects live in heap for a long time, to reduce the amount of memory required during initial sync [#4705](https://github.com/hyperledger/besu/pull/4705)
- Add field `type` to Transaction receipt object (eth_getTransactionReceipt) [#4505](https://github.com/hyperledger/besu/issues/4505)
- Print an overview of configuration and system information at startup [#4451](https://github.com/hyperledger/besu/pull/4451)
- Do not send new payloads to backward sync if initial sync is in progress [#4720](https://github.com/hyperledger/besu/issues/4720)
- Improve the way transaction fee cap validation is done on London fee market to not depend on transient network conditions [#4598](https://github.com/hyperledger/besu/pull/4598) 
- Preload and cache account and storage data from RocksDB to improve performance  [#4737](https://github.com/hyperledger/besu/issues/4737)

### Bug Fixes
- Restore updating chain head and finalized block during backward sync [#4718](https://github.com/hyperledger/besu/pull/4718)

### Download Links
https://hyperledger.jfrog.io/hyperledger/besu-binaries/besu/22.10.1/besu-22.10.1.tar.gz  / sha256: b6757b9fc69b782cdabb95b1e784d31b1effcc2e25c6b198b2f9d6b3786c7a8a
https://hyperledger.jfrog.io/hyperledger/besu-binaries/besu/22.10.1/besu-22.10.1.zip / sha256: 0dbee534620c7cc0fac0596e6df0c7f8a74be9df9cecd9d4f1407016f30fb9a1

## 22.10.0

### Breaking Changes
- Internal and interface APIs relating to storage have migrated from `UInt256` to `Bytes32` [#4562](https://github.com/hyperledger/besu/pull/4562)
- Flexible Privacy Groups (early access) support to Tessera's EC encryptor (contracts modified) [#4282](https://github.com/hyperledger/besu/pull/4282)
  * Before this change, the `bytes32` type was used for the enclave public keys, just supporting encryptors with public keys of that length (like the default NaCl)
  * For the EC encryptor, the encoded public key length is 91
- `--tx-pool-hashes-max-size` option removed (deprecated in 22.1.3)
- `--Xmerge-support` option removed (deprecated in 22.4.2) [#4518](https://github.com/hyperledger/besu/pull/4518)
- Breaking API changes in the `OperationTracer` interface to enable performance work.
  * The `traceExecution` method has been replaced with `tracePreExecution` and `tracePostExecution` methods, called just before and just after operation execution.
  * See `DebugOperationTracer` and `StandardJsonTracer` for migration examples.

### Additions and Improvements
- Updated jackson-databind library to version 2.13.4.2 addressing [CVE-2022-42003](https://nvd.nist.gov/vuln/detail/CVE-2022-42003)
- Update snapsync feature to avoid restarting the download of the world state from scratch when restarting Besu [#4381](https://github.com/hyperledger/besu/pull/4381)
- Added worldstate snapshot isolation to improve the stability of bonsai (`--Xbonsai-use-snapshots=true`) [#4351](https://github.com/hyperledger/besu/pull/4531)
- Reduce the number of runtime exceptions (SecurityModuleException) and unnecessary executions during ECIES handshake, by trying to decrypt EIP-8 formatted messages first [#4508](https://github.com/hyperledger/besu/pull/4508).
- Improved RLP processing of zero-length string as 0x80 [#4283](https://github.com/hyperledger/besu/pull/4283) [#4388](https://github.com/hyperledger/besu/issues/4388)
- Increased level of detail in JSON-RPC parameter error log messages [#4510](https://github.com/hyperledger/besu/pull/4510)
- New unstable configuration options to set the maximum time, in milliseconds, a PoS block creation jobs is allowed to run [#4519](https://github.com/hyperledger/besu/pull/4519)
- Tune EthScheduler thread pools to avoid recreating too many threads [#4529](https://github.com/hyperledger/besu/pull/4529)
- RocksDB snapshot based worldstate and plugin-api addition of Snapshot interfaces [#4409](https://github.com/hyperledger/besu/pull/4409)
- Continuously try to build better block proposals until timeout or GetPayload is called [#4516](https://github.com/hyperledger/besu/pull/4516)
- Upgrade RocksDB database version from 6.29.5 to 7.6.0 [#4517](https://github.com/hyperledger/besu/pull/4517)
- Avoid connecting to self when using static-nodes [#4521](https://github.com/hyperledger/besu/pull/4521)
- EVM performance has increased 20%-100% depending on the particulars of the contract. [#4540](https://github.com/hyperledger/besu/pull/4540)
- Improve calculateRootHash method performance during Block processing [#4568](https://github.com/hyperledger/besu/pull/4568)
- Bring GraphQL into compliance with execution-api specs [#4112](https://github.com/hyperledger/besu/pull/4112)
- Refactor unverified forkchoice event [#4487](https://github.com/hyperledger/besu/pull/4487)
- Improve UX of initial sync logs, pushing not relevant logs to debug level [#4486](https://github.com/hyperledger/besu/pull/4486)
- Optimize pivot block selector on PoS networks [#4488](https://github.com/hyperledger/besu/pull/4488)
- Optimize Snap sync on PoS networks [#4462](https://github.com/hyperledger/besu/pull/4462)

### Bug Fixes
- Fixed default fromBlock value and improved parameter interpretation in eth_getLogs RPC handler [#4513](https://github.com/hyperledger/besu/pull/4513)
- Fix for NoSuchElementException for missing invalid reason when rejecting a local sent transaction [#4569](https://github.com/hyperledger/besu/pull/4569)
- Corrects treating a block as bad on internal error during either validation or processing [#4512](https://github.com/hyperledger/besu/issues/4512)
- Corrects emission of blockadded events when rewinding during a re-org. Fix for [#4495](https://github.com/hyperledger/besu/issues/4495)
- Always return a transaction type for pending transactions [#4364](https://github.com/hyperledger/besu/pull/4364)
- Avoid a cyclic reference while printing EngineExchangeTransitionConfigurationParameter [#4357](https://github.com/hyperledger/besu/pull/4357)
- Corrects treating a block as bad on internal error [#4512](https://github.com/hyperledger/besu/issues/4512)
- In GraphQL update scalar parsing to be variable friendly [#4522](https://github.com/hyperledger/besu/pull/4522)
- Initiate connection to maintained peers soon after startup. [#4469](https://github.com/hyperledger/besu/pull/4469)
- Update apache-commons-text to 1.10.0 to address CVE-2022-42889 [#4542](https://github.com/hyperledger/besu/pull/4542)

### Download Links

https://hyperledger.jfrog.io/hyperledger/besu-binaries/besu/22.10.0/besu-22.10.0.tar.gz  / sha256: 88fb5df567e4ec3547d7d2970cfef00debbd020c0da66b19166d43779b3b2b85
https://hyperledger.jfrog.io/hyperledger/besu-binaries/besu/22.10.0/besu-22.10.0.zip / sha256: c8e39f7c879409cb9b47f4d3de5e9c521249083830a8c9a45e8a14a319fe195d

## 22.10.0-RC2

### Breaking Changes
- Flexible Privacy Groups (early access) support to Tessera's EC encryptor (contracts modified) [#4282](https://github.com/hyperledger/besu/pull/4282)
  * Before this change, the `bytes32` type was used for the enclave public keys, just supporting encryptors with public keys of that length (like the default NaCl)
  * For the EC encryptor, the encoded public key length is 91
- `--tx-pool-hashes-max-size` option removed (deprecated in 22.1.3)
- `--Xmerge-support` option remove (deprecated in 22.4.2) [#4518](https://github.com/hyperledger/besu/pull/4518)
- Breaking API changes in the `OperationTracer` interface to enable performance work.
  * The `traceExecution` method has been replaced with `tracePreExecution` and `tracePostExecution` methods, called just before and just after operation execution. 
  * See `DebugOperationTracer` and `StandardJsonTracer` for migration examples.

### Additions and Improvements
- Reduce the number of runtime exceptions (SecurityModuleException) and unnecessary executions during ECIES handshake, by trying to decrypt EIP-8 formatted messages first [#4508](https://github.com/hyperledger/besu/pull/4508).
- Improved RLP processing of zero-length string as 0x80 [#4283](https://github.com/hyperledger/besu/pull/4283) [#4388](https://github.com/hyperledger/besu/issues/4388)
- Increased level of detail in JSON-RPC parameter error log messages [#4510](https://github.com/hyperledger/besu/pull/4510)
- New experimental configuration options to set the maximum time, in milliseconds, a PoS block creation jobs is allowed to run [#4519](https://github.com/hyperledger/besu/pull/4519)
- Tune EthScheduler thread pools to avoid recreating too many threads [#4529](https://github.com/hyperledger/besu/pull/4529)
- RocksDB snapshot based worldstate and plugin-api addition of Snapshot interfaces [#4409](https://github.com/hyperledger/besu/pull/4409)
- Continuously try to build better block proposals until timeout or GetPayload is called [#4516](https://github.com/hyperledger/besu/pull/4516)
- Upgrade RocksDB database version from 6.29.5 to 7.6.0 [#4517](https://github.com/hyperledger/besu/pull/4517)
- Avoid connecting to self when using static-nodes [#4521](https://github.com/hyperledger/besu/pull/4521)
- EVM performance has increased 20%-100% depending on the particulars of the contract. [#4540](https://github.com/hyperledger/besu/pull/4540)
- Improve calculateRootHash method performance during Block processing [#4568](https://github.com/hyperledger/besu/pull/4568)

### Bug Fixes
- Corrects emission of blockadded events when rewinding during a re-org. Fix for [#4495](https://github.com/hyperledger/besu/issues/4495)
- Always return a transaction type for pending transactions [#4364](https://github.com/hyperledger/besu/pull/4364)
- Avoid a cyclic reference while printing EngineExchangeTransitionConfigurationParameter [#4357](https://github.com/hyperledger/besu/pull/4357)
- Corrects treating a block as bad on internal error [#4512](https://github.com/hyperledger/besu/issues/4512)
- In GraphQL update scalar parsing to be variable friendly [#4522](https://github.com/hyperledger/besu/pull/4522)
- Initiate connection to maintained peers soon after startup. [#4469](https://github.com/hyperledger/besu/pull/4469)
- Update apache-commons-text to 1.10.0 to address CVE-2022-42889 [#4542](https://github.com/hyperledger/besu/pull/4542)

### Download Links


## 22.10.0-RC1

### Additions and Improvements
- Bring GraphQL into compliance with execution-api specs [#4112](https://github.com/hyperledger/besu/pull/4112)
- Refactor unverified forkchoice event [#4487](https://github.com/hyperledger/besu/pull/4487)
- Improve UX of initial sync logs, pushing not relevant logs to debug level [#4486](https://github.com/hyperledger/besu/pull/4486)
- Optimize pivot block selector on PoS networks [#4488](https://github.com/hyperledger/besu/pull/4488)
- Optimize Snap sync on PoS networks [#4462](https://github.com/hyperledger/besu/pull/4462)

### Bug Fixes

### Download Links
https://hyperledger.jfrog.io/artifactory/besu-binaries/besu/22.10.0-RC1/besu-22.10.0-RC1.zip / sha256: 16fd47533aa2986491143e5f4a052c0aa4866ebfa415abbf3ca868e4fbeac6ce
https://hyperledger.jfrog.io/artifactory/besu-binaries/besu/22.10.0-RC1/besu-22.10.0-RC1.tar.gz / sha256: 48fd3480e4380580ed9187302be987e9eca2b445935ec6a509e7269898d8a4a8

## 22.7.7

### Additions and Improvements
- Tune EthScheduler thread pools to avoid recreating too many threads [#4529](https://github.com/hyperledger/besu/issues/4529)
- Reduce the number of runtime exceptions (SecurityModuleException) and unnecessary executions during ECIES handshake, by trying to decrypt EIP-8 formatted messages first [#4508](https://github.com/hyperledger/besu/pull/4508).
- The block variable was keeping too much memory while waiting for future to finish [#4489](https://github.com/hyperledger/besu/issues/4489)

### Bug Fixes
- Corrects treating a block as bad on internal error [#4512](https://github.com/hyperledger/besu/issues/4512)
- update appache-commons-text to 1.10.0 to address CVE-2022-42889 [#4542](https://github.com/hyperledger/besu/pull/4542)
- In GraphQL update scalar parsing to be variable friendly [#4522](https://github.com/hyperledger/besu/pull/4522)

### Download Links
https://hyperledger.jfrog.io/hyperledger/besu-binaries/besu/22.7.7/besu-22.7.7.zip / sha256: 79b2b1518605603d8268f873f2576617ca8340d89c045e0eda6896f40defea0d
https://hyperledger.jfrog.io/hyperledger/besu-binaries/besu/22.7.7/besu-22.7.7.tar.gz / sha256: 161c52ba9be8508767e80dbce796b4ad2cc5b649f7ed15387c6359d1e15753f6

## 22.7.6
Hotfix release of the 22.7.x series to address [#4495](https://github.com/hyperledger/besu/issues/4495) which could result in failed block proposals on merge networks.

### Additions and Improvements
- Bring GraphQL into compliance with execution-api specs [#4112](https://github.com/hyperledger/besu/pull/4112)

### Bug Fixes
- Corrects emission of blockadded events when rewinding during a re-org. [#4497](https://github.com/hyperledger/besu/issues/4497)

### Download Links
https://hyperledger.jfrog.io/hyperledger/besu-binaries/besu/22.7.6/besu-22.7.6.zip / sha256: ae05040027b96ba458a08cfee8577dafe1d85a3afce793f00f798cedb3ab547d
https://hyperledger.jfrog.io/hyperledger/besu-binaries/besu/22.7.6/besu-22.7.6.tar.gz / sha256: 9e538852f16fd39b884c4c342beaad813e33ab24890634c01eee3d37dc1da893

## 22.7.5

### Additions and Improvements
- Avoid sending added block events to transaction pool, and processing incoming transactions during initial sync [#4457](https://github.com/hyperledger/besu/pull/4457)
- When building a new proposal, keep the best block built until now instead of the last one [#4455](https://github.com/hyperledger/besu/pull/4455)
- Add Mainnet to merged networks [#4463](https://github.com/hyperledger/besu/pull/4463)

### Bug Fixes
- Fixed logIndex value returned by eth_getLogs RPC call [#4355](https://github.com/hyperledger/besu/pull/4355)

### Download Links
https://hyperledger.jfrog.io/hyperledger/besu-binaries/besu/22.7.5/besu-22.7.5.zip / sha256: b5d7b255b249beea0f46ec397122823c75f2373083a71a9f7b4c98b2b0f94997
https://hyperledger.jfrog.io/hyperledger/besu-binaries/besu/22.7.5/besu-22.7.5.tar.gz / sha256: 91e3cbc16c46c53f7bf55bdd968553d0fb4087bff1e244cb03ac175ac54cf718


## 22.7.4

### Bug Fixes
- Remove records that track transactions by sender when they are empty to same memory in the transaction pool [#4415](https://github.com/hyperledger/besu/pull/4415)
- Add Toml configuration file support for _--Xplugin-rocksdb-high-spec-enabled_ flag [#4438](https://github.com/hyperledger/besu/pull/4438)

### Download Links
- https://hyperledger.jfrog.io/hyperledger/besu-binaries/besu/22.7.4/besu-22.7.4.zip / sha256: 4f2a0c20bee7f266ec1dcb45fa90ae1ca42f4b22e9b21a601b7705357259aea9
- https://hyperledger.jfrog.io/hyperledger/besu-binaries/besu/22.7.4/besu-22.7.4.tar.gz / sha256: a60efc4d515ac94710bbc6d61a24f409b03fcfc02323bee2a2d75c883fc99dce

## 22.7.3

### Additions and Improvements
- Allow free gas networks in the London fee market [#4061](https://github.com/hyperledger/besu/issues/4061)
- Upgrade besu-native to 0.6.0 and use Blake2bf native implementation if available by default [#4264](https://github.com/hyperledger/besu/pull/4264)
- Resets engine QoS timer with every call to the engine API instead of only when ExchangeTransitionConfiguration is called [#4411](https://github.com/hyperledger/besu/issues/4411)
- ExchangeTransitionConfiguration mismatch will only submit a debug log not a warning anymore [#4411](https://github.com/hyperledger/besu/issues/4411)
- Upgrade besu-native to 0.6.1 and include linux arm64 build of bls12-381 [#4416](https://github.com/hyperledger/besu/pull/4416)
- Create a new flag on RocksDB (_--Xplugin-rocksdb-high-spec-enabled_) for high spec hardware to boost performance
- Transaction pool improvements to avoid filling the pool with not executable transactions, that could result in empty or semi-empty block proposals [#4425](https://github.com/hyperledger/besu/pull/4425)
- Limit Transaction pool consumption by sender to a configurable percentage of the pool size [#4417](https://github.com/hyperledger/besu/pull/4417)

### Bug Fixes
- Retry block creation if there is a transient error and we still have time, to mitigate empty block issue [#4407](https://github.com/hyperledger/besu/pull/4407)
- Fix StacklessClosedChannelException in Besu and resulted timeout errors in CL clients ([#4398](https://github.com/hyperledger/besu/issues/4398), [#4400](https://github.com/hyperledger/besu/issues/4400))
- Return JSON-RPC error code instead of INVALID in engine api when certain storage exceptions are encountered ([#4349](https://github.com/hyperledger/besu/issues/4349))

### Download links
- https://hyperledger.jfrog.io/artifactory/besu-binaries/besu/22.7.3/besu-22.7.3.tar.gz / sha256: `b0863fe2406cab57caf8a02f2bf02632cc5198622ac48b69bc63c128703bbd79`
- https://hyperledger.jfrog.io/artifactory/besu-binaries/besu/22.7.3/besu-22.7.3.zip / sha256: `368c6cb86119f8fe30bb12ab8c63b4d95a0fd8baf9c9414307a0a4033756b709`

## 22.7.2
### Besu 22.7.2 is a recommended release for the Merge and Mainnet users. 22.7.1 remains Merge-ready. This release provides additional robustness before the Merge with some fixes and improvements in sync, peering, and logging.

### Additions and Improvements
- Better management of jemalloc presence/absence in startup script [#4237](https://github.com/hyperledger/besu/pull/4237)
- Retry mechanism when getting a broadcasted block fail on all peers [#4271](https://github.com/hyperledger/besu/pull/4271)
- Filter out disconnected peers when fetching available peers [#4269](https://github.com/hyperledger/besu/pull/4269)
- Updated the default value of fast-sync-min-peers post merge [#4298](https://github.com/hyperledger/besu/pull/4298)
- Log imported block info post merge [#4310](https://github.com/hyperledger/besu/pull/4310)
- Transaction pool eviction by sender from tail of transaction list [#4327](https://github.com/hyperledger/besu/pull/4327)
- Transaction pool sender future nonce limits [#4336](https://github.com/hyperledger/besu/pull/4336)
- Pandas! Pandas now appear in 3 phases: The black bear and polar bear that are preparing? Those will appear when
your client has TTD configured (which is setup by default for mainnet), is in sync, and processing Proof of Work blocks. In the second phase you will see them powering up when the Terminal Total Difficulty block is added to the blockchain.
The final form of the Ethereum Panda will appear when the first finalized block is received from the Consensus Layer.

### Bug Fixes
- Accept wit/80 from Nethermind [#4279](https://github.com/hyperledger/besu/pull/4279)
- Properly shutdown the miner executor, to avoid waiting 30 seconds when stopping [#4353](https://github.com/hyperledger/besu/pull/4353)

### Download links
- https://hyperledger.jfrog.io/artifactory/besu-binaries/besu/22.7.2/besu-22.7.2.tar.gz / sha256: `8030a48f824c7bbc138b38a9e84e5531950bc16f6d21cda8b215232cce334214`
- https://hyperledger.jfrog.io/artifactory/besu-binaries/besu/22.7.2/besu-22.7.2.zip / sha256: `72653171b1ddd910e705fc6f616d7f1f4c120ef0d91718f0376f3ee5f2982c11`


## 22.7.1
### Merge Ready Release. Required update for The Merge on ethereum mainnet!
### Additions and Improvements
- Introduce a cap to reputation score increase [#4230](https://github.com/hyperledger/besu/pull/4230)
- Add experimental CLI option for `--Xp2p-peer-lower-bound` [#4200](https://github.com/hyperledger/besu/pull/4200)
- Improve pending blocks retrieval mechanism [#4227](https://github.com/hyperledger/besu/pull/4227)
- Set mainnet terminal total difficulty [#4260](https://github.com/hyperledger/besu/pull/4260)

### Bug Fixes
- Fixes off-by-one error for mainnet TTD fallback [#4223](https://github.com/hyperledger/besu/pull/4223)
- Fix off-by-one error in AbstractRetryingPeerTask [#4254](https://github.com/hyperledger/besu/pull/4254)
- Refactor and fix retrying get block switching peer [#4256](https://github.com/hyperledger/besu/pull/4256)
- Fix encoding of key (short hex) in eth_getProof [#4261](https://github.com/hyperledger/besu/pull/4261)
- Fix for post-merge networks fast-sync [#4224](https://github.com/hyperledger/besu/pull/4224), [#4276](https://github.com/hyperledger/besu/pull/4276)

### Download links
- https://hyperledger.jfrog.io/artifactory/besu-binaries/besu/22.7.1/besu-22.7.1.tar.gz / sha256: `7cca4c11e1d7525c172f2af9fbf456d134ada60e970d8b6abcfcd6c623b5dd36`
- https://hyperledger.jfrog.io/artifactory/besu-binaries/besu/22.7.1/besu-22.7.1.zip / sha256: `ba6e0b9b65ac36d041a5072392f119ff76e8e9f53a3d7b1e1a658ef1e4705d7a`



## 22.7.0

### Additions and Improvements
- Deprecation warning for Ropsten, Rinkeby, Kiln [#4173](https://github.com/hyperledger/besu/pull/4173)

### Bug Fixes

- Fixes previous known issue [#3890](https://github.com/hyperledger/besu/issues/3890)from RC3 requiring a restart post-merge to continue correct transaction handling.
- Stop producing stack traces when a get headers response only contains the range start header [#4189](https://github.com/hyperledger/besu/pull/4189)
- Upgrade Spotless to 6.8.0 [#4195](https://github.com/hyperledger/besu/pull/4195)
- Upgrade Gradle to 7.5 [#4196](https://github.com/hyperledger/besu/pull/4196)

### Download links
- https://hyperledger.jfrog.io/artifactory/besu-binaries/besu/22.7.0/besu-22.7.0.tar.gz / sha256: `af21104a880c37706b660aa816e1c38b2b3f603a97420ddcbc889324b71aa50e`
- https://hyperledger.jfrog.io/artifactory/besu-binaries/besu/22.7.0/besu-22.7.0.zip / sha256: `5b1586362e6e739c206c25224bb753a372bad70c0b22dbe091f9253024ebdc45`

## 22.7.0-RC3

### Known/Outstanding issues:
- Besu requires a restart post-merge to re-enable remote transaction processing [#3890](https://github.com/hyperledger/besu/issues/3890)

### Additions and Improvements
- Engine API: Change expiration time for JWT tokens to 60s [#4168](https://github.com/hyperledger/besu/pull/4168)
- Sepolia mergeNetSplit block [#4158](https://github.com/hyperledger/besu/pull/4158)
- Goerli TTD [#4160](https://github.com/hyperledger/besu/pull/4160)
- Several logging improvements

### Bug Fixes
- Allow to set any value for baseFeePerGas in the genesis file [#4177](https://github.com/hyperledger/besu/pull/4177)
- Fix for stack overflow when searching for TTD block [#4169](https://github.com/hyperledger/besu/pull/4169)
- Fix for chain stuck issue [#4175](https://github.com/hyperledger/besu/pull/4175)

### Download links
- https://hyperledger.jfrog.io/artifactory/besu-binaries/besu/22.7.0-RC3/besu-22.7.0-RC3.tar.gz / sha256: `6a1ee89c82db9fa782d34733d8a8c726670378bcb71befe013da48d7928490a6`
- https://hyperledger.jfrog.io/artifactory/besu-binaries/besu/22.7.0-RC3/besu-22.7.0-RC3.zip / sha256: `5de22445ab2a270cf33e1850cd28f1946442b7104738f0d1ac253a009c53414e`

## 22.7.0-RC2

### Additions and Improvements
- Add a block to the bad blocks if it did not descend from the terminal block [#4080](https://github.com/hyperledger/besu/pull/4080)
- Backward sync exception improvements [#4092](https://github.com/hyperledger/besu/pull/4092)
- Remove block header checks during backward sync, since they will be always performed during block import phase [#4098](https://github.com/hyperledger/besu/pull/4098)
- Optimize the backward sync retry strategy [#4095](https://github.com/hyperledger/besu/pull/4095)
- Add support for jemalloc library to better handle rocksdb memory consumption [#4126](https://github.com/hyperledger/besu/pull/4126)
- RocksDB configuration changes to improve performance. [#4132](https://github.com/hyperledger/besu/pull/4132)

### Bug Fixes
- Changed max message size in the p2p layer to 16.7MB from 10MB to improve peering performance [#4120](https://github.com/hyperledger/besu/pull/4120)
- Fixes for parent stateroot mismatch when using Bonsai storage mode (please report if you encounter this bug on this version) [#4094](https://github.com/hyperledger/besu/pull/4094)
- Above Bonsai related fixes have addressed situations where the event log was not indexed properly [#3921](https://github.com/hyperledger/besu/pull/3921)
- Fixes related to backward sync and reorgs [#4097](https://github.com/hyperledger/besu/pull/4097)
- Checkpoint sync with more merge friendly checkpoint blocks [#4085](https://github.com/hyperledger/besu/pull/4085)
- Fixes around RocksDB performance and memory usage [#4128](https://github.com/hyperledger/besu/pull/4128)
- Fix for RPC performance parallelization to improve RPC performance under heavy load [#3959](https://github.com/hyperledger/besu/pull/3959)
- Fix for post-Merge peering after PoW is removed in our logic for weighting peers [#4116](https://github.com/hyperledger/besu/pull/4116)
- Various logging changes to improve UX- Return the correct latest valid hash in case of bad block when calling engine methods [#4056](https://github.com/hyperledger/besu/pull/4056)
- Add a PoS block header rule to check that the current block is more recent than its parent [#4066](https://github.com/hyperledger/besu/pull/4066)
- Fixed a trie log layer issue on bonsai during reorg [#4069](https://github.com/hyperledger/besu/pull/4069)
- Fix transition protocol schedule to return the pre Merge schedule when reorg pre TTD [#4078](https://github.com/hyperledger/besu/pull/4078)
- Remove hash to sync from the queue only if the sync step succeeds [#4105](https://github.com/hyperledger/besu/pull/4105)
- The build process runs successfully even though the system language is not English [#4102](https://github.com/hyperledger/besu/pull/4102)
- Avoid starting or stopping the BlockPropagationManager more than once [#4122](https://github.com/hyperledger/besu/pull/4122)

### Download links
- https://hyperledger.jfrog.io/artifactory/besu-binaries/besu/22.7.0-RC2/besu-22.7.0-RC2.tar.gz / sha256: `befe15b893820c9c6451a74fd87b41f555ff28561494b3bebadd5da5c7ce25d3`
- https://hyperledger.jfrog.io/artifactory/besu-binaries/besu/22.7.0-RC2/besu-22.7.0-RC2.zip / sha256: `d56c340f5982b882fbecca2697ca72a5bbefe0e978d2d4504211f012e2242a81`

## 22.7.0-RC1

### Additions and Improvements
- Do not require a minimum block height when downloading headers or blocks [#3911](https://github.com/hyperledger/besu/pull/3911)
- When on PoS the head can be only be updated by ForkchoiceUpdate [#3994](https://github.com/hyperledger/besu/pull/3994)
- Version information available in metrics [#3997](https://github.com/hyperledger/besu/pull/3997)
- Add TTD and DNS to Sepolia config [#4024](https://github.com/hyperledger/besu/pull/4024)
- Return `type` with value `0x0` when serializing legacy transactions [#4027](https://github.com/hyperledger/besu/pull/4027)
- Ignore `ForkchoiceUpdate` if `newHead` is an ancestor of the chain head [#4055](https://github.com/hyperledger/besu/pull/4055)

### Bug Fixes
- Fixed a snapsync issue that can sometimes block the healing step [#3920](https://github.com/hyperledger/besu/pull/3920)
- Support free gas networks in the London fee market [#4003](https://github.com/hyperledger/besu/pull/4003)
- Limit the size of outgoing eth subprotocol messages.  [#4034](https://github.com/hyperledger/besu/pull/4034)
- Fixed a state root mismatch issue on bonsai that may appear occasionally [#4041](https://github.com/hyperledger/besu/pull/4041)

### Download links
- https://hyperledger.jfrog.io/artifactory/besu-binaries/besu/22.7.0-RC1/besu-22.7.0-RC1.tar.gz / sha256: `60ad8b53402beb62c24ad791799d9cfe444623a58f6f6cf1d0728459cb641e63`
- https://hyperledger.jfrog.io/artifactory/besu-binaries/besu/22.7.0-RC1/besu-22.7.0-RC1.zip / sha256: `7acfb3a73382bf70f6337e83cb7e9e472b4e5a9da88c5ed2fbd9e82fcf2046dc`

## 22.4.3

### Additions and Improvements
- \[EXPERIMENTAL\] Add checkpoint sync `--sync-mode="X_CHECKPOINT"` [#3849](https://github.com/hyperledger/besu/pull/3849)
- Support `finalized` and `safe` as tags for the block parameter in RPC APIs [#3950](https://github.com/hyperledger/besu/pull/3950)
- Added verification of payload attributes in ForkchoiceUpdated [#3837](https://github.com/hyperledger/besu/pull/3837)
- Add support for Gray Glacier hardfork [#3961](https://github.com/hyperledger/besu/issues/3961)

### Bug Fixes
- alias engine-rpc-port parameter with the former rpc param name [#3958](https://github.com/hyperledger/besu/pull/3958)

## 22.4.2

### Additions and Improvements
- Engine API Update: Replace deprecated INVALID_TERMINAL_BLOCK with INVALID last valid hash 0x0 [#3882](https://github.com/hyperledger/besu/pull/3882)
- Deprecate experimental merge flag and engine-rpc-enabled flag [#3875](https://github.com/hyperledger/besu/pull/3875)
- Update besu-native dependencies to 0.5.0 for linux arm64 support
- Update ropsten TTD to 100000000000000000000000

### Bug Fixes
- Stop backward sync if genesis block has been reached [#3869](https://github.com/hyperledger/besu/pull/3869)
- Allow to backward sync to request headers back to last finalized block if present or genesis [#3888](https://github.com/hyperledger/besu/pull/3888)

### Download link
- https://hyperledger.jfrog.io/artifactory/besu-binaries/besu/22.4.2/besu-22.4.2.zip / sha256: `e8e9eb7e3f544ecefeec863712fb8d3f6a569c9d70825a4ed2581c596db8fd45`
- https://hyperledger.jfrog.io/artifactory/besu-binaries/besu/22.4.2/besu-22.4.2.tar.gz / sha256: `9db0c37440cb56bcf671b8de13e0ecb6235171a497bdad91020b8c4a9dac2a27`

## 22.4.1

### Additions and Improvements
- GraphQL - allow null log topics in queries which match any topic [#3662](https://github.com/hyperledger/besu/pull/3662)
- multi-arch docker builds for amd64 and arm64 [#2954](https://github.com/hyperledger/besu/pull/2954)
- Filter Netty native lib errors likewise the pure Java implementation [#3807](https://github.com/hyperledger/besu/pull/3807)
- Add ropsten terminal total difficulty config [#3871](https://github.com/hyperledger/besu/pull/3871)

### Bug Fixes
- Stop the BlockPropagationManager when it receives the TTD reached event [#3809](https://github.com/hyperledger/besu/pull/3809)
- Correct getMixHashOrPrevRandao to return the value present in the block header [#3839](https://github.com/hyperledger/besu/pull/3839)

## 22.4.0

### Breaking Changes
- Version 22.4.x will be the last series to support Java 11. Version 22.7.0 will require Java 17 to build and run.
- In the Besu EVM Library all references to SHA3 have been renamed to the more accurate name Keccak256, including class names and comment. [#3749](https://github.com/hyperledger/besu/pull/3749)
- Removed the Gas object and replaced it with a primitive long [#3674](https://github.com/hyperledger/besu/pull/3674)
- Column family added for backward sync [#3638](https://github.com/hyperledger/besu/pull/3638)
  - Note that this added column family makes this a one-way upgrade. That is, once you upgrade your db to this version, you cannot roll back to a previous version of Besu.

### Bug Fixes
- Fix nullpointer on snapsync [#3773](https://github.com/hyperledger/besu/pull/3773)
- Introduce RocksDbSegmentIdentifier to avoid changing the storage plugin [#3755](https://github.com/hyperledger/besu/pull/3755)

## Download Links
- https://hyperledger.jfrog.io/artifactory/besu-binaries/besu/22.4.0/besu-22.4.0.zip / SHA256 d89e102a1941e70be31c176a6dd65cd5f3d69c4c
- https://hyperledger.jfrog.io/artifactory/besu-binaries/besu/22.4.0/besu-22.4.0.tar.gz / SHA256 868e38749dd40debe028624f8267f1fce7587010

## 22.4.0-RC2

### Breaking Changes
- In the Besu EVM Library all references to SHA3 have been renamed to the more accurate name Kecack256, including class names and comment. [#3749](https://github.com/hyperledger/besu/pull/3749)

### Additions and Improvements
- Onchain node permissioning
  - Log the enodeURL that was previously only throwing an IllegalStateException during the isPermitted check [#3697](https://github.com/hyperledger/besu/pull/3697),
  - Fail startup if node permissioning smart contract version does not match [#3765](https://github.com/hyperledger/besu/pull/3765)
- \[EXPERIMENTAL\] Add snapsync `--sync-mode="X_SNAP"` (only as client) [#3710](https://github.com/hyperledger/besu/pull/3710)
- Adapt Fast sync, and Snap sync, to use finalized block, from consensus layer, as pivot after the Merge [#3506](https://github.com/hyperledger/besu/issues/3506)
- Add IPC JSON-RPC interface (BSD/MacOS and Linux only) [#3695](https://github.com/hyperledger/besu/pull/3695)
- Column family added for backward sync [#3638](https://github.com/hyperledger/besu/pull/3638)
  - Note that this added column family makes this a one-way upgrade. That is, once you upgrade your db to this version, you cannot roll back to a previous version of Besu.

## Download Links
- https://hyperledger.jfrog.io/artifactory/besu-binaries/besu/22.4.0-RC2/besu-22.4.0-RC2.zip /  SHA256 5fa7f927c6717ebf503291c058815cd0c5fcfab13245d3b6beb66eb20cf7ac24
- https://hyperledger.jfrog.io/artifactory/besu-binaries/besu/22.4.0-RC2/besu-22.4.0-RC2.tar.gz / SHA256 1c4ecd17552cf5ebf120fc35dad753f45cb951ea0f817381feb2477ec0fff9c9

## 22.4.0-RC1

### Additions and Improvements
- Unit tests are now executed with JUnit5 [#3620](https://github.com/hyperledger/besu/pull/3620)
- Removed the Gas object and replaced it with a primitive long [#3674]

### Bug Fixes
- Flexible Privacy Precompile handles null payload ID [#3664](https://github.com/hyperledger/besu/pull/3664)
- Subcommand blocks import throws exception [#3646](https://github.com/hyperledger/besu/pull/3646)

## Download Links
- https://hyperledger.jfrog.io/artifactory/besu-binaries/besu/22.4.0-RC1/besu-22.4.0-RC1.zip / SHA256 0779082acc20a98eb810eb08778e0c0e1431046c07bc89019a2761fd1baa4c25
- https://hyperledger.jfrog.io/artifactory/besu-binaries/besu/22.4.0-RC1/besu-22.4.0-RC1.tar.gz / SHA256 15d8b0e335f962f95da46864109db9f28ed4f7bc351995b2b8db477c12b94860

## 22.1.3

### Breaking Changes
- Remove the experimental flag for bonsai tries CLI options `--data-storage-format` and `--bonsai-maximum-back-layers-to-load` [#3578](https://github.com/hyperledger/besu/pull/3578)
- Column family added for backward sync [#3532](https://github.com/hyperledger/besu/pull/3532)
  - Note that this added column family makes this a one-way upgrade. That is, once you upgrade your db to this version, you cannot roll back to a previous version of Besu.

### Deprecations
- `--tx-pool-hashes-max-size` is now deprecated and has no more effect, and it will be removed in a future release.

### Additions and Improvements
- Tune transaction synchronization parameter to adapt to mainnet traffic [#3610](https://github.com/hyperledger/besu/pull/3610)
- Improve eth/66 support [#3616](https://github.com/hyperledger/besu/pull/3616)
- Avoid reprocessing remote transactions already seen [#3626](https://github.com/hyperledger/besu/pull/3626)
- Upgraded jackson-databind dependency version [#3647](https://github.com/hyperledger/besu/pull/3647)

## Download Links
- https://hyperledger.jfrog.io/artifactory/besu-binaries/besu/22.1.3/besu-22.1.3.zip /  SHA256 9dafb80f2ec9ce8d732fd9e9894ca2455dd02418971c89cd6ccee94c53354d5d
- https://hyperledger.jfrog.io/artifactory/besu-binaries/besu/22.1.3/besu-22.1.3.tar.gz / SHA256 f9f8d37353aa4b5d12e87c08dd86328c1cffc591c6fc9e076c0f85a1d4663dfe

## 22.1.2

### Additions and Improvements
- Execution layer (The Merge):
  - Execution specific RPC endpoint [#3378](https://github.com/hyperledger/besu/issues/3378)
  - Adds JWT authentication to Engine APIs
  - Supports kiln V2.1 spec
- Tracing APIs
  - new API methods: trace_rawTransaction, trace_get, trace_callMany
  - added revertReason to trace APIs including: trace_transaction, trace_get, trace_call, trace_callMany, and trace_rawTransaction
- Allow mining beneficiary to transition at specific blocks for ibft2 and qbft consensus mechanisms.  [#3115](https://github.com/hyperledger/besu/issues/3115)
- Return richer information from the PrecompiledContract interface. [\#3546](https://github.com/hyperledger/besu/pull/3546)

### Bug Fixes
- Reject locally-sourced transactions below the minimum gas price when not mining. [#3397](https://github.com/hyperledger/besu/pull/3397)
- Fixed bug with contract address supplied to `debug_accountAt` [#3518](https://github.com/hyperledger/besu/pull/3518)

## Download Links
- https://hyperledger.jfrog.io/artifactory/besu-binaries/besu/22.1.2/besu-22.1.2.zip /  SHA256 1b26e3f8982c3a9dbabc72171f83f1cfe89eef84ead45b184ee9101f411c1251
- https://hyperledger.jfrog.io/artifactory/besu-binaries/besu/22.1.2/besu-22.1.2.tar.gz / SHA256 1eca9abddf351eaaf4e6eaa1b9536b8b4fd7d30a81d39f9d44ffeb198627ee7a

## 22.1.1

### Additions and Improvements
- Allow optional RPC methods that bypass authentication [#3382](https://github.com/hyperledger/besu/pull/3382)
- Execution layer (The Merge):
  - Extend block creation and mining to support The Merge [#3412](https://github.com/hyperledger/besu/pull/3412)
  - Backward sync [#3410](https://github.com/hyperledger/besu/pull/3410)
  - Extend validateAndProcessBlock to return an error message in case of failure, so it can be returned to the caller of ExecutePayload API [#3411](https://github.com/hyperledger/besu/pull/3411)
  - Persist latest finalized block [#2913](https://github.com/hyperledger/besu/issues/2913)
  - Add PostMergeContext, and stop syncing after the switch to PoS [#3453](https://github.com/hyperledger/besu/pull/3453)
  - Add header validation rules needed to validate The Merge blocks [#3454](https://github.com/hyperledger/besu/pull/3454)
  - Add core components: controller builder, protocol scheduler, coordinator, block creator and processor. [#3461](https://github.com/hyperledger/besu/pull/3461)
  - Execution specific RPC endpoint [#2914](https://github.com/hyperledger/besu/issues/2914), [#3350](https://github.com/hyperledger/besu/pull/3350)
- QBFT consensus algorithm is production ready

## Download Links
- https://hyperledger.jfrog.io/artifactory/besu-binaries/besu/22.1.1/besu-22.1.1.zip /  SHA256 cfff79e19e5f9a184d0b62886990698b77d019a0745ea63b5f9373870518173e
- https://hyperledger.jfrog.io/artifactory/besu-binaries/besu/22.1.1/besu-22.1.1.tar.gz / SHA256 51cc9d35215f977ac7338e5c611c60f225fd6a8c1c26f188e661624a039e83f3

## 22.1.0

### Breaking Changes
- Plugin API: BlockHeader.getBaseFee() method now returns an optional Wei instead of an optional Long [#3065](https://github.com/hyperledger/besu/issues/3065)
- Removed deprecated hash variable `protected volatile Hash hash;` which was used for private transactions [#3110](https://github.com/hyperledger/besu/pull/3110)

### Additions and Improvements
- Add support for additional JWT authentication algorithms [#3017](https://github.com/hyperledger/besu/pull/3017)
- Represent baseFee as Wei instead of long accordingly to the spec [#2785](https://github.com/hyperledger/besu/issues/2785)
- Implements [EIP-4399](https://eips.ethereum.org/EIPS/eip-4399) to repurpose DIFFICULTY opcode after the merge as a source of entropy from the Beacon chain. [#3081](https://github.com/hyperledger/besu/issues/3081)
- Re-order external services (e.g JsonRpcHttpService) to start before blocks start processing [#3118](https://github.com/hyperledger/besu/pull/3118)
- Stream JSON RPC responses to avoid creating big JSON strings in memory [#3076](https://github.com/hyperledger/besu/pull/3076)
- Ethereum Classic Mystique Hard Fork [#3256](https://github.com/hyperledger/besu/pull/3256)
- Genesis file parameter `blockperiodseconds` is validated as a positive integer on startup to prevent unexpected runtime behaviour [#3186](https://github.com/hyperledger/besu/pull/3186)
- Add option to require replay protection for locally submitted transactions [\#1975](https://github.com/hyperledger/besu/issues/1975)
- Update to block header validation for IBFT and QBFT to support London fork EIP-1559 [#3251](https://github.com/hyperledger/besu/pull/3251)
- Move into SLF4J as logging facade [#3285](https://github.com/hyperledger/besu/pull/3285)
- Changing the order in which we traverse the word state tree during fast sync. This should improve fast sync during subsequent pivot changes.[#3202](https://github.com/hyperledger/besu/pull/3202)
- Updated besu-native to version 0.4.3 [#3331](https://github.com/hyperledger/besu/pull/3331)
- Refactor synchronizer to asynchronously retrieve blocks from peers, and to change peer when retrying to get a block. [#3326](https://github.com/hyperledger/besu/pull/3326)
- Disable RocksDB TTL compactions [#3356](https://github.com/hyperledger/besu/pull/3356)
- add a websocket frame size configuration CLI parameter [#3386](https://github.com/hyperledger/besu/pull/3386)
- Add `--ec-curve` parameter to export/export-address public-key subcommands [#3333](https://github.com/hyperledger/besu/pull/3333)

### Bug Fixes
- Change the base docker image from Debian Buster to Ubuntu 20.04 [#3171](https://github.com/hyperledger/besu/issues/3171) fixes [#3045](https://github.com/hyperledger/besu/issues/3045)
- Make 'to' field optional in eth_call method according to the spec [#3177](https://github.com/hyperledger/besu/pull/3177)
- Update to log4j 2.17.1. Resolves potential vulnerability only exploitable when using custom log4j configurations that are writable by untrusted users.
- Fix regression on cors-origin star value
- Fix for ethFeeHistory accepting hex values for blockCount
- Fix a sync issue, when the chain downloader incorrectly shutdown when a task in the pipeline is cancelled. [#3319](https://github.com/hyperledger/besu/pull/3319)
- add a websocket frame size configuration CLI parameter [3368][https://github.com/hyperledger/besu/pull/3379]
- Prevent node from peering to itself [#3342](https://github.com/hyperledger/besu/pull/3342)
- Fix an `IndexOutOfBoundsException` exception when getting block from peers. [#3304](https://github.com/hyperledger/besu/issues/3304)
- Handle legacy eth64 without throwing null pointer exceptions [#3343](https://github.com/hyperledger/besu/pull/3343)

### Download Links
- https://hyperledger.jfrog.io/artifactory/besu-binaries/besu/22.1.0/besu-22.1.0.tar.gz \ SHA256 232bd7f274691ca14c26289fdc289d3fcdf69426dd96e2fa1601f4d079645c2f
- https://hyperledger.jfrog.io/artifactory/besu-binaries/besu/22.1.0/besu-22.1.0.zip \ SHA256 1b701ff5b647b64aff3d73d6f1fe3fdf73f14adbe31504011eff1660ab56ad2b

## 21.10.9

### Bug Fixes
- Fix regression on cors-origin star value
- Fix for ethFeeHistory accepting hex values for blockCount

 **Full Changelog**: https://github.com/hyperledger/besu/compare/21.10.8...21.10.9

[besu-21.10.9.tar.gz](https://hyperledger.jfrog.io/artifactory/besu-binaries/besu/21.10.9/besu-21.10.9.tar.gz) a4b85ba72ee73017303e4b2f0fdde84a87d376c2c17fdcebfa4e34680f52fc71
[besu-21.10.9.zip](https://hyperledger.jfrog.io/artifactory/besu-binaries/besu/21.10.9/besu-21.10.9.zip) c3ba3f07340fa80064ba7c06f2c0ec081184e000f9a925d132084352d0665ef9

## 21.10.8

### Additions and Improvements
- Ethereum Classic Mystique Hard Fork [#3256](https://github.com/hyperledger/besu/pull/3256)

### Download Links
https://hyperledger.jfrog.io/artifactory/besu-binaries/besu/21.10.8/besu-21.10.8.tar.gz \ SHA256 d325e2e36bc38a707a9eebf92068f5021606a8c6b6464bb4b4d59008ef8014fc
https://hyperledger.jfrog.io/artifactory/besu-binaries/besu/21.10.8/besu-21.10.8.zip \ SHA256 a91da1e82fb378e16437327bba56dd299aafdb0614ba528167a1dae85440c5af

## 21.10.7

### Bug Fixes
- Update dependencies (including vert.x, kubernetes client-java, okhttp, commons-codec)

### Additions and Improvements
- Add support for additional JWT authentication algorithms [#3017](https://github.com/hyperledger/besu/pull/3017)
- Remove Orion ATs

### Download Links
https://hyperledger.jfrog.io/artifactory/besu-binaries/besu/21.10.7/besu-21.10.7.tar.gz \ SHA256 94cee804fcaea366c9575380ef0e30ed04bf2fc7451190a94887f14c07f301ff
https://hyperledger.jfrog.io/artifactory/besu-binaries/besu/21.10.7/besu-21.10.7.zip \ SHA256 faf1ebfb20aa6171aa6ea98d7653339272567c318711d11e350471b5bba62c00

## 21.10.6

### Bug Fixes
- Update log4j to 2.17.1

### Download Links
https://hyperledger.jfrog.io/artifactory/besu-binaries/besu/21.10.6/besu-21.10.6.tar.gz \ SHA256 ef579490031dd4eb3704b4041e352cfb2e7e787fcff7506b69ef88843d4e1220
https://hyperledger.jfrog.io/artifactory/besu-binaries/besu/21.10.6/besu-21.10.6.zip \ SHA256 0fdda65bc993905daa14824840724d0b74e3f16f771f5726f5307f6d9575a719

## 21.10.5

### Bug Fixes
- Update log4j to 2.17.0

### Download Links
https://hyperledger.jfrog.io/artifactory/besu-binaries/besu/21.10.5/besu-21.10.5.tar.gz \ SHA256 0d1b6ed8f3e1325ad0d4acabad63c192385e6dcbefe40dc6b647e8ad106445a8
https://hyperledger.jfrog.io/artifactory/besu-binaries/besu/21.10.5/besu-21.10.5.zip \ SHA256 a1689a8a65c4c6f633b686983a6a1653e7ac86e742ad2ec6351176482d6e0c57

## 21.10.4

### Bug Fixes
- Update log4j to 2.16.0.
- Change the base docker image from Debian Buster to Ubuntu 20.04 [#3171](https://github.com/hyperledger/besu/issues/3171) fixes [#3045](https://github.com/hyperledger/besu/issues/3045)

### Download links
This release is not recommended for production use.

## 21.10.3

### Additions and Improvements
- Updated log4j to 2.15.0 and disabled JNDI message format lookups to improve security.
- Represent baseFee as Wei instead of long accordingly to the spec [#2785](https://github.com/hyperledger/besu/issues/2785)
- Adding support of the NO_COLOR environment variable as described in the [NO_COLOR](https://no-color.org/) standard [#3085](https://github.com/hyperledger/besu/pull/3085)
- Add `privx_findFlexiblePrivacyGroup` RPC Method, `privx_findOnchainPrivacyGroup` will be removed in a future release [#3075](https://github.com/hyperledger/besu/pull/3075)
- The invalid value is now shown when `--bootnodes` cannot parse an item to make it easier to identify which option is invalid.
- Adding two new options to be able to specify desired TLS protocol version and Java cipher suites [#3105](https://github.com/hyperledger/besu/pull/3105)
- Implements [EIP-4399](https://eips.ethereum.org/EIPS/eip-4399) to repurpose DIFFICULTY opcode after the merge as a source of entropy from the Beacon chain. [#3081](https://github.com/hyperledger/besu/issues/3081)

### Bug Fixes
- Change the base docker image from Debian Buster to Ubuntu 20.04 [#3171](https://github.com/hyperledger/besu/issues/3171) fixes [#3045](https://github.com/hyperledger/besu/issues/3045)

### Download Link
This release is not recommended for production use.

## 21.10.2

### Additions and Improvements
- Add discovery options to genesis file [#2944](https://github.com/hyperledger/besu/pull/2944)
- Add validate-config subcommand to perform basic syntax validation of TOML config [#2994](https://github.com/hyperledger/besu/pull/2994)
- Updated Sepolia Nodes [#3034](https://github.com/hyperledger/besu/pull/3034) [#3035](https://github.com/hyperledger/besu/pull/3035)

### Bug Fixes
- Reduce shift calculations to shifts that may have an actual result. [#3039](https://github.com/hyperledger/besu/pull/3039)
- DNS Discovery daemon wasn't started [#3033](https://github.com/hyperledger/besu/pull/3033)

### Download Link
This release is not recommended for production use.

## 21.10.1

### Additions and Improvements
- Add CLI autocomplete scripts. [#2854](https://github.com/hyperledger/besu/pull/2854)
- Add support for PKCS11 keystore on PKI Block Creation. [#2865](https://github.com/hyperledger/besu/pull/2865)
- Optimize EVM Memory for MLOAD Operations [#2917](https://github.com/hyperledger/besu/pull/2917)
- Upgrade CircleCI OpenJDK docker image to version 11.0.12. [#2928](https://github.com/hyperledger/besu/pull/2928)
- Update JDK 11 to latest version in Besu Docker images. [#2925](https://github.com/hyperledger/besu/pull/2925)
- Add Sepolia proof-of-work testnet configurations [#2920](https://github.com/hyperledger/besu/pull/2920)
- Allow block period to be configured for IBFT2 and QBFT using transitions [#2902](https://github.com/hyperledger/besu/pull/2902)
- Add support for binary messages (0x02) for websocket. [#2980](https://github.com/hyperledger/besu/pull/2980)

### Bug Fixes
- Do not change the sender balance, but set gas fee to zero, when simulating a transaction without enforcing balance checks. [#2454](https://github.com/hyperledger/besu/pull/2454)
- Ensure genesis block has the default base fee if london is at block 0 [#2920](https://github.com/hyperledger/besu/pull/2920)
- Fixes the exit condition for loading a BonsaiPersistedWorldState for a sibling block of the last one persisted [#2967](https://github.com/hyperledger/besu/pull/2967)

### Early Access Features
- Enable plugins to expose custom JSON-RPC / WebSocket methods [#1317](https://github.com/hyperledger/besu/issues/1317)

### Download Link
This release is not recommended for production use.

## 21.10.0

### Additions and Improvements
- The EVM has been factored out into a standalone module, suitable for inclusion as a library. [#2790](https://github.com/hyperledger/besu/pull/2790)
- Low level performance improvements changes to cut worst-case EVM performance in half. [#2796](https://github.com/hyperledger/besu/pull/2796)
- Migrate `ExceptionalHaltReason` from an enum to an interface to allow downstream users of the EVM to add new exceptional halt reasons. [#2810](https://github.com/hyperledger/besu/pull/2810)
- reduces need for JUMPDEST analysis via caching [#2607](https://github.com/hyperledger/besu/pull/2821)
- Add support for custom private key file for public-key export and public-key export-address commands [#2801](https://github.com/hyperledger/besu/pull/2801)
- Add CLI autocomplete scripts. [#2854](https://github.com/hyperledger/besu/pull/2854)
- Added support for PKCS11 keystore on PKI Block Creation. [#2865](https://github.com/hyperledger/besu/pull/2865)
- add support for ArrowGlacier hardfork [#2943](https://github.com/hyperledger/besu/issues/2943)

### Bug Fixes
- Allow BESU_CONFIG_FILE environment to specify TOML file [#2455](https://github.com/hyperledger/besu/issues/2455)
- Fix bug with private contracts not able to call public contracts that call public contracts [#2816](https://github.com/hyperledger/besu/pull/2816)
- Fixes the exit condition for loading a BonsaiPersistedWorldState for a sibling block of the last one persisted [#2967](https://github.com/hyperledger/besu/pull/2967)
- Fixes bonsai getMutable regression affecting fast-sync [#2934](https://github.com/hyperledger/besu/pull/2934)
- Regression in RC1 involving LogOperation and frame memory overwrites [#2908](https://github.com/hyperledger/besu/pull/2908)
- Allow `eth_call` and `eth_estimateGas` to accept contract address as sender. [#2891](https://github.com/hyperledger/besu/pull/2891)

### Early Access Features
- Enable plugins to expose custom JSON-RPC / WebSocket methods [#1317](https://github.com/hyperledger/besu/issues/1317)

### Download Link
This release is not recommended for production use. \
SHA256: 71374454753c2ee595f4f34dc6913f731818d50150accbc98088aace313c6935

## 21.10.0-RC4

### Additions and Improvements

### Bug Fixes
- Fixes the exit condition for loading a BonsaiPersistedWorldState for a sibling block of the last one persisted [#2967](https://github.com/hyperledger/besu/pull/2967)
- Fixes bonsai getMutable regression affecting fast-sync [#2934](https://github.com/hyperledger/besu/pull/2934)

### Early Access Features
### Download Link
This release is not recommended for production use. \
SHA256: b16e15764b8bc06c5c3f9f19bc8b99fa48e7894aa5a6ccdad65da49bbf564793

## 21.10.0-RC3

### Bug Fixes
- Regression in RC1 involving LogOperation and frame memory overwrites [#2908](https://github.com/hyperledger/besu/pull/2908)
- Allow `eth_call` and `eth_estimateGas` to accept contract address as sender. [#2891](https://github.com/hyperledger/besu/pull/2891)
- Fix Concurrency issues in Ethpeers. [#2896](https://github.com/hyperledger/besu/pull/2896)

### Download
This release is not recommended for production use. \
SHA256: 3d4857589336717bf5e4e5ef711b9a7f3bc46b49e1cf5b3b6574a00ccc6eda94

## 21.10.0-RC1/RC2
### Additions and Improvements
- The EVM has been factored out into a standalone module, suitable for inclusion as a library. [#2790](https://github.com/hyperledger/besu/pull/2790)
- Low level performance improvements changes to cut worst-case EVM performance in half. [#2796](https://github.com/hyperledger/besu/pull/2796)
- Migrate `ExceptionalHaltReason` from an enum to an interface to allow downstream users of the EVM to add new exceptional halt reasons. [#2810](https://github.com/hyperledger/besu/pull/2810)
- reduces need for JUMPDEST analysis via caching [#2607](https://github.com/hyperledger/besu/pull/2821)
- Add support for custom private key file for public-key export and public-key export-address commands [#2801](https://github.com/hyperledger/besu/pull/2801)

### Bug Fixes
- Allow BESU_CONFIG_FILE environment to specify TOML file [#2455](https://github.com/hyperledger/besu/issues/2455)
- Fix bug with private contracts not able to call public contracts that call public contracts [#2816](https://github.com/hyperledger/besu/pull/2816)

### Early Access Features

### Download
This release is not recommended for production use. \
SHA256: 536612e5e4d7a5e7a582f729f01ba591ba68cc389e8379fea3571ed85322ff51


## 21.7.4
### Additions and Improvements
- Upgrade Gradle to 7.2, which supports building with Java 17 [#2761](https://github.com/hyperledger/besu/pull/2376)

### Bug Fixes
- Set an idle timeout for metrics connections, to clean up ports when no longer used [\#2748](https://github.com/hyperledger/besu/pull/2748)
- Onchain privacy groups can be unlocked after being locked without having to add a participant [\#2693](https://github.com/hyperledger/besu/pull/2693)
- Update Gas Schedule for Ethereum Classic [#2746](https://github.com/hyperledger/besu/pull/2746)

### Early Access Features
- \[EXPERIMENTAL\] Added support for QBFT with PKI-backed Block Creation. [#2647](https://github.com/hyperledger/besu/issues/2647)
- \[EXPERIMENTAL\] Added support for QBFT to use retrieve validators from a smart contract [#2574](https://github.com/hyperledger/besu/pull/2574)

### Download Link
https://hyperledger.jfrog.io/native/besu-binaries/besu/21.7.4/besu-21.7.4.zip \
SHA256: 778d3c42851db11fec9171f77b22662f2baeb9b2ce913d7cfaaf1042ec19b7f9

## 21.7.3
### Additions and Improvements
- Migration to Apache Tuweni 2.0 [\#2376](https://github.com/hyperledger/besu/pull/2376)
- \[EXPERIMENTAL\] Added support for DevP2P-over-TLS [#2536](https://github.com/hyperledger/besu/pull/2536)
- `eth_getWork`, `eth_submitWork` support over the Stratum port [#2581](https://github.com/hyperledger/besu/pull/2581)
- Stratum metrics [#2583](https://github.com/hyperledger/besu/pull/2583)
- Support for mining ommers [#2576](https://github.com/hyperledger/besu/pull/2576)
- Updated onchain permissioning to validate permissions on transaction submission [\#2595](https://github.com/hyperledger/besu/pull/2595)
- Removed deprecated CLI option `--privacy-precompiled-address` [#2605](https://github.com/hyperledger/besu/pull/2605)
- Removed code supporting EIP-1702. [#2657](https://github.com/hyperledger/besu/pull/2657)
- A native library was added for the alternative signature algorithm secp256r1, which will be used by default [#2630](https://github.com/hyperledger/besu/pull/2630)
- The command line option --Xsecp-native-enabled was added as an alias for --Xsecp256k1-native-enabled [#2630](https://github.com/hyperledger/besu/pull/2630)
- Added Labelled gauges for metrics [#2646](https://github.com/hyperledger/besu/pull/2646)
- support for `eth/66` networking protocol [#2365](https://github.com/hyperledger/besu/pull/2365)
- update RPC methods for post london 1559 transaction [#2535](https://github.com/hyperledger/besu/pull/2535)
- \[EXPERIMENTAL\] Added support for using DNS host name in place of IP address in onchain node permissioning rules [#2667](https://github.com/hyperledger/besu/pull/2667)
- Implement EIP-3607 Reject transactions from senders with deployed code. [#2676](https://github.com/hyperledger/besu/pull/2676)
- Ignore all unknown fields when supplied to eth_estimateGas or eth_call. [\#2690](https://github.com/hyperledger/besu/pull/2690)

### Bug Fixes
- Consider effective price and effective priority fee in transaction replacement rules [\#2529](https://github.com/hyperledger/besu/issues/2529)
- GetTransactionCount should return the latest transaction count if it is greater than the transaction pool [\#2633](https://github.com/hyperledger/besu/pull/2633)

### Early Access Features

## 21.7.2

### Additions and Improvements
This release contains improvements and bugfixes for optimum compatibility with other London client versions.

## Bug Fixes
- hotfix for private transaction identification for mainnet transactions [#2609](https://github.com/hyperledger/besu/pull/2609)

## Download Link
https://hyperledger.jfrog.io/artifactory/besu-binaries/besu/21.7.2/besu-21.7.2.zip \
db47fd9ba33b36436ed6798d2474f7621c733353fd04f49d6defffd12e3b6e14


## 21.7.1

### Additions and Improvements
- `priv_call` now uses NO_TRACING OperationTracer implementation which improves memory usage [\#2482](https://github.com/hyperledger/besu/pull/2482)
- Ping and Pong messages now support ENR encoding as scalars or bytes [\#2512](https://github.com/hyperledger/besu/pull/2512)

### Download Link
https://hyperledger.jfrog.io/artifactory/besu-binaries/besu/21.7.1/besu-21.7.1.zip \
sha256sum 83fc44e39a710a95d8b6cbbbf04010dea76122bafcc633a993cd15304905a402

## 21.7.0

### Additions and Improvements
This release contains the activation blocks for London across all supported testnets. They are:
  * Ropsten 10_499_401 (24 Jun 2021)
  * Goerli 5_062_605 (30 Jun 2021)
  * Rinkeby 8_897_988 (7 Jul 2021)
  * Mainnet 12_965_000 (4 Aug 2021)
- eip-1559 changes: accept transactions which have maxFeePerGas below current baseFee [\#2374](https://github.com/hyperledger/besu/pull/2374)
- Introduced transitions for IBFT2 block rewards [\#1977](https://github.com/hyperledger/besu/pull/1977)
- Change Ethstats's status from experimental feature to stable. [\#2405](https://github.com/hyperledger/besu/pull/2405)
- Fixed disabling of native libraries for secp256k1 and altBn128. [\#2163](https://github.com/hyperledger/besu/pull/2163)
- eth_feeHistory API for wallet providers [\#2466](https://github.com/hyperledger/besu/pull/2466)

### Bug Fixes
- Ibft2 could create invalid RoundChange messages in some circumstances containing duplicate prepares [\#2449](https://github.com/hyperledger/besu/pull/2449)
- Updated `eth_sendRawTransaction` to return an error when maxPriorityFeePerGas exceeds maxFeePerGas [\#2424](https://github.com/hyperledger/besu/pull/2424)
- Fixed NoSuchElementException with EIP1559 transaction receipts when using eth_getTransactionReceipt [\#2477](https://github.com/hyperledger/besu/pull/2477)

### Early Access Features
- QBFT is a Byzantine Fault Tolerant consensus algorithm, building on the capabilities of IBFT and IBFT 2.0. It aims to provide performance improvements in cases of excess round change, and provides interoperability with other EEA compliant clients, such as GoQuorum.
  - Note: QBFT currently only supports new networks. Existing networks using IBFT2.0 cannot migrate to QBFT. This will become available in a future release.
  - Note: QBFT is an early access feature pending community feedback. Please make use of QBFT in new development networks and reach out in case of issues or concerns
- GoQuorum-compatible privacy. This mode uses Tessera and is interoperable with GoQuorum.
  - Note: GoQuorum-compatible privacy is an early access feature pending community feedback.

### Download Link
https://hyperledger.jfrog.io/artifactory/besu-binaries/besu/21.7.0/besu-21.7.0.zip
sha256sum 389465fdcc2cc5e5007a02dc2b8a2c43d577198867316bc5cc4392803ed71034

## 21.7.0-RC2

### Additions and Improvements
- eth_feeHistory API for wallet providers [\#2466](https://github.com/hyperledger/besu/pull/2466)
### Bug Fixes
- Ibft2 could create invalid RoundChange messages in some circumstances containing duplicate prepares [\#2449](https://github.com/hyperledger/besu/pull/2449)

## Download Link
https://hyperledger.jfrog.io/artifactory/besu-binaries/besu/21.7.0-RC2/besu-21.7.0-RC2.zip
sha256sum 7bc97c359386cad84d449f786dc0a8ed8728616b6704ce473c63f1d94af3a9ef


## 21.7.0-RC1

### Additions and Improvements
- eip-1559 changes: accept transactions which have maxFeePerGas below current baseFee [\#2374](https://github.com/hyperledger/besu/pull/2374)
- Introduced transitions for IBFT2 block rewards [\#1977](https://github.com/hyperledger/besu/pull/1977)
- Change Ethstats's status from experimental feature to stable. [\#2405](https://github.com/hyperledger/besu/pull/2405)
- Fixed disabling of native libraries for secp256k1 and altBn128. [\#2163](https://github.com/hyperledger/besu/pull/2163)


### Bug Fixes

- Updated `eth_sendRawTransaction` to return an error when maxPriorityFeePerGas exceeds maxFeePerGas [\#2424](https://github.com/hyperledger/besu/pull/2424)

### Early Access Features
This release contains the activation blocks for London across all supported testnets. They are:
  * Ropsten 10_499_401 (24 Jun 2021)
  * Goerli 5_062_605 (30 Jun 2021)
  * Rinkeby 8_897_988 (7 Jul 2021)

## Download Link
https://hyperledger.jfrog.io/artifactory/besu-binaries/besu/21.7.0-RC1/besu-21.7.0-RC1.zip
sha256sum fc959646af65a0e267fc4d695e0af7e87331d774e6e8e890f5cc391549ed175a

## 21.1.7

## Privacy users - Orion Project Deprecation
Tessera is now the recommended Private Transaction Manager for Hyperledger Besu.

Now that all primary Orion functionality has been merged into Tessera, Orion is being deprecated.
We encourage all users with active projects to use the provided migration instructions,
documented [here](https://docs.orion.consensys.net/en/latest/Tutorials/Migrating-from-Orion-to-Tessera/).

We will continue to support Orion users until 30th November 2021. If you have any questions or
concerns, please reach out to the ConsenSys protocol engineering team in the
[#orion channel on Discord](https://discord.gg/hYpHRjK) or by [email](mailto:quorum@consensys.net).


### Additions and Improvements
* Upgrade OpenTelemetry to 1.2.0. [\#2313](https://github.com/hyperledger/besu/pull/2313)

* Ethereum Classic Magneto Hard Fork [\#2315](https://github.com/hyperledger/besu/pull/2315)

* Added support for the upcoming CALAVERAS ephemeral testnet and removed the configuration for the deprecated BAIKAL ephemeral testnet. [\#2343](https://github.com/hyperledger/besu/pull/2343)

### Bug Fixes
* Fix invalid transfer values with the tracing API specifically for CALL operation [\#2319](https://github.com/hyperledger/besu/pull/2319)

### Early Access Features

#### Previously identified known issues

- Fixed issue in discv5 where nonce was incorrectly reused. [\#2075](https://github.com/hyperledger/besu/pull/2075)
- Fixed issues in debug_standardTraceBadBlockToFile and debug_standardTraceBlockToFile. [\#2120](https://github.com/hyperledger/besu/pull/2120)
- Fixed invalid error code in several JSON RPC methods when the requested block is not in the range. [\#2138](https://github.com/hyperledger/besu/pull/2138)

## Download Link
https://hyperledger.jfrog.io/artifactory/besu-binaries/besu/21.1.7/besu-21.1.7.zip

sha256: f415c9b67d26819caeb9940324b2b1b9ce6e872c9181052739438545e84e2531


## 21.1.6

### Additions and Improvements

* Added support for the upcoming BAIKAL ephemeral testnet and removed the configuration for the deprecated YOLOv3 ephemeral testnet. [\#2237](https://github.com/hyperledger/besu/pull/2237)
* Implemented [EIP-3541](https://eips.ethereum.org/EIPS/eip-3541): Reject new contracts starting with the 0xEF byte [\#2243](https://github.com/hyperledger/besu/pull/2243)
* Implemented [EIP-3529](https://eips.ethereum.org/EIPS/eip-3529): Reduction in refunds [\#2238](https://github.com/hyperledger/besu/pull/2238)
* Implemented [EIP-3554](https://eips.ethereum.org/EIPS/eip-3554): Difficulty Bomb Delay [\#2289](https://github.com/hyperledger/besu/pull/2289)
* \[EXPERIMENTAL\] Added support for secp256r1 keys. [#2008](https://github.com/hyperledger/besu/pull/2008)

### Bug Fixes

- Added ACCESS_LIST transactions to the list of transactions using legacy gas pricing for 1559 [\#2239](https://github.com/hyperledger/besu/pull/2239)
- Reduced logging level of public key decoding failure of malformed packets. [\#2143](https://github.com/hyperledger/besu/pull/2143)
- Add 1559 parameters to json-rpc responses.  [\#2222](https://github.com/hyperledger/besu/pull/2222)

### Early Access Features

#### Previously identified known issues

- Fixed issue in discv5 where nonce was incorrectly reused. [\#2075](https://github.com/hyperledger/besu/pull/2075)
- Fixed issues in debug_standardTraceBadBlockToFile and debug_standardTraceBlockToFile. [\#2120](https://github.com/hyperledger/besu/pull/2120)
- Fixed invalid error code in several JSON RPC methods when the requested block is not in the range. [\#2138](https://github.com/hyperledger/besu/pull/2138)

## Download Link
https://hyperledger.jfrog.io/artifactory/besu-binaries/besu/21.1.6/besu-21.1.6.zip

sha256: 3952c69a32bb390ec84ccf4c2c3eb600ea3696af9a05914985d10e1632ef8488

## 21.1.5

### Additions and Improvements

- Ignore `nonce` when supplied to eth_estimateGas or eth_call. [\#2133](https://github.com/hyperledger/besu/pull/2133)
- Ignore `privateFor` for tx estimation. [\#2160](https://github.com/hyperledger/besu/pull/2160)

### Bug Fixes

- Fixed `NullPointerException` when crossing network upgrade blocks when peer discovery is disabled. [\#2140](https://github.com/hyperledger/besu/pull/2140)

### Early Access Features

#### Previously identified known issues

- Fixed issue in discv5 where nonce was incorrectly reused. [\#2075](https://github.com/hyperledger/besu/pull/2075)
- Fixed issues in debug_standardTraceBadBlockToFile and debug_standardTraceBlockToFile. [\#2120](https://github.com/hyperledger/besu/pull/2120)

## Download Link
https://hyperledger.jfrog.io/artifactory/besu-binaries/besu/21.1.5/besu-21.1.5.zip

sha256: edd78fcc772cfa97d11d8ee7b5766e6fac4b31b582f940838a292f2aeb204777

## 21.1.4

### Additions and Improvements

- Adds `--discovery-dns-url` CLI command [\#2088](https://github.com/hyperledger/besu/pull/2088)

### Bug Fixes

- Fixed issue in discv5 where nonce was incorrectly reused. [\#2075](https://github.com/hyperledger/besu/pull/2075)
- Fixed issues in debug_standardTraceBadBlockToFile and debug_standardTraceBlockToFile. [\#2120](https://github.com/hyperledger/besu/pull/2120)

### Early Access Features

#### Previously identified known issues

- [Fast sync when running Besu on cloud providers](KNOWN_ISSUES.md#fast-sync-when-running-besu-on-cloud-providers)
- [Privacy users with private transactions created using v1.3.4 or earlier](KNOWN_ISSUES.md#privacy-users-with-private-transactions-created-using-v134-or-earlier)

## Download Link
https://hyperledger.jfrog.io/artifactory/besu-binaries/besu/21.1.4/besu-21.1.4.zip
58ae55b492680d92aeccfbed477e8b9c25ccc1a97cca71895e27448d754a7d8b

## 21.1.3

### Additions and Improvements
* Increase node diversity when downloading blocks [\#2033](https://github.com/hyperledger/besu/pull/2033)

### Bug Fixes
* Ethereum Node Records are now dynamically recalculated when we pass network upgrade blocks. This allows for better peering through transitions without needing to restart the node. [\#1998](https://github.com/hyperledger/besu/pull/1998)


### Early Access Features

#### Previously identified known issues

- [Fast sync when running Besu on cloud providers](KNOWN_ISSUES.md#fast-sync-when-running-besu-on-cloud-providers)
- [Privacy users with private transactions created using v1.3.4 or earlier](KNOWN_ISSUES.md#privacy-users-with-private-transactions-created-using-v134-or-earlier)

### Download link
https://hyperledger.jfrog.io/artifactory/besu-binaries/besu/21.1.3/besu-21.1.3.zip
38893cae225e5c53036d06adbeccc30aeb86ef08c543fb742941a8c618485c8a

## 21.1.2

### Berlin Network Upgrade

### Important note: the 21.1.1 release contains an outdated version of the Berlin network upgrade. If you are using Besu on public Ethereum networks, you must upgrade to 21.1.2.

This release contains the activation blocks for Berlin across all supported testnets and the Ethereum mainnet. They are:
  * Ropsten 9_812_189 (10 Mar 2021)
  * Goerli 4_460_644 (17 Mar 2021)
  * Rinkeby 8_290_928 (24 Mar 2021)
  * Ethereum 12_244_000 (14 Apr 2021)


### Additions and Improvements
- Added option to set a limit for JSON-RPC connections
  * HTTP connections `--rpc-http-max-active-connections` [\#1996](https://github.com/hyperledger/besu/pull/1996)
  * WS connections `--rpc-ws-max-active-connections` [\#2006](https://github.com/hyperledger/besu/pull/2006)
- Added ASTOR testnet ETC support [\#2017](https://github.com/hyperledger/besu/pull/2017)
### Bug Fixes
* Don't Register BLS12 precompiles for Berlin [\#2015](https://github.com/hyperledger/besu/pull/2015)

#### Previously identified known issues

- [Fast sync when running Besu on cloud providers](KNOWN_ISSUES.md#fast-sync-when-running-besu-on-cloud-providers)
- [Privacy users with private transactions created using v1.3.4 or earlier](KNOWN_ISSUES.md#privacy-users-with-private-transactions-created-using-v134-or-earlier)

### Download link
https://hyperledger.jfrog.io/artifactory/besu-binaries/besu/21.1.2/besu-21.1.2.zip
02f4b6622756b77fed814d8c1bbf986c6178d8f5adb9d61076e061124c3d12aa

## 21.1.1

### Berlin Network Upgrade

### Important note: this release contains an outdated version of the Berlin network upgrade. If you are using Besu on public Ethereum networks, you must upgrade to 21.1.2.

This release contains the activation blocks for Berlin across all supported testnets and the Ethereum mainnet. They are:
  * Ropsten 9_812_189 (10 Mar 2021)
  * Goerli 4_460_644 (17 Mar 2021)
  * Rinkeby 8_290_928 (24 Mar 2021)
  * Ethereum 12_244_000 (14 Apr 2021)

### Additions and Improvements
* Removed EIP-2315 from the Berlin network upgrade [\#1983](https://github.com/hyperledger/besu/pull/1983)
* Added `besu_transaction_pool_transactions` to the reported metrics, counting the mempool size [\#1869](https://github.com/hyperledger/besu/pull/1869)
* Distributions and maven artifacts have been moved off of bintray [\#1886](https://github.com/hyperledger/besu/pull/1886)
* admin_peers json RPC response now includes the remote nodes enode URL
* add support for keccak mining and a ecip1049_dev network [\#1882](https://github.com/hyperledger/besu/pull/1882)
### Bug Fixes
* Fixed incorrect `groupId` in published maven pom files.
* Fixed GraphQL response for missing account, return empty account instead [\#1946](https://github.com/hyperledger/besu/issues/1946)

### Early Access Features

#### Previously identified known issues

- [Fast sync when running Besu on cloud providers](KNOWN_ISSUES.md#fast-sync-when-running-besu-on-cloud-providers)
- [Privacy users with private transactions created using v1.3.4 or earlier](KNOWN_ISSUES.md#privacy-users-with-private-transactions-created-using-v134-or-earlier)

### Download link
sha256: `c22a80a54e9fed864734b9fbd69a0a46840fd27ca5211648a3eaf8a955417218 `


## 21.1.0

### Important note: this release contains an outdated version of the Berlin network upgrade, which was changed on March 5, 2021 ([link](https://github.com/ethereum/pm/issues/263#issuecomment-791473406)). If you are using Besu on public Ethereum networks, you must upgrade to 21.1.2.

## 21.1.0 Features

Features added between 20.10.0 to 21.1.0 include:
* Berlin Network Upgrade: this release contains the activation blocks for Berlin across all supported testnets and the Ethereum mainnet. They are:
  * Ropsten 9_812_189 (10 Mar 2021)
  * Goerli 4_460_644 (17 Mar 2021)
  * Rinkeby 8_290_928 (24 Mar 2021)
  * Ethereum 12_244_000 (14 Apr 2021)
* Besu Launcher: Besu now has support for the [Quorum Mainnet Launcher](https://github.com/ConsenSys/quorum-mainnet-launcher) which makes it easy for users to configure and launch Besu on the Ethereum mainnet.
* Bonsai Tries: A new database format which reduces storage requirements and improves performance for access to recent state. _Note: only full sync is currently supported._
* Miner Data JSON-RPC: The `eth_getMinerDataByBlockHash` and `eth_getMinerDataByBlockNumber` endpoints return miner rewards and coinbase address for a given block.
* EIP-1898 support: [The EIP](https://eips.ethereum.org/EIPS/eip-1898) adds `blockHash` to JSON-RPC methods which accept a default block parameter.

### Early Access Features
* Bonsai Tries: A new database format which reduces storage requirements and improves performance for access to recent state. _Note: only full sync is currently supported._
* QBFT: A new consensus algorithm to support interoperability with other Enterprise Ethereum Alliance compatible clients.

### 21.1.0 Breaking Changes
* `--skip-pow-validation-enabled` is now an error with `block import --format JSON`. This is because the JSON format doesn't include the nonce so the proof of work must be calculated.
* `eth_call` will not return a JSON-RPC result if the call fails, but will return an error instead. If it was for a revert the revert reason will be included.
* `eth_call` will not fail for account balance issues by default. An parameter `"strict": true` can be added to the call parameters (with `to` and `from`) to enforce balance checks.

### Additions and Improvements
* Added `besu_transaction_pool_transactions` to the reported metrics, counting the mempool size [\#1869](https://github.com/hyperledger/besu/pull/1869)
* Added activation blocks for Berlin Network Upgrade [\#1929](https://github.com/hyperledger/besu/pull/1929)

### Bug Fixes
* Fixed representation of access list for access list transactions in JSON-RPC results.

#### Previously identified known issues

- [Fast sync when running Besu on cloud providers](KNOWN_ISSUES.md#fast-sync-when-running-besu-on-cloud-providers)
- [Privacy users with private transactions created using v1.3.4 or earlier](KNOWN_ISSUES.md#privacy-users-with-private-transactions-created-using-v134-or-earlier)

### Download link
sha256: `e4c8fe4007e3e5f7f2528cbf1eeb5457caf06536c974a6ff4305035ff5724476`

## 21.1.0-RC2
### Additions and Improvements
* Support for the Berlin Network Upgrade, although the block number must be set manually with `--override-genesis-config=berlinBlock=<blocknumber>`. This is because the block numbers haven't been determined yet. The next release will include the number in the genesis file so it will support Berlin with no intervention. [\#1898](https://github.com/hyperledger/besu/pull/1898)

## 21.1.0-RC1

### 21.1.0 Breaking Changes
* `--skip-pow-validation-enabled` is now an error with `block import --format JSON`. This is because the JSON format doesn't include the nonce so the proof of work must be calculated.
* `eth_call` will not return a JSON-RPC result if the call fails, but will return an error instead. If it was for a revert the revert reason will be included.
* `eth_call` will not fail for account balance issues by default. An parameter `"strict": true` can be added to the call parameters (with `to` and `from`) to enforce balance checks.

### Additions and Improvements
* Removed unused flags in default genesis configs [\#1812](https://github.com/hyperledger/besu/pull/1812)
* `--skip-pow-validation-enabled` is now an error with `block import --format JSON`. This is because the JSON format doesn't include the nonce so the proof of work must be calculated. [\#1815](https://github.com/hyperledger/besu/pull/1815)
* Added a new CLI option `--Xlauncher` to start a mainnet launcher. It will help to configure Besu easily.
* Return the revert reason from `eth_call` JSON-RPC api calls when the contract causes a revert. [\#1829](https://github.com/hyperledger/besu/pull/1829)
* Added `chainId`, `publicKey`, and `raw` to JSON-RPC api calls returning detailed transaction results. [\#1835](https://github.com/hyperledger/besu/pull/1835)

### Bug Fixes
* Ethereum classic heights will no longer be reported in mainnet metrics. Issue [\#1751](https://github.com/hyperledger/besu/pull/1751) Fix [\#1820](https://github.com/hyperledger/besu/pull/1820)
* Don't enforce balance checks in `eth_call` unless explicitly requested. Issue [\#502](https://github.com/hyperledger/besu/pull/502) Fix [\#1834](https://github.com/hyperledger/besu/pull/1834)

### Early Access Features

#### Previously identified known issues

- [Fast sync when running Besu on cloud providers](KNOWN_ISSUES.md#fast-sync-when-running-besu-on-cloud-providers)
- [Privacy users with private transactions created using v1.3.4 or earlier](KNOWN_ISSUES.md#privacy-users-with-private-transactions-created-using-v134-or-earlier)


### Download link

Link removed because this release contains an outdated version of the Berlin network upgrade, which was changed on March 5, 2021 ([link](https://github.com/ethereum/pm/issues/263#issuecomment-791473406)). If you are using Besu on public Ethereum networks, you must upgrade to 21.1.1. sha256 hash left for reference.

sha256: `b0fe3942052b8fd43fc3025a298a6c701f9edae2e100f0c563a1c5a4ceef71f1`

## 20.10.4

### Additions and Improvements
* Implemented [EIP-778](https://eips.ethereum.org/EIPS/eip-778): Ethereum Node Records (ENR) [\#1680](https://github.com/hyperledger/besu/pull/1680)
* Implemented [EIP-868](https://eips.ethereum.org/EIPS/eip-868): Node Discovery v4 ENR Extension [\#1721](https://github.com/hyperledger/besu/pull/1721)
* Added revert reason to eth_estimateGas RPC call. [\#1730](https://github.com/hyperledger/besu/pull/1730)
* Added command line option --static-nodes-file. [#1644](https://github.com/hyperledger/besu/pull/1644)
* Implemented [EIP-1898](https://eips.ethereum.org/EIPS/eip-1898): Add `blockHash` to JSON-RPC methods which accept a default block parameter [\#1757](https://github.com/hyperledger/besu/pull/1757)

### Bug Fixes
* Accept locally-sourced transactions below the minimum gas price. [#1480](https://github.com/hyperledger/besu/issues/1480) [#1743](https://github.com/hyperledger/besu/pull/1743)

#### Previously identified known issues

- [Fast sync when running Besu on cloud providers](KNOWN_ISSUES.md#fast-sync-when-running-besu-on-cloud-providers)
- [Privacy users with private transactions created using v1.3.4 or earlier](KNOWN_ISSUES.md#privacy-users-with-private-transactions-created-using-v134-or-earlier)

### Download link
https://hyperledger.jfrog.io/artifactory/besu-binaries/besu/20.10.4/besu-20.10.4.zip
sha256: f15cd5243b809659bba1706c1745aecafc012d3fc44a91419522da925493537c

## 20.10.3

### Additions and Improvements
* Added `memory` as an option to `--key-value-storage`.  This ephemeral storage is intended for sync testing and debugging.  [\#1617](https://github.com/hyperledger/besu/pull/1617)
* Fixed gasPrice parameter not always respected when passed to `eth_estimateGas` endpoint [\#1636](https://github.com/hyperledger/besu/pull/1636)
* Enabled eth65 by default [\#1682](https://github.com/hyperledger/besu/pull/1682)
* Warn that bootnodes will be ignored if specified with discovery disabled [\#1717](https://github.com/hyperledger/besu/pull/1717)

### Bug Fixes
* Accept to use default port values if not in use. [#1673](https://github.com/hyperledger/besu/pull/1673)
* Block Validation Errors should be at least INFO level not DEBUG or TRACE.  Bug [\#1568](https://github.com/hyperledger/besu/pull/1568) PR [\#1706](https://github.com/hyperledger/besu/pull/1706)
* Fixed invalid and wrong trace data, especially when calling a precompiled contract [#1710](https://github.com/hyperledger/besu/pull/1710)

#### Previously identified known issues

- [Fast sync when running Besu on cloud providers](KNOWN_ISSUES.md#fast-sync-when-running-besu-on-cloud-providers)
- [Privacy users with private transactions created using v1.3.4 or earlier](KNOWN_ISSUES.md#privacy-users-with-private-transactions-created-using-v134-or-earlier)

### Download link
https://hyperledger.jfrog.io/artifactory/besu-binaries/besu/20.10.3/besu-20.10.3.zip
sha256: `b5f46d945754dedcbbb1e5dd96bf2bfd13272ff09c6a66c0150b979a578f4389`

## 20.10.2

### Additions and Improvements
* Added support for batched requests in WebSockets. [#1583](https://github.com/hyperledger/besu/pull/1583)
* Added protocols section to `admin_peers` to provide info about peer health. [\#1582](https://github.com/hyperledger/besu/pull/1582)
* Added CLI option `--goquorum-compatibility-enabled` to enable GoQuorum compatibility mode. [#1598](https://github.com/hyperledger/besu/pull/1598). Note that this mode is incompatible with Mainnet.

### Bug Fixes

* Ibft2 will discard any received messages targeting a chain height <= current head - this resolves some corner cases in system correctness directly following block import. [#1575](https://github.com/hyperledger/besu/pull/1575)
* EvmTool now throws `UnsupportedForkException` when there is an unknown fork and is YOLOv2 compatible [\#1584](https://github.com/hyperledger/besu/pull/1584)
* `eth_newFilter` now supports `blockHash` parameter as per the spec [\#1548](https://github.com/hyperledger/besu/issues/1540). (`blockhash` is also still supported.)
* Fixed an issue that caused loss of peers and desynchronization when eth65 was enabled [\#1601](https://github.com/hyperledger/besu/pull/1601)

#### Previously identified known issues

- [Fast sync when running Besu on cloud providers](KNOWN_ISSUES.md#fast-sync-when-running-besu-on-cloud-providers)
- [Privacy users with private transactions created using v1.3.4 or earlier](KNOWN_ISSUES.md#privacy-users-with-private-transactions-created-using-v134-or-earlier)

### Download Link

https://hyperledger.jfrog.io/artifactory/besu-binaries/besu/20.10.2/besu-20.10.2.zip
sha256: `710aed228dcbe9b8103aef39e4431b0c63e73c3a708ce88bcd1ecfa1722ad307`

## 20.10.1

### Additions and Improvements
* `--random-peer-priority-enabled` flag added. Allows for incoming connections to be prioritized randomly. This will prevent (typically small, stable) networks from forming impenetrable peer cliques. [#1440](https://github.com/hyperledger/besu/pull/1440)
* `miner_changeTargetGasLimit` RPC added. If a target gas limit is set, allows the node operator to change it at runtime.
* Hide deprecated `--host-whitelist` option. [\#1444](https://github.com/hyperledger/besu/pull/1444)
* Prioritize high gas prices during mining. Previously we ordered only by the order in which the transactions were received. This will increase expected profit when mining. [\#1449](https://github.com/hyperledger/besu/pull/1449)
* Added support for the updated smart contract-based [node permissioning EEA interface](https://entethalliance.github.io/client-spec/spec.html#dfn-connectionallowed). [\#1435](https://github.com/hyperledger/besu/pull/1435) and [\#1496](https://github.com/hyperledger/besu/pull/1496)
* Added EvmTool binary to the distribution.  EvmTool is a CLI that can execute EVM bytecode and execute ethereum state tests. [\#1465](https://github.com/hyperledger/besu/pull/1465)
* Updated the libraries for secp256k1 and AltBN series precompiles. These updates provide significant performance improvements to those areas. [\#1499](https://github.com/hyperledger/besu/pull/1499)
* Provide MegaGas/second measurements in the log when doing a full block import, such as the catch up phase of a fast sync. [\#1512](https://github.com/hyperledger/besu/pull/1512)
* Added new endpoints to get miner data, `eth_getMinerDataByBlockHash` and `eth_getMinerDataByBlockNumber`. [\#1538](https://github.com/hyperledger/besu/pull/1538)
* Added direct support for OpenTelemetry metrics [\#1492](https://github.com/hyperledger/besu/pull/1492)
* Added support for `qip714block` config parameter in genesis file, paving the way towards permissioning interoperability between Besu and GoQuorum. [\#1545](https://github.com/hyperledger/besu/pull/1545)
* Added new CLI option `--compatibility-eth64-forkid-enabled`. [\#1542](https://github.com/hyperledger/besu/pull/1542)

### Bug Fixes

* Fix a bug on `eth_estimateGas` which returned `Internal error` instead of `Execution reverted` in case of reverted transaction. [\#1478](https://github.com/hyperledger/besu/pull/1478)
* Fixed a bug where Local Account Permissioning was being incorrectly enforced on block import/validation. [\#1510](https://github.com/hyperledger/besu/pull/1510)
* Fixed invalid enode URL when discovery is disabled  [\#1521](https://github.com/hyperledger/besu/pull/1521)
* Removed duplicate files from zip and tar.gz distributions. [\#1566](https://github.com/hyperledger/besu/pull/1566)
* Add a more rational value to eth_gasPrice, based on a configurable percentile of prior block's transactions (default: median of last 100 blocks).  [\#1563](https://github.com/hyperledger/besu/pull/1563)

## Deprecated

### --privacy-precompiled-address (Scheduled for removal in _Next_ Release)
Deprecated in 1.5.1
- CLI option `--privacy-precompiled-address` option removed. This address is now derived, based	on `--privacy-onchain-groups-enabled`. [\#1222](https://github.com/hyperledger/besu/pull/1222)

### Besu Sample Network repository

The [Besu Sample Networks repository](https://github.com/ConsenSys/besu-sample-networks) has been replaced by the [Quorum Developer Quickstart](https://besu.hyperledger.org/en/latest/Tutorials/Developer-Quickstart).

#### Previously identified known issues

- [Eth/65 loses peers](KNOWN_ISSUES.md#eth65-loses-peers)
- [Fast sync when running Besu on cloud providers](KNOWN_ISSUES.md#fast-sync-when-running-besu-on-cloud-providers)
- [Privacy users with private transactions created using v1.3.4 or earlier](KNOWN_ISSUES.md#privacy-users-with-private-transactions-created-using-v134-or-earlier)

### Download Link

https://hyperledger.jfrog.io/artifactory/besu-binaries/besu/20.10.1/besu-20.10.1.zip
sha256: `ac4fae310957c176564396f73c0f03c60c41129d43d078560d0dab533a69fd2a`

## 20.10.0

## Release format

Hyperledger Besu is moving its versioning scheme to [CalVer](https://calver.org/) starting with the 20.10.0 (formerly 1.6.0) release. More information about the specific version of CalVer Besu is using can be found on the [wiki](https://wiki.hyperledger.org/display/BESU/Using+CalVer+for+Besu+Releases).

## 20.10 Breaking Changes

When upgrading to 20.10, ensure you've taken into account the following breaking changes.

### JSON-RPC HTTP Error Codes For Valid Calls ([\#1426](https://github.com/hyperledger/besu/pull/1426))

Prior versions of Besu would set the HTTP Status 400 Bad Request for JSON-RPC requests that completed in an error, regardless of the kind of error.  These responses could include a complete JSON-RPC response with an error field.

In Besu version 20.10, properly formatted requests that have valid parameters (count and content) will return a HTTP Status 200 OK, with an error field if an error occurred. For example, requesting an account that does not exist in the chain, or a block by hash that Besu does not have, will now return HTTP 200 OK responses. Unparsable requests, improperly formatted requests, or requests with invalid parameters will continue to return HTTP 400 Bad Request.

Users of Web3J should note that many calls will now return a result with the error field containing the message whereas before a call would throw an exception with the error message as the exception message.

## 20.10.0 Additions and Improvements

* Added support for ECIP-1099 / Classic Thanos Fork: Calibrate Epoch Duration. [\#1421](https://github.com/hyperledger/besu/pull/1421) [\#1441](https://github.com/hyperledger/besu/pull/1441) [\#1462](https://github.com/hyperledger/besu/pull/1462)
* Added the Open Telemetry Java agent to report traces to a remote backend. Added an example to showcase the trace reporting capabilities.
* Added EvmTool binary to the distribution.  EvmTool is a CLI that can execute EVM bytecode and execute ethereum state tests. Documentation for it is available [here](https://besu.hyperledger.org/en/stable/HowTo/Troubleshoot/Use-EVM-Tool/). [\#1465](https://github.com/hyperledger/besu/pull/1465)
* Added support for the upcoming YOLOv2 ephemeral testnet and removed the flag for the deprecated YOLOv1 ephemeral testnet. [#1386](https://github.com/hyperledger/besu/pull/1386)
* Added `debug_standardTraceBlockToFile` JSON-RPC API. This API accepts a block hash and will replay the block. It returns a list of files containing the result of the trace (one file per transaction). [\#1392](https://github.com/hyperledger/besu/pull/1392)
* Added `debug_standardTraceBadBlockToFile` JSON-RPC API. This API is similar to `debug_standardTraceBlockToFile`, but can be used to obtain info about a block which has been rejected as invalid. [\#1403](https://github.com/hyperledger/besu/pull/1403)
* Added support for EIP-2929 to YOLOv2. [#1387](https://github.com/hyperledger/besu/pull/1387)
* Added `--start-block` and `--end-block` to the `blocks import` subcommand [\#1399](https://github.com/hyperledger/besu/pull/1399)
* Added support for multi-tenancy when using the early access feature of [onchain privacy group management](https://besu.hyperledger.org/en/stable/Concepts/Privacy/Onchain-PrivacyGroups/)
* \[Reverted\] Fixed memory leak in eth/65 subprotocol behavior. It is now enabled by default. [\#1420](https://github.com/hyperledger/besu/pull/1420), [#1348](https://github.com/hyperledger/besu/pull/1348), [#1321](https://github.com/hyperledger/besu/pull/1321)

### Bug Fixes

* Log block import rejection reasons at "INFO" level.  Bug [#1412](https://github.com/hyperledger/besu/issues/1412)
* Fixed NPE when executing `eth_estimateGas` with privacy enabled.  Bug [#1404](https://github.com/hyperledger/besu/issues/1404)

#### Previously identified known issues

- [Eth/65 loses peers](KNOWN_ISSUES.md#eth65-loses-peers)
- [Fast sync when running Besu on cloud providers](KNOWN_ISSUES.md#fast-sync-when-running-besu-on-cloud-providers)
- [Privacy users with private transactions created using v1.3.4 or earlier](KNOWN_ISSUES.md#privacy-users-with-private-transactions-created-using-v134-or-earlier)

## Deprecated and Scheduled for removal in _Next_ Release

### --privacy-precompiled-address
Deprecated in 1.5.1
- CLI option `--privacy-precompiled-address` option removed. This address is now derived, based
on `--privacy-onchain-groups-enabled`. [\#1222](https://github.com/hyperledger/besu/pull/1222)

### Download link
https://hyperledger.jfrog.io/artifactory/besu-binaries/besu/20.10.0/besu-20.10.0.zip

sha256sum: `2b50a375aae64b838a2cd9d43747006492cae573f1be11745b7f643646fd5a01`

## 1.5.5

### Additions and Improvements
* The new version of the [web3js-eea library (v0.10)](https://github.com/PegaSysEng/web3js-eea) supports the onchain privacy group management changes made in Besu v1.5.3.

### Bug Fixes
* Added `debug_getBadBlocks` JSON-RPC API to analyze and detect consensus flaws. Even if a block is rejected it will be returned by this method [\#1378](https://github.com/hyperledger/besu/pull/1378)
* Fix logs queries missing results against chain head [\#1351](https://github.com/hyperledger/besu/pull/1351) and [\#1381](https://github.com/hyperledger/besu/pull/1381)

#### Previously identified known issues

- [Eth/65 loses peers](KNOWN_ISSUES.md#eth65-loses-peers)
- [Fast sync when running Besu on cloud providers](KNOWN_ISSUES.md#fast-sync-when-running-besu-on-cloud-providers)
- [Privacy users with private transactions created using v1.3.4 or earlier](KNOWN_ISSUES.md#privacy-users-with-private-transactions-created-using-v134-or-earlier)
- [Changes not saved to database correctly causing inconsistent private states](KNOWN_ISSUES.md#Changes-not-saved-to-database-correctly-causing-inconsistent-private-states)

### Download link

https://hyperledger.jfrog.io/artifactory/besu-binaries/besu/1.5.5/besu-1.5.5.zip

sha256sum: `e67b0a899dc4421054eaa9a8112cb89e1e5f6a56f0d8aa1b0c5111c53dfad2ad`


## 1.5.4

### Additions and Improvements

* Added `priv_debugGetStateRoot` JSON-RPC API to retrieve the state root of a specified privacy group. [\#1326](https://github.com/hyperledger/besu/pull/1326)
* Added reorg logging and `--reorg-logging-threshold` to configure the same. Besu now logs any reorgs where the old or new chain head is more than the threshold away from their common ancestors. The default is 6.
* Added `debug_batchSendRawTransaction` JSON-RPC API to submit multiple signed transactions with a single call. [\#1350](https://github.com/hyperledger/besu/pull/1350)

### Bug Fixes

* The metrics HTTP server no longer rejects requests containing `Accept` header that doesn't precisely match the prometheus text format [\#1345](https://github.com/hyperledger/besu/pull/1345)
* JSON-RPC method `net_version` should return network ID instead of chain ID [\#1355](https://github.com/hyperledger/besu/pull/1355)

#### Previously identified known issues

- [Logs queries missing results against chain head](KNOWN_ISSUES.md#Logs-queries-missing-results-against-chain-head)
- [Eth/65 loses peers](KNOWN_ISSUES.md#eth65-loses-peers)
- [Fast sync when running Besu on cloud providers](KNOWN_ISSUES.md#fast-sync-when-running-besu-on-cloud-providers)
- [Privacy users with private transactions created using v1.3.4 or earlier](KNOWN_ISSUES.md#privacy-users-with-private-transactions-created-using-v134-or-earlier)
- [Changes not saved to database correctly causing inconsistent private states](KNOWN_ISSUES.md#Changes-not-saved-to-database-correctly-causing-inconsistent-private-states)

### Download link
https://hyperledger.jfrog.io/artifactory/besu-binaries/besu/1.5.4/besu-1.5.4.zip

sha256sum: `1f4df8e1c5e3b5b3abf6289ccfe70f302aa7c29a652b2eb713ffbdc507670420`

## 1.5.3

### Additions and Improvements

* The EvmTool now processes State Tests from the Ethereum Reference Tests. [\#1311](https://github.com/hyperledger/besu/pull/1311)
* Early access DNS support added via the `--Xdns-enabled` and `--Xdns-update-enabled` CLI options. [\#1247](https://github.com/hyperledger/besu/pull/1247)
* Add genesis config option `ecip1017EraRounds` for Ethereum Classic chains. [\#1329](https://github.com/hyperledger/besu/pull/1329)

### Bug Fixes

* K8S Permissioning to use of Service IP's rather than pod IP's which can fail [\#1190](https://github.com/hyperledger/besu/issues/1190)

#### Previously identified known issues

- [Logs queries missing results against chain head](KNOWN_ISSUES.md#Logs-queries-missing-results-against-chain-head)
- [Eth/65 loses peers](KNOWN_ISSUES.md#eth65-loses-peers)
- [Fast sync when running Besu on cloud providers](KNOWN_ISSUES.md#fast-sync-when-running-besu-on-cloud-providers)
- [Privacy users with private transactions created using v1.3.4 or earlier](KNOWN_ISSUES.md#privacy-users-with-private-transactions-created-using-v134-or-earlier)
- [Changes not saved to database correctly causing inconsistent private states](KNOWN_ISSUES.md#Changes-not-saved-to-database-correctly-causing-inconsistent-private-states)

### Breaking Change to Onchain Privacy Group Management

This [early access feature](https://besu.hyperledger.org/en/stable/Concepts/Privacy/Onchain-PrivacyGroups/) was changed in a way that makes onchain privacy groups created with previous versions no longer usable.

To enhance control over permissions on the privacy group management contract:

* The enclave key was removed as the first parameter for `addParticipant` and `removeParticipant`.
* The owner of the privacy group management contract is the signer of the private transaction that creates
  the privacy group. In the default onchain privacy group management contract implementation, only the
  owner can add and remove participants, and upgrade the management contract.

The onchain privacy support in the current version of the web3js-eea library (v0.9) will not be compatible with Besu v1.5.3.  We are actively working on an upgrade to webj3-eea that will support these changes.

### Download link
https://hyperledger.jfrog.io/artifactory/besu-binaries/besu/1.5.3/besu-1.5.3.zip

sha256sum: `735cd511e1dae1590f2829d9535cb383aa8c526f059b3451859e5fcfccc48985`

## 1.5.2

### Additions and Improvements

* Experimental offline backup and restore has been added via the `operator x-backup-state` and `operator x-restore-state` CLI commands.  Data formats will be fluid for as long as the `x-` prefix is present in the CLI so it is advised not to rely on these backups for disaster recovery. [\#1235](https://github.com/hyperledger/besu/pull/1235)
* Experimental ethstats support added via the `Xethstats` and `Xethstats-contact` CLI commands. [\#1239](https://github.com/hyperledger/besu/pull/1239)
* Peers added via the JSON-RPC `admin_addPeer` and `admin_removePeer` will be shared or no longer shared via discovery respectively.  Previously they were not shared. [\#1177](https://github.com/hyperledger/besu/pull/1177) contributed by [br0tchain](https://github.com/br0tchain).
* New Docker Images (see below). [\#1277](https://github.com/hyperledger/besu/pull/1277)
* Reworked static peer discovery handling. [\#1292](https://github.com/hyperledger/besu/pull/1292)

### New Java VMs in Docker Image

* New docker images are being generated to use the latest version of OpenJDK (currently 14.0.1) with the tag suffix of `-openjdk-latest`, for example `1.5.2-openjdk-latest`.
* New docker images are being generated to use [GraalVM](https://www.graalvm.org/) with the tag suffix of `-graalvm`, for example `1.5.2-graalvm`.
* The existing images based on Java 11 are also being tagged with the suffix `-openjdk-11`, for example `1.5.2-openjdk-11`, as well as `1.5.2`.

The intent is that the major Java VM version or Java VM type shipped with the default docker images (`latest`, `1.5.x`, etc.) may be changed during future quarterly releases but will remain consistent within quarterly releases.

### Bug Fixes
- Offchain permissioning - fixed bug where sync status check prevented peering if static nodes configured. [\#1252](https://github.com/hyperledger/besu/issues/1252)

- GraphQL queries of `miner` in IBFT networks will no longer return an error.  PR [\#1282](https://github.com/hyperledger/besu/pull/1282) issue [\#1272](https://github.com/hyperledger/besu/issues/1272).

#### Previously identified known issues

- [Logs queries missing results against chain head](KNOWN_ISSUES.md#Logs-queries-missing-results-against-chain-head)
- [Eth/65 loses peers](KNOWN_ISSUES.md#eth65-loses-peers)
- [Fast sync when running Besu on cloud providers](KNOWN_ISSUES.md#fast-sync-when-running-besu-on-cloud-providers)
- [Privacy users with private transactions created using v1.3.4 or earlier](KNOWN_ISSUES.md#privacy-users-with-private-transactions-created-using-v134-or-earlier)
- [Permissioning issues on Kubernetes](KNOWN_ISSUES.md#Kubernetes-permissioning-uses-Service-IPs-rather-than-pod-IPs-which-can-fail)
- [Restarts caused by insufficient memory can cause inconsistent private state](KNOWN_ISSUES.md#Restart-caused-by-insufficient-memory-can-cause-inconsistent-private-state)

### New and Old Maintainer

- [David Mechler](https://github.com/hyperledger/besu/commits?author=davemec) has been added as a [new maintainer](https://github.com/hyperledger/besu/pull/1267).
- [Edward Evans](https://github.com/hyperledger/besu/commits?author=EdJoJob) voluntarily moved to [emeritus status](https://github.com/hyperledger/besu/pull/1270).

### Download link
https://hyperledger.jfrog.io/artifactory/besu-binaries/besu/1.5.2/besu-1.5.2.zip

sha256sum: `629f44e230a635b09f8d82f2196d70d31193233718118a46412f11c50772dc85`

## 1.5.1

### Deprecated
- CLI option `--privacy-precompiled-address` option is deprecated. This address is now derived, based
on `--privacy-onchain-groups-enabled`. [\#1222](https://github.com/hyperledger/besu/pull/1222)

### Additions and Improvements

* In an IBFT2 network, a fixed block reward value and recipient address can be defined in genesis file [\#1132](https://github.com/hyperledger/besu/pull/1132)
* JSON-RPC HTTP API Authorization: exit early when checking user permissions. [\#1144](https://github.com/hyperledger/besu/pull/1144)
* HTTP/2 is enabled for JSON-RPC HTTP API over TLS. [\#1145](https://github.com/hyperledger/besu/pull/1145)
* Color output in consoles. It can be disabled with `--color-enabled=false` [\#1257](https://github.com/hyperledger/besu/pull/1257)
* Add compatibility with ClusterIP services for the Kubernetes Nat Manager  [\#1156](https://github.com/hyperledger/besu/pull/1156)
* In an IBFT2 network; a fixed block reward value and recipient address can be defined in genesis file [\#1132](https://github.com/hyperledger/besu/pull/1132)
* Add fee cap for transactions submitted via RPC. [\#1137](https://github.com/hyperledger/besu/pull/1137)

### Bug fixes

* When the default sync mode was changed to fast sync for named networks, there was one caveat we didn't address. The `dev` network should've been full sync by default. This has now been fixed. [\#1257](https://github.com/hyperledger/besu/pull/1257)
* Fix synchronization timeout issue when the blocks were too large [\#1149](https://github.com/hyperledger/besu/pull/1149)
* Fix missing results from eth_getLogs request. [\#1154](https://github.com/hyperledger/besu/pull/1154)
* Fix issue allowing Besu to be used for DDoS amplification. [\#1146](https://github.com/hyperledger/besu/pull/1146)

### Known Issues

Known issues are open issues categorized as [Very High or High impact](https://wiki.hyperledger.org/display/BESU/Defect+Prioritisation+Policy).

#### Previously identified known issues

- [Scope of logs query causing Besu to hang](KNOWN_ISSUES.md#scope-of-logs-query-causing-besu-to-hang)
- [Eth/65 loses peers](KNOWN_ISSUES.md#eth65-loses-peers)
- [Fast sync when running Besu on cloud providers](KNOWN_ISSUES.md#fast-sync-when-running-besu-on-cloud-providers)
- [Privacy users with private transactions created using v1.3.4 or earlier](KNOWN_ISSUES.md#privacy-users-with-private-transactions-created-using-v134-or-earlier)
- [Permissioning issues on Kubernetes](KNOWN_ISSUES.md#Kubernetes-permissioning-uses-Service-IPs-rather-than-pod-IPs-which-can-fail)
- [Restarts caused by insufficient memory can cause inconsistent private state](KNOWN_ISSUES.md#Restart-caused-by-insufficient-memory-can-cause-inconsistent-private-state)

### Download link
https://hyperledger.jfrog.io/artifactory/besu-binaries/besu/1.5.1/besu-1.5.1.zip

sha256sum: `c17f49b6b8686822417184952487fc135772f0be03514085926a6984fd955b88`

## 1.5 Breaking changes

When upgrading to 1.5, ensure you've taken into account the following breaking changes.

### Docker users with volume mounts

To maintain best security practices, we're changing the `user:group` on the Docker container to `besu`.

What this means for you:

* If you are running Besu as a binary, there is no impact.
* If you are running Besu as a Docker container *and* have a volume mount for data,  ensure that the
permissions on the directory allow other users and groups to r/w. Ideally this should be set to
`besu:besu` as the owner.

Note that the `besu` user only exists within the container not outside it. The same user ID may match
a different user outside the image.

If you’re mounting local folders, it is best to set the user via the Docker `—user` argument. Use the
UID because the username may not exist inside the docker container. Ensure the directory being mounted
is owned by that user.

### Remove Manual NAT method

The NAT manager `MANUAL` method has been removed.
If you have been using the `MANUAL` method, use the `NONE` method instead. The behavior of the
`NONE` method is the same as the previously supported `MANUAL` methods.

### Privacy users

Besu minor version upgrades require upgrading Orion to the latest minor version. That is, for
Besu <> Orion node pairs, when upgrading Besu to v1.5, it is required that Orion is upgraded to
v1.6. Older versions of Orion will no longer work with Besu v1.5.

## 1.5 Features

Features added between from 1.4 to 1.5 include:
* Mining Support
  Besu supports `eth_hashrate` and `eth_submitHashrate` to obtain the hashrate when we mine with a GPU mining worker.
* Tracing
  The [Tracing API](https://besu.hyperledger.org/en/latest/Reference/API-Methods/#trace-methods) is no longer an Early Access feature and now has full support for `trace_replayBlockTransactions`, `trace_Block` and `trace_transaction`.
* Plugin API Block Events
  `BlockAdded` and `BlockReorg` are now exposed via the [Plugin API](https://javadoc.io/doc/org.hyperledger.besu/plugin-api/latest/org/hyperledger/besu/plugin/services/BesuEvents.html).
* [Filters](https://besu.hyperledger.org/en/stable/HowTo/Interact/Filters/Accessing-Logs-Using-JSON-RPC/) and
  [subscriptions](https://besu.hyperledger.org/en/stable/HowTo/Interact/APIs/RPC-PubSub/) for private contracts.
* [SecurityModule Plugin API](https://javadoc.io/doc/org.hyperledger.besu/plugin-api/latest/org/hyperledger/besu/plugin/services/SecurityModuleService.html)
  This allows use of a different [security module](https://besu.hyperledger.org/en/stable/Reference/CLI/CLI-Syntax/#security-module)
  as a plugin to provide cryptographic function that can be used by NodeKey (such as sign, ECDHKeyAgreement etc.).
* [Onchain privacy groups](https://besu.hyperledger.org/en/latest/Concepts/Privacy/Onchain-PrivacyGroups/)
  with add and remove members. This is an early access feature. Early access features are not recommended
  for production networks and may have unstable interfaces.

## 1.5 Additions and Improvements

* Public Networks Default to Fast Sync: The default sync mode for named permissionless networks, such as the Ethereum mainnet and testnets, is now `FAST`.
  * The default is unchanged for private networks. That is, the sync mode defaults to `FULL` for private networks.
  * Use the [`--sync-mode` command line option](https://besu.hyperledger.org/Reference/CLI/CLI-Syntax/#sync-mode) to change the sync mode. [\#384](https://github.com/hyperledger/besu/pull/384)
* Proper Mining Support: Added full support for `eth_hashrate` and `eth_submitHashrate`. It is now possible to have the hashrate when we mine with a GPU mining worker [\#1063](https://github.com/hyperledger/besu/pull/1063)
* Performance Improvements: The addition of native libraries ([\#775](https://github.com/hyperledger/besu/pull/775)) and changes to data structures in the EVM ([\#1089](https://github.com/hyperledger/besu/pull/1089)) have improved Besu sync and EVM execution times.
* Tracing API Improvements: The [Tracing API](https://besu.hyperledger.org/en/latest/Reference/API-Methods/#trace-methods) is no longer an Early Access feature and now has full support for `trace_replayBlockTransactions`, `trace_Block` and `trace_transaction`.
* New Plugin API Block Events: `BlockAdded` and `BlockReorg` are now exposed via the Plugin API [\#637](https://github.com/hyperledger/besu/pull/637).
* Added experimental CLI option `--Xnat-kube-pod-name` to specify the name of the loadbalancer used by the Kubernetes nat manager [\#1078](https://github.com/hyperledger/besu/pull/1078)
- Local permissioning TOML config now supports additional keys (`nodes-allowlist` and `accounts-allowlist`).
Support for `nodes-whitelist` and `accounts-whitelist` will be removed in a future release.
- Add missing `mixHash` field for `eth_getBlockBy*` JSON RPC endpoints. [\#1098](https://github.com/hyperledger/besu/pull/1098)
* Besu now has a strict check on private transactions to ensure the privateFrom in the transaction
matches the sender Orion key that has distributed the payload. Besu 1.5+ requires Orion 1.6+ to work.
[#357](https://github.com/PegaSysEng/orion/issues/357)

### Bug fixes

No bug fixes with [user impact in this release](https://wiki.hyperledger.org/display/BESU/Changelog).

### Known Issues

Known issues are open issues categorized as [Very High or High impact](https://wiki.hyperledger.org/display/BESU/Defect+Prioritisation+Policy).

#### New known issues

- K8S permissioning uses of Service IPs rather than pod IPs which can fail. [\#1190](https://github.com/hyperledger/besu/pull/1190)
Workaround - Do not use permissioning on K8S.

- Restart caused by insufficient memory can cause inconsistent private state. [\#1110](https://github.com/hyperledger/besu/pull/1110)
Workaround - Ensure you allocate enough memory for the Java Runtime Environment that the node does not run out of memory.

#### Previously identified known issues

- [Scope of logs query causing Besu to hang](KNOWN_ISSUES.md#scope-of-logs-query-causing-besu-to-hang)
- [Eth/65 loses peers](KNOWN_ISSUES.md#eth65-loses-peers)
- [Fast sync when running Besu on cloud providers](KNOWN_ISSUES.md#fast-sync-when-running-besu-on-cloud-providers)
- [Privacy users with private transactions created using v1.3.4 or earlier](KNOWN_ISSUES.md#privacy-users-with-private-transactions-created-using-v134-or-earlier)

### Download link
https://hyperledger.jfrog.io/artifactory/besu-binaries/besu/1.5.0/besu-1.5.0.zip

sha256sum: `56929d6a71cc681688351041c919e9630ab6df7de37dd0c4ae9e19a4f44460b2`

**For download links of releases prior to 1.5.0, please visit https://hyperledger.jfrog.io/artifactory/besu-binaries/besu/**

## 1.4.6

### Additions and Improvements

- Print node address on startup. [\#938](https://github.com/hyperledger/besu/pull/938)
- Transaction pool: price bump replacement mechanism configurable through CLI. [\#928](https://github.com/hyperledger/besu/pull/928) [\#930](https://github.com/hyperledger/besu/pull/930)

### Bug Fixes

- Added timeout to queries. [\#986](https://github.com/hyperledger/besu/pull/986)
- Fixed issue where networks using onchain permissioning could stall when the bootnodes were not validators. [\#969](https://github.com/hyperledger/besu/pull/969)
- Update getForks method to ignore ClassicForkBlock chain parameter to fix issue with ETC syncing. [\#1014](https://github.com/hyperledger/besu/pull/1014)

### Known Issues

Known issues are open issues categorized as [Very High or High impact](https://wiki.hyperledger.org/display/BESU/Defect+Prioritisation+Policy).

#### Previously identified known issues

- [Scope of logs query causing Besu to hang](KNOWN_ISSUES.md#scope-of-logs-query-causing-besu-to-hang)
- [Eth/65 loses peers](KNOWN_ISSUES.md#eth65-loses-peers)
- [Fast sync when running Besu on cloud providers](KNOWN_ISSUES.md#fast-sync-when-running-besu-on-cloud-providers)
- [Privacy users with private transactions created using v1.3.4 or earlier](KNOWN_ISSUES.md#privacy-users-with-private-transactions-created-using-v134-or-earlier)

## 1.4.5

### Additions and Improvements

- Implemented WebSocket logs subscription for private contracts (`priv_subscribe`/`priv_unsubscribe`) [\#762](https://github.com/hyperledger/besu/pull/762)
- Introduced SecurityModule plugin API. This allows use of a different security module as a plugin to
  provide cryptographic function that can be used by NodeKey (such as sign, ECDHKeyAgreement etc.). KeyPairSecurityModule
  is registered and used by default. The CLI option `--security-module=<name> (defaults to localfile)` can be used
  to identify the security module plugin name to use instead. [\#713](https://github.com/hyperledger/besu/pull/713)
- Several testing related changes to improve compatibility with [Hive](https://hivetests.ethdevops.io/) and Retesteth.
  [\#806](https://github.com/hyperledger/besu/pull/806) and [#845](https://github.com/hyperledger/besu/pull/845)
- Native libraries for secp256k1 and Altbn128 encryption are enabled by default.  To disable these libraries use
  `--Xsecp256k1-native-enabled=false` and `--Xaltbn128-native-enabled=false`. [\#775](https://github.com/hyperledger/besu/pull/775)

### Bug Fixes

- Fixed `eth_estimateGas` JSON RPC so it no longer returns gas estimates that are too low. [\#842](https://github.com/hyperledger/besu/pull/842)
- Full help not displayed unless explicitly requested. [\#437](https://github.com/hyperledger/besu/pull/437)
- Compatibility with undocumented Geth `eth_subscribe` fields. [\#654](https://github.com/hyperledger/besu/pull/654)
- Current block number included as part of `eth_getWork` response. [\#849](https://github.com/hyperledger/besu/pull/849)

### Known Issues

Known issues are open issues categorized as [Very High or High impact](https://wiki.hyperledger.org/display/BESU/Defect+Prioritisation+Policy).

#### New known issues

* Scope of logs query causing Besu to crash. [\#944](https://github.com/hyperledger/besu/pull/944)

Workaround - Limit the number of blocks queried by each `eth_getLogs` call.

#### Previously identified known issues

- [`Intrinsic gas exceeds gas limit` returned when calling `delete mapping[addr]` or `mapping[addr] = 0`](KNOWN_ISSUES.md#intrinsic-gas-exceeds-gas-limit)
- [Eth/65 not backwards compatible](KNOWN_ISSUES.md#eth65-not-backwards-compatible)
- [Error full syncing with pruning](KNOWN_ISSUES.md#error-full-syncing-with-pruning)
- [Fast sync when running Besu on cloud providers](KNOWN_ISSUES.md#fast-sync-when-running-besu-on-cloud-providers)
- [Bootnodes must be validators when using onchain permissioning](KNOWN_ISSUES.md#bootnodes-must-be-validators-when-using-onchain-permissioning)
- [Privacy users with private transactions created using v1.3.4 or earlier](KNOWN_ISSUES.md#privacy-users-with-private-transactions-created-using-v134-or-earlier)

## 1.4.4

### Additions and Improvements

- Implemented [`priv_getLogs`](https://besu.hyperledger.org/en/latest/Reference/API-Methods/#priv_getlogs). [\#686](https://github.com/hyperledger/besu/pull/686)
- Implemented private contract log filters including JSON-RPC methods to interact with private filters. [\#735](https://github.com/hyperledger/besu/pull/735)
- Implemented EIP-2315: Simple Subroutines for the EVM [\#717](https://github.com/hyperledger/besu/pull/717)
- Implemented Splunk logging. [\#725](https://github.com/hyperledger/besu/pull/725)
- Implemented optional native library encryption. [\#675](https://github.com/hyperledger/besu/pull/675).  To enable add `--Xsecp256k1-native-enabled` (for transaction signatures) and/or `--Xaltbn128-native-enabled` (for altbn128 precomiled contracts) as command line options.

### Bug Fixes

- Flag added to toggle `eth/65` off by default. `eth/65` will remain toggled off by default until
a fix is completed for the [eth/65 known issue](KNOWN_ISSUES.md). [\#741](https://github.com/hyperledger/besu/pull/741)
- Resolve crashing NAT detectors on GKE. [\#731](https://github.com/hyperledger/besu/pull/731) fixes [\#507](https://github.com/hyperledger/besu/issues/507).
[Besu-Kubernetes Readme](https://github.com/PegaSysEng/besu-kubernetes/blob/master/README.md#network-topology-and-high-availability-requirements)
updated to reflect changes.
- Deal with quick service start failures [\#714](https://github.com/hyperledger/besu/pull/714) fixes [\#662](https://github.com/hyperledger/besu/issues/662)

### Known Issues

Known issues are open issues categorized as [Very High or High impact](https://wiki.hyperledger.org/display/BESU/Defect+Prioritisation+Policy).

#### New known issues

- `Intrinsic gas exceeds gas limit` returned when calling `delete mapping[addr]` or `mapping[addr] = 0` [\#696](https://github.com/hyperledger/besu/issues/696)

Calling delete and set to 0 Solidity mapping in Solidity fail.

#### Previously identified known issues

- [Eth/65 not backwards compatible](KNOWN_ISSUES.md#eth65-not-backwards-compatible)
- [Error full syncing with pruning](KNOWN_ISSUES.md#error-full-syncing-with-pruning)
- [Fast sync when running Besu on cloud providers](KNOWN_ISSUES.md#fast-sync-when-running-besu-on-cloud-providers)
- [Bootnodes must be validators when using onchain permissioning](KNOWN_ISSUES.md#bootnodes-must-be-validators-when-using-onchain-permissioning)
- [Privacy users with private transactions created using v1.3.4 or earlier](KNOWN_ISSUES.md#privacy-users-with-private-transactions-created-using-v134-or-earlier)

## 1.4.3

### Issues identified with 1.4.3 release

The `eth/65` change is not [backwards compatible](https://github.com/hyperledger/besu/issues/723).
This has the following impact:
* In a private network, nodes using the 1.4.3 client cannot interact with nodes using 1.4.2 or earlier
clients.
* On mainnet, synchronizing eventually stalls.

Workaround -> revert to v1.4.2.

A [fix](https://github.com/hyperledger/besu/pull/732) is currently [being tested](https://github.com/hyperledger/besu/pull/733).

### Critical Issue for Privacy Users

A critical issue for privacy users with private transactions created using Hyperledger Besu v1.3.4
or earlier has been identified. If you have a network with private transaction created using v1.3.4
or earlier, please read the following and take the appropriate steps:
https://wiki.hyperledger.org/display/BESU/Critical+Issue+for+Privacy+Users

### Additions and Improvements

- Added `eth/65` support. [\#608](https://github.com/hyperledger/besu/pull/608)
- Added block added and block reorg events. Added revert reason to block added transactions. [\#637](https://github.com/hyperledger/besu/pull/637)

### Deprecated

- Private Transaction `hash` field and `getHash()` method have been deprecated. They will be removed
in 1.5.0 release. [\#639](https://github.com/hyperledger/besu/pull/639)

### Known Issues

#### Fast sync when running Besu on cloud providers

A known [RocksDB issue](https://github.com/facebook/rocksdb/issues/6435) causes fast sync to fail
when running Besu on certain cloud providers. The following error is displayed repeatedly:

```
...
EthScheduler-Services-1 (importBlock) | ERROR | PipelineChainDownloader | Chain download failed. Restarting after short delay.
java.util.concurrent.CompletionException: org.hyperledger.besu.plugin.services.exception.StorageException: org.rocksdb.RocksDBException: block checksum mismatch:
....
```

This behaviour has been seen on AWS and Digital Ocean.

Workaround -> On AWS, a full restart of the AWS VM is required to restart the fast sync.

Fast sync is not currently supported on Digital Ocean. We are investigating options to
[add support for fast sync on Digital Ocean](https://github.com/hyperledger/besu/issues/591).

#### Error full syncing with pruning

- Error syncing with mainnet on Besu 1.3.7 node - MerkleTrieException [\#580](https://github.com/hyperledger/besu/issues/580)
The associated error is `Unable to load trie node value for hash` and is caused by the combination of
full sync and pruning.

Workarounds:
1. Explicitly disable pruning using `--pruning-enabled=false` when using fast sync.
2. If the `MerkleTrieException` occurs, delete the database and resync.

A fix for this issue is being actively worked on.

#### Fast sync reverting to full sync

In some cases of FastSyncException, fast sync reverts back to a full sync before having reached the
pivot block. [\#683](https://github.com/hyperledger/besu/issues/683)

Workaround -> To re-attempt fast syncing rather than continue full syncing, stop Besu, delete your
database, and start again.

#### Bootnodes must be validators when using onchain permissioning

- Onchain permissioning nodes can't peer when using a non-validator bootnode [\#528](https://github.com/hyperledger/besu/issues/528)

Workaround -> When using onchain permissioning, ensure bootnodes are also validators.


## 1.4.2

### Additions and Improvements

- Added `trace_block` JSON RPC API [\#449](https://github.com/hyperledger/besu/pull/449)
- Added `pulledStates` and `knownStates` to the EthQL `syncing` query and `eth_syncing` JSON-RPC api [\#565](https://github.com/hyperledger/besu/pull/565)

### Bug Fixes

- Fixed file parsing behaviour for privacy enclave keystore password file [\#554](https://github.com/hyperledger/besu/pull/554) (thanks to [magooster](https://github.com/magooster))
- Fixed known issue with being unable to re-add members to onchain privacy groups [\#471](https://github.com/hyperledger/besu/pull/471)

### Updated Early Access Features

* [Onchain privacy groups](https://besu.hyperledger.org/en/latest/Concepts/Privacy/Onchain-PrivacyGroups/) with add and remove members. Known issue resolved (see above).
* [TRACE API](https://besu.hyperledger.org/en/latest/Reference/API-Methods/#trace-methods) now includes `trace_block`, `trace_replayBlockTransactions`, and `trace_transaction`.
Fixed some issues on the trace replay block transactions API [\#522](https://github.com/hyperledger/besu/pull/522).

### Known Issues

#### Fast sync defaulting to full sync

-  When fast sync cannot find enough valid peers rapidly enough, Besu defaults to full sync.

Workarounds:
1. To re-attempt fast syncing rather than continue full syncing, stop Besu, delete your database,
and start again.
2. When fast syncing, explicitly disable pruning using `--pruning-enabled=false` to reduce the likelihood
of encountering the pruning bug.

A fix to remove the default to full sync is [in progress](https://github.com/hyperledger/besu/pull/427)
is being actively worked on.

#### Error full syncing with pruning

- Error syncing with mainnet on Besu 1.3.7 node - MerkleTrieException [\#BESU-160](https://jira.hyperledger.org/browse/BESU-160)
The associated error is `Unable to load trie node value for hash` and is caused by the combination of
full sync and pruning.

Workarounds:
1. Explicitly disable pruning using `--pruning-enabled=false` when using fast sync.
2. If the `MerkleTrieException` occurs, delete the database and resync.

A fix for this issue is being actively worked on.

#### Bootnodes must be validators when using onchain permissioning

- Onchain permissioning nodes can't peer when using a non-validator bootnode [\#BESU-181](https://jira.hyperledger.org/browse/BESU-181)

Workaround -> When using onchain permissioning, ensure bootnodes are also validators.

## 1.4.1

### Additions and Improvements

- Added priv_getCode [\#250](https://github.com/hyperledger/besu/pull/408). Gets the bytecode associated with a private address.
- Added `trace_transaction` JSON RPC API [\#441](https://github.com/hyperledger/besu/pull/441)
- Removed -X unstable prefix for pruning options (`--pruning-blocks-retained`, `--pruning-block-confirmations`) [\#440](https://github.com/hyperledger/besu/pull/440)
- Implemented [ECIP-1088](https://ecips.ethereumclassic.org/ECIPs/ecip-1088): Phoenix EVM and Protocol upgrades. [\#434](https://github.com/hyperledger/besu/pull/434)

### Bug Fixes

- [BESU-25](https://jira.hyperledger.org/browse/BESU-25) Use v5 Devp2p when pinging [\#392](https://github.com/hyperledger/besu/pull/392)
- Fixed a bug to manage concurrent access to cache files [\#438](https://github.com/hyperledger/besu/pull/438)
- Fixed configuration file bug: `pruning-blocks-retained` now accepts an integer in the config [\#440](https://github.com/hyperledger/besu/pull/440)
- Specifying RPC credentials file should not force RPC Authentication to be enabled [\#454](https://github.com/hyperledger/besu/pull/454)
- Enhanced estimateGas messages [\#436](https://github.com/hyperledger/besu/pull/436). When a estimateGas request fails a validation check, an improved error message is returned in the response.

### Early Access Features

Early access features are available features that are not recommended for production networks and may
have unstable interfaces.

* [Onchain privacy groups](https://besu.hyperledger.org/en/latest/Concepts/Privacy/Onchain-PrivacyGroups/) with add and remove members.
  Not being able to re-add a member to an onchain privacy group is a [known issue](https://github.com/hyperledger/besu/issues/455)
  with the add and remove functionality.

### Known Issues

#### Fast sync defaulting to full sync

-  When fast sync cannot find enough valid peers rapidly enough, Besu defaults to full sync.

Workarounds:
1. To re-attempt fast syncing rather than continue full syncing, stop Besu, delete your database,
and start again.
2. When fast syncing, explicitly disable pruning using `--pruning-enabled=false` to reduce the likelihood
of encountering the pruning bug.

A fix to remove the default to full sync is [in progress](https://github.com/hyperledger/besu/pull/427)
and is planned for inclusion in v1.4.1.

#### Error full syncing with pruning

- Error syncing with mainnet on Besu 1.3.7 node - MerkleTrieException [\#BESU-160](https://jira.hyperledger.org/browse/BESU-160)
The associated error is `Unable to load trie node value for hash` and is caused by the combination of
full sync and pruning.

Workarounds:
1. Explicitly disable pruning using `--pruning-enabled=false` when using fast sync.
2. If the `MerkleTrieException` occurs, delete the database and resync.

Investigation of this issue is in progress and a fix is targeted for v1.4.1.

#### Bootnodes must be validators when using onchain permissioning

- Onchain permissioning nodes can't peer when using a non-validator bootnode [\#BESU-181](https://jira.hyperledger.org/browse/BESU-181)

Workaround -> When using onchain permissioning, ensure bootnodes are also validators.

## 1.4.0

### Private State Migration

Hyperledger Besu v1.4 implements a new data structure for private state storage that is not backwards compatible.
A migration will be performed when starting v1.4 for the first time to reprocess existing private transactions
and re-create the private state data in the v1.4 format.

If you have existing private transactions, see [migration details](docs/Private-Txns-Migration.md).

### Additions and Improvements

* [TLS support](https://besu.hyperledger.org/en/latest/Concepts/TLS/) to secure client and server communication.

* [Multi-tenancy](https://besu.hyperledger.org/en/latest/Concepts/Privacy/Multi-Tenancy/) to enable multiple participants to use the same Besu and Orion node.

* [Plugin APIs](https://besu.hyperledger.org/en/latest/Concepts/Plugins/) to enable building of Java plugins to extend Hyperledger Besu.

* Support for additional [NAT methods](https://besu.hyperledger.org/en/latest/HowTo/Find-and-Connect/Specifying-NAT/).

* Added [`priv_call`](https://besu.hyperledger.org/en/latest/Reference/API-Methods/#priv_call) which invokes
a private contract function locally and does not change the private state.

* Besu has moved from an internal Bytes library to the [Apache Tuweni](https://tuweni.apache.org/) Bytes library.
This includes using the library in the Plugins API interfaces. [#295](https://github.com/hyperledger/besu/pull/295) and [#215](https://github.com/hyperledger/besu/pull/215)

### Early Access Features

Early access features are available features that are not recommended for production networks and may
have unstable interfaces.

* [Reorg compatible privacy](https://besu.hyperledger.org/en/latest/Concepts/Privacy/Privacy-Overview/#reorg-compatible-privacy)
to enable private transactions on networks using consensus mechanisms that fork.

* [Tracing API](https://besu.hyperledger.org/en/latest/Concepts/Transactions/Trace-Types) to obtain detailed information about transaction processing.

### Bug Fixes

See RC and Beta sections below.

### Known Issues

#### Fast sync defaulting to full sync

-  When fast sync cannot find enough valid peers rapidly enough, Besu defaults to full sync.

Workarounds:
1. To re-attempt fast syncing rather than continue full syncing, stop Besu, delete your database,
and start again.
2. When fast syncing, explicitly disable pruning using `--pruning-enabled=false` to reduce the likelihood
of encountering the pruning bug.

A fix to remove the default to full sync is [in progress](https://github.com/hyperledger/besu/pull/427)
and is planned for inclusion in v1.4.1.

#### Error full syncing with pruning

- Error syncing with mainnet on Besu 1.3.7 node - MerkleTrieException [\#BESU-160](https://jira.hyperledger.org/browse/BESU-160)
The associated error is `Unable to load trie node value for hash` and is caused by the combination of
full sync and pruning.

Workarounds:
1. Explicitly disable pruning using `--pruning-enabled=false` when using fast sync.
2. If the `MerkleTrieException` occurs, delete the database and resync.

Investigation of this issue is in progress and a fix is targeted for v1.4.1.

#### Bootnodes must be validators when using onchain permissioning

- Onchain permissioning nodes can't peer when using a non-validator bootnode [\#BESU-181](https://jira.hyperledger.org/browse/BESU-181)

Workaround -> When using onchain permissioning, ensure bootnodes are also validators.


## 1.4.0 RC-2

### Private State Migration
Hyperledger Besu v1.4 implements a new data structure for private state storage that is not backwards compatible.
A migration will be performed when starting v1.4 for the first time to reprocess existing private transactions
and re-create the private state data in the v1.4 format.
If you have existing private transactions, see [migration details](docs/Private-Txns-Migration.md).

## 1.4.0 RC-1

### Additions and Improvements

- New`trace_replayBlockTransactions` JSON-RPC API

This can be enabled using the `--rpc-http-api TRACE` CLI flag.  There are some philosophical differences between Besu and other implementations that are outlined in [trace_rpc_apis](docs/trace_rpc_apis.md).

- Ability to automatically detect Docker NAT settings from inside the container.

The default NAT method (AUTO) can detect this so no user intervention is required to enable this.

- Added [Multi-tenancy](https://besu.hyperledger.org/en/latest/Concepts/Privacy/Multi-Tenancy/) support which allows multiple participants to use the same Besu node for private transactions.

- Added TLS support for communication with privacy enclave

### Bug Fixes

- Private transactions are now validated before sent to the enclave [\#356](https://github.com/hyperledger/besu/pull/356)

### Known Bugs

- Error syncing with mainnet on Besu 1.3.7 node - MerkleTrieException [\#BESU-160](https://jira.hyperledger.org/browse/BESU-160)

Workaround -> Don't enable pruning when syncing to mainnet.

- Onchain permissioning nodes can't peer when using a non-validator bootnode [\#BESU-181](https://jira.hyperledger.org/browse/BESU-181)

Workaround -> When using onchain permissioning, ensure bootnodes are also validators.

## 1.4 Beta 3

### Additions and Improvements

- CLI option to enable TLS client auth for JSON-RPC HTTP [\#340](https://github.com/hyperledger/besu/pull/340)

Added CLI options to enable TLS client authentication and trusting client certificates:
~~~
--rpc-http-tls-client-auth-enabled - Enable TLS client authentication for the JSON-RPC HTTP service (default: false)
--rpc-http-tls-known-clients-file - Path to file containing client's certificate common name and fingerprint for client authentication.
--rpc-http-tls-ca-clients-enabled - Enable to accept clients certificate signed by a valid CA for client authentication (default: false)
~~~
If client-auth is enabled, user must either enable CA signed clients OR provide a known-clients file. An error is reported
if both CA signed clients is disabled and known-clients file is not specified.

- Stable Plugins APIs [\#346](https://github.com/hyperledger/besu/pull/346)

The `BesuEvents` service and related `data` package have been marked as a stable plugin API.

### Bug Fixes

- Return missing signers from getSignerMetrics [\#343](https://github.com/hyperledger/besu/pull/)

### Experimental Features

- Experimental support for `trace_replayBlockTransactions` - multiple PRs

Added support for the `trace_replayBlockTransactions` JSON-RPC call. To enable this API add
`TRACE` to the `rpc-http-api` options (for example,  `--rpc-http-api TRACE` on the command line).

This is not a production ready API.  There are known bugs relating to traced memory from calls and
returns, and the gas calculation reported in the flat traces does not always match up with the
correct gas calculated for consensus.

## 1.4 Beta 2

### Additions and Improvements

- Enable TLS for JSON-RPC HTTP Service [\#253](https://github.com/hyperledger/besu/pull/253)

Exposes new command line parameters to enable TLS on Ethereum JSON-RPC HTTP interface to allow clients like EthSigner to connect via TLS:
`--rpc-http-tls-enabled=true`
(Optional - Only required if `--rpc-http-enabled` is set to true) Set to `true` to enable TLS. False by default.
`--rpc-http-tls-keystore-file="/path/to/cert.pfx"`
(Must be specified if TLS is enabled) Path to PKCS12 format key store which contains server's certificate and it's private key
`--rpc-http-tls-keystore-password-file="/path/to/cert.passwd"`
(Must be specified if TLS is enabled) Path to the text file containing password for unlocking key store.
`--rpc-http-tls-known-clients-file="/path/to/rpc_tls_clients.txt"`
(Optional) Path to a plain text file containing space separated client’s certificate’s common name and its sha-256 fingerprints when
they are not signed by a known CA. The presence of this file (even empty) enables TLS client authentication. That is, the client
presents the certificate to server on TLS handshake and server establishes that the client certificate is either signed by a
proper/known CA. Otherwise, server trusts client certificate by reading the sha-256 fingerprint from known clients file specified above.

The format of the file is (as an example):
`localhost DF:65:B8:02:08:5E:91:82:0F:91:F5:1C:96:56:92:C4:1A:F6:C6:27:FD:6C:FC:31:F2:BB:90:17:22:59:5B:50`

### Bug Fixes

- TotalDifficulty is a BigInteger [\#253](https://github.com/hyperledger/besu/pull/253).
  Don't try and cast total difficulty down to a long because it will overflow long in a reasonable timeframe.

## 1.4 Beta 1

### Additions and Improvements

- Besu has moved from an internal Bytes library to the [Apache Tuweni](https://tuweni.apache.org/) Bytes library.  This includes using the library in the Plugins API interfaces. [#295](https://github.com/hyperledger/besu/pull/295) and [#215](https://github.com/hyperledger/besu/pull/215)
- Besu stops processing blocks if Orion is unavailable [\#253](https://github.com/hyperledger/besu/pull/253)
- Added priv_call [\#250](https://github.com/hyperledger/besu/pull/250).  Invokes a private contract function locally and does not change the private state.
- Support for [EIP-2124](https://github.com/ethereum/EIPs/blob/master/EIPS/eip-2124.md), which results in faster peer discovery [\#156](https://github.com/hyperledger/besu/pull/156)

## 1.3.8

### Additions and Improvements

- `admin_generateLogBloomCache` JSON-RPC API to generate a cache of the block bloombits that improves performance for log queries [\#262](https://github.com/hyperledger/besu/pull/262)

## Critical Fix in 1.3.7

1.3.7 includes a critical fix for Ethereum MainNet users and the Muir Glacier upgrade. We recommend users of Ethereum public networks
(MainNet, Ropsten, Rinkeby, and Goerli) upgrade immediately. This upgrade is also strongly recommended for users of private networks.

For more details, see [Hyperledger Besu Wiki](https://wiki.hyperledger.org/display/BESU/Mainnet+Consensus+Bug+Identified+and+Resolved+in+Hyperledger+Besu).

## Muir Glacier Compatibility

For compatibility with Ethereum Muir Glacier upgrade, use v1.3.7 or later.

## ETC Agharta Compatibility

For compatibility with ETC Agharta upgrade, use 1.3.7 or later.

### 1.3.7

### Additions and Improvements

- Hard Fork Support: Configures the Agharta activation block for the ETC MainNet configuration [\#251](https://github.com/hyperledger/besu/pull/251) (thanks to [soc1c](https://github.com/soc1c))
- `operator generate-log-bloom-cache` command line option to generate a cache of the block bloombits that improves performance for log queries  [\#245](https://github.com/hyperledger/besu/pull/245)

### Bug Fixes

- Resolves a Mainnet consensus issue [\#254](https://github.com/hyperledger/besu/pull/254)

### New Maintainer

[Edward Mack](https://github.com/hyperledger/besu/commits?author=edwardmack) added as a [new maintainer](https://github.com/hyperledger/besu/pull/219).

### 1.3.6

### Additions and Improvements

- Performance improvements:
  * Multithread Websockets to increase throughput [\#231](https://github.com/hyperledger/besu/pull/231)
  * NewBlockHeaders performance improvement [\#230](https://github.com/hyperledger/besu/pull/230)
- EIP2384 - Ice Age Adjustment around Istanbul [\#211](https://github.com/hyperledger/besu/pull/211)
- Hard Fork Support:
   * MuirGlacier for Ethereum Mainnet and Ropsten Testnet
   * Agharta for Kotti and Mordor Testnets

### Bug Fixes

- [\#210](https://github.com/hyperledger/besu/pull/210) fixes WebSocket frames handling
  User impact: PING/PONG frames handling in Websocket services was not implemented

### 1.3.5

### Additions and Improvements

- Log Event Streaming for Plugin API [\#186](https://github.com/hyperledger/besu/pull/186)
- Allow use a external JWT public key in authenticated APIs [\#183](https://github.com/hyperledger/besu/pull/183)
- ETC Configuration, classic fork peer validator [\#176](https://github.com/hyperledger/besu/pull/176) (thanks to [edwardmack](https://github.com/edwardmack))
- Allow IBFT validators to be changed at a given block [\#173](https://github.com/hyperledger/besu/pull/173)
- Support external mining using Stratum [\#140](https://github.com/hyperledger/besu/pull/140) (thanks to [atoulme](https://github.com/atoulme))
- Add more fields to private transaction receipt [\#85](https://github.com/hyperledger/besu/pull/85) (thanks to [josh-richardson](https://github.com/josh-richardson))
- [Pruning documentation](https://besu.hyperledger.org/en/latest/Concepts/Pruning/)

### Technical Improvements

- ETC - Cleanup [\#201](https://github.com/hyperledger/besu/pull/201) (thanks to [GregTheGreek](https://github.com/GregTheGreek))
- User specific enclave public key configuration in auth file [\#196](https://github.com/hyperledger/besu/pull/196)
- Change CustomForks -\> Transitions [\#193](https://github.com/hyperledger/besu/pull/193)
- Pass identity information into RpcMethod from Http Service [\#189](https://github.com/hyperledger/besu/pull/189)
- Remove the use of JsonRpcParameters from RpcMethods [\#188](https://github.com/hyperledger/besu/pull/188)
- Repaired Metrics name collision between Privacy and RocksDB [\#187](https://github.com/hyperledger/besu/pull/187)
- Multi-Tenancy: Do not specify a public key anymore when requesting a … [\#185](https://github.com/hyperledger/besu/pull/185)
- Updates to circle building acceptance tests [\#184](https://github.com/hyperledger/besu/pull/184)
- Move Apache Tuweni dependency to official release [\#181](https://github.com/hyperledger/besu/pull/181) (thanks to [atoulme](https://github.com/atoulme))
- Update Gradle to 6.0, support Java 13 [\#180](https://github.com/hyperledger/besu/pull/180)
- ETC Atlantis fork [\#179](https://github.com/hyperledger/besu/pull/179) (thanks to [edwardmack](https://github.com/edwardmack))
- ETC Gotham Fork [\#178](https://github.com/hyperledger/besu/pull/178) (thanks to [edwardmack](https://github.com/edwardmack))
- ETC DieHard fork support [\#177](https://github.com/hyperledger/besu/pull/177) (thanks to [edwardmack](https://github.com/edwardmack))
- Remove 'parentHash', 'number' and 'gasUsed' fields from the genesis d… [\#175](https://github.com/hyperledger/besu/pull/175) (thanks to [SweeXordious](https://github.com/SweeXordious))
- Enable pruning by default for fast sync and validate conflicts with privacy [\#172](https://github.com/hyperledger/besu/pull/172)
- Update RocksDB [\#170](https://github.com/hyperledger/besu/pull/170)
- Vpdate ver to 1.3.5-snapshot [\#169](https://github.com/hyperledger/besu/pull/169)
- Added PoaQueryService method that returns local node signer… [\#163](https://github.com/hyperledger/besu/pull/163)
- Add versioning to privacy storage [\#149](https://github.com/hyperledger/besu/pull/149)
- Update reference tests [\#139](https://github.com/hyperledger/besu/pull/139)

### 1.3.4

- Reverted _Enable pruning by default for fast sync (#135)_ [\#164](https://github.com/hyperledger/besu/pull/164)

### 1.3.3

### Technical Improvements

- Add --identity flag for client identification in node browsers [\#150](https://github.com/hyperledger/besu/pull/150)
- Istanbul Mainnet Block [\#145](https://github.com/hyperledger/besu/pull/150)
- Add priv\_getEeaTransactionCount [\#110](https://github.com/hyperledger/besu/pull/110)

### Additions and Improvements

- Redesign of how JsonRpcMethods are created [\#159](https://github.com/hyperledger/besu/pull/159)
- Moving JsonRpcMethods classes into the same package, prior to refactor [\#154](https://github.com/hyperledger/besu/pull/154)
- Reflect default logging in CLI help [\#148](https://github.com/hyperledger/besu/pull/148)
- Handle zero port better in NAT [\#147](https://github.com/hyperledger/besu/pull/147)
- Rework how filter and log query parameters are created/used [\#146](https://github.com/hyperledger/besu/pull/146)
- Don't generate shutdown tasks in controller [\#141](https://github.com/hyperledger/besu/pull/141)
- Ibft queries [\#138](https://github.com/hyperledger/besu/pull/138)
- Enable pruning by default for fast sync [\#135](https://github.com/hyperledger/besu/pull/135)
- Ensure spotless runs in CI [\#132](https://github.com/hyperledger/besu/pull/132)
- Add more logging around peer disconnects [\#131](https://github.com/hyperledger/besu/pull/131)
- Repair EthGetLogs returning incorrect results [\#128](https://github.com/hyperledger/besu/pull/128)
- Use Bloombits for Logs queries [\#127](https://github.com/hyperledger/besu/pull/127)
- Improve message when extraData missing [\#121](https://github.com/hyperledger/besu/pull/121)
- Fix miner startup logic [\#104](https://github.com/hyperledger/besu/pull/104)
- Support log reordring from reorgs in `LogSubscriptionService` [\#86](https://github.com/hyperledger/besu/pull/86)

### 1.3.2

### Additions and Improvements

- besu -v to print plugin versions[\#123](https://github.com/hyperledger/besu/pull/123)

### Technical Improvements

- Update Governance and Code of Conduct verbiage [\#120](https://github.com/hyperledger/besu/pull/120)
- Fix private transaction root mismatch [\#118](https://github.com/hyperledger/besu/pull/118)
- Programmatically enforce plugin CLI variable names [\#117](https://github.com/hyperledger/besu/pull/117)
- Additional unit test for selecting replaced pending transactions [\#116](https://github.com/hyperledger/besu/pull/116)
- Only set sync targets that have an estimated height value [\#115](https://github.com/hyperledger/besu/pull/115)
- Fix rlpx startup [\#114](https://github.com/hyperledger/besu/pull/114)
- Expose getPayload in Transaction plugin-api interface. [\#113](https://github.com/hyperledger/besu/pull/113)
- Dependency Version Upgrades [\#112](https://github.com/hyperledger/besu/pull/112)
- Add hash field in Transaction plugin interface. [\#111](https://github.com/hyperledger/besu/pull/111)
- Rework sync status events [\#106](https://github.com/hyperledger/besu/pull/106)

### 1.3.1

### Additions and Improvements

- Added GraphQL query/logs support [\#94](https://github.com/hyperledger/besu/pull/94)

### Technical Improvements

- Add totalDiffculty to BlockPropagated events. [\#97](https://github.com/hyperledger/besu/pull/97)
- Merge BlockchainQueries classes [\#101](https://github.com/hyperledger/besu/pull/101)
- Fixed casing of dynamic MetricCategorys [\#99](https://github.com/hyperledger/besu/pull/99)
- Fix private transactions breaking evm [\#96](https://github.com/hyperledger/besu/pull/96)
- Make SyncState variables thread-safe [\#95](https://github.com/hyperledger/besu/pull/95)
- Fix transaction tracking by sender [\#93](https://github.com/hyperledger/besu/pull/93)
- Make logic in PersistBlockTask more explicit to fix a LGTM warning [\#92](https://github.com/hyperledger/besu/pull/92)
- Removed Unused methods in the transaction simulator. [\#91](https://github.com/hyperledger/besu/pull/91)
- Fix ThreadBesuNodeRunner BesuConfiguration setup [\#90](https://github.com/hyperledger/besu/pull/90)
- JsonRpc method disabled error condition rewrite and unit test [\#80](https://github.com/hyperledger/besu/pull/80)
- Round trip testing of state trie account values [\#31](https://github.com/hyperledger/besu/pull/31)

### 1.3

### Breaking Change

- Disallow comments in Genesis JSON file. [\#49](https://github.com/hyperledger/besu/pull/49)

### Additions and Improvements

- Add `--required-block` command line option to deal with chain splits [\#79](https://github.com/hyperledger/besu/pull/79)
- Store db metadata file in the root data directory. [\#46](https://github.com/hyperledger/besu/pull/46)
- Add `--target-gas-limit` command line option. [\#24](https://github.com/hyperledger/besu/pull/24)(thanks to new contributor [cfelde](https://github.com/cfelde))
- Allow private contracts to access public state. [\#9](https://github.com/hyperledger/besu/pull/9)

### Technical Improvements

- Less verbose syncing subscriptions [\#59](https://github.com/hyperledger/besu/pull/59)
- Return enclave key instead of private transaction hash [\#53](https://github.com/hyperledger/besu/pull/53)
- Fix mark sweep pruner bugs where nodes that should be kept were being swept  [\#50](https://github.com/hyperledger/besu/pull/50)
- Clean up BesuConfiguration construction [\#51](https://github.com/hyperledger/besu/pull/51)
- Private tx nonce errors return same msg as any tx [\#48](https://github.com/hyperledger/besu/pull/48)
- Fix default logging [\#47](https://github.com/hyperledger/besu/pull/47)
- Introduce virtual operation. [\#45](https://github.com/hyperledger/besu/pull/45)
- Downgrade RocksDBPlugin Logging Levels [\#44](https://github.com/hyperledger/besu/pull/44)
- Infrastructure for exposing PoA metrics for plugins. [\#37](https://github.com/hyperledger/besu/pull/37)
- Refactor privacy storage. [\#7](https://github.com/hyperledger/besu/pull/7)

## 1.2.4

### Additions and Improvements

- Add Istanbul block (5435345) for Rinkeby [\#35](https://github.com/hyperledger/besu/pull/35)
- Add Istanbul block (1561651) for Goerli [\#27](https://github.com/hyperledger/besu/pull/27)
- Add Istanbul block (6485846) for Ropsten [\#26](https://github.com/hyperledger/besu/pull/26)
- Add privDistributeRawTransaction endpoint [\#23](https://github.com/hyperledger/besu/pull/23) (thanks to [josh-richardson](https://github.com/josh-richardson))

### Technical Improvements

- Refactors pantheon private key to signing private key [\#34](https://github.com/hyperledger/besu/pull/34) (thanks to [josh-richardson](https://github.com/josh-richardson))
- Support both BESU\_ and PANTHEON\_ env var prefixes [\#32](https://github.com/hyperledger/besu/pull/32)
- Use only fully validated peers for fast sync pivot selection [\#21](https://github.com/hyperledger/besu/pull/21)
- Support Version Rollbacks for RocksDB \(\#6\) [\#19](https://github.com/hyperledger/besu/pull/19)
- Update Cava library to Tuweni Library [\#18](https://github.com/hyperledger/besu/pull/18)
- StateTrieAccountValue:Version should be written as an int, not a long [\#17](https://github.com/hyperledger/besu/pull/17)
- Handle discovery peers with updated endpoints [\#12](https://github.com/hyperledger/besu/pull/12)
- Change retesteth port [\#11](https://github.com/hyperledger/besu/pull/11)
- Renames eea\_getTransactionReceipt to priv\_getTransactionReceipt [\#10](https://github.com/hyperledger/besu/pull/10) (thanks to [josh-richardson](https://github.com/josh-richardson))
- Support Version Rollbacks for RocksDB [\#6](https://github.com/hyperledger/besu/pull/6)
- Moving AT DSL into its own module [\#3](https://github.com/hyperledger/besu/pull/3)

## 1.2.3

### Additions and Improvements
- Added an override facility for genesis configs [\#1915](https://github.com/PegaSysEng/pantheon/pull/1915)
- Finer grained logging configuration [\#1895](https://github.com/PegaSysEng/pantheon/pull/1895) (thanks to [matkt](https://github.com/matkt))

### Technical Improvements

- Add archiving of docker test reports [\#1921](https://github.com/PegaSysEng/pantheon/pull/1921)
- Events API: Transaction dropped, sync status, and renames [\#1919](https://github.com/PegaSysEng/pantheon/pull/1919)
- Remove metrics from plugin registration [\#1918](https://github.com/PegaSysEng/pantheon/pull/1918)
- Replace uses of Instant.now from within the IBFT module [\#1911](https://github.com/PegaSysEng/pantheon/pull/1911)
- Update plugins-api build script [\#1908](https://github.com/PegaSysEng/pantheon/pull/1908)
- Ignore flaky tracing tests [\#1907](https://github.com/PegaSysEng/pantheon/pull/1907)
- Ensure plugin-api module gets published at the correct maven path [\#1905](https://github.com/PegaSysEng/pantheon/pull/1905)
- Return the plugin-apis to this repo [\#1900](https://github.com/PegaSysEng/pantheon/pull/1900)
- Stop autogenerating BesuInfo.java [\#1899](https://github.com/PegaSysEng/pantheon/pull/1899)
- Extracted Metrics interfaces to plugins-api. [\#1898](https://github.com/PegaSysEng/pantheon/pull/1898)
- Fix key value storage clear so it removes all values [\#1894](https://github.com/PegaSysEng/pantheon/pull/1894)
- Ethsigner test [\#1892](https://github.com/PegaSysEng/pantheon/pull/1892) (thanks to [iikirilov](https://github.com/iikirilov))
- Return null private transaction receipt instead of error [\#1872](https://github.com/PegaSysEng/pantheon/pull/1872) (thanks to [iikirilov](https://github.com/iikirilov))
- Implement trace replay block transactions trace option [\#1886](https://github.com/PegaSysEng/pantheon/pull/1886)
- Use object parameter instead of list of parameters for priv\_createPrivacyGroup [\#1868](https://github.com/PegaSysEng/pantheon/pull/1868) (thanks to [iikirilov](https://github.com/iikirilov))
- Refactor privacy acceptance tests [\#1864](https://github.com/PegaSysEng/pantheon/pull/1864) (thanks to [iikirilov](https://github.com/iikirilov))

## 1.2.2

### Additions and Improvements
- Support large numbers for the `--network-id` option [\#1891](https://github.com/PegaSysEng/pantheon/pull/1891)
- Added eea\_getTransactionCount Json Rpc [\#1861](https://github.com/PegaSysEng/pantheon/pull/1861)
- PrivacyMarkerTransaction to be signed with a randomly generated key [\#1844](https://github.com/PegaSysEng/pantheon/pull/1844)
- Implement eth\_getproof JSON RPC API [\#1824](https://github.com/PegaSysEng/pantheon/pull/1824) (thanks to [matkt](https://github.com/matkt))

### Technical Improvements
- Update the `pantheon blocks export` command usage [\#1887](https://github.com/PegaSysEng/pantheon/pull/1887) (thanks to [matkt](https://github.com/matkt))
- Stop Returning null for 'pending' RPC calls [\#1883](https://github.com/PegaSysEng/pantheon/pull/1883)
- Blake validation errors are hard errors [\#1882](https://github.com/PegaSysEng/pantheon/pull/1882)
- Add test cases for trace\_replayBlockTransactions [\#1881](https://github.com/PegaSysEng/pantheon/pull/1881)
- Simplify json rpc spec test setup [\#1880](https://github.com/PegaSysEng/pantheon/pull/1880)
- Tweak JSON import format [\#1878](https://github.com/PegaSysEng/pantheon/pull/1878)
- Transactions listeners should use the subscriber pattern [\#1877](https://github.com/PegaSysEng/pantheon/pull/1877)
- Maven spotless [\#1876](https://github.com/PegaSysEng/pantheon/pull/1876)
- Don't cache for localbalance [\#1875](https://github.com/PegaSysEng/pantheon/pull/1875)
- EIP-1108 - Reprice alt\_bn128  [\#1874](https://github.com/PegaSysEng/pantheon/pull/1874)
- Create stub trace\_replayBlockTransactions json-rpc method  [\#1873](https://github.com/PegaSysEng/pantheon/pull/1873)
- Improve trace log [\#1870](https://github.com/PegaSysEng/pantheon/pull/1870)
- Pruning Command Line Flags [\#1869](https://github.com/PegaSysEng/pantheon/pull/1869)
- Re-enable istanbul [\#1865](https://github.com/PegaSysEng/pantheon/pull/1865)
- Fix logic to disconnect from peers on fork [\#1863](https://github.com/PegaSysEng/pantheon/pull/1863)
- Blake 2b tweaks [\#1862](https://github.com/PegaSysEng/pantheon/pull/1862)
- Sweep state roots before child nodes [\#1854](https://github.com/PegaSysEng/pantheon/pull/1854)
- Update export subcommand to export blocks in rlp format [\#1852](https://github.com/PegaSysEng/pantheon/pull/1852)
- Updating docker tests to make it easier to follow & ensure it listens on the right interface on docker [\#1851](https://github.com/PegaSysEng/pantheon/pull/1851)
- Disable Istanbul block [\#1849](https://github.com/PegaSysEng/pantheon/pull/1849)
- Add read-only blockchain factory method [\#1845](https://github.com/PegaSysEng/pantheon/pull/1845)
- Removing the release plugin in favour of the new process with branches [\#1843](https://github.com/PegaSysEng/pantheon/pull/1843)
- Update Görli bootnodes [\#1842](https://github.com/PegaSysEng/pantheon/pull/1842)
- Upgrade graphql library to version 13.0 [\#1834](https://github.com/PegaSysEng/pantheon/pull/1834)
- Database versioning and enable multi-column database [\#1830](https://github.com/PegaSysEng/pantheon/pull/1830)
- Fixes invalid JsonGetter, comment [\#1811](https://github.com/PegaSysEng/pantheon/pull/1811) (thanks to [josh-richardson](https://github.com/josh-richardson))
- Add EthSigner acceptance test [\#1655](https://github.com/PegaSysEng/pantheon/pull/1655) (thanks to [iikirilov](https://github.com/iikirilov))
- Support plugin Richdata APIs via implementation [\#1581](https://github.com/PegaSysEng/pantheon/pull/1581)

## 1.2.1

### Additions and Improvements

- Removed the release plugin in favour of the new process with branches
[#1841](https://github.com/PegaSysEng/pantheon/pull/1841)
[#1843](https://github.com/PegaSysEng/pantheon/pull/1843)
[#1848](https://github.com/PegaSysEng/pantheon/pull/1848)
[#1855](https://github.com/PegaSysEng/pantheon/pull/1855)
- Updated Görli bootnodes [#1842](https://github.com/PegaSysEng/pantheon/pull/1842)
- Removed unnecessary test dependency [#1839](https://github.com/PegaSysEng/pantheon/pull/1839)
- Added warning when comments are used in genesis file [#1838](https://github.com/PegaSysEng/pantheon/pull/1838)
- Added an experimental flag for disabling timers [#1837](https://github.com/PegaSysEng/pantheon/pull/1837)
- Fixed FlatFileTaskCollection tests [#1833](https://github.com/PegaSysEng/pantheon/pull/1833)
- Added chain json import utility [#1832](https://github.com/PegaSysEng/pantheon/pull/1832)
- Added tests to AllNodesVisitor trie traversal [#1831](https://github.com/PegaSysEng/pantheon/pull/1831)
- Updated privateFrom to be required [#1829](https://github.com/PegaSysEng/pantheon/pull/1829) (thanks to [iikirilov](https://github.com/iikirilov))
- Made explicit that streamed accounts may be missing their address [#1828](https://github.com/PegaSysEng/pantheon/pull/1828)
- Refactored normalizeKeys method [#1826](https://github.com/PegaSysEng/pantheon/pull/1826)
- Removed dead parameters [#1825](https://github.com/PegaSysEng/pantheon/pull/1825)
- Added a nicer name for Corretto [#1819](https://github.com/PegaSysEng/pantheon/pull/1819)
- Changed core JSON-RPC method to support ReTestEth
[#1815](https://github.com/PegaSysEng/pantheon/pull/1815)
[#1818](https://github.com/PegaSysEng/pantheon/pull/1818)
- Added rewind to block functionality [#1814](https://github.com/PegaSysEng/pantheon/pull/1814)
- Added support for NoReward and NoProof seal engines [#1813](https://github.com/PegaSysEng/pantheon/pull/1813)
- Added strict short hex strings for retesteth [#1812](https://github.com/PegaSysEng/pantheon/pull/1812)
- Cleaned up genesis parsing [#1809](https://github.com/PegaSysEng/pantheon/pull/1809)
- Updating Orion to v1.3.2 [#1805](https://github.com/PegaSysEng/pantheon/pull/1805)
- Updaated newHeads subscription to emit events only for canonical blocks [#1798](https://github.com/PegaSysEng/pantheon/pull/1798)
- Repricing for trie-size-dependent opcodes [#1795](https://github.com/PegaSysEng/pantheon/pull/1795)
- Revised Istanbul Versioning assignments [#1794](https://github.com/PegaSysEng/pantheon/pull/1794)
- Updated RevertReason to return BytesValue [#1793](https://github.com/PegaSysEng/pantheon/pull/1793)
- Updated way priv_getPrivacyPrecompileAddress source [#1786](https://github.com/PegaSysEng/pantheon/pull/1786) (thanks to [iikirilov](https://github.com/iikirilov))
- Updated Chain ID opcode to return 0 as default [#1785](https://github.com/PegaSysEng/pantheon/pull/1785)
- Allowed fixedDifficulty=1 [#1784](https://github.com/PegaSysEng/pantheon/pull/1784)
- Updated Docker image defaults host interfaces [#1782](https://github.com/PegaSysEng/pantheon/pull/1782)
- Added tracking of world state account key preimages [#1780](https://github.com/PegaSysEng/pantheon/pull/1780)
- Modified PrivGetPrivateTransaction to take public tx hash [#1778](https://github.com/PegaSysEng/pantheon/pull/1778) (thanks to [josh-richardson](https://github.com/josh-richardson))
- Removed enclave public key from parameter
[#1789](https://github.com/PegaSysEng/pantheon/pull/1789)
[#1777](https://github.com/PegaSysEng/pantheon/pull/1777) (thanks to [iikirilov](https://github.com/iikirilov))
- Added storage key preimage tracking [#1772](https://github.com/PegaSysEng/pantheon/pull/1772)
- Updated priv_getPrivacyPrecompileAddress method return [#1766](https://github.com/PegaSysEng/pantheon/pull/1766) (thanks to [iikirilov](https://github.com/iikirilov))
- Added tests for permissioning with static nodes behaviour [#1764](https://github.com/PegaSysEng/pantheon/pull/1764)
- Added integration test for contract creation with privacyGroupId [#1762](https://github.com/PegaSysEng/pantheon/pull/1762) (thanks to [josh-richardson](https://github.com/josh-richardson))
- Added report node local address as the coinbase in Clique and IBFT
[#1758](https://github.com/PegaSysEng/pantheon/pull/1758)
[#1760](https://github.com/PegaSysEng/pantheon/pull/1760)
- Fixed private tx signature validation [#1753](https://github.com/PegaSysEng/pantheon/pull/1753)
- Updated CI configuration
[#1751](https://github.com/PegaSysEng/pantheon/pull/1751)
[#1835](https://github.com/PegaSysEng/pantheon/pull/1835)
- Added CLI flag for setting WorldStateDownloader task cache size [#1749](https://github.com/PegaSysEng/pantheon/pull/1749) (thanks to [matkt](https://github.com/matkt))
- Updated vertx to 2.8.0 [#1748](https://github.com/PegaSysEng/pantheon/pull/1748)
- changed RevertReason to BytesValue [#1746](https://github.com/PegaSysEng/pantheon/pull/1746)
- Added static nodes acceptance test [#1745](https://github.com/PegaSysEng/pantheon/pull/1745)
- Added report 0 hashrate when the mining coordinator doesn't support mining
[#1744](https://github.com/PegaSysEng/pantheon/pull/1744)
[#1757](https://github.com/PegaSysEng/pantheon/pull/1757)
- Implemented EIP-2200 - Net Gas Metering Revised [#1743](https://github.com/PegaSysEng/pantheon/pull/1743)
- Added chainId validation to PrivateTransactionValidator [#1741](https://github.com/PegaSysEng/pantheon/pull/1741)
- Reduced intrinsic gas cost [#1739](https://github.com/PegaSysEng/pantheon/pull/1739)
- De-duplicated test blocks data files [#1737](https://github.com/PegaSysEng/pantheon/pull/1737)
- Renamed various EEA methods to priv methods [#1736](https://github.com/PegaSysEng/pantheon/pull/1736) (thanks to [josh-richardson](https://github.com/josh-richardson))
- Permissioning Acceptance Test [#1735](https://github.com/PegaSysEng/pantheon/pull/1735)
 [#1759](https://github.com/PegaSysEng/pantheon/pull/1759)
- Add nonce handling to GenesisState [#1728](https://github.com/PegaSysEng/pantheon/pull/1728)
- Added 100-continue to HTTP [#1727](https://github.com/PegaSysEng/pantheon/pull/1727)
- Fixed get_signerMetrics [#1725](https://github.com/PegaSysEng/pantheon/pull/1725) (thanks to [matkt](https://github.com/matkt))
- Reworked "in-sync" checks [#1720](https://github.com/PegaSysEng/pantheon/pull/1720)
- Added Accounts Permissioning Acceptance Tests [#1719](https://github.com/PegaSysEng/pantheon/pull/1719)
- Added PrivateTransactionValidator to unify logic [#1713](https://github.com/PegaSysEng/pantheon/pull/1713)
- Added JSON-RPC API to report validator block production information [#1687](https://github.com/PegaSysEng/pantheon/pull/1687) (thanks to [matkt](https://github.com/matkt))
- Added Mark Sweep Pruner [#1638](https://github.com/PegaSysEng/pantheon/pull/1638)
- Added the Blake2b F compression function as a precompile in Besu [#1614](https://github.com/PegaSysEng/pantheon/pull/1614) (thanks to [iikirilov](https://github.com/iikirilov))
  [#1792](https://github.com/PegaSysEng/pantheon/pull/1792)
  [#1652](https://github.com/PegaSysEng/pantheon/pull/1652)
  - Added permissioning webinar in the resources [#1717](https://github.com/PegaSysEng/pantheon/pull/1717)
  - Add web3.js-eea reference doc [#1617](https://github.com/PegaSysEng/pantheon/pull/1617)
  [#1650](https://github.com/PegaSysEng/pantheon/pull/1650)
  [#1721](https://github.com/PegaSysEng/pantheon/pull/1721)
  [#1722](https://github.com/PegaSysEng/pantheon/pull/1722)
  [#1724](https://github.com/PegaSysEng/pantheon/pull/1724)
  [#1729](https://github.com/PegaSysEng/pantheon/pull/1729)
  [#1730](https://github.com/PegaSysEng/pantheon/pull/1730)
  [#1731](https://github.com/PegaSysEng/pantheon/pull/1731)
  [#1732](https://github.com/PegaSysEng/pantheon/pull/1732)
  [#1740](https://github.com/PegaSysEng/pantheon/pull/1740)
  [#1750](https://github.com/PegaSysEng/pantheon/pull/1750)
  [#1761](https://github.com/PegaSysEng/pantheon/pull/1761)
  [#1765](https://github.com/PegaSysEng/pantheon/pull/1765)
  [#1769](https://github.com/PegaSysEng/pantheon/pull/1769)
  [#1770](https://github.com/PegaSysEng/pantheon/pull/1770)
  [#1771](https://github.com/PegaSysEng/pantheon/pull/1771)
  [#1773](https://github.com/PegaSysEng/pantheon/pull/1773)
  [#1787](https://github.com/PegaSysEng/pantheon/pull/1787)
  [#1788](https://github.com/PegaSysEng/pantheon/pull/1788)
  [#1796](https://github.com/PegaSysEng/pantheon/pull/1796)
  [#1803](https://github.com/PegaSysEng/pantheon/pull/1803)
  [#1810](https://github.com/PegaSysEng/pantheon/pull/1810)
  [#1817](https://github.com/PegaSysEng/pantheon/pull/1817)
  - Added Java 11+ as a prerequisite for installing Besu using Homebrew. [#1755](https://github.com/PegaSysEng/pantheon/pull/1755)
  [#1742](https://github.com/PegaSysEng/pantheon/pull/1742)
  [#1763](https://github.com/PegaSysEng/pantheon/pull/1763)
  [#1779](https://github.com/PegaSysEng/pantheon/pull/1779)
  [#1781](https://github.com/PegaSysEng/pantheon/pull/1781)
  [#1827](https://github.com/PegaSysEng/pantheon/pull/1827)
  [#1767](https://github.com/PegaSysEng/pantheon/pull/1767) (thanks to [helderjnpinto](https://github.com/helderjnpinto))
  - Moved the docs to a [new doc repos](https://github.com/PegaSysEng/doc.pantheon) [#1822](https://github.com/PegaSysEng/pantheon/pull/1822)
- Explicitly configure some maven artifactIds [#1853](https://github.com/PegaSysEng/pantheon/pull/1853)
- Update export subcommand to export blocks in rlp format [#1852](https://github.com/PegaSysEng/pantheon/pull/1852)
- Implement `eth_getproof` JSON RPC API [#1824](https://github.com/PegaSysEng/pantheon/pull/1824)
- Database versioning and enable multi-column database [#1830](https://github.com/PegaSysEng/pantheon/pull/1830)
- Disable smoke tests on windows [#1847](https://github.com/PegaSysEng/pantheon/pull/1847)
- Add read-only blockchain factory method [#1845](https://github.com/PegaSysEng/pantheon/pull/1845)

## 1.2

### Additions and Improvements

- Add UPnP Support [\#1334](https://github.com/PegaSysEng/pantheon/pull/1334) (thanks to [notlesh](https://github.com/notlesh))
- Limit the fraction of wire connections initiated by peers [\#1665](https://github.com/PegaSysEng/pantheon/pull/1665)
- EIP-1706 - Disable SSTORE with gasleft lt call stipend  [\#1706](https://github.com/PegaSysEng/pantheon/pull/1706)
- EIP-1108 - Reprice alt\_bn128 [\#1704](https://github.com/PegaSysEng/pantheon/pull/1704)
- EIP-1344 ChainID Opcode [\#1690](https://github.com/PegaSysEng/pantheon/pull/1690)
- New release docker image [\#1664](https://github.com/PegaSysEng/pantheon/pull/1664)
- Support changing log level at runtime [\#1656](https://github.com/PegaSysEng/pantheon/pull/1656) (thanks to [matkt](https://github.com/matkt))
- Implement dump command to dump a specific block from storage [\#1641](https://github.com/PegaSysEng/pantheon/pull/1641) (thanks to [matkt](https://github.com/matkt))
- Add eea\_findPrivacyGroup endpoint to Besu [\#1635](https://github.com/PegaSysEng/pantheon/pull/1635) (thanks to [Puneetha17](https://github.com/Puneetha17))
- Updated eea send raw transaction with privacy group ID [\#1611](https://github.com/PegaSysEng/pantheon/pull/1611) (thanks to [iikirilov](https://github.com/iikirilov))
- Added Revert Reason [\#1603](https://github.com/PegaSysEng/pantheon/pull/1603)

### Technical Improvements

- Remove enclave public key from parameter [\#1789](https://github.com/PegaSysEng/pantheon/pull/1789)
- Update defaults host interfaces [\#1782](https://github.com/PegaSysEng/pantheon/pull/1782)
- Modifies PrivGetPrivateTransaction to take public tx hash [\#1778](https://github.com/PegaSysEng/pantheon/pull/1778)
- Remove enclave public key from parameter [\#1777](https://github.com/PegaSysEng/pantheon/pull/1777)
- Return the ethereum address of the privacy precompile from priv_getPrivacyPrecompileAddress [\#1766](https://github.com/PegaSysEng/pantheon/pull/1766)
- Report node local address as the coinbase in Clique and IBFT [\#1760](https://github.com/PegaSysEng/pantheon/pull/1760)
- Additional integration test for contract creation with privacyGroupId [\#1762](https://github.com/PegaSysEng/pantheon/pull/1762)
- Report 0 hashrate when the mining coordinator doesn't support mining [\#1757](https://github.com/PegaSysEng/pantheon/pull/1757)
- Fix private tx signature validation [\#1753](https://github.com/PegaSysEng/pantheon/pull/1753)
- RevertReason changed to BytesValue [\#1746](https://github.com/PegaSysEng/pantheon/pull/1746)
- Renames various eea methods to priv methods [\#1736](https://github.com/PegaSysEng/pantheon/pull/1736)
- Update Orion version [\#1716](https://github.com/PegaSysEng/pantheon/pull/1716)
- Rename CLI flag for better ordering of options [\#1715](https://github.com/PegaSysEng/pantheon/pull/1715)
- Routine dependency updates [\#1712](https://github.com/PegaSysEng/pantheon/pull/1712)
- Fix spelling error in getApplicationPrefix method name [\#1711](https://github.com/PegaSysEng/pantheon/pull/1711)
- Wait and retry if best peer's chain is too short for fast sync [\#1708](https://github.com/PegaSysEng/pantheon/pull/1708)
- Eea get private transaction fix [\#1707](https://github.com/PegaSysEng/pantheon/pull/1707) (thanks to [iikirilov](https://github.com/iikirilov))
- Rework remote connection limit flag defaults [\#1705](https://github.com/PegaSysEng/pantheon/pull/1705)
- Report invalid options from config file [\#1703](https://github.com/PegaSysEng/pantheon/pull/1703)
- Add ERROR to list of CLI log level options [\#1699](https://github.com/PegaSysEng/pantheon/pull/1699)
- Enable onchain account permissioning CLI option [\#1686](https://github.com/PegaSysEng/pantheon/pull/1686)
- Exempt static nodes from all connection limits [\#1685](https://github.com/PegaSysEng/pantheon/pull/1685)
- Enclave refactoring [\#1684](https://github.com/PegaSysEng/pantheon/pull/1684)
- Add opcode and precompiled support for versioning  [\#1683](https://github.com/PegaSysEng/pantheon/pull/1683)
- Use a percentage instead of fraction for the remote connections percentage CLI option. [\#1682](https://github.com/PegaSysEng/pantheon/pull/1682)
- Added error msg for calling eth\_sendTransaction [\#1681](https://github.com/PegaSysEng/pantheon/pull/1681)
- Remove instructions for installing with Chocolatey [\#1680](https://github.com/PegaSysEng/pantheon/pull/1680)
- remove zulu-jdk8 from smoke tests [\#1679](https://github.com/PegaSysEng/pantheon/pull/1679)
- Add new MainNet bootnodes [\#1678](https://github.com/PegaSysEng/pantheon/pull/1678)
- updating smoke tests to use \>= jdk11 [\#1677](https://github.com/PegaSysEng/pantheon/pull/1677)
- Fix handling of remote connection limit [\#1676](https://github.com/PegaSysEng/pantheon/pull/1676)
- Add accountVersion to MessageFrame [\#1675](https://github.com/PegaSysEng/pantheon/pull/1675)
- Change getChildren return type [\#1674](https://github.com/PegaSysEng/pantheon/pull/1674)
- Use Log4J message template instead of String.format [\#1673](https://github.com/PegaSysEng/pantheon/pull/1673)
- Return hashrate of 0 when not mining. [\#1672](https://github.com/PegaSysEng/pantheon/pull/1672)
- Add hooks for validation  [\#1671](https://github.com/PegaSysEng/pantheon/pull/1671)
- Upgrade to pantheon-build:0.0.6-jdk11 which really does include jdk11 [\#1670](https://github.com/PegaSysEng/pantheon/pull/1670)
- Onchain permissioning startup check [\#1669](https://github.com/PegaSysEng/pantheon/pull/1669)
- Update BesuCommand to accept minTransactionGasPriceWei as an integer [\#1668](https://github.com/PegaSysEng/pantheon/pull/1668) (thanks to [matkt](https://github.com/matkt))
- Privacy group id consistent [\#1667](https://github.com/PegaSysEng/pantheon/pull/1667) (thanks to [iikirilov](https://github.com/iikirilov))
- Change eea\_getPrivateTransaction endpoint to accept hex [\#1666](https://github.com/PegaSysEng/pantheon/pull/1666) (thanks to [Puneetha17](https://github.com/Puneetha17))
- Factorise metrics code for KeyValueStorage database [\#1663](https://github.com/PegaSysEng/pantheon/pull/1663))
- Create a metric tracking DB size [\#1662](https://github.com/PegaSysEng/pantheon/pull/1662)
- AT- Removing unused methods on KeyValueStorage [\#1661](https://github.com/PegaSysEng/pantheon/pull/1661)
- Add Prerequisites and Quick-Start [\#1660](https://github.com/PegaSysEng/pantheon/pull/1660) (thanks to [lazaridiscom](https://github.com/lazaridiscom))
- Java 11 updates [\#1658](https://github.com/PegaSysEng/pantheon/pull/1658)
- Make test generated keys deterministic w/in block generator [\#1657](https://github.com/PegaSysEng/pantheon/pull/1657)
- Rename privacyGroupId to createPrivacyGroupId [\#1654](https://github.com/PegaSysEng/pantheon/pull/1654) (thanks to [Puneetha17](https://github.com/Puneetha17))
- Intermittent Test Failures in TransactionsMessageSenderTest [\#1653](https://github.com/PegaSysEng/pantheon/pull/1653)
- Sanity check the generated distribution files before upload [\#1648](https://github.com/PegaSysEng/pantheon/pull/1648)
- Use JDK 11 for release builds [\#1647](https://github.com/PegaSysEng/pantheon/pull/1647)
- Support multiple private marker transactions in a block  [\#1646](https://github.com/PegaSysEng/pantheon/pull/1646)
- Display World State Sync Progress in Logs [\#1645](https://github.com/PegaSysEng/pantheon/pull/1645)
- Remove the docker gradle plugin, handle building docker with shell now [\#1644](https://github.com/PegaSysEng/pantheon/pull/1644)
- Switch to using metric names from EIP-2159 [\#1634](https://github.com/PegaSysEng/pantheon/pull/1634)
- Account versioning [\#1612](https://github.com/PegaSysEng/pantheon/pull/1612)

## 1.1.4

### Additions and Improvements

- \[PAN-2832\] Support setting config options via environment variables [\#1597](https://github.com/PegaSysEng/pantheon/pull/1597)
- Print Besu version when starting [\#1593](https://github.com/PegaSysEng/pantheon/pull/1593)
- \[PAN-2746\] Add eea\_createPrivacyGroup & eea\_deletePrivacyGroup endpoint [\#1560](https://github.com/PegaSysEng/pantheon/pull/1560) (thanks to [Puneetha17](https://github.com/Puneetha17))

### Technical Improvements

- Read config from env vars when no config file specified [\#1639](https://github.com/PegaSysEng/pantheon/pull/1639)
- Upgrade jackson-databind to 2.9.9.1 [\#1636](https://github.com/PegaSysEng/pantheon/pull/1636)
- Update Reference Tests [\#1633](https://github.com/PegaSysEng/pantheon/pull/1633)
- Ignore discport during static node permissioning check [\#1631](https://github.com/PegaSysEng/pantheon/pull/1631)
- Check connections more frequently during acceptance tests [\#1630](https://github.com/PegaSysEng/pantheon/pull/1630)
- Refactor experimental CLI options [\#1629](https://github.com/PegaSysEng/pantheon/pull/1629)
- JSON-RPC api net_services should display the actual ports [\#1628](https://github.com/PegaSysEng/pantheon/pull/1628)
- Refactor CLI [\#1627](https://github.com/PegaSysEng/pantheon/pull/1627)
- Simplify BesuCommand `run` and `parse` methods. [\#1626](https://github.com/PegaSysEng/pantheon/pull/1626)
- PAN-2860: Ignore discport during startup whitelist validation [\#1625](https://github.com/PegaSysEng/pantheon/pull/1625)
- Freeze plugin api version [\#1624](https://github.com/PegaSysEng/pantheon/pull/1624)
- Implement incoming transaction messages CLI option as an unstable command. [\#1622](https://github.com/PegaSysEng/pantheon/pull/1622)
- Update smoke tests docker images for zulu and openjdk to private ones [\#1620](https://github.com/PegaSysEng/pantheon/pull/1620)
- Remove duplication between EeaTransactionCountRpc & PrivateTransactionHandler [\#1619](https://github.com/PegaSysEng/pantheon/pull/1619)
- \[PAN-2709\] - nonce too low error [\#1618](https://github.com/PegaSysEng/pantheon/pull/1618)
- Cache TransactionValidationParams instead of creating new object for each call [\#1616](https://github.com/PegaSysEng/pantheon/pull/1616)
- \[PAN-2850\] Create a transaction pool configuration object [\#1615](https://github.com/PegaSysEng/pantheon/pull/1615)
- Add TransactionValidationParam to TxProcessor [\#1613](https://github.com/PegaSysEng/pantheon/pull/1613)
- Expose a CLI option to configure the life time of transaction messages. [\#1610](https://github.com/PegaSysEng/pantheon/pull/1610)
- Implement Prometheus metric counter for skipped expired transaction messages. [\#1609](https://github.com/PegaSysEng/pantheon/pull/1609)
- Upload jars to bintray as part of releases [\#1608](https://github.com/PegaSysEng/pantheon/pull/1608)
- Avoid publishing docker-pantheon directory to bintray during a release [\#1606](https://github.com/PegaSysEng/pantheon/pull/1606)
- \[PAN-2756\] Istanbul scaffolding [\#1605](https://github.com/PegaSysEng/pantheon/pull/1605)
- Implement a timeout in TransactionMessageProcessor [\#1604](https://github.com/PegaSysEng/pantheon/pull/1604)
- Reject transactions with gas price below the configured minimum [\#1602](https://github.com/PegaSysEng/pantheon/pull/1602)
- Always build the k8s image, only push to dockerhub for master branch [\#1601](https://github.com/PegaSysEng/pantheon/pull/1601)
- Properly validate AltBN128 pairing precompile input [\#1600](https://github.com/PegaSysEng/pantheon/pull/1600)
- \[PAN-2871\] Columnar rocksdb [\#1599](https://github.com/PegaSysEng/pantheon/pull/1599)
- Reverting change to dockerfile [\#1594](https://github.com/PegaSysEng/pantheon/pull/1594)
- Update dependency versions [\#1592](https://github.com/PegaSysEng/pantheon/pull/1592)
- \[PAN-2797\] Clean up failed connections [\#1591](https://github.com/PegaSysEng/pantheon/pull/1591)
- Cleaning up the build process for docker [\#1590](https://github.com/PegaSysEng/pantheon/pull/1590)
- \[PAN-2786\] Stop Transaction Pool Queue from Growing Unbounded [\#1586](https://github.com/PegaSysEng/pantheon/pull/1586)

## 1.1.3

### Additions and Improvements

- \[PAN-2811\] Be more lenient with discovery message deserialization. Completes our support for EIP-8 and enables Besu to work on Rinkeby again. [\#1580](https://github.com/PegaSysEng/pantheon/pull/1580)
- Added liveness and readiness probe stub endpoints [\#1553](https://github.com/PegaSysEng/pantheon/pull/1553)
- Implemented operator tool. \(blockchain network configuration for permissioned networks\) [\#1511](https://github.com/PegaSysEng/pantheon/pull/1511)
- \[PAN-2754\] Added eea\_getPrivacyPrecompileAddress [\#1579](https://github.com/PegaSysEng/pantheon/pull/1579) (thanks to [Puneetha17](https://github.com/Puneetha17))
- Publish the chain head gas used, gas limit, transaction count and ommer metrics [\#1551](https://github.com/PegaSysEng/pantheon/pull/1551)
- Add subscribe and unsubscribe count metrics [\#1541](https://github.com/PegaSysEng/pantheon/pull/1541)
- Add pivot block metrics [\#1537](https://github.com/PegaSysEng/pantheon/pull/1537)

### Technical Improvements

- PAN-2816: Hiding experimental account permissioning cli options [\#1584](https://github.com/PegaSysEng/pantheon/pull/1584)
- \[PAN-2630\] Synchronizer should disconnect the sync target peer on invalid block data [\#1578](https://github.com/PegaSysEng/pantheon/pull/1578)
- Rename MetricCategory to BesuMetricCategory [\#1574](https://github.com/PegaSysEng/pantheon/pull/1574)
- Convert MetricsConfigiguration to use a builder [\#1572](https://github.com/PegaSysEng/pantheon/pull/1572)
- PAN-2794: Including flag for onchain permissioning check on tx processor [\#1571](https://github.com/PegaSysEng/pantheon/pull/1571)
- Fix behaviour for absent account permissiong smart contract [\#1569](https://github.com/PegaSysEng/pantheon/pull/1569)
- Expand readiness check to check peer count and sync state [\#1568](https://github.com/PegaSysEng/pantheon/pull/1568)
- \[PAN-2798\] Reorganize p2p classes [\#1567](https://github.com/PegaSysEng/pantheon/pull/1567)
- PAN-2729: Account Smart Contract Permissioning ATs [\#1565](https://github.com/PegaSysEng/pantheon/pull/1565)
- Timeout build after 1 hour to prevent it hanging forever. [\#1564](https://github.com/PegaSysEng/pantheon/pull/1564)
- \[PAN-2791\] Make permissions checks for ongoing connections more granular [\#1563](https://github.com/PegaSysEng/pantheon/pull/1563)
- \[PAN-2721\] Fix TopicParameter deserialization [\#1562](https://github.com/PegaSysEng/pantheon/pull/1562)
- \[PAN-2779\] Allow signing private transaction with any key [\#1561](https://github.com/PegaSysEng/pantheon/pull/1561) (thanks to [iikirilov](https://github.com/iikirilov))
- \[PAN-2783\] Invert dependency between permissioning and p2p [\#1557](https://github.com/PegaSysEng/pantheon/pull/1557)
- Removing account filter from TransactionPool [\#1556](https://github.com/PegaSysEng/pantheon/pull/1556)
- \[PAN-1952\] - Remove ignored pending transaction event publish acceptance test [\#1552](https://github.com/PegaSysEng/pantheon/pull/1552)
- Make MetricCategories more flexible [\#1550](https://github.com/PegaSysEng/pantheon/pull/1550)
- Fix encoding for account permissioning check call [\#1549](https://github.com/PegaSysEng/pantheon/pull/1549)
- Discard known remote transactions prior to validation [\#1548](https://github.com/PegaSysEng/pantheon/pull/1548)
- \[PAN-2009\] - Fix cluster clean start after stop in Acceptance tests [\#1546](https://github.com/PegaSysEng/pantheon/pull/1546)
- FilterIdGenerator fixes [\#1544](https://github.com/PegaSysEng/pantheon/pull/1544)
- Only increment the added transaction counter if we actually added the transaction [\#1543](https://github.com/PegaSysEng/pantheon/pull/1543)
- When retrieving transactions by hash, check the pending transactions first [\#1542](https://github.com/PegaSysEng/pantheon/pull/1542)
- Fix thread safety in SubscriptionManager [\#1540](https://github.com/PegaSysEng/pantheon/pull/1540)
- \[PAN-2731\] Extract connection management from P2PNetwork [\#1538](https://github.com/PegaSysEng/pantheon/pull/1538)
- \[PAN-2010\] format filter id as quantity [\#1534](https://github.com/PegaSysEng/pantheon/pull/1534)
- PAN-2445: Onchain account permissioning [\#1507](https://github.com/PegaSysEng/pantheon/pull/1507)
- \[PAN-2672\] Return specific and useful error for enclave issues [\#1455](https://github.com/PegaSysEng/pantheon/pull/1455) (thanks to [Puneetha17](https://github.com/Puneetha17))

## 1.1.2

### Additions and Improvements

### Technical Improvements

- Replaced Void datatype with void [\#1530](https://github.com/PegaSysEng/pantheon/pull/1530)
- Fix estimate gas RPC failing for clique when no blocks have been created [\#1528](https://github.com/PegaSysEng/pantheon/pull/1528)
- Avoid auto-boxing for gauge metrics [\#1526](https://github.com/PegaSysEng/pantheon/pull/1526)
- Add AT to ensure 0-miner Clique/IBFT are valid [\#1525](https://github.com/PegaSysEng/pantheon/pull/1525)
- AT DSL - renaming to suffix of Conditions and co-locating with Conditions [\#1524](https://github.com/PegaSysEng/pantheon/pull/1524)
- Set disconnect flag immediately when disconnecting a peer [\#1521](https://github.com/PegaSysEng/pantheon/pull/1521)
- \[PAN-2547\] Modified JSON-RPC subscription processing to avoid blocking [\#1519](https://github.com/PegaSysEng/pantheon/pull/1519)
- Dependency Version Updates [\#1517](https://github.com/PegaSysEng/pantheon/pull/1517)
- AT DSL - renaming ibft to ibft2 [\#1516](https://github.com/PegaSysEng/pantheon/pull/1516)
- \[PIE-1578\] Added local transaction permissioning metrics [\#1515](https://github.com/PegaSysEng/pantheon/pull/1515)
- \[PIE-1577\] Added node local metrics [\#1514](https://github.com/PegaSysEng/pantheon/pull/1514)
- AT DSL - Removing WaitCondition, consistently applying Condition instead [\#1513](https://github.com/PegaSysEng/pantheon/pull/1513)
- Remove usage of deprecated ConcurrentSet [\#1512](https://github.com/PegaSysEng/pantheon/pull/1512)
- Log error if clique or ibft have 0 validators in genesis [\#1509](https://github.com/PegaSysEng/pantheon/pull/1509)
- GraphQL library upgrade changes. [\#1508](https://github.com/PegaSysEng/pantheon/pull/1508)
- Add metrics to assist monitoring and alerting [\#1506](https://github.com/PegaSysEng/pantheon/pull/1506)
- Use external pantheon-plugin-api library [\#1505](https://github.com/PegaSysEng/pantheon/pull/1505)
- Tilde [\#1504](https://github.com/PegaSysEng/pantheon/pull/1504)
- Dependency version updates [\#1503](https://github.com/PegaSysEng/pantheon/pull/1503)
- Simplify text [\#1501](https://github.com/PegaSysEng/pantheon/pull/1501) (thanks to [bgravenorst](https://github.com/bgravenorst))
- \[PAN-1625\] Clique AT mining continues if validator offline [\#1500](https://github.com/PegaSysEng/pantheon/pull/1500)
- Acceptance Test DSL Node refactoring [\#1498](https://github.com/PegaSysEng/pantheon/pull/1498)
- Updated an incorrect command [\#1497](https://github.com/PegaSysEng/pantheon/pull/1497) (thanks to [bgravenorst](https://github.com/bgravenorst))
- Acceptance Test and DSL rename for IBFT2 [\#1493](https://github.com/PegaSysEng/pantheon/pull/1493)
- \[PIE-1580\] Metrics for smart contract permissioning actions [\#1492](https://github.com/PegaSysEng/pantheon/pull/1492)
- Handle RLPException when processing incoming DevP2P messages [\#1491](https://github.com/PegaSysEng/pantheon/pull/1491)
- Limit spotless checks to java classes in expected java  dirs [\#1490](https://github.com/PegaSysEng/pantheon/pull/1490)
- \[PAN-2560\] Add LocalNode class [\#1489](https://github.com/PegaSysEng/pantheon/pull/1489)
- Changed Enode length error String implementation. [\#1486](https://github.com/PegaSysEng/pantheon/pull/1486)
- PAN-2715 - return block not found reasons in error [\#1485](https://github.com/PegaSysEng/pantheon/pull/1485)
- \[PAN-2652\] Refactor Privacy acceptance test and add Privacy Ibft test [\#1483](https://github.com/PegaSysEng/pantheon/pull/1483) (thanks to [iikirilov](https://github.com/iikirilov))
- \[PAN-2603\] Onchain account permissioning support [\#1475](https://github.com/PegaSysEng/pantheon/pull/1475)
- Make CLI options names with hyphen-minus searchable and reduce index size [\#1476](https://github.com/PegaSysEng/pantheon/pull/1476)
- Added warning banner when using latest version [\#1454](https://github.com/PegaSysEng/pantheon/pull/1454)
- Add RTD config file to fix Python version issue [\#1453](https://github.com/PegaSysEng/pantheon/pull/1453)
- \[PAN-2647\] Validate Private Transaction nonce before submitting to Transaction Pool [\#1449](https://github.com/PegaSysEng/pantheon/pull/1449) (thanks to [iikirilov](https://github.com/iikirilov))
- Add placeholders system to have global variables in markdown [\#1425](https://github.com/PegaSysEng/pantheon/pull/1425)

## 1.1.1

### Additions and Improvements

- [GraphQL](https://besu.hyperledger.org/en/latest/HowTo/Interact/APIs/GraphQL/) [\#1311](https://github.com/PegaSysEng/pantheon/pull/1311) (thanks to [zyfrank](https://github.com/zyfrank))
- Added [`--tx-pool-retention-hours`](https://besu.hyperledger.org/en/latest/Reference/CLI/CLI-Syntax/#tx-pool-retention-hours) [\#1333](https://github.com/PegaSysEng/pantheon/pull/1333)
- Added Genesis file support for specifying the maximum stack size. [\#1431](https://github.com/PegaSysEng/pantheon/pull/1431)
- Included transaction details when subscribed to Pending transactions [\#1410](https://github.com/PegaSysEng/pantheon/pull/1410)


### Technical Improvements

- Create MaintainedPeers class [\#1484](https://github.com/PegaSysEng/pantheon/pull/1484)
- Fix for permissioned network with single bootnode [\#1479](https://github.com/PegaSysEng/pantheon/pull/1479)
- Have ThreadBesuNodeRunner support plugin tests [\#1477](https://github.com/PegaSysEng/pantheon/pull/1477)
- Less pointless plugins errors [\#1473](https://github.com/PegaSysEng/pantheon/pull/1473)
- Rename GraphQLRPC to just GraphQL [\#1472](https://github.com/PegaSysEng/pantheon/pull/1472)
- eth\_protocolVersion is a Quantity, not an Integer [\#1470](https://github.com/PegaSysEng/pantheon/pull/1470)
- Don't require 'to' in 'blocks' queries [\#1464](https://github.com/PegaSysEng/pantheon/pull/1464)
- Events Plugin - Add initial "NewBlock" event message [\#1463](https://github.com/PegaSysEng/pantheon/pull/1463)
- Make restriction field in Private Transaction an enum [\#1462](https://github.com/PegaSysEng/pantheon/pull/1462) (thanks to [iikirilov](https://github.com/iikirilov))
- Helpful graphql error when an account doesn't exist [\#1460](https://github.com/PegaSysEng/pantheon/pull/1460)
- Acceptance Test Cleanup [\#1458](https://github.com/PegaSysEng/pantheon/pull/1458)
- Large chain id support for private transactions [\#1452](https://github.com/PegaSysEng/pantheon/pull/1452)
- Optimise TransactionPool.addRemoteTransaction [\#1448](https://github.com/PegaSysEng/pantheon/pull/1448)
- Reduce synchronization in PendingTransactions [\#1447](https://github.com/PegaSysEng/pantheon/pull/1447)
- Add simple PeerPermissions interface [\#1446](https://github.com/PegaSysEng/pantheon/pull/1446)
- Make sure ThreadBesuNodeRunner is exercised by automation [\#1442](https://github.com/PegaSysEng/pantheon/pull/1442)
- Decode devp2p packets off the event thread [\#1439](https://github.com/PegaSysEng/pantheon/pull/1439)
- Allow config files to specify no bootnodes [\#1438](https://github.com/PegaSysEng/pantheon/pull/1438)
- Capture all logs and errors in the Besu log output [\#1437](https://github.com/PegaSysEng/pantheon/pull/1437)
- Ensure failed Txns are deleted when detected during mining [\#1436](https://github.com/PegaSysEng/pantheon/pull/1436)
- Plugin Framework [\#1435](https://github.com/PegaSysEng/pantheon/pull/1435)
- Equals cleanup [\#1434](https://github.com/PegaSysEng/pantheon/pull/1434)
- Transaction smart contract permissioning controller [\#1433](https://github.com/PegaSysEng/pantheon/pull/1433)
- Renamed AccountPermissioningProver to TransactionPermissio… [\#1432](https://github.com/PegaSysEng/pantheon/pull/1432)
- Refactorings and additions to add Account based Smart Contract permissioning [\#1430](https://github.com/PegaSysEng/pantheon/pull/1430)
- Fix p2p PeerInfo handling [\#1428](https://github.com/PegaSysEng/pantheon/pull/1428)
- IbftProcessor logs when a throwable terminates mining [\#1427](https://github.com/PegaSysEng/pantheon/pull/1427)
- Renamed AccountWhitelistController [\#1424](https://github.com/PegaSysEng/pantheon/pull/1424)
- Unwrap DelegatingBytes32 and prevent Hash from wrapping other Hash instances [\#1423](https://github.com/PegaSysEng/pantheon/pull/1423)
- If nonce is invalid, do not delete during mining [\#1422](https://github.com/PegaSysEng/pantheon/pull/1422)
- Deleting unused windows jenkinsfile [\#1421](https://github.com/PegaSysEng/pantheon/pull/1421)
- Get all our smoke tests for all platforms in 1 jenkins job [\#1420](https://github.com/PegaSysEng/pantheon/pull/1420)
- Add pending object to GraphQL queries [\#1419](https://github.com/PegaSysEng/pantheon/pull/1419)
- Start listening for p2p connections after start\(\) is invoked [\#1418](https://github.com/PegaSysEng/pantheon/pull/1418)
- Improved JSON-RPC responses when EnodeURI parameter has invalid EnodeId [\#1417](https://github.com/PegaSysEng/pantheon/pull/1417)
- Use port 0 when starting a websocket server in tests [\#1416](https://github.com/PegaSysEng/pantheon/pull/1416)
- Windows jdk smoke tests [\#1413](https://github.com/PegaSysEng/pantheon/pull/1413)
- Change AT discard RPC tests to be more reliable by checking discard using proposals [\#1411](https://github.com/PegaSysEng/pantheon/pull/1411)
- Simple account permissioning [\#1409](https://github.com/PegaSysEng/pantheon/pull/1409)
- Fix clique miner to respect changes to vanity data made via JSON-RPC [\#1408](https://github.com/PegaSysEng/pantheon/pull/1408)
- Avoid recomputing the logs bloom filter when reading receipts [\#1407](https://github.com/PegaSysEng/pantheon/pull/1407)
- Remove NodePermissioningLocalConfig external references [\#1406](https://github.com/PegaSysEng/pantheon/pull/1406)
- Add constantinople fix block for Rinkeby [\#1404](https://github.com/PegaSysEng/pantheon/pull/1404)
- Update EnodeURL to support enodes with listening disabled [\#1403](https://github.com/PegaSysEng/pantheon/pull/1403)
- Integration Integration test\(s\) on p2p of 'net\_services'  [\#1402](https://github.com/PegaSysEng/pantheon/pull/1402)
- Reference tests fail on Windows [\#1401](https://github.com/PegaSysEng/pantheon/pull/1401)
- Fix non-deterministic test caused by variable size of generated transactions [\#1399](https://github.com/PegaSysEng/pantheon/pull/1399)
- Start BlockPropagationManager immediately - don't wait for full sync [\#1398](https://github.com/PegaSysEng/pantheon/pull/1398)
- Added error message for RPC method disabled [\#1396](https://github.com/PegaSysEng/pantheon/pull/1396)
- Fix intermittency in FullSyncChainDownloaderTest [\#1394](https://github.com/PegaSysEng/pantheon/pull/1394)
- Add explanatory comment about default port [\#1392](https://github.com/PegaSysEng/pantheon/pull/1392)
- Handle case where peers advertise a listening port of 0 [\#1391](https://github.com/PegaSysEng/pantheon/pull/1391)
- Cache extra data [\#1389](https://github.com/PegaSysEng/pantheon/pull/1389)
- Update Log message in IBFT Controller [\#1387](https://github.com/PegaSysEng/pantheon/pull/1387)
- Remove unnecessary field [\#1384](https://github.com/PegaSysEng/pantheon/pull/1384)
- Add getPeer method to PeerConnection [\#1383](https://github.com/PegaSysEng/pantheon/pull/1383)
- Removing smart quotes [\#1381](https://github.com/PegaSysEng/pantheon/pull/1381) (thanks to [jmcnevin](https://github.com/jmcnevin))
- Use streams and avoid iterating child nodes multiple times [\#1380](https://github.com/PegaSysEng/pantheon/pull/1380)
- Use execute instead of submit so unhandled exceptions get logged [\#1379](https://github.com/PegaSysEng/pantheon/pull/1379)
- Prefer EnodeURL over Endpoint [\#1378](https://github.com/PegaSysEng/pantheon/pull/1378)
- Add flat file based task collection [\#1377](https://github.com/PegaSysEng/pantheon/pull/1377)
- Consolidate local enode representation [\#1376](https://github.com/PegaSysEng/pantheon/pull/1376)
- Rename rocksdDbConfiguration to rocksDbConfiguration [\#1375](https://github.com/PegaSysEng/pantheon/pull/1375)
- Remove EthTaskChainDownloader and supporting code [\#1373](https://github.com/PegaSysEng/pantheon/pull/1373)
- Handle the pipeline being aborted while finalizing an async operation [\#1372](https://github.com/PegaSysEng/pantheon/pull/1372)
- Rename methods that create and return streams away from getX\(\) [\#1368](https://github.com/PegaSysEng/pantheon/pull/1368)
- eea\_getTransactionCount fails if account has not interacted with private state [\#1367](https://github.com/PegaSysEng/pantheon/pull/1367) (thanks to [iikirilov](https://github.com/iikirilov))
- Increase RocksDB settings [\#1364](https://github.com/PegaSysEng/pantheon/pull/1364) ([ajsutton](https://github.com/ajsutton))
- Don't abort in-progress master builds when a new commit is added. [\#1358](https://github.com/PegaSysEng/pantheon/pull/1358)
- Request open ended headers from sync target [\#1355](https://github.com/PegaSysEng/pantheon/pull/1355)
- Enable the pipeline chain downloader by default [\#1344](https://github.com/PegaSysEng/pantheon/pull/1344)
- Create P2PNetwork Builder [\#1343](https://github.com/PegaSysEng/pantheon/pull/1343)
- Include static nodes in permissioning logic [\#1339](https://github.com/PegaSysEng/pantheon/pull/1339)
- JsonRpcError decoding to include message [\#1336](https://github.com/PegaSysEng/pantheon/pull/1336)
- Cache current chain head info [\#1335](https://github.com/PegaSysEng/pantheon/pull/1335)
- Queue pending requests when all peers are busy [\#1331](https://github.com/PegaSysEng/pantheon/pull/1331)
- Fix failed tests on Windows [\#1332](https://github.com/PegaSysEng/pantheon/pull/1332)
- Provide error message when invalid key specified in key file [\#1328](https://github.com/PegaSysEng/pantheon/pull/1328)
- Allow whitespace in file paths loaded from resources directory [\#1329](https://github.com/PegaSysEng/pantheon/pull/1329)
- Allow whitespace in path [\#1327](https://github.com/PegaSysEng/pantheon/pull/1327)
- Require block numbers for debug\_traceBlockByNumber to be in hex [\#1326](https://github.com/PegaSysEng/pantheon/pull/1326)
- Improve logging of chain download errors in the pipeline chain downloader [\#1325](https://github.com/PegaSysEng/pantheon/pull/1325)
- Ensure eth scheduler is stopped in tests [\#1324](https://github.com/PegaSysEng/pantheon/pull/1324)
- Normalize account permissioning addresses in whitelist [\#1321](https://github.com/PegaSysEng/pantheon/pull/1321)
- Allow private contract invocations in multiple privacy groups [\#1318](https://github.com/PegaSysEng/pantheon/pull/1318) (thanks to [iikirilov](https://github.com/iikirilov))
- Fix account permissioning check case matching [\#1315](https://github.com/PegaSysEng/pantheon/pull/1315)
- Use header validation mode for ommers [\#1313](https://github.com/PegaSysEng/pantheon/pull/1313)
- Configure RocksDb max background compaction and thread count [\#1312](https://github.com/PegaSysEng/pantheon/pull/1312)
- Missing p2p info when queried live [\#1310](https://github.com/PegaSysEng/pantheon/pull/1310)
- Tx limit size send peers follow up [\#1308](https://github.com/PegaSysEng/pantheon/pull/1308)
- Remove remnants of the old dev mode [\#1307](https://github.com/PegaSysEng/pantheon/pull/1307)
- Remove duplicate init code from BesuController instances [\#1305](https://github.com/PegaSysEng/pantheon/pull/1305)
- Stop synchronizer prior to stopping the network [\#1302](https://github.com/PegaSysEng/pantheon/pull/1302)
- Evict old transactions [\#1299](https://github.com/PegaSysEng/pantheon/pull/1299)
- Send local transactions to new peers [\#1253](https://github.com/PegaSysEng/pantheon/pull/1253)

## 1.1

### Additions and Improvements

- [Privacy](https://besu.hyperledger.org/en/latest/Concepts/Privacy/Privacy-Overview/)
- [Onchain Permissioning](https://besu.hyperledger.org/en/latest/Concepts/Permissioning/Permissioning-Overview/#onchain)
- [Fastsync](https://besu.hyperledger.org/en/latest/Reference/CLI/CLI-Syntax/#fast-sync-min-peers)

### Technical Improvements

- priv_getTransactionCount fails if account has not interacted with private state [\#1369](https://github.com/PegaSysEng/pantheon/pull/1369)
- Updating Orion to 0.9.0 [\#1360](https://github.com/PegaSysEng/pantheon/pull/1360)
- Allow use of large chain IDs [\#1357](https://github.com/PegaSysEng/pantheon/pull/1357)
- Allow private contract invocations in multiple privacy groups [\#1340](https://github.com/PegaSysEng/pantheon/pull/1340)
- Missing p2p info when queried live [\#1338](https://github.com/PegaSysEng/pantheon/pull/1338)
- Fix expose transaction statistics [\#1337](https://github.com/PegaSysEng/pantheon/pull/1337)
- Normalize account permissioning addresses in whitelist [\#1321](https://github.com/PegaSysEng/pantheon/pull/1321)
- Update Enclave executePost method [\#1319](https://github.com/PegaSysEng/pantheon/pull/1319)
- Fix account permissioning check case matching [\#1315](https://github.com/PegaSysEng/pantheon/pull/1315)
- Removing 'all' from the help wording for host-whitelist [\#1304](https://github.com/PegaSysEng/pantheon/pull/1304)

## 1.1 RC

### Technical Improvements

- Better errors for when permissioning contract is set up wrong [\#1296](https://github.com/PegaSysEng/pantheon/pull/1296)
- Consolidate p2p node info methods [\#1288](https://github.com/PegaSysEng/pantheon/pull/1288)
- Update permissioning smart contract interface to match updated EEA proposal [\#1287](https://github.com/PegaSysEng/pantheon/pull/1287)
- Switch to new sync target if it exceeds the td threshold [\#1286](https://github.com/PegaSysEng/pantheon/pull/1286)
- Fix running ATs with in-process node runner [\#1285](https://github.com/PegaSysEng/pantheon/pull/1285)
- Simplify enode construction [\#1283](https://github.com/PegaSysEng/pantheon/pull/1283)
- Cleanup PeerConnection interface [\#1282](https://github.com/PegaSysEng/pantheon/pull/1282)
- Undo changes to PendingTransactions method visibility [\#1281](https://github.com/PegaSysEng/pantheon/pull/1281)
- Use default enclave public key to generate eea_getTransactionReceipt [\#1280](https://github.com/PegaSysEng/pantheon/pull/1280) (thanks to [Puneetha17](https://github.com/Puneetha17))
- Rollback to rocksdb 5.15.10 [\#1279](https://github.com/PegaSysEng/pantheon/pull/1279)
- Log error when a JSON decode problem is encountered [\#1278](https://github.com/PegaSysEng/pantheon/pull/1278)
- Create EnodeURL builder [\#1275](https://github.com/PegaSysEng/pantheon/pull/1275)
- Keep enode nodeId stored as a BytesValue [\#1274](https://github.com/PegaSysEng/pantheon/pull/1274)
- Feature/move subclass in pantheon command [\#1272](https://github.com/PegaSysEng/pantheon/pull/1272)
- Expose sync mode option [\#1270](https://github.com/PegaSysEng/pantheon/pull/1270)
- Refactor RocksDBStats [\#1266](https://github.com/PegaSysEng/pantheon/pull/1266)
- Normalize EnodeURLs [\#1264](https://github.com/PegaSysEng/pantheon/pull/1264)
- Build broken in Java 12 [\#1263](https://github.com/PegaSysEng/pantheon/pull/1263)
- Make PeerDiscovertAgentTest less flakey [\#1262](https://github.com/PegaSysEng/pantheon/pull/1262)
- Ignore extra json rpc params [\#1261](https://github.com/PegaSysEng/pantheon/pull/1261)
- Fetch local transactions in isolation [\#1259](https://github.com/PegaSysEng/pantheon/pull/1259)
- Update to debug trace transaction [\#1258](https://github.com/PegaSysEng/pantheon/pull/1258)
- Use labelled timer to differentiate between rocks db metrics [\#1254](https://github.com/PegaSysEng/pantheon/pull/1254) (thanks to [Puneetha17](https://github.com/Puneetha17))
- Migrate TransactionPool (& affiliated test) from 'core' to 'eth' [\#1251](https://github.com/PegaSysEng/pantheon/pull/1251)
- Use single instance of Rocksdb for privacy [\#1247](https://github.com/PegaSysEng/pantheon/pull/1247) (thanks to [Puneetha17](https://github.com/Puneetha17))
- Subscribing to sync events should receive false when in sync [\#1240](https://github.com/PegaSysEng/pantheon/pull/1240)
- Ignore transactions from the network while behind chain head [\#1228](https://github.com/PegaSysEng/pantheon/pull/1228)
- RocksDB Statistics in Metrics [\#1169](https://github.com/PegaSysEng/pantheon/pull/1169)
- Add block trace RPC methods [\#1088](https://github.com/PegaSysEng/pantheon/pull/1088) (thanks to [kziemianek](https://github.com/kziemianek))

## 1.0.3

### Additions and Improvements

- Notify of dropped messages [\#1156](https://github.com/PegaSysEng/pantheon/pull/1156)

### Technical Improvements

- Choose sync target based on td rather than height [\#1256](https://github.com/PegaSysEng/pantheon/pull/1256)
- CLI ewp options [\#1246](https://github.com/PegaSysEng/pantheon/pull/1246)
- Update BesuCommand.java [\#1245](https://github.com/PegaSysEng/pantheon/pull/1245)
- Reduce memory usage in import [\#1239](https://github.com/PegaSysEng/pantheon/pull/1239)
- Improve eea_sendRawTransaction error messages [\#1238](https://github.com/PegaSysEng/pantheon/pull/1238) (thanks to [Puneetha17](https://github.com/Puneetha17))
- Single topic filter [\#1235](https://github.com/PegaSysEng/pantheon/pull/1235)
- Enable pipeline chain downloader for fast sync [\#1232](https://github.com/PegaSysEng/pantheon/pull/1232)
- Make contract size limit configurable [\#1227](https://github.com/PegaSysEng/pantheon/pull/1227)
- Refactor PrivacyParameters config to use builder pattern [\#1226](https://github.com/PegaSysEng/pantheon/pull/1226) (thanks to [antonydenyer](https://github.com/antonydenyer))
- Different request limits for different request types [\#1224](https://github.com/PegaSysEng/pantheon/pull/1224)
- Finish off fast sync pipeline download [\#1222](https://github.com/PegaSysEng/pantheon/pull/1222)
- Enable fast-sync options on command line [\#1218](https://github.com/PegaSysEng/pantheon/pull/1218)
- Replace filtering headers after the fact with calculating number to request up-front [\#1216](https://github.com/PegaSysEng/pantheon/pull/1216)
- Support async processing while maintaining output order [\#1215](https://github.com/PegaSysEng/pantheon/pull/1215)
- Add Unstable Options to the CLI [\#1213](https://github.com/PegaSysEng/pantheon/pull/1213)
- Add private cluster acceptance tests [\#1211](https://github.com/PegaSysEng/pantheon/pull/1211) (thanks to [Puneetha17](https://github.com/Puneetha17))
- Re-aligned smart contract interface to EEA client spec 477 [\#1209](https://github.com/PegaSysEng/pantheon/pull/1209)
- Count the number of items discarded when a pipe is aborted [\#1208](https://github.com/PegaSysEng/pantheon/pull/1208)
- Pipeline chain download - fetch and import data [\#1207](https://github.com/PegaSysEng/pantheon/pull/1207)
- Permission provider that allows bootnodes if you have no other connections [\#1206](https://github.com/PegaSysEng/pantheon/pull/1206)
- Cancel in-progress async operations when the pipeline is aborted [\#1205](https://github.com/PegaSysEng/pantheon/pull/1205)
- Pipeline chain download - Checkpoints [\#1203](https://github.com/PegaSysEng/pantheon/pull/1203)
- Push development images to public dockerhub [\#1202](https://github.com/PegaSysEng/pantheon/pull/1202)
- Push builds of master as docker development images [\#1200](https://github.com/PegaSysEng/pantheon/pull/1200)
- Doc CI pipeline for build and tests [\#1199](https://github.com/PegaSysEng/pantheon/pull/1199)
- Replace the use of a disconnect listener with EthPeer.isDisconnected [\#1197](https://github.com/PegaSysEng/pantheon/pull/1197)
- Prep chain downloader for branch by abstraction [\#1194](https://github.com/PegaSysEng/pantheon/pull/1194)
- Maintain the state of MessageFrame in private Tx [\#1193](https://github.com/PegaSysEng/pantheon/pull/1193) (thanks to [Puneetha17](https://github.com/Puneetha17))
- Persist private world state only if we are mining [\#1191](https://github.com/PegaSysEng/pantheon/pull/1191) (thanks to [Puneetha17](https://github.com/Puneetha17))
- Remove SyncState from SyncTargetManager [\#1188](https://github.com/PegaSysEng/pantheon/pull/1188)
- Acceptance tests base for smart contract node permissioning [\#1186](https://github.com/PegaSysEng/pantheon/pull/1186)
- Fix metrics breakages [\#1185](https://github.com/PegaSysEng/pantheon/pull/1185)
- Typo [\#1184](https://github.com/PegaSysEng/pantheon/pull/1184) (thanks to [araskachoi](https://github.com/araskachoi))
- StaticNodesParserTest to pass on Windows [\#1183](https://github.com/PegaSysEng/pantheon/pull/1183)
- Don't mark world state as stalled until a minimum time without progress is reached [\#1179](https://github.com/PegaSysEng/pantheon/pull/1179)
- Use header validation policy in DownloadHeaderSequenceTask [\#1172](https://github.com/PegaSysEng/pantheon/pull/1172)
- Bond with bootnodes [\#1160](https://github.com/PegaSysEng/pantheon/pull/1160)

## 1.0.2

### Additions and Improvements

- Removed DB init when using `public-key` subcommand [\#1049](https://github.com/PegaSysEng/pantheon/pull/1049)
- Output enode URL on startup [\#1137](https://github.com/PegaSysEng/pantheon/pull/1137)
- Added Remove Peer JSON-RPC [\#1129](https://github.com/PegaSysEng/pantheon/pull/1129)
- Added `net_enode` JSON-RPC [\#1119](https://github.com/PegaSysEng/pantheon/pull/1119) (thanks to [mbergstrand](https://github.com/mbergstrand))
- Maintain a `staticnodes.json` [\#1106](https://github.com/PegaSysEng/pantheon/pull/1106)
- Added `tx-pool-max-size` command line parameter [\#1078](https://github.com/PegaSysEng/pantheon/pull/1078)
- Added PendingTransactions JSON-RPC [\#1043](https://github.com/PegaSysEng/pantheon/pull/1043) (thanks to [EdwinLeeGreene](https://github.com/EdwinLeeGreene))
- Added `admin_nodeInfo` JSON-RPC [\#1012](https://github.com/PegaSysEng/pantheon/pull/1012)
- Added `--metrics-category` CLI to only enable select metrics [\#969](https://github.com/PegaSysEng/pantheon/pull/969)

### Technical Improvements
- Fixed so self persists to the whitelist [\#1176](https://github.com/PegaSysEng/pantheon/pull/1176)
- Fixed to add self to permissioning whitelist [\#1175](https://github.com/PegaSysEng/pantheon/pull/1175)
- Fixed permissioning issues [\#1174](https://github.com/PegaSysEng/pantheon/pull/1174)
- AdminAddPeer returns custom Json RPC error code [\#1171](https://github.com/PegaSysEng/pantheon/pull/1171)
- Periodically connect to peers from table [\#1170](https://github.com/PegaSysEng/pantheon/pull/1170)
- Improved bootnodes option error message [\#1092](https://github.com/PegaSysEng/pantheon/pull/1092)
- Automatically restrict trailing peers while syncing [\#1167](https://github.com/PegaSysEng/pantheon/pull/1167)
- Avoid bonding to ourselves [\#1166](https://github.com/PegaSysEng/pantheon/pull/1166)
- Fix Push Metrics [\#1164](https://github.com/PegaSysEng/pantheon/pull/1164)
- Synchroniser waits for new peer if best is up to date [\#1161](https://github.com/PegaSysEng/pantheon/pull/1161)
- Don't attempt to download checkpoint headers if the number of headers is negative [\#1158](https://github.com/PegaSysEng/pantheon/pull/1158)
- Capture metrics on Vertx event loop and worker thread queues [\#1155](https://github.com/PegaSysEng/pantheon/pull/1155)
- Simplify node permissioning ATs [\#1153](https://github.com/PegaSysEng/pantheon/pull/1153)
- Add metrics around discovery process [\#1152](https://github.com/PegaSysEng/pantheon/pull/1152)
- Prevent connecting to self [\#1150](https://github.com/PegaSysEng/pantheon/pull/1150)
- Refactoring permissioning ATs [\#1148](https://github.com/PegaSysEng/pantheon/pull/1148)
- Added two extra Ropsten bootnodes [\#1147](https://github.com/PegaSysEng/pantheon/pull/1147)
- Fixed TCP port handling [\#1144](https://github.com/PegaSysEng/pantheon/pull/1144)
- Better error on bad header [\#1143](https://github.com/PegaSysEng/pantheon/pull/1143)
- Refresh peer table while we have fewer than maxPeers connected [\#1142](https://github.com/PegaSysEng/pantheon/pull/1142)
- Refactor jsonrpc consumption of local node permissioning controller [\#1140](https://github.com/PegaSysEng/pantheon/pull/1140)
- Disconnect peers before the pivot block while fast syncing [\#1139](https://github.com/PegaSysEng/pantheon/pull/1139)
- Reduce the default transaction pool size from 30,000 to 4096 [\#1136](https://github.com/PegaSysEng/pantheon/pull/1136)
- Fail at load if static nodes not whitelisted [\#1135](https://github.com/PegaSysEng/pantheon/pull/1135)
- Fix private transaction acceptance test [\#1134](https://github.com/PegaSysEng/pantheon/pull/1134) (thanks to [Puneetha17](https://github.com/Puneetha17))
- Quieter exceptions when network is unreachable [\#1133](https://github.com/PegaSysEng/pantheon/pull/1133)
- nodepermissioningcontroller used for devp2p connection filtering [\#1132](https://github.com/PegaSysEng/pantheon/pull/1132)
- Remove duplicates from apis specified via CLI [\#1131](https://github.com/PegaSysEng/pantheon/pull/1131)
- Synchronizer returns false if it is in sync [\#1130](https://github.com/PegaSysEng/pantheon/pull/1130)
- Added fromHexStringStrict to check for exactly 20 byte addresses [\#1128](https://github.com/PegaSysEng/pantheon/pull/1128)
- Fix deadlock scenario in AsyncOperationProcessor and re-enable WorldStateDownloaderTest [\#1126](https://github.com/PegaSysEng/pantheon/pull/1126)
- Ignore WorldStateDownloaderTest [\#1125](https://github.com/PegaSysEng/pantheon/pull/1125)
- Updated local config permissioning flags [\#1118](https://github.com/PegaSysEng/pantheon/pull/1118)
- Pipeline Improvements [\#1117](https://github.com/PegaSysEng/pantheon/pull/1117)
- Permissioning cli smart contract [\#1116](https://github.com/PegaSysEng/pantheon/pull/1116)
- Adding default pending transactions value in BesuControllerBuilder [\#1114](https://github.com/PegaSysEng/pantheon/pull/1114)
- Fix intermittency in WorldStateDownloaderTest [\#1113](https://github.com/PegaSysEng/pantheon/pull/1113)
- Reduce number of seen blocks and transactions Besu tracks [\#1112](https://github.com/PegaSysEng/pantheon/pull/1112)
- Timeout long test [\#1111](https://github.com/PegaSysEng/pantheon/pull/1111)
- Errorprone 2.3.3 upgrades [\#1110](https://github.com/PegaSysEng/pantheon/pull/1110)
- Add metric to capture memory used by RocksDB table readers [\#1108](https://github.com/PegaSysEng/pantheon/pull/1108)
- Don't allow creation of multiple gauges with the same name [\#1107](https://github.com/PegaSysEng/pantheon/pull/1107)
- Update Peer Discovery to use NodePermissioningController [\#1105](https://github.com/PegaSysEng/pantheon/pull/1105)
- Move starting world state download process inside WorldDownloadState [\#1104](https://github.com/PegaSysEng/pantheon/pull/1104)
- Enable private Tx capability to Clique [\#1102](https://github.com/PegaSysEng/pantheon/pull/1102) (thanks to [Puneetha17](https://github.com/Puneetha17))
- Enable private Tx capability to IBFT [\#1101](https://github.com/PegaSysEng/pantheon/pull/1101) (thanks to [Puneetha17](https://github.com/Puneetha17))
- Version Upgrades [\#1100](https://github.com/PegaSysEng/pantheon/pull/1100)
- Don't delete completed tasks from RocksDbTaskQueue [\#1099](https://github.com/PegaSysEng/pantheon/pull/1099)
- Support flat mapping with multiple threads [\#1098](https://github.com/PegaSysEng/pantheon/pull/1098)
- Add pipe stage name to thread while executing [\#1097](https://github.com/PegaSysEng/pantheon/pull/1097)
- Use pipeline for world state download [\#1096](https://github.com/PegaSysEng/pantheon/pull/1096)
- TXPool JSON RPC tweaks [\#1095](https://github.com/PegaSysEng/pantheon/pull/1095)
- Add in-memory cache over world state download queue [\#1087](https://github.com/PegaSysEng/pantheon/pull/1087)
- Trim default metrics [\#1086](https://github.com/PegaSysEng/pantheon/pull/1086)
- Improve imported block log line [\#1085](https://github.com/PegaSysEng/pantheon/pull/1085)
- Smart contract permission controller [\#1083](https://github.com/PegaSysEng/pantheon/pull/1083)
- Add timeout when waiting for JSON-RPC, WebSocket RPC and Metrics services to stop [\#1082](https://github.com/PegaSysEng/pantheon/pull/1082)
- Add pipeline framework to make parallel processing simpler [\#1077](https://github.com/PegaSysEng/pantheon/pull/1077)
- Node permissioning controller [\#1075](https://github.com/PegaSysEng/pantheon/pull/1075)
- Smart contract permission controller stub [\#1074](https://github.com/PegaSysEng/pantheon/pull/1074)
- Expose a synchronous start method in Runner [\#1072](https://github.com/PegaSysEng/pantheon/pull/1072)
- Changes in chain head should trigger new permissioning check for active peers [\#1071](https://github.com/PegaSysEng/pantheon/pull/1071)
- Fix exceptions fetching metrics after world state download completes [\#1066](https://github.com/PegaSysEng/pantheon/pull/1066)
- Accept transactions in the pool with nonce above account sender nonce [\#1065](https://github.com/PegaSysEng/pantheon/pull/1065)
- Repair Istanbul to handle Eth/62 & Eth/63 [\#1063](https://github.com/PegaSysEng/pantheon/pull/1063)
- Close Private Storage Provider [\#1059](https://github.com/PegaSysEng/pantheon/pull/1059) (thanks to [Puneetha17](https://github.com/Puneetha17))
- Add labels to Pipelined tasks metrics [\#1057](https://github.com/PegaSysEng/pantheon/pull/1057)
- Re-enable Quorum Synchronisation [\#1056](https://github.com/PegaSysEng/pantheon/pull/1056)
- Don't log expected failures as errors [\#1054](https://github.com/PegaSysEng/pantheon/pull/1054)
- Make findSuitablePeer abstract [\#1053](https://github.com/PegaSysEng/pantheon/pull/1053)
- Track added at in txpool [\#1048](https://github.com/PegaSysEng/pantheon/pull/1048)
- Fix ImportBlocksTask to only request from peers that claim to have the blocks [\#1047](https://github.com/PegaSysEng/pantheon/pull/1047)
- Don't run the dao block validator if dao block is 0 [\#1044](https://github.com/PegaSysEng/pantheon/pull/1044)
- Don't make unnecessary copies of data in RocksDbKeyValueStorage [\#1040](https://github.com/PegaSysEng/pantheon/pull/1040)
- Update discovery logic to trust bootnodes only when out of sync [\#1039](https://github.com/PegaSysEng/pantheon/pull/1039)
- Fix IndexOutOfBoundsException in DetermineCommonAncestorTask [\#1038](https://github.com/PegaSysEng/pantheon/pull/1038)
- Add `rpc_modules` JSON-RPC [\#1036](https://github.com/PegaSysEng/pantheon/pull/1036)
- Simple permissioning smart contract [\#1035](https://github.com/PegaSysEng/pantheon/pull/1035)
- Refactor enodeurl to use inetaddr [\#1032](https://github.com/PegaSysEng/pantheon/pull/1032)
- Update CLI options in mismatched genesis file message [\#1031](https://github.com/PegaSysEng/pantheon/pull/1031)
- Remove dependence of eth.core on eth.permissioning [\#1030](https://github.com/PegaSysEng/pantheon/pull/1030)
- Make alloc optional and provide nicer error messages when genesis config is invalid [\#1029](https://github.com/PegaSysEng/pantheon/pull/1029)
- Handle metrics request closing before response is generated [\#1028](https://github.com/PegaSysEng/pantheon/pull/1028)
- Change EthNetworkConfig bootnodes to always be URIs [\#1027](https://github.com/PegaSysEng/pantheon/pull/1027)
- Avoid port conflicts in acceptance tests [\#1025](https://github.com/PegaSysEng/pantheon/pull/1025)
- Include reference tests in jacoco [\#1024](https://github.com/PegaSysEng/pantheon/pull/1024)
- Acceptance test - configurable gas price [\#1023](https://github.com/PegaSysEng/pantheon/pull/1023)
- Get Internal logs and output [\#1022](https://github.com/PegaSysEng/pantheon/pull/1022) (thanks to [Puneetha17](https://github.com/Puneetha17))
- Fix race condition in WebSocketService [\#1021](https://github.com/PegaSysEng/pantheon/pull/1021)
- Ensure devp2p ports are written to ports file correctly [\#1020](https://github.com/PegaSysEng/pantheon/pull/1020)
- Report the correct tcp port in PING packets when it differs from the UDP port [\#1019](https://github.com/PegaSysEng/pantheon/pull/1019)
- Refactor transient transaction processor [\#1017](https://github.com/PegaSysEng/pantheon/pull/1017)
- Resume world state download from existing queue [\#1016](https://github.com/PegaSysEng/pantheon/pull/1016)
- IBFT Acceptance tests updated with longer timeout on first block [\#1015](https://github.com/PegaSysEng/pantheon/pull/1015)
- Update IBFT acceptances tests to await first block [\#1013](https://github.com/PegaSysEng/pantheon/pull/1013)
- Remove full hashimoto implementation as its never used [\#1011](https://github.com/PegaSysEng/pantheon/pull/1011)
- Created SyncStatus notifications [\#1010](https://github.com/PegaSysEng/pantheon/pull/1010)
- Address acceptance test intermittency [\#1008](https://github.com/PegaSysEng/pantheon/pull/1008)
- Consider a world state download stalled after 100 requests with no progress [\#1007](https://github.com/PegaSysEng/pantheon/pull/1007)
- Reduce log level when block miner is interrupted [\#1006](https://github.com/PegaSysEng/pantheon/pull/1006)
- RunnerTest fail on Windows due to network startup timing issue [\#1005](https://github.com/PegaSysEng/pantheon/pull/1005)
- Generate Private Contract Address [\#1004](https://github.com/PegaSysEng/pantheon/pull/1004) (thanks to [vinistevam](https://github.com/vinistevam))
- Delete the legacy pipelined import code [\#1003](https://github.com/PegaSysEng/pantheon/pull/1003)
- Fix race condition in WebSocket AT [\#1002](https://github.com/PegaSysEng/pantheon/pull/1002)
- Cleanup IBFT logging levels [\#995](https://github.com/PegaSysEng/pantheon/pull/995)
- Integration Test implementation dependency for non-IntelliJ IDE [\#992](https://github.com/PegaSysEng/pantheon/pull/992)
- Ignore fast sync and full sync tests to avoid race condition [\#991](https://github.com/PegaSysEng/pantheon/pull/991)
- Make acceptance tests use the process based runner again [\#990](https://github.com/PegaSysEng/pantheon/pull/990)
- RoundChangeCertificateValidator requires unique authors [\#989](https://github.com/PegaSysEng/pantheon/pull/989)
- Make Rinkeby the benchmark chain.  [\#986](https://github.com/PegaSysEng/pantheon/pull/986)
- Add metrics to Parallel Download pipeline [\#985](https://github.com/PegaSysEng/pantheon/pull/985)
- Change ExpectBlockNumber to require at least the specified block number [\#981](https://github.com/PegaSysEng/pantheon/pull/981)
- Fix benchmark compilation [\#980](https://github.com/PegaSysEng/pantheon/pull/980)
- RPC tests can use 127.0.0.1 loopback rather than localhost [\#974](https://github.com/PegaSysEng/pantheon/pull/974) thanks to [glethuillier](https://github.com/glethuillier) for raising)
- Disable picocli ansi when testing [\#973](https://github.com/PegaSysEng/pantheon/pull/973)
- Add a jmh benchmark for WorldStateDownloader [\#972](https://github.com/PegaSysEng/pantheon/pull/972)
- Gradle dependency for JMH annotation, for IDEs that aren't IntelliJ \(… [\#971](https://github.com/PegaSysEng/pantheon/pull/971)
- Separate download state tracking from WorldStateDownloader [\#967](https://github.com/PegaSysEng/pantheon/pull/967)
- Gradle dependency for JMH annotation, for IDEs that aren't IntelliJ [\#966](https://github.com/PegaSysEng/pantheon/pull/966)
- Truffle HDwallet Web3 1.0 [\#964](https://github.com/PegaSysEng/pantheon/pull/964)
- Add missing JavaDoc tags in JSONToRLP [\#963](https://github.com/PegaSysEng/pantheon/pull/963)
- Only import block if it isn't already on the block chain [\#962](https://github.com/PegaSysEng/pantheon/pull/962)
- CLI stack traces when debugging [\#960](https://github.com/PegaSysEng/pantheon/pull/960)
- Create peer discovery packets on a worker thread [\#955](https://github.com/PegaSysEng/pantheon/pull/955)
- Remove start functionality from IbftController and IbftBlockHeightMan… [\#952](https://github.com/PegaSysEng/pantheon/pull/952)
- Cleanup IBFT executors [\#951](https://github.com/PegaSysEng/pantheon/pull/951)
- Single threaded world state persistence [\#950](https://github.com/PegaSysEng/pantheon/pull/950)
- Fix version number on master [\#946](https://github.com/PegaSysEng/pantheon/pull/946)
- Change automatic benchmark  [\#945](https://github.com/PegaSysEng/pantheon/pull/945)
- Eliminate redundant header validation [\#943](https://github.com/PegaSysEng/pantheon/pull/943)
- RocksDbQueue Threading Tweaks [\#940](https://github.com/PegaSysEng/pantheon/pull/940)
- Validate DAO block [\#939](https://github.com/PegaSysEng/pantheon/pull/939)
- Complete Private Transaction Processor [\#938](https://github.com/PegaSysEng/pantheon/pull/938) (thanks to [iikirilov](https://github.com/iikirilov))
- Add metrics for netty queue length [\#932](https://github.com/PegaSysEng/pantheon/pull/932)
- Update GetNodeDataFromPeerTask to return a map [\#931](https://github.com/PegaSysEng/pantheon/pull/931)

## 1.0.1

Public key address export subcommand was missing in 1.0 release.

### Additions and Improvements
- Added `public-key export-address` subcommand [\#888](https://github.com/PegaSysEng/pantheon/pull/888)

## 1.0

### Additions and Improvements
- [IBFT 2.0](https://besu.hyperledger.org/en/latest/Tutorials/Private-Network/Create-IBFT-Network/)
- [Permissioning](https://besu.hyperledger.org/en/latest/Concepts/Permissioning/Permissioning-Overview/)
- [JSON-RPC Authentication](https://besu.hyperledger.org/en/latest/HowTo/Interact/APIs/Authentication/)
- Added `rlp encode` subcommand [\#965](https://github.com/PegaSysEng/pantheon/pull/965)
- Method to reload permissions file [\#834](https://github.com/PegaSysEng/pantheon/pull/834)
- Added rebind mitigation for Websockets. [\#905](https://github.com/PegaSysEng/pantheon/pull/905)
- Support genesis contract code [\#749](https://github.com/PegaSysEng/pantheon/pull/749) (thanks to [kziemianek](https://github.com/kziemianek))

### Technical Improvements
- RoundChangeCertificateValidator requires unique authors [\#997](https://github.com/PegaSysEng/pantheon/pull/997)
- RPC tests can use 127.0.0.1 loopback rather than localhost [\#979](https://github.com/PegaSysEng/pantheon/pull/979)
- Integration Test implementation dependency for non-IntelliJ IDE [\#978](https://github.com/PegaSysEng/pantheon/pull/978)
- Only import block if it isn't already on the block chain [\#977](https://github.com/PegaSysEng/pantheon/pull/977)
- Disable picocli ansi when testing [\#975](https://github.com/PegaSysEng/pantheon/pull/975)
- Create peer discovery packets on a worker thread [\#961](https://github.com/PegaSysEng/pantheon/pull/961)
- Removed Orion snapshot dependency [\#933](https://github.com/PegaSysEng/pantheon/pull/933)
- Use network ID instead of chain ID in MainnetBesuController. [\#929](https://github.com/PegaSysEng/pantheon/pull/929)
- Propagate new block messages to other clients in a worker thread [\#928](https://github.com/PegaSysEng/pantheon/pull/928)
- Parallel downloader should stop on puts if requested. [\#927](https://github.com/PegaSysEng/pantheon/pull/927)
- Permission config file location and option under docker [\#925](https://github.com/PegaSysEng/pantheon/pull/925)
- Fixed potential stall in world state download [\#922](https://github.com/PegaSysEng/pantheon/pull/922)
- Refactoring to introduce deleteOnExit\(\) for temp files [\#920](https://github.com/PegaSysEng/pantheon/pull/920)
- Reduce "Received transactions message" log from debug to trace [\#919](https://github.com/PegaSysEng/pantheon/pull/919)
- Handle PeerNotConnected exceptions when sending wire keep alives [\#918](https://github.com/PegaSysEng/pantheon/pull/918)
- admin_addpeers: error if node not whitelisted [\#917](https://github.com/PegaSysEng/pantheon/pull/917)
- Expose the Ibft MiningCoordinator [\#916](https://github.com/PegaSysEng/pantheon/pull/916)
- Check perm api against perm cli [\#915](https://github.com/PegaSysEng/pantheon/pull/915)
- Update metrics when completing a world state request with existing data [\#914](https://github.com/PegaSysEng/pantheon/pull/914)
- Improve RocksDBQueue dequeue performance [\#913](https://github.com/PegaSysEng/pantheon/pull/913)
- Error when removing bootnodes from nodes whitelist [\#912](https://github.com/PegaSysEng/pantheon/pull/912)
- Incremental Optimization\(s\) on BlockBroadcaster [\#911](https://github.com/PegaSysEng/pantheon/pull/911)
- Check permissions CLI dependencies [\#909](https://github.com/PegaSysEng/pantheon/pull/909)
- Limit the number of times we retry peer discovery interactions [\#908](https://github.com/PegaSysEng/pantheon/pull/908)
- IBFT to use VoteTallyCache [\#907](https://github.com/PegaSysEng/pantheon/pull/907)
- Add metric to expose number of inflight world state requests [\#906](https://github.com/PegaSysEng/pantheon/pull/906)
- Bootnodes not on whitelist - improve errors [\#904](https://github.com/PegaSysEng/pantheon/pull/904)
- Make chain download cancellable [\#901](https://github.com/PegaSysEng/pantheon/pull/901)
- Enforce accounts must start with 0x [\#900](https://github.com/PegaSysEng/pantheon/pull/900)
- When picking fast sync pivot block, use the peer with the best total difficulty [\#899](https://github.com/PegaSysEng/pantheon/pull/899)
- Process world state download data on a worker thread [\#898](https://github.com/PegaSysEng/pantheon/pull/898)
- CLI mixin help [\#895](https://github.com/PegaSysEng/pantheon/pull/895) ([macfarla](https://github.com/macfarla))
- Use absolute datapath instead of relative. [\#894](https://github.com/PegaSysEng/pantheon/pull/894).
- Fix task queue so that the updated failure count for requests is stored [\#893](https://github.com/PegaSysEng/pantheon/pull/893)
- Fix authentication header [\#891](https://github.com/PegaSysEng/pantheon/pull/891)
- Reorganize eth tasks [\#890](https://github.com/PegaSysEng/pantheon/pull/890)
- Unit tests of BlockBroadcaster [\#887](https://github.com/PegaSysEng/pantheon/pull/887)
- Fix authentication file validation errors [\#886](https://github.com/PegaSysEng/pantheon/pull/886)
- Fixing file locations under docker [\#885](https://github.com/PegaSysEng/pantheon/pull/885)
- Handle exceptions properly in EthScheduler [\#884](https://github.com/PegaSysEng/pantheon/pull/884)
- More bootnodes for goerli [\#880](https://github.com/PegaSysEng/pantheon/pull/880)
- Rename password hash command [\#879](https://github.com/PegaSysEng/pantheon/pull/879)
- Add metrics for EthScheduler executors [\#878](https://github.com/PegaSysEng/pantheon/pull/878)
- Disconnect peer removed from node whitelist [\#877](https://github.com/PegaSysEng/pantheon/pull/877)
- Reduce logging noise from invalid peer discovery packets and handshaking [\#876](https://github.com/PegaSysEng/pantheon/pull/876)
- Detect stalled world state downloads [\#875](https://github.com/PegaSysEng/pantheon/pull/875)
- Limit size of Ibft future message buffer [\#873](https://github.com/PegaSysEng/pantheon/pull/873)
- Ibft2: Replace NewRound with extended Proposal [\#872](https://github.com/PegaSysEng/pantheon/pull/872)
- Fixed admin_addPeer to periodically check maintained connections [\#871](https://github.com/PegaSysEng/pantheon/pull/871)
- WebSocket method permissions [\#870](https://github.com/PegaSysEng/pantheon/pull/870)
- Select new pivot block when world state becomes unavailable [\#869](https://github.com/PegaSysEng/pantheon/pull/869)
- Introduce FutureUtils to reduce duplicated code around CompletableFuture [\#868](https://github.com/PegaSysEng/pantheon/pull/868)
- Implement world state cancel [\#867](https://github.com/PegaSysEng/pantheon/pull/867)
- Renaming authentication configuration file CLI command [\#865](https://github.com/PegaSysEng/pantheon/pull/865)
- Break out RoundChangeCertificate validation [\#864](https://github.com/PegaSysEng/pantheon/pull/864)
- Disconnect peers where the common ancestor is before our fast sync pivot [\#862](https://github.com/PegaSysEng/pantheon/pull/862)
- Initial scaffolding for block propagation [\#860](https://github.com/PegaSysEng/pantheon/pull/860)
- Fix NullPointerException when determining fast sync pivot [\#859](https://github.com/PegaSysEng/pantheon/pull/859)
- Check for invalid token [\#856](https://github.com/PegaSysEng/pantheon/pull/856)
- Moving NodeWhitelistController to permissioning package [\#855](https://github.com/PegaSysEng/pantheon/pull/855)
- Fix state download race condition by creating a TaskQueue API [\#853](https://github.com/PegaSysEng/pantheon/pull/853)
- Changed separator in JSON RPC permissions [\#852](https://github.com/PegaSysEng/pantheon/pull/852)
- WebSocket acceptance tests now can use WebSockets [\#851](https://github.com/PegaSysEng/pantheon/pull/851)
- IBFT notifies EthPeer when remote node has a better block [\#849](https://github.com/PegaSysEng/pantheon/pull/849)
- Support resuming fast-sync downloads [\#848](https://github.com/PegaSysEng/pantheon/pull/848)
- Tweak Fast Sync Config [\#847](https://github.com/PegaSysEng/pantheon/pull/847)
- RPC authentication configuration validation + tests. [\#846](https://github.com/PegaSysEng/pantheon/pull/846)
- Tidy-up FastSyncState persistence [\#845](https://github.com/PegaSysEng/pantheon/pull/845)
- Do parallel extract signatures in the parallel block importer. [\#844](https://github.com/PegaSysEng/pantheon/pull/844)
- Fix 'the Input Is Too Long' Error on Windows [\#843](https://github.com/PegaSysEng/pantheon/pull/843) (thanks to [glethuillier](https://github.com/glethuillier)).
- Remove unnecessary sleep [\#842](https://github.com/PegaSysEng/pantheon/pull/842)
- Shutdown improvements [\#841](https://github.com/PegaSysEng/pantheon/pull/841)
- Speed up shutdown time [\#838](https://github.com/PegaSysEng/pantheon/pull/838)
- Add metrics to world state downloader [\#837](https://github.com/PegaSysEng/pantheon/pull/837)
- Store pivot block header [\#836](https://github.com/PegaSysEng/pantheon/pull/836)
- Clique should use beneficiary of zero on epoch blocks [\#833](https://github.com/PegaSysEng/pantheon/pull/833)
- Clique should ignore proposals for address 0 [\#831](https://github.com/PegaSysEng/pantheon/pull/831)
- Fix intermittency in FullSyncDownloaderTest [\#830](https://github.com/PegaSysEng/pantheon/pull/830)
- Added the authentication service to the WebSocket service [\#829](https://github.com/PegaSysEng/pantheon/pull/829)
- Extract creation and init of ProtocolContext into a re-usable class [\#828](https://github.com/PegaSysEng/pantheon/pull/828)
- Prevent duplicate commit seals in ibft header [\#827](https://github.com/PegaSysEng/pantheon/pull/827)
- Validate Ibft vanity data length [\#826](https://github.com/PegaSysEng/pantheon/pull/826)
- Refactored json rpc authentication to be provided as a service [\#825](https://github.com/PegaSysEng/pantheon/pull/825)
- Handle unavailable world states [\#824](https://github.com/PegaSysEng/pantheon/pull/824)
- Password in JWT payload [\#823](https://github.com/PegaSysEng/pantheon/pull/823)
- Homogenize error messages when required parameters are set [\#822](https://github.com/PegaSysEng/pantheon/pull/822) ([glethuillier](https://github.com/glethuillier)).
- Set remote peer chain head to parent of block received in NEW\_BLOCK\_MESSAGE [\#819](https://github.com/PegaSysEng/pantheon/pull/819)
- Peer disconnects should not result in stack traces [\#818](https://github.com/PegaSysEng/pantheon/pull/818)
- Abort previous builds [\#817](https://github.com/PegaSysEng/pantheon/pull/817)
- Parallel build stages [\#816](https://github.com/PegaSysEng/pantheon/pull/816)
- JWT authentication for JSON-RPC [\#815](https://github.com/PegaSysEng/pantheon/pull/815)
- Log errors that occur while finding a common ancestor [\#814](https://github.com/PegaSysEng/pantheon/pull/814)
- Shuffled log levels [\#813](https://github.com/PegaSysEng/pantheon/pull/813)
- Prevent duplicate IBFT messages being processed by state machine [\#811](https://github.com/PegaSysEng/pantheon/pull/811)
- Fix Orion startup ports [\#810](https://github.com/PegaSysEng/pantheon/pull/810)
- Commit world state continuously [\#809](https://github.com/PegaSysEng/pantheon/pull/809)
- Improve block propagation time [\#808](https://github.com/PegaSysEng/pantheon/pull/808)
- JSON-RPC authentication cli options & acceptance tests [\#807](https://github.com/PegaSysEng/pantheon/pull/807)
- Remove privacy not supported warning [\#806](https://github.com/PegaSysEng/pantheon/pull/806) (thanks to [vinistevam](https://github.com/vinistevam))
- Wire up Private Transaction Processor [\#805](https://github.com/PegaSysEng/pantheon/pull/805) (thanks to [Puneetha17](https://github.com/Puneetha17))
- Apply a limit to the number of responses in RespondingEthPeer.respondWhile [\#803](https://github.com/PegaSysEng/pantheon/pull/803)
- Avoid requesting empty block bodies from the network. [\#802](https://github.com/PegaSysEng/pantheon/pull/802)
- Handle partial responses to get receipts requests [\#801](https://github.com/PegaSysEng/pantheon/pull/801)
- Rename functions in Ibft MessageValidator [\#800](https://github.com/PegaSysEng/pantheon/pull/800)
- Upgrade GoogleJavaFormat to 1.7 [\#795](https://github.com/PegaSysEng/pantheon/pull/795)
- Minor refactorings of IntegrationTest infrastructure [\#786](https://github.com/PegaSysEng/pantheon/pull/786)
- Rework Ibft MessageValidatorFactory [\#785](https://github.com/PegaSysEng/pantheon/pull/785)
- Rework IbftRoundFactory [\#784](https://github.com/PegaSysEng/pantheon/pull/784)
- Rename artefacts to artifacts within IBFT [\#782](https://github.com/PegaSysEng/pantheon/pull/782)
- Rename TerminatedRoundArtefacts to PreparedRoundArtefacts [\#781](https://github.com/PegaSysEng/pantheon/pull/781)
- Rename Ibft MessageFactory methods [\#779](https://github.com/PegaSysEng/pantheon/pull/779)
- Update WorldStateDownloader to only filter out known code requests [\#777](https://github.com/PegaSysEng/pantheon/pull/777)
- Multiple name options only search for the longest one [\#776](https://github.com/PegaSysEng/pantheon/pull/776)
- Move ethTaskTimer to abstract root [\#775](https://github.com/PegaSysEng/pantheon/pull/775)
- Parallel Block importer [\#774](https://github.com/PegaSysEng/pantheon/pull/774)
- Wait for a peer with an estimated chain height before selecting a pivot block [\#772](https://github.com/PegaSysEng/pantheon/pull/772)
- Randomly perform full validation when fast syncing blocks [\#770](https://github.com/PegaSysEng/pantheon/pull/770)
- IBFT Message rework, piggybacking blocks on msgs. [\#769](https://github.com/PegaSysEng/pantheon/pull/769)
- EthScheduler additions [\#767](https://github.com/PegaSysEng/pantheon/pull/767)
- Fixing node whitelist isPermitted check [\#766](https://github.com/PegaSysEng/pantheon/pull/766)
- Eth/63 labels [\#764](https://github.com/PegaSysEng/pantheon/pull/764)
- Permissioning whitelist persistence. [\#763](https://github.com/PegaSysEng/pantheon/pull/763)
- Created message validators for NewRound and RoundChange [\#760](https://github.com/PegaSysEng/pantheon/pull/760)
- Add tests for FastSyncChainDownloader as a whole [\#758](https://github.com/PegaSysEng/pantheon/pull/758)
- Flatten IBFT Message API [\#757](https://github.com/PegaSysEng/pantheon/pull/757)
- Added TerminatedRoundArtefacts [\#756](https://github.com/PegaSysEng/pantheon/pull/756)
- Fix thread names in EthScheduler to include the thread number [\#755](https://github.com/PegaSysEng/pantheon/pull/755)
- Separate round change reception from RoundChangeCertificate [\#754](https://github.com/PegaSysEng/pantheon/pull/754)
- JSON-RPC authentication login [\#753](https://github.com/PegaSysEng/pantheon/pull/753)
- Spilt Ibft MessageValidator into components [\#752](https://github.com/PegaSysEng/pantheon/pull/752)
- Ensure first checkpoint headers is always in local blockchain for FastSyncCheckpointHeaderManager [\#750](https://github.com/PegaSysEng/pantheon/pull/750)
- Refactored permissioning components to be Optional. [\#747](https://github.com/PegaSysEng/pantheon/pull/747)
- Integrate rocksdb-based queue into WorldStateDownloader [\#746](https://github.com/PegaSysEng/pantheon/pull/746)
- Generify orion to enclave [\#745](https://github.com/PegaSysEng/pantheon/pull/745) (thanks to [vinistevam](https://github.com/vinistevam))
- Moved IBFT Message factory to use wrapped message types [\#744](https://github.com/PegaSysEng/pantheon/pull/744)
- Handle timeouts when requesting checkpoint headers correctly [\#743](https://github.com/PegaSysEng/pantheon/pull/743)
- Update RoundChangeManager to use flattened message [\#742](https://github.com/PegaSysEng/pantheon/pull/742)
- Handle validation failures when fast importing blocks [\#741](https://github.com/PegaSysEng/pantheon/pull/741)
- Updated IbftRound and RoundState APIs to use wrapped messages [\#740](https://github.com/PegaSysEng/pantheon/pull/740)
- Exception handling [\#739](https://github.com/PegaSysEng/pantheon/pull/739)
- Upgrade dependency versions and build cleanup [\#738](https://github.com/PegaSysEng/pantheon/pull/738)
- Update IbftBlockHeightManager to accept new message types. [\#737](https://github.com/PegaSysEng/pantheon/pull/737)
- Error response handling for permissions APIs [\#736](https://github.com/PegaSysEng/pantheon/pull/736)
- IPV6 bootnodes don't work [\#735](https://github.com/PegaSysEng/pantheon/pull/735)
- Updated to use tags of pantheon build rather than another repo [\#734](https://github.com/PegaSysEng/pantheon/pull/734)
- Log milestones at startup and other minor logging improvements [\#733](https://github.com/PegaSysEng/pantheon/pull/733)
- Create wrapper types for Ibft Signed messages [\#731](https://github.com/PegaSysEng/pantheon/pull/731)
- Ibft to uniquely ID messages by their hash [\#730](https://github.com/PegaSysEng/pantheon/pull/730)
- Rename ibftrevised to ibft2 [\#722](https://github.com/PegaSysEng/pantheon/pull/722)
- Limit ibft msg queues [\#704](https://github.com/PegaSysEng/pantheon/pull/704)
- Implement privacy precompiled contract [\#696](https://github.com/PegaSysEng/pantheon/pull/696) (thanks to [Puneetha17](https://github.com/Puneetha17))
- Integration of RecursivePeerRefreshState and PeerDiscoveryController [\#420](https://github.com/PegaSysEng/pantheon/pull/420)

## 0.9.1

Built and compatible with JDK8.

## 0.9

### Breaking Changes to Command Line

Breaking changes have been made to the command line options in v0.9 to improve usability. Many v0.8 command line options no longer work.

The [documentation](https://docs.pantheon.pegasys.tech/en/latest/) has been updated throughout to use the changed command line options and the [command line reference](https://besu.hyperledger.org/en/stable/) documents the changed options.

| Previous Option                     | New Option                                                                                                                                                                                                                                  | Change                            |
|-------------------------------------|------------------------------------------------------------------------------------------------------------------------------------------------------------------------------------------------------------------------------------------|----------------------------------|
| `--config`                          | [`--config-file`](https://besu.hyperledger.org/en/latest/Reference/CLI/CLI-Syntax/#config-file)                                                                                                                                  | Renamed                          |
| `--datadir`                         | [`--data-path`](https://besu.hyperledger.org/en/latest/Reference/CLI/CLI-Syntax/#data-path)                                                                                                                                      | Renamed                          |
| `--dev-mode`                        | [`--network=dev`](https://besu.hyperledger.org/en/latest/Reference/CLI/CLI-Syntax/#network)                                                                                                                                     | Replaced by `--network` option   |
| `--genesis`                         | [`--genesis-file`](https://besu.hyperledger.org/en/latest/Reference/CLI/CLI-Syntax/#genesis-file)                                                                                                                                | Renamed                          |
| `--goerli`                          | [`--network=goerli`](https://besu.hyperledger.org/en/latest/Reference/CLI/CLI-Syntax/#network)                                                                                                                                  | Replaced by `--network` option   |
| `--metrics-listen=<HOST:PORT>`      | [`--metrics-host=<HOST>`](https://besu.hyperledger.org/en/latest/Reference/CLI/CLI-Syntax/#metrics-host) and [`--metrics-port=<PORT>`](https://besu.hyperledger.org/en/latest/Reference/CLI/CLI-Syntax/#metrics-port) | Split into host and port options |
| `--miner-extraData`                 | [`--miner-extra-data`](https://besu.hyperledger.org/en/latest/Reference/CLI/CLI-Syntax/#miner-extra-data)                                                                                                                       | Renamed                          |
| `--miner-minTransactionGasPriceWei` | [`--min-gas-price`](https://besu.hyperledger.org/en/latest/Reference/CLI/CLI-Syntax/#min-gas-price)                                                                                                                              | Renamed                          |
| `--no-discovery`                    | [`--discovery-enabled`](https://besu.hyperledger.org/en/latest/Reference/CLI/CLI-Syntax/#discovery-enabled)                                                                                                                      | Replaced                         |
| `--node-private-key`                | [`--node-private-key-file`](https://besu.hyperledger.org/en/latest/Reference/CLI/CLI-Syntax/#node-private-key-file)                                                                                                              | Renamed                          |
| `--ottoman`                         | N/A                                                                                                                                                                                                                                         | Removed                          |
| `--p2p-listen=<HOST:PORT>`          | [`--p2p-host=<HOST>`](https://besu.hyperledger.org/en/latest/Reference/CLI/CLI-Syntax/#p2p-hostt) and [`--p2p-port=<PORT>`](https://besu.hyperledger.org/en/latest/Reference/CLI/CLI-Syntax/#p2p-port) | Split into host and port options |
| `--rinkeby`                         | [`--network=rinkeby`](https://besu.hyperledger.org/en/latest/Reference/CLI/CLI-Syntax/#network)                                                                                                                                     | Replaced by `--network` option   |
| `--ropsten`                         | [`--network=ropsten`](https://besu.hyperledger.org/en/latest/Reference/CLI/CLI-Syntax/#network)                                                                                                                                     | Replaced by `--network` option   |
| `--rpc-enabled`                     | [` --rpc-http-enabled`](https://besu.hyperledger.org/en/latest/Reference/CLI/CLI-Syntax/#rpc-http-enabled)| Renamed|
| `--rpc-listen=<HOST:PORT>`          | [`--rpc-http-host=<HOST>`](https://besu.hyperledger.org/en/latest/Reference/CLI/CLI-Syntax/#rpc-http-host) and [`--rpc-http-port=<PORT>`](https://besu.hyperledger.org/en/latest/Reference/CLI/CLI-Syntax/#rpc-http-port) | Split into host and port options |
| `--rpc-api`                         | [`--rpc-http-api`](https://besu.hyperledger.org/en/latest/Reference/CLI/CLI-Syntax/#rpc-http-api)| Renamed |
| `--rpc-cors-origins`                | [`--rpc-http-cors-origins`](https://besu.hyperledger.org/en/latest/Reference/CLI/CLI-Syntax/#rpc-http-cors-origins) | Renamed |
| `--ws-enabled`                      | [`--rpc-ws-enabled`](https://besu.hyperledger.org/en/latest/Reference/CLI/CLI-Syntax/#rpc-ws-enabled)  | Renamed |
| `--ws-api`                          | [`--rpc-ws-api`](https://besu.hyperledger.org/en/latest/Reference/CLI/CLI-Syntax/#rpc-ws-api) | Renamed|
| `--ws-listen=<HOST:PORT>`           | [`--rpc-ws-host=<HOST>`](https://besu.hyperledger.org/en/latest/Reference/CLI/CLI-Syntax/#rpc-ws-host) and [`--rpc-ws-port=<PORT>`](https://besu.hyperledger.org/en/latest/Reference/CLI/CLI-Syntax/#rpc-ws-port) | Split into host and port options |
| `--ws-refresh-delay`                | [`--rpc-ws-refresh-delay`](https://besu.hyperledger.org/en/latest/Reference/CLI/CLI-Syntax/#rpc-ws-refresh-delay)|Renamed|

| Previous Subcommand                 | New Subcommand                                                                                                                                                                                                                  | Change                            |
|-------------------------------------|------------------------------------------------------------------------------------------------------------------------------------------------------------------------------------------------------------------------------------------|----------------------------------|
| `pantheon import <block-file>`      | [`pantheon blocks import --from=<block-file>`](https://besu.hyperledger.org/en/latest/Reference/CLI/CLI-Subcommands/#blocks)                                                                                            | Renamed                          |
| `pantheon export-pub-key <key-file>`| [`pantheon public-key export --to=<key-file>`](https://besu.hyperledger.org/en/latest/Reference/CLI/CLI-Subcommands/#public-key)                                                                                                      | Renamed                          |


### Private Network Quickstart

The Private Network Quickstart has been moved from the `pantheon` repository to the `pantheon-quickstart`
repository. The [Private Network Quickstart tutorial](https://besu.hyperledger.org/en/latest/Tutorials/Quickstarts/Private-Network-Quickstart/)
has been updated to use the moved quickstart.

### Additions and Improvements

- `--network=goerli` supports relaunch of Görli testnet [\#717](https://github.com/PegaSysEng/pantheon/pull/717)
- TOML authentication provider [\#689](https://github.com/PegaSysEng/pantheon/pull/689)
- Metrics Push Gateway Options [\#678](https://github.com/PegaSysEng/pantheon/pull/678)
- Additional logging details for IBFT 2.0 [\#650](https://github.com/PegaSysEng/pantheon/pull/650)
- Permissioning config TOML file [\#643](https://github.com/PegaSysEng/pantheon/pull/643)
- Added metrics Prometheus Push Gateway Support [\#638](https://github.com/PegaSysEng/pantheon/pull/638)
- Clique and IBFT not enabled by default in RPC APIs [\#635](https://github.com/PegaSysEng/pantheon/pull/635)
- Added `admin_addPeer` JSON-RPC API method [\#622](https://github.com/PegaSysEng/pantheon/pull/622)
- Implemented `--p2p-enabled` configuration item [\#619](https://github.com/PegaSysEng/pantheon/pull/619)
- Command options and commands renaming [\#618](https://github.com/PegaSysEng/pantheon/pull/618)
- Added IBFT get pending votes [\#603](https://github.com/PegaSysEng/pantheon/pull/603)
- Implement Petersburg hardfork [\#601](https://github.com/PegaSysEng/pantheon/pull/601)
- Added private transaction abstraction [\#592](https://github.com/PegaSysEng/pantheon/pull/592) (thanks to [iikirilov](https://github.com/iikirilov))
- Added privacy command line commands [\#584](https://github.com/PegaSysEng/pantheon/pull/584) (thanks to [Puneetha17](https://github.com/Puneetha17))

### Technical Improvements

- Download receipts during fast sync and import without processing transactions [\#701](https://github.com/PegaSysEng/pantheon/pull/701)
- Removed CLI options for `--nodes-whitelist` and `--accounts-whitelist` [\#694](https://github.com/PegaSysEng/pantheon/pull/694)
- Delegate `getRootCause` through to Guava's implementation [\#692](https://github.com/PegaSysEng/pantheon/pull/692)
- Benchmark update [\#691](https://github.com/PegaSysEng/pantheon/pull/691)
- Implement chain download for fast sync [\#690](https://github.com/PegaSysEng/pantheon/pull/690)
- Allow missing accounts to create zero-cost transactions [\#685](https://github.com/PegaSysEng/pantheon/pull/685)
- Node private key location should be fixed under docker [\#684](https://github.com/PegaSysEng/pantheon/pull/684)
- Parallel Processing File Import Performance [\#683](https://github.com/PegaSysEng/pantheon/pull/683)
- Integrate actual `WorldStateDownloader` with the fast sync work flow [\#682](https://github.com/PegaSysEng/pantheon/pull/682)
- Removed `--max-trailing-peers` option [\#680](https://github.com/PegaSysEng/pantheon/pull/680)
- Enabled warning on CLI dependent options [\#679](https://github.com/PegaSysEng/pantheon/pull/679)
- Update WorldStateDownloader run\(\) interface to accept header [\#677](https://github.com/PegaSysEng/pantheon/pull/677)
- Fixed Difficulty calculator [\#663](https://github.com/PegaSysEng/pantheon/pull/663)
- `discovery-enabled` option refactoring [\#661](https://github.com/PegaSysEng/pantheon/pull/661)
- Update orion default port approach [\#660](https://github.com/PegaSysEng/pantheon/pull/660)
- Extract out generic parts of Downloader [\#659](https://github.com/PegaSysEng/pantheon/pull/659)
- Start world downloader [\#658](https://github.com/PegaSysEng/pantheon/pull/658)
- Create a simple `WorldStateDownloader` [\#657](https://github.com/PegaSysEng/pantheon/pull/657)
- Added handling for when p2p is disabled [\#655](https://github.com/PegaSysEng/pantheon/pull/655)
- Enabled command line configuration for privacy precompiled contract address [\#653](https://github.com/PegaSysEng/pantheon/pull/653) (thanks to [Puneetha17](https://github.com/Puneetha17))
- IBFT transmitted packets are logged by gossiper [\#652](https://github.com/PegaSysEng/pantheon/pull/652)
- `admin_addPeer` acceptance test [\#651](https://github.com/PegaSysEng/pantheon/pull/651)
- Added `p2pEnabled` configuration to `ProcessBesuNodeRunner` [\#649](https://github.com/PegaSysEng/pantheon/pull/649)
- Added description to automatic benchmarks [\#646](https://github.com/PegaSysEng/pantheon/pull/646)
- Added `network` option [\#645](https://github.com/PegaSysEng/pantheon/pull/645)
- Remove OrionConfiguration [\#644](https://github.com/PegaSysEng/pantheon/pull/644) (thanks to [Puneetha17](https://github.com/Puneetha17))
- IBFT Json Acceptance tests [\#634](https://github.com/PegaSysEng/pantheon/pull/634)
- Upgraded build image to one that contains libsodium [\#632](https://github.com/PegaSysEng/pantheon/pull/632)
- Command line fixes [\#630](https://github.com/PegaSysEng/pantheon/pull/630)
- Consider peer count insufficient until minimum peers for fast sync are connected [\#629](https://github.com/PegaSysEng/pantheon/pull/629)
- Build tweaks [\#628](https://github.com/PegaSysEng/pantheon/pull/628)
- IBFT ensure non-validator does not partake in consensus [\#627](https://github.com/PegaSysEng/pantheon/pull/627)
- Added ability in acceptance tests to set up a node with `--no-discovery` [\#624](https://github.com/PegaSysEng/pantheon/pull/624)
- Gossip integration test [\#623](https://github.com/PegaSysEng/pantheon/pull/623)
- Removed quickstart code and CI pipeline [\#616](https://github.com/PegaSysEng/pantheon/pull/616)
- IBFT Integration Tests - Spurious Behaviour [\#615](https://github.com/PegaSysEng/pantheon/pull/615)
- Refactoring for more readable IBFT IT [\#614](https://github.com/PegaSysEng/pantheon/pull/614)
- Start of fast sync downloader [\#613](https://github.com/PegaSysEng/pantheon/pull/613)
- Split `IbftProcessor` into looping and event processing [\#612](https://github.com/PegaSysEng/pantheon/pull/612)
- IBFT Int Test - changed `TestContextFactory` to a builder [\#611](https://github.com/PegaSysEng/pantheon/pull/611)
- Discard prior round change msgs [\#610](https://github.com/PegaSysEng/pantheon/pull/610)
- `IbftGetValidatorsByBlockHash` added to json factory [\#607](https://github.com/PegaSysEng/pantheon/pull/607)
- IBFT Validator RPCs to return list of strings [\#606](https://github.com/PegaSysEng/pantheon/pull/606)
- Update Benchmark [\#605](https://github.com/PegaSysEng/pantheon/pull/605)
- Remove db package and move classes to more appropriate locations [\#599](https://github.com/PegaSysEng/pantheon/pull/599)
- Added `GetReceiptsFromPeerTask` [\#598](https://github.com/PegaSysEng/pantheon/pull/598)
- Added `GetNodeDataFromPeerTask` [\#597](https://github.com/PegaSysEng/pantheon/pull/597)
- Fixed deprecation warnings [\#596](https://github.com/PegaSysEng/pantheon/pull/596)
- IBFT Integration Tests - Future Height [\#591](https://github.com/PegaSysEng/pantheon/pull/591)
- Added `getNodeData` to `EthPeer` to enable requesting node data [\#589](https://github.com/PegaSysEng/pantheon/pull/589)
- `Blockcreator` to use `parentblock` specified at construction [\#588](https://github.com/PegaSysEng/pantheon/pull/588)
- Support responding to `GetNodeData` requests [\#587](https://github.com/PegaSysEng/pantheon/pull/587)
- IBFT validates block on proposal reception [\#583](https://github.com/PegaSysEng/pantheon/pull/583)
- Rework `NewRoundValidator` tests [\#582](https://github.com/PegaSysEng/pantheon/pull/582)
- IBFT split extra data validation rule into components [\#581](https://github.com/PegaSysEng/pantheon/pull/581)
- Allow attached rules to be flagged `light` [\#580](https://github.com/PegaSysEng/pantheon/pull/580)
- Split Block Validation from Importing [\#579](https://github.com/PegaSysEng/pantheon/pull/579)
- Refactor `RoundChangeManager` creation [\#578](https://github.com/PegaSysEng/pantheon/pull/578)
- Add `-SNAPSHOT` postfix to version [\#577](https://github.com/PegaSysEng/pantheon/pull/577)
- IBFT - prevent proposed block being imported twice [\#576](https://github.com/PegaSysEng/pantheon/pull/576)
- Version upgrades [\#571](https://github.com/PegaSysEng/pantheon/pull/571)
- Tests that CLI options are disabled under docker [\#566](https://github.com/PegaSysEng/pantheon/pull/566)
- Renamed IBFT networking classes [\#555](https://github.com/PegaSysEng/pantheon/pull/555)
- Removed dead code from the consensus package [\#554](https://github.com/PegaSysEng/pantheon/pull/554)
- Prepared private transaction support [\#538](https://github.com/PegaSysEng/pantheon/pull/538) (thanks to [iikirilov](https://github.com/iikirilov))

## 0.8.5

Indefinitely delays the roll-out of Constantinople on Ethereum Mainnet due to a [potential security issue](https://blog.ethereum.org/2019/01/15/security-alert-ethereum-constantinople-postponement/) detected.

## Additions and Improvements
- Remove Constantinople fork block [\#574](https://github.com/PegaSysEng/pantheon/pull/574)

## Technical Improvements
- Rename IBFT message packages [\#568](https://github.com/PegaSysEng/pantheon/pull/568)


## 0.8.4

### Docker Image

If you have been running a node using the v0.8.3 Docker image, the node was not saving data to the
specified [data directory](https://besu.hyperledger.org/en/stable/),
or referring to the custom [configuration file](https://besu.hyperledger.org/en/stable/)
or [genesis file](https://besu.hyperledger.org/en/stable/).

To recover the node key and data directory from the Docker container:
`docker cp <container>:/opt/pantheon/key <destination_file>`
`docker cp <container>:/opt/pantheon/database <destination_directory>`

Where `container` is the name or ID of the Docker container containing the Besu node.

The container can be running or stopped when you copy the key and data directory. If your node was
fully synchronized to MainNet, the data directory will be ~2TB.

When restarting your node with the v0.8.4 Docker image:

* Save the node key in the [`key` file](https://besu.hyperledger.org/en/latest/Concepts/Node-Keys/#node-private-key) in the data
    directory or specify the location using the [`--node-private-key` option](https://besu.hyperledger.org/en/stable/).
* Specify the `<destination_directory` as a [volume for the data directory](https://besu.hyperledger.org/en/stable/).

### Bug Fixes
- Fixing default resource locations inside docker [\#529](https://github.com/PegaSysEng/pantheon/pull/529)
- NewRoundMessageValidator ignores Round Number when comparing blocks [\#523](https://github.com/PegaSysEng/pantheon/pull/523)
- Fix Array Configurable command line options [\#514](https://github.com/PegaSysEng/pantheon/pull/514)

## Additions and Improvements
- RocksDB Metrics [\#531](https://github.com/PegaSysEng/pantheon/pull/531)
- Added `ibft_getValidatorsByBlockHash` JSON RPC [\#519](https://github.com/PegaSysEng/pantheon/pull/519)
- Expose metrics to Prometheus [\#506](https://github.com/PegaSysEng/pantheon/pull/506)
- Added `ibft_getValidatorsByBlockNumber` [\#499](https://github.com/PegaSysEng/pantheon/pull/499)
- Added `Roadmap.md` file. [\#494](https://github.com/PegaSysEng/pantheon/pull/494)
- Added JSON RPC `eth hashrate` method. [\#488](https://github.com/PegaSysEng/pantheon/pull/488)
- Account whitelist API [\#487](https://github.com/PegaSysEng/pantheon/pull/487)
- Added nodes whitelist JSON-RPC APIs [\#476](https://github.com/PegaSysEng/pantheon/pull/476)
- Added account whitelisting [\#460](https://github.com/PegaSysEng/pantheon/pull/460)
- Added configurable refresh delay for SyncingSubscriptionService on start up [\#383](https://github.com/PegaSysEng/pantheon/pull/383)
- Added the Command Line Style Guide  [\#530](https://github.com/PegaSysEng/pantheon/pull/530)

## Technical Improvements

-  Updated `--bootnodes` command option to take zero arguments [\#548](https://github.com/PegaSysEng/pantheon/pull/548)
- IBFT Integration Testing - Local Node is proposer [\#527](https://github.com/PegaSysEng/pantheon/pull/527)
- Remove vertx from discovery tests [\#539](https://github.com/PegaSysEng/pantheon/pull/539)
- IBFT Integration testing - Round Change [\#537](https://github.com/PegaSysEng/pantheon/pull/537)
- NewRoundMessageValidator creates RoundChangeValidator with correct value [\#518](https://github.com/PegaSysEng/pantheon/pull/518)
- Remove time dependency from BlockTimer tests [\#513](https://github.com/PegaSysEng/pantheon/pull/513)
- Gradle 5.1 [\#512](https://github.com/PegaSysEng/pantheon/pull/512)
- Metrics measurement adjustment [\#511](https://github.com/PegaSysEng/pantheon/pull/511)
- Metrics export for import command. [\#509](https://github.com/PegaSysEng/pantheon/pull/509)
- IBFT Integration test framework [\#502](https://github.com/PegaSysEng/pantheon/pull/502)
- IBFT message gossiping [\#501](https://github.com/PegaSysEng/pantheon/pull/501)
- Remove non-transactional mutation from KeyValueStore [\#500](https://github.com/PegaSysEng/pantheon/pull/500)
- Ensured that the blockchain queries class handles optionals better. [\#486](https://github.com/PegaSysEng/pantheon/pull/486)
- IBFT mining acceptance test [\#483](https://github.com/PegaSysEng/pantheon/pull/483)
- Set base directory name to be lowercase in building.md [\#474](https://github.com/PegaSysEng/pantheon/pull/474) (Thanks to [Matthalp](https://github.com/Matthalp))
- Moved admin\_peers to Admin API group [\#473](https://github.com/PegaSysEng/pantheon/pull/473)
- Nodes whitelist acceptance test [\#472](https://github.com/PegaSysEng/pantheon/pull/472)
- Rework RoundChangeManagerTest to not reuse validators [\#469](https://github.com/PegaSysEng/pantheon/pull/469)
- Ignore node files to support truffle. [\#467](https://github.com/PegaSysEng/pantheon/pull/467)
- IBFT pantheon controller [\#461](https://github.com/PegaSysEng/pantheon/pull/461)
- IBFT Round to update internal state on reception of NewRound Message [\#451](https://github.com/PegaSysEng/pantheon/pull/451)
- Update RoundChangeManager correctly create its message validator [\#450](https://github.com/PegaSysEng/pantheon/pull/450)
- Use seconds for block timer time unit [\#445](https://github.com/PegaSysEng/pantheon/pull/445)
- IBFT controller and future msgs handling [\#431](https://github.com/PegaSysEng/pantheon/pull/431)
- Allow IBFT Round to be created using PreparedCert [\#429](https://github.com/PegaSysEng/pantheon/pull/429)
- Added MessageValidatorFactory [\#425](https://github.com/PegaSysEng/pantheon/pull/425)
- Inround payload [\#423](https://github.com/PegaSysEng/pantheon/pull/423)
- Updated IbftConfig Fields [\#422](https://github.com/PegaSysEng/pantheon/pull/422)
- Repair IbftBlockCreator and add tests [\#421](https://github.com/PegaSysEng/pantheon/pull/421)
- Make Besu behave as a submodule [\#419](https://github.com/PegaSysEng/pantheon/pull/419)
- Ibft Height Manager [\#418](https://github.com/PegaSysEng/pantheon/pull/418)
- Ensure bootnodes are a subset of node whitelist [\#414](https://github.com/PegaSysEng/pantheon/pull/414)
- IBFT Consensus Round Classes [\#405](https://github.com/PegaSysEng/pantheon/pull/405)
- IBFT message payload tests [\#404](https://github.com/PegaSysEng/pantheon/pull/404)
- Validate enodeurl syntax from command line [\#403](https://github.com/PegaSysEng/pantheon/pull/403)
- Update errorprone [\#401](https://github.com/PegaSysEng/pantheon/pull/401)
- IBFT round change manager [\#393](https://github.com/PegaSysEng/pantheon/pull/393)
- IBFT RoundState [\#392](https://github.com/PegaSysEng/pantheon/pull/392)
- Move Block data generator test helper to test support package [\#391](https://github.com/PegaSysEng/pantheon/pull/391)
- IBFT message tests [\#367](https://github.com/PegaSysEng/pantheon/pull/367)

## 0.8.3

### Breaking Change to JSON RPC-API

From v0.8.3, incoming HTTP requests are only accepted from hostnames specified using the `--host-whitelist` command-line option. If not specified, the default value for `--host-whitelist` is `localhost`.

If using the URL `http://127.0.0.1` to make JSON-RPC calls, use `--host-whitelist` to specify the hostname `127.0.0.1` or update the hostname to `localhost`.

If your application publishes RPC ports, specify the hostnames when starting Besu. For example:

```bash
pantheon --host-whitelist=example.com
```

Specify `*` or `all` for `--host-whitelist` to effectively disable host protection and replicate pre-v0.8.3 behavior. This is not recommended for production code.

### Bug Fixes

- Repair Clique Proposer Selection [\#339](https://github.com/PegaSysEng/pantheon/pull/339)
- High TX volume swamps block processing [\#337](https://github.com/PegaSysEng/pantheon/pull/337)
- Check if the connectFuture has completed successfully [\#293](https://github.com/PegaSysEng/pantheon/pull/293)
- Switch back to Xerial Snappy Library [\#284](https://github.com/PegaSysEng/pantheon/pull/284)
- ShortHex of 0 should be '0x0', not '0x' [\#272](https://github.com/PegaSysEng/pantheon/pull/272)
- Fix pantheon CLI default values infinite loop [\#266](https://github.com/PegaSysEng/pantheon/pull/266)

### Additions and Improvements

- Added `--nodes-whitelist` parameter to CLI and NodeWhitelistController [\#346](https://github.com/PegaSysEng/pantheon/pull/346)
- Discovery wiring for `--node-whitelist` [\#365](https://github.com/PegaSysEng/pantheon/pull/365)
- Plumb in three more metrics [\#344](https://github.com/PegaSysEng/pantheon/pull/344)
- `ProposerSelection` to support multiple IBFT implementations [\#307](https://github.com/PegaSysEng/pantheon/pull/307)
- Configuration to support IBFT original and revised [\#306](https://github.com/PegaSysEng/pantheon/pull/306)
- Added host whitelist for JSON-RPC. [**Breaking Change**](#breaking-change-to-json-rpc-api) [\#295](https://github.com/PegaSysEng/pantheon/pull/295)
- Reduce `Block creation processed cancelled` log message to debug [\#294](https://github.com/PegaSysEng/pantheon/pull/294)
- Implement iterative peer search [\#268](https://github.com/PegaSysEng/pantheon/pull/268)
- Added RLP enc/dec for PrePrepare, Commit and NewRound messages [\#200](https://github.com/PegaSysEng/pantheon/pull/200)
- IBFT block mining [\#169](https://github.com/PegaSysEng/pantheon/pull/169)
- Added `--goerli` CLI option [\#370](https://github.com/PegaSysEng/pantheon/pull/370) (Thanks to [@Nashatyrev](https://github.com/Nashatyrev))
- Begin capturing metrics to better understand Besu's behaviour [\#326](https://github.com/PegaSysEng/pantheon/pull/326)

### Technical Improvements

- Extracted non-Docker CLI parameters to picoCLI mixin. [\#323](https://github.com/PegaSysEng/pantheon/pull/323)
- IBFT preprepare to validate round matches block [\#329](https://github.com/PegaSysEng/pantheon/pull/329)
- Fix acceptance test [\#324](https://github.com/PegaSysEng/pantheon/pull/324)
- Added the `IbftFinalState` [\#385](https://github.com/PegaSysEng/pantheon/pull/385)
- Constantinople Fork Block [\#382](https://github.com/PegaSysEng/pantheon/pull/382)
- Fix `pantheon.cli.BesuCommandTest` test on Windows [\#380](https://github.com/PegaSysEng/pantheon/pull/380)
- JDK smoke testing is being configured differently now [\#374](https://github.com/PegaSysEng/pantheon/pull/374)
- Re-enable clique AT [\#373](https://github.com/PegaSysEng/pantheon/pull/373)
- Ignoring acceptance test [\#372](https://github.com/PegaSysEng/pantheon/pull/372)
- Changes to support Gradle 5.0 [\#371](https://github.com/PegaSysEng/pantheon/pull/371)
- Clique: Prevent out of turn blocks interrupt in-turn mining [\#364](https://github.com/PegaSysEng/pantheon/pull/364)
- Time all tasks [\#361](https://github.com/PegaSysEng/pantheon/pull/361)
- Rework `VoteTallyCache` to better represent purpose [\#360](https://github.com/PegaSysEng/pantheon/pull/360)
- Add an `UNKNOWN` `DisconnectReason` [\#359](https://github.com/PegaSysEng/pantheon/pull/359)
- New round validation [\#353](https://github.com/PegaSysEng/pantheon/pull/353)
- Update get validators for block hash test to start from block 1 [\#352](https://github.com/PegaSysEng/pantheon/pull/352)
- Idiomatic Builder Pattern [\#345](https://github.com/PegaSysEng/pantheon/pull/345)
- Revert `Repair Clique Proposer Selection` \#339 - Breaks Görli testnet [\#343](https://github.com/PegaSysEng/pantheon/pull/343)
- No fixed ports in tests [\#340](https://github.com/PegaSysEng/pantheon/pull/340)
- Update clique acceptance test genesis file to use correct clique property names [\#338](https://github.com/PegaSysEng/pantheon/pull/338)
- Supporting list of addresses in logs subscription [\#336](https://github.com/PegaSysEng/pantheon/pull/336)
- Render handler exception to `System.err` instead of `.out` [\#334](https://github.com/PegaSysEng/pantheon/pull/334)
- Renamed IBFT message classes [\#333](https://github.com/PegaSysEng/pantheon/pull/333)
- Add additional RLP tests [\#332](https://github.com/PegaSysEng/pantheon/pull/332)
- Downgrading spotless to 3.13.0 to fix threading issues [\#325](https://github.com/PegaSysEng/pantheon/pull/325)
- `eth_getTransactionReceipt` acceptance test [\#322](https://github.com/PegaSysEng/pantheon/pull/322)
- Upgrade vertx to 3.5.4 [\#316](https://github.com/PegaSysEng/pantheon/pull/316)
- Round change validation [\#315](https://github.com/PegaSysEng/pantheon/pull/315)
- Basic IBFT message validators [\#314](https://github.com/PegaSysEng/pantheon/pull/314)
- Minor repairs to clique block scheduling [\#308](https://github.com/PegaSysEng/pantheon/pull/308)
- Dependencies Version upgrade [\#303](https://github.com/PegaSysEng/pantheon/pull/303)
- Build multiple JVM [\#301](https://github.com/PegaSysEng/pantheon/pull/301)
- Smart contract acceptance test [\#296](https://github.com/PegaSysEng/pantheon/pull/296)
- Fixing WebSocket error response [\#292](https://github.com/PegaSysEng/pantheon/pull/292)
- Reword error messages following exceptions during mining [\#291](https://github.com/PegaSysEng/pantheon/pull/291)
- Clique acceptance tests [\#290](https://github.com/PegaSysEng/pantheon/pull/290)
- Delegate creation of additional JSON-RPC methods to the BesuController [\#289](https://github.com/PegaSysEng/pantheon/pull/289)
- Remove unnecessary `RlpInput` and `RlpOutput` classes [\#287](https://github.com/PegaSysEng/pantheon/pull/287)
- Remove `RlpUtils` [\#285](https://github.com/PegaSysEng/pantheon/pull/285)
- Enabling previously ignored acceptance tests [\#282](https://github.com/PegaSysEng/pantheon/pull/282)
- IPv6 peers [\#281](https://github.com/PegaSysEng/pantheon/pull/281)
- IPv6 Bootnode [\#280](https://github.com/PegaSysEng/pantheon/pull/280)
- Acceptance test for `getTransactionReceipt` JSON-RPC method [\#278](https://github.com/PegaSysEng/pantheon/pull/278)
- Inject `StorageProvider` into `BesuController` instances [\#259](https://github.com/PegaSysEng/pantheon/pull/259)

## 0.8.2

### Removed
 - Removed `import-blockchain` command because nothing exports to the required format yet (PR [\#223](https://github.com/PegaSysEng/pantheon/pull/223))

### Bug Fixes
 - `io.netty.util.internal.OutOfDirectMemoryError` errors by removing reference counting from network messages.
 - Log spam: endless loop in `nioEventLoopGroup` thanks to [@5chdn](https://github.com/5chdn) for reporting) (PR [#261](https://github.com/PegaSysEng/pantheon/pull/261))
 - Rinkeby import can stall with too many fragments thanks to [@steffenkux](https://github.com/steffenkux) and [@5chdn](https://github.com/5chdn) for reporting) (PR [#255](https://github.com/PegaSysEng/pantheon/pull/255))
 - Clique incorrectly used the chain ID instead of the network ID in ETH status messages (PR [#209](https://github.com/PegaSysEng/pantheon/pull/209))
 - Gradle deprecation warnings (PR [#246](https://github.com/PegaSysEng/pantheon/pull/246) with thanks to [@jvirtanen](https://github.com/jvirtanen))
 - Consensus issue on Ropsten:
    - Treat output length as a maximum length for CALL operations (PR [#236](https://github.com/PegaSysEng/pantheon/pull/236))
    - ECRec precompile should return empty instead of 32 zero bytes when the input is invalid (PR [#227](https://github.com/PegaSysEng/pantheon/pull/227))
 - File name too long error while building from source thanks to [@5chdn](https://github.com/5chdn) for reporting) (PR [#221](https://github.com/PegaSysEng/pantheon/pull/221))
 - Loop syntax in `runBesuPrivateNetwork.sh` (PR [#237](https://github.com/PegaSysEng/pantheon/pull/237) thanks to [@matt9ucci](https://github.com/matt9ucci))
 - Fix `CompressionException: Snappy decompression failed` errors thanks to [@5chdn](https://github.com/5chdn) for reporting) (PR [#274](https://github.com/PegaSysEng/pantheon/pull/274))

### Additions and Improvements
 - Added `--ropsten` command line argument to make syncing to Ropsten easier (PR [#197](https://github.com/PegaSysEng/pantheon/pull/197) with thanks to [@jvirtanen](https://github.com/jvirtanen))
 - Enabled constantinople in `--dev-mode` (PR [#256](https://github.com/PegaSysEng/pantheon/pull/256))
 - Supported Constantinople with Clique thanks to [@5chdn](https://github.com/5chdn) for reporting) (PR [#250](https://github.com/PegaSysEng/pantheon/pull/250), PR [#247](https://github.com/PegaSysEng/pantheon/pull/247))
 - Implemented `eth_chainId` JSON-RPC method (PR [#219](https://github.com/PegaSysEng/pantheon/pull/219))
 - Updated client version to be ethstats friendly (PR [#258](https://github.com/PegaSysEng/pantheon/pull/258))
 - Added `--node-private-key` option to allow nodekey file to be specified separately to data directory thanks to [@peterbroadhurst](https://github.com/peterbroadhurst) for requesting)  (PR [#234](https://github.com/PegaSysEng/pantheon/pull/234))
 - Added `--banned-nodeids` option to prevent connection to specific nodes (PR [#254](https://github.com/PegaSysEng/pantheon/pull/254))
 - Send client quitting disconnect message to peers on shutdown (PR [#253](https://github.com/PegaSysEng/pantheon/pull/253))
 - Improved error message for port conflict error (PR [#232](https://github.com/PegaSysEng/pantheon/pull/232))

 ### Technical Improvements
 - Upgraded Ethereum reference tests to 6.0 beta 2. (thanks to [@jvirtanen](https://github.com/jvirtanen) for the initial upgrade to beta 1)
 - Set Java compiler default encoding to UTF-8 (PR [#238](https://github.com/PegaSysEng/pantheon/pull/238) thanks to [@matt9ucci](https://github.com/matt9ucci))
 - Removed duplicate code defining default JSON-RPC APIs (PR [#218](https://github.com/PegaSysEng/pantheon/pull/218) thanks to [@matt9ucci](https://github.com/matt9ucci))
 - Improved code for parsing config (PRs [#208](https://github.com/PegaSysEng/pantheon/pull/208), [#209](https://github.com/PegaSysEng/pantheon/pull/209))
 - Use `java.time.Clock` in favour of a custom Clock interface (PR [#220](https://github.com/PegaSysEng/pantheon/pull/220))
 - Improve modularity of storage systems (PR [#211](https://github.com/PegaSysEng/pantheon/pull/211), [#207](https://github.com/PegaSysEng/pantheon/pull/207))
 - Treat JavaDoc warnings as errors (PR [#171](https://github.com/PegaSysEng/pantheon/pull/171))
 - Add benchmark for `BlockHashOperation `as a template for benchmarking other EVM operations (PR [#203](https://github.com/PegaSysEng/pantheon/pull/203))
 - Added unit tests for `EthBlockNumber` (PR [#195](https://github.com/PegaSysEng/pantheon/pull/195) thanks to [@jvirtanen](https://github.com/jvirtanen))
 - Code style improvements (PR [#196](https://github.com/PegaSysEng/pantheon/pull/196) thanks to [@jvirtanen](https://github.com/jvirtanen))
 - Added unit tests for `Web3ClientVersion` (PR [#194](https://github.com/PegaSysEng/pantheon/pull/194) with thanks to [@jvirtanen](https://github.com/jvirtanen))
 - Removed RLPUtils from `RawBlockIterator` (PR [#179](https://github.com/PegaSysEng/pantheon/pull/179))
 - Replace the JNI based snappy library with a pure-Java version (PR [#257](https://github.com/PegaSysEng/pantheon/pull/257))<|MERGE_RESOLUTION|>--- conflicted
+++ resolved
@@ -40,10 +40,7 @@
 - Update `eth_getLogs` to return a `Block not found` error when the requested block is not found. [#8290](https://github.com/hyperledger/besu/pull/8290)
 - Change `Invalid block, unable to parse RLP` RPC error message to `Invalid block param (block not found)` [#8328](https://github.com/hyperledger/besu/pull/8328)
 - Support pending transaction score when saving and restoring txpool [#8363](https://github.com/hyperledger/besu/pull/8363)
-<<<<<<< HEAD
-=======
 - Upgrade to execution-spec-tests v4.1.0 including better EIP-2537 coverage for BLS [#8402](https://github.com/hyperledger/besu/pull/8402)
->>>>>>> b930bfee
 - Add era1 format to blocks import subcommand [#7935](https://github.com/hyperledger/besu/issues/7935)
 
 ### Bug fixes
