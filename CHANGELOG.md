--- conflicted
+++ resolved
@@ -9,11 +9,7 @@
 
 ### Bug Fixes
 - Fixed a snapsync issue that can sometimes block the healing step [#3920](https://github.com/hyperledger/besu/pull/3920)
-<<<<<<< HEAD
-- Upgrade OpenTelemetry to version 1.15.0 [#3675](https://github.com/hyperledger/besu/pull/3675)
 - Support free gas networks in the London fee market [#4003](https://github.com/hyperledger/besu/pull/4003)
-=======
->>>>>>> 17de636f
 
 ## 22.4.3
 
