--- conflicted
+++ resolved
@@ -13,12 +13,9 @@
 - Add `OperationTracer.tracePrepareTransaction`, where the sender account has not yet been altered[#6453](https://github.com/hyperledger/besu/pull/6453)
 - Improve the high spec flag by limiting it to a few column families [#6354](https://github.com/hyperledger/besu/pull/6354)
 - Log blob count when importing a block via Engine API [#6466](https://github.com/hyperledger/besu/pull/6466)
-<<<<<<< HEAD
-- Github Actions based build.
-=======
 - Introduce `--Xbonsai-limit-trie-logs-enabled` experimental feature which by default will only retain the latest 512 trie logs, saving about 3GB per week in database growth [#5390](https://github.com/hyperledger/besu/issues/5390)
 - Introduce `besu storage x-trie-log prune` experimental offline subcommand which will prune all redundant trie logs except the latest 512 [#6303](https://github.com/hyperledger/besu/pull/6303)
->>>>>>> d721a343
+- Github Actions based build.
 
 ### Bug fixes
 - Fix the way an advertised host configured with `--p2p-host` is treated when communicating with the originator of a PING packet [#6225](https://github.com/hyperledger/besu/pull/6225)
