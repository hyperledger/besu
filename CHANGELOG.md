# Changelog

## 22.7.5

<<<<<<< HEAD
### Breaking Changes
- Flexible Privacy Groups support to Tessera's EC encryptor (contracts modified) [#4282](https://github.com/hyperledger/besu/pull/4282)

=======
>>>>>>> 64bf83cf
### Additions and Improvements
- When building a new proposal, keep the best block built until now instead of the last one [#4455](https://github.com/hyperledger/besu/pull/4455)

### Bug Fixes
### Download Links

## 22.7.4

### Bug Fixes
- Remove records that track transactions by sender when they are empty to same memory in the transaction pool [#4415](https://github.com/hyperledger/besu/pull/4415)
- Add Toml configuration file support for _--Xplugin-rocksdb-high-spec-enabled_ flag [#4438](https://github.com/hyperledger/besu/pull/4438)

### Download Links
- https://hyperledger.jfrog.io/hyperledger/besu-binaries/besu/22.7.4/besu-22.7.4.zip / sha256: 4f2a0c20bee7f266ec1dcb45fa90ae1ca42f4b22e9b21a601b7705357259aea9
- https://hyperledger.jfrog.io/hyperledger/besu-binaries/besu/22.7.4/besu-22.7.4.tar.gz / sha256: a60efc4d515ac94710bbc6d61a24f409b03fcfc02323bee2a2d75c883fc99dce

## 22.7.3

### Additions and Improvements
- Allow free gas networks in the London fee market [#4061](https://github.com/hyperledger/besu/issues/4061)
- Upgrade besu-native to 0.6.0 and use Blake2bf native implementation if available by default [#4264](https://github.com/hyperledger/besu/pull/4264)
- Resets engine QoS timer with every call to the engine API instead of only when ExchangeTransitionConfiguration is called [#4411](https://github.com/hyperledger/besu/issues/4411)
- ExchangeTransitionConfiguration mismatch will only submit a debug log not a warning anymore [#4411](https://github.com/hyperledger/besu/issues/4411)
- Upgrade besu-native to 0.6.1 and include linux arm64 build of bls12-381 [#4416](https://github.com/hyperledger/besu/pull/4416)
- Create a new flag on RocksDB (_--Xplugin-rocksdb-high-spec-enabled_) for high spec hardware to boost performance
- Transaction pool improvements to avoid filling the pool with not executable transactions, that could result in empty or semi-empty block proposals [#4425](https://github.com/hyperledger/besu/pull/4425)
- Limit Transaction pool consumption by sender to a configurable percentage of the pool size [#4417](https://github.com/hyperledger/besu/pull/4417)

### Bug Fixes
- Retry block creation if there is a transient error and we still have time, to mitigate empty block issue [#4407](https://github.com/hyperledger/besu/pull/4407)
- Fix StacklessClosedChannelException in Besu and resulted timeout errors in CL clients ([#4398](https://github.com/hyperledger/besu/issues/4398), [#4400](https://github.com/hyperledger/besu/issues/4400))
- Return JSON-RPC error code instead of INVALID in engine api when certain storage exceptions are encountered ([#4349](https://github.com/hyperledger/besu/issues/4349))

### Download links
- https://hyperledger.jfrog.io/artifactory/besu-binaries/besu/22.7.3/besu-22.7.3.tar.gz / sha256: `b0863fe2406cab57caf8a02f2bf02632cc5198622ac48b69bc63c128703bbd79`
- https://hyperledger.jfrog.io/artifactory/besu-binaries/besu/22.7.3/besu-22.7.3.zip / sha256: `368c6cb86119f8fe30bb12ab8c63b4d95a0fd8baf9c9414307a0a4033756b709`

## 22.7.2
### Besu 22.7.2 is a recommended release for the Merge and Mainnet users. 22.7.1 remains Merge-ready. This release provides additional robustness before the Merge with some fixes and improvements in sync, peering, and logging.

### Additions and Improvements
- Better management of jemalloc presence/absence in startup script [#4237](https://github.com/hyperledger/besu/pull/4237)
- Retry mechanism when getting a broadcasted block fail on all peers [#4271](https://github.com/hyperledger/besu/pull/4271)
- Filter out disconnected peers when fetching available peers [#4269](https://github.com/hyperledger/besu/pull/4269)
- Updated the default value of fast-sync-min-peers post merge [#4298](https://github.com/hyperledger/besu/pull/4298)
- Log imported block info post merge [#4310](https://github.com/hyperledger/besu/pull/4310)
- Transaction pool eviction by sender from tail of transaction list [#4327](https://github.com/hyperledger/besu/pull/4327)
- Transaction pool sender future nonce limits [#4336](https://github.com/hyperledger/besu/pull/4336)
- Pandas! Pandas now appear in 3 phases: The black bear and polar bear that are preparing? Those will appear when
your client has TTD configured (which is setup by default for mainnet), is in sync, and processing Proof of Work blocks. In the second phase you will see them powering up when the Terminal Total Difficulty block is added to the blockchain.
The final form of the Ethereum Panda will appear when the first finalized block is received from the Consensus Layer.

### Bug Fixes
- Accept wit/80 from Nethermind [#4279](https://github.com/hyperledger/besu/pull/4279)
- Properly shutdown the miner executor, to avoid waiting 30 seconds when stopping [#4353](https://github.com/hyperledger/besu/pull/4353)

### Download links
- https://hyperledger.jfrog.io/artifactory/besu-binaries/besu/22.7.2/besu-22.7.2.tar.gz / sha256: `8030a48f824c7bbc138b38a9e84e5531950bc16f6d21cda8b215232cce334214`
- https://hyperledger.jfrog.io/artifactory/besu-binaries/besu/22.7.2/besu-22.7.2.zip / sha256: `72653171b1ddd910e705fc6f616d7f1f4c120ef0d91718f0376f3ee5f2982c11`


## 22.7.1
### Merge Ready Release. Required update for The Merge on ethereum mainnet!
### Additions and Improvements
- Introduce a cap to reputation score increase [#4230](https://github.com/hyperledger/besu/pull/4230)
- Add experimental CLI option for `--Xp2p-peer-lower-bound` [#4200](https://github.com/hyperledger/besu/pull/4200)
- Improve pending blocks retrieval mechanism [#4227](https://github.com/hyperledger/besu/pull/4227)
- Set mainnet terminal total difficulty [#4260](https://github.com/hyperledger/besu/pull/4260)

### Bug Fixes
- Fixes off-by-one error for mainnet TTD fallback [#4223](https://github.com/hyperledger/besu/pull/4223)
- Fix off-by-one error in AbstractRetryingPeerTask [#4254](https://github.com/hyperledger/besu/pull/4254)
- Refactor and fix retrying get block switching peer [#4256](https://github.com/hyperledger/besu/pull/4256)
- Fix encoding of key (short hex) in eth_getProof [#4261](https://github.com/hyperledger/besu/pull/4261)
- Fix for post-merge networks fast-sync [#4224](https://github.com/hyperledger/besu/pull/4224), [#4276](https://github.com/hyperledger/besu/pull/4276)

### Download links
- https://hyperledger.jfrog.io/artifactory/besu-binaries/besu/22.7.1/besu-22.7.1.tar.gz / sha256: `7cca4c11e1d7525c172f2af9fbf456d134ada60e970d8b6abcfcd6c623b5dd36`
- https://hyperledger.jfrog.io/artifactory/besu-binaries/besu/22.7.1/besu-22.7.1.zip / sha256: `ba6e0b9b65ac36d041a5072392f119ff76e8e9f53a3d7b1e1a658ef1e4705d7a`



## 22.7.0

### Additions and Improvements
- Deprecation warning for Ropsten, Rinkeby, Kiln [#4173](https://github.com/hyperledger/besu/pull/4173)

### Bug Fixes

- Fixes previous known issue [#3890](https://github.com/hyperledger/besu/issues/3890)from RC3 requiring a restart post-merge to continue correct transaction handling.
- Stop producing stack traces when a get headers response only contains the range start header [#4189](https://github.com/hyperledger/besu/pull/4189)
- Upgrade Spotless to 6.8.0 [#4195](https://github.com/hyperledger/besu/pull/4195)
- Upgrade Gradle to 7.5 [#4196](https://github.com/hyperledger/besu/pull/4196)

### Download links
- https://hyperledger.jfrog.io/artifactory/besu-binaries/besu/22.7.0/besu-22.7.0.tar.gz / sha256: `af21104a880c37706b660aa816e1c38b2b3f603a97420ddcbc889324b71aa50e`
- https://hyperledger.jfrog.io/artifactory/besu-binaries/besu/22.7.0/besu-22.7.0.zip / sha256: `5b1586362e6e739c206c25224bb753a372bad70c0b22dbe091f9253024ebdc45`

## 22.7.0-RC3

### Known/Outstanding issues:
- Besu requires a restart post-merge to re-enable remote transaction processing [#3890](https://github.com/hyperledger/besu/issues/3890)

### Additions and Improvements
- Engine API: Change expiration time for JWT tokens to 60s [#4168](https://github.com/hyperledger/besu/pull/4168)
- Sepolia mergeNetSplit block [#4158](https://github.com/hyperledger/besu/pull/4158)
- Goerli TTD [#4160](https://github.com/hyperledger/besu/pull/4160)
- Several logging improvements

### Bug Fixes
- Allow to set any value for baseFeePerGas in the genesis file [#4177](https://github.com/hyperledger/besu/pull/4177)
- Fix for stack overflow when searching for TTD block [#4169](https://github.com/hyperledger/besu/pull/4169)
- Fix for chain stuck issue [#4175](https://github.com/hyperledger/besu/pull/4175)

### Download links
- https://hyperledger.jfrog.io/artifactory/besu-binaries/besu/22.7.0-RC3/besu-22.7.0-RC3.tar.gz / sha256: `6a1ee89c82db9fa782d34733d8a8c726670378bcb71befe013da48d7928490a6`
- https://hyperledger.jfrog.io/artifactory/besu-binaries/besu/22.7.0-RC3/besu-22.7.0-RC3.zip / sha256: `5de22445ab2a270cf33e1850cd28f1946442b7104738f0d1ac253a009c53414e`

## 22.7.0-RC2

### Additions and Improvements
- Add a block to the bad blocks if it did not descend from the terminal block [#4080](https://github.com/hyperledger/besu/pull/4080)
- Backward sync exception improvements [#4092](https://github.com/hyperledger/besu/pull/4092)
- Remove block header checks during backward sync, since they will be always performed during block import phase [#4098](https://github.com/hyperledger/besu/pull/4098)
- Optimize the backward sync retry strategy [#4095](https://github.com/hyperledger/besu/pull/4095)
- Add support for jemalloc library to better handle rocksdb memory consumption [#4126](https://github.com/hyperledger/besu/pull/4126)
- RocksDB configuration changes to improve performance. [#4132](https://github.com/hyperledger/besu/pull/4132)

### Bug Fixes
- Changed max message size in the p2p layer to 16.7MB from 10MB to improve peering performance [#4120](https://github.com/hyperledger/besu/pull/4120)
- Fixes for parent stateroot mismatch when using Bonsai storage mode (please report if you encounter this bug on this version) [#4094](https://github.com/hyperledger/besu/pull/4094)
- Above Bonsai related fixes have addressed situations where the event log was not indexed properly [#3921](https://github.com/hyperledger/besu/pull/3921)
- Fixes related to backward sync and reorgs [#4097](https://github.com/hyperledger/besu/pull/4097)
- Checkpoint sync with more merge friendly checkpoint blocks [#4085](https://github.com/hyperledger/besu/pull/4085)
- Fixes around RocksDB performance and memory usage [#4128](https://github.com/hyperledger/besu/pull/4128)
- Fix for RPC performance parallelization to improve RPC performance under heavy load [#3959](https://github.com/hyperledger/besu/pull/3959)
- Fix for post-Merge peering after PoW is removed in our logic for weighting peers [#4116](https://github.com/hyperledger/besu/pull/4116)
- Various logging changes to improve UX- Return the correct latest valid hash in case of bad block when calling engine methods [#4056](https://github.com/hyperledger/besu/pull/4056)
- Add a PoS block header rule to check that the current block is more recent than its parent [#4066](https://github.com/hyperledger/besu/pull/4066)
- Fixed a trie log layer issue on bonsai during reorg [#4069](https://github.com/hyperledger/besu/pull/4069)
- Fix transition protocol schedule to return the pre Merge schedule when reorg pre TTD [#4078](https://github.com/hyperledger/besu/pull/4078)
- Remove hash to sync from the queue only if the sync step succeeds [#4105](https://github.com/hyperledger/besu/pull/4105)
- The build process runs successfully even though the system language is not English [#4102](https://github.com/hyperledger/besu/pull/4102)
- Avoid starting or stopping the BlockPropagationManager more than once [#4122](https://github.com/hyperledger/besu/pull/4122)

### Download links
- https://hyperledger.jfrog.io/artifactory/besu-binaries/besu/22.7.0-RC2/besu-22.7.0-RC2.tar.gz / sha256: `befe15b893820c9c6451a74fd87b41f555ff28561494b3bebadd5da5c7ce25d3`
- https://hyperledger.jfrog.io/artifactory/besu-binaries/besu/22.7.0-RC2/besu-22.7.0-RC2.zip / sha256: `d56c340f5982b882fbecca2697ca72a5bbefe0e978d2d4504211f012e2242a81`

## 22.7.0-RC1

### Additions and Improvements
- Do not require a minimum block height when downloading headers or blocks [#3911](https://github.com/hyperledger/besu/pull/3911)
- When on PoS the head can be only be updated by ForkchoiceUpdate [#3994](https://github.com/hyperledger/besu/pull/3994)
- Version information available in metrics [#3997](https://github.com/hyperledger/besu/pull/3997)
- Add TTD and DNS to Sepolia config [#4024](https://github.com/hyperledger/besu/pull/4024)
- Return `type` with value `0x0` when serializing legacy transactions [#4027](https://github.com/hyperledger/besu/pull/4027)
- Ignore `ForkchoiceUpdate` if `newHead` is an ancestor of the chain head [#4055](https://github.com/hyperledger/besu/pull/4055)

### Bug Fixes
- Fixed a snapsync issue that can sometimes block the healing step [#3920](https://github.com/hyperledger/besu/pull/3920)
- Support free gas networks in the London fee market [#4003](https://github.com/hyperledger/besu/pull/4003)
- Limit the size of outgoing eth subprotocol messages.  [#4034](https://github.com/hyperledger/besu/pull/4034)
- Fixed a state root mismatch issue on bonsai that may appear occasionally [#4041](https://github.com/hyperledger/besu/pull/4041)

### Download links
- https://hyperledger.jfrog.io/artifactory/besu-binaries/besu/22.7.0-RC1/besu-22.7.0-RC1.tar.gz / sha256: `60ad8b53402beb62c24ad791799d9cfe444623a58f6f6cf1d0728459cb641e63`
- https://hyperledger.jfrog.io/artifactory/besu-binaries/besu/22.7.0-RC1/besu-22.7.0-RC1.zip / sha256: `7acfb3a73382bf70f6337e83cb7e9e472b4e5a9da88c5ed2fbd9e82fcf2046dc`

## 22.4.3

### Additions and Improvements
- \[EXPERIMENTAL\] Add checkpoint sync `--sync-mode="X_CHECKPOINT"` [#3849](https://github.com/hyperledger/besu/pull/3849)
- Support `finalized` and `safe` as tags for the block parameter in RPC APIs [#3950](https://github.com/hyperledger/besu/pull/3950)
- Added verification of payload attributes in ForkchoiceUpdated [#3837](https://github.com/hyperledger/besu/pull/3837)
- Add support for Gray Glacier hardfork [#3961](https://github.com/hyperledger/besu/issues/3961)

### Bug Fixes
- alias engine-rpc-port parameter with the former rpc param name [#3958](https://github.com/hyperledger/besu/pull/3958)

## 22.4.2

### Additions and Improvements
- Engine API Update: Replace deprecated INVALID_TERMINAL_BLOCK with INVALID last valid hash 0x0 [#3882](https://github.com/hyperledger/besu/pull/3882)
- Deprecate experimental merge flag and engine-rpc-enabled flag [#3875](https://github.com/hyperledger/besu/pull/3875)
- Update besu-native dependencies to 0.5.0 for linux arm64 support
- Update ropsten TTD to 100000000000000000000000

### Bug Fixes
- Stop backward sync if genesis block has been reached [#3869](https://github.com/hyperledger/besu/pull/3869)
- Allow to backward sync to request headers back to last finalized block if present or genesis [#3888](https://github.com/hyperledger/besu/pull/3888)

### Download link
- https://hyperledger.jfrog.io/artifactory/besu-binaries/besu/22.4.2/besu-22.4.2.zip / sha256: `e8e9eb7e3f544ecefeec863712fb8d3f6a569c9d70825a4ed2581c596db8fd45`
- https://hyperledger.jfrog.io/artifactory/besu-binaries/besu/22.4.2/besu-22.4.2.tar.gz / sha256: `9db0c37440cb56bcf671b8de13e0ecb6235171a497bdad91020b8c4a9dac2a27`

## 22.4.1

### Additions and Improvements
- GraphQL - allow null log topics in queries which match any topic [#3662](https://github.com/hyperledger/besu/pull/3662)
- multi-arch docker builds for amd64 and arm64 [#2954](https://github.com/hyperledger/besu/pull/2954)
- Filter Netty native lib errors likewise the pure Java implementation [#3807](https://github.com/hyperledger/besu/pull/3807)
- Add ropsten terminal total difficulty config [#3871](https://github.com/hyperledger/besu/pull/3871)

### Bug Fixes
- Stop the BlockPropagationManager when it receives the TTD reached event [#3809](https://github.com/hyperledger/besu/pull/3809)
- Correct getMixHashOrPrevRandao to return the value present in the block header [#3839](https://github.com/hyperledger/besu/pull/3839)

## 22.4.0

### Breaking Changes
- Version 22.4.x will be the last series to support Java 11. Version 22.7.0 will require Java 17 to build and run.
- In the Besu EVM Library all references to SHA3 have been renamed to the more accurate name Keccak256, including class names and comment. [#3749](https://github.com/hyperledger/besu/pull/3749)
- Removed the Gas object and replaced it with a primitive long [#3674](https://github.com/hyperledger/besu/pull/3674)
- Column family added for backward sync [#3638](https://github.com/hyperledger/besu/pull/3638)
  - Note that this added column family makes this a one-way upgrade. That is, once you upgrade your db to this version, you cannot roll back to a previous version of Besu.

### Bug Fixes
- Fix nullpointer on snapsync [#3773](https://github.com/hyperledger/besu/pull/3773)
- Introduce RocksDbSegmentIdentifier to avoid changing the storage plugin [#3755](https://github.com/hyperledger/besu/pull/3755)

## Download Links
- https://hyperledger.jfrog.io/artifactory/besu-binaries/besu/22.4.0/besu-22.4.0.zip / SHA256 d89e102a1941e70be31c176a6dd65cd5f3d69c4c
- https://hyperledger.jfrog.io/artifactory/besu-binaries/besu/22.4.0/besu-22.4.0.tar.gz / SHA256 868e38749dd40debe028624f8267f1fce7587010

## 22.4.0-RC2

### Breaking Changes
- In the Besu EVM Library all references to SHA3 have been renamed to the more accurate name Kecack256, including class names and comment. [#3749](https://github.com/hyperledger/besu/pull/3749)

### Additions and Improvements
- Onchain node permissioning
  - Log the enodeURL that was previously only throwing an IllegalStateException during the isPermitted check [#3697](https://github.com/hyperledger/besu/pull/3697),
  - Fail startup if node permissioning smart contract version does not match [#3765](https://github.com/hyperledger/besu/pull/3765)
- \[EXPERIMENTAL\] Add snapsync `--sync-mode="X_SNAP"` (only as client) [#3710](https://github.com/hyperledger/besu/pull/3710)
- Adapt Fast sync, and Snap sync, to use finalized block, from consensus layer, as pivot after the Merge [#3506](https://github.com/hyperledger/besu/issues/3506)
- Add IPC JSON-RPC interface (BSD/MacOS and Linux only) [#3695](https://github.com/hyperledger/besu/pull/3695)
- Column family added for backward sync [#3638](https://github.com/hyperledger/besu/pull/3638)
  - Note that this added column family makes this a one-way upgrade. That is, once you upgrade your db to this version, you cannot roll back to a previous version of Besu.

## Download Links
- https://hyperledger.jfrog.io/artifactory/besu-binaries/besu/22.4.0-RC2/besu-22.4.0-RC2.zip /  SHA256 5fa7f927c6717ebf503291c058815cd0c5fcfab13245d3b6beb66eb20cf7ac24
- https://hyperledger.jfrog.io/artifactory/besu-binaries/besu/22.4.0-RC2/besu-22.4.0-RC2.tar.gz / SHA256 1c4ecd17552cf5ebf120fc35dad753f45cb951ea0f817381feb2477ec0fff9c9

## 22.4.0-RC1

### Additions and Improvements
- Unit tests are now executed with JUnit5 [#3620](https://github.com/hyperledger/besu/pull/3620)
- Removed the Gas object and replaced it with a primitive long [#3674]

### Bug Fixes
- Flexible Privacy Precompile handles null payload ID [#3664](https://github.com/hyperledger/besu/pull/3664)
- Subcommand blocks import throws exception [#3646](https://github.com/hyperledger/besu/pull/3646)

## Download Links
- https://hyperledger.jfrog.io/artifactory/besu-binaries/besu/22.4.0-RC1/besu-22.4.0-RC1.zip / SHA256 0779082acc20a98eb810eb08778e0c0e1431046c07bc89019a2761fd1baa4c25
- https://hyperledger.jfrog.io/artifactory/besu-binaries/besu/22.4.0-RC1/besu-22.4.0-RC1.tar.gz / SHA256 15d8b0e335f962f95da46864109db9f28ed4f7bc351995b2b8db477c12b94860

## 22.1.3

### Breaking Changes
- Remove the experimental flag for bonsai tries CLI options `--data-storage-format` and `--bonsai-maximum-back-layers-to-load` [#3578](https://github.com/hyperledger/besu/pull/3578)
- Column family added for backward sync [#3532](https://github.com/hyperledger/besu/pull/3532)
  - Note that this added column family makes this a one-way upgrade. That is, once you upgrade your db to this version, you cannot roll back to a previous version of Besu.

### Deprecations
- `--tx-pool-hashes-max-size` is now deprecated and has no more effect, and it will be removed in a future release.

### Additions and Improvements
- Tune transaction synchronization parameter to adapt to mainnet traffic [#3610](https://github.com/hyperledger/besu/pull/3610)
- Improve eth/66 support [#3616](https://github.com/hyperledger/besu/pull/3616)
- Avoid reprocessing remote transactions already seen [#3626](https://github.com/hyperledger/besu/pull/3626)
- Upgraded jackson-databind dependency version [#3647](https://github.com/hyperledger/besu/pull/3647)

## Download Links
- https://hyperledger.jfrog.io/artifactory/besu-binaries/besu/22.1.3/besu-22.1.3.zip /  SHA256 9dafb80f2ec9ce8d732fd9e9894ca2455dd02418971c89cd6ccee94c53354d5d
- https://hyperledger.jfrog.io/artifactory/besu-binaries/besu/22.1.3/besu-22.1.3.tar.gz / SHA256 f9f8d37353aa4b5d12e87c08dd86328c1cffc591c6fc9e076c0f85a1d4663dfe

## 22.1.2

### Additions and Improvements
- Execution layer (The Merge):
  - Execution specific RPC endpoint [#3378](https://github.com/hyperledger/besu/issues/3378)
  - Adds JWT authentication to Engine APIs
  - Supports kiln V2.1 spec
- Tracing APIs
  - new API methods: trace_rawTransaction, trace_get, trace_callMany
  - added revertReason to trace APIs including: trace_transaction, trace_get, trace_call, trace_callMany, and trace_rawTransaction
- Allow mining beneficiary to transition at specific blocks for ibft2 and qbft consensus mechanisms.  [#3115](https://github.com/hyperledger/besu/issues/3115)
- Return richer information from the PrecompiledContract interface. [\#3546](https://github.com/hyperledger/besu/pull/3546)

### Bug Fixes
- Reject locally-sourced transactions below the minimum gas price when not mining. [#3397](https://github.com/hyperledger/besu/pull/3397)
- Fixed bug with contract address supplied to `debug_accountAt` [#3518](https://github.com/hyperledger/besu/pull/3518)

## Download Links
- https://hyperledger.jfrog.io/artifactory/besu-binaries/besu/22.1.2/besu-22.1.2.zip /  SHA256 1b26e3f8982c3a9dbabc72171f83f1cfe89eef84ead45b184ee9101f411c1251
- https://hyperledger.jfrog.io/artifactory/besu-binaries/besu/22.1.2/besu-22.1.2.tar.gz / SHA256 1eca9abddf351eaaf4e6eaa1b9536b8b4fd7d30a81d39f9d44ffeb198627ee7a

## 22.1.1

### Additions and Improvements
- Allow optional RPC methods that bypass authentication [#3382](https://github.com/hyperledger/besu/pull/3382)
- Execution layer (The Merge):
  - Extend block creation and mining to support The Merge [#3412](https://github.com/hyperledger/besu/pull/3412)
  - Backward sync [#3410](https://github.com/hyperledger/besu/pull/3410)
  - Extend validateAndProcessBlock to return an error message in case of failure, so it can be returned to the caller of ExecutePayload API [#3411](https://github.com/hyperledger/besu/pull/3411)
  - Persist latest finalized block [#2913](https://github.com/hyperledger/besu/issues/2913)
  - Add PostMergeContext, and stop syncing after the switch to PoS [#3453](https://github.com/hyperledger/besu/pull/3453)
  - Add header validation rules needed to validate The Merge blocks [#3454](https://github.com/hyperledger/besu/pull/3454)
  - Add core components: controller builder, protocol scheduler, coordinator, block creator and processor. [#3461](https://github.com/hyperledger/besu/pull/3461)
  - Execution specific RPC endpoint [#2914](https://github.com/hyperledger/besu/issues/2914), [#3350](https://github.com/hyperledger/besu/pull/3350)
- QBFT consensus algorithm is production ready

## Download Links
- https://hyperledger.jfrog.io/artifactory/besu-binaries/besu/22.1.1/besu-22.1.1.zip /  SHA256 cfff79e19e5f9a184d0b62886990698b77d019a0745ea63b5f9373870518173e
- https://hyperledger.jfrog.io/artifactory/besu-binaries/besu/22.1.1/besu-22.1.1.tar.gz / SHA256 51cc9d35215f977ac7338e5c611c60f225fd6a8c1c26f188e661624a039e83f3

## 22.1.0

### Breaking Changes
- Plugin API: BlockHeader.getBaseFee() method now returns an optional Wei instead of an optional Long [#3065](https://github.com/hyperledger/besu/issues/3065)
- Removed deprecated hash variable `protected volatile Hash hash;` which was used for private transactions [#3110](https://github.com/hyperledger/besu/pull/3110)

### Additions and Improvements
- Add support for additional JWT authentication algorithms [#3017](https://github.com/hyperledger/besu/pull/3017)
- Represent baseFee as Wei instead of long accordingly to the spec [#2785](https://github.com/hyperledger/besu/issues/2785)
- Implements [EIP-4399](https://eips.ethereum.org/EIPS/eip-4399) to repurpose DIFFICULTY opcode after the merge as a source of entropy from the Beacon chain. [#3081](https://github.com/hyperledger/besu/issues/3081)
- Re-order external services (e.g JsonRpcHttpService) to start before blocks start processing [#3118](https://github.com/hyperledger/besu/pull/3118)
- Stream JSON RPC responses to avoid creating big JSON strings in memory [#3076](https://github.com/hyperledger/besu/pull/3076)
- Ethereum Classic Mystique Hard Fork [#3256](https://github.com/hyperledger/besu/pull/3256)
- Genesis file parameter `blockperiodseconds` is validated as a positive integer on startup to prevent unexpected runtime behaviour [#3186](https://github.com/hyperledger/besu/pull/3186)
- Add option to require replay protection for locally submitted transactions [\#1975](https://github.com/hyperledger/besu/issues/1975)
- Update to block header validation for IBFT and QBFT to support London fork EIP-1559 [#3251](https://github.com/hyperledger/besu/pull/3251)
- Move into SLF4J as logging facade [#3285](https://github.com/hyperledger/besu/pull/3285)
- Changing the order in which we traverse the word state tree during fast sync. This should improve fast sync during subsequent pivot changes.[#3202](https://github.com/hyperledger/besu/pull/3202)
- Updated besu-native to version 0.4.3 [#3331](https://github.com/hyperledger/besu/pull/3331)
- Refactor synchronizer to asynchronously retrieve blocks from peers, and to change peer when retrying to get a block. [#3326](https://github.com/hyperledger/besu/pull/3326)
- Disable RocksDB TTL compactions [#3356](https://github.com/hyperledger/besu/pull/3356)
- add a websocket frame size configuration CLI parameter [3386][https://github.com/hyperledger/besu/pull/3386]
- Add `--ec-curve` parameter to export/export-address public-key subcommands [#3333](https://github.com/hyperledger/besu/pull/3333)

### Bug Fixes
- Change the base docker image from Debian Buster to Ubuntu 20.04 [#3171](https://github.com/hyperledger/besu/issues/3171) fixes [#3045](https://github.com/hyperledger/besu/issues/3045)
- Make 'to' field optional in eth_call method according to the spec [#3177](https://github.com/hyperledger/besu/pull/3177)
- Update to log4j 2.17.1. Resolves potential vulnerability only exploitable when using custom log4j configurations that are writable by untrusted users.
- Fix regression on cors-origin star value
- Fix for ethFeeHistory accepting hex values for blockCount
- Fix a sync issue, when the chain downloader incorrectly shutdown when a task in the pipeline is cancelled. [#3319](https://github.com/hyperledger/besu/pull/3319)
- add a websocket frame size configuration CLI parameter [3368][https://github.com/hyperledger/besu/pull/3379]
- Prevent node from peering to itself [#3342](https://github.com/hyperledger/besu/pull/3342)
- Fix an `IndexOutOfBoundsException` exception when getting block from peers. [#3304](https://github.com/hyperledger/besu/issues/3304)
- Handle legacy eth64 without throwing null pointer exceptions [#3343](https://github.com/hyperledger/besu/pull/3343)

### Download Links
- https://hyperledger.jfrog.io/artifactory/besu-binaries/besu/22.1.0/besu-22.1.0.tar.gz \ SHA256 232bd7f274691ca14c26289fdc289d3fcdf69426dd96e2fa1601f4d079645c2f
- https://hyperledger.jfrog.io/artifactory/besu-binaries/besu/22.1.0/besu-22.1.0.zip \ SHA256 1b701ff5b647b64aff3d73d6f1fe3fdf73f14adbe31504011eff1660ab56ad2b

## 21.10.9

### Bug Fixes
- Fix regression on cors-origin star value
- Fix for ethFeeHistory accepting hex values for blockCount

 **Full Changelog**: https://github.com/hyperledger/besu/compare/21.10.8...21.10.9

[besu-21.10.9.tar.gz](https://hyperledger.jfrog.io/artifactory/besu-binaries/besu/21.10.9/besu-21.10.9.tar.gz) a4b85ba72ee73017303e4b2f0fdde84a87d376c2c17fdcebfa4e34680f52fc71
[besu-21.10.9.zip](https://hyperledger.jfrog.io/artifactory/besu-binaries/besu/21.10.9/besu-21.10.9.zip) c3ba3f07340fa80064ba7c06f2c0ec081184e000f9a925d132084352d0665ef9

## 21.10.8

### Additions and Improvements
- Ethereum Classic Mystique Hard Fork [#3256](https://github.com/hyperledger/besu/pull/3256)

### Download Links
https://hyperledger.jfrog.io/artifactory/besu-binaries/besu/21.10.8/besu-21.10.8.tar.gz \ SHA256 d325e2e36bc38a707a9eebf92068f5021606a8c6b6464bb4b4d59008ef8014fc
https://hyperledger.jfrog.io/artifactory/besu-binaries/besu/21.10.8/besu-21.10.8.zip \ SHA256 a91da1e82fb378e16437327bba56dd299aafdb0614ba528167a1dae85440c5af

## 21.10.7

### Bug Fixes
- Update dependencies (including vert.x, kubernetes client-java, okhttp, commons-codec)

### Additions and Improvements
- Add support for additional JWT authentication algorithms [#3017](https://github.com/hyperledger/besu/pull/3017)
- Remove Orion ATs

### Download Links
https://hyperledger.jfrog.io/artifactory/besu-binaries/besu/21.10.7/besu-21.10.7.tar.gz \ SHA256 94cee804fcaea366c9575380ef0e30ed04bf2fc7451190a94887f14c07f301ff
https://hyperledger.jfrog.io/artifactory/besu-binaries/besu/21.10.7/besu-21.10.7.zip \ SHA256 faf1ebfb20aa6171aa6ea98d7653339272567c318711d11e350471b5bba62c00

## 21.10.6

### Bug Fixes
- Update log4j to 2.17.1

### Download Links
https://hyperledger.jfrog.io/artifactory/besu-binaries/besu/21.10.6/besu-21.10.6.tar.gz \ SHA256 ef579490031dd4eb3704b4041e352cfb2e7e787fcff7506b69ef88843d4e1220
https://hyperledger.jfrog.io/artifactory/besu-binaries/besu/21.10.6/besu-21.10.6.zip \ SHA256 0fdda65bc993905daa14824840724d0b74e3f16f771f5726f5307f6d9575a719

## 21.10.5

### Bug Fixes
- Update log4j to 2.17.0

### Download Links
https://hyperledger.jfrog.io/artifactory/besu-binaries/besu/21.10.5/besu-21.10.5.tar.gz \ SHA256 0d1b6ed8f3e1325ad0d4acabad63c192385e6dcbefe40dc6b647e8ad106445a8
https://hyperledger.jfrog.io/artifactory/besu-binaries/besu/21.10.5/besu-21.10.5.zip \ SHA256 a1689a8a65c4c6f633b686983a6a1653e7ac86e742ad2ec6351176482d6e0c57

## 21.10.4

### Bug Fixes
- Update log4j to 2.16.0.
- Change the base docker image from Debian Buster to Ubuntu 20.04 [#3171](https://github.com/hyperledger/besu/issues/3171) fixes [#3045](https://github.com/hyperledger/besu/issues/3045)

### Download links
This release is not recommended for production use.

## 21.10.3

### Additions and Improvements
- Updated log4j to 2.15.0 and disabled JNDI message format lookups to improve security.
- Represent baseFee as Wei instead of long accordingly to the spec [#2785](https://github.com/hyperledger/besu/issues/2785)
- Adding support of the NO_COLOR environment variable as described in the [NO_COLOR](https://no-color.org/) standard [#3085](https://github.com/hyperledger/besu/pull/3085)
- Add `privx_findFlexiblePrivacyGroup` RPC Method, `privx_findOnchainPrivacyGroup` will be removed in a future release [#3075](https://github.com/hyperledger/besu/pull/3075)
- The invalid value is now shown when `--bootnodes` cannot parse an item to make it easier to identify which option is invalid.
- Adding two new options to be able to specify desired TLS protocol version and Java cipher suites [#3105](https://github.com/hyperledger/besu/pull/3105)
- Implements [EIP-4399](https://eips.ethereum.org/EIPS/eip-4399) to repurpose DIFFICULTY opcode after the merge as a source of entropy from the Beacon chain. [#3081](https://github.com/hyperledger/besu/issues/3081)

### Bug Fixes
- Change the base docker image from Debian Buster to Ubuntu 20.04 [#3171](https://github.com/hyperledger/besu/issues/3171) fixes [#3045](https://github.com/hyperledger/besu/issues/3045)

### Download Link
This release is not recommended for production use.

## 21.10.2

### Additions and Improvements
- Add discovery options to genesis file [#2944](https://github.com/hyperledger/besu/pull/2944)
- Add validate-config subcommand to perform basic syntax validation of TOML config [#2994](https://github.com/hyperledger/besu/pull/2994)
- Updated Sepolia Nodes [#3034](https://github.com/hyperledger/besu/pull/3034) [#3035](https://github.com/hyperledger/besu/pull/3035)

### Bug Fixes
- Reduce shift calculations to shifts that may have an actual result. [#3039](https://github.com/hyperledger/besu/pull/3039)
- DNS Discovery daemon wasn't started [#3033](https://github.com/hyperledger/besu/pull/3033)

### Download Link
This release is not recommended for production use.

## 21.10.1

### Additions and Improvements
- Add CLI autocomplete scripts. [#2854](https://github.com/hyperledger/besu/pull/2854)
- Add support for PKCS11 keystore on PKI Block Creation. [#2865](https://github.com/hyperledger/besu/pull/2865)
- Optimize EVM Memory for MLOAD Operations [#2917](https://github.com/hyperledger/besu/pull/2917)
- Upgrade CircleCI OpenJDK docker image to version 11.0.12. [#2928](https://github.com/hyperledger/besu/pull/2928)
- Update JDK 11 to latest version in Besu Docker images. [#2925](https://github.com/hyperledger/besu/pull/2925)
- Add Sepolia proof-of-work testnet configurations [#2920](https://github.com/hyperledger/besu/pull/2920)
- Allow block period to be configured for IBFT2 and QBFT using transitions [#2902](https://github.com/hyperledger/besu/pull/2902)
- Add support for binary messages (0x02) for websocket. [#2980](https://github.com/hyperledger/besu/pull/2980)

### Bug Fixes
- Do not change the sender balance, but set gas fee to zero, when simulating a transaction without enforcing balance checks. [#2454](https://github.com/hyperledger/besu/pull/2454)
- Ensure genesis block has the default base fee if london is at block 0 [#2920](https://github.com/hyperledger/besu/pull/2920)
- Fixes the exit condition for loading a BonsaiPersistedWorldState for a sibling block of the last one persisted [#2967](https://github.com/hyperledger/besu/pull/2967)

### Early Access Features
- Enable plugins to expose custom JSON-RPC / WebSocket methods [#1317](https://github.com/hyperledger/besu/issues/1317)

### Download Link
This release is not recommended for production use.

## 21.10.0

### Additions and Improvements
- The EVM has been factored out into a standalone module, suitable for inclusion as a library. [#2790](https://github.com/hyperledger/besu/pull/2790)
- Low level performance improvements changes to cut worst-case EVM performance in half. [#2796](https://github.com/hyperledger/besu/pull/2796)
- Migrate `ExceptionalHaltReason` from an enum to an interface to allow downstream users of the EVM to add new exceptional halt reasons. [#2810](https://github.com/hyperledger/besu/pull/2810)
- reduces need for JUMPDEST analysis via caching [#2607](https://github.com/hyperledger/besu/pull/2821)
- Add support for custom private key file for public-key export and public-key export-address commands [#2801](https://github.com/hyperledger/besu/pull/2801)
- Add CLI autocomplete scripts. [#2854](https://github.com/hyperledger/besu/pull/2854)
- Added support for PKCS11 keystore on PKI Block Creation. [#2865](https://github.com/hyperledger/besu/pull/2865)
- add support for ArrowGlacier hardfork [#2943](https://github.com/hyperledger/besu/issues/2943)

### Bug Fixes
- Allow BESU_CONFIG_FILE environment to specify TOML file [#2455](https://github.com/hyperledger/besu/issues/2455)
- Fix bug with private contracts not able to call public contracts that call public contracts [#2816](https://github.com/hyperledger/besu/pull/2816)
- Fixes the exit condition for loading a BonsaiPersistedWorldState for a sibling block of the last one persisted [#2967](https://github.com/hyperledger/besu/pull/2967)
- Fixes bonsai getMutable regression affecting fast-sync [#2934](https://github.com/hyperledger/besu/pull/2934)
- Regression in RC1 involving LogOperation and frame memory overwrites [#2908](https://github.com/hyperledger/besu/pull/2908)
- Allow `eth_call` and `eth_estimateGas` to accept contract address as sender. [#2891](https://github.com/hyperledger/besu/pull/2891)

### Early Access Features
- Enable plugins to expose custom JSON-RPC / WebSocket methods [#1317](https://github.com/hyperledger/besu/issues/1317)

### Download Link
This release is not recommended for production use. \
SHA256: 71374454753c2ee595f4f34dc6913f731818d50150accbc98088aace313c6935

## 21.10.0-RC4

### Additions and Improvements

### Bug Fixes
- Fixes the exit condition for loading a BonsaiPersistedWorldState for a sibling block of the last one persisted [#2967](https://github.com/hyperledger/besu/pull/2967)
- Fixes bonsai getMutable regression affecting fast-sync [#2934](https://github.com/hyperledger/besu/pull/2934)

### Early Access Features
### Download Link
This release is not recommended for production use. \
SHA256: b16e15764b8bc06c5c3f9f19bc8b99fa48e7894aa5a6ccdad65da49bbf564793

## 21.10.0-RC3

### Bug Fixes
- Regression in RC1 involving LogOperation and frame memory overwrites [#2908](https://github.com/hyperledger/besu/pull/2908)
- Allow `eth_call` and `eth_estimateGas` to accept contract address as sender. [#2891](https://github.com/hyperledger/besu/pull/2891)
- Fix Concurrency issues in Ethpeers. [#2896](https://github.com/hyperledger/besu/pull/2896)

### Download
This release is not recommended for production use. \
SHA256: 3d4857589336717bf5e4e5ef711b9a7f3bc46b49e1cf5b3b6574a00ccc6eda94

## 21.10.0-RC1/RC2
### Additions and Improvements
- The EVM has been factored out into a standalone module, suitable for inclusion as a library. [#2790](https://github.com/hyperledger/besu/pull/2790)
- Low level performance improvements changes to cut worst-case EVM performance in half. [#2796](https://github.com/hyperledger/besu/pull/2796)
- Migrate `ExceptionalHaltReason` from an enum to an interface to allow downstream users of the EVM to add new exceptional halt reasons. [#2810](https://github.com/hyperledger/besu/pull/2810)
- reduces need for JUMPDEST analysis via caching [#2607](https://github.com/hyperledger/besu/pull/2821)
- Add support for custom private key file for public-key export and public-key export-address commands [#2801](https://github.com/hyperledger/besu/pull/2801)

### Bug Fixes
- Allow BESU_CONFIG_FILE environment to specify TOML file [#2455](https://github.com/hyperledger/besu/issues/2455)
- Fix bug with private contracts not able to call public contracts that call public contracts [#2816](https://github.com/hyperledger/besu/pull/2816)

### Early Access Features

### Download
This release is not recommended for production use. \
SHA256: 536612e5e4d7a5e7a582f729f01ba591ba68cc389e8379fea3571ed85322ff51


## 21.7.4
### Additions and Improvements
- Upgrade Gradle to 7.2, which supports building with Java 17 [#2761](https://github.com/hyperledger/besu/pull/2376)

### Bug Fixes
- Set an idle timeout for metrics connections, to clean up ports when no longer used [\#2748](https://github.com/hyperledger/besu/pull/2748)
- Onchain privacy groups can be unlocked after being locked without having to add a participant [\#2693](https://github.com/hyperledger/besu/pull/2693)
- Update Gas Schedule for Ethereum Classic [#2746](https://github.com/hyperledger/besu/pull/2746)

### Early Access Features
- \[EXPERIMENTAL\] Added support for QBFT with PKI-backed Block Creation. [#2647](https://github.com/hyperledger/besu/issues/2647)
- \[EXPERIMENTAL\] Added support for QBFT to use retrieve validators from a smart contract [#2574](https://github.com/hyperledger/besu/pull/2574)

### Download Link
https://hyperledger.jfrog.io/native/besu-binaries/besu/21.7.4/besu-21.7.4.zip \
SHA256: 778d3c42851db11fec9171f77b22662f2baeb9b2ce913d7cfaaf1042ec19b7f9

## 21.7.3
### Additions and Improvements
- Migration to Apache Tuweni 2.0 [\#2376](https://github.com/hyperledger/besu/pull/2376)
- \[EXPERIMENTAL\] Added support for DevP2P-over-TLS [#2536](https://github.com/hyperledger/besu/pull/2536)
- `eth_getWork`, `eth_submitWork` support over the Stratum port [#2581](https://github.com/hyperledger/besu/pull/2581)
- Stratum metrics [#2583](https://github.com/hyperledger/besu/pull/2583)
- Support for mining ommers [#2576](https://github.com/hyperledger/besu/pull/2576)
- Updated onchain permissioning to validate permissions on transaction submission [\#2595](https://github.com/hyperledger/besu/pull/2595)
- Removed deprecated CLI option `--privacy-precompiled-address` [#2605](https://github.com/hyperledger/besu/pull/2605)
- Removed code supporting EIP-1702. [#2657](https://github.com/hyperledger/besu/pull/2657)
- A native library was added for the alternative signature algorithm secp256r1, which will be used by default [#2630](https://github.com/hyperledger/besu/pull/2630)
- The command line option --Xsecp-native-enabled was added as an alias for --Xsecp256k1-native-enabled [#2630](https://github.com/hyperledger/besu/pull/2630)
- Added Labelled gauges for metrics [#2646](https://github.com/hyperledger/besu/pull/2646)
- support for `eth/66` networking protocol [#2365](https://github.com/hyperledger/besu/pull/2365)
- update RPC methods for post london 1559 transaction [#2535](https://github.com/hyperledger/besu/pull/2535)
- \[EXPERIMENTAL\] Added support for using DNS host name in place of IP address in onchain node permissioning rules [#2667](https://github.com/hyperledger/besu/pull/2667)
- Implement EIP-3607 Reject transactions from senders with deployed code. [#2676](https://github.com/hyperledger/besu/pull/2676)
- Ignore all unknown fields when supplied to eth_estimateGas or eth_call. [\#2690](https://github.com/hyperledger/besu/pull/2690)

### Bug Fixes
- Consider effective price and effective priority fee in transaction replacement rules [\#2529](https://github.com/hyperledger/besu/issues/2529)
- GetTransactionCount should return the latest transaction count if it is greater than the transaction pool [\#2633](https://github.com/hyperledger/besu/pull/2633)

### Early Access Features

## 21.7.2

### Additions and Improvements
This release contains improvements and bugfixes for optimum compatibility with other London client versions.

## Bug Fixes
- hotfix for private transaction identification for mainnet transactions [#2609](https://github.com/hyperledger/besu/pull/2609)

## Download Link
https://hyperledger.jfrog.io/artifactory/besu-binaries/besu/21.7.2/besu-21.7.2.zip \
db47fd9ba33b36436ed6798d2474f7621c733353fd04f49d6defffd12e3b6e14


## 21.7.1

### Additions and Improvements
- `priv_call` now uses NO_TRACING OperationTracer implementation which improves memory usage [\#2482](https://github.com/hyperledger/besu/pull/2482)
- Ping and Pong messages now support ENR encoding as scalars or bytes [\#2512](https://github.com/hyperledger/besu/pull/2512)

### Download Link
https://hyperledger.jfrog.io/artifactory/besu-binaries/besu/21.7.1/besu-21.7.1.zip \
sha256sum 83fc44e39a710a95d8b6cbbbf04010dea76122bafcc633a993cd15304905a402

## 21.7.0

### Additions and Improvements
This release contains the activation blocks for London across all supported testnets. They are:
  * Ropsten 10_499_401 (24 Jun 2021)
  * Goerli 5_062_605 (30 Jun 2021)
  * Rinkeby 8_897_988 (7 Jul 2021)
  * Mainnet 12_965_000 (4 Aug 2021)
- eip-1559 changes: accept transactions which have maxFeePerGas below current baseFee [\#2374](https://github.com/hyperledger/besu/pull/2374)
- Introduced transitions for IBFT2 block rewards [\#1977](https://github.com/hyperledger/besu/pull/1977)
- Change Ethstats's status from experimental feature to stable. [\#2405](https://github.com/hyperledger/besu/pull/2405)
- Fixed disabling of native libraries for secp256k1 and altBn128. [\#2163](https://github.com/hyperledger/besu/pull/2163)
- eth_feeHistory API for wallet providers [\#2466](https://github.com/hyperledger/besu/pull/2466)

### Bug Fixes
- Ibft2 could create invalid RoundChange messages in some circumstances containing duplicate prepares [\#2449](https://github.com/hyperledger/besu/pull/2449)
- Updated `eth_sendRawTransaction` to return an error when maxPriorityFeePerGas exceeds maxFeePerGas [\#2424](https://github.com/hyperledger/besu/pull/2424)
- Fixed NoSuchElementException with EIP1559 transaction receipts when using eth_getTransactionReceipt [\#2477](https://github.com/hyperledger/besu/pull/2477)

### Early Access Features
- QBFT is a Byzantine Fault Tolerant consensus algorithm, building on the capabilities of IBFT and IBFT 2.0. It aims to provide performance improvements in cases of excess round change, and provides interoperability with other EEA compliant clients, such as GoQuorum.
  - Note: QBFT currently only supports new networks. Existing networks using IBFT2.0 cannot migrate to QBFT. This will become available in a future release.
  - Note: QBFT is an early access feature pending community feedback. Please make use of QBFT in new development networks and reach out in case of issues or concerns
- GoQuorum-compatible privacy. This mode uses Tessera and is interoperable with GoQuorum.
  - Note: GoQuorum-compatible privacy is an early access feature pending community feedback.

### Download Link
https://hyperledger.jfrog.io/artifactory/besu-binaries/besu/21.7.0/besu-21.7.0.zip
sha256sum 389465fdcc2cc5e5007a02dc2b8a2c43d577198867316bc5cc4392803ed71034

## 21.7.0-RC2

### Additions and Improvements
- eth_feeHistory API for wallet providers [\#2466](https://github.com/hyperledger/besu/pull/2466)
### Bug Fixes
- Ibft2 could create invalid RoundChange messages in some circumstances containing duplicate prepares [\#2449](https://github.com/hyperledger/besu/pull/2449)

## Download Link
https://hyperledger.jfrog.io/artifactory/besu-binaries/besu/21.7.0-RC2/besu-21.7.0-RC2.zip
sha256sum 7bc97c359386cad84d449f786dc0a8ed8728616b6704ce473c63f1d94af3a9ef


## 21.7.0-RC1

### Additions and Improvements
- eip-1559 changes: accept transactions which have maxFeePerGas below current baseFee [\#2374](https://github.com/hyperledger/besu/pull/2374)
- Introduced transitions for IBFT2 block rewards [\#1977](https://github.com/hyperledger/besu/pull/1977)
- Change Ethstats's status from experimental feature to stable. [\#2405](https://github.com/hyperledger/besu/pull/2405)
- Fixed disabling of native libraries for secp256k1 and altBn128. [\#2163](https://github.com/hyperledger/besu/pull/2163)


### Bug Fixes

- Updated `eth_sendRawTransaction` to return an error when maxPriorityFeePerGas exceeds maxFeePerGas [\#2424](https://github.com/hyperledger/besu/pull/2424)

### Early Access Features
This release contains the activation blocks for London across all supported testnets. They are:
  * Ropsten 10_499_401 (24 Jun 2021)
  * Goerli 5_062_605 (30 Jun 2021)
  * Rinkeby 8_897_988 (7 Jul 2021)

## Download Link
https://hyperledger.jfrog.io/artifactory/besu-binaries/besu/21.7.0-RC1/besu-21.7.0-RC1.zip
sha256sum fc959646af65a0e267fc4d695e0af7e87331d774e6e8e890f5cc391549ed175a

## 21.1.7

## Privacy users - Orion Project Deprecation
Tessera is now the recommended Private Transaction Manager for Hyperledger Besu.

Now that all primary Orion functionality has been merged into Tessera, Orion is being deprecated.
We encourage all users with active projects to use the provided migration instructions,
documented [here](https://docs.orion.consensys.net/en/latest/Tutorials/Migrating-from-Orion-to-Tessera/).

We will continue to support Orion users until 30th November 2021. If you have any questions or
concerns, please reach out to the ConsenSys protocol engineering team in the
[#orion channel on Discord](https://discord.gg/hYpHRjK) or by [email](mailto:quorum@consensys.net).


### Additions and Improvements
* Upgrade OpenTelemetry to 1.2.0. [\#2313](https://github.com/hyperledger/besu/pull/2313)

* Ethereum Classic Magneto Hard Fork [\#2315](https://github.com/hyperledger/besu/pull/2315)

* Added support for the upcoming CALAVERAS ephemeral testnet and removed the configuration for the deprecated BAIKAL ephemeral testnet. [\#2343](https://github.com/hyperledger/besu/pull/2343)

### Bug Fixes
* Fix invalid transfer values with the tracing API specifically for CALL operation [\#2319](https://github.com/hyperledger/besu/pull/2319)

### Early Access Features

#### Previously identified known issues

- Fixed issue in discv5 where nonce was incorrectly reused. [\#2075](https://github.com/hyperledger/besu/pull/2075)
- Fixed issues in debug_standardTraceBadBlockToFile and debug_standardTraceBlockToFile. [\#2120](https://github.com/hyperledger/besu/pull/2120)
- Fixed invalid error code in several JSON RPC methods when the requested block is not in the range. [\#2138](https://github.com/hyperledger/besu/pull/2138)

## Download Link
https://hyperledger.jfrog.io/artifactory/besu-binaries/besu/21.1.7/besu-21.1.7.zip

sha256: f415c9b67d26819caeb9940324b2b1b9ce6e872c9181052739438545e84e2531


## 21.1.6

### Additions and Improvements

* Added support for the upcoming BAIKAL ephemeral testnet and removed the configuration for the deprecated YOLOv3 ephemeral testnet. [\#2237](https://github.com/hyperledger/besu/pull/2237)
* Implemented [EIP-3541](https://eips.ethereum.org/EIPS/eip-3541): Reject new contracts starting with the 0xEF byte [\#2243](https://github.com/hyperledger/besu/pull/2243)
* Implemented [EIP-3529](https://eips.ethereum.org/EIPS/eip-3529): Reduction in refunds [\#2238](https://github.com/hyperledger/besu/pull/2238)
* Implemented [EIP-3554](https://eips.ethereum.org/EIPS/eip-3554): Difficulty Bomb Delay [\#2289](https://github.com/hyperledger/besu/pull/2289)
* \[EXPERIMENTAL\] Added support for secp256r1 keys. [#2008](https://github.com/hyperledger/besu/pull/2008)

### Bug Fixes

- Added ACCESS_LIST transactions to the list of transactions using legacy gas pricing for 1559 [\#2239](https://github.com/hyperledger/besu/pull/2239)
- Reduced logging level of public key decoding failure of malformed packets. [\#2143](https://github.com/hyperledger/besu/pull/2143)
- Add 1559 parameters to json-rpc responses.  [\#2222](https://github.com/hyperledger/besu/pull/2222)

### Early Access Features

#### Previously identified known issues

- Fixed issue in discv5 where nonce was incorrectly reused. [\#2075](https://github.com/hyperledger/besu/pull/2075)
- Fixed issues in debug_standardTraceBadBlockToFile and debug_standardTraceBlockToFile. [\#2120](https://github.com/hyperledger/besu/pull/2120)
- Fixed invalid error code in several JSON RPC methods when the requested block is not in the range. [\#2138](https://github.com/hyperledger/besu/pull/2138)

## Download Link
https://hyperledger.jfrog.io/artifactory/besu-binaries/besu/21.1.6/besu-21.1.6.zip

sha256: 3952c69a32bb390ec84ccf4c2c3eb600ea3696af9a05914985d10e1632ef8488

## 21.1.5

### Additions and Improvements

- Ignore `nonce` when supplied to eth_estimateGas or eth_call. [\#2133](https://github.com/hyperledger/besu/pull/2133)
- Ignore `privateFor` for tx estimation. [\#2160](https://github.com/hyperledger/besu/pull/2160)

### Bug Fixes

- Fixed `NullPointerException` when crossing network upgrade blocks when peer discovery is disabled. [\#2140](https://github.com/hyperledger/besu/pull/2140)

### Early Access Features

#### Previously identified known issues

- Fixed issue in discv5 where nonce was incorrectly reused. [\#2075](https://github.com/hyperledger/besu/pull/2075)
- Fixed issues in debug_standardTraceBadBlockToFile and debug_standardTraceBlockToFile. [\#2120](https://github.com/hyperledger/besu/pull/2120)

## Download Link
https://hyperledger.jfrog.io/artifactory/besu-binaries/besu/21.1.5/besu-21.1.5.zip

sha256: edd78fcc772cfa97d11d8ee7b5766e6fac4b31b582f940838a292f2aeb204777

## 21.1.4

### Additions and Improvements

- Adds `--discovery-dns-url` CLI command [\#2088](https://github.com/hyperledger/besu/pull/2088)

### Bug Fixes

- Fixed issue in discv5 where nonce was incorrectly reused. [\#2075](https://github.com/hyperledger/besu/pull/2075)
- Fixed issues in debug_standardTraceBadBlockToFile and debug_standardTraceBlockToFile. [\#2120](https://github.com/hyperledger/besu/pull/2120)

### Early Access Features

#### Previously identified known issues

- [Fast sync when running Besu on cloud providers](KNOWN_ISSUES.md#fast-sync-when-running-besu-on-cloud-providers)
- [Privacy users with private transactions created using v1.3.4 or earlier](KNOWN_ISSUES.md#privacy-users-with-private-transactions-created-using-v134-or-earlier)

## Download Link
https://hyperledger.jfrog.io/artifactory/besu-binaries/besu/21.1.4/besu-21.1.4.zip
58ae55b492680d92aeccfbed477e8b9c25ccc1a97cca71895e27448d754a7d8b

## 21.1.3

### Additions and Improvements
* Increase node diversity when downloading blocks [\#2033](https://github.com/hyperledger/besu/pull/2033)

### Bug Fixes
* Ethereum Node Records are now dynamically recalculated when we pass network upgrade blocks. This allows for better peering through transitions without needing to restart the node. [\#1998](https://github.com/hyperledger/besu/pull/1998)


### Early Access Features

#### Previously identified known issues

- [Fast sync when running Besu on cloud providers](KNOWN_ISSUES.md#fast-sync-when-running-besu-on-cloud-providers)
- [Privacy users with private transactions created using v1.3.4 or earlier](KNOWN_ISSUES.md#privacy-users-with-private-transactions-created-using-v134-or-earlier)

### Download link
https://hyperledger.jfrog.io/artifactory/besu-binaries/besu/21.1.3/besu-21.1.3.zip
38893cae225e5c53036d06adbeccc30aeb86ef08c543fb742941a8c618485c8a

## 21.1.2

### Berlin Network Upgrade

### Important note: the 21.1.1 release contains an outdated version of the Berlin network upgrade. If you are using Besu on public Ethereum networks, you must upgrade to 21.1.2.

This release contains the activation blocks for Berlin across all supported testnets and the Ethereum mainnet. They are:
  * Ropsten 9_812_189 (10 Mar 2021)
  * Goerli 4_460_644 (17 Mar 2021)
  * Rinkeby 8_290_928 (24 Mar 2021)
  * Ethereum 12_244_000 (14 Apr 2021)


### Additions and Improvements
- Added option to set a limit for JSON-RPC connections
  * HTTP connections `--rpc-http-max-active-connections` [\#1996](https://github.com/hyperledger/besu/pull/1996)
  * WS connections `--rpc-ws-max-active-connections` [\#2006](https://github.com/hyperledger/besu/pull/2006)
- Added ASTOR testnet ETC support [\#2017](https://github.com/hyperledger/besu/pull/2017)
### Bug Fixes
* Don't Register BLS12 precompiles for Berlin [\#2015](https://github.com/hyperledger/besu/pull/2015)

#### Previously identified known issues

- [Fast sync when running Besu on cloud providers](KNOWN_ISSUES.md#fast-sync-when-running-besu-on-cloud-providers)
- [Privacy users with private transactions created using v1.3.4 or earlier](KNOWN_ISSUES.md#privacy-users-with-private-transactions-created-using-v134-or-earlier)

### Download link
https://hyperledger.jfrog.io/artifactory/besu-binaries/besu/21.1.2/besu-21.1.2.zip
02f4b6622756b77fed814d8c1bbf986c6178d8f5adb9d61076e061124c3d12aa

## 21.1.1

### Berlin Network Upgrade

### Important note: this release contains an outdated version of the Berlin network upgrade. If you are using Besu on public Ethereum networks, you must upgrade to 21.1.2.

This release contains the activation blocks for Berlin across all supported testnets and the Ethereum mainnet. They are:
  * Ropsten 9_812_189 (10 Mar 2021)
  * Goerli 4_460_644 (17 Mar 2021)
  * Rinkeby 8_290_928 (24 Mar 2021)
  * Ethereum 12_244_000 (14 Apr 2021)

### Additions and Improvements
* Removed EIP-2315 from the Berlin network upgrade [\#1983](https://github.com/hyperledger/besu/pull/1983)
* Added `besu_transaction_pool_transactions` to the reported metrics, counting the mempool size [\#1869](https://github.com/hyperledger/besu/pull/1869)
* Distributions and maven artifacts have been moved off of bintray [\#1886](https://github.com/hyperledger/besu/pull/1886)
* admin_peers json RPC response now includes the remote nodes enode URL
* add support for keccak mining and a ecip1049_dev network [\#1882](https://github.com/hyperledger/besu/pull/1882)
### Bug Fixes
* Fixed incorrect `groupId` in published maven pom files.
* Fixed GraphQL response for missing account, return empty account instead [\#1946](https://github.com/hyperledger/besu/issues/1946)

### Early Access Features

#### Previously identified known issues

- [Fast sync when running Besu on cloud providers](KNOWN_ISSUES.md#fast-sync-when-running-besu-on-cloud-providers)
- [Privacy users with private transactions created using v1.3.4 or earlier](KNOWN_ISSUES.md#privacy-users-with-private-transactions-created-using-v134-or-earlier)

### Download link
sha256: `c22a80a54e9fed864734b9fbd69a0a46840fd27ca5211648a3eaf8a955417218 `


## 21.1.0

### Important note: this release contains an outdated version of the Berlin network upgrade, which was changed on March 5, 2021 ([link](https://github.com/ethereum/pm/issues/263#issuecomment-791473406)). If you are using Besu on public Ethereum networks, you must upgrade to 21.1.2.

## 21.1.0 Features

Features added between 20.10.0 to 21.1.0 include:
* Berlin Network Upgrade: this release contains the activation blocks for Berlin across all supported testnets and the Ethereum mainnet. They are:
  * Ropsten 9_812_189 (10 Mar 2021)
  * Goerli 4_460_644 (17 Mar 2021)
  * Rinkeby 8_290_928 (24 Mar 2021)
  * Ethereum 12_244_000 (14 Apr 2021)
* Besu Launcher: Besu now has support for the [Quorum Mainnet Launcher](https://github.com/ConsenSys/quorum-mainnet-launcher) which makes it easy for users to configure and launch Besu on the Ethereum mainnet.
* Bonsai Tries: A new database format which reduces storage requirements and improves performance for access to recent state. _Note: only full sync is currently supported._
* Miner Data JSON-RPC: The `eth_getMinerDataByBlockHash` and `eth_getMinerDataByBlockNumber` endpoints return miner rewards and coinbase address for a given block.
* EIP-1898 support: [The EIP](https://eips.ethereum.org/EIPS/eip-1898) adds `blockHash` to JSON-RPC methods which accept a default block parameter.

### Early Access Features
* Bonsai Tries: A new database format which reduces storage requirements and improves performance for access to recent state. _Note: only full sync is currently supported._
* QBFT: A new consensus algorithm to support interoperability with other Enterprise Ethereum Alliance compatible clients.

### 21.1.0 Breaking Changes
* `--skip-pow-validation-enabled` is now an error with `block import --format JSON`. This is because the JSON format doesn't include the nonce so the proof of work must be calculated.
* `eth_call` will not return a JSON-RPC result if the call fails, but will return an error instead. If it was for a revert the revert reason will be included.
* `eth_call` will not fail for account balance issues by default. An parameter `"strict": true` can be added to the call parameters (with `to` and `from`) to enforce balance checks.

### Additions and Improvements
* Added `besu_transaction_pool_transactions` to the reported metrics, counting the mempool size [\#1869](https://github.com/hyperledger/besu/pull/1869)
* Added activation blocks for Berlin Network Upgrade [\#1929](https://github.com/hyperledger/besu/pull/1929)

### Bug Fixes
* Fixed representation of access list for access list transactions in JSON-RPC results.

#### Previously identified known issues

- [Fast sync when running Besu on cloud providers](KNOWN_ISSUES.md#fast-sync-when-running-besu-on-cloud-providers)
- [Privacy users with private transactions created using v1.3.4 or earlier](KNOWN_ISSUES.md#privacy-users-with-private-transactions-created-using-v134-or-earlier)

### Download link
sha256: `e4c8fe4007e3e5f7f2528cbf1eeb5457caf06536c974a6ff4305035ff5724476`

## 21.1.0-RC2
### Additions and Improvements
* Support for the Berlin Network Upgrade, although the block number must be set manually with `--override-genesis-config=berlinBlock=<blocknumber>`. This is because the block numbers haven't been determined yet. The next release will include the number in the genesis file so it will support Berlin with no intervention. [\#1898](https://github.com/hyperledger/besu/pull/1898)

## 21.1.0-RC1

### 21.1.0 Breaking Changes
* `--skip-pow-validation-enabled` is now an error with `block import --format JSON`. This is because the JSON format doesn't include the nonce so the proof of work must be calculated.
* `eth_call` will not return a JSON-RPC result if the call fails, but will return an error instead. If it was for a revert the revert reason will be included.
* `eth_call` will not fail for account balance issues by default. An parameter `"strict": true` can be added to the call parameters (with `to` and `from`) to enforce balance checks.

### Additions and Improvements
* Removed unused flags in default genesis configs [\#1812](https://github.com/hyperledger/besu/pull/1812)
* `--skip-pow-validation-enabled` is now an error with `block import --format JSON`. This is because the JSON format doesn't include the nonce so the proof of work must be calculated. [\#1815](https://github.com/hyperledger/besu/pull/1815)
* Added a new CLI option `--Xlauncher` to start a mainnet launcher. It will help to configure Besu easily.
* Return the revert reason from `eth_call` JSON-RPC api calls when the contract causes a revert. [\#1829](https://github.com/hyperledger/besu/pull/1829)
* Added `chainId`, `publicKey`, and `raw` to JSON-RPC api calls returning detailed transaction results. [\#1835](https://github.com/hyperledger/besu/pull/1835)

### Bug Fixes
* Ethereum classic heights will no longer be reported in mainnet metrics. Issue [\#1751](https://github.com/hyperledger/besu/pull/1751) Fix [\#1820](https://github.com/hyperledger/besu/pull/1820)
* Don't enforce balance checks in `eth_call` unless explicitly requested. Issue [\#502](https://github.com/hyperledger/besu/pull/502) Fix [\#1834](https://github.com/hyperledger/besu/pull/1834)

### Early Access Features

#### Previously identified known issues

- [Fast sync when running Besu on cloud providers](KNOWN_ISSUES.md#fast-sync-when-running-besu-on-cloud-providers)
- [Privacy users with private transactions created using v1.3.4 or earlier](KNOWN_ISSUES.md#privacy-users-with-private-transactions-created-using-v134-or-earlier)


### Download link

Link removed because this release contains an outdated version of the Berlin network upgrade, which was changed on March 5, 2021 ([link](https://github.com/ethereum/pm/issues/263#issuecomment-791473406)). If you are using Besu on public Ethereum networks, you must upgrade to 21.1.1. sha256 hash left for reference.

sha256: `b0fe3942052b8fd43fc3025a298a6c701f9edae2e100f0c563a1c5a4ceef71f1`

## 20.10.4

### Additions and Improvements
* Implemented [EIP-778](https://eips.ethereum.org/EIPS/eip-778): Ethereum Node Records (ENR) [\#1680](https://github.com/hyperledger/besu/pull/1680)
* Implemented [EIP-868](https://eips.ethereum.org/EIPS/eip-868): Node Discovery v4 ENR Extension [\#1721](https://github.com/hyperledger/besu/pull/1721)
* Added revert reason to eth_estimateGas RPC call. [\#1730](https://github.com/hyperledger/besu/pull/1730)
* Added command line option --static-nodes-file. [#1644](https://github.com/hyperledger/besu/pull/1644)
* Implemented [EIP-1898](https://eips.ethereum.org/EIPS/eip-1898): Add `blockHash` to JSON-RPC methods which accept a default block parameter [\#1757](https://github.com/hyperledger/besu/pull/1757)

### Bug Fixes
* Accept locally-sourced transactions below the minimum gas price. [#1480](https://github.com/hyperledger/besu/issues/1480) [#1743](https://github.com/hyperledger/besu/pull/1743)

#### Previously identified known issues

- [Fast sync when running Besu on cloud providers](KNOWN_ISSUES.md#fast-sync-when-running-besu-on-cloud-providers)
- [Privacy users with private transactions created using v1.3.4 or earlier](KNOWN_ISSUES.md#privacy-users-with-private-transactions-created-using-v134-or-earlier)

### Download link
https://hyperledger.jfrog.io/artifactory/besu-binaries/besu/20.10.4/besu-20.10.4.zip
sha256: f15cd5243b809659bba1706c1745aecafc012d3fc44a91419522da925493537c

## 20.10.3

### Additions and Improvements
* Added `memory` as an option to `--key-value-storage`.  This ephemeral storage is intended for sync testing and debugging.  [\#1617](https://github.com/hyperledger/besu/pull/1617)
* Fixed gasPrice parameter not always respected when passed to `eth_estimateGas` endpoint [\#1636](https://github.com/hyperledger/besu/pull/1636)
* Enabled eth65 by default [\#1682](https://github.com/hyperledger/besu/pull/1682)
* Warn that bootnodes will be ignored if specified with discovery disabled [\#1717](https://github.com/hyperledger/besu/pull/1717)

### Bug Fixes
* Accept to use default port values if not in use. [#1673](https://github.com/hyperledger/besu/pull/1673)
* Block Validation Errors should be at least INFO level not DEBUG or TRACE.  Bug [\#1568](https://github.com/hyperledger/besu/pull/1568) PR [\#1706](https://github.com/hyperledger/besu/pull/1706)
* Fixed invalid and wrong trace data, especially when calling a precompiled contract [#1710](https://github.com/hyperledger/besu/pull/1710)

#### Previously identified known issues

- [Fast sync when running Besu on cloud providers](KNOWN_ISSUES.md#fast-sync-when-running-besu-on-cloud-providers)
- [Privacy users with private transactions created using v1.3.4 or earlier](KNOWN_ISSUES.md#privacy-users-with-private-transactions-created-using-v134-or-earlier)

### Download link
https://hyperledger.jfrog.io/artifactory/besu-binaries/besu/20.10.3/besu-20.10.3.zip
sha256: `b5f46d945754dedcbbb1e5dd96bf2bfd13272ff09c6a66c0150b979a578f4389`

## 20.10.2

### Additions and Improvements
* Added support for batched requests in WebSockets. [#1583](https://github.com/hyperledger/besu/pull/1583)
* Added protocols section to `admin_peers` to provide info about peer health. [\#1582](https://github.com/hyperledger/besu/pull/1582)
* Added CLI option `--goquorum-compatibility-enabled` to enable GoQuorum compatibility mode. [#1598](https://github.com/hyperledger/besu/pull/1598). Note that this mode is incompatible with Mainnet.

### Bug Fixes

* Ibft2 will discard any received messages targeting a chain height <= current head - this resolves some corner cases in system correctness directly following block import. [#1575](https://github.com/hyperledger/besu/pull/1575)
* EvmTool now throws `UnsupportedForkException` when there is an unknown fork and is YOLOv2 compatible [\#1584](https://github.com/hyperledger/besu/pull/1584)
* `eth_newFilter` now supports `blockHash` parameter as per the spec [\#1548](https://github.com/hyperledger/besu/issues/1540). (`blockhash` is also still supported.)
* Fixed an issue that caused loss of peers and desynchronization when eth65 was enabled [\#1601](https://github.com/hyperledger/besu/pull/1601)

#### Previously identified known issues

- [Fast sync when running Besu on cloud providers](KNOWN_ISSUES.md#fast-sync-when-running-besu-on-cloud-providers)
- [Privacy users with private transactions created using v1.3.4 or earlier](KNOWN_ISSUES.md#privacy-users-with-private-transactions-created-using-v134-or-earlier)

### Download Link

https://hyperledger.jfrog.io/artifactory/besu-binaries/besu/20.10.2/besu-20.10.2.zip
sha256: `710aed228dcbe9b8103aef39e4431b0c63e73c3a708ce88bcd1ecfa1722ad307`

## 20.10.1

### Additions and Improvements
* `--random-peer-priority-enabled` flag added. Allows for incoming connections to be prioritized randomly. This will prevent (typically small, stable) networks from forming impenetrable peer cliques. [#1440](https://github.com/hyperledger/besu/pull/1440)
* `miner_changeTargetGasLimit` RPC added. If a target gas limit is set, allows the node operator to change it at runtime.
* Hide deprecated `--host-whitelist` option. [\#1444](https://github.com/hyperledger/besu/pull/1444)
* Prioritize high gas prices during mining. Previously we ordered only by the order in which the transactions were received. This will increase expected profit when mining. [\#1449](https://github.com/hyperledger/besu/pull/1449)
* Added support for the updated smart contract-based [node permissioning EEA interface](https://entethalliance.github.io/client-spec/spec.html#dfn-connectionallowed). [\#1435](https://github.com/hyperledger/besu/pull/1435) and [\#1496](https://github.com/hyperledger/besu/pull/1496)
* Added EvmTool binary to the distribution.  EvmTool is a CLI that can execute EVM bytecode and execute ethereum state tests. [\#1465](https://github.com/hyperledger/besu/pull/1465)
* Updated the libraries for secp256k1 and AltBN series precompiles. These updates provide significant performance improvements to those areas. [\#1499](https://github.com/hyperledger/besu/pull/1499)
* Provide MegaGas/second measurements in the log when doing a full block import, such as the catch up phase of a fast sync. [\#1512](https://github.com/hyperledger/besu/pull/1512)
* Added new endpoints to get miner data, `eth_getMinerDataByBlockHash` and `eth_getMinerDataByBlockNumber`. [\#1538](https://github.com/hyperledger/besu/pull/1538)
* Added direct support for OpenTelemetry metrics [\#1492](https://github.com/hyperledger/besu/pull/1492)
* Added support for `qip714block` config parameter in genesis file, paving the way towards permissioning interoperability between Besu and GoQuorum. [\#1545](https://github.com/hyperledger/besu/pull/1545)
* Added new CLI option `--compatibility-eth64-forkid-enabled`. [\#1542](https://github.com/hyperledger/besu/pull/1542)

### Bug Fixes

* Fix a bug on `eth_estimateGas` which returned `Internal error` instead of `Execution reverted` in case of reverted transaction. [\#1478](https://github.com/hyperledger/besu/pull/1478)
* Fixed a bug where Local Account Permissioning was being incorrectly enforced on block import/validation. [\#1510](https://github.com/hyperledger/besu/pull/1510)
* Fixed invalid enode URL when discovery is disabled  [\#1521](https://github.com/hyperledger/besu/pull/1521)
* Removed duplicate files from zip and tar.gz distributions. [\#1566](https://github.com/hyperledger/besu/pull/1566)
* Add a more rational value to eth_gasPrice, based on a configurable percentile of prior block's transactions (default: median of last 100 blocks).  [\#1563](https://github.com/hyperledger/besu/pull/1563)

## Deprecated

### --privacy-precompiled-address (Scheduled for removal in _Next_ Release)
Deprecated in 1.5.1
- CLI option `--privacy-precompiled-address` option removed. This address is now derived, based	on `--privacy-onchain-groups-enabled`. [\#1222](https://github.com/hyperledger/besu/pull/1222)

### Besu Sample Network repository

The [Besu Sample Networks repository](https://github.com/ConsenSys/besu-sample-networks) has been replaced by the [Quorum Developer Quickstart](https://besu.hyperledger.org/en/latest/Tutorials/Developer-Quickstart).

#### Previously identified known issues

- [Eth/65 loses peers](KNOWN_ISSUES.md#eth65-loses-peers)
- [Fast sync when running Besu on cloud providers](KNOWN_ISSUES.md#fast-sync-when-running-besu-on-cloud-providers)
- [Privacy users with private transactions created using v1.3.4 or earlier](KNOWN_ISSUES.md#privacy-users-with-private-transactions-created-using-v134-or-earlier)

### Download Link

https://hyperledger.jfrog.io/artifactory/besu-binaries/besu/20.10.1/besu-20.10.1.zip
sha256: `ac4fae310957c176564396f73c0f03c60c41129d43d078560d0dab533a69fd2a`

## 20.10.0

## Release format

Hyperledger Besu is moving its versioning scheme to [CalVer](https://calver.org/) starting with the 20.10.0 (formerly 1.6.0) release. More information about the specific version of CalVer Besu is using can be found on the [wiki](https://wiki.hyperledger.org/display/BESU/Using+CalVer+for+Besu+Releases).

## 20.10 Breaking Changes

When upgrading to 20.10, ensure you've taken into account the following breaking changes.

### JSON-RPC HTTP Error Codes For Valid Calls ([\#1426](https://github.com/hyperledger/besu/pull/1426))

Prior versions of Besu would set the HTTP Status 400 Bad Request for JSON-RPC requests that completed in an error, regardless of the kind of error.  These responses could include a complete JSON-RPC response with an error field.

In Besu version 20.10, properly formatted requests that have valid parameters (count and content) will return a HTTP Status 200 OK, with an error field if an error occurred. For example, requesting an account that does not exist in the chain, or a block by hash that Besu does not have, will now return HTTP 200 OK responses. Unparsable requests, improperly formatted requests, or requests with invalid parameters will continue to return HTTP 400 Bad Request.

Users of Web3J should note that many calls will now return a result with the error field containing the message whereas before a call would throw an exception with the error message as the exception message.

## 20.10.0 Additions and Improvements

* Added support for ECIP-1099 / Classic Thanos Fork: Calibrate Epoch Duration. [\#1421](https://github.com/hyperledger/besu/pull/1421) [\#1441](https://github.com/hyperledger/besu/pull/1441) [\#1462](https://github.com/hyperledger/besu/pull/1462)
* Added the Open Telemetry Java agent to report traces to a remote backend. Added an example to showcase the trace reporting capabilities.
* Added EvmTool binary to the distribution.  EvmTool is a CLI that can execute EVM bytecode and execute ethereum state tests. Documentation for it is available [here](https://besu.hyperledger.org/en/stable/HowTo/Troubleshoot/Use-EVM-Tool/). [\#1465](https://github.com/hyperledger/besu/pull/1465)
* Added support for the upcoming YOLOv2 ephemeral testnet and removed the flag for the deprecated YOLOv1 ephemeral testnet. [#1386](https://github.com/hyperledger/besu/pull/1386)
* Added `debug_standardTraceBlockToFile` JSON-RPC API. This API accepts a block hash and will replay the block. It returns a list of files containing the result of the trace (one file per transaction). [\#1392](https://github.com/hyperledger/besu/pull/1392)
* Added `debug_standardTraceBadBlockToFile` JSON-RPC API. This API is similar to `debug_standardTraceBlockToFile`, but can be used to obtain info about a block which has been rejected as invalid. [\#1403](https://github.com/hyperledger/besu/pull/1403)
* Added support for EIP-2929 to YOLOv2. [#1387](https://github.com/hyperledger/besu/pull/1387)
* Added `--start-block` and `--end-block` to the `blocks import` subcommand [\#1399](https://github.com/hyperledger/besu/pull/1399)
* Added support for multi-tenancy when using the early access feature of [onchain privacy group management](https://besu.hyperledger.org/en/stable/Concepts/Privacy/Onchain-PrivacyGroups/)
* \[Reverted\] Fixed memory leak in eth/65 subprotocol behavior. It is now enabled by default. [\#1420](https://github.com/hyperledger/besu/pull/1420), [#1348](https://github.com/hyperledger/besu/pull/1348), [#1321](https://github.com/hyperledger/besu/pull/1321)

### Bug Fixes

* Log block import rejection reasons at "INFO" level.  Bug [#1412](https://github.com/hyperledger/besu/issues/1412)
* Fixed NPE when executing `eth_estimateGas` with privacy enabled.  Bug [#1404](https://github.com/hyperledger/besu/issues/1404)

#### Previously identified known issues

- [Eth/65 loses peers](KNOWN_ISSUES.md#eth65-loses-peers)
- [Fast sync when running Besu on cloud providers](KNOWN_ISSUES.md#fast-sync-when-running-besu-on-cloud-providers)
- [Privacy users with private transactions created using v1.3.4 or earlier](KNOWN_ISSUES.md#privacy-users-with-private-transactions-created-using-v134-or-earlier)

## Deprecated and Scheduled for removal in _Next_ Release

### --privacy-precompiled-address
Deprecated in 1.5.1
- CLI option `--privacy-precompiled-address` option removed. This address is now derived, based
on `--privacy-onchain-groups-enabled`. [\#1222](https://github.com/hyperledger/besu/pull/1222)

### Download link
https://hyperledger.jfrog.io/artifactory/besu-binaries/besu/20.10.0/besu-20.10.0.zip

sha256sum: `2b50a375aae64b838a2cd9d43747006492cae573f1be11745b7f643646fd5a01`

## 1.5.5

### Additions and Improvements
* The new version of the [web3js-eea library (v0.10)](https://github.com/PegaSysEng/web3js-eea) supports the onchain privacy group management changes made in Besu v1.5.3.

### Bug Fixes
* Added `debug_getBadBlocks` JSON-RPC API to analyze and detect consensus flaws. Even if a block is rejected it will be returned by this method [\#1378](https://github.com/hyperledger/besu/pull/1378)
* Fix logs queries missing results against chain head [\#1351](https://github.com/hyperledger/besu/pull/1351) and [\#1381](https://github.com/hyperledger/besu/pull/1381)

#### Previously identified known issues

- [Eth/65 loses peers](KNOWN_ISSUES.md#eth65-loses-peers)
- [Fast sync when running Besu on cloud providers](KNOWN_ISSUES.md#fast-sync-when-running-besu-on-cloud-providers)
- [Privacy users with private transactions created using v1.3.4 or earlier](KNOWN_ISSUES.md#privacy-users-with-private-transactions-created-using-v134-or-earlier)
- [Changes not saved to database correctly causing inconsistent private states](KNOWN_ISSUES.md#Changes-not-saved-to-database-correctly-causing-inconsistent-private-states)

### Download link

https://hyperledger.jfrog.io/artifactory/besu-binaries/besu/1.5.5/besu-1.5.5.zip

sha256sum: `e67b0a899dc4421054eaa9a8112cb89e1e5f6a56f0d8aa1b0c5111c53dfad2ad`


## 1.5.4

### Additions and Improvements

* Added `priv_debugGetStateRoot` JSON-RPC API to retrieve the state root of a specified privacy group. [\#1326](https://github.com/hyperledger/besu/pull/1326)
* Added reorg logging and `--reorg-logging-threshold` to configure the same. Besu now logs any reorgs where the old or new chain head is more than the threshold away from their common ancestors. The default is 6.
* Added `debug_batchSendRawTransaction` JSON-RPC API to submit multiple signed transactions with a single call. [\#1350](https://github.com/hyperledger/besu/pull/1350)

### Bug Fixes

* The metrics HTTP server no longer rejects requests containing `Accept` header that doesn't precisely match the prometheus text format [\#1345](https://github.com/hyperledger/besu/pull/1345)
* JSON-RPC method `net_version` should return network ID instead of chain ID [\#1355](https://github.com/hyperledger/besu/pull/1355)

#### Previously identified known issues

- [Logs queries missing results against chain head](KNOWN_ISSUES.md#Logs-queries-missing-results-against-chain-head)
- [Eth/65 loses peers](KNOWN_ISSUES.md#eth65-loses-peers)
- [Fast sync when running Besu on cloud providers](KNOWN_ISSUES.md#fast-sync-when-running-besu-on-cloud-providers)
- [Privacy users with private transactions created using v1.3.4 or earlier](KNOWN_ISSUES.md#privacy-users-with-private-transactions-created-using-v134-or-earlier)
- [Changes not saved to database correctly causing inconsistent private states](KNOWN_ISSUES.md#Changes-not-saved-to-database-correctly-causing-inconsistent-private-states)

### Download link
https://hyperledger.jfrog.io/artifactory/besu-binaries/besu/1.5.4/besu-1.5.4.zip

sha256sum: `1f4df8e1c5e3b5b3abf6289ccfe70f302aa7c29a652b2eb713ffbdc507670420`

## 1.5.3

### Additions and Improvements

* The EvmTool now processes State Tests from the Ethereum Reference Tests. [\#1311](https://github.com/hyperledger/besu/pull/1311)
* Early access DNS support added via the `--Xdns-enabled` and `--Xdns-update-enabled` CLI options. [\#1247](https://github.com/hyperledger/besu/pull/1247)
* Add genesis config option `ecip1017EraRounds` for Ethereum Classic chains. [\#1329](https://github.com/hyperledger/besu/pull/1329)

### Bug Fixes

* K8S Permissioning to use of Service IP's rather than pod IP's which can fail [\#1190](https://github.com/hyperledger/besu/issues/1190)

#### Previously identified known issues

- [Logs queries missing results against chain head](KNOWN_ISSUES.md#Logs-queries-missing-results-against-chain-head)
- [Eth/65 loses peers](KNOWN_ISSUES.md#eth65-loses-peers)
- [Fast sync when running Besu on cloud providers](KNOWN_ISSUES.md#fast-sync-when-running-besu-on-cloud-providers)
- [Privacy users with private transactions created using v1.3.4 or earlier](KNOWN_ISSUES.md#privacy-users-with-private-transactions-created-using-v134-or-earlier)
- [Changes not saved to database correctly causing inconsistent private states](KNOWN_ISSUES.md#Changes-not-saved-to-database-correctly-causing-inconsistent-private-states)

### Breaking Change to Onchain Privacy Group Management

This [early access feature](https://besu.hyperledger.org/en/stable/Concepts/Privacy/Onchain-PrivacyGroups/) was changed in a way that makes onchain privacy groups created with previous versions no longer usable.

To enhance control over permissions on the privacy group management contract:

* The enclave key was removed as the first parameter for `addParticipant` and `removeParticipant`.
* The owner of the privacy group management contract is the signer of the private transaction that creates
  the privacy group. In the default onchain privacy group management contract implementation, only the
  owner can add and remove participants, and upgrade the management contract.

The onchain privacy support in the current version of the web3js-eea library (v0.9) will not be compatible with Besu v1.5.3.  We are actively working on an upgrade to webj3-eea that will support these changes.

### Download link
https://hyperledger.jfrog.io/artifactory/besu-binaries/besu/1.5.3/besu-1.5.3.zip

sha256sum: `735cd511e1dae1590f2829d9535cb383aa8c526f059b3451859e5fcfccc48985`

## 1.5.2

### Additions and Improvements

* Experimental offline backup and restore has been added via the `operator x-backup-state` and `operator x-restore-state` CLI commands.  Data formats will be fluid for as long as the `x-` prefix is present in the CLI so it is advised not to rely on these backups for disaster recovery. [\#1235](https://github.com/hyperledger/besu/pull/1235)
* Experimental ethstats support added via the `Xethstats` and `Xethstats-contact` CLI commands. [\#1239](https://github.com/hyperledger/besu/pull/1239)
* Peers added via the JSON-RPC `admin_addPeer` and `admin_removePeer` will be shared or no longer shared via discovery respectively.  Previously they were not shared. [\#1177](https://github.com/hyperledger/besu/pull/1177) contributed by [br0tchain](https://github.com/br0tchain).
* New Docker Images (see below). [\#1277](https://github.com/hyperledger/besu/pull/1277)
* Reworked static peer discovery handling. [\#1292](https://github.com/hyperledger/besu/pull/1292)

### New Java VMs in Docker Image

* New docker images are being generated to use the latest version of OpenJDK (currently 14.0.1) with the tag suffix of `-openjdk-latest`, for example `1.5.2-openjdk-latest`.
* New docker images are being generated to use [GraalVM](https://www.graalvm.org/) with the tag suffix of `-graalvm`, for example `1.5.2-graalvm`.
* The existing images based on Java 11 are also being tagged with the suffix `-openjdk-11`, for example `1.5.2-openjdk-11`, as well as `1.5.2`.

The intent is that the major Java VM version or Java VM type shipped with the default docker images (`latest`, `1.5.x`, etc.) may be changed during future quarterly releases but will remain consistent within quarterly releases.

### Bug Fixes
- Offchain permissioning - fixed bug where sync status check prevented peering if static nodes configured. [\#1252](https://github.com/hyperledger/besu/issues/1252)

- GraphQL queries of `miner` in IBFT networks will no longer return an error.  PR [\#1282](https://github.com/hyperledger/besu/pull/1282) issue [\#1272](https://github.com/hyperledger/besu/issues/1272).

#### Previously identified known issues

- [Logs queries missing results against chain head](KNOWN_ISSUES.md#Logs-queries-missing-results-against-chain-head)
- [Eth/65 loses peers](KNOWN_ISSUES.md#eth65-loses-peers)
- [Fast sync when running Besu on cloud providers](KNOWN_ISSUES.md#fast-sync-when-running-besu-on-cloud-providers)
- [Privacy users with private transactions created using v1.3.4 or earlier](KNOWN_ISSUES.md#privacy-users-with-private-transactions-created-using-v134-or-earlier)
- [Permissioning issues on Kubernetes](KNOWN_ISSUES.md#Kubernetes-permissioning-uses-Service-IPs-rather-than-pod-IPs-which-can-fail)
- [Restarts caused by insufficient memory can cause inconsistent private state](KNOWN_ISSUES.md#Restart-caused-by-insufficient-memory-can-cause-inconsistent-private-state)

### New and Old Maintainer

- [David Mechler](https://github.com/hyperledger/besu/commits?author=davemec) has been added as a [new maintainer](https://github.com/hyperledger/besu/pull/1267).
- [Edward Evans](https://github.com/hyperledger/besu/commits?author=EdJoJob) voluntarily moved to [emeritus status](https://github.com/hyperledger/besu/pull/1270).

### Download link
https://hyperledger.jfrog.io/artifactory/besu-binaries/besu/1.5.2/besu-1.5.2.zip

sha256sum: `629f44e230a635b09f8d82f2196d70d31193233718118a46412f11c50772dc85`

## 1.5.1

### Deprecated
- CLI option `--privacy-precompiled-address` option is deprecated. This address is now derived, based
on `--privacy-onchain-groups-enabled`. [\#1222](https://github.com/hyperledger/besu/pull/1222)

### Additions and Improvements

* In an IBFT2 network, a fixed block reward value and recipient address can be defined in genesis file [\#1132](https://github.com/hyperledger/besu/pull/1132)
* JSON-RPC HTTP API Authorization: exit early when checking user permissions. [\#1144](https://github.com/hyperledger/besu/pull/1144)
* HTTP/2 is enabled for JSON-RPC HTTP API over TLS. [\#1145](https://github.com/hyperledger/besu/pull/1145)
* Color output in consoles. It can be disabled with `--color-enabled=false` [\#1257](https://github.com/hyperledger/besu/pull/1257)
* Add compatibility with ClusterIP services for the Kubernetes Nat Manager  [\#1156](https://github.com/hyperledger/besu/pull/1156)
* In an IBFT2 network; a fixed block reward value and recipient address can be defined in genesis file [\#1132](https://github.com/hyperledger/besu/pull/1132)
* Add fee cap for transactions submitted via RPC. [\#1137](https://github.com/hyperledger/besu/pull/1137)

### Bug fixes

* When the default sync mode was changed to fast sync for named networks, there was one caveat we didn't address. The `dev` network should've been full sync by default. This has now been fixed. [\#1257](https://github.com/hyperledger/besu/pull/1257)
* Fix synchronization timeout issue when the blocks were too large [\#1149](https://github.com/hyperledger/besu/pull/1149)
* Fix missing results from eth_getLogs request. [\#1154](https://github.com/hyperledger/besu/pull/1154)
* Fix issue allowing Besu to be used for DDoS amplification. [\#1146](https://github.com/hyperledger/besu/pull/1146)

### Known Issues

Known issues are open issues categorized as [Very High or High impact](https://wiki.hyperledger.org/display/BESU/Defect+Prioritisation+Policy).

#### Previously identified known issues

- [Scope of logs query causing Besu to hang](KNOWN_ISSUES.md#scope-of-logs-query-causing-besu-to-hang)
- [Eth/65 loses peers](KNOWN_ISSUES.md#eth65-loses-peers)
- [Fast sync when running Besu on cloud providers](KNOWN_ISSUES.md#fast-sync-when-running-besu-on-cloud-providers)
- [Privacy users with private transactions created using v1.3.4 or earlier](KNOWN_ISSUES.md#privacy-users-with-private-transactions-created-using-v134-or-earlier)
- [Permissioning issues on Kubernetes](KNOWN_ISSUES.md#Kubernetes-permissioning-uses-Service-IPs-rather-than-pod-IPs-which-can-fail)
- [Restarts caused by insufficient memory can cause inconsistent private state](KNOWN_ISSUES.md#Restart-caused-by-insufficient-memory-can-cause-inconsistent-private-state)

### Download link
https://hyperledger.jfrog.io/artifactory/besu-binaries/besu/1.5.1/besu-1.5.1.zip

sha256sum: `c17f49b6b8686822417184952487fc135772f0be03514085926a6984fd955b88`

## 1.5 Breaking changes

When upgrading to 1.5, ensure you've taken into account the following breaking changes.

### Docker users with volume mounts

To maintain best security practices, we're changing the `user:group` on the Docker container to `besu`.

What this means for you:

* If you are running Besu as a binary, there is no impact.
* If you are running Besu as a Docker container *and* have a volume mount for data,  ensure that the
permissions on the directory allow other users and groups to r/w. Ideally this should be set to
`besu:besu` as the owner.

Note that the `besu` user only exists within the container not outside it. The same user ID may match
a different user outside the image.

If you’re mounting local folders, it is best to set the user via the Docker `—user` argument. Use the
UID because the username may not exist inside the docker container. Ensure the directory being mounted
is owned by that user.

### Remove Manual NAT method

The NAT manager `MANUAL` method has been removed.
If you have been using the `MANUAL` method, use the `NONE` method instead. The behavior of the
`NONE` method is the same as the previously supported `MANUAL` methods.

### Privacy users

Besu minor version upgrades require upgrading Orion to the latest minor version. That is, for
Besu <> Orion node pairs, when upgrading Besu to v1.5, it is required that Orion is upgraded to
v1.6. Older versions of Orion will no longer work with Besu v1.5.

## 1.5 Features

Features added between from 1.4 to 1.5 include:
* Mining Support
  Besu supports `eth_hashrate` and `eth_submitHashrate` to obtain the hashrate when we mine with a GPU mining worker.
* Tracing
  The [Tracing API](https://besu.hyperledger.org/en/latest/Reference/API-Methods/#trace-methods) is no longer an Early Access feature and now has full support for `trace_replayBlockTransactions`, `trace_Block` and `trace_transaction`.
* Plugin API Block Events
  `BlockAdded` and `BlockReorg` are now exposed via the [Plugin API](https://javadoc.io/doc/org.hyperledger.besu/plugin-api/latest/org/hyperledger/besu/plugin/services/BesuEvents.html).
* [Filters](https://besu.hyperledger.org/en/stable/HowTo/Interact/Filters/Accessing-Logs-Using-JSON-RPC/) and
  [subscriptions](https://besu.hyperledger.org/en/stable/HowTo/Interact/APIs/RPC-PubSub/) for private contracts.
* [SecurityModule Plugin API](https://javadoc.io/doc/org.hyperledger.besu/plugin-api/latest/org/hyperledger/besu/plugin/services/SecurityModuleService.html)
  This allows use of a different [security module](https://besu.hyperledger.org/en/stable/Reference/CLI/CLI-Syntax/#security-module)
  as a plugin to provide cryptographic function that can be used by NodeKey (such as sign, ECDHKeyAgreement etc.).
* [Onchain privacy groups](https://besu.hyperledger.org/en/latest/Concepts/Privacy/Onchain-PrivacyGroups/)
  with add and remove members. This is an early access feature. Early access features are not recommended
  for production networks and may have unstable interfaces.

## 1.5 Additions and Improvements

* Public Networks Default to Fast Sync: The default sync mode for named permissionless networks, such as the Ethereum mainnet and testnets, is now `FAST`.
  * The default is unchanged for private networks. That is, the sync mode defaults to `FULL` for private networks.
  * Use the [`--sync-mode` command line option](https://besu.hyperledger.org/Reference/CLI/CLI-Syntax/#sync-mode) to change the sync mode. [\#384](https://github.com/hyperledger/besu/pull/384)
* Proper Mining Support: Added full support for `eth_hashrate` and `eth_submitHashrate`. It is now possible to have the hashrate when we mine with a GPU mining worker [\#1063](https://github.com/hyperledger/besu/pull/1063)
* Performance Improvements: The addition of native libraries ([\#775](https://github.com/hyperledger/besu/pull/775)) and changes to data structures in the EVM ([\#1089](https://github.com/hyperledger/besu/pull/1089)) have improved Besu sync and EVM execution times.
* Tracing API Improvements: The [Tracing API](https://besu.hyperledger.org/en/latest/Reference/API-Methods/#trace-methods) is no longer an Early Access feature and now has full support for `trace_replayBlockTransactions`, `trace_Block` and `trace_transaction`.
* New Plugin API Block Events: `BlockAdded` and `BlockReorg` are now exposed via the Plugin API [\#637](https://github.com/hyperledger/besu/pull/637).
* Added experimental CLI option `--Xnat-kube-pod-name` to specify the name of the loadbalancer used by the Kubernetes nat manager [\#1078](https://github.com/hyperledger/besu/pull/1078)
- Local permissioning TOML config now supports additional keys (`nodes-allowlist` and `accounts-allowlist`).
Support for `nodes-whitelist` and `accounts-whitelist` will be removed in a future release.
- Add missing `mixHash` field for `eth_getBlockBy*` JSON RPC endpoints. [\#1098](https://github.com/hyperledger/besu/pull/1098)
* Besu now has a strict check on private transactions to ensure the privateFrom in the transaction
matches the sender Orion key that has distributed the payload. Besu 1.5+ requires Orion 1.6+ to work.
[#357](https://github.com/PegaSysEng/orion/issues/357)

### Bug fixes

No bug fixes with [user impact in this release](https://wiki.hyperledger.org/display/BESU/Changelog).

### Known Issues

Known issues are open issues categorized as [Very High or High impact](https://wiki.hyperledger.org/display/BESU/Defect+Prioritisation+Policy).

#### New known issues

- K8S permissioning uses of Service IPs rather than pod IPs which can fail. [\#1190](https://github.com/hyperledger/besu/pull/1190)
Workaround - Do not use permissioning on K8S.

- Restart caused by insufficient memory can cause inconsistent private state. [\#1110](https://github.com/hyperledger/besu/pull/1110)
Workaround - Ensure you allocate enough memory for the Java Runtime Environment that the node does not run out of memory.

#### Previously identified known issues

- [Scope of logs query causing Besu to hang](KNOWN_ISSUES.md#scope-of-logs-query-causing-besu-to-hang)
- [Eth/65 loses peers](KNOWN_ISSUES.md#eth65-loses-peers)
- [Fast sync when running Besu on cloud providers](KNOWN_ISSUES.md#fast-sync-when-running-besu-on-cloud-providers)
- [Privacy users with private transactions created using v1.3.4 or earlier](KNOWN_ISSUES.md#privacy-users-with-private-transactions-created-using-v134-or-earlier)

### Download link
https://hyperledger.jfrog.io/artifactory/besu-binaries/besu/1.5.0/besu-1.5.0.zip

sha256sum: `56929d6a71cc681688351041c919e9630ab6df7de37dd0c4ae9e19a4f44460b2`

**For download links of releases prior to 1.5.0, please visit https://hyperledger.jfrog.io/artifactory/besu-binaries/besu/**

## 1.4.6

### Additions and Improvements

- Print node address on startup. [\#938](https://github.com/hyperledger/besu/pull/938)
- Transaction pool: price bump replacement mechanism configurable through CLI. [\#928](https://github.com/hyperledger/besu/pull/928) [\#930](https://github.com/hyperledger/besu/pull/930)

### Bug Fixes

- Added timeout to queries. [\#986](https://github.com/hyperledger/besu/pull/986)
- Fixed issue where networks using onchain permissioning could stall when the bootnodes were not validators. [\#969](https://github.com/hyperledger/besu/pull/969)
- Update getForks method to ignore ClassicForkBlock chain parameter to fix issue with ETC syncing. [\#1014](https://github.com/hyperledger/besu/pull/1014)

### Known Issues

Known issues are open issues categorized as [Very High or High impact](https://wiki.hyperledger.org/display/BESU/Defect+Prioritisation+Policy).

#### Previously identified known issues

- [Scope of logs query causing Besu to hang](KNOWN_ISSUES.md#scope-of-logs-query-causing-besu-to-hang)
- [Eth/65 loses peers](KNOWN_ISSUES.md#eth65-loses-peers)
- [Fast sync when running Besu on cloud providers](KNOWN_ISSUES.md#fast-sync-when-running-besu-on-cloud-providers)
- [Privacy users with private transactions created using v1.3.4 or earlier](KNOWN_ISSUES.md#privacy-users-with-private-transactions-created-using-v134-or-earlier)

## 1.4.5

### Additions and Improvements

- Implemented WebSocket logs subscription for private contracts (`priv_subscribe`/`priv_unsubscribe`) [\#762](https://github.com/hyperledger/besu/pull/762)
- Introduced SecurityModule plugin API. This allows use of a different security module as a plugin to
  provide cryptographic function that can be used by NodeKey (such as sign, ECDHKeyAgreement etc.). KeyPairSecurityModule
  is registered and used by default. The CLI option `--security-module=<name> (defaults to localfile)` can be used
  to identify the security module plugin name to use instead. [\#713](https://github.com/hyperledger/besu/pull/713)
- Several testing related changes to improve compatibility with [Hive](https://hivetests.ethdevops.io/) and Retesteth.
  [\#806](https://github.com/hyperledger/besu/pull/806) and [#845](https://github.com/hyperledger/besu/pull/845)
- Native libraries for secp256k1 and Altbn128 encryption are enabled by default.  To disable these libraries use
  `--Xsecp256k1-native-enabled=false` and `--Xaltbn128-native-enabled=false`. [\#775](https://github.com/hyperledger/besu/pull/775)

### Bug Fixes

- Fixed `eth_estimateGas` JSON RPC so it no longer returns gas estimates that are too low. [\#842](https://github.com/hyperledger/besu/pull/842)
- Full help not displayed unless explicitly requested. [\#437](https://github.com/hyperledger/besu/pull/437)
- Compatibility with undocumented Geth `eth_subscribe` fields. [\#654](https://github.com/hyperledger/besu/pull/654)
- Current block number included as part of `eth_getWork` response. [\#849](https://github.com/hyperledger/besu/pull/849)

### Known Issues

Known issues are open issues categorized as [Very High or High impact](https://wiki.hyperledger.org/display/BESU/Defect+Prioritisation+Policy).

#### New known issues

* Scope of logs query causing Besu to crash. [\#944](https://github.com/hyperledger/besu/pull/944)

Workaround - Limit the number of blocks queried by each `eth_getLogs` call.

#### Previously identified known issues

- [`Intrinsic gas exceeds gas limit` returned when calling `delete mapping[addr]` or `mapping[addr] = 0`](KNOWN_ISSUES.md#intrinsic-gas-exceeds-gas-limit)
- [Eth/65 not backwards compatible](KNOWN_ISSUES.md#eth65-not-backwards-compatible)
- [Error full syncing with pruning](KNOWN_ISSUES.md#error-full-syncing-with-pruning)
- [Fast sync when running Besu on cloud providers](KNOWN_ISSUES.md#fast-sync-when-running-besu-on-cloud-providers)
- [Bootnodes must be validators when using onchain permissioning](KNOWN_ISSUES.md#bootnodes-must-be-validators-when-using-onchain-permissioning)
- [Privacy users with private transactions created using v1.3.4 or earlier](KNOWN_ISSUES.md#privacy-users-with-private-transactions-created-using-v134-or-earlier)

## 1.4.4

### Additions and Improvements

- Implemented [`priv_getLogs`](https://besu.hyperledger.org/en/latest/Reference/API-Methods/#priv_getlogs). [\#686](https://github.com/hyperledger/besu/pull/686)
- Implemented private contract log filters including JSON-RPC methods to interact with private filters. [\#735](https://github.com/hyperledger/besu/pull/735)
- Implemented EIP-2315: Simple Subroutines for the EVM [\#717](https://github.com/hyperledger/besu/pull/717)
- Implemented Splunk logging. [\#725](https://github.com/hyperledger/besu/pull/725)
- Implemented optional native library encryption. [\#675](https://github.com/hyperledger/besu/pull/675).  To enable add `--Xsecp256k1-native-enabled` (for transaciton signatures) and/or `--Xaltbn128-native-enabled` (for altbn128 precomiled contracts) as command line options.

### Bug Fixes

- Flag added to toggle `eth/65` off by default. `eth/65` will remain toggled off by default until
a fix is completed for the [eth/65 known issue](KNOWN_ISSUES.md). [\#741](https://github.com/hyperledger/besu/pull/741)
- Resolve crashing NAT detectors on GKE. [\#731](https://github.com/hyperledger/besu/pull/731) fixes [\#507](https://github.com/hyperledger/besu/issues/507).
[Besu-Kubernetes Readme](https://github.com/PegaSysEng/besu-kubernetes/blob/master/README.md#network-topology-and-high-availability-requirements)
updated to reflect changes.
- Deal with quick service start failures [\#714](https://github.com/hyperledger/besu/pull/714) fixes [\#662](https://github.com/hyperledger/besu/issues/662)

### Known Issues

Known issues are open issues categorized as [Very High or High impact](https://wiki.hyperledger.org/display/BESU/Defect+Prioritisation+Policy).

#### New known issues

- `Intrinsic gas exceeds gas limit` returned when calling `delete mapping[addr]` or `mapping[addr] = 0` [\#696](https://github.com/hyperledger/besu/issues/696)

Calling delete and set to 0 Solidity mapping in Solidity fail.

#### Previously identified known issues

- [Eth/65 not backwards compatible](KNOWN_ISSUES.md#eth65-not-backwards-compatible)
- [Error full syncing with pruning](KNOWN_ISSUES.md#error-full-syncing-with-pruning)
- [Fast sync when running Besu on cloud providers](KNOWN_ISSUES.md#fast-sync-when-running-besu-on-cloud-providers)
- [Bootnodes must be validators when using onchain permissioning](KNOWN_ISSUES.md#bootnodes-must-be-validators-when-using-onchain-permissioning)
- [Privacy users with private transactions created using v1.3.4 or earlier](KNOWN_ISSUES.md#privacy-users-with-private-transactions-created-using-v134-or-earlier)

## 1.4.3

### Issues identified with 1.4.3 release

The `eth/65` change is not [backwards compatible](https://github.com/hyperledger/besu/issues/723).
This has the following impact:
* In a private network, nodes using the 1.4.3 client cannot interact with nodes using 1.4.2 or earlier
clients.
* On mainnet, synchronizing eventually stalls.

Workaround -> revert to v1.4.2.

A [fix](https://github.com/hyperledger/besu/pull/732) is currently [being tested](https://github.com/hyperledger/besu/pull/733).

### Critical Issue for Privacy Users

A critical issue for privacy users with private transactions created using Hyperledger Besu v1.3.4
or earlier has been identified. If you have a network with private transaction created using v1.3.4
or earlier, please read the following and take the appropriate steps:
https://wiki.hyperledger.org/display/BESU/Critical+Issue+for+Privacy+Users

### Additions and Improvements

- Added `eth/65` support. [\#608](https://github.com/hyperledger/besu/pull/608)
- Added block added and block reorg events. Added revert reason to block added transactions. [\#637](https://github.com/hyperledger/besu/pull/637)

### Deprecated

- Private Transaction `hash` field and `getHash()` method have been deprecated. They will be removed
in 1.5.0 release. [\#639](https://github.com/hyperledger/besu/pull/639)

### Known Issues

#### Fast sync when running Besu on cloud providers

A known [RocksDB issue](https://github.com/facebook/rocksdb/issues/6435) causes fast sync to fail
when running Besu on certain cloud providers. The following error is displayed repeatedly:

```
...
EthScheduler-Services-1 (importBlock) | ERROR | PipelineChainDownloader | Chain download failed. Restarting after short delay.
java.util.concurrent.CompletionException: org.hyperledger.besu.plugin.services.exception.StorageException: org.rocksdb.RocksDBException: block checksum mismatch:
....
```

This behaviour has been seen on AWS and Digital Ocean.

Workaround -> On AWS, a full restart of the AWS VM is required to restart the fast sync.

Fast sync is not currently supported on Digital Ocean. We are investigating options to
[add support for fast sync on Digital Ocean](https://github.com/hyperledger/besu/issues/591).

#### Error full syncing with pruning

- Error syncing with mainnet on Besu 1.3.7 node - MerkleTrieException [\#580](https://github.com/hyperledger/besu/issues/580)
The associated error is `Unable to load trie node value for hash` and is caused by the combination of
full sync and pruning.

Workarounds:
1. Explicitly disable pruning using `--pruning-enabled=false` when using fast sync.
2. If the `MerkleTrieException` occurs, delete the database and resync.

A fix for this issue is being actively worked on.

#### Fast sync reverting to full sync

In some cases of FastSyncException, fast sync reverts back to a full sync before having reached the
pivot block. [\#683](https://github.com/hyperledger/besu/issues/683)

Workaround -> To re-attempt fast syncing rather than continue full syncing, stop Besu, delete your
database, and start again.

#### Bootnodes must be validators when using onchain permissioning

- Onchain permissioning nodes can't peer when using a non-validator bootnode [\#528](https://github.com/hyperledger/besu/issues/528)

Workaround -> When using onchain permissioning, ensure bootnodes are also validators.


## 1.4.2

### Additions and Improvements

- Added `trace_block` JSON RPC API [\#449](https://github.com/hyperledger/besu/pull/449)
- Added `pulledStates` and `knownStates` to the EthQL `syncing` query and `eth_syncing` JSON-RPC api [\#565](https://github.com/hyperledger/besu/pull/565)

### Bug Fixes

- Fixed file parsing behaviour for privacy enclave keystore password file [\#554](https://github.com/hyperledger/besu/pull/554) (thanks to [magooster](https://github.com/magooster))
- Fixed known issue with being unable to re-add members to onchain privacy groups [\#471](https://github.com/hyperledger/besu/pull/471)

### Updated Early Access Features

* [Onchain privacy groups](https://besu.hyperledger.org/en/latest/Concepts/Privacy/Onchain-PrivacyGroups/) with add and remove members. Known issue resolved (see above).
* [TRACE API](https://besu.hyperledger.org/en/latest/Reference/API-Methods/#trace-methods) now includes `trace_block`, `trace_replayBlockTransactions`, and `trace_transaction`.
Fixed some issues on the trace replay block transactions API [\#522](https://github.com/hyperledger/besu/pull/522).

### Known Issues

#### Fast sync defaulting to full sync

-  When fast sync cannot find enough valid peers rapidly enough, Besu defaults to full sync.

Workarounds:
1. To re-attempt fast syncing rather than continue full syncing, stop Besu, delete your database,
and start again.
2. When fast syncing, explicitly disable pruning using `--pruning-enabled=false` to reduce the likelihood
of encountering the pruning bug.

A fix to remove the default to full sync is [in progress](https://github.com/hyperledger/besu/pull/427)
is being actively worked on.

#### Error full syncing with pruning

- Error syncing with mainnet on Besu 1.3.7 node - MerkleTrieException [\#BESU-160](https://jira.hyperledger.org/browse/BESU-160)
The associated error is `Unable to load trie node value for hash` and is caused by the combination of
full sync and pruning.

Workarounds:
1. Explicitly disable pruning using `--pruning-enabled=false` when using fast sync.
2. If the `MerkleTrieException` occurs, delete the database and resync.

A fix for this issue is being actively worked on.

#### Bootnodes must be validators when using onchain permissioning

- Onchain permissioning nodes can't peer when using a non-validator bootnode [\#BESU-181](https://jira.hyperledger.org/browse/BESU-181)

Workaround -> When using onchain permissioning, ensure bootnodes are also validators.

## 1.4.1

### Additions and Improvements

- Added priv_getCode [\#250](https://github.com/hyperledger/besu/pull/408). Gets the bytecode associated with a private address.
- Added `trace_transaction` JSON RPC API [\#441](https://github.com/hyperledger/besu/pull/441)
- Removed -X unstable prefix for pruning options (`--pruning-blocks-retained`, `--pruning-block-confirmations`) [\#440](https://github.com/hyperledger/besu/pull/440)
- Implemented [ECIP-1088](https://ecips.ethereumclassic.org/ECIPs/ecip-1088): Phoenix EVM and Protocol upgrades. [\#434](https://github.com/hyperledger/besu/pull/434)

### Bug Fixes

- [BESU-25](https://jira.hyperledger.org/browse/BESU-25) Use v5 Devp2p when pinging [\#392](https://github.com/hyperledger/besu/pull/392)
- Fixed a bug to manage concurrent access to cache files [\#438](https://github.com/hyperledger/besu/pull/438)
- Fixed configuration file bug: `pruning-blocks-retained` now accepts an integer in the config [\#440](https://github.com/hyperledger/besu/pull/440)
- Specifying RPC credentials file should not force RPC Authentication to be enabled [\#454](https://github.com/hyperledger/besu/pull/454)
- Enhanced estimateGas messages [\#436](https://github.com/hyperledger/besu/pull/436). When a estimateGas request fails a validation check, an improved error message is returned in the response.

### Early Access Features

Early access features are available features that are not recommended for production networks and may
have unstable interfaces.

* [Onchain privacy groups](https://besu.hyperledger.org/en/latest/Concepts/Privacy/Onchain-PrivacyGroups/) with add and remove members.
  Not being able to to re-add a member to an onchain privacy group is a [known issue](https://github.com/hyperledger/besu/issues/455)
  with the add and remove functionality.

### Known Issues

#### Fast sync defaulting to full sync

-  When fast sync cannot find enough valid peers rapidly enough, Besu defaults to full sync.

Workarounds:
1. To re-attempt fast syncing rather than continue full syncing, stop Besu, delete your database,
and start again.
2. When fast syncing, explicitly disable pruning using `--pruning-enabled=false` to reduce the likelihood
of encountering the pruning bug.

A fix to remove the default to full sync is [in progress](https://github.com/hyperledger/besu/pull/427)
and is planned for inclusion in v1.4.1.

#### Error full syncing with pruning

- Error syncing with mainnet on Besu 1.3.7 node - MerkleTrieException [\#BESU-160](https://jira.hyperledger.org/browse/BESU-160)
The associated error is `Unable to load trie node value for hash` and is caused by the combination of
full sync and pruning.

Workarounds:
1. Explicitly disable pruning using `--pruning-enabled=false` when using fast sync.
2. If the `MerkleTrieException` occurs, delete the database and resync.

Investigation of this issue is in progress and a fix is targeted for v1.4.1.

#### Bootnodes must be validators when using onchain permissioning

- Onchain permissioning nodes can't peer when using a non-validator bootnode [\#BESU-181](https://jira.hyperledger.org/browse/BESU-181)

Workaround -> When using onchain permissioning, ensure bootnodes are also validators.

## 1.4.0

### Private State Migration

Hyperledger Besu v1.4 implements a new data structure for private state storage that is not backwards compatible.
A migration will be performed when starting v1.4 for the first time to reprocess existing private transactions
and re-create the private state data in the v1.4 format.

If you have existing private transactions, see [migration details](docs/Private-Txns-Migration.md).

### Additions and Improvements

* [TLS support](https://besu.hyperledger.org/en/latest/Concepts/TLS/) to secure client and server communication.

* [Multi-tenancy](https://besu.hyperledger.org/en/latest/Concepts/Privacy/Multi-Tenancy/) to enable multiple participants to use the same Besu and Orion node.

* [Plugin APIs](https://besu.hyperledger.org/en/latest/Concepts/Plugins/) to enable building of Java plugins to extend Hyperledger Besu.

* Support for additional [NAT methods](https://besu.hyperledger.org/en/latest/HowTo/Find-and-Connect/Specifying-NAT/).

* Added [`priv_call`](https://besu.hyperledger.org/en/latest/Reference/API-Methods/#priv_call) which invokes
a private contract function locally and does not change the private state.

* Besu has moved from an internal Bytes library to the [Apache Tuweni](https://tuweni.apache.org/) Bytes library.
This includes using the library in the Plugins API interfaces. [#295](https://github.com/hyperledger/besu/pull/295) and [#215](https://github.com/hyperledger/besu/pull/215)

### Early Access Features

Early access features are available features that are not recommended for production networks and may
have unstable interfaces.

* [Reorg compatible privacy](https://besu.hyperledger.org/en/latest/Concepts/Privacy/Privacy-Overview/#reorg-compatible-privacy)
to enable private transactions on networks using consensus mechanisms that fork.

* [Tracing API](https://besu.hyperledger.org/en/latest/Concepts/Transactions/Trace-Types) to obtain detailed information about transaction processing.

### Bug Fixes

See RC and Beta sections below.

### Known Issues

#### Fast sync defaulting to full sync

-  When fast sync cannot find enough valid peers rapidly enough, Besu defaults to full sync.

Workarounds:
1. To re-attempt fast syncing rather than continue full syncing, stop Besu, delete your database,
and start again.
2. When fast syncing, explicitly disable pruning using `--pruning-enabled=false` to reduce the likelihood
of encountering the pruning bug.

A fix to remove the default to full sync is [in progress](https://github.com/hyperledger/besu/pull/427)
and is planned for inclusion in v1.4.1.

#### Error full syncing with pruning

- Error syncing with mainnet on Besu 1.3.7 node - MerkleTrieException [\#BESU-160](https://jira.hyperledger.org/browse/BESU-160)
The associated error is `Unable to load trie node value for hash` and is caused by the combination of
full sync and pruning.

Workarounds:
1. Explicitly disable pruning using `--pruning-enabled=false` when using fast sync.
2. If the `MerkleTrieException` occurs, delete the database and resync.

Investigation of this issue is in progress and a fix is targeted for v1.4.1.

#### Bootnodes must be validators when using onchain permissioning

- Onchain permissioning nodes can't peer when using a non-validator bootnode [\#BESU-181](https://jira.hyperledger.org/browse/BESU-181)

Workaround -> When using onchain permissioning, ensure bootnodes are also validators.


## 1.4.0 RC-2

### Private State Migration
Hyperledger Besu v1.4 implements a new data structure for private state storage that is not backwards compatible.
A migration will be performed when starting v1.4 for the first time to reprocess existing private transactions
and re-create the private state data in the v1.4 format.
If you have existing private transactions, see [migration details](docs/Private-Txns-Migration.md).

## 1.4.0 RC-1

### Additions and Improvements

- New`trace_replayBlockTransactions` JSON-RPC API

This can be enabled using the `--rpc-http-api TRACE` CLI flag.  There are some philosophical differences between Besu and other implementations that are outlined in [trace_rpc_apis](docs/trace_rpc_apis.md).

- Ability to automatically detect Docker NAT settings from inside the conainter.

The default NAT method (AUTO) can detect this so no user intervention is required to enable this.

- Added [Multi-tenancy](https://besu.hyperledger.org/en/latest/Concepts/Privacy/Multi-Tenancy/) support which allows multiple participants to use the same Besu node for private transactions.

- Added TLS support for communication with privacy enclave

### Bug Fixes

- Private transactions are now validated before sent to the enclave [\#356](https://github.com/hyperledger/besu/pull/356)

### Known Bugs

- Error syncing with mainnet on Besu 1.3.7 node - MerkleTrieException [\#BESU-160](https://jira.hyperledger.org/browse/BESU-160)

Workaround -> Don't enable pruning when syncing to mainnet.

- Onchain permissioning nodes can't peer when using a non-validator bootnode [\#BESU-181](https://jira.hyperledger.org/browse/BESU-181)

Workaround -> When using onchain permissioning, ensure bootnodes are also validators.

## 1.4 Beta 3

### Additions and Improvements

- CLI option to enable TLS client auth for JSON-RPC HTTP [\#340](https://github.com/hyperledger/besu/pull/340)

Added CLI options to enable TLS client authentication and trusting client certificates:
~~~
--rpc-http-tls-client-auth-enabled - Enable TLS client authentication for the JSON-RPC HTTP service (default: false)
--rpc-http-tls-known-clients-file - Path to file containing client's certificate common name and fingerprint for client authentication.
--rpc-http-tls-ca-clients-enabled - Enable to accept clients certificate signed by a valid CA for client authentication (default: false)
~~~
If client-auth is enabled, user must either enable CA signed clients OR provide a known-clients file. An error is reported
if both CA signed clients is disabled and known-clients file is not specified.

- Stable Plugins APIs [\#346](https://github.com/hyperledger/besu/pull/346)

The `BesuEvents` service and related `data` package have been marked as a stable plugin API.

### Bug Fixes

- Return missing signers from getSignerMetrics [\#343](https://github.com/hyperledger/besu/pull/)

### Experimental Features

- Experimental support for `trace_replayBlockTransactions` - multiple PRs

Added support for the `trace_replayBlockTransactions` JSON-RPC call. To enable this API add
`TRACE` to the `rpc-http-api` options (for example,  `--rpc-http-api TRACE` on the command line).

This is not a production ready API.  There are known bugs relating to traced memory from calls and
returns, and the gas calculation reported in the flat traces does not always match up with the
correct gas calculated for consensus.

## 1.4 Beta 2

### Additions and Improvements

- Enable TLS for JSON-RPC HTTP Service [\#253](https://github.com/hyperledger/besu/pull/253)

Exposes new command line parameters to enable TLS on Ethereum JSON-RPC HTTP interface to allow clients like EthSigner to connect via TLS:
`--rpc-http-tls-enabled=true`
(Optional - Only required if `--rpc-http-enabled` is set to true) Set to `true` to enable TLS. False by default.
`--rpc-http-tls-keystore-file="/path/to/cert.pfx"`
(Must be specified if TLS is enabled) Path to PKCS12 format key store which contains server's certificate and it's private key
`--rpc-http-tls-keystore-password-file="/path/to/cert.passwd"`
(Must be specified if TLS is enabled) Path to the text file containing password for unlocking key store.
`--rpc-http-tls-known-clients-file="/path/to/rpc_tls_clients.txt"`
(Optional) Path to a plain text file containing space separated client’s certificate’s common name and its sha-256 fingerprints when
they are not signed by a known CA. The presence of this file (even empty) enables TLS client authentication. That is, the client
presents the certificate to server on TLS handshake and server establishes that the client certificate is either signed by a
proper/known CA. Otherwise, server trusts client certificate by reading the sha-256 fingerprint from known clients file specified above.

The format of the file is (as an example):
`localhost DF:65:B8:02:08:5E:91:82:0F:91:F5:1C:96:56:92:C4:1A:F6:C6:27:FD:6C:FC:31:F2:BB:90:17:22:59:5B:50`

### Bug Fixes

- TotalDifficulty is a BigInteger [\#253](https://github.com/hyperledger/besu/pull/253).
  Don't try and cast total difficulty down to a long because it will overflow long in a reasonable timeframe.

## 1.4 Beta 1

### Additions and Improvements

- Besu has moved from an internal Bytes library to the [Apache Tuweni](https://tuweni.apache.org/) Bytes library.  This includes using the library in the Plugins API interfaces. [#295](https://github.com/hyperledger/besu/pull/295) and [#215](https://github.com/hyperledger/besu/pull/215)
- Besu stops processing blocks if Orion is unavailable [\#253](https://github.com/hyperledger/besu/pull/253)
- Added priv_call [\#250](https://github.com/hyperledger/besu/pull/250).  Invokes a private contract function locally and does not change the private state.
- Support for [EIP-2124](https://github.com/ethereum/EIPs/blob/master/EIPS/eip-2124.md), which results in faster peer discovery [\#156](https://github.com/hyperledger/besu/pull/156)

## 1.3.8

### Additions and Improvements

- `admin_generateLogBloomCache` JSON-RPC API to generate a cache of the block bloombits that improves performance for log queries [\#262](https://github.com/hyperledger/besu/pull/262)

## Critical Fix in 1.3.7

1.3.7 includes a critical fix for Ethereum MainNet users and the Muir Glacier upgrade. We recommend users of Ethereum public networks
(MainNet, Ropsten, Rinkeby, and Goerli) upgrade immediately. This upgrade is also strongly recommended for users of private networks.

For more details, see [Hyperledger Besu Wiki](https://wiki.hyperledger.org/display/BESU/Mainnet+Consensus+Bug+Identified+and+Resolved+in+Hyperledger+Besu).

## Muir Glacier Compatibility

For compatibility with Ethereum Muir Glacier upgrade, use v1.3.7 or later.

## ETC Agharta Compatibility

For compatibility with ETC Agharta upgrade, use 1.3.7 or later.

### 1.3.7

### Additions and Improvements

- Hard Fork Support: Configures the Agharta activation block for the ETC MainNet configuration [\#251](https://github.com/hyperledger/besu/pull/251) (thanks to [soc1c](https://github.com/soc1c))
- `operator generate-log-bloom-cache` command line option to generate a cache of the block bloombits that improves performance for log queries  [\#245](https://github.com/hyperledger/besu/pull/245)

### Bug Fixes

- Resolves a Mainnet consensus issue [\#254](https://github.com/hyperledger/besu/pull/254)

### New Maintainer

[Edward Mack](https://github.com/hyperledger/besu/commits?author=edwardmack) added as a [new maintainer](https://github.com/hyperledger/besu/pull/219).

### 1.3.6

### Additions and Improvements

- Performance improvements:
  * Multithread Websockets to increase throughput [\#231](https://github.com/hyperledger/besu/pull/231)
  * NewBlockHeaders performance improvement [\#230](https://github.com/hyperledger/besu/pull/230)
- EIP2384 - Ice Age Adustment around Istanbul [\#211](https://github.com/hyperledger/besu/pull/211)
- Documentation updates include:
  * [Configuring mining using the Stratum protocol](https://besu.hyperledger.org/en/latest/HowTo/Configure/Configure-Mining/)
  * [ETC network command line options](https://besu.hyperledger.org/en/latest/Reference/CLI/CLI-Syntax/#network)
- Hard Fork Support:
   * MuirGlacier for Ethereum Mainnet and Ropsten Testnet
   * Agharta for Kotti and Mordor Testnets

### Bug Fixes

- [\#210](https://github.com/hyperledger/besu/pull/210) fixes WebSocket frames handling
  User impact: PING/PONG frames handling in Websocket services was not implemented

### 1.3.5

### Additions and Improvements

- Log Event Streaming for Plugin API [\#186](https://github.com/hyperledger/besu/pull/186)
- Allow use a external JWT public key in authenticated APIs [\#183](https://github.com/hyperledger/besu/pull/183)
- ETC Configuration, classic fork peer validator [\#176](https://github.com/hyperledger/besu/pull/176) (thanks to [edwardmack](https://github.com/edwardmack))
- Allow IBFT validators to be changed at a given block [\#173](https://github.com/hyperledger/besu/pull/173)
- Support external mining using Stratum [\#140](https://github.com/hyperledger/besu/pull/140) (thanks to [atoulme](https://github.com/atoulme))
- Add more fields to private transaction receipt [\#85](https://github.com/hyperledger/besu/pull/85) (thanks to [josh-richardson](https://github.com/josh-richardson))
- [Pruning documentation](https://besu.hyperledger.org/en/latest/Concepts/Pruning/)

### Technical Improvements

- ETC - Cleanup [\#201](https://github.com/hyperledger/besu/pull/201) (thanks to [GregTheGreek](https://github.com/GregTheGreek))
- User specific enclave public key configuration in auth file [\#196](https://github.com/hyperledger/besu/pull/196)
- Change CustomForks -\> Transitions [\#193](https://github.com/hyperledger/besu/pull/193)
- Pass identity information into RpcMethod from Http Service [\#189](https://github.com/hyperledger/besu/pull/189)
- Remove the use of JsonRpcParameters from RpcMethods [\#188](https://github.com/hyperledger/besu/pull/188)
- Repaired Metrics name collision between Privacy and RocksDB [\#187](https://github.com/hyperledger/besu/pull/187)
- Multi-Tenancy: Do not specify a public key anymore when requesting a … [\#185](https://github.com/hyperledger/besu/pull/185)
- Updates to circle building acceptance tests [\#184](https://github.com/hyperledger/besu/pull/184)
- Move Apache Tuweni dependency to official release [\#181](https://github.com/hyperledger/besu/pull/181) (thanks to [atoulme](https://github.com/atoulme))
- Update Gradle to 6.0, support Java 13 [\#180](https://github.com/hyperledger/besu/pull/180)
- ETC Atlantis fork [\#179](https://github.com/hyperledger/besu/pull/179) (thanks to [edwardmack](https://github.com/edwardmack))
- ETC Gotham Fork [\#178](https://github.com/hyperledger/besu/pull/178) (thanks to [edwardmack](https://github.com/edwardmack))
- ETC DieHard fork support [\#177](https://github.com/hyperledger/besu/pull/177) (thanks to [edwardmack](https://github.com/edwardmack))
- Remove 'parentHash', 'number' and 'gasUsed' fields from the genesis d… [\#175](https://github.com/hyperledger/besu/pull/175) (thanks to [SweeXordious](https://github.com/SweeXordious))
- Enable pruning by default for fast sync and validate conflicts with privacy [\#172](https://github.com/hyperledger/besu/pull/172)
- Update RocksDB [\#170](https://github.com/hyperledger/besu/pull/170)
- Vpdate ver to 1.3.5-snapshot [\#169](https://github.com/hyperledger/besu/pull/169)
- Added PoaQueryService method that returns local node signer… [\#163](https://github.com/hyperledger/besu/pull/163)
- Add versioning to privacy storage [\#149](https://github.com/hyperledger/besu/pull/149)
- Update reference tests [\#139](https://github.com/hyperledger/besu/pull/139)

### 1.3.4

- Reverted _Enable pruning by default for fast sync (#135)_ [\#164](https://github.com/hyperledger/besu/pull/164)

### 1.3.3

### Technical Improvements

- Add --identity flag for client identification in node browsers [\#150](https://github.com/hyperledger/besu/pull/150)
- Istanbul Mainnet Block [\#145](https://github.com/hyperledger/besu/pull/150)
- Add priv\_getEeaTransactionCount [\#110](https://github.com/hyperledger/besu/pull/110)

### Additions and Improvements

- Redesign of how JsonRpcMethods are created [\#159](https://github.com/hyperledger/besu/pull/159)
- Moving JsonRpcMethods classes into the same package, prior to refactor [\#154](https://github.com/hyperledger/besu/pull/154)
- Reflect default logging in CLI help [\#148](https://github.com/hyperledger/besu/pull/148)
- Handle zero port better in NAT [\#147](https://github.com/hyperledger/besu/pull/147)
- Rework how filter and log query parameters are created/used [\#146](https://github.com/hyperledger/besu/pull/146)
- Don't generate shutdown tasks in controller [\#141](https://github.com/hyperledger/besu/pull/141)
- Ibft queries [\#138](https://github.com/hyperledger/besu/pull/138)
- Enable pruning by default for fast sync [\#135](https://github.com/hyperledger/besu/pull/135)
- Ensure spotless runs in CI [\#132](https://github.com/hyperledger/besu/pull/132)
- Add more logging around peer disconnects [\#131](https://github.com/hyperledger/besu/pull/131)
- Repair EthGetLogs returning incorrect results [\#128](https://github.com/hyperledger/besu/pull/128)
- Use Bloombits for Logs queries [\#127](https://github.com/hyperledger/besu/pull/127)
- Improve message when extraData missing [\#121](https://github.com/hyperledger/besu/pull/121)
- Fix miner startup logic [\#104](https://github.com/hyperledger/besu/pull/104)
- Support log reordring from reorgs in `LogSubscriptionService` [\#86](https://github.com/hyperledger/besu/pull/86)

### 1.3.2

### Additions and Improvements

- besu -v to print plugin versions[\#123](https://github.com/hyperledger/besu/pull/123)

### Technical Improvements

- Update Governance and Code of Conduct verbiage [\#120](https://github.com/hyperledger/besu/pull/120)
- Fix private transaction root mismatch [\#118](https://github.com/hyperledger/besu/pull/118)
- Programatically enforce plugin CLI variable names [\#117](https://github.com/hyperledger/besu/pull/117)
- Additional unit test for selecting replaced pending transactions [\#116](https://github.com/hyperledger/besu/pull/116)
- Only set sync targets that have an estimated height value [\#115](https://github.com/hyperledger/besu/pull/115)
- Fix rlpx startup [\#114](https://github.com/hyperledger/besu/pull/114)
- Expose getPayload in Transaction plugin-api interface. [\#113](https://github.com/hyperledger/besu/pull/113)
- Dependency Version Upgrades [\#112](https://github.com/hyperledger/besu/pull/112)
- Add hash field in Transaction plugin interface. [\#111](https://github.com/hyperledger/besu/pull/111)
- Rework sync status events [\#106](https://github.com/hyperledger/besu/pull/106)

### 1.3.1

### Additions and Improvements

- Added GraphQL query/logs support [\#94](https://github.com/hyperledger/besu/pull/94)

### Technical Improvements

- Add totalDiffculty to BlockPropagated events. [\#97](https://github.com/hyperledger/besu/pull/97)
- Merge BlockchainQueries classes [\#101](https://github.com/hyperledger/besu/pull/101)
- Fixed casing of dynamic MetricCategorys [\#99](https://github.com/hyperledger/besu/pull/99)
- Fix private transactions breaking evm [\#96](https://github.com/hyperledger/besu/pull/96)
- Make SyncState variables thread-safe [\#95](https://github.com/hyperledger/besu/pull/95)
- Fix transaction tracking by sender [\#93](https://github.com/hyperledger/besu/pull/93)
- Make logic in PersistBlockTask more explicit to fix a LGTM warning [\#92](https://github.com/hyperledger/besu/pull/92)
- Removed Unused methods in the transaction simulator. [\#91](https://github.com/hyperledger/besu/pull/91)
- Fix ThreadBesuNodeRunner BesuConfiguration setup [\#90](https://github.com/hyperledger/besu/pull/90)
- JsonRpc method disabled error condition rewrite and unit test [\#80](https://github.com/hyperledger/besu/pull/80)
- Round trip testing of state trie account values [\#31](https://github.com/hyperledger/besu/pull/31)

### 1.3

### Breaking Change

- Disallow comments in Genesis JSON file. [\#49](https://github.com/hyperledger/besu/pull/49)

### Additions and Improvements

- Add `--required-block` command line option to deal with chain splits [\#79](https://github.com/hyperledger/besu/pull/79)
- Store db metadata file in the root data directory. [\#46](https://github.com/hyperledger/besu/pull/46)
- Add `--target-gas-limit` command line option. [\#24](https://github.com/hyperledger/besu/pull/24)(thanks to new contributor [cfelde](https://github.com/cfelde))
- Allow private contracts to access public state. [\#9](https://github.com/hyperledger/besu/pull/9)
- Documentation updates include:
  - Added [sample load balancer configurations](https://besu.hyperledger.org/en/latest/HowTo/Configure/Configure-HA/Sample-Configuration/)
  - Added [`retesteth`](https://besu.hyperledger.org/en/latest/Reference/CLI/CLI-Subcommands/#retesteth) subcommand
  - Added [`debug_accountRange`](https://besu.hyperledger.org/en/latest/Reference/API-Methods/#debug_accountrange) JSON-RPC API method
  - Clarified purpose of [static nodes](https://besu.hyperledger.org/en/latest/HowTo/Find-and-Connect/Managing-Peers/#static-nodes)
  - Added links [Kubernetes reference implementations](https://besu.hyperledger.org/en/latest/HowTo/Deploy/Kubernetes/)
  - Added content about [access between private and public states](https://besu.hyperledger.org/en/latest/Concepts/Privacy/Privacy-Groups/#access-between-states)
  - Added restriction that [account permissioning cannot be used with random key signing](https://besu.hyperledger.org/en/latest/HowTo/Use-Privacy/Sign-Privacy-Marker-Transactions/).
  - Added high availability requirement for [private transaction manager](https://besu.hyperledger.org/en/latest/Concepts/Privacy/Privacy-Overview/#availability) (ie, Orion)
  - Added [genesis file reference](https://besu.hyperledger.org/en/latest/Reference/Config-Items/)

### Technical Improvements

- Less verbose synching subscriptions [\#59](https://github.com/hyperledger/besu/pull/59)
- Return enclave key instead of private transaction hash [\#53](https://github.com/hyperledger/besu/pull/53)
- Fix mark sweep pruner bugs where nodes that should be kept were being swept  [\#50](https://github.com/hyperledger/besu/pull/50)
- Clean up BesuConfiguration construction [\#51](https://github.com/hyperledger/besu/pull/51)
- Private tx nonce errors return same msg as any tx [\#48](https://github.com/hyperledger/besu/pull/48)
- Fix default logging [\#47](https://github.com/hyperledger/besu/pull/47)
- Introduce virtual operation. [\#45](https://github.com/hyperledger/besu/pull/45)
- Downgrade RocksDBPlugin Logging Levels [\#44](https://github.com/hyperledger/besu/pull/44)
- Infrastructure for exposing PoA metrics for plugins. [\#37](https://github.com/hyperledger/besu/pull/37)
- Refactor privacy storage. [\#7](https://github.com/hyperledger/besu/pull/7)

## 1.2.4

### Additions and Improvements

- Add Istanbul block (5435345) for Rinkeby [\#35](https://github.com/hyperledger/besu/pull/35)
- Add Istanbul block (1561651) for Goerli [\#27](https://github.com/hyperledger/besu/pull/27)
- Add Istanbul block (6485846) for Ropsten [\#26](https://github.com/hyperledger/besu/pull/26)
- Add privDistributeRawTransaction endpoint [\#23](https://github.com/hyperledger/besu/pull/23) (thanks to [josh-richardson](https://github.com/josh-richardson))

### Technical Improvements

- Refactors pantheon private key to signing private key [\#34](https://github.com/hyperledger/besu/pull/34) (thanks to [josh-richardson](https://github.com/josh-richardson))
- Support both BESU\_ and PANTHEON\_ env var prefixes [\#32](https://github.com/hyperledger/besu/pull/32)
- Use only fully validated peers for fast sync pivot selection [\#21](https://github.com/hyperledger/besu/pull/21)
- Support Version Rollbacks for RocksDB \(\#6\) [\#19](https://github.com/hyperledger/besu/pull/19)
- Update Cava library to Tuweni Library [\#18](https://github.com/hyperledger/besu/pull/18)
- StateTrieAccountValue:Version should be written as an int, not a long [\#17](https://github.com/hyperledger/besu/pull/17)
- Handle discovery peers with updated endpoints [\#12](https://github.com/hyperledger/besu/pull/12)
- Change retesteth port [\#11](https://github.com/hyperledger/besu/pull/11)
- Renames eea\_getTransactionReceipt to priv\_getTransactionReceipt [\#10](https://github.com/hyperledger/besu/pull/10) (thanks to [josh-richardson](https://github.com/josh-richardson))
- Support Version Rollbacks for RocksDB [\#6](https://github.com/hyperledger/besu/pull/6)
- Moving AT DSL into its own module [\#3](https://github.com/hyperledger/besu/pull/3)

## 1.2.3

### Additions and Improvements
- Added an override facility for genesis configs [\#1915](https://github.com/PegaSysEng/pantheon/pull/1915)
- Finer grained logging configuration [\#1895](https://github.com/PegaSysEng/pantheon/pull/1895) (thanks to [matkt](https://github.com/matkt))

### Technical Improvements

- Add archiving of docker test reports [\#1921](https://github.com/PegaSysEng/pantheon/pull/1921)
- Events API: Transaction dropped, sync status, and renames [\#1919](https://github.com/PegaSysEng/pantheon/pull/1919)
- Remove metrics from plugin registration [\#1918](https://github.com/PegaSysEng/pantheon/pull/1918)
- Replace uses of Instant.now from within the IBFT module [\#1911](https://github.com/PegaSysEng/pantheon/pull/1911)
- Update plugins-api build script [\#1908](https://github.com/PegaSysEng/pantheon/pull/1908)
- Ignore flaky tracing tests [\#1907](https://github.com/PegaSysEng/pantheon/pull/1907)
- Ensure plugin-api module gets published at the correct maven path [\#1905](https://github.com/PegaSysEng/pantheon/pull/1905)
- Return the plugin-apis to this repo [\#1900](https://github.com/PegaSysEng/pantheon/pull/1900)
- Stop autogenerating BesuInfo.java [\#1899](https://github.com/PegaSysEng/pantheon/pull/1899)
- Extracted Metrics interfaces to plugins-api. [\#1898](https://github.com/PegaSysEng/pantheon/pull/1898)
- Fix key value storage clear so it removes all values [\#1894](https://github.com/PegaSysEng/pantheon/pull/1894)
- Ethsigner test [\#1892](https://github.com/PegaSysEng/pantheon/pull/1892) (thanks to [iikirilov](https://github.com/iikirilov))
- Return null private transaction receipt instead of error [\#1872](https://github.com/PegaSysEng/pantheon/pull/1872) (thanks to [iikirilov](https://github.com/iikirilov))
- Implement trace replay block transactions trace option [\#1886](https://github.com/PegaSysEng/pantheon/pull/1886)
- Use object parameter instead of list of parameters for priv\_createPrivacyGroup [\#1868](https://github.com/PegaSysEng/pantheon/pull/1868) (thanks to [iikirilov](https://github.com/iikirilov))
- Refactor privacy acceptance tests [\#1864](https://github.com/PegaSysEng/pantheon/pull/1864) (thanks to [iikirilov](https://github.com/iikirilov))

## 1.2.2

### Additions and Improvements
- Support large numbers for the `--network-id` option [\#1891](https://github.com/PegaSysEng/pantheon/pull/1891)
- Added eea\_getTransactionCount Json Rpc [\#1861](https://github.com/PegaSysEng/pantheon/pull/1861)
- PrivacyMarkerTransaction to be signed with a randomly generated key [\#1844](https://github.com/PegaSysEng/pantheon/pull/1844)
- Implement eth\_getproof JSON RPC API [\#1824](https://github.com/PegaSysEng/pantheon/pull/1824) (thanks to [matkt](https://github.com/matkt))
- Documentation updates include:
  - [Improved navigation](https://docs.pantheon.pegasys.tech/en/latest/)
  - [Added permissioning diagram](https://docs.pantheon.pegasys.tech/en/latest/Concepts/Permissioning/Permissioning-Overview/#onchain)
  - [Added Responsible Disclosure policy](https://docs.pantheon.pegasys.tech/en/latest/Reference/Responsible-Disclosure/)
  - [Added `blocks export` subcommand](https://besu.hyperledger.org/en/latest/Reference/CLI/CLI-Subcommands/#export)

### Technical Improvements
- Update the `pantheon blocks export` command usage [\#1887](https://github.com/PegaSysEng/pantheon/pull/1887) (thanks to [matkt](https://github.com/matkt))
- Stop Returning null for 'pending' RPC calls [\#1883](https://github.com/PegaSysEng/pantheon/pull/1883)
- Blake validation errors are hard errors [\#1882](https://github.com/PegaSysEng/pantheon/pull/1882)
- Add test cases for trace\_replayBlockTransactions [\#1881](https://github.com/PegaSysEng/pantheon/pull/1881)
- Simplify json rpc spec test setup [\#1880](https://github.com/PegaSysEng/pantheon/pull/1880)
- Tweak JSON import format [\#1878](https://github.com/PegaSysEng/pantheon/pull/1878)
- Transactions listeners should use the subscriber pattern [\#1877](https://github.com/PegaSysEng/pantheon/pull/1877)
- Maven spotless [\#1876](https://github.com/PegaSysEng/pantheon/pull/1876)
- Don't cache for localbalance [\#1875](https://github.com/PegaSysEng/pantheon/pull/1875)
- EIP-1108 - Reprice alt\_bn128  [\#1874](https://github.com/PegaSysEng/pantheon/pull/1874)
- Create stub trace\_replayBlockTransactions json-rpc method  [\#1873](https://github.com/PegaSysEng/pantheon/pull/1873)
- Improve trace log [\#1870](https://github.com/PegaSysEng/pantheon/pull/1870)
- Pruning Command Line Flags [\#1869](https://github.com/PegaSysEng/pantheon/pull/1869)
- Re-enable istanbul [\#1865](https://github.com/PegaSysEng/pantheon/pull/1865)
- Fix logic to disconnect from peers on fork [\#1863](https://github.com/PegaSysEng/pantheon/pull/1863)
- Blake 2b tweaks [\#1862](https://github.com/PegaSysEng/pantheon/pull/1862)
- Sweep state roots before child nodes [\#1854](https://github.com/PegaSysEng/pantheon/pull/1854)
- Update export subcommand to export blocks in rlp format [\#1852](https://github.com/PegaSysEng/pantheon/pull/1852)
- Updating docker tests to make it easier to follow & ensure it listens on the right interface on docker [\#1851](https://github.com/PegaSysEng/pantheon/pull/1851)
- Disable Istanbul block [\#1849](https://github.com/PegaSysEng/pantheon/pull/1849)
- Add read-only blockchain factory method [\#1845](https://github.com/PegaSysEng/pantheon/pull/1845)
- Removing the release plugin in favour of the new process with branches [\#1843](https://github.com/PegaSysEng/pantheon/pull/1843)
- Update Görli bootnodes [\#1842](https://github.com/PegaSysEng/pantheon/pull/1842)
- Upgrade graphql library to version 13.0 [\#1834](https://github.com/PegaSysEng/pantheon/pull/1834)
- Database versioning and enable multi-column database [\#1830](https://github.com/PegaSysEng/pantheon/pull/1830)
- Fixes invalid JsonGetter, comment [\#1811](https://github.com/PegaSysEng/pantheon/pull/1811) (thanks to [josh-richardson](https://github.com/josh-richardson))
- Add EthSigner acceptance test [\#1655](https://github.com/PegaSysEng/pantheon/pull/1655) (thanks to [iikirilov](https://github.com/iikirilov))
- Support plugin Richdata APIs via implementation [\#1581](https://github.com/PegaSysEng/pantheon/pull/1581)

## 1.2.1

### Additions and Improvements

- Removed the release plugin in favour of the new process with branches
[#1841](https://github.com/PegaSysEng/pantheon/pull/1841)
[#1843](https://github.com/PegaSysEng/pantheon/pull/1843)
[#1848](https://github.com/PegaSysEng/pantheon/pull/1848)
[#1855](https://github.com/PegaSysEng/pantheon/pull/1855)
- Updated Görli bootnodes [#1842](https://github.com/PegaSysEng/pantheon/pull/1842)
- Removed unnecessary test dependency [#1839](https://github.com/PegaSysEng/pantheon/pull/1839)
- Added warning when comments are used in genesis file [#1838](https://github.com/PegaSysEng/pantheon/pull/1838)
- Added an experimental flag for disabling timers [#1837](https://github.com/PegaSysEng/pantheon/pull/1837)
- Fixed FlatFileTaskCollection tests [#1833](https://github.com/PegaSysEng/pantheon/pull/1833)
- Added chain json import utility [#1832](https://github.com/PegaSysEng/pantheon/pull/1832)
- Added tests to AllNodesVisitor trie traversal [#1831](https://github.com/PegaSysEng/pantheon/pull/1831)
- Updated privateFrom to be required [#1829](https://github.com/PegaSysEng/pantheon/pull/1829) (thanks to [iikirilov](https://github.com/iikirilov))
- Made explicit that streamed accounts may be missing their address [#1828](https://github.com/PegaSysEng/pantheon/pull/1828)
- Refactored normalizeKeys method [#1826](https://github.com/PegaSysEng/pantheon/pull/1826)
- Removed dead parameters [#1825](https://github.com/PegaSysEng/pantheon/pull/1825)
- Added a nicer name for Corretto [#1819](https://github.com/PegaSysEng/pantheon/pull/1819)
- Changed core JSON-RPC method to support ReTestEth
[#1815](https://github.com/PegaSysEng/pantheon/pull/1815)
[#1818](https://github.com/PegaSysEng/pantheon/pull/1818)
- Added rewind to block functionality [#1814](https://github.com/PegaSysEng/pantheon/pull/1814)
- Added support for NoReward and NoProof seal engines [#1813](https://github.com/PegaSysEng/pantheon/pull/1813)
- Added strict short hex strings for retesteth [#1812](https://github.com/PegaSysEng/pantheon/pull/1812)
- Cleaned up genesis parsing [#1809](https://github.com/PegaSysEng/pantheon/pull/1809)
- Updating Orion to v1.3.2 [#1805](https://github.com/PegaSysEng/pantheon/pull/1805)
- Updaated newHeads subscription to emit events only for canonical blocks [#1798](https://github.com/PegaSysEng/pantheon/pull/1798)
- Repricing for trie-size-dependent opcodes [#1795](https://github.com/PegaSysEng/pantheon/pull/1795)
- Revised Istanbul Versioning assignemnts [#1794](https://github.com/PegaSysEng/pantheon/pull/1794)
- Updated RevertReason to return BytesValue [#1793](https://github.com/PegaSysEng/pantheon/pull/1793)
- Updated way priv_getPrivacyPrecompileAddress source [#1786](https://github.com/PegaSysEng/pantheon/pull/1786) (thanks to [iikirilov](https://github.com/iikirilov))
- Updated Chain ID opcode to return 0 as default [#1785](https://github.com/PegaSysEng/pantheon/pull/1785)
- Allowed fixedDifficulty=1 [#1784](https://github.com/PegaSysEng/pantheon/pull/1784)
- Updated Docker image defaults host interfaces [#1782](https://github.com/PegaSysEng/pantheon/pull/1782)
- Added tracking of world state account key preimages [#1780](https://github.com/PegaSysEng/pantheon/pull/1780)
- Modified PrivGetPrivateTransaction to take public tx hash [#1778](https://github.com/PegaSysEng/pantheon/pull/1778) (thanks to [josh-richardson](https://github.com/josh-richardson))
- Removed enclave public key from parameter
[#1789](https://github.com/PegaSysEng/pantheon/pull/1789)
[#1777](https://github.com/PegaSysEng/pantheon/pull/1777) (thanks to [iikirilov](https://github.com/iikirilov))
- Added storage key preimage tracking [#1772](https://github.com/PegaSysEng/pantheon/pull/1772)
- Updated priv_getPrivacyPrecompileAddress method return [#1766](https://github.com/PegaSysEng/pantheon/pull/1766) (thanks to [iikirilov](https://github.com/iikirilov))
- Added tests for permissioning with static nodes behaviour [#1764](https://github.com/PegaSysEng/pantheon/pull/1764)
- Added integration test for contract creation with privacyGroupId [#1762](https://github.com/PegaSysEng/pantheon/pull/1762) (thanks to [josh-richardson](https://github.com/josh-richardson))
- Added report node local address as the coinbase in Clique and IBFT
[#1758](https://github.com/PegaSysEng/pantheon/pull/1758)
[#1760](https://github.com/PegaSysEng/pantheon/pull/1760)
- Fixed private tx signature validation [#1753](https://github.com/PegaSysEng/pantheon/pull/1753)
- Updated CI configuration
[#1751](https://github.com/PegaSysEng/pantheon/pull/1751)
[#1835](https://github.com/PegaSysEng/pantheon/pull/1835)
- Added CLI flag for setting WorldStateDownloader task cache size [#1749](https://github.com/PegaSysEng/pantheon/pull/1749) (thanks to [matkt](https://github.com/matkt))
- Updated vertx to 2.8.0 [#1748](https://github.com/PegaSysEng/pantheon/pull/1748)
- changed RevertReason to BytesValue [#1746](https://github.com/PegaSysEng/pantheon/pull/1746)
- Added static nodes acceptance test [#1745](https://github.com/PegaSysEng/pantheon/pull/1745)
- Added report 0 hashrate when the mining coordinator doesn't support mining
[#1744](https://github.com/PegaSysEng/pantheon/pull/1744)
[#1757](https://github.com/PegaSysEng/pantheon/pull/1757)
- Implemented EIP-2200 - Net Gas Metering Revised [#1743](https://github.com/PegaSysEng/pantheon/pull/1743)
- Added chainId validation to PrivateTransactionValidator [#1741](https://github.com/PegaSysEng/pantheon/pull/1741)
- Reduced intrinsic gas cost [#1739](https://github.com/PegaSysEng/pantheon/pull/1739)
- De-duplicated test blocks data files [#1737](https://github.com/PegaSysEng/pantheon/pull/1737)
- Renamed various EEA methods to priv methods [#1736](https://github.com/PegaSysEng/pantheon/pull/1736) (thanks to [josh-richardson](https://github.com/josh-richardson))
- Permissioning Acceptance Test [#1735](https://github.com/PegaSysEng/pantheon/pull/1735)
 [#1759](https://github.com/PegaSysEng/pantheon/pull/1759)
- Add nonce handling to GenesisState [#1728](https://github.com/PegaSysEng/pantheon/pull/1728)
- Added 100-continue to HTTP [#1727](https://github.com/PegaSysEng/pantheon/pull/1727)
- Fixed get_signerMetrics [#1725](https://github.com/PegaSysEng/pantheon/pull/1725) (thanks to [matkt](https://github.com/matkt))
- Reworked "in-sync" checks [#1720](https://github.com/PegaSysEng/pantheon/pull/1720)
- Added Accounts Permissioning Acceptance Tests [#1719](https://github.com/PegaSysEng/pantheon/pull/1719)
- Added PrivateTransactionValidator to unify logic [#1713](https://github.com/PegaSysEng/pantheon/pull/1713)
- Added JSON-RPC API to report validator block production information [#1687](https://github.com/PegaSysEng/pantheon/pull/1687) (thanks to [matkt](https://github.com/matkt))
- Added Mark Sweep Pruner [#1638](https://github.com/PegaSysEng/pantheon/pull/1638)
- Added the Blake2b F compression function as a precompile in Besu [#1614](https://github.com/PegaSysEng/pantheon/pull/1614) (thanks to [iikirilov](https://github.com/iikirilov))
- Documentation updates include:
  - Added CPU requirements [#1734](https://github.com/PegaSysEng/pantheon/pull/1734)
  - Added reference to Ansible role [#1733](https://github.com/PegaSysEng/pantheon/pull/1733)
  - Updated revert reason example [#1754](https://github.com/PegaSysEng/pantheon/pull/1754)
  - Added content on deploying for production [#1774](https://github.com/PegaSysEng/pantheon/pull/1774)
  - Updated docker docs for location of data path [#1790](https://github.com/PegaSysEng/pantheon/pull/1790)
  - Updated permissiong documentation
  [#1792](https://github.com/PegaSysEng/pantheon/pull/1792)
  [#1652](https://github.com/PegaSysEng/pantheon/pull/1652)
  - Added permissioning webinar in the resources [#1717](https://github.com/PegaSysEng/pantheon/pull/1717)
  - Add web3.js-eea reference doc [#1617](https://github.com/PegaSysEng/pantheon/pull/1617)
  - Updated privacy documentation
  [#1650](https://github.com/PegaSysEng/pantheon/pull/1650)
  [#1721](https://github.com/PegaSysEng/pantheon/pull/1721)
  [#1722](https://github.com/PegaSysEng/pantheon/pull/1722)
  [#1724](https://github.com/PegaSysEng/pantheon/pull/1724)
  [#1729](https://github.com/PegaSysEng/pantheon/pull/1729)
  [#1730](https://github.com/PegaSysEng/pantheon/pull/1730)
  [#1731](https://github.com/PegaSysEng/pantheon/pull/1731)
  [#1732](https://github.com/PegaSysEng/pantheon/pull/1732)
  [#1740](https://github.com/PegaSysEng/pantheon/pull/1740)
  [#1750](https://github.com/PegaSysEng/pantheon/pull/1750)
  [#1761](https://github.com/PegaSysEng/pantheon/pull/1761)
  [#1765](https://github.com/PegaSysEng/pantheon/pull/1765)
  [#1769](https://github.com/PegaSysEng/pantheon/pull/1769)
  [#1770](https://github.com/PegaSysEng/pantheon/pull/1770)
  [#1771](https://github.com/PegaSysEng/pantheon/pull/1771)
  [#1773](https://github.com/PegaSysEng/pantheon/pull/1773)
  [#1787](https://github.com/PegaSysEng/pantheon/pull/1787)
  [#1788](https://github.com/PegaSysEng/pantheon/pull/1788)
  [#1796](https://github.com/PegaSysEng/pantheon/pull/1796)
  [#1803](https://github.com/PegaSysEng/pantheon/pull/1803)
  [#1810](https://github.com/PegaSysEng/pantheon/pull/1810)
  [#1817](https://github.com/PegaSysEng/pantheon/pull/1817)
  - Added documentation for getSignerMetrics [#1723](https://github.com/PegaSysEng/pantheon/pull/1723) (thanks to [matkt](https://github.com/matkt))
  - Added Java 11+ as a prerequisite for installing Besu using Homebrew. [#1755](https://github.com/PegaSysEng/pantheon/pull/1755)
  - Fixed documentation formatting and typos [#1718](https://github.com/PegaSysEng/pantheon/pull/1718)
  [#1742](https://github.com/PegaSysEng/pantheon/pull/1742)
  [#1763](https://github.com/PegaSysEng/pantheon/pull/1763)
  [#1779](https://github.com/PegaSysEng/pantheon/pull/1779)
  [#1781](https://github.com/PegaSysEng/pantheon/pull/1781)
  [#1827](https://github.com/PegaSysEng/pantheon/pull/1827)
  [#1767](https://github.com/PegaSysEng/pantheon/pull/1767) (thanks to [helderjnpinto](https://github.com/helderjnpinto))
  - Moved the docs to a [new doc repos](https://github.com/PegaSysEng/doc.pantheon) [#1822](https://github.com/PegaSysEng/pantheon/pull/1822)
- Explicitly configure some maven artifactIds [#1853](https://github.com/PegaSysEng/pantheon/pull/1853)
- Update export subcommand to export blocks in rlp format [#1852](https://github.com/PegaSysEng/pantheon/pull/1852)
- Implement `eth_getproof` JSON RPC API [#1824](https://github.com/PegaSysEng/pantheon/pull/1824)
- Database versioning and enable multi-column database [#1830](https://github.com/PegaSysEng/pantheon/pull/1830)
- Disable smoke tests on windows [#1847](https://github.com/PegaSysEng/pantheon/pull/1847)
- Add read-only blockchain factory method [#1845](https://github.com/PegaSysEng/pantheon/pull/1845)

## 1.2

### Additions and Improvements

- Add UPnP Support [\#1334](https://github.com/PegaSysEng/pantheon/pull/1334) (thanks to [notlesh](https://github.com/notlesh))
- Limit the fraction of wire connections initiated by peers [\#1665](https://github.com/PegaSysEng/pantheon/pull/1665)
- EIP-1706 - Disable SSTORE with gasleft lt call stipend  [\#1706](https://github.com/PegaSysEng/pantheon/pull/1706)
- EIP-1108 - Reprice alt\_bn128 [\#1704](https://github.com/PegaSysEng/pantheon/pull/1704)
- EIP-1344 ChainID Opcode [\#1690](https://github.com/PegaSysEng/pantheon/pull/1690)
- New release docker image [\#1664](https://github.com/PegaSysEng/pantheon/pull/1664)
- Support changing log level at runtime [\#1656](https://github.com/PegaSysEng/pantheon/pull/1656) (thanks to [matkt](https://github.com/matkt))
- Implement dump command to dump a specific block from storage [\#1641](https://github.com/PegaSysEng/pantheon/pull/1641) (thanks to [matkt](https://github.com/matkt))
- Add eea\_findPrivacyGroup endpoint to Besu [\#1635](https://github.com/PegaSysEng/pantheon/pull/1635) (thanks to [Puneetha17](https://github.com/Puneetha17))
- Updated eea send raw transaction with privacy group ID [\#1611](https://github.com/PegaSysEng/pantheon/pull/1611) (thanks to [iikirilov](https://github.com/iikirilov))
- Added Revert Reason [\#1603](https://github.com/PegaSysEng/pantheon/pull/1603)
- Documentation updates include:
  - Added [UPnP content](https://besu.hyperledger.org/en/latest/HowTo/Find-and-Connect/Using-UPnP/)
  - Added [load balancer image](https://besu.hyperledger.org/en/stable/)
  - Added [revert reason](https://besu.hyperledger.org/en/latest/HowTo/Send-Transactions/Revert-Reason/)
  - Added [admin\_changeLogLevel](https://besu.hyperledger.org/en/latest/Reference/API-Methods/#admin_changeloglevel) JSON RPC API (thanks to [matkt](https://github.com/matkt))
  - Updated for [new Docker image](https://besu.hyperledger.org/en/stable/)
  - Added [Docker image migration content](https://besu.hyperledger.org/en/latest/HowTo/Get-Started/Migration-Docker/)
  - Added [transaction validation content](https://besu.hyperledger.org/en/latest/Concepts/Transactions/Transaction-Validation/)
  - Updated [permissioning overview](https://besu.hyperledger.org/en/stable/) for onchain account permissioning
  - Updated [quickstart](https://besu.hyperledger.org/en/latest/HowTo/Deploy/Monitoring-Performance/#monitor-node-performance-using-prometheus) to include Prometheus and Grafana
  - Added [remote connections limits options](https://besu.hyperledger.org/en/latest/Reference/CLI/CLI-Syntax/#remote-connections-limit-enabled)
  - Updated [web3.js-eea reference](https://docs.pantheon.pegasys.tech/en/latest/Reference/web3js-eea-Methods/) to include privacy group methods
  - Updated [onchain permissioning to include account permissioning](hhttps://besu.hyperledger.org/en/latest/Concepts/Permissioning/Onchain-Permissioning/) and [Permissioning Management Dapp](https://besu.hyperledger.org/en/latest/Tutorials/Permissioning/Getting-Started-Onchain-Permissioning/#start-the-development-server-for-the-permissioning-management-dapp)
  - Added [deployment procedure for Permissioning Management Dapp](https://besu.hyperledger.org/en/stable/)
  - Added privacy content for [EEA-compliant and Besu-extended privacy](https://besu.hyperledger.org/en/latest/Concepts/Privacy/Privacy-Groups/)
  - Added content on [creating and managing privacy groups](https://besu.hyperledger.org/en/latest/Reference/web3js-eea-Methods/#createprivacygroup)
  - Added content on [accessing private and privacy marker transactions](https://besu.hyperledger.org/en/latest/HowTo/Use-Privacy/Access-Private-Transactions/)
  - Added content on [system requirements](https://besu.hyperledger.org/en/latest/HowTo/Get-Started/System-Requirements/)
  - Added reference to [Besu role on Galaxy to deploy using Ansible](https://besu.hyperledger.org/en/latest/HowTo/Deploy/Ansible/).

### Technical Improvements

- Remove enclave public key from parameter [\#1789](https://github.com/PegaSysEng/pantheon/pull/1789)
- Update defaults host interfaces [\#1782](https://github.com/PegaSysEng/pantheon/pull/1782)
- Modifies PrivGetPrivateTransaction to take public tx hash [\#1778](https://github.com/PegaSysEng/pantheon/pull/1778)
- Remove enclave public key from parameter [\#1777](https://github.com/PegaSysEng/pantheon/pull/1777)
- Return the ethereum address of the privacy precompile from priv_getPrivacyPrecompileAddress [\#1766](https://github.com/PegaSysEng/pantheon/pull/1766)
- Report node local address as the coinbase in Clique and IBFT [\#1760](https://github.com/PegaSysEng/pantheon/pull/1760)
- Additional integration test for contract creation with privacyGroupId [\#1762](https://github.com/PegaSysEng/pantheon/pull/1762)
- Report 0 hashrate when the mining coordinator doesn't support mining [\#1757](https://github.com/PegaSysEng/pantheon/pull/1757)
- Fix private tx signature validation [\#1753](https://github.com/PegaSysEng/pantheon/pull/1753)
- RevertReason changed to BytesValue [\#1746](https://github.com/PegaSysEng/pantheon/pull/1746)
- Renames various eea methods to priv methods [\#1736](https://github.com/PegaSysEng/pantheon/pull/1736)
- Update Orion version [\#1716](https://github.com/PegaSysEng/pantheon/pull/1716)
- Rename CLI flag for better ordering of options [\#1715](https://github.com/PegaSysEng/pantheon/pull/1715)
- Routine dependency updates [\#1712](https://github.com/PegaSysEng/pantheon/pull/1712)
- Fix spelling error in getApplicationPrefix method name [\#1711](https://github.com/PegaSysEng/pantheon/pull/1711)
- Wait and retry if best peer's chain is too short for fast sync [\#1708](https://github.com/PegaSysEng/pantheon/pull/1708)
- Eea get private transaction fix [\#1707](https://github.com/PegaSysEng/pantheon/pull/1707) (thanks to [iikirilov](https://github.com/iikirilov))
- Rework remote connection limit flag defaults [\#1705](https://github.com/PegaSysEng/pantheon/pull/1705)
- Report invalid options from config file [\#1703](https://github.com/PegaSysEng/pantheon/pull/1703)
- Add ERROR to list of CLI log level options [\#1699](https://github.com/PegaSysEng/pantheon/pull/1699)
- Enable onchain account permissioning CLI option [\#1686](https://github.com/PegaSysEng/pantheon/pull/1686)
- Exempt static nodes from all connection limits [\#1685](https://github.com/PegaSysEng/pantheon/pull/1685)
- Enclave refactoring [\#1684](https://github.com/PegaSysEng/pantheon/pull/1684)
- Add opcode and precompiled support for versioning  [\#1683](https://github.com/PegaSysEng/pantheon/pull/1683)
- Use a percentage instead of fraction for the remote connections percentage CLI option. [\#1682](https://github.com/PegaSysEng/pantheon/pull/1682)
- Added error msg for calling eth\_sendTransaction [\#1681](https://github.com/PegaSysEng/pantheon/pull/1681)
- Remove instructions for installing with Chocolatey [\#1680](https://github.com/PegaSysEng/pantheon/pull/1680)
- remove zulu-jdk8 from smoke tests [\#1679](https://github.com/PegaSysEng/pantheon/pull/1679)
- Add new MainNet bootnodes [\#1678](https://github.com/PegaSysEng/pantheon/pull/1678)
- updating smoke tests to use \>= jdk11 [\#1677](https://github.com/PegaSysEng/pantheon/pull/1677)
- Fix handling of remote connection limit [\#1676](https://github.com/PegaSysEng/pantheon/pull/1676)
- Add accountVersion to MessageFrame [\#1675](https://github.com/PegaSysEng/pantheon/pull/1675)
- Change getChildren return type [\#1674](https://github.com/PegaSysEng/pantheon/pull/1674)
- Use Log4J message template instead of String.format [\#1673](https://github.com/PegaSysEng/pantheon/pull/1673)
- Return hashrate of 0 when not mining. [\#1672](https://github.com/PegaSysEng/pantheon/pull/1672)
- Add hooks for validation  [\#1671](https://github.com/PegaSysEng/pantheon/pull/1671)
- Upgrade to pantheon-build:0.0.6-jdk11 which really does include jdk11 [\#1670](https://github.com/PegaSysEng/pantheon/pull/1670)
- Onchain permissioning startup check [\#1669](https://github.com/PegaSysEng/pantheon/pull/1669)
- Update BesuCommand to accept minTransactionGasPriceWei as an integer [\#1668](https://github.com/PegaSysEng/pantheon/pull/1668) (thanks to [matkt](https://github.com/matkt))
- Privacy group id consistent [\#1667](https://github.com/PegaSysEng/pantheon/pull/1667) (thanks to [iikirilov](https://github.com/iikirilov))
- Change eea\_getPrivateTransaction endpoint to accept hex [\#1666](https://github.com/PegaSysEng/pantheon/pull/1666) (thanks to [Puneetha17](https://github.com/Puneetha17))
- Factorise metrics code for KeyValueStorage database [\#1663](https://github.com/PegaSysEng/pantheon/pull/1663))
- Create a metric tracking DB size [\#1662](https://github.com/PegaSysEng/pantheon/pull/1662)
- AT- Removing unused methods on KeyValueStorage [\#1661](https://github.com/PegaSysEng/pantheon/pull/1661)
- Add Prerequisites and Quick-Start [\#1660](https://github.com/PegaSysEng/pantheon/pull/1660) (thanks to [lazaridiscom](https://github.com/lazaridiscom))
- Java 11 updates [\#1658](https://github.com/PegaSysEng/pantheon/pull/1658)
- Make test generated keys deterministic w/in block generator [\#1657](https://github.com/PegaSysEng/pantheon/pull/1657)
- Rename privacyGroupId to createPrivacyGroupId [\#1654](https://github.com/PegaSysEng/pantheon/pull/1654) (thanks to [Puneetha17](https://github.com/Puneetha17))
- Intermittent Test Failures in TransactionsMessageSenderTest [\#1653](https://github.com/PegaSysEng/pantheon/pull/1653)
- Sanity check the generated distribution files before upload [\#1648](https://github.com/PegaSysEng/pantheon/pull/1648)
- Use JDK 11 for release builds [\#1647](https://github.com/PegaSysEng/pantheon/pull/1647)
- Support multiple private marker transactions in a block  [\#1646](https://github.com/PegaSysEng/pantheon/pull/1646)
- Display World State Sync Progress in Logs [\#1645](https://github.com/PegaSysEng/pantheon/pull/1645)
- Remove the docker gradle plugin, handle building docker with shell now [\#1644](https://github.com/PegaSysEng/pantheon/pull/1644)
- Switch to using metric names from EIP-2159 [\#1634](https://github.com/PegaSysEng/pantheon/pull/1634)
- Account versioning [\#1612](https://github.com/PegaSysEng/pantheon/pull/1612)

## 1.1.4

### Additions and Improvements

- \[PAN-2832\] Support setting config options via environment variables [\#1597](https://github.com/PegaSysEng/pantheon/pull/1597)
- Print Besu version when starting [\#1593](https://github.com/PegaSysEng/pantheon/pull/1593)
- \[PAN-2746\] Add eea\_createPrivacyGroup & eea\_deletePrivacyGroup endpoint [\#1560](https://github.com/PegaSysEng/pantheon/pull/1560) (thanks to [Puneetha17](https://github.com/Puneetha17))

Documentation updates include:
- Added [readiness and liveness endpoints](https://besu.hyperledger.org/en/latest/HowTo/Interact/APIs/Using-JSON-RPC-API/#readiness-and-liveness-endpoints)
- Added [high availability content](https://besu.hyperledger.org/en/latest/HowTo/Configure/Configure-HA/High-Availability/)
- Added [web3js-eea client library](https://besu.hyperledger.org/en/latest/Tutorials/Quickstarts/Privacy-Quickstart/#clone-eeajs-libraries)
- Added content on [setting CLI options using environment variables](https://besu.hyperledger.org/en/latest/Reference/CLI/CLI-Syntax/#specifying-options)

### Technical Improvements

- Read config from env vars when no config file specified [\#1639](https://github.com/PegaSysEng/pantheon/pull/1639)
- Upgrade jackson-databind to 2.9.9.1 [\#1636](https://github.com/PegaSysEng/pantheon/pull/1636)
- Update Reference Tests [\#1633](https://github.com/PegaSysEng/pantheon/pull/1633)
- Ignore discport during static node permissioning check [\#1631](https://github.com/PegaSysEng/pantheon/pull/1631)
- Check connections more frequently during acceptance tests [\#1630](https://github.com/PegaSysEng/pantheon/pull/1630)
- Refactor experimental CLI options [\#1629](https://github.com/PegaSysEng/pantheon/pull/1629)
- JSON-RPC api net_services should display the actual ports [\#1628](https://github.com/PegaSysEng/pantheon/pull/1628)
- Refactor CLI [\#1627](https://github.com/PegaSysEng/pantheon/pull/1627)
- Simplify BesuCommand `run` and `parse` methods. [\#1626](https://github.com/PegaSysEng/pantheon/pull/1626)
- PAN-2860: Ignore discport during startup whitelist validation [\#1625](https://github.com/PegaSysEng/pantheon/pull/1625)
- Freeze plugin api version [\#1624](https://github.com/PegaSysEng/pantheon/pull/1624)
- Implement incoming transaction messages CLI option as an unstable command. [\#1622](https://github.com/PegaSysEng/pantheon/pull/1622)
- Update smoke tests docker images for zulu and openjdk to private ones [\#1620](https://github.com/PegaSysEng/pantheon/pull/1620)
- Remove duplication between EeaTransactionCountRpc & PrivateTransactionHandler [\#1619](https://github.com/PegaSysEng/pantheon/pull/1619)
- \[PAN-2709\] - nonce too low error [\#1618](https://github.com/PegaSysEng/pantheon/pull/1618)
- Cache TransactionValidationParams instead of creating new object for each call [\#1616](https://github.com/PegaSysEng/pantheon/pull/1616)
- \[PAN-2850\] Create a transaction pool configuration object [\#1615](https://github.com/PegaSysEng/pantheon/pull/1615)
- Add TransactionValidationParam to TxProcessor [\#1613](https://github.com/PegaSysEng/pantheon/pull/1613)
- Expose a CLI option to configure the life time of transaction messages. [\#1610](https://github.com/PegaSysEng/pantheon/pull/1610)
- Implement Prometheus metric counter for skipped expired transaction messages. [\#1609](https://github.com/PegaSysEng/pantheon/pull/1609)
- Upload jars to bintray as part of releases [\#1608](https://github.com/PegaSysEng/pantheon/pull/1608)
- Avoid publishing docker-pantheon directory to bintray during a release [\#1606](https://github.com/PegaSysEng/pantheon/pull/1606)
- \[PAN-2756\] Istanbul scaffolding [\#1605](https://github.com/PegaSysEng/pantheon/pull/1605)
- Implement a timeout in TransactionMessageProcessor [\#1604](https://github.com/PegaSysEng/pantheon/pull/1604)
- Reject transactions with gas price below the configured minimum [\#1602](https://github.com/PegaSysEng/pantheon/pull/1602)
- Always build the k8s image, only push to dockerhub for master branch [\#1601](https://github.com/PegaSysEng/pantheon/pull/1601)
- Properly validate AltBN128 pairing precompile input [\#1600](https://github.com/PegaSysEng/pantheon/pull/1600)
- \[PAN-2871\] Columnar rocksdb [\#1599](https://github.com/PegaSysEng/pantheon/pull/1599)
- Reverting change to dockerfile [\#1594](https://github.com/PegaSysEng/pantheon/pull/1594)
- Update dependency versions [\#1592](https://github.com/PegaSysEng/pantheon/pull/1592)
- \[PAN-2797\] Clean up failed connections [\#1591](https://github.com/PegaSysEng/pantheon/pull/1591)
- Cleaning up the build process for docker [\#1590](https://github.com/PegaSysEng/pantheon/pull/1590)
- \[PAN-2786\] Stop Transaction Pool Queue from Growing Unbounded [\#1586](https://github.com/PegaSysEng/pantheon/pull/1586)

## 1.1.3

### Additions and Improvements

- \[PAN-2811\] Be more lenient with discovery message deserialization. Completes our support for EIP-8 and enables Besu to work on Rinkeby again. [\#1580](https://github.com/PegaSysEng/pantheon/pull/1580)
- Added liveness and readiness probe stub endpoints [\#1553](https://github.com/PegaSysEng/pantheon/pull/1553)
- Implemented operator tool. \(blockchain network configuration for permissioned networks\) [\#1511](https://github.com/PegaSysEng/pantheon/pull/1511)
- \[PAN-2754\] Added eea\_getPrivacyPrecompileAddress [\#1579](https://github.com/PegaSysEng/pantheon/pull/1579) (thanks to [Puneetha17](https://github.com/Puneetha17))
- Publish the chain head gas used, gas limit, transaction count and ommer metrics [\#1551](https://github.com/PegaSysEng/pantheon/pull/1551)
- Add subscribe and unsubscribe count metrics [\#1541](https://github.com/PegaSysEng/pantheon/pull/1541)
- Add pivot block metrics [\#1537](https://github.com/PegaSysEng/pantheon/pull/1537)

Documentation updates include:

- Updated [IBFT 2.0 tutorial](https://besu.hyperledger.org/en/latest/Tutorials/Private-Network/Create-IBFT-Network/) to use network configuration tool
- Added [debug\_traceBlock\* methods](https://besu.hyperledger.org/en/latest/Reference/API-Methods/#debug_traceblock)
- Reorganised [monitoring documentation](https://besu.hyperledger.org/en/latest/HowTo/Deploy/Monitoring-Performance/)
- Added [link to sample Grafana dashboard](https://besu.hyperledger.org/en/latest/HowTo/Deploy/Monitoring-Performance/#monitor-node-performance-using-prometheus)
- Added [note about replacing transactions in transaction pool](https://besu.hyperledger.org/en/latest/Concepts/Transactions/Transaction-Pool/#replacing-transactions-with-same-nonce)
- Updated [example transaction scripts](https://besu.hyperledger.org/en/latest/HowTo/Send-Transactions/Transactions/#example-javascript-scripts)
- Updated [Alethio Ethstats and Explorer documentation](https://besu.hyperledger.org/en/latest/Concepts/AlethioOverview/)

### Technical Improvements

- PAN-2816: Hiding experimental account permissioning cli options [\#1584](https://github.com/PegaSysEng/pantheon/pull/1584)
- \[PAN-2630\] Synchronizer should disconnect the sync target peer on invalid block data [\#1578](https://github.com/PegaSysEng/pantheon/pull/1578)
- Rename MetricCategory to BesuMetricCategory [\#1574](https://github.com/PegaSysEng/pantheon/pull/1574)
- Convert MetricsConfigiguration to use a builder [\#1572](https://github.com/PegaSysEng/pantheon/pull/1572)
- PAN-2794: Including flag for onchain permissioning check on tx processor [\#1571](https://github.com/PegaSysEng/pantheon/pull/1571)
- Fix behaviour for absent account permissiong smart contract [\#1569](https://github.com/PegaSysEng/pantheon/pull/1569)
- Expand readiness check to check peer count and sync state [\#1568](https://github.com/PegaSysEng/pantheon/pull/1568)
- \[PAN-2798\] Reorganize p2p classes [\#1567](https://github.com/PegaSysEng/pantheon/pull/1567)
- PAN-2729: Account Smart Contract Permissioning ATs [\#1565](https://github.com/PegaSysEng/pantheon/pull/1565)
- Timeout build after 1 hour to prevent it hanging forever. [\#1564](https://github.com/PegaSysEng/pantheon/pull/1564)
- \[PAN-2791\] Make permissions checks for ongoing connections more granular [\#1563](https://github.com/PegaSysEng/pantheon/pull/1563)
- \[PAN-2721\] Fix TopicParameter deserialization [\#1562](https://github.com/PegaSysEng/pantheon/pull/1562)
- \[PAN-2779\] Allow signing private transaction with any key [\#1561](https://github.com/PegaSysEng/pantheon/pull/1561) (thanks to [iikirilov](https://github.com/iikirilov))
- \[PAN-2783\] Invert dependency between permissioning and p2p [\#1557](https://github.com/PegaSysEng/pantheon/pull/1557)
- Removing account filter from TransactionPool [\#1556](https://github.com/PegaSysEng/pantheon/pull/1556)
- \[PAN-1952\] - Remove ignored pending transaction event publish acceptance test [\#1552](https://github.com/PegaSysEng/pantheon/pull/1552)
- Make MetricCategories more flexible [\#1550](https://github.com/PegaSysEng/pantheon/pull/1550)
- Fix encoding for account permissioning check call [\#1549](https://github.com/PegaSysEng/pantheon/pull/1549)
- Discard known remote transactions prior to validation [\#1548](https://github.com/PegaSysEng/pantheon/pull/1548)
- \[PAN-2009\] - Fix cluster clean start after stop in Acceptance tests [\#1546](https://github.com/PegaSysEng/pantheon/pull/1546)
- FilterIdGenerator fixes [\#1544](https://github.com/PegaSysEng/pantheon/pull/1544)
- Only increment the added transaction counter if we actually added the transaction [\#1543](https://github.com/PegaSysEng/pantheon/pull/1543)
- When retrieving transactions by hash, check the pending transactions first [\#1542](https://github.com/PegaSysEng/pantheon/pull/1542)
- Fix thread safety in SubscriptionManager [\#1540](https://github.com/PegaSysEng/pantheon/pull/1540)
- \[PAN-2731\] Extract connection management from P2PNetwork [\#1538](https://github.com/PegaSysEng/pantheon/pull/1538)
- \[PAN-2010\] format filter id as quantity [\#1534](https://github.com/PegaSysEng/pantheon/pull/1534)
- PAN-2445: Onchain account permissioning [\#1507](https://github.com/PegaSysEng/pantheon/pull/1507)
- \[PAN-2672\] Return specific and useful error for enclave issues [\#1455](https://github.com/PegaSysEng/pantheon/pull/1455) (thanks to [Puneetha17](https://github.com/Puneetha17))

## 1.1.2

### Additions and Improvements

Documentation updates include:

- Added [GraphQL options](https://besu.hyperledger.org/en/latest/Reference/CLI/CLI-Syntax/#graphql-http-cors-origins)
- Added [troubleshooting point about illegal reflective access error](https://besu.hyperledger.org/en/latest/HowTo/Troubleshoot/Troubleshooting/#illegal-reflective-access-error-on-startup)
- Added [trusted bootnode behaviour for permissioning](https://besu.hyperledger.org/en/latest/Concepts/Permissioning/Onchain-Permissioning/#bootnodes)
- Added [how to obtain a WS authentication token](https://besu.hyperledger.org/en/latest/HowTo/Interact/APIs/Authentication/#obtaining-an-authentication-token)
- Updated [example scripts and added package.json file for creating signed transactions](https://besu.hyperledger.org/en/latest/HowTo/Send-Transactions/Transactions/)

### Technical Improvements

- Replaced Void datatype with void [\#1530](https://github.com/PegaSysEng/pantheon/pull/1530)
- Fix estimate gas RPC failing for clique when no blocks have been created [\#1528](https://github.com/PegaSysEng/pantheon/pull/1528)
- Avoid auto-boxing for gauge metrics [\#1526](https://github.com/PegaSysEng/pantheon/pull/1526)
- Add AT to ensure 0-miner Clique/IBFT are valid [\#1525](https://github.com/PegaSysEng/pantheon/pull/1525)
- AT DSL - renaming to suffix of Conditions and co-locating with Conditions [\#1524](https://github.com/PegaSysEng/pantheon/pull/1524)
- Set disconnect flag immediately when disconnecting a peer [\#1521](https://github.com/PegaSysEng/pantheon/pull/1521)
- \[PAN-2547\] Modified JSON-RPC subscription processing to avoid blocking [\#1519](https://github.com/PegaSysEng/pantheon/pull/1519)
- Dependency Version Updates [\#1517](https://github.com/PegaSysEng/pantheon/pull/1517)
- AT DSL - renaming ibft to ibft2 [\#1516](https://github.com/PegaSysEng/pantheon/pull/1516)
- \[PIE-1578\] Added local transaction permissioning metrics [\#1515](https://github.com/PegaSysEng/pantheon/pull/1515)
- \[PIE-1577\] Added node local metrics [\#1514](https://github.com/PegaSysEng/pantheon/pull/1514)
- AT DSL - Removing WaitCondition, consistently applying Condition instead [\#1513](https://github.com/PegaSysEng/pantheon/pull/1513)
- Remove usage of deprecated ConcurrentSet [\#1512](https://github.com/PegaSysEng/pantheon/pull/1512)
- Log error if clique or ibft have 0 validators in genesis [\#1509](https://github.com/PegaSysEng/pantheon/pull/1509)
- GraphQL library upgrade changes. [\#1508](https://github.com/PegaSysEng/pantheon/pull/1508)
- Add metrics to assist monitoring and alerting [\#1506](https://github.com/PegaSysEng/pantheon/pull/1506)
- Use external pantheon-plugin-api library [\#1505](https://github.com/PegaSysEng/pantheon/pull/1505)
- Tilde [\#1504](https://github.com/PegaSysEng/pantheon/pull/1504)
- Dependency version updates [\#1503](https://github.com/PegaSysEng/pantheon/pull/1503)
- Simplify text [\#1501](https://github.com/PegaSysEng/pantheon/pull/1501) (thanks to [bgravenorst](https://github.com/bgravenorst))
- \[PAN-1625\] Clique AT mining continues if validator offline [\#1500](https://github.com/PegaSysEng/pantheon/pull/1500)
- Acceptance Test DSL Node refactoring [\#1498](https://github.com/PegaSysEng/pantheon/pull/1498)
- Updated an incorrect command [\#1497](https://github.com/PegaSysEng/pantheon/pull/1497) (thanks to [bgravenorst](https://github.com/bgravenorst))
- Acceptance Test and DSL rename for IBFT2 [\#1493](https://github.com/PegaSysEng/pantheon/pull/1493)
- \[PIE-1580\] Metrics for smart contract permissioning actions [\#1492](https://github.com/PegaSysEng/pantheon/pull/1492)
- Handle RLPException when processing incoming DevP2P messages [\#1491](https://github.com/PegaSysEng/pantheon/pull/1491)
- Limit spotless checks to java classes in expected java  dirs [\#1490](https://github.com/PegaSysEng/pantheon/pull/1490)
- \[PAN-2560\] Add LocalNode class [\#1489](https://github.com/PegaSysEng/pantheon/pull/1489)
- Changed Enode length error String implementation. [\#1486](https://github.com/PegaSysEng/pantheon/pull/1486)
- PAN-2715 - return block not found reasons in error [\#1485](https://github.com/PegaSysEng/pantheon/pull/1485)
- \[PAN-2652\] Refactor Privacy acceptance test and add Privacy Ibft test [\#1483](https://github.com/PegaSysEng/pantheon/pull/1483) (thanks to [iikirilov](https://github.com/iikirilov))
- \[PAN-2603\] Onchain account permissioning support [\#1475](https://github.com/PegaSysEng/pantheon/pull/1475)
- Make CLI options names with hyphen-minus searchable and reduce index size [\#1476](https://github.com/PegaSysEng/pantheon/pull/1476)
- Added warning banner when using latest version [\#1454](https://github.com/PegaSysEng/pantheon/pull/1454)
- Add RTD config file to fix Python version issue [\#1453](https://github.com/PegaSysEng/pantheon/pull/1453)
- \[PAN-2647\] Validate Private Transaction nonce before submitting to Transaction Pool [\#1449](https://github.com/PegaSysEng/pantheon/pull/1449) (thanks to [iikirilov](https://github.com/iikirilov))
- Add placeholders system to have global variables in markdown [\#1425](https://github.com/PegaSysEng/pantheon/pull/1425)

## 1.1.1

### Additions and Improvements

- [GraphQL](https://besu.hyperledger.org/en/latest/HowTo/Interact/APIs/GraphQL/) [\#1311](https://github.com/PegaSysEng/pantheon/pull/1311) (thanks to [zyfrank](https://github.com/zyfrank))
- Added [`--tx-pool-retention-hours`](https://besu.hyperledger.org/en/latest/Reference/CLI/CLI-Syntax/#tx-pool-retention-hours) [\#1333](https://github.com/PegaSysEng/pantheon/pull/1333)
- Added Genesis file support for specifying the maximum stack size. [\#1431](https://github.com/PegaSysEng/pantheon/pull/1431)
- Included transaction details when subscribed to Pending transactions [\#1410](https://github.com/PegaSysEng/pantheon/pull/1410)
- Documentation updates include:
  - [Added configuration items specified in the genesis file](https://besu.hyperledger.org/en/latest/Reference/Config-Items/#configuration-items)
  - [Added pending transaction details subscription](https://besu.hyperledger.org/en/latest/HowTo/Interact/APIs/RPC-PubSub/#pending-transactionss)
  - [Added Troubleshooting content](https://besu.hyperledger.org/en/latest/HowTo/Troubleshoot/Troubleshooting/)
  - [Added Privacy Quickstart](https://besu.hyperledger.org/en/latest/Tutorials/Quickstarts/Privacy-Quickstart/)
  - [Added privacy roadmap](https://github.com/hyperledger/besu/blob/master/ROADMAP.md)


### Technical Improvements

- Create MaintainedPeers class [\#1484](https://github.com/PegaSysEng/pantheon/pull/1484)
- Fix for permissioned network with single bootnode [\#1479](https://github.com/PegaSysEng/pantheon/pull/1479)
- Have ThreadBesuNodeRunner support plugin tests [\#1477](https://github.com/PegaSysEng/pantheon/pull/1477)
- Less pointless plugins errors [\#1473](https://github.com/PegaSysEng/pantheon/pull/1473)
- Rename GraphQLRPC to just GraphQL [\#1472](https://github.com/PegaSysEng/pantheon/pull/1472)
- eth\_protocolVersion is a Quantity, not an Integer [\#1470](https://github.com/PegaSysEng/pantheon/pull/1470)
- Don't require 'to' in 'blocks' queries [\#1464](https://github.com/PegaSysEng/pantheon/pull/1464)
- Events Plugin - Add initial "NewBlock" event message [\#1463](https://github.com/PegaSysEng/pantheon/pull/1463)
- Make restriction field in Private Transaction an enum [\#1462](https://github.com/PegaSysEng/pantheon/pull/1462) (thanks to [iikirilov](https://github.com/iikirilov))
- Helpful graphql error when an account doesn't exist [\#1460](https://github.com/PegaSysEng/pantheon/pull/1460)
- Acceptance Test Cleanup [\#1458](https://github.com/PegaSysEng/pantheon/pull/1458)
- Large chain id support for private transactions [\#1452](https://github.com/PegaSysEng/pantheon/pull/1452)
- Optimise TransactionPool.addRemoteTransaction [\#1448](https://github.com/PegaSysEng/pantheon/pull/1448)
- Reduce synchronization in PendingTransactions [\#1447](https://github.com/PegaSysEng/pantheon/pull/1447)
- Add simple PeerPermissions interface [\#1446](https://github.com/PegaSysEng/pantheon/pull/1446)
- Make sure ThreadBesuNodeRunner is exercised by automation [\#1442](https://github.com/PegaSysEng/pantheon/pull/1442)
- Decode devp2p packets off the event thread [\#1439](https://github.com/PegaSysEng/pantheon/pull/1439)
- Allow config files to specify no bootnodes [\#1438](https://github.com/PegaSysEng/pantheon/pull/1438)
- Capture all logs and errors in the Besu log output [\#1437](https://github.com/PegaSysEng/pantheon/pull/1437)
- Ensure failed Txns are deleted when detected during mining [\#1436](https://github.com/PegaSysEng/pantheon/pull/1436)
- Plugin Framework [\#1435](https://github.com/PegaSysEng/pantheon/pull/1435)
- Equals cleanup [\#1434](https://github.com/PegaSysEng/pantheon/pull/1434)
- Transaction smart contract permissioning controller [\#1433](https://github.com/PegaSysEng/pantheon/pull/1433)
- Renamed AccountPermissioningProver to TransactionPermissio… [\#1432](https://github.com/PegaSysEng/pantheon/pull/1432)
- Refactorings and additions to add Account based Smart Contract permissioning [\#1430](https://github.com/PegaSysEng/pantheon/pull/1430)
- Fix p2p PeerInfo handling [\#1428](https://github.com/PegaSysEng/pantheon/pull/1428)
- IbftProcessor logs when a throwable terminates mining [\#1427](https://github.com/PegaSysEng/pantheon/pull/1427)
- Renamed AccountWhitelistController [\#1424](https://github.com/PegaSysEng/pantheon/pull/1424)
- Unwrap DelegatingBytes32 and prevent Hash from wrapping other Hash instances [\#1423](https://github.com/PegaSysEng/pantheon/pull/1423)
- If nonce is invalid, do not delete during mining [\#1422](https://github.com/PegaSysEng/pantheon/pull/1422)
- Deleting unused windows jenkinsfile [\#1421](https://github.com/PegaSysEng/pantheon/pull/1421)
- Get all our smoke tests for all platforms in 1 jenkins job [\#1420](https://github.com/PegaSysEng/pantheon/pull/1420)
- Add pending object to GraphQL queries [\#1419](https://github.com/PegaSysEng/pantheon/pull/1419)
- Start listening for p2p connections after start\(\) is invoked [\#1418](https://github.com/PegaSysEng/pantheon/pull/1418)
- Improved JSON-RPC responses when EnodeURI parameter has invalid EnodeId [\#1417](https://github.com/PegaSysEng/pantheon/pull/1417)
- Use port 0 when starting a websocket server in tests [\#1416](https://github.com/PegaSysEng/pantheon/pull/1416)
- Windows jdk smoke tests [\#1413](https://github.com/PegaSysEng/pantheon/pull/1413)
- Change AT discard RPC tests to be more reliable by checking discard using proposals [\#1411](https://github.com/PegaSysEng/pantheon/pull/1411)
- Simple account permissioning [\#1409](https://github.com/PegaSysEng/pantheon/pull/1409)
- Fix clique miner to respect changes to vanity data made via JSON-RPC [\#1408](https://github.com/PegaSysEng/pantheon/pull/1408)
- Avoid recomputing the logs bloom filter when reading receipts [\#1407](https://github.com/PegaSysEng/pantheon/pull/1407)
- Remove NodePermissioningLocalConfig external references [\#1406](https://github.com/PegaSysEng/pantheon/pull/1406)
- Add constantinople fix block for Rinkeby [\#1404](https://github.com/PegaSysEng/pantheon/pull/1404)
- Update EnodeURL to support enodes with listening disabled [\#1403](https://github.com/PegaSysEng/pantheon/pull/1403)
- Integration Integration test\(s\) on p2p of 'net\_services'  [\#1402](https://github.com/PegaSysEng/pantheon/pull/1402)
- Reference tests fail on Windows [\#1401](https://github.com/PegaSysEng/pantheon/pull/1401)
- Fix non-deterministic test caused by variable size of generated transactions [\#1399](https://github.com/PegaSysEng/pantheon/pull/1399)
- Start BlockPropagationManager immediately - don't wait for full sync [\#1398](https://github.com/PegaSysEng/pantheon/pull/1398)
- Added error message for RPC method disabled [\#1396](https://github.com/PegaSysEng/pantheon/pull/1396)
- Fix intermittency in FullSyncChainDownloaderTest [\#1394](https://github.com/PegaSysEng/pantheon/pull/1394)
- Add explanatory comment about default port [\#1392](https://github.com/PegaSysEng/pantheon/pull/1392)
- Handle case where peers advertise a listening port of 0 [\#1391](https://github.com/PegaSysEng/pantheon/pull/1391)
- Cache extra data [\#1389](https://github.com/PegaSysEng/pantheon/pull/1389)
- Update Log message in IBFT Controller [\#1387](https://github.com/PegaSysEng/pantheon/pull/1387)
- Remove unnecessary field [\#1384](https://github.com/PegaSysEng/pantheon/pull/1384)
- Add getPeer method to PeerConnection [\#1383](https://github.com/PegaSysEng/pantheon/pull/1383)
- Removing smart quotes [\#1381](https://github.com/PegaSysEng/pantheon/pull/1381) (thanks to [jmcnevin](https://github.com/jmcnevin))
- Use streams and avoid iterating child nodes multiple times [\#1380](https://github.com/PegaSysEng/pantheon/pull/1380)
- Use execute instead of submit so unhandled exceptions get logged [\#1379](https://github.com/PegaSysEng/pantheon/pull/1379)
- Prefer EnodeURL over Endpoint [\#1378](https://github.com/PegaSysEng/pantheon/pull/1378)
- Add flat file based task collection [\#1377](https://github.com/PegaSysEng/pantheon/pull/1377)
- Consolidate local enode representation [\#1376](https://github.com/PegaSysEng/pantheon/pull/1376)
- Rename rocksdDbConfiguration to rocksDbConfiguration [\#1375](https://github.com/PegaSysEng/pantheon/pull/1375)
- Remove EthTaskChainDownloader and supporting code [\#1373](https://github.com/PegaSysEng/pantheon/pull/1373)
- Handle the pipeline being aborted while finalizing an async operation [\#1372](https://github.com/PegaSysEng/pantheon/pull/1372)
- Rename methods that create and return streams away from getX\(\) [\#1368](https://github.com/PegaSysEng/pantheon/pull/1368)
- eea\_getTransactionCount fails if account has not interacted with private state [\#1367](https://github.com/PegaSysEng/pantheon/pull/1367) (thanks to [iikirilov](https://github.com/iikirilov))
- Increase RocksDB settings [\#1364](https://github.com/PegaSysEng/pantheon/pull/1364) ([ajsutton](https://github.com/ajsutton))
- Don't abort in-progress master builds when a new commit is added. [\#1358](https://github.com/PegaSysEng/pantheon/pull/1358)
- Request open ended headers from sync target [\#1355](https://github.com/PegaSysEng/pantheon/pull/1355)
- Enable the pipeline chain downloader by default [\#1344](https://github.com/PegaSysEng/pantheon/pull/1344)
- Create P2PNetwork Builder [\#1343](https://github.com/PegaSysEng/pantheon/pull/1343)
- Include static nodes in permissioning logic [\#1339](https://github.com/PegaSysEng/pantheon/pull/1339)
- JsonRpcError decoding to include message [\#1336](https://github.com/PegaSysEng/pantheon/pull/1336)
- Cache current chain head info [\#1335](https://github.com/PegaSysEng/pantheon/pull/1335)
- Queue pending requests when all peers are busy [\#1331](https://github.com/PegaSysEng/pantheon/pull/1331)
- Fix failed tests on Windows [\#1332](https://github.com/PegaSysEng/pantheon/pull/1332)
- Provide error message when invalid key specified in key file [\#1328](https://github.com/PegaSysEng/pantheon/pull/1328)
- Allow whitespace in file paths loaded from resources directory [\#1329](https://github.com/PegaSysEng/pantheon/pull/1329)
- Allow whitespace in path [\#1327](https://github.com/PegaSysEng/pantheon/pull/1327)
- Require block numbers for debug\_traceBlockByNumber to be in hex [\#1326](https://github.com/PegaSysEng/pantheon/pull/1326)
- Improve logging of chain download errors in the pipeline chain downloader [\#1325](https://github.com/PegaSysEng/pantheon/pull/1325)
- Ensure eth scheduler is stopped in tests [\#1324](https://github.com/PegaSysEng/pantheon/pull/1324)
- Normalize account permissioning addresses in whitelist [\#1321](https://github.com/PegaSysEng/pantheon/pull/1321)
- Allow private contract invocations in multiple privacy groups [\#1318](https://github.com/PegaSysEng/pantheon/pull/1318) (thanks to [iikirilov](https://github.com/iikirilov))
- Fix account permissioning check case matching [\#1315](https://github.com/PegaSysEng/pantheon/pull/1315)
- Use header validation mode for ommers [\#1313](https://github.com/PegaSysEng/pantheon/pull/1313)
- Configure RocksDb max background compaction and thread count [\#1312](https://github.com/PegaSysEng/pantheon/pull/1312)
- Missing p2p info when queried live [\#1310](https://github.com/PegaSysEng/pantheon/pull/1310)
- Tx limit size send peers follow up [\#1308](https://github.com/PegaSysEng/pantheon/pull/1308)
- Remove remnants of the old dev mode [\#1307](https://github.com/PegaSysEng/pantheon/pull/1307)
- Remove duplicate init code from BesuController instances [\#1305](https://github.com/PegaSysEng/pantheon/pull/1305)
- Stop synchronizer prior to stopping the network [\#1302](https://github.com/PegaSysEng/pantheon/pull/1302)
- Evict old transactions [\#1299](https://github.com/PegaSysEng/pantheon/pull/1299)
- Send local transactions to new peers [\#1253](https://github.com/PegaSysEng/pantheon/pull/1253)

## 1.1

### Additions and Improvements

- [Privacy](https://besu.hyperledger.org/en/latest/Concepts/Privacy/Privacy-Overview/)
- [Onchain Permissioning](https://besu.hyperledger.org/en/latest/Concepts/Permissioning/Permissioning-Overview/#onchain)
- [Fastsync](https://besu.hyperledger.org/en/latest/Reference/CLI/CLI-Syntax/#fast-sync-min-peers)
- Documentation updates include:
    - Added JSON-RPC methods:
      - [`txpool_pantheonStatistics`](https://besu.hyperledger.org/en/latest/Reference/API-Methods/#txpool_besustatistics)
      - [`net_services`](https://besu.hyperledger.org/en/latest/Reference/API-Methods/#net_services)
    - [Updated to indicate Docker image doesn't run on Windows](https://besu.hyperledger.org/en/latest/HowTo/Get-Started/Run-Docker-Image/)
    - [Added how to configure a free gas network](https://besu.hyperledger.org/en/latest/HowTo/Configure/FreeGas/)

### Technical Improvements

- priv_getTransactionCount fails if account has not interacted with private state [\#1369](https://github.com/PegaSysEng/pantheon/pull/1369)
- Updating Orion to 0.9.0 [\#1360](https://github.com/PegaSysEng/pantheon/pull/1360)
- Allow use of large chain IDs [\#1357](https://github.com/PegaSysEng/pantheon/pull/1357)
- Allow private contract invocations in multiple privacy groups [\#1340](https://github.com/PegaSysEng/pantheon/pull/1340)
- Missing p2p info when queried live [\#1338](https://github.com/PegaSysEng/pantheon/pull/1338)
- Fix expose transaction statistics [\#1337](https://github.com/PegaSysEng/pantheon/pull/1337)
- Normalize account permissioning addresses in whitelist [\#1321](https://github.com/PegaSysEng/pantheon/pull/1321)
- Update Enclave executePost method [\#1319](https://github.com/PegaSysEng/pantheon/pull/1319)
- Fix account permissioning check case matching [\#1315](https://github.com/PegaSysEng/pantheon/pull/1315)
- Removing 'all' from the help wording for host-whitelist [\#1304](https://github.com/PegaSysEng/pantheon/pull/1304)

## 1.1 RC

### Technical Improvements

- Better errors for when permissioning contract is set up wrong [\#1296](https://github.com/PegaSysEng/pantheon/pull/1296)
- Consolidate p2p node info methods [\#1288](https://github.com/PegaSysEng/pantheon/pull/1288)
- Update permissioning smart contract interface to match updated EEA proposal [\#1287](https://github.com/PegaSysEng/pantheon/pull/1287)
- Switch to new sync target if it exceeds the td threshold [\#1286](https://github.com/PegaSysEng/pantheon/pull/1286)
- Fix running ATs with in-process node runner [\#1285](https://github.com/PegaSysEng/pantheon/pull/1285)
- Simplify enode construction [\#1283](https://github.com/PegaSysEng/pantheon/pull/1283)
- Cleanup PeerConnection interface [\#1282](https://github.com/PegaSysEng/pantheon/pull/1282)
- Undo changes to PendingTransactions method visibility [\#1281](https://github.com/PegaSysEng/pantheon/pull/1281)
- Use default enclave public key to generate eea_getTransactionReceipt [\#1280](https://github.com/PegaSysEng/pantheon/pull/1280) (thanks to [Puneetha17](https://github.com/Puneetha17))
- Rollback to rocksdb 5.15.10 [\#1279](https://github.com/PegaSysEng/pantheon/pull/1279)
- Log error when a JSON decode problem is encountered [\#1278](https://github.com/PegaSysEng/pantheon/pull/1278)
- Create EnodeURL builder [\#1275](https://github.com/PegaSysEng/pantheon/pull/1275)
- Keep enode nodeId stored as a BytesValue [\#1274](https://github.com/PegaSysEng/pantheon/pull/1274)
- Feature/move subclass in pantheon command [\#1272](https://github.com/PegaSysEng/pantheon/pull/1272)
- Expose sync mode option [\#1270](https://github.com/PegaSysEng/pantheon/pull/1270)
- Refactor RocksDBStats [\#1266](https://github.com/PegaSysEng/pantheon/pull/1266)
- Normalize EnodeURLs [\#1264](https://github.com/PegaSysEng/pantheon/pull/1264)
- Build broken in Java 12 [\#1263](https://github.com/PegaSysEng/pantheon/pull/1263)
- Make PeerDiscovertAgentTest less flakey [\#1262](https://github.com/PegaSysEng/pantheon/pull/1262)
- Ignore extra json rpc params [\#1261](https://github.com/PegaSysEng/pantheon/pull/1261)
- Fetch local transactions in isolation [\#1259](https://github.com/PegaSysEng/pantheon/pull/1259)
- Update to debug trace transaction [\#1258](https://github.com/PegaSysEng/pantheon/pull/1258)
- Use labelled timer to differentiate between rocks db metrics [\#1254](https://github.com/PegaSysEng/pantheon/pull/1254) (thanks to [Puneetha17](https://github.com/Puneetha17))
- Migrate TransactionPool (& affiliated test) from 'core' to 'eth' [\#1251](https://github.com/PegaSysEng/pantheon/pull/1251)
- Use single instance of Rocksdb for privacy [\#1247](https://github.com/PegaSysEng/pantheon/pull/1247) (thanks to [Puneetha17](https://github.com/Puneetha17))
- Subscribing to sync events should receive false when in sync [\#1240](https://github.com/PegaSysEng/pantheon/pull/1240)
- Ignore transactions from the network while behind chain head [\#1228](https://github.com/PegaSysEng/pantheon/pull/1228)
- RocksDB Statistics in Metrics [\#1169](https://github.com/PegaSysEng/pantheon/pull/1169)
- Add block trace RPC methods [\#1088](https://github.com/PegaSysEng/pantheon/pull/1088) (thanks to [kziemianek](https://github.com/kziemianek))

## 1.0.3

### Additions and Improvements

- Notify of dropped messages [\#1156](https://github.com/PegaSysEng/pantheon/pull/1156)
- Documentation updates include:
    - Added [Permissioning Overview](https://besu.hyperledger.org/en/latest/Concepts/Permissioning/Permissioning-Overview/)
    - Added content on [Network vs Node Configuration](https://besu.hyperledger.org/en/latest/HowTo/Configure/Using-Configuration-File/)
    - Updated [RAM requirements](https://besu.hyperledger.org/en/latest/HowTo/Get-Started/System-Requirements/#ram)
    - Added [Privacy Overview](https://besu.hyperledger.org/en/latest/Concepts/Privacy/Privacy-Overview/) and [Processing Private Transactions](https://besu.hyperledger.org/en/latest/Concepts/Privacy/Private-Transaction-Processing/)
    - Renaming of Ethstats Lite Explorer to [Ethereum Lite Explorer](https://besu.hyperledger.org/en/latest/HowTo/Deploy/Lite-Block-Explorer/#lite-block-explorer-documentation) (thanks to [tzapu](https://github.com/tzapu))
    - Added content on using [Truffle with Besu](https://besu.hyperledger.org/en/latest/HowTo/Develop-Dapps/Truffle/)
    - Added [`droppedPendingTransactions` RPC Pub/Sub subscription](https://besu.hyperledger.org/en/latest/HowTo/Interact/APIs/RPC-PubSub/#dropped-transactions)
    - Added [`eea_*` JSON-RPC API methods](https://besu.hyperledger.org/en/latest/Reference/API-Methods/#eea-methods)
    - Added [architecture diagram](https://besu.hyperledger.org/en/latest/Concepts/ArchitectureOverview/)
    - Updated [permissioning CLI options](https://besu.hyperledger.org/en/latest/Reference/CLI/CLI-Syntax/#permissions-accounts-config-file-enabled) and [permissioned network tutorial](https://besu.hyperledger.org/en/stable/)

### Technical Improvements

- Choose sync target based on td rather than height [\#1256](https://github.com/PegaSysEng/pantheon/pull/1256)
- CLI ewp options [\#1246](https://github.com/PegaSysEng/pantheon/pull/1246)
- Update BesuCommand.java [\#1245](https://github.com/PegaSysEng/pantheon/pull/1245)
- Reduce memory usage in import [\#1239](https://github.com/PegaSysEng/pantheon/pull/1239)
- Improve eea_sendRawTransaction error messages [\#1238](https://github.com/PegaSysEng/pantheon/pull/1238) (thanks to [Puneetha17](https://github.com/Puneetha17))
- Single topic filter [\#1235](https://github.com/PegaSysEng/pantheon/pull/1235)
- Enable pipeline chain downloader for fast sync [\#1232](https://github.com/PegaSysEng/pantheon/pull/1232)
- Make contract size limit configurable [\#1227](https://github.com/PegaSysEng/pantheon/pull/1227)
- Refactor PrivacyParameters config to use builder pattern [\#1226](https://github.com/PegaSysEng/pantheon/pull/1226) (thanks to [antonydenyer](https://github.com/antonydenyer))
- Different request limits for different request types [\#1224](https://github.com/PegaSysEng/pantheon/pull/1224)
- Finish off fast sync pipeline download [\#1222](https://github.com/PegaSysEng/pantheon/pull/1222)
- Enable fast-sync options on command line [\#1218](https://github.com/PegaSysEng/pantheon/pull/1218)
- Replace filtering headers after the fact with calculating number to request up-front [\#1216](https://github.com/PegaSysEng/pantheon/pull/1216)
- Support async processing while maintaining output order [\#1215](https://github.com/PegaSysEng/pantheon/pull/1215)
- Add Unstable Options to the CLI [\#1213](https://github.com/PegaSysEng/pantheon/pull/1213)
- Add private cluster acceptance tests [\#1211](https://github.com/PegaSysEng/pantheon/pull/1211) (thanks to [Puneetha17](https://github.com/Puneetha17))
- Re-aligned smart contract interface to EEA client spec 477 [\#1209](https://github.com/PegaSysEng/pantheon/pull/1209)
- Count the number of items discarded when a pipe is aborted [\#1208](https://github.com/PegaSysEng/pantheon/pull/1208)
- Pipeline chain download - fetch and import data [\#1207](https://github.com/PegaSysEng/pantheon/pull/1207)
- Permission provider that allows bootnodes if you have no other connections [\#1206](https://github.com/PegaSysEng/pantheon/pull/1206)
- Cancel in-progress async operations when the pipeline is aborted [\#1205](https://github.com/PegaSysEng/pantheon/pull/1205)
- Pipeline chain download - Checkpoints [\#1203](https://github.com/PegaSysEng/pantheon/pull/1203)
- Push development images to public dockerhub [\#1202](https://github.com/PegaSysEng/pantheon/pull/1202)
- Push builds of master as docker development images [\#1200](https://github.com/PegaSysEng/pantheon/pull/1200)
- Doc CI pipeline for build and tests [\#1199](https://github.com/PegaSysEng/pantheon/pull/1199)
- Replace the use of a disconnect listener with EthPeer.isDisconnected [\#1197](https://github.com/PegaSysEng/pantheon/pull/1197)
- Prep chain downloader for branch by abstraction [\#1194](https://github.com/PegaSysEng/pantheon/pull/1194)
- Maintain the state of MessageFrame in private Tx [\#1193](https://github.com/PegaSysEng/pantheon/pull/1193) (thanks to [Puneetha17](https://github.com/Puneetha17))
- Persist private world state only if we are mining [\#1191](https://github.com/PegaSysEng/pantheon/pull/1191) (thanks to [Puneetha17](https://github.com/Puneetha17))
- Remove SyncState from SyncTargetManager [\#1188](https://github.com/PegaSysEng/pantheon/pull/1188)
- Acceptance tests base for smart contract node permissioning [\#1186](https://github.com/PegaSysEng/pantheon/pull/1186)
- Fix metrics breakages [\#1185](https://github.com/PegaSysEng/pantheon/pull/1185)
- Typo [\#1184](https://github.com/PegaSysEng/pantheon/pull/1184) (thanks to [araskachoi](https://github.com/araskachoi))
- StaticNodesParserTest to pass on Windows [\#1183](https://github.com/PegaSysEng/pantheon/pull/1183)
- Don't mark world state as stalled until a minimum time without progress is reached [\#1179](https://github.com/PegaSysEng/pantheon/pull/1179)
- Use header validation policy in DownloadHeaderSequenceTask [\#1172](https://github.com/PegaSysEng/pantheon/pull/1172)
- Bond with bootnodes [\#1160](https://github.com/PegaSysEng/pantheon/pull/1160)

## 1.0.2

### Additions and Improvements

- Removed DB init when using `public-key` subcommand [\#1049](https://github.com/PegaSysEng/pantheon/pull/1049)
- Output enode URL on startup [\#1137](https://github.com/PegaSysEng/pantheon/pull/1137)
- Added Remove Peer JSON-RPC [\#1129](https://github.com/PegaSysEng/pantheon/pull/1129)
- Added `net_enode` JSON-RPC [\#1119](https://github.com/PegaSysEng/pantheon/pull/1119) (thanks to [mbergstrand](https://github.com/mbergstrand))
- Maintain a `staticnodes.json` [\#1106](https://github.com/PegaSysEng/pantheon/pull/1106)
- Added `tx-pool-max-size` command line parameter [\#1078](https://github.com/PegaSysEng/pantheon/pull/1078)
- Added PendingTransactions JSON-RPC [\#1043](https://github.com/PegaSysEng/pantheon/pull/1043) (thanks to [EdwinLeeGreene](https://github.com/EdwinLeeGreene))
- Added `admin_nodeInfo` JSON-RPC [\#1012](https://github.com/PegaSysEng/pantheon/pull/1012)
- Added `--metrics-category` CLI to only enable select metrics [\#969](https://github.com/PegaSysEng/pantheon/pull/969)
- Documentation updates include:
   - Updated endpoints in [Private Network Quickstart](https://besu.hyperledger.org/en/latest/Tutorials/Quickstarts/Private-Network-Quickstart/) (thanks to [laubai](https://github.com/laubai))
   - Updated [documentation contribution guidelines](https://besu.hyperledger.org/en/stable/)
   - Added [`admin_removePeer`](https://besu.hyperledger.org/en/latest/Reference/API-Methods/#admin_removepeer)
   - Updated [tutorials](https://besu.hyperledger.org/en/latest/Tutorials/Private-Network/Create-Private-Clique-Network/) for printing of enode on startup
   - Added [`txpool_pantheonTransactions`](https://besu.hyperledger.org/en/stable/Reference/API-Methods/#txpool_besutransactions)
   - Added [Transaction Pool content](https://besu.hyperledger.org/en/latest/Concepts/Transactions/Transaction-Pool/)
   - Added [`tx-pool-max-size` CLI option](https://besu.hyperledger.org/en/latest/Reference/CLI/CLI-Syntax/#tx-pool-max-size)
   - Updated [developer build instructions to use installDist](https://besu.hyperledger.org/en/stable/)
   - Added [Azure quickstart tutorial](https://besu.hyperledger.org/en/latest/Tutorials/Quickstarts/Azure-Private-Network-Quickstart/)
   - Enabled copy button in code blocks
   - Added [IBFT 1.0](https://besu.hyperledger.org/en/latest/HowTo/Configure/Consensus-Protocols/QuorumIBFT/)
   - Added section on using [Geth attach with Besu](https://besu.hyperledger.org/en/latest/HowTo/Interact/APIs/Using-JSON-RPC-API/#geth-console)
   - Enabled the edit link doc site to ease external doc contributions
   - Added [EthStats docs](https://besu.hyperledger.org/HowTo/Deploy/Lite-Network-Monitor/) (thanks to [baxy](https://github.com/baxy))
   - Updated [Postman collection](https://besu.hyperledger.org/en/latest/HowTo/Interact/APIs/Authentication/#postman)
   - Added [`metrics-category` CLI option](https://besu.hyperledger.org/en/latest/Reference/CLI/CLI-Syntax/#metrics-category)
   - Added information on [block time and timeout settings](https://besu.hyperledger.org/en/latest/HowTo/Configure/Consensus-Protocols/IBFT/#block-time) for IBFT 2.0
   - Added [`admin_nodeInfo`](https://besu.hyperledger.org/en/latest/Reference/API-Methods/#admin_nodeinfo)
   - Added [permissions images](https://besu.hyperledger.org/en/latest/Concepts/Permissioning/Permissioning-Overview/)
   - Added permissioning blog to [Resources](https://besu.hyperledger.org/en/latest/Reference/Resources/)
   - Updated [Create Permissioned Network](https://besu.hyperledger.org/en/latest/Tutorials/Permissioning/Create-Permissioned-Network/) tutorial to use `export-address`
   - Updated [Clique](https://besu.hyperledger.org/en/latest/HowTo/Configure/Consensus-Protocols/Clique/) and [IBFT 2.0](https://besu.hyperledger.org/en/latest/HowTo/Configure/Consensus-Protocols/IBFT/) docs to include complete genesis file
   - Updated [Clique tutorial](https://besu.hyperledger.org/en/latest/Tutorials/Private-Network/Create-Private-Clique-Network/) to use `export-address` subcommand
   - Added IBFT 2.0 [future message configuration options](https://besu.hyperledger.org/en/latest/HowTo/Configure/Consensus-Protocols/IBFT/#optional-configuration-options)

### Technical Improvements
- Fixed so self persists to the whitelist [\#1176](https://github.com/PegaSysEng/pantheon/pull/1176)
- Fixed to add self to permissioning whitelist [\#1175](https://github.com/PegaSysEng/pantheon/pull/1175)
- Fixed permissioning issues [\#1174](https://github.com/PegaSysEng/pantheon/pull/1174)
- AdminAddPeer returns custom Json RPC error code [\#1171](https://github.com/PegaSysEng/pantheon/pull/1171)
- Periodically connect to peers from table [\#1170](https://github.com/PegaSysEng/pantheon/pull/1170)
- Improved bootnodes option error message [\#1092](https://github.com/PegaSysEng/pantheon/pull/1092)
- Automatically restrict trailing peers while syncing [\#1167](https://github.com/PegaSysEng/pantheon/pull/1167)
- Avoid bonding to ourselves [\#1166](https://github.com/PegaSysEng/pantheon/pull/1166)
- Fix Push Metrics [\#1164](https://github.com/PegaSysEng/pantheon/pull/1164)
- Synchroniser waits for new peer if best is up to date [\#1161](https://github.com/PegaSysEng/pantheon/pull/1161)
- Don't attempt to download checkpoint headers if the number of headers is negative [\#1158](https://github.com/PegaSysEng/pantheon/pull/1158)
- Capture metrics on Vertx event loop and worker thread queues [\#1155](https://github.com/PegaSysEng/pantheon/pull/1155)
- Simplify node permissioning ATs [\#1153](https://github.com/PegaSysEng/pantheon/pull/1153)
- Add metrics around discovery process [\#1152](https://github.com/PegaSysEng/pantheon/pull/1152)
- Prevent connecting to self [\#1150](https://github.com/PegaSysEng/pantheon/pull/1150)
- Refactoring permissioning ATs [\#1148](https://github.com/PegaSysEng/pantheon/pull/1148)
- Added two extra Ropsten bootnodes [\#1147](https://github.com/PegaSysEng/pantheon/pull/1147)
- Fixed TCP port handling [\#1144](https://github.com/PegaSysEng/pantheon/pull/1144)
- Better error on bad header [\#1143](https://github.com/PegaSysEng/pantheon/pull/1143)
- Refresh peer table while we have fewer than maxPeers connected [\#1142](https://github.com/PegaSysEng/pantheon/pull/1142)
- Refactor jsonrpc consumption of local node permissioning controller [\#1140](https://github.com/PegaSysEng/pantheon/pull/1140)
- Disconnect peers before the pivot block while fast syncing [\#1139](https://github.com/PegaSysEng/pantheon/pull/1139)
- Reduce the default transaction pool size from 30,000 to 4096 [\#1136](https://github.com/PegaSysEng/pantheon/pull/1136)
- Fail at load if static nodes not whitelisted [\#1135](https://github.com/PegaSysEng/pantheon/pull/1135)
- Fix private transaction acceptance test [\#1134](https://github.com/PegaSysEng/pantheon/pull/1134) (thanks to [Puneetha17](https://github.com/Puneetha17))
- Quieter exceptions when network is unreachable [\#1133](https://github.com/PegaSysEng/pantheon/pull/1133)
- nodepermissioningcontroller used for devp2p connection filtering [\#1132](https://github.com/PegaSysEng/pantheon/pull/1132)
- Remove duplicates from apis specified via CLI [\#1131](https://github.com/PegaSysEng/pantheon/pull/1131)
- Synchronizer returns false if it is in sync [\#1130](https://github.com/PegaSysEng/pantheon/pull/1130)
- Added fromHexStringStrict to check for exactly 20 byte addresses [\#1128](https://github.com/PegaSysEng/pantheon/pull/1128)
- Fix deadlock scenario in AsyncOperationProcessor and re-enable WorldStateDownloaderTest [\#1126](https://github.com/PegaSysEng/pantheon/pull/1126)
- Ignore WorldStateDownloaderTest [\#1125](https://github.com/PegaSysEng/pantheon/pull/1125)
- Updated local config permissioning flags [\#1118](https://github.com/PegaSysEng/pantheon/pull/1118)
- Pipeline Improvements [\#1117](https://github.com/PegaSysEng/pantheon/pull/1117)
- Permissioning cli smart contract [\#1116](https://github.com/PegaSysEng/pantheon/pull/1116)
- Adding default pending transactions value in BesuControllerBuilder [\#1114](https://github.com/PegaSysEng/pantheon/pull/1114)
- Fix intermittency in WorldStateDownloaderTest [\#1113](https://github.com/PegaSysEng/pantheon/pull/1113)
- Reduce number of seen blocks and transactions Besu tracks [\#1112](https://github.com/PegaSysEng/pantheon/pull/1112)
- Timeout long test [\#1111](https://github.com/PegaSysEng/pantheon/pull/1111)
- Errorprone 2.3.3 upgrades [\#1110](https://github.com/PegaSysEng/pantheon/pull/1110)
- Add metric to capture memory used by RocksDB table readers [\#1108](https://github.com/PegaSysEng/pantheon/pull/1108)
- Don't allow creation of multiple gauges with the same name [\#1107](https://github.com/PegaSysEng/pantheon/pull/1107)
- Update Peer Discovery to use NodePermissioningController [\#1105](https://github.com/PegaSysEng/pantheon/pull/1105)
- Move starting world state download process inside WorldDownloadState [\#1104](https://github.com/PegaSysEng/pantheon/pull/1104)
- Enable private Tx capability to Clique [\#1102](https://github.com/PegaSysEng/pantheon/pull/1102) (thanks to [Puneetha17](https://github.com/Puneetha17))
- Enable private Tx capability to IBFT [\#1101](https://github.com/PegaSysEng/pantheon/pull/1101) (thanks to [Puneetha17](https://github.com/Puneetha17))
- Version Upgrades [\#1100](https://github.com/PegaSysEng/pantheon/pull/1100)
- Don't delete completed tasks from RocksDbTaskQueue [\#1099](https://github.com/PegaSysEng/pantheon/pull/1099)
- Support flat mapping with multiple threads [\#1098](https://github.com/PegaSysEng/pantheon/pull/1098)
- Add pipe stage name to thread while executing [\#1097](https://github.com/PegaSysEng/pantheon/pull/1097)
- Use pipeline for world state download [\#1096](https://github.com/PegaSysEng/pantheon/pull/1096)
- TXPool JSON RPC tweaks [\#1095](https://github.com/PegaSysEng/pantheon/pull/1095)
- Add in-memory cache over world state download queue [\#1087](https://github.com/PegaSysEng/pantheon/pull/1087)
- Trim default metrics [\#1086](https://github.com/PegaSysEng/pantheon/pull/1086)
- Improve imported block log line [\#1085](https://github.com/PegaSysEng/pantheon/pull/1085)
- Smart contract permission controller [\#1083](https://github.com/PegaSysEng/pantheon/pull/1083)
- Add timeout when waiting for JSON-RPC, WebSocket RPC and Metrics services to stop [\#1082](https://github.com/PegaSysEng/pantheon/pull/1082)
- Add pipeline framework to make parallel processing simpler [\#1077](https://github.com/PegaSysEng/pantheon/pull/1077)
- Node permissioning controller [\#1075](https://github.com/PegaSysEng/pantheon/pull/1075)
- Smart contract permission controller stub [\#1074](https://github.com/PegaSysEng/pantheon/pull/1074)
- Expose a synchronous start method in Runner [\#1072](https://github.com/PegaSysEng/pantheon/pull/1072)
- Changes in chain head should trigger new permissioning check for active peers [\#1071](https://github.com/PegaSysEng/pantheon/pull/1071)
- Fix exceptions fetching metrics after world state download completes [\#1066](https://github.com/PegaSysEng/pantheon/pull/1066)
- Accept transactions in the pool with nonce above account sender nonce [\#1065](https://github.com/PegaSysEng/pantheon/pull/1065)
- Repair Istanbul to handle Eth/62 & Eth/63 [\#1063](https://github.com/PegaSysEng/pantheon/pull/1063)
- Close Private Storage Provider [\#1059](https://github.com/PegaSysEng/pantheon/pull/1059) (thanks to [Puneetha17](https://github.com/Puneetha17))
- Add labels to Pipelined tasks metrics [\#1057](https://github.com/PegaSysEng/pantheon/pull/1057)
- Re-enable Quorum Synchronisation [\#1056](https://github.com/PegaSysEng/pantheon/pull/1056)
- Don't log expected failures as errors [\#1054](https://github.com/PegaSysEng/pantheon/pull/1054)
- Make findSuitablePeer abstract [\#1053](https://github.com/PegaSysEng/pantheon/pull/1053)
- Track added at in txpool [\#1048](https://github.com/PegaSysEng/pantheon/pull/1048)
- Fix ImportBlocksTask to only request from peers that claim to have the blocks [\#1047](https://github.com/PegaSysEng/pantheon/pull/1047)
- Don't run the dao block validator if dao block is 0 [\#1044](https://github.com/PegaSysEng/pantheon/pull/1044)
- Don't make unnecessary copies of data in RocksDbKeyValueStorage [\#1040](https://github.com/PegaSysEng/pantheon/pull/1040)
- Update discovery logic to trust bootnodes only when out of sync [\#1039](https://github.com/PegaSysEng/pantheon/pull/1039)
- Fix IndexOutOfBoundsException in DetermineCommonAncestorTask [\#1038](https://github.com/PegaSysEng/pantheon/pull/1038)
- Add `rpc_modules` JSON-RPC [\#1036](https://github.com/PegaSysEng/pantheon/pull/1036)
- Simple permissioning smart contract [\#1035](https://github.com/PegaSysEng/pantheon/pull/1035)
- Refactor enodeurl to use inetaddr [\#1032](https://github.com/PegaSysEng/pantheon/pull/1032)
- Update CLI options in mismatched genesis file message [\#1031](https://github.com/PegaSysEng/pantheon/pull/1031)
- Remove dependence of eth.core on eth.permissioning [\#1030](https://github.com/PegaSysEng/pantheon/pull/1030)
- Make alloc optional and provide nicer error messages when genesis config is invalid [\#1029](https://github.com/PegaSysEng/pantheon/pull/1029)
- Handle metrics request closing before response is generated [\#1028](https://github.com/PegaSysEng/pantheon/pull/1028)
- Change EthNetworkConfig bootnodes to always be URIs [\#1027](https://github.com/PegaSysEng/pantheon/pull/1027)
- Avoid port conflicts in acceptance tests [\#1025](https://github.com/PegaSysEng/pantheon/pull/1025)
- Include reference tests in jacoco [\#1024](https://github.com/PegaSysEng/pantheon/pull/1024)
- Acceptance test - configurable gas price [\#1023](https://github.com/PegaSysEng/pantheon/pull/1023)
- Get Internal logs and output [\#1022](https://github.com/PegaSysEng/pantheon/pull/1022) (thanks to [Puneetha17](https://github.com/Puneetha17))
- Fix race condition in WebSocketService [\#1021](https://github.com/PegaSysEng/pantheon/pull/1021)
- Ensure devp2p ports are written to ports file correctly [\#1020](https://github.com/PegaSysEng/pantheon/pull/1020)
- Report the correct tcp port in PING packets when it differs from the UDP port [\#1019](https://github.com/PegaSysEng/pantheon/pull/1019)
- Refactor transient transaction processor [\#1017](https://github.com/PegaSysEng/pantheon/pull/1017)
- Resume world state download from existing queue [\#1016](https://github.com/PegaSysEng/pantheon/pull/1016)
- IBFT Acceptance tests updated with longer timeout on first block [\#1015](https://github.com/PegaSysEng/pantheon/pull/1015)
- Update IBFT acceptances tests to await first block [\#1013](https://github.com/PegaSysEng/pantheon/pull/1013)
- Remove full hashimoto implementation as its never used [\#1011](https://github.com/PegaSysEng/pantheon/pull/1011)
- Created SyncStatus notifications [\#1010](https://github.com/PegaSysEng/pantheon/pull/1010)
- Address acceptance test intermittency [\#1008](https://github.com/PegaSysEng/pantheon/pull/1008)
- Consider a world state download stalled after 100 requests with no progress [\#1007](https://github.com/PegaSysEng/pantheon/pull/1007)
- Reduce log level when block miner is interrupted [\#1006](https://github.com/PegaSysEng/pantheon/pull/1006)
- RunnerTest fail on Windows due to network startup timing issue [\#1005](https://github.com/PegaSysEng/pantheon/pull/1005)
- Generate Private Contract Address [\#1004](https://github.com/PegaSysEng/pantheon/pull/1004) (thanks to [vinistevam](https://github.com/vinistevam))
- Delete the legacy pipelined import code [\#1003](https://github.com/PegaSysEng/pantheon/pull/1003)
- Fix race condition in WebSocket AT [\#1002](https://github.com/PegaSysEng/pantheon/pull/1002)
- Cleanup IBFT logging levels [\#995](https://github.com/PegaSysEng/pantheon/pull/995)
- Integration Test implementation dependency for non-IntelliJ IDE [\#992](https://github.com/PegaSysEng/pantheon/pull/992)
- Ignore fast sync and full sync tests to avoid race condition [\#991](https://github.com/PegaSysEng/pantheon/pull/991)
- Make acceptance tests use the process based runner again [\#990](https://github.com/PegaSysEng/pantheon/pull/990)
- RoundChangeCertificateValidator requires unique authors [\#989](https://github.com/PegaSysEng/pantheon/pull/989)
- Make Rinkeby the benchmark chain.  [\#986](https://github.com/PegaSysEng/pantheon/pull/986)
- Add metrics to Parallel Download pipeline [\#985](https://github.com/PegaSysEng/pantheon/pull/985)
- Change ExpectBlockNumber to require at least the specified block number [\#981](https://github.com/PegaSysEng/pantheon/pull/981)
- Fix benchmark compilation [\#980](https://github.com/PegaSysEng/pantheon/pull/980)
- RPC tests can use 127.0.0.1 loopback rather than localhost [\#974](https://github.com/PegaSysEng/pantheon/pull/974) thanks to [glethuillier](https://github.com/glethuillier) for raising)
- Disable picocli ansi when testing [\#973](https://github.com/PegaSysEng/pantheon/pull/973)
- Add a jmh benchmark for WorldStateDownloader [\#972](https://github.com/PegaSysEng/pantheon/pull/972)
- Gradle dependency for JMH annotation, for IDEs that aren't IntelliJ \(… [\#971](https://github.com/PegaSysEng/pantheon/pull/971)
- Separate download state tracking from WorldStateDownloader [\#967](https://github.com/PegaSysEng/pantheon/pull/967)
- Gradle dependency for JMH annotation, for IDEs that aren't IntelliJ [\#966](https://github.com/PegaSysEng/pantheon/pull/966)
- Truffle HDwallet Web3 1.0 [\#964](https://github.com/PegaSysEng/pantheon/pull/964)
- Add missing JavaDoc tags in JSONToRLP [\#963](https://github.com/PegaSysEng/pantheon/pull/963)
- Only import block if it isn't already on the block chain [\#962](https://github.com/PegaSysEng/pantheon/pull/962)
- CLI stack traces when debugging [\#960](https://github.com/PegaSysEng/pantheon/pull/960)
- Create peer discovery packets on a worker thread [\#955](https://github.com/PegaSysEng/pantheon/pull/955)
- Remove start functionality from IbftController and IbftBlockHeightMan… [\#952](https://github.com/PegaSysEng/pantheon/pull/952)
- Cleanup IBFT executors [\#951](https://github.com/PegaSysEng/pantheon/pull/951)
- Single threaded world state persistence [\#950](https://github.com/PegaSysEng/pantheon/pull/950)
- Fix version number on master [\#946](https://github.com/PegaSysEng/pantheon/pull/946)
- Change automatic benchmark  [\#945](https://github.com/PegaSysEng/pantheon/pull/945)
- Eliminate redundant header validation [\#943](https://github.com/PegaSysEng/pantheon/pull/943)
- RocksDbQueue Threading Tweaks [\#940](https://github.com/PegaSysEng/pantheon/pull/940)
- Validate DAO block [\#939](https://github.com/PegaSysEng/pantheon/pull/939)
- Complete Private Transaction Processor [\#938](https://github.com/PegaSysEng/pantheon/pull/938) (thanks to [iikirilov](https://github.com/iikirilov))
- Add metrics for netty queue length [\#932](https://github.com/PegaSysEng/pantheon/pull/932)
- Update GetNodeDataFromPeerTask to return a map [\#931](https://github.com/PegaSysEng/pantheon/pull/931)

## 1.0.1

Public key address export subcommand was missing in 1.0 release.

### Additions and Improvements
- Added `public-key export-address` subcommand [\#888](https://github.com/PegaSysEng/pantheon/pull/888)
- Documentation update for the [`public-key export-address`](https://besu.hyperledger.org/en/stable/) subcommand.
- Updated [IBFT 2.0 overview](https://besu.hyperledger.org/en/stable/) to include use of `rlp encode` command and information on setting IBFT 2.0 properties to achieve your desired block time.

## 1.0

### Additions and Improvements
- [IBFT 2.0](https://besu.hyperledger.org/en/latest/Tutorials/Private-Network/Create-IBFT-Network/)
- [Permissioning](https://besu.hyperledger.org/en/latest/Concepts/Permissioning/Permissioning-Overview/)
- [JSON-RPC Authentication](https://besu.hyperledger.org/en/latest/HowTo/Interact/APIs/Authentication/)
- Added `rlp encode` subcommand [\#965](https://github.com/PegaSysEng/pantheon/pull/965)
- Method to reload permissions file [\#834](https://github.com/PegaSysEng/pantheon/pull/834)
- Added rebind mitigation for Websockets. [\#905](https://github.com/PegaSysEng/pantheon/pull/905)
- Support genesis contract code [\#749](https://github.com/PegaSysEng/pantheon/pull/749) (thanks to [kziemianek](https://github.com/kziemianek)).
- Documentation updates include:
  - Added details on [port configuration](https://besu.hyperledger.org/en/latest/HowTo/Find-and-Connect/Configuring-Ports/)
  - Added [Resources page](https://besu.hyperledger.org/en/latest/Reference/Resources/) linking to Besu blog posts and webinars
  - Added [JSON-RPC Authentication](https://besu.hyperledger.org/en/latest/HowTo/Interact/APIs/Authentication/)
  - Added [tutorial to create permissioned network](https://besu.hyperledger.org/en/latest/Tutorials/Permissioning/Create-Permissioned-Network/)
  - Added [Permissioning](https://besu.hyperledger.org/en/latest/Concepts/Permissioning/Permissioning-Overview/) content
  - Added [Permissioning API methods](https://besu.hyperledger.org/en/latest/Reference/API-Methods/#permissioning-methods)
  - Added [tutorial to create Clique private network](https://besu.hyperledger.org/en/latest/Tutorials/Private-Network/Create-Private-Clique-Network/)
  - Added [tutorial to create IBFT 2.0 private network](https://besu.hyperledger.org/en/latest/Tutorials/Private-Network/Create-IBFT-Network/)

### Technical Improvements
- RoundChangeCertificateValidator requires unique authors [\#997](https://github.com/PegaSysEng/pantheon/pull/997)
- RPC tests can use 127.0.0.1 loopback rather than localhost [\#979](https://github.com/PegaSysEng/pantheon/pull/979)
- Integration Test implementation dependency for non-IntelliJ IDE [\#978](https://github.com/PegaSysEng/pantheon/pull/978)
- Only import block if it isn't already on the block chain [\#977](https://github.com/PegaSysEng/pantheon/pull/977)
- Disable picocli ansi when testing [\#975](https://github.com/PegaSysEng/pantheon/pull/975)
- Create peer discovery packets on a worker thread [\#961](https://github.com/PegaSysEng/pantheon/pull/961)
- Removed Orion snapshot dependency [\#933](https://github.com/PegaSysEng/pantheon/pull/933)
- Use network ID instead of chain ID in MainnetBesuController. [\#929](https://github.com/PegaSysEng/pantheon/pull/929)
- Propagate new block messages to other clients in a worker thread [\#928](https://github.com/PegaSysEng/pantheon/pull/928)
- Parallel downloader should stop on puts if requested. [\#927](https://github.com/PegaSysEng/pantheon/pull/927)
- Permission config file location and option under docker [\#925](https://github.com/PegaSysEng/pantheon/pull/925)
- Fixed potential stall in world state download [\#922](https://github.com/PegaSysEng/pantheon/pull/922)
- Refactoring to introduce deleteOnExit\(\) for temp files [\#920](https://github.com/PegaSysEng/pantheon/pull/920)
- Reduce "Received transactions message" log from debug to trace [\#919](https://github.com/PegaSysEng/pantheon/pull/919)
- Handle PeerNotConnected exceptions when sending wire keep alives [\#918](https://github.com/PegaSysEng/pantheon/pull/918)
- admin_addpeers: error if node not whitelisted [\#917](https://github.com/PegaSysEng/pantheon/pull/917)
- Expose the Ibft MiningCoordinator [\#916](https://github.com/PegaSysEng/pantheon/pull/916)
- Check perm api against perm cli [\#915](https://github.com/PegaSysEng/pantheon/pull/915)
- Update metrics when completing a world state request with existing data [\#914](https://github.com/PegaSysEng/pantheon/pull/914)
- Improve RocksDBQueue dequeue performance [\#913](https://github.com/PegaSysEng/pantheon/pull/913)
- Error when removing bootnodes from nodes whitelist [\#912](https://github.com/PegaSysEng/pantheon/pull/912)
- Incremental Optimization\(s\) on BlockBroadcaster [\#911](https://github.com/PegaSysEng/pantheon/pull/911)
- Check permissions CLI dependencies [\#909](https://github.com/PegaSysEng/pantheon/pull/909)
- Limit the number of times we retry peer discovery interactions [\#908](https://github.com/PegaSysEng/pantheon/pull/908)
- IBFT to use VoteTallyCache [\#907](https://github.com/PegaSysEng/pantheon/pull/907)
- Add metric to expose number of inflight world state requests [\#906](https://github.com/PegaSysEng/pantheon/pull/906)
- Bootnodes not on whitelist - improve errors [\#904](https://github.com/PegaSysEng/pantheon/pull/904)
- Make chain download cancellable [\#901](https://github.com/PegaSysEng/pantheon/pull/901)
- Enforce accounts must start with 0x [\#900](https://github.com/PegaSysEng/pantheon/pull/900)
- When picking fast sync pivot block, use the peer with the best total difficulty [\#899](https://github.com/PegaSysEng/pantheon/pull/899)
- Process world state download data on a worker thread [\#898](https://github.com/PegaSysEng/pantheon/pull/898)
- CLI mixin help [\#895](https://github.com/PegaSysEng/pantheon/pull/895) ([macfarla](https://github.com/macfarla))
- Use absolute datapath instead of relative. [\#894](https://github.com/PegaSysEng/pantheon/pull/894).
- Fix task queue so that the updated failure count for requests is stored [\#893](https://github.com/PegaSysEng/pantheon/pull/893)
- Fix authentication header [\#891](https://github.com/PegaSysEng/pantheon/pull/891)
- Reorganize eth tasks [\#890](https://github.com/PegaSysEng/pantheon/pull/890)
- Unit tests of BlockBroadcaster [\#887](https://github.com/PegaSysEng/pantheon/pull/887)
- Fix authentication file validation errors [\#886](https://github.com/PegaSysEng/pantheon/pull/886)
- Fixing file locations under docker [\#885](https://github.com/PegaSysEng/pantheon/pull/885)
- Handle exceptions properly in EthScheduler [\#884](https://github.com/PegaSysEng/pantheon/pull/884)
- More bootnodes for goerli [\#880](https://github.com/PegaSysEng/pantheon/pull/880)
- Rename password hash command [\#879](https://github.com/PegaSysEng/pantheon/pull/879)
- Add metrics for EthScheduler executors [\#878](https://github.com/PegaSysEng/pantheon/pull/878)
- Disconnect peer removed from node whitelist [\#877](https://github.com/PegaSysEng/pantheon/pull/877)
- Reduce logging noise from invalid peer discovery packets and handshaking [\#876](https://github.com/PegaSysEng/pantheon/pull/876)
- Detect stalled world state downloads [\#875](https://github.com/PegaSysEng/pantheon/pull/875)
- Limit size of Ibft future message buffer [\#873](https://github.com/PegaSysEng/pantheon/pull/873)
- Ibft2: Replace NewRound with extended Proposal [\#872](https://github.com/PegaSysEng/pantheon/pull/872)
- Fixed admin_addPeer to periodically check maintained connections [\#871](https://github.com/PegaSysEng/pantheon/pull/871)
- WebSocket method permissions [\#870](https://github.com/PegaSysEng/pantheon/pull/870)
- Select new pivot block when world state becomes unavailable [\#869](https://github.com/PegaSysEng/pantheon/pull/869)
- Introduce FutureUtils to reduce duplicated code around CompletableFuture [\#868](https://github.com/PegaSysEng/pantheon/pull/868)
- Implement world state cancel [\#867](https://github.com/PegaSysEng/pantheon/pull/867)
- Renaming authentication configuration file CLI command [\#865](https://github.com/PegaSysEng/pantheon/pull/865)
- Break out RoundChangeCertificate validation [\#864](https://github.com/PegaSysEng/pantheon/pull/864)
- Disconnect peers where the common ancestor is before our fast sync pivot [\#862](https://github.com/PegaSysEng/pantheon/pull/862)
- Initial scaffolding for block propagation [\#860](https://github.com/PegaSysEng/pantheon/pull/860)
- Fix NullPointerException when determining fast sync pivot [\#859](https://github.com/PegaSysEng/pantheon/pull/859)
- Check for invalid token [\#856](https://github.com/PegaSysEng/pantheon/pull/856)
- Moving NodeWhitelistController to permissioning package [\#855](https://github.com/PegaSysEng/pantheon/pull/855)
- Fix state download race condition by creating a TaskQueue API [\#853](https://github.com/PegaSysEng/pantheon/pull/853)
- Changed separator in JSON RPC permissions [\#852](https://github.com/PegaSysEng/pantheon/pull/852)
- WebSocket acceptance tests now can use WebSockets [\#851](https://github.com/PegaSysEng/pantheon/pull/851)
- IBFT notifies EthPeer when remote node has a better block [\#849](https://github.com/PegaSysEng/pantheon/pull/849)
- Support resuming fast-sync downloads [\#848](https://github.com/PegaSysEng/pantheon/pull/848)
- Tweak Fast Sync Config [\#847](https://github.com/PegaSysEng/pantheon/pull/847)
- RPC authentication configuration validation + tests. [\#846](https://github.com/PegaSysEng/pantheon/pull/846)
- Tidy-up FastSyncState persistence [\#845](https://github.com/PegaSysEng/pantheon/pull/845)
- Do parallel extract signatures in the parallel block importer. [\#844](https://github.com/PegaSysEng/pantheon/pull/844)
- Fix 'the Input Is Too Long' Error on Windows [\#843](https://github.com/PegaSysEng/pantheon/pull/843) (thanks to [glethuillier](https://github.com/glethuillier)).
- Remove unnecessary sleep [\#842](https://github.com/PegaSysEng/pantheon/pull/842)
- Shutdown improvements [\#841](https://github.com/PegaSysEng/pantheon/pull/841)
- Speed up shutdown time [\#838](https://github.com/PegaSysEng/pantheon/pull/838)
- Add metrics to world state downloader [\#837](https://github.com/PegaSysEng/pantheon/pull/837)
- Store pivot block header [\#836](https://github.com/PegaSysEng/pantheon/pull/836)
- Clique should use beneficiary of zero on epoch blocks [\#833](https://github.com/PegaSysEng/pantheon/pull/833)
- Clique should ignore proposals for address 0 [\#831](https://github.com/PegaSysEng/pantheon/pull/831)
- Fix intermittency in FullSyncDownloaderTest [\#830](https://github.com/PegaSysEng/pantheon/pull/830)
- Added the authentication service to the WebSocket service [\#829](https://github.com/PegaSysEng/pantheon/pull/829)
- Extract creation and init of ProtocolContext into a re-usable class [\#828](https://github.com/PegaSysEng/pantheon/pull/828)
- Prevent duplicate commit seals in ibft header [\#827](https://github.com/PegaSysEng/pantheon/pull/827)
- Validate Ibft vanity data length [\#826](https://github.com/PegaSysEng/pantheon/pull/826)
- Refactored json rpc authentication to be provided as a service [\#825](https://github.com/PegaSysEng/pantheon/pull/825)
- Handle unavailable world states [\#824](https://github.com/PegaSysEng/pantheon/pull/824)
- Password in JWT payload [\#823](https://github.com/PegaSysEng/pantheon/pull/823)
- Homogenize error messages when required parameters are set [\#822](https://github.com/PegaSysEng/pantheon/pull/822) ([glethuillier](https://github.com/glethuillier)).
- Set remote peer chain head to parent of block received in NEW\_BLOCK\_MESSAGE [\#819](https://github.com/PegaSysEng/pantheon/pull/819)
- Peer disconnects should not result in stack traces [\#818](https://github.com/PegaSysEng/pantheon/pull/818)
- Abort previous builds [\#817](https://github.com/PegaSysEng/pantheon/pull/817)
- Parallel build stages [\#816](https://github.com/PegaSysEng/pantheon/pull/816)
- JWT authentication for JSON-RPC [\#815](https://github.com/PegaSysEng/pantheon/pull/815)
- Log errors that occur while finding a common ancestor [\#814](https://github.com/PegaSysEng/pantheon/pull/814)
- Shuffled log levels [\#813](https://github.com/PegaSysEng/pantheon/pull/813)
- Prevent duplicate IBFT messages being processed by state machine [\#811](https://github.com/PegaSysEng/pantheon/pull/811)
- Fix Orion startup ports [\#810](https://github.com/PegaSysEng/pantheon/pull/810)
- Commit world state continuously [\#809](https://github.com/PegaSysEng/pantheon/pull/809)
- Improve block propagation time [\#808](https://github.com/PegaSysEng/pantheon/pull/808)
- JSON-RPC authentication cli options & acceptance tests [\#807](https://github.com/PegaSysEng/pantheon/pull/807)
- Remove privacy not supported warning [\#806](https://github.com/PegaSysEng/pantheon/pull/806) (thanks to [vinistevam](https://github.com/vinistevam))
- Wire up Private Transaction Processor [\#805](https://github.com/PegaSysEng/pantheon/pull/805) (thanks to [Puneetha17](https://github.com/Puneetha17))
- Apply a limit to the number of responses in RespondingEthPeer.respondWhile [\#803](https://github.com/PegaSysEng/pantheon/pull/803)
- Avoid requesting empty block bodies from the network. [\#802](https://github.com/PegaSysEng/pantheon/pull/802)
- Handle partial responses to get receipts requests [\#801](https://github.com/PegaSysEng/pantheon/pull/801)
- Rename functions in Ibft MessageValidator [\#800](https://github.com/PegaSysEng/pantheon/pull/800)
- Upgrade GoogleJavaFormat to 1.7 [\#795](https://github.com/PegaSysEng/pantheon/pull/795)
- Minor refactorings of IntegrationTest infrastructure [\#786](https://github.com/PegaSysEng/pantheon/pull/786)
- Rework Ibft MessageValidatorFactory [\#785](https://github.com/PegaSysEng/pantheon/pull/785)
- Rework IbftRoundFactory [\#784](https://github.com/PegaSysEng/pantheon/pull/784)
- Rename artefacts to artifacts within IBFT [\#782](https://github.com/PegaSysEng/pantheon/pull/782)
- Rename TerminatedRoundArtefacts to PreparedRoundArtefacts [\#781](https://github.com/PegaSysEng/pantheon/pull/781)
- Rename Ibft MessageFactory methods [\#779](https://github.com/PegaSysEng/pantheon/pull/779)
- Update WorldStateDownloader to only filter out known code requests [\#777](https://github.com/PegaSysEng/pantheon/pull/777)
- Multiple name options only search for the longest one [\#776](https://github.com/PegaSysEng/pantheon/pull/776)
- Move ethTaskTimer to abstract root [\#775](https://github.com/PegaSysEng/pantheon/pull/775)
- Parallel Block importer [\#774](https://github.com/PegaSysEng/pantheon/pull/774)
- Wait for a peer with an estimated chain height before selecting a pivot block [\#772](https://github.com/PegaSysEng/pantheon/pull/772)
- Randomly perform full validation when fast syncing blocks [\#770](https://github.com/PegaSysEng/pantheon/pull/770)
- IBFT Message rework, piggybacking blocks on msgs. [\#769](https://github.com/PegaSysEng/pantheon/pull/769)
- EthScheduler additions [\#767](https://github.com/PegaSysEng/pantheon/pull/767)
- Fixing node whitelist isPermitted check [\#766](https://github.com/PegaSysEng/pantheon/pull/766)
- Eth/63 labels [\#764](https://github.com/PegaSysEng/pantheon/pull/764)
- Permissioning whitelist persistence. [\#763](https://github.com/PegaSysEng/pantheon/pull/763)
- Created message validators for NewRound and RoundChange [\#760](https://github.com/PegaSysEng/pantheon/pull/760)
- Add tests for FastSyncChainDownloader as a whole [\#758](https://github.com/PegaSysEng/pantheon/pull/758)
- Flatten IBFT Message API [\#757](https://github.com/PegaSysEng/pantheon/pull/757)
- Added TerminatedRoundArtefacts [\#756](https://github.com/PegaSysEng/pantheon/pull/756)
- Fix thread names in EthScheduler to include the thread number [\#755](https://github.com/PegaSysEng/pantheon/pull/755)
- Separate round change reception from RoundChangeCertificate [\#754](https://github.com/PegaSysEng/pantheon/pull/754)
- JSON-RPC authentication login [\#753](https://github.com/PegaSysEng/pantheon/pull/753)
- Spilt Ibft MessageValidator into components [\#752](https://github.com/PegaSysEng/pantheon/pull/752)
- Ensure first checkpoint headers is always in local blockchain for FastSyncCheckpointHeaderManager [\#750](https://github.com/PegaSysEng/pantheon/pull/750)
- Refactored permissioning components to be Optional. [\#747](https://github.com/PegaSysEng/pantheon/pull/747)
- Integrate rocksdb-based queue into WorldStateDownloader [\#746](https://github.com/PegaSysEng/pantheon/pull/746)
- Generify orion to enclave [\#745](https://github.com/PegaSysEng/pantheon/pull/745) (thanks to [vinistevam](https://github.com/vinistevam))
- Moved IBFT Message factory to use wrapped message types [\#744](https://github.com/PegaSysEng/pantheon/pull/744)
- Handle timeouts when requesting checkpoint headers correctly [\#743](https://github.com/PegaSysEng/pantheon/pull/743)
- Update RoundChangeManager to use flattened message [\#742](https://github.com/PegaSysEng/pantheon/pull/742)
- Handle validation failures when fast importing blocks [\#741](https://github.com/PegaSysEng/pantheon/pull/741)
- Updated IbftRound and RoundState APIs to use wrapped messages [\#740](https://github.com/PegaSysEng/pantheon/pull/740)
- Exception handling [\#739](https://github.com/PegaSysEng/pantheon/pull/739)
- Upgrade dependency versions and build cleanup [\#738](https://github.com/PegaSysEng/pantheon/pull/738)
- Update IbftBlockHeigntManager to accept new message types. [\#737](https://github.com/PegaSysEng/pantheon/pull/737)
- Error response handling for permissions APIs [\#736](https://github.com/PegaSysEng/pantheon/pull/736)
- IPV6 bootnodes don't work [\#735](https://github.com/PegaSysEng/pantheon/pull/735)
- Updated to use tags of pantheon build rather than another repo [\#734](https://github.com/PegaSysEng/pantheon/pull/734)
- Log milestones at startup and other minor logging improvements [\#733](https://github.com/PegaSysEng/pantheon/pull/733)
- Create wrapper types for Ibft Signed messages [\#731](https://github.com/PegaSysEng/pantheon/pull/731)
- Ibft to uniquely ID messages by their hash [\#730](https://github.com/PegaSysEng/pantheon/pull/730)
- Rename ibftrevised to ibft2 [\#722](https://github.com/PegaSysEng/pantheon/pull/722)
- Limit ibft msg queues [\#704](https://github.com/PegaSysEng/pantheon/pull/704)
- Implement privacy precompiled contract [\#696](https://github.com/PegaSysEng/pantheon/pull/696) (thanks to [Puneetha17](https://github.com/Puneetha17))
- Integration of RecursivePeerRefreshState and PeerDiscoveryController [\#420](https://github.com/PegaSysEng/pantheon/pull/420)

## 0.9.1

Built and compatible with with JDK8.

## 0.9

### Breaking Changes to Command Line

Breaking changes have been made to the command line options in v0.9 to improve usability. Many v0.8 command line options no longer work.

The [documentation](https://docs.pantheon.pegasys.tech/en/latest/) has been updated throughout to use the changed command line options and the [command line reference](https://besu.hyperledger.org/en/stable/) documents the changed options.

| Previous Option                     | New Option                                                                                                                                                                                                                                  | Change                            |
|-------------------------------------|------------------------------------------------------------------------------------------------------------------------------------------------------------------------------------------------------------------------------------------|----------------------------------|
| `--config`                          | [`--config-file`](https://besu.hyperledger.org/en/latest/Reference/CLI/CLI-Syntax/#config-file)                                                                                                                                  | Renamed                          |
| `--datadir`                         | [`--data-path`](https://besu.hyperledger.org/en/latest/Reference/CLI/CLI-Syntax/#data-path)                                                                                                                                      | Renamed                          |
| `--dev-mode`                        | [`--network=dev`](https://besu.hyperledger.org/en/latest/Reference/CLI/CLI-Syntax/#network)                                                                                                                                     | Replaced by `--network` option   |
| `--genesis`                         | [`--genesis-file`](https://besu.hyperledger.org/en/latest/Reference/CLI/CLI-Syntax/#genesis-file)                                                                                                                                | Renamed                          |
| `--goerli`                          | [`--network=goerli`](https://besu.hyperledger.org/en/latest/Reference/CLI/CLI-Syntax/#network)                                                                                                                                  | Replaced by `--network` option   |
| `--metrics-listen=<HOST:PORT>`      | [`--metrics-host=<HOST>`](https://besu.hyperledger.org/en/latest/Reference/CLI/CLI-Syntax/#metrics-host) and [`--metrics-port=<PORT>`](https://besu.hyperledger.org/en/latest/Reference/CLI/CLI-Syntax/#metrics-port) | Split into host and port options |
| `--miner-extraData`                 | [`--miner-extra-data`](https://besu.hyperledger.org/en/latest/Reference/CLI/CLI-Syntax/#miner-extra-data)                                                                                                                       | Renamed                          |
| `--miner-minTransactionGasPriceWei` | [`--min-gas-price`](https://besu.hyperledger.org/en/latest/Reference/CLI/CLI-Syntax/#min-gas-price)                                                                                                                              | Renamed                          |
| `--no-discovery`                    | [`--discovery-enabled`](https://besu.hyperledger.org/en/latest/Reference/CLI/CLI-Syntax/#discovery-enabled)                                                                                                                      | Replaced                         |
| `--node-private-key`                | [`--node-private-key-file`](https://besu.hyperledger.org/en/latest/Reference/CLI/CLI-Syntax/#node-private-key-file)                                                                                                              | Renamed                          |
| `--ottoman`                         | N/A                                                                                                                                                                                                                                         | Removed                          |
| `--p2p-listen=<HOST:PORT>`          | [`--p2p-host=<HOST>`](https://besu.hyperledger.org/en/latest/Reference/CLI/CLI-Syntax/#p2p-hostt) and [`--p2p-port=<PORT>`](https://besu.hyperledger.org/en/latest/Reference/CLI/CLI-Syntax/#p2p-port) | Split into host and port options |
| `--rinkeby`                         | [`--network=rinkeby`](https://besu.hyperledger.org/en/latest/Reference/CLI/CLI-Syntax/#network)                                                                                                                                     | Replaced by `--network` option   |
| `--ropsten`                         | [`--network=ropsten`](https://besu.hyperledger.org/en/latest/Reference/CLI/CLI-Syntax/#network)                                                                                                                                     | Replaced by `--network` option   |
| `--rpc-enabled`                     | [` --rpc-http-enabled`](https://besu.hyperledger.org/en/latest/Reference/CLI/CLI-Syntax/#rpc-http-enabled)| Renamed|
| `--rpc-listen=<HOST:PORT>`          | [`--rpc-http-host=<HOST>`](https://besu.hyperledger.org/en/latest/Reference/CLI/CLI-Syntax/#rpc-http-host) and [`--rpc-http-port=<PORT>`](https://besu.hyperledger.org/en/latest/Reference/CLI/CLI-Syntax/#rpc-http-port) | Split into host and port options |
| `--rpc-api`                         | [`--rpc-http-api`](https://besu.hyperledger.org/en/latest/Reference/CLI/CLI-Syntax/#rpc-http-api)| Renamed |
| `--rpc-cors-origins`                | [`--rpc-http-cors-origins`](https://besu.hyperledger.org/en/latest/Reference/CLI/CLI-Syntax/#rpc-http-cors-origins) | Renamed |
| `--ws-enabled`                      | [`--rpc-ws-enabled`](https://besu.hyperledger.org/en/latest/Reference/CLI/CLI-Syntax/#rpc-ws-enabled)  | Renamed |
| `--ws-api`                          | [`--rpc-ws-api`](https://besu.hyperledger.org/en/latest/Reference/CLI/CLI-Syntax/#rpc-ws-api) | Renamed|
| `--ws-listen=<HOST:PORT>`           | [`--rpc-ws-host=<HOST>`](https://besu.hyperledger.org/en/latest/Reference/CLI/CLI-Syntax/#rpc-ws-host) and [`--rpc-ws-port=<PORT>`](https://besu.hyperledger.org/en/latest/Reference/CLI/CLI-Syntax/#rpc-ws-port) | Split into host and port options |
| `--ws-refresh-delay`                | [`--rpc-ws-refresh-delay`](https://besu.hyperledger.org/en/latest/Reference/CLI/CLI-Syntax/#rpc-ws-refresh-delay)|Renamed|

| Previous Subcommand                 | New Subcommand                                                                                                                                                                                                                  | Change                            |
|-------------------------------------|------------------------------------------------------------------------------------------------------------------------------------------------------------------------------------------------------------------------------------------|----------------------------------|
| `pantheon import <block-file>`      | [`pantheon blocks import --from=<block-file>`](https://besu.hyperledger.org/en/latest/Reference/CLI/CLI-Subcommands/#blocks)                                                                                            | Renamed                          |
| `pantheon export-pub-key <key-file>`| [`pantheon public-key export --to=<key-file>`](https://besu.hyperledger.org/en/latest/Reference/CLI/CLI-Subcommands/#public-key)                                                                                                      | Renamed                          |


### Private Network Quickstart

The Private Network Quickstart has been moved from the `pantheon` repository to the `pantheon-quickstart`
repository. The [Private Network Quickstart tutorial](https://besu.hyperledger.org/en/latest/Tutorials/Quickstarts/Private-Network-Quickstart/)
has been updated to use the moved quickstart.

### Additions and Improvements

- `--network=goerli` supports relaunch of Görli testnet [\#717](https://github.com/PegaSysEng/pantheon/pull/717)
- TOML authentication provider [\#689](https://github.com/PegaSysEng/pantheon/pull/689)
- Metrics Push Gateway Options [\#678](https://github.com/PegaSysEng/pantheon/pull/678)
- Additional logging details for IBFT 2.0 [\#650](https://github.com/PegaSysEng/pantheon/pull/650)
- Permissioning config TOML file [\#643](https://github.com/PegaSysEng/pantheon/pull/643)
- Added metrics Prometheus Push Gateway Support [\#638](https://github.com/PegaSysEng/pantheon/pull/638)
- Clique and IBFT not enabled by default in RPC APIs [\#635](https://github.com/PegaSysEng/pantheon/pull/635)
- Added `admin_addPeer` JSON-RPC API method [\#622](https://github.com/PegaSysEng/pantheon/pull/622)
- Implemented `--p2p-enabled` configuration item [\#619](https://github.com/PegaSysEng/pantheon/pull/619)
- Command options and commands renaming [\#618](https://github.com/PegaSysEng/pantheon/pull/618)
- Added IBFT get pending votes [\#603](https://github.com/PegaSysEng/pantheon/pull/603)
- Implement Petersburg hardfork [\#601](https://github.com/PegaSysEng/pantheon/pull/601)
- Added private transaction abstraction [\#592](https://github.com/PegaSysEng/pantheon/pull/592) (thanks to [iikirilov](https://github.com/iikirilov))
- Added privacy command line commands [\#584](https://github.com/PegaSysEng/pantheon/pull/584) (thanks to [Puneetha17](https://github.com/Puneetha17))
- Documentation updates include:
  - Updated [Private Network Quickstart tutorial](https://besu.hyperledger.org/en/latest/Tutorials/Quickstarts/Private-Network-Quickstart/)
    to use quickstart in `pantheon-quickstart` repository and indicate that the quickstart is not supported on Windows.
  - Added IBFT 2.0 [content](https://besu.hyperledger.org/en/latest/HowTo/Configure/Consensus-Protocols/IBFT/) and [JSON RPC API methods](https://besu.hyperledger.org/en/latest/Reference/API-Methods/#ibft-20-methods).
  - Added [consensus protocols content](https://besu.hyperledger.org/en/latest/Concepts/Consensus-Protocols/Comparing-PoA/).
  - Added content on [events and logs](https://besu.hyperledger.org/en/latest/Concepts/Events-and-Logs/), and [using filters](https://besu.hyperledger.org/en/latest/HowTo/Interact/Filters/Accessing-Logs-Using-JSON-RPC/).
  - Added content on integrating with [Prometheus Push Gateway](https://besu.hyperledger.org/en/latest/HowTo/Deploy/Monitoring-Performance/#running-prometheus-with-besu-in-push-mode)

### Technical Improvements

- Download receipts during fast sync and import without processing transactions [\#701](https://github.com/PegaSysEng/pantheon/pull/701)
- Removed CLI options for `--nodes-whitelist` and `--accounts-whitelist` [\#694](https://github.com/PegaSysEng/pantheon/pull/694)
- Delegate `getRootCause` through to Guava's implementation [\#692](https://github.com/PegaSysEng/pantheon/pull/692)
- Benchmark update [\#691](https://github.com/PegaSysEng/pantheon/pull/691)
- Implement chain download for fast sync [\#690](https://github.com/PegaSysEng/pantheon/pull/690)
- Allow missing accounts to create zero-cost transactions [\#685](https://github.com/PegaSysEng/pantheon/pull/685)
- Node private key location should be fixed under docker [\#684](https://github.com/PegaSysEng/pantheon/pull/684)
- Parallel Processing File Import Performance [\#683](https://github.com/PegaSysEng/pantheon/pull/683)
- Integrate actual `WorldStateDownloader` with the fast sync work flow [\#682](https://github.com/PegaSysEng/pantheon/pull/682)
- Removed `--max-trailing-peers` option [\#680](https://github.com/PegaSysEng/pantheon/pull/680)
- Enabled warning on CLI dependent options [\#679](https://github.com/PegaSysEng/pantheon/pull/679)
- Update WorldStateDownloader run\(\) interface to accept header [\#677](https://github.com/PegaSysEng/pantheon/pull/677)
- Fixed Difficulty calculator [\#663](https://github.com/PegaSysEng/pantheon/pull/663)
- `discovery-enabled` option refactoring [\#661](https://github.com/PegaSysEng/pantheon/pull/661)
- Update orion default port approach [\#660](https://github.com/PegaSysEng/pantheon/pull/660)
- Extract out generic parts of Downloader [\#659](https://github.com/PegaSysEng/pantheon/pull/659)
- Start world downloader [\#658](https://github.com/PegaSysEng/pantheon/pull/658)
- Create a simple `WorldStateDownloader` [\#657](https://github.com/PegaSysEng/pantheon/pull/657)
- Added handling for when p2p is disabled [\#655](https://github.com/PegaSysEng/pantheon/pull/655)
- Enabled command line configuration for privacy precompiled contract address [\#653](https://github.com/PegaSysEng/pantheon/pull/653) (thanks to [Puneetha17](https://github.com/Puneetha17))
- IBFT transmitted packets are logged by gossiper [\#652](https://github.com/PegaSysEng/pantheon/pull/652)
- `admin_addPeer` acceptance test [\#651](https://github.com/PegaSysEng/pantheon/pull/651)
- Added `p2pEnabled` configuration to `ProcessBesuNodeRunner` [\#649](https://github.com/PegaSysEng/pantheon/pull/649)
- Added description to automatic benchmarks [\#646](https://github.com/PegaSysEng/pantheon/pull/646)
- Added `network` option [\#645](https://github.com/PegaSysEng/pantheon/pull/645)
- Remove OrionConfiguration [\#644](https://github.com/PegaSysEng/pantheon/pull/644) (thanks to [Puneetha17](https://github.com/Puneetha17))
- IBFT Json Acceptance tests [\#634](https://github.com/PegaSysEng/pantheon/pull/634)
- Upgraded build image to one that contains libsodium [\#632](https://github.com/PegaSysEng/pantheon/pull/632)
- Command line fixes [\#630](https://github.com/PegaSysEng/pantheon/pull/630)
- Consider peer count insufficient until minimum peers for fast sync are connected [\#629](https://github.com/PegaSysEng/pantheon/pull/629)
- Build tweaks [\#628](https://github.com/PegaSysEng/pantheon/pull/628)
- IBFT ensure non-validator does not partake in consensus [\#627](https://github.com/PegaSysEng/pantheon/pull/627)
- Added ability in acceptance tests to set up a node with `--no-discovery` [\#624](https://github.com/PegaSysEng/pantheon/pull/624)
- Gossip integration test [\#623](https://github.com/PegaSysEng/pantheon/pull/623)
- Removed quickstart code and CI pipeline [\#616](https://github.com/PegaSysEng/pantheon/pull/616)
- IBFT Integration Tests - Spurious Behaviour [\#615](https://github.com/PegaSysEng/pantheon/pull/615)
- Refactoring for more readable IBFT IT [\#614](https://github.com/PegaSysEng/pantheon/pull/614)
- Start of fast sync downloader [\#613](https://github.com/PegaSysEng/pantheon/pull/613)
- Split `IbftProcessor` into looping and event processing [\#612](https://github.com/PegaSysEng/pantheon/pull/612)
- IBFT Int Test - changed `TestContextFactory` to a builder [\#611](https://github.com/PegaSysEng/pantheon/pull/611)
- Discard prior round change msgs [\#610](https://github.com/PegaSysEng/pantheon/pull/610)
- `IbftGetValidatorsByBlockHash` added to json factory [\#607](https://github.com/PegaSysEng/pantheon/pull/607)
- IBFT Validator RPCs to return list of strings [\#606](https://github.com/PegaSysEng/pantheon/pull/606)
- Update Benchmark [\#605](https://github.com/PegaSysEng/pantheon/pull/605)
- Remove db package and move classes to more appropriate locations [\#599](https://github.com/PegaSysEng/pantheon/pull/599)
- Added `GetReceiptsFromPeerTask` [\#598](https://github.com/PegaSysEng/pantheon/pull/598)
- Added `GetNodeDataFromPeerTask` [\#597](https://github.com/PegaSysEng/pantheon/pull/597)
- Fixed deprecation warnings [\#596](https://github.com/PegaSysEng/pantheon/pull/596)
- IBFT Integration Tests - Future Height [\#591](https://github.com/PegaSysEng/pantheon/pull/591)
- Added `getNodeData` to `EthPeer` to enable requesting node data [\#589](https://github.com/PegaSysEng/pantheon/pull/589)
- `Blockcreator` to use `parentblock` specified at constuction [\#588](https://github.com/PegaSysEng/pantheon/pull/588)
- Support responding to `GetNodeData` requests [\#587](https://github.com/PegaSysEng/pantheon/pull/587)
- IBFT validates block on proposal reception [\#583](https://github.com/PegaSysEng/pantheon/pull/583)
- Rework `NewRoundValidator` tests [\#582](https://github.com/PegaSysEng/pantheon/pull/582)
- IBFT split extra data validation rule into components [\#581](https://github.com/PegaSysEng/pantheon/pull/581)
- Allow attached rules to be flagged `light` [\#580](https://github.com/PegaSysEng/pantheon/pull/580)
- Split Block Validation from Importing [\#579](https://github.com/PegaSysEng/pantheon/pull/579)
- Refactor `RoundChangeManager` creation [\#578](https://github.com/PegaSysEng/pantheon/pull/578)
- Add `-SNAPSHOT` postfix to version [\#577](https://github.com/PegaSysEng/pantheon/pull/577)
- IBFT - prevent proposed block being imported twice [\#576](https://github.com/PegaSysEng/pantheon/pull/576)
- Version upgrades [\#571](https://github.com/PegaSysEng/pantheon/pull/571)
- Tests that CLI options are disabled under docker [\#566](https://github.com/PegaSysEng/pantheon/pull/566)
- Renamed IBFT networking classes [\#555](https://github.com/PegaSysEng/pantheon/pull/555)
- Removed dead code from the consensus package [\#554](https://github.com/PegaSysEng/pantheon/pull/554)
- Prepared private transaction support [\#538](https://github.com/PegaSysEng/pantheon/pull/538) (thanks to [iikirilov](https://github.com/iikirilov))

## 0.8.5

Indefinitely delays the roll-out of Constantinople on Ethereum Mainnet due to a [potential security issue](https://blog.ethereum.org/2019/01/15/security-alert-ethereum-constantinople-postponement/) detected.

## Additions and Improvements
- Remove Constantinople fork block [\#574](https://github.com/PegaSysEng/pantheon/pull/574)

## Technical Improvements
- Rename IBFT message packages [\#568](https://github.com/PegaSysEng/pantheon/pull/568)


## 0.8.4

### Docker Image

If you have been running a node using the v0.8.3 Docker image, the node was not saving data to the
specified [data directory](https://besu.hyperledger.org/en/stable/),
or referring to the custom [configuration file](https://besu.hyperledger.org/en/stable/)
or [genesis file](https://besu.hyperledger.org/en/stable/).

To recover the node key and data directory from the Docker container:
`docker cp <container>:/opt/pantheon/key <destination_file>`
`docker cp <container>:/opt/pantheon/database <destination_directory>`

Where `container` is the name or ID of the Docker container containing the Besu node.

The container can be running or stopped when you copy the key and data directory. If your node was
fully synchronized to MainNet, the data directory will be ~2TB.

When restarting your node with the v0.8.4 Docker image:

* Save the node key in the [`key` file](https://besu.hyperledger.org/en/latest/Concepts/Node-Keys/#node-private-key) in the data
    directory or specify the location using the [`--node-private-key` option](https://besu.hyperledger.org/en/stable/).
* Specify the `<destination_directory` as a [volume for the data directory](https://besu.hyperledger.org/en/stable/).

### Bug Fixes
- Fixing default resource locations inside docker [\#529](https://github.com/PegaSysEng/pantheon/pull/529)
- NewRoundMessageValidator ignores Round Number when comparing blocks [\#523](https://github.com/PegaSysEng/pantheon/pull/523)
- Fix Array Configurable command line options [\#514](https://github.com/PegaSysEng/pantheon/pull/514)

## Additions and Improvements
- RocksDB Metrics [\#531](https://github.com/PegaSysEng/pantheon/pull/531)
- Added `ibft_getValidatorsByBlockHash` JSON RPC [\#519](https://github.com/PegaSysEng/pantheon/pull/519)
- Expose metrics to Prometheus [\#506](https://github.com/PegaSysEng/pantheon/pull/506)
- Added `ibft_getValidatorsByBlockNumber` [\#499](https://github.com/PegaSysEng/pantheon/pull/499)
- Added `Roadmap.md` file. [\#494](https://github.com/PegaSysEng/pantheon/pull/494)
- Added JSON RPC `eth hashrate` method. [\#488](https://github.com/PegaSysEng/pantheon/pull/488)
- Account whitelist API [\#487](https://github.com/PegaSysEng/pantheon/pull/487)
- Added nodes whitelist JSON-RPC APIs [\#476](https://github.com/PegaSysEng/pantheon/pull/476)
- Added account whitelisting [\#460](https://github.com/PegaSysEng/pantheon/pull/460)
- Added configurable refresh delay for SyncingSubscriptionService on start up [\#383](https://github.com/PegaSysEng/pantheon/pull/383)
- Added the Command Line Style Guide  [\#530](https://github.com/PegaSysEng/pantheon/pull/530)
- Documentation updates include:
  * Migrated to new [documentation site](https://docs.pantheon.pegasys.tech/en/latest/)
  * Added [configuration file content](https://besu.hyperledger.org/en/stable/)
  * Added [tutorial to create private network](https://besu.hyperledger.org/en/latest/Tutorials/Private-Network/Create-Private-Network/)
  * Added content on [enabling non-default APIs](https://besu.hyperledger.org/en/latest/Reference/API-Methods/)

## Technical Improvements

-  Updated `--bootnodes` command option to take zero arguments [\#548](https://github.com/PegaSysEng/pantheon/pull/548)
- IBFT Integration Testing - Local Node is proposer [\#527](https://github.com/PegaSysEng/pantheon/pull/527)
- Remove vertx from discovery tests [\#539](https://github.com/PegaSysEng/pantheon/pull/539)
- IBFT Integration testing - Round Change [\#537](https://github.com/PegaSysEng/pantheon/pull/537)
- NewRoundMessageValidator creates RoundChangeValidator with correct value [\#518](https://github.com/PegaSysEng/pantheon/pull/518)
- Remove time dependency from BlockTimer tests [\#513](https://github.com/PegaSysEng/pantheon/pull/513)
- Gradle 5.1 [\#512](https://github.com/PegaSysEng/pantheon/pull/512)
- Metrics measurement adjustment [\#511](https://github.com/PegaSysEng/pantheon/pull/511)
- Metrics export for import command. [\#509](https://github.com/PegaSysEng/pantheon/pull/509)
- IBFT Integration test framework [\#502](https://github.com/PegaSysEng/pantheon/pull/502)
- IBFT message gossiping [\#501](https://github.com/PegaSysEng/pantheon/pull/501)
- Remove non-transactional mutation from KeyValueStore [\#500](https://github.com/PegaSysEng/pantheon/pull/500)
- Ensured that the blockchain queries class handles optionals better. [\#486](https://github.com/PegaSysEng/pantheon/pull/486)
- IBFT mining acceptance test [\#483](https://github.com/PegaSysEng/pantheon/pull/483)
- Set base directory name to be lowercase in building.md [\#474](https://github.com/PegaSysEng/pantheon/pull/474) (Thanks to [Matthalp](https://github.com/Matthalp))
- Moved admin\_peers to Admin API group [\#473](https://github.com/PegaSysEng/pantheon/pull/473)
- Nodes whitelist acceptance test [\#472](https://github.com/PegaSysEng/pantheon/pull/472)
- Rework RoundChangeManagerTest to not reuse validators [\#469](https://github.com/PegaSysEng/pantheon/pull/469)
- Ignore node files to support truffle. [\#467](https://github.com/PegaSysEng/pantheon/pull/467)
- IBFT pantheon controller [\#461](https://github.com/PegaSysEng/pantheon/pull/461)
- IBFT Round to update internal state on reception of NewRound Message [\#451](https://github.com/PegaSysEng/pantheon/pull/451)
- Update RoundChangeManager correctly create its message validator [\#450](https://github.com/PegaSysEng/pantheon/pull/450)
- Use seconds for block timer time unit [\#445](https://github.com/PegaSysEng/pantheon/pull/445)
- IBFT controller and future msgs handling [\#431](https://github.com/PegaSysEng/pantheon/pull/431)
- Allow IBFT Round to be created using PreparedCert [\#429](https://github.com/PegaSysEng/pantheon/pull/429)
- Added MessageValidatorFactory [\#425](https://github.com/PegaSysEng/pantheon/pull/425)
- Inround payload [\#423](https://github.com/PegaSysEng/pantheon/pull/423)
- Updated IbftConfig Fields [\#422](https://github.com/PegaSysEng/pantheon/pull/422)
- Repair IbftBlockCreator and add tests [\#421](https://github.com/PegaSysEng/pantheon/pull/421)
- Make Besu behave as a submodule [\#419](https://github.com/PegaSysEng/pantheon/pull/419)
- Ibft Height Manager [\#418](https://github.com/PegaSysEng/pantheon/pull/418)
- Ensure bootnodes are a subset of node whitelist [\#414](https://github.com/PegaSysEng/pantheon/pull/414)
- IBFT Consensus Round Classes [\#405](https://github.com/PegaSysEng/pantheon/pull/405)
- IBFT message payload tests [\#404](https://github.com/PegaSysEng/pantheon/pull/404)
- Validate enodeurl syntax from command line [\#403](https://github.com/PegaSysEng/pantheon/pull/403)
- Update errorprone [\#401](https://github.com/PegaSysEng/pantheon/pull/401)
- IBFT round change manager [\#393](https://github.com/PegaSysEng/pantheon/pull/393)
- IBFT RoundState [\#392](https://github.com/PegaSysEng/pantheon/pull/392)
- Move Block data generator test helper to test support package [\#391](https://github.com/PegaSysEng/pantheon/pull/391)
- IBFT message tests [\#367](https://github.com/PegaSysEng/pantheon/pull/367)

## 0.8.3

### Breaking Change to JSON RPC-API

From v0.8.3, incoming HTTP requests are only accepted from hostnames specified using the `--host-whitelist` command-line option. If not specified, the default value for `--host-whitelist` is `localhost`.

If using the URL `http://127.0.0.1` to make JSON-RPC calls, use `--host-whitelist` to specify the hostname `127.0.0.1` or update the hostname to `localhost`.

If your application publishes RPC ports, specify the hostnames when starting Besu. For example:

```bash
pantheon --host-whitelist=example.com
```

Specify `*` or `all` for `--host-whitelist` to effectively disable host protection and replicate pre-v0.8.3 behavior. This is not recommended for production code.

### Bug Fixes

- Repair Clique Proposer Selection [\#339](https://github.com/PegaSysEng/pantheon/pull/339)
- High TX volume swamps block processing [\#337](https://github.com/PegaSysEng/pantheon/pull/337)
- Check if the connectFuture has completed successfully [\#293](https://github.com/PegaSysEng/pantheon/pull/293)
- Switch back to Xerial Snappy Library [\#284](https://github.com/PegaSysEng/pantheon/pull/284)
- ShortHex of 0 should be '0x0', not '0x' [\#272](https://github.com/PegaSysEng/pantheon/pull/272)
- Fix pantheon CLI default values infinite loop [\#266](https://github.com/PegaSysEng/pantheon/pull/266)

### Additions and Improvements

- Added `--nodes-whitelist` parameter to CLI and NodeWhitelistController [\#346](https://github.com/PegaSysEng/pantheon/pull/346)
- Discovery wiring for `--node-whitelist` [\#365](https://github.com/PegaSysEng/pantheon/pull/365)
- Plumb in three more metrics [\#344](https://github.com/PegaSysEng/pantheon/pull/344)
- `ProposerSelection` to support multiple IBFT implementations [\#307](https://github.com/PegaSysEng/pantheon/pull/307)
- Configuration to support IBFT original and revised [\#306](https://github.com/PegaSysEng/pantheon/pull/306)
- Added host whitelist for JSON-RPC. [**Breaking Change**](#breaking-change-to-json-rpc-api) [\#295](https://github.com/PegaSysEng/pantheon/pull/295)
- Reduce `Block creation processed cancelled` log message to debug [\#294](https://github.com/PegaSysEng/pantheon/pull/294)
- Implement iterative peer search [\#268](https://github.com/PegaSysEng/pantheon/pull/268)
- Added RLP enc/dec for PrePrepare, Commit and NewRound messages [\#200](https://github.com/PegaSysEng/pantheon/pull/200)
- IBFT block mining [\#169](https://github.com/PegaSysEng/pantheon/pull/169)
- Added `--goerli` CLI option [\#370](https://github.com/PegaSysEng/pantheon/pull/370) (Thanks to [@Nashatyrev](https://github.com/Nashatyrev))
- Begin capturing metrics to better understand Besu's behaviour [\#326](https://github.com/PegaSysEng/pantheon/pull/326)
- Documentation updates include:
   * Added Coding Conventions [\#342](https://github.com/PegaSysEng/pantheon/pull/342)
   * Reorganised [Installation documentation](https://github.com/PegaSysEng/pantheon/wiki/Installation) and added [Chocolatey installation](https://github.com/PegaSysEng/pantheon/wiki/Install-Binaries#windows-with-chocolatey) for Windows
   * Reorganised [JSON-RPC API documentation](https://github.com/PegaSysEng/pantheon/wiki/JSON-RPC-API)
   * Updated [RPC Pub/Sub API documentation](https://github.com/PegaSysEng/pantheon/wiki/RPC-PubSub)

### Technical Improvements

- Extracted non-Docker CLI parameters to picoCLI mixin. [\#323](https://github.com/PegaSysEng/pantheon/pull/323)
- IBFT preprepare to validate round matches block [\#329](https://github.com/PegaSysEng/pantheon/pull/329)
- Fix acceptance test [\#324](https://github.com/PegaSysEng/pantheon/pull/324)
- Added the `IbftFinalState` [\#385](https://github.com/PegaSysEng/pantheon/pull/385)
- Constantinople Fork Block [\#382](https://github.com/PegaSysEng/pantheon/pull/382)
- Fix `pantheon.cli.BesuCommandTest` test on Windows [\#380](https://github.com/PegaSysEng/pantheon/pull/380)
- JDK smoke testing is being configured differently now [\#374](https://github.com/PegaSysEng/pantheon/pull/374)
- Re-enable clique AT [\#373](https://github.com/PegaSysEng/pantheon/pull/373)
- Ignoring acceptance test [\#372](https://github.com/PegaSysEng/pantheon/pull/372)
- Changes to support Gradle 5.0 [\#371](https://github.com/PegaSysEng/pantheon/pull/371)
- Clique: Prevent out of turn blocks interrupt in-turn mining [\#364](https://github.com/PegaSysEng/pantheon/pull/364)
- Time all tasks [\#361](https://github.com/PegaSysEng/pantheon/pull/361)
- Rework `VoteTallyCache` to better represent purpose [\#360](https://github.com/PegaSysEng/pantheon/pull/360)
- Add an `UNKNOWN` `DisconnectReason` [\#359](https://github.com/PegaSysEng/pantheon/pull/359)
- New round validation [\#353](https://github.com/PegaSysEng/pantheon/pull/353)
- Update get validators for block hash test to start from block 1 [\#352](https://github.com/PegaSysEng/pantheon/pull/352)
- Idiomatic Builder Pattern [\#345](https://github.com/PegaSysEng/pantheon/pull/345)
- Revert `Repair Clique Proposer Selection` \#339 - Breaks Görli testnet [\#343](https://github.com/PegaSysEng/pantheon/pull/343)
- No fixed ports in tests [\#340](https://github.com/PegaSysEng/pantheon/pull/340)
- Update clique acceptance test genesis file to use correct clique property names [\#338](https://github.com/PegaSysEng/pantheon/pull/338)
- Supporting list of addresses in logs subscription [\#336](https://github.com/PegaSysEng/pantheon/pull/336)
- Render handler exception to `System.err` instead of `.out` [\#334](https://github.com/PegaSysEng/pantheon/pull/334)
- Renamed IBFT message classes [\#333](https://github.com/PegaSysEng/pantheon/pull/333)
- Add additional RLP tests [\#332](https://github.com/PegaSysEng/pantheon/pull/332)
- Downgrading spotless to 3.13.0 to fix threading issues [\#325](https://github.com/PegaSysEng/pantheon/pull/325)
- `eth_getTransactionReceipt` acceptance test [\#322](https://github.com/PegaSysEng/pantheon/pull/322)
- Upgrade vertx to 3.5.4 [\#316](https://github.com/PegaSysEng/pantheon/pull/316)
- Round change validation [\#315](https://github.com/PegaSysEng/pantheon/pull/315)
- Basic IBFT message validators [\#314](https://github.com/PegaSysEng/pantheon/pull/314)
- Minor repairs to clique block scheduling [\#308](https://github.com/PegaSysEng/pantheon/pull/308)
- Dependencies Version upgrade [\#303](https://github.com/PegaSysEng/pantheon/pull/303)
- Build multiple JVM [\#301](https://github.com/PegaSysEng/pantheon/pull/301)
- Smart contract acceptance test [\#296](https://github.com/PegaSysEng/pantheon/pull/296)
- Fixing WebSocket error response [\#292](https://github.com/PegaSysEng/pantheon/pull/292)
- Reword error messages following exceptions during mining [\#291](https://github.com/PegaSysEng/pantheon/pull/291)
- Clique acceptance tests [\#290](https://github.com/PegaSysEng/pantheon/pull/290)
- Delegate creation of additional JSON-RPC methods to the BesuController [\#289](https://github.com/PegaSysEng/pantheon/pull/289)
- Remove unnecessary `RlpInput` and `RlpOutput` classes [\#287](https://github.com/PegaSysEng/pantheon/pull/287)
- Remove `RlpUtils` [\#285](https://github.com/PegaSysEng/pantheon/pull/285)
- Enabling previously ignored acceptance tests [\#282](https://github.com/PegaSysEng/pantheon/pull/282)
- IPv6 peers [\#281](https://github.com/PegaSysEng/pantheon/pull/281)
- IPv6 Bootnode [\#280](https://github.com/PegaSysEng/pantheon/pull/280)
- Acceptance test for `getTransactionReceipt` JSON-RPC method [\#278](https://github.com/PegaSysEng/pantheon/pull/278)
- Inject `StorageProvider` into `BesuController` instances [\#259](https://github.com/PegaSysEng/pantheon/pull/259)

## 0.8.2

### Removed
 - Removed `import-blockchain` command because nothing exports to the required format yet (PR [\#223](https://github.com/PegaSysEng/pantheon/pull/223))

### Bug Fixes
 - `io.netty.util.internal.OutOfDirectMemoryError` errors by removing reference counting from network messages.
 - Log spam: endless loop in `nioEventLoopGroup` thanks to [@5chdn](https://github.com/5chdn) for reporting) (PR [#261](https://github.com/PegaSysEng/pantheon/pull/261))
 - Rinkeby import can stall with too many fragments thanks to [@steffenkux](https://github.com/steffenkux) and [@5chdn](https://github.com/5chdn) for reporting) (PR [#255](https://github.com/PegaSysEng/pantheon/pull/255))
 - Clique incorrectly used the chain ID instead of the network ID in ETH status messages (PR [#209](https://github.com/PegaSysEng/pantheon/pull/209))
 - Gradle deprecation warnings (PR [#246](https://github.com/PegaSysEng/pantheon/pull/246) with thanks to [@jvirtanen](https://github.com/jvirtanen))
 - Consensus issue on Ropsten:
    - Treat output length as a maximum length for CALL operations (PR [#236](https://github.com/PegaSysEng/pantheon/pull/236))
    - ECRec precompile should return empty instead of 32 zero bytes when the input is invalid (PR [#227](https://github.com/PegaSysEng/pantheon/pull/227))
 - File name too long error while building from source thanks to [@5chdn](https://github.com/5chdn) for reporting) (PR [#221](https://github.com/PegaSysEng/pantheon/pull/221))
 - Loop syntax in `runBesuPrivateNetwork.sh` (PR [#237](https://github.com/PegaSysEng/pantheon/pull/237) thanks to [@matt9ucci](https://github.com/matt9ucci))
 - Fix `CompressionException: Snappy decompression failed` errors thanks to [@5chdn](https://github.com/5chdn) for reporting) (PR [#274](https://github.com/PegaSysEng/pantheon/pull/274))

### Additions and Improvements
 - Added `--ropsten` command line argument to make syncing to Ropsten easier (PR [#197](https://github.com/PegaSysEng/pantheon/pull/197) with thanks to [@jvirtanen](https://github.com/jvirtanen))
 - Enabled constantinople in `--dev-mode` (PR [#256](https://github.com/PegaSysEng/pantheon/pull/256))
 - Supported Constantinople with Clique thanks to [@5chdn](https://github.com/5chdn) for reporting) (PR [#250](https://github.com/PegaSysEng/pantheon/pull/250), PR [#247](https://github.com/PegaSysEng/pantheon/pull/247))
 - Implemented `eth_chainId` JSON-RPC method (PR [#219](https://github.com/PegaSysEng/pantheon/pull/219))
 - Updated client version to be ethstats friendly (PR [#258](https://github.com/PegaSysEng/pantheon/pull/258))
 - Added `--node-private-key` option to allow nodekey file to be specified separately to data directory thanks to [@peterbroadhurst](https://github.com/peterbroadhurst) for requesting)  (PR [#234](https://github.com/PegaSysEng/pantheon/pull/234))
 - Added `--banned-nodeids` option to prevent connection to specific nodes (PR [#254](https://github.com/PegaSysEng/pantheon/pull/254))
 - Send client quitting disconnect message to peers on shutdown (PR [#253](https://github.com/PegaSysEng/pantheon/pull/253))
 - Improved error message for port conflict error (PR [#232](https://github.com/PegaSysEng/pantheon/pull/232))
 - Improved documentation by adding the following pages:
    * [Getting Started](https://github.com/PegaSysEng/pantheon/wiki/Getting-Started)
    * [Network ID and Chain ID](https://github.com/PegaSysEng/pantheon/wiki/NetworkID-And-ChainID)
    * [Node Keys](https://github.com/PegaSysEng/pantheon/wiki/Node-Keys)
    * [Networking](https://github.com/PegaSysEng/pantheon/wiki/Networking)
    * [Accounts for Testing](https://github.com/PegaSysEng/pantheon/wiki/Accounts-for-Testing)
    * [Logging](https://github.com/PegaSysEng/pantheon/wiki/Logging)
    * [Proof of Authority](https://github.com/PegaSysEng/pantheon/wiki/Proof-of-Authority)
    * [Passing JVM Options](https://github.com/PegaSysEng/pantheon/wiki/Passing-JVM-Options)


 ### Technical Improvements
 - Upgraded Ethereum reference tests to 6.0 beta 2. (thanks to [@jvirtanen](https://github.com/jvirtanen) for the initial upgrade to beta 1)
 - Set Java compiler default encoding to UTF-8 (PR [#238](https://github.com/PegaSysEng/pantheon/pull/238) thanks to [@matt9ucci](https://github.com/matt9ucci))
 - Removed duplicate code defining default JSON-RPC APIs (PR [#218](https://github.com/PegaSysEng/pantheon/pull/218) thanks to [@matt9ucci](https://github.com/matt9ucci))
 - Improved code for parsing config (PRs [#208](https://github.com/PegaSysEng/pantheon/pull/208), [#209](https://github.com/PegaSysEng/pantheon/pull/209))
 - Use `java.time.Clock` in favour of a custom Clock interface (PR [#220](https://github.com/PegaSysEng/pantheon/pull/220))
 - Improve modularity of storage systems (PR [#211](https://github.com/PegaSysEng/pantheon/pull/211), [#207](https://github.com/PegaSysEng/pantheon/pull/207))
 - Treat JavaDoc warnings as errors (PR [#171](https://github.com/PegaSysEng/pantheon/pull/171))
 - Add benchmark for `BlockHashOperation `as a template for benchmarking other EVM operations (PR [#203](https://github.com/PegaSysEng/pantheon/pull/203))
 - Added unit tests for `EthBlockNumber` (PR [#195](https://github.com/PegaSysEng/pantheon/pull/195) thanks to [@jvirtanen](https://github.com/jvirtanen))
 - Code style improvements (PR [#196](https://github.com/PegaSysEng/pantheon/pull/196) thanks to [@jvirtanen](https://github.com/jvirtanen))
 - Added unit tests for `Web3ClientVersion` (PR [#194](https://github.com/PegaSysEng/pantheon/pull/194) with thanks to [@jvirtanen](https://github.com/jvirtanen))
 - Removed RLPUtils from `RawBlockIterator` (PR [#179](https://github.com/PegaSysEng/pantheon/pull/179))
 - Replace the JNI based snappy library with a pure-Java version (PR [#257](https://github.com/PegaSysEng/pantheon/pull/257))<|MERGE_RESOLUTION|>--- conflicted
+++ resolved
@@ -2,12 +2,9 @@
 
 ## 22.7.5
 
-<<<<<<< HEAD
 ### Breaking Changes
 - Flexible Privacy Groups support to Tessera's EC encryptor (contracts modified) [#4282](https://github.com/hyperledger/besu/pull/4282)
 
-=======
->>>>>>> 64bf83cf
 ### Additions and Improvements
 - When building a new proposal, keep the best block built until now instead of the last one [#4455](https://github.com/hyperledger/besu/pull/4455)
 
