--- conflicted
+++ resolved
@@ -1,21 +1,6 @@
 # Changelog
 
-<<<<<<< HEAD
-## 24.1.3-SNAPSHOT
-
-### Breaking Changes
-
-### Deprecations
-
-### Additions and Improvements
-
-### Bug fixes
-- Fix for tx incorrectly discarded when there is a timeout during block creation [#6563](https://github.com/hyperledger/besu/pull/6563)
-
-## 24.1.2-SNAPSHOT
-=======
 ## 24.2.0-SNAPSHOT
->>>>>>> 8be243f7
 
 ### Breaking Changes
 - Following the OpenMetrics convention, the updated Prometheus client adds the `_total` suffix to every metrics of type counter, with the effect that some existing metrics have been renamed to have this suffix. If you are using the official Besu Grafana dashboard [(available here)](https://grafana.com/grafana/dashboards/16455-besu-full/), just update it to the latest revision, that accepts the old and the new name of the affected metrics. If you have a custom dashboard or use the metrics in other ways, then you need to manually update it to support the new naming.
@@ -51,6 +36,7 @@
 ### Bug fixes
 - Fix the way an advertised host configured with `--p2p-host` is treated when communicating with the originator of a PING packet [#6225](https://github.com/hyperledger/besu/pull/6225)
 - Fix `poa-block-txs-selection-max-time` option that was inadvertently reset to its default after being configured [#6444](https://github.com/hyperledger/besu/pull/6444)
+- Fix for tx incorrectly discarded when there is a timeout during block creation [#6563](https://github.com/hyperledger/besu/pull/6563)
 
 ### Download Links
 
