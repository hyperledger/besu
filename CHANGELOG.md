# Changelog
## 22.10.1

### Breaking Changes
- Fields `publicKey` and `raw` removed from RPC API `Transaction` result object [#4575](https://github.com/hyperledger/besu/pull/4575)

### Additions and Improvements
- Explain and improve price validation for London and local transactions during block proposal selection [#4602](https://github.com/hyperledger/besu/pull/4602)
<<<<<<< HEAD
- Support for ephemeral testnet Shandong.  EIPs are still in flux, besu does not fully sync yet, and the network is subject to restarts. [#//FIXME](https://github.com/hyperledger/besu/pull///FIXME)
- Improve the way transaction fee cap validation is done on London fee market to not depend on transient network conditions [#4598](https://github.com/hyperledger/besu/pull/4598) 

### Bug Fixes
=======
- Support for ephemeral testnet Shandong, for EOF testing. [#4599](https://github.com/hyperledger/besu/pull/4599)
- Improve performance of block processing by parallelizing some parts during the "commit" step [#4635](https://github.com/hyperledger/besu/pull/4635)
- Upgrade RocksDB version from 7.6.0 to 7.7.3
- Added new RPC endpoints `debug_setHead` & `debug_replayBlock  [4580](https://github.com/hyperledger/besu/pull/4580)
- Upgrade OpenTelemetry to version 1.19.0 [#3675](https://github.com/hyperledger/besu/pull/3675)
- Implement Eth/67 sub-protocol [#4596](https://github.com/hyperledger/besu/issues/4596)
- Backward sync log UX improvements [#4655](https://github.com/hyperledger/besu/pull/4655)
- Enable RocksDB Bloom filters to improve read performance [#4682](https://github.com/hyperledger/besu/pull/4682)
- Backward sync: use retry switching peer when fetching data from peers [#4656](https://github.com/hyperledger/besu/pull/4656)
- Shanghai implementation of EIP-3651 Warm coinbase [#4620](https://github.com/hyperledger/besu/pull/4620) 
- Shanghai implementation of EIP-3855 Push0 [#4660](https://github.com/hyperledger/besu/pull/4660)
- Shanghai implementation of EIP-3540 and EIP-3670 Ethereum Object Format and Code Validation [#4644](https://github.com/hyperledger/besu/pull/4644)
- Remove some log statements that are keeping some objects live in heap for a long time, to reduce the amount of memory required during initial sync [#4705](https://github.com/hyperledger/besu/pull/4705)
- Add field `type` to Transaction receipt object (eth_getTransactionReceipt) [#4505](https://github.com/hyperledger/besu/issues/4505)
- Print an overview of configuration and system information at startup [#4451](https://github.com/hyperledger/besu/pull/4451)
- Do not send new payloads to backward sync if initial sync is in progress [#4720](https://github.com/hyperledger/besu/issues/4720)

### Bug Fixes
- Restore updating chain head and finalized block during backward sync [#4718](https://github.com/hyperledger/besu/pull/4718)
>>>>>>> d5a18433

### Download Links

## 22.10.0

### Breaking Changes
- Flexible Privacy Groups (early access) support to Tessera's EC encryptor (contracts modified) [#4282](https://github.com/hyperledger/besu/pull/4282)
  * Before this change, the `bytes32` type was used for the enclave public keys, just supporting encryptors with public keys of that length (like the default NaCl)
  * For the EC encryptor, the encoded public key length is 91
- `--tx-pool-hashes-max-size` option removed (deprecated in 22.1.3)
- `--Xmerge-support` option remove (deprecated in 22.4.2) [#4518](https://github.com/hyperledger/besu/pull/4518)
- Breaking API changes in the `OperationTracer` interface to enable performance work.
  * The `traceExecution` method has been replaced with `tracePreExecution` and `tracePostExecution` methods, called just before and just after operation execution.
  * See `DebugOperationTracer` and `StandardJsonTracer` for migration examples.

### Additions and Improvements
- Updated jackson-databind library to version 2.13.4.2 addressing [CVE-2022-42003](https://nvd.nist.gov/vuln/detail/CVE-2022-42003)
- Update snapsync feature to avoid restarting the download of the world state from scratch when restarting Besu [#4381](https://github.com/hyperledger/besu/pull/4381)
- Added worldstate snapshot isolation to improve the stability of bonsai (`--Xbonsai-use-snapshots=true`) [#4351](https://github.com/hyperledger/besu/pull/4531)
- Reduce the number of runtime exceptions (SecurityModuleException) and unnecessary executions during ECIES handshake, by trying to decrypt EIP-8 formatted messages first [#4508](https://github.com/hyperledger/besu/pull/4508).
- Improved RLP processing of zero-length string as 0x80 [#4283](https://github.com/hyperledger/besu/pull/4283) [#4388](https://github.com/hyperledger/besu/issues/4388)
- Increased level of detail in JSON-RPC parameter error log messages [#4510](https://github.com/hyperledger/besu/pull/4510)
- New unstable configuration options to set the maximum time, in milliseconds, a PoS block creation jobs is allowed to run [#4519](https://github.com/hyperledger/besu/pull/4519)
- Tune EthScheduler thread pools to avoid recreating too many threads [#4529](https://github.com/hyperledger/besu/pull/4529)
- RocksDB snapshot based worldstate and plugin-api addition of Snapshot interfaces [#4409](https://github.com/hyperledger/besu/pull/4409)
- Continuously try to build better block proposals until timeout or GetPayload is called [#4516](https://github.com/hyperledger/besu/pull/4516)
- Upgrade RocksDB database version from 6.29.5 to 7.6.0 [#4517](https://github.com/hyperledger/besu/pull/4517)
- Avoid connecting to self when using static-nodes [#4521](https://github.com/hyperledger/besu/pull/4521)
- EVM performance has increased 20%-100% depending on the particulars of the contract. [#4540](https://github.com/hyperledger/besu/pull/4540)
- Improve calculateRootHash method performance during Block processing [#4568](https://github.com/hyperledger/besu/pull/4568)
- Bring GraphQL into compliance with execution-api specs [#4112](https://github.com/hyperledger/besu/pull/4112)
- Refactor unverified forkchoice event [#4487](https://github.com/hyperledger/besu/pull/4487)
- Improve UX of initial sync logs, pushing not relevant logs to debug level [#4486](https://github.com/hyperledger/besu/pull/4486)
- Optimize pivot block selector on PoS networks [#4488](https://github.com/hyperledger/besu/pull/4488)
- Optimize Snap sync on PoS networks [#4462](https://github.com/hyperledger/besu/pull/4462)

### Bug Fixes
- Fixed default fromBlock value and improved parameter interpretation in eth_getLogs RPC handler [#4513](https://github.com/hyperledger/besu/pull/4513)
- Fix for NoSuchElementException for missing invalid reason when rejecting a local sent transaction [#4569](https://github.com/hyperledger/besu/pull/4569)
- Corrects treating a block as bad on internal error during either validation or processing [#4512](https://github.com/hyperledger/besu/issues/4512)
- Corrects emission of blockadded events when rewinding during a re-org. Fix for [#4495](https://github.com/hyperledger/besu/issues/4495)
- Always return a transaction type for pending transactions [#4364](https://github.com/hyperledger/besu/pull/4364)
- Avoid a cyclic reference while printing EngineExchangeTransitionConfigurationParameter [#4357](https://github.com/hyperledger/besu/pull/4357)
- Corrects treating a block as bad on internal error [#4512](https://github.com/hyperledger/besu/issues/4512)
- In GraphQL update scalar parsing to be variable friendly [#4522](https://github.com/hyperledger/besu/pull/4522)
- Initiate connection to maintained peers soon after startup. [#4469](https://github.com/hyperledger/besu/pull/4469)
- Update apache-commons-text to 1.10.0 to address CVE-2022-42889 [#4542](https://github.com/hyperledger/besu/pull/4542)

### Download Links

https://hyperledger.jfrog.io/hyperledger/besu-binaries/besu/22.10.0/besu-22.10.0.tar.gz  / sha256: 88fb5df567e4ec3547d7d2970cfef00debbd020c0da66b19166d43779b3b2b85
https://hyperledger.jfrog.io/hyperledger/besu-binaries/besu/22.10.0/besu-22.10.0.zip / sha256: c8e39f7c879409cb9b47f4d3de5e9c521249083830a8c9a45e8a14a319fe195d

## 22.10.0-RC2

### Breaking Changes
- Flexible Privacy Groups (early access) support to Tessera's EC encryptor (contracts modified) [#4282](https://github.com/hyperledger/besu/pull/4282)
  * Before this change, the `bytes32` type was used for the enclave public keys, just supporting encryptors with public keys of that length (like the default NaCl)
  * For the EC encryptor, the encoded public key length is 91
- `--tx-pool-hashes-max-size` option removed (deprecated in 22.1.3)
- `--Xmerge-support` option remove (deprecated in 22.4.2) [#4518](https://github.com/hyperledger/besu/pull/4518)
- Breaking API changes in the `OperationTracer` interface to enable performance work.
  * The `traceExecution` method has been replaced with `tracePreExecution` and `tracePostExecution` methods, called just before and just after operation execution. 
  * See `DebugOperationTracer` and `StandardJsonTracer` for migration examples.

### Additions and Improvements
- Reduce the number of runtime exceptions (SecurityModuleException) and unnecessary executions during ECIES handshake, by trying to decrypt EIP-8 formatted messages first [#4508](https://github.com/hyperledger/besu/pull/4508).
- Improved RLP processing of zero-length string as 0x80 [#4283](https://github.com/hyperledger/besu/pull/4283) [#4388](https://github.com/hyperledger/besu/issues/4388)
- Increased level of detail in JSON-RPC parameter error log messages [#4510](https://github.com/hyperledger/besu/pull/4510)
- New unstable configuration options to set the maximum time, in milliseconds, a PoS block creation jobs is allowed to run [#4519](https://github.com/hyperledger/besu/pull/4519)
- Tune EthScheduler thread pools to avoid recreating too many threads [#4529](https://github.com/hyperledger/besu/pull/4529)
- RocksDB snapshot based worldstate and plugin-api addition of Snapshot interfaces [#4409](https://github.com/hyperledger/besu/pull/4409)
- Continuously try to build better block proposals until timeout or GetPayload is called [#4516](https://github.com/hyperledger/besu/pull/4516)
- Upgrade RocksDB database version from 6.29.5 to 7.6.0 [#4517](https://github.com/hyperledger/besu/pull/4517)
- Avoid connecting to self when using static-nodes [#4521](https://github.com/hyperledger/besu/pull/4521)
- EVM performance has increased 20%-100% depending on the particulars of the contract. [#4540](https://github.com/hyperledger/besu/pull/4540)
- Improve calculateRootHash method performance during Block processing [#4568](https://github.com/hyperledger/besu/pull/4568)

### Bug Fixes
- Corrects emission of blockadded events when rewinding during a re-org. Fix for [#4495](https://github.com/hyperledger/besu/issues/4495)
- Always return a transaction type for pending transactions [#4364](https://github.com/hyperledger/besu/pull/4364)
- Avoid a cyclic reference while printing EngineExchangeTransitionConfigurationParameter [#4357](https://github.com/hyperledger/besu/pull/4357)
- Corrects treating a block as bad on internal error [#4512](https://github.com/hyperledger/besu/issues/4512)
- In GraphQL update scalar parsing to be variable friendly [#4522](https://github.com/hyperledger/besu/pull/4522)
- Initiate connection to maintained peers soon after startup. [#4469](https://github.com/hyperledger/besu/pull/4469)
- Update apache-commons-text to 1.10.0 to address CVE-2022-42889 [#4542](https://github.com/hyperledger/besu/pull/4542)

### Download Links


## 22.10.0-RC1

### Additions and Improvements
- Bring GraphQL into compliance with execution-api specs [#4112](https://github.com/hyperledger/besu/pull/4112)
- Refactor unverified forkchoice event [#4487](https://github.com/hyperledger/besu/pull/4487)
- Improve UX of initial sync logs, pushing not relevant logs to debug level [#4486](https://github.com/hyperledger/besu/pull/4486)
- Optimize pivot block selector on PoS networks [#4488](https://github.com/hyperledger/besu/pull/4488)
- Optimize Snap sync on PoS networks [#4462](https://github.com/hyperledger/besu/pull/4462)

### Bug Fixes

### Download Links
https://hyperledger.jfrog.io/artifactory/besu-binaries/besu/22.10.0-RC1/besu-22.10.0-RC1.zip / sha256: 16fd47533aa2986491143e5f4a052c0aa4866ebfa415abbf3ca868e4fbeac6ce
https://hyperledger.jfrog.io/artifactory/besu-binaries/besu/22.10.0-RC1/besu-22.10.0-RC1.tar.gz / sha256: 48fd3480e4380580ed9187302be987e9eca2b445935ec6a509e7269898d8a4a8

## 22.7.7

### Additions and Improvements
- Tune EthScheduler thread pools to avoid recreating too many threads [#4529](https://github.com/hyperledger/besu/issues/4529)
- Reduce the number of runtime exceptions (SecurityModuleException) and unnecessary executions during ECIES handshake, by trying to decrypt EIP-8 formatted messages first [#4508](https://github.com/hyperledger/besu/pull/4508).
- The block variable was keeping too much memory while waiting for future to finish [#4489](https://github.com/hyperledger/besu/issues/4489)

### Bug Fixes
- Corrects treating a block as bad on internal error [#4512](https://github.com/hyperledger/besu/issues/4512)
- update appache-commons-text to 1.10.0 to address CVE-2022-42889 [#4542](https://github.com/hyperledger/besu/pull/4542)
- In GraphQL update scalar parsing to be variable friendly [#4522](https://github.com/hyperledger/besu/pull/4522)

### Download Links
https://hyperledger.jfrog.io/hyperledger/besu-binaries/besu/22.7.7/besu-22.7.7.zip / sha256: 79b2b1518605603d8268f873f2576617ca8340d89c045e0eda6896f40defea0d
https://hyperledger.jfrog.io/hyperledger/besu-binaries/besu/22.7.7/besu-22.7.7.tar.gz / sha256: 161c52ba9be8508767e80dbce796b4ad2cc5b649f7ed15387c6359d1e15753f6

## 22.7.6
Hotfix release of the 22.7.x series to address [#4495](https://github.com/hyperledger/besu/issues/4495) which could result in failed block proposals on merge networks.

### Additions and Improvements
- Bring GraphQL into compliance with execution-api specs [#4112](https://github.com/hyperledger/besu/pull/4112)

### Bug Fixes
- Corrects emission of blockadded events when rewinding during a re-org. [#4497](https://github.com/hyperledger/besu/issues/4497)

### Download Links
https://hyperledger.jfrog.io/hyperledger/besu-binaries/besu/22.7.6/besu-22.7.6.zip / sha256: ae05040027b96ba458a08cfee8577dafe1d85a3afce793f00f798cedb3ab547d
https://hyperledger.jfrog.io/hyperledger/besu-binaries/besu/22.7.6/besu-22.7.6.tar.gz / sha256: 9e538852f16fd39b884c4c342beaad813e33ab24890634c01eee3d37dc1da893

## 22.7.5

### Additions and Improvements
- Avoid sending added block events to transaction pool, and processing incoming transactions during initial sync [#4457](https://github.com/hyperledger/besu/pull/4457)
- When building a new proposal, keep the best block built until now instead of the last one [#4455](https://github.com/hyperledger/besu/pull/4455)
- Add Mainnet to merged networks [#4463](https://github.com/hyperledger/besu/pull/4463)

### Bug Fixes
- Fixed logIndex value returned by eth_getLogs RPC call [#4355](https://github.com/hyperledger/besu/pull/4355)

### Download Links
https://hyperledger.jfrog.io/hyperledger/besu-binaries/besu/22.7.5/besu-22.7.5.zip / sha256: b5d7b255b249beea0f46ec397122823c75f2373083a71a9f7b4c98b2b0f94997
https://hyperledger.jfrog.io/hyperledger/besu-binaries/besu/22.7.5/besu-22.7.5.tar.gz / sha256: 91e3cbc16c46c53f7bf55bdd968553d0fb4087bff1e244cb03ac175ac54cf718


## 22.7.4

### Bug Fixes
- Remove records that track transactions by sender when they are empty to same memory in the transaction pool [#4415](https://github.com/hyperledger/besu/pull/4415)
- Add Toml configuration file support for _--Xplugin-rocksdb-high-spec-enabled_ flag [#4438](https://github.com/hyperledger/besu/pull/4438)

### Download Links
- https://hyperledger.jfrog.io/hyperledger/besu-binaries/besu/22.7.4/besu-22.7.4.zip / sha256: 4f2a0c20bee7f266ec1dcb45fa90ae1ca42f4b22e9b21a601b7705357259aea9
- https://hyperledger.jfrog.io/hyperledger/besu-binaries/besu/22.7.4/besu-22.7.4.tar.gz / sha256: a60efc4d515ac94710bbc6d61a24f409b03fcfc02323bee2a2d75c883fc99dce

## 22.7.3

### Additions and Improvements
- Allow free gas networks in the London fee market [#4061](https://github.com/hyperledger/besu/issues/4061)
- Upgrade besu-native to 0.6.0 and use Blake2bf native implementation if available by default [#4264](https://github.com/hyperledger/besu/pull/4264)
- Resets engine QoS timer with every call to the engine API instead of only when ExchangeTransitionConfiguration is called [#4411](https://github.com/hyperledger/besu/issues/4411)
- ExchangeTransitionConfiguration mismatch will only submit a debug log not a warning anymore [#4411](https://github.com/hyperledger/besu/issues/4411)
- Upgrade besu-native to 0.6.1 and include linux arm64 build of bls12-381 [#4416](https://github.com/hyperledger/besu/pull/4416)
- Create a new flag on RocksDB (_--Xplugin-rocksdb-high-spec-enabled_) for high spec hardware to boost performance
- Transaction pool improvements to avoid filling the pool with not executable transactions, that could result in empty or semi-empty block proposals [#4425](https://github.com/hyperledger/besu/pull/4425)
- Limit Transaction pool consumption by sender to a configurable percentage of the pool size [#4417](https://github.com/hyperledger/besu/pull/4417)

### Bug Fixes
- Retry block creation if there is a transient error and we still have time, to mitigate empty block issue [#4407](https://github.com/hyperledger/besu/pull/4407)
- Fix StacklessClosedChannelException in Besu and resulted timeout errors in CL clients ([#4398](https://github.com/hyperledger/besu/issues/4398), [#4400](https://github.com/hyperledger/besu/issues/4400))
- Return JSON-RPC error code instead of INVALID in engine api when certain storage exceptions are encountered ([#4349](https://github.com/hyperledger/besu/issues/4349))

### Download links
- https://hyperledger.jfrog.io/artifactory/besu-binaries/besu/22.7.3/besu-22.7.3.tar.gz / sha256: `b0863fe2406cab57caf8a02f2bf02632cc5198622ac48b69bc63c128703bbd79`
- https://hyperledger.jfrog.io/artifactory/besu-binaries/besu/22.7.3/besu-22.7.3.zip / sha256: `368c6cb86119f8fe30bb12ab8c63b4d95a0fd8baf9c9414307a0a4033756b709`

## 22.7.2
### Besu 22.7.2 is a recommended release for the Merge and Mainnet users. 22.7.1 remains Merge-ready. This release provides additional robustness before the Merge with some fixes and improvements in sync, peering, and logging.

### Additions and Improvements
- Better management of jemalloc presence/absence in startup script [#4237](https://github.com/hyperledger/besu/pull/4237)
- Retry mechanism when getting a broadcasted block fail on all peers [#4271](https://github.com/hyperledger/besu/pull/4271)
- Filter out disconnected peers when fetching available peers [#4269](https://github.com/hyperledger/besu/pull/4269)
- Updated the default value of fast-sync-min-peers post merge [#4298](https://github.com/hyperledger/besu/pull/4298)
- Log imported block info post merge [#4310](https://github.com/hyperledger/besu/pull/4310)
- Transaction pool eviction by sender from tail of transaction list [#4327](https://github.com/hyperledger/besu/pull/4327)
- Transaction pool sender future nonce limits [#4336](https://github.com/hyperledger/besu/pull/4336)
- Pandas! Pandas now appear in 3 phases: The black bear and polar bear that are preparing? Those will appear when
your client has TTD configured (which is setup by default for mainnet), is in sync, and processing Proof of Work blocks. In the second phase you will see them powering up when the Terminal Total Difficulty block is added to the blockchain.
The final form of the Ethereum Panda will appear when the first finalized block is received from the Consensus Layer.

### Bug Fixes
- Accept wit/80 from Nethermind [#4279](https://github.com/hyperledger/besu/pull/4279)
- Properly shutdown the miner executor, to avoid waiting 30 seconds when stopping [#4353](https://github.com/hyperledger/besu/pull/4353)

### Download links
- https://hyperledger.jfrog.io/artifactory/besu-binaries/besu/22.7.2/besu-22.7.2.tar.gz / sha256: `8030a48f824c7bbc138b38a9e84e5531950bc16f6d21cda8b215232cce334214`
- https://hyperledger.jfrog.io/artifactory/besu-binaries/besu/22.7.2/besu-22.7.2.zip / sha256: `72653171b1ddd910e705fc6f616d7f1f4c120ef0d91718f0376f3ee5f2982c11`


## 22.7.1
### Merge Ready Release. Required update for The Merge on ethereum mainnet!
### Additions and Improvements
- Introduce a cap to reputation score increase [#4230](https://github.com/hyperledger/besu/pull/4230)
- Add experimental CLI option for `--Xp2p-peer-lower-bound` [#4200](https://github.com/hyperledger/besu/pull/4200)
- Improve pending blocks retrieval mechanism [#4227](https://github.com/hyperledger/besu/pull/4227)
- Set mainnet terminal total difficulty [#4260](https://github.com/hyperledger/besu/pull/4260)

### Bug Fixes
- Fixes off-by-one error for mainnet TTD fallback [#4223](https://github.com/hyperledger/besu/pull/4223)
- Fix off-by-one error in AbstractRetryingPeerTask [#4254](https://github.com/hyperledger/besu/pull/4254)
- Refactor and fix retrying get block switching peer [#4256](https://github.com/hyperledger/besu/pull/4256)
- Fix encoding of key (short hex) in eth_getProof [#4261](https://github.com/hyperledger/besu/pull/4261)
- Fix for post-merge networks fast-sync [#4224](https://github.com/hyperledger/besu/pull/4224), [#4276](https://github.com/hyperledger/besu/pull/4276)

### Download links
- https://hyperledger.jfrog.io/artifactory/besu-binaries/besu/22.7.1/besu-22.7.1.tar.gz / sha256: `7cca4c11e1d7525c172f2af9fbf456d134ada60e970d8b6abcfcd6c623b5dd36`
- https://hyperledger.jfrog.io/artifactory/besu-binaries/besu/22.7.1/besu-22.7.1.zip / sha256: `ba6e0b9b65ac36d041a5072392f119ff76e8e9f53a3d7b1e1a658ef1e4705d7a`



## 22.7.0

### Additions and Improvements
- Deprecation warning for Ropsten, Rinkeby, Kiln [#4173](https://github.com/hyperledger/besu/pull/4173)

### Bug Fixes

- Fixes previous known issue [#3890](https://github.com/hyperledger/besu/issues/3890)from RC3 requiring a restart post-merge to continue correct transaction handling.
- Stop producing stack traces when a get headers response only contains the range start header [#4189](https://github.com/hyperledger/besu/pull/4189)
- Upgrade Spotless to 6.8.0 [#4195](https://github.com/hyperledger/besu/pull/4195)
- Upgrade Gradle to 7.5 [#4196](https://github.com/hyperledger/besu/pull/4196)

### Download links
- https://hyperledger.jfrog.io/artifactory/besu-binaries/besu/22.7.0/besu-22.7.0.tar.gz / sha256: `af21104a880c37706b660aa816e1c38b2b3f603a97420ddcbc889324b71aa50e`
- https://hyperledger.jfrog.io/artifactory/besu-binaries/besu/22.7.0/besu-22.7.0.zip / sha256: `5b1586362e6e739c206c25224bb753a372bad70c0b22dbe091f9253024ebdc45`

## 22.7.0-RC3

### Known/Outstanding issues:
- Besu requires a restart post-merge to re-enable remote transaction processing [#3890](https://github.com/hyperledger/besu/issues/3890)

### Additions and Improvements
- Engine API: Change expiration time for JWT tokens to 60s [#4168](https://github.com/hyperledger/besu/pull/4168)
- Sepolia mergeNetSplit block [#4158](https://github.com/hyperledger/besu/pull/4158)
- Goerli TTD [#4160](https://github.com/hyperledger/besu/pull/4160)
- Several logging improvements

### Bug Fixes
- Allow to set any value for baseFeePerGas in the genesis file [#4177](https://github.com/hyperledger/besu/pull/4177)
- Fix for stack overflow when searching for TTD block [#4169](https://github.com/hyperledger/besu/pull/4169)
- Fix for chain stuck issue [#4175](https://github.com/hyperledger/besu/pull/4175)

### Download links
- https://hyperledger.jfrog.io/artifactory/besu-binaries/besu/22.7.0-RC3/besu-22.7.0-RC3.tar.gz / sha256: `6a1ee89c82db9fa782d34733d8a8c726670378bcb71befe013da48d7928490a6`
- https://hyperledger.jfrog.io/artifactory/besu-binaries/besu/22.7.0-RC3/besu-22.7.0-RC3.zip / sha256: `5de22445ab2a270cf33e1850cd28f1946442b7104738f0d1ac253a009c53414e`

## 22.7.0-RC2

### Additions and Improvements
- Add a block to the bad blocks if it did not descend from the terminal block [#4080](https://github.com/hyperledger/besu/pull/4080)
- Backward sync exception improvements [#4092](https://github.com/hyperledger/besu/pull/4092)
- Remove block header checks during backward sync, since they will be always performed during block import phase [#4098](https://github.com/hyperledger/besu/pull/4098)
- Optimize the backward sync retry strategy [#4095](https://github.com/hyperledger/besu/pull/4095)
- Add support for jemalloc library to better handle rocksdb memory consumption [#4126](https://github.com/hyperledger/besu/pull/4126)
- RocksDB configuration changes to improve performance. [#4132](https://github.com/hyperledger/besu/pull/4132)

### Bug Fixes
- Changed max message size in the p2p layer to 16.7MB from 10MB to improve peering performance [#4120](https://github.com/hyperledger/besu/pull/4120)
- Fixes for parent stateroot mismatch when using Bonsai storage mode (please report if you encounter this bug on this version) [#4094](https://github.com/hyperledger/besu/pull/4094)
- Above Bonsai related fixes have addressed situations where the event log was not indexed properly [#3921](https://github.com/hyperledger/besu/pull/3921)
- Fixes related to backward sync and reorgs [#4097](https://github.com/hyperledger/besu/pull/4097)
- Checkpoint sync with more merge friendly checkpoint blocks [#4085](https://github.com/hyperledger/besu/pull/4085)
- Fixes around RocksDB performance and memory usage [#4128](https://github.com/hyperledger/besu/pull/4128)
- Fix for RPC performance parallelization to improve RPC performance under heavy load [#3959](https://github.com/hyperledger/besu/pull/3959)
- Fix for post-Merge peering after PoW is removed in our logic for weighting peers [#4116](https://github.com/hyperledger/besu/pull/4116)
- Various logging changes to improve UX- Return the correct latest valid hash in case of bad block when calling engine methods [#4056](https://github.com/hyperledger/besu/pull/4056)
- Add a PoS block header rule to check that the current block is more recent than its parent [#4066](https://github.com/hyperledger/besu/pull/4066)
- Fixed a trie log layer issue on bonsai during reorg [#4069](https://github.com/hyperledger/besu/pull/4069)
- Fix transition protocol schedule to return the pre Merge schedule when reorg pre TTD [#4078](https://github.com/hyperledger/besu/pull/4078)
- Remove hash to sync from the queue only if the sync step succeeds [#4105](https://github.com/hyperledger/besu/pull/4105)
- The build process runs successfully even though the system language is not English [#4102](https://github.com/hyperledger/besu/pull/4102)
- Avoid starting or stopping the BlockPropagationManager more than once [#4122](https://github.com/hyperledger/besu/pull/4122)

### Download links
- https://hyperledger.jfrog.io/artifactory/besu-binaries/besu/22.7.0-RC2/besu-22.7.0-RC2.tar.gz / sha256: `befe15b893820c9c6451a74fd87b41f555ff28561494b3bebadd5da5c7ce25d3`
- https://hyperledger.jfrog.io/artifactory/besu-binaries/besu/22.7.0-RC2/besu-22.7.0-RC2.zip / sha256: `d56c340f5982b882fbecca2697ca72a5bbefe0e978d2d4504211f012e2242a81`

## 22.7.0-RC1

### Additions and Improvements
- Do not require a minimum block height when downloading headers or blocks [#3911](https://github.com/hyperledger/besu/pull/3911)
- When on PoS the head can be only be updated by ForkchoiceUpdate [#3994](https://github.com/hyperledger/besu/pull/3994)
- Version information available in metrics [#3997](https://github.com/hyperledger/besu/pull/3997)
- Add TTD and DNS to Sepolia config [#4024](https://github.com/hyperledger/besu/pull/4024)
- Return `type` with value `0x0` when serializing legacy transactions [#4027](https://github.com/hyperledger/besu/pull/4027)
- Ignore `ForkchoiceUpdate` if `newHead` is an ancestor of the chain head [#4055](https://github.com/hyperledger/besu/pull/4055)

### Bug Fixes
- Fixed a snapsync issue that can sometimes block the healing step [#3920](https://github.com/hyperledger/besu/pull/3920)
- Support free gas networks in the London fee market [#4003](https://github.com/hyperledger/besu/pull/4003)
- Limit the size of outgoing eth subprotocol messages.  [#4034](https://github.com/hyperledger/besu/pull/4034)
- Fixed a state root mismatch issue on bonsai that may appear occasionally [#4041](https://github.com/hyperledger/besu/pull/4041)

### Download links
- https://hyperledger.jfrog.io/artifactory/besu-binaries/besu/22.7.0-RC1/besu-22.7.0-RC1.tar.gz / sha256: `60ad8b53402beb62c24ad791799d9cfe444623a58f6f6cf1d0728459cb641e63`
- https://hyperledger.jfrog.io/artifactory/besu-binaries/besu/22.7.0-RC1/besu-22.7.0-RC1.zip / sha256: `7acfb3a73382bf70f6337e83cb7e9e472b4e5a9da88c5ed2fbd9e82fcf2046dc`

## 22.4.3

### Additions and Improvements
- \[EXPERIMENTAL\] Add checkpoint sync `--sync-mode="X_CHECKPOINT"` [#3849](https://github.com/hyperledger/besu/pull/3849)
- Support `finalized` and `safe` as tags for the block parameter in RPC APIs [#3950](https://github.com/hyperledger/besu/pull/3950)
- Added verification of payload attributes in ForkchoiceUpdated [#3837](https://github.com/hyperledger/besu/pull/3837)
- Add support for Gray Glacier hardfork [#3961](https://github.com/hyperledger/besu/issues/3961)

### Bug Fixes
- alias engine-rpc-port parameter with the former rpc param name [#3958](https://github.com/hyperledger/besu/pull/3958)

## 22.4.2

### Additions and Improvements
- Engine API Update: Replace deprecated INVALID_TERMINAL_BLOCK with INVALID last valid hash 0x0 [#3882](https://github.com/hyperledger/besu/pull/3882)
- Deprecate experimental merge flag and engine-rpc-enabled flag [#3875](https://github.com/hyperledger/besu/pull/3875)
- Update besu-native dependencies to 0.5.0 for linux arm64 support
- Update ropsten TTD to 100000000000000000000000

### Bug Fixes
- Stop backward sync if genesis block has been reached [#3869](https://github.com/hyperledger/besu/pull/3869)
- Allow to backward sync to request headers back to last finalized block if present or genesis [#3888](https://github.com/hyperledger/besu/pull/3888)

### Download link
- https://hyperledger.jfrog.io/artifactory/besu-binaries/besu/22.4.2/besu-22.4.2.zip / sha256: `e8e9eb7e3f544ecefeec863712fb8d3f6a569c9d70825a4ed2581c596db8fd45`
- https://hyperledger.jfrog.io/artifactory/besu-binaries/besu/22.4.2/besu-22.4.2.tar.gz / sha256: `9db0c37440cb56bcf671b8de13e0ecb6235171a497bdad91020b8c4a9dac2a27`

## 22.4.1

### Additions and Improvements
- GraphQL - allow null log topics in queries which match any topic [#3662](https://github.com/hyperledger/besu/pull/3662)
- multi-arch docker builds for amd64 and arm64 [#2954](https://github.com/hyperledger/besu/pull/2954)
- Filter Netty native lib errors likewise the pure Java implementation [#3807](https://github.com/hyperledger/besu/pull/3807)
- Add ropsten terminal total difficulty config [#3871](https://github.com/hyperledger/besu/pull/3871)

### Bug Fixes
- Stop the BlockPropagationManager when it receives the TTD reached event [#3809](https://github.com/hyperledger/besu/pull/3809)
- Correct getMixHashOrPrevRandao to return the value present in the block header [#3839](https://github.com/hyperledger/besu/pull/3839)

## 22.4.0

### Breaking Changes
- Version 22.4.x will be the last series to support Java 11. Version 22.7.0 will require Java 17 to build and run.
- In the Besu EVM Library all references to SHA3 have been renamed to the more accurate name Keccak256, including class names and comment. [#3749](https://github.com/hyperledger/besu/pull/3749)
- Removed the Gas object and replaced it with a primitive long [#3674](https://github.com/hyperledger/besu/pull/3674)
- Column family added for backward sync [#3638](https://github.com/hyperledger/besu/pull/3638)
  - Note that this added column family makes this a one-way upgrade. That is, once you upgrade your db to this version, you cannot roll back to a previous version of Besu.

### Bug Fixes
- Fix nullpointer on snapsync [#3773](https://github.com/hyperledger/besu/pull/3773)
- Introduce RocksDbSegmentIdentifier to avoid changing the storage plugin [#3755](https://github.com/hyperledger/besu/pull/3755)

## Download Links
- https://hyperledger.jfrog.io/artifactory/besu-binaries/besu/22.4.0/besu-22.4.0.zip / SHA256 d89e102a1941e70be31c176a6dd65cd5f3d69c4c
- https://hyperledger.jfrog.io/artifactory/besu-binaries/besu/22.4.0/besu-22.4.0.tar.gz / SHA256 868e38749dd40debe028624f8267f1fce7587010

## 22.4.0-RC2

### Breaking Changes
- In the Besu EVM Library all references to SHA3 have been renamed to the more accurate name Kecack256, including class names and comment. [#3749](https://github.com/hyperledger/besu/pull/3749)

### Additions and Improvements
- Onchain node permissioning
  - Log the enodeURL that was previously only throwing an IllegalStateException during the isPermitted check [#3697](https://github.com/hyperledger/besu/pull/3697),
  - Fail startup if node permissioning smart contract version does not match [#3765](https://github.com/hyperledger/besu/pull/3765)
- \[EXPERIMENTAL\] Add snapsync `--sync-mode="X_SNAP"` (only as client) [#3710](https://github.com/hyperledger/besu/pull/3710)
- Adapt Fast sync, and Snap sync, to use finalized block, from consensus layer, as pivot after the Merge [#3506](https://github.com/hyperledger/besu/issues/3506)
- Add IPC JSON-RPC interface (BSD/MacOS and Linux only) [#3695](https://github.com/hyperledger/besu/pull/3695)
- Column family added for backward sync [#3638](https://github.com/hyperledger/besu/pull/3638)
  - Note that this added column family makes this a one-way upgrade. That is, once you upgrade your db to this version, you cannot roll back to a previous version of Besu.

## Download Links
- https://hyperledger.jfrog.io/artifactory/besu-binaries/besu/22.4.0-RC2/besu-22.4.0-RC2.zip /  SHA256 5fa7f927c6717ebf503291c058815cd0c5fcfab13245d3b6beb66eb20cf7ac24
- https://hyperledger.jfrog.io/artifactory/besu-binaries/besu/22.4.0-RC2/besu-22.4.0-RC2.tar.gz / SHA256 1c4ecd17552cf5ebf120fc35dad753f45cb951ea0f817381feb2477ec0fff9c9

## 22.4.0-RC1

### Additions and Improvements
- Unit tests are now executed with JUnit5 [#3620](https://github.com/hyperledger/besu/pull/3620)
- Removed the Gas object and replaced it with a primitive long [#3674]

### Bug Fixes
- Flexible Privacy Precompile handles null payload ID [#3664](https://github.com/hyperledger/besu/pull/3664)
- Subcommand blocks import throws exception [#3646](https://github.com/hyperledger/besu/pull/3646)

## Download Links
- https://hyperledger.jfrog.io/artifactory/besu-binaries/besu/22.4.0-RC1/besu-22.4.0-RC1.zip / SHA256 0779082acc20a98eb810eb08778e0c0e1431046c07bc89019a2761fd1baa4c25
- https://hyperledger.jfrog.io/artifactory/besu-binaries/besu/22.4.0-RC1/besu-22.4.0-RC1.tar.gz / SHA256 15d8b0e335f962f95da46864109db9f28ed4f7bc351995b2b8db477c12b94860

## 22.1.3

### Breaking Changes
- Remove the experimental flag for bonsai tries CLI options `--data-storage-format` and `--bonsai-maximum-back-layers-to-load` [#3578](https://github.com/hyperledger/besu/pull/3578)
- Column family added for backward sync [#3532](https://github.com/hyperledger/besu/pull/3532)
  - Note that this added column family makes this a one-way upgrade. That is, once you upgrade your db to this version, you cannot roll back to a previous version of Besu.

### Deprecations
- `--tx-pool-hashes-max-size` is now deprecated and has no more effect, and it will be removed in a future release.

### Additions and Improvements
- Tune transaction synchronization parameter to adapt to mainnet traffic [#3610](https://github.com/hyperledger/besu/pull/3610)
- Improve eth/66 support [#3616](https://github.com/hyperledger/besu/pull/3616)
- Avoid reprocessing remote transactions already seen [#3626](https://github.com/hyperledger/besu/pull/3626)
- Upgraded jackson-databind dependency version [#3647](https://github.com/hyperledger/besu/pull/3647)

## Download Links
- https://hyperledger.jfrog.io/artifactory/besu-binaries/besu/22.1.3/besu-22.1.3.zip /  SHA256 9dafb80f2ec9ce8d732fd9e9894ca2455dd02418971c89cd6ccee94c53354d5d
- https://hyperledger.jfrog.io/artifactory/besu-binaries/besu/22.1.3/besu-22.1.3.tar.gz / SHA256 f9f8d37353aa4b5d12e87c08dd86328c1cffc591c6fc9e076c0f85a1d4663dfe

## 22.1.2

### Additions and Improvements
- Execution layer (The Merge):
  - Execution specific RPC endpoint [#3378](https://github.com/hyperledger/besu/issues/3378)
  - Adds JWT authentication to Engine APIs
  - Supports kiln V2.1 spec
- Tracing APIs
  - new API methods: trace_rawTransaction, trace_get, trace_callMany
  - added revertReason to trace APIs including: trace_transaction, trace_get, trace_call, trace_callMany, and trace_rawTransaction
- Allow mining beneficiary to transition at specific blocks for ibft2 and qbft consensus mechanisms.  [#3115](https://github.com/hyperledger/besu/issues/3115)
- Return richer information from the PrecompiledContract interface. [\#3546](https://github.com/hyperledger/besu/pull/3546)

### Bug Fixes
- Reject locally-sourced transactions below the minimum gas price when not mining. [#3397](https://github.com/hyperledger/besu/pull/3397)
- Fixed bug with contract address supplied to `debug_accountAt` [#3518](https://github.com/hyperledger/besu/pull/3518)

## Download Links
- https://hyperledger.jfrog.io/artifactory/besu-binaries/besu/22.1.2/besu-22.1.2.zip /  SHA256 1b26e3f8982c3a9dbabc72171f83f1cfe89eef84ead45b184ee9101f411c1251
- https://hyperledger.jfrog.io/artifactory/besu-binaries/besu/22.1.2/besu-22.1.2.tar.gz / SHA256 1eca9abddf351eaaf4e6eaa1b9536b8b4fd7d30a81d39f9d44ffeb198627ee7a

## 22.1.1

### Additions and Improvements
- Allow optional RPC methods that bypass authentication [#3382](https://github.com/hyperledger/besu/pull/3382)
- Execution layer (The Merge):
  - Extend block creation and mining to support The Merge [#3412](https://github.com/hyperledger/besu/pull/3412)
  - Backward sync [#3410](https://github.com/hyperledger/besu/pull/3410)
  - Extend validateAndProcessBlock to return an error message in case of failure, so it can be returned to the caller of ExecutePayload API [#3411](https://github.com/hyperledger/besu/pull/3411)
  - Persist latest finalized block [#2913](https://github.com/hyperledger/besu/issues/2913)
  - Add PostMergeContext, and stop syncing after the switch to PoS [#3453](https://github.com/hyperledger/besu/pull/3453)
  - Add header validation rules needed to validate The Merge blocks [#3454](https://github.com/hyperledger/besu/pull/3454)
  - Add core components: controller builder, protocol scheduler, coordinator, block creator and processor. [#3461](https://github.com/hyperledger/besu/pull/3461)
  - Execution specific RPC endpoint [#2914](https://github.com/hyperledger/besu/issues/2914), [#3350](https://github.com/hyperledger/besu/pull/3350)
- QBFT consensus algorithm is production ready

## Download Links
- https://hyperledger.jfrog.io/artifactory/besu-binaries/besu/22.1.1/besu-22.1.1.zip /  SHA256 cfff79e19e5f9a184d0b62886990698b77d019a0745ea63b5f9373870518173e
- https://hyperledger.jfrog.io/artifactory/besu-binaries/besu/22.1.1/besu-22.1.1.tar.gz / SHA256 51cc9d35215f977ac7338e5c611c60f225fd6a8c1c26f188e661624a039e83f3

## 22.1.0

### Breaking Changes
- Plugin API: BlockHeader.getBaseFee() method now returns an optional Wei instead of an optional Long [#3065](https://github.com/hyperledger/besu/issues/3065)
- Removed deprecated hash variable `protected volatile Hash hash;` which was used for private transactions [#3110](https://github.com/hyperledger/besu/pull/3110)

### Additions and Improvements
- Add support for additional JWT authentication algorithms [#3017](https://github.com/hyperledger/besu/pull/3017)
- Represent baseFee as Wei instead of long accordingly to the spec [#2785](https://github.com/hyperledger/besu/issues/2785)
- Implements [EIP-4399](https://eips.ethereum.org/EIPS/eip-4399) to repurpose DIFFICULTY opcode after the merge as a source of entropy from the Beacon chain. [#3081](https://github.com/hyperledger/besu/issues/3081)
- Re-order external services (e.g JsonRpcHttpService) to start before blocks start processing [#3118](https://github.com/hyperledger/besu/pull/3118)
- Stream JSON RPC responses to avoid creating big JSON strings in memory [#3076](https://github.com/hyperledger/besu/pull/3076)
- Ethereum Classic Mystique Hard Fork [#3256](https://github.com/hyperledger/besu/pull/3256)
- Genesis file parameter `blockperiodseconds` is validated as a positive integer on startup to prevent unexpected runtime behaviour [#3186](https://github.com/hyperledger/besu/pull/3186)
- Add option to require replay protection for locally submitted transactions [\#1975](https://github.com/hyperledger/besu/issues/1975)
- Update to block header validation for IBFT and QBFT to support London fork EIP-1559 [#3251](https://github.com/hyperledger/besu/pull/3251)
- Move into SLF4J as logging facade [#3285](https://github.com/hyperledger/besu/pull/3285)
- Changing the order in which we traverse the word state tree during fast sync. This should improve fast sync during subsequent pivot changes.[#3202](https://github.com/hyperledger/besu/pull/3202)
- Updated besu-native to version 0.4.3 [#3331](https://github.com/hyperledger/besu/pull/3331)
- Refactor synchronizer to asynchronously retrieve blocks from peers, and to change peer when retrying to get a block. [#3326](https://github.com/hyperledger/besu/pull/3326)
- Disable RocksDB TTL compactions [#3356](https://github.com/hyperledger/besu/pull/3356)
- add a websocket frame size configuration CLI parameter [3386][https://github.com/hyperledger/besu/pull/3386]
- Add `--ec-curve` parameter to export/export-address public-key subcommands [#3333](https://github.com/hyperledger/besu/pull/3333)

### Bug Fixes
- Change the base docker image from Debian Buster to Ubuntu 20.04 [#3171](https://github.com/hyperledger/besu/issues/3171) fixes [#3045](https://github.com/hyperledger/besu/issues/3045)
- Make 'to' field optional in eth_call method according to the spec [#3177](https://github.com/hyperledger/besu/pull/3177)
- Update to log4j 2.17.1. Resolves potential vulnerability only exploitable when using custom log4j configurations that are writable by untrusted users.
- Fix regression on cors-origin star value
- Fix for ethFeeHistory accepting hex values for blockCount
- Fix a sync issue, when the chain downloader incorrectly shutdown when a task in the pipeline is cancelled. [#3319](https://github.com/hyperledger/besu/pull/3319)
- add a websocket frame size configuration CLI parameter [3368][https://github.com/hyperledger/besu/pull/3379]
- Prevent node from peering to itself [#3342](https://github.com/hyperledger/besu/pull/3342)
- Fix an `IndexOutOfBoundsException` exception when getting block from peers. [#3304](https://github.com/hyperledger/besu/issues/3304)
- Handle legacy eth64 without throwing null pointer exceptions [#3343](https://github.com/hyperledger/besu/pull/3343)

### Download Links
- https://hyperledger.jfrog.io/artifactory/besu-binaries/besu/22.1.0/besu-22.1.0.tar.gz \ SHA256 232bd7f274691ca14c26289fdc289d3fcdf69426dd96e2fa1601f4d079645c2f
- https://hyperledger.jfrog.io/artifactory/besu-binaries/besu/22.1.0/besu-22.1.0.zip \ SHA256 1b701ff5b647b64aff3d73d6f1fe3fdf73f14adbe31504011eff1660ab56ad2b

## 21.10.9

### Bug Fixes
- Fix regression on cors-origin star value
- Fix for ethFeeHistory accepting hex values for blockCount

 **Full Changelog**: https://github.com/hyperledger/besu/compare/21.10.8...21.10.9

[besu-21.10.9.tar.gz](https://hyperledger.jfrog.io/artifactory/besu-binaries/besu/21.10.9/besu-21.10.9.tar.gz) a4b85ba72ee73017303e4b2f0fdde84a87d376c2c17fdcebfa4e34680f52fc71
[besu-21.10.9.zip](https://hyperledger.jfrog.io/artifactory/besu-binaries/besu/21.10.9/besu-21.10.9.zip) c3ba3f07340fa80064ba7c06f2c0ec081184e000f9a925d132084352d0665ef9

## 21.10.8

### Additions and Improvements
- Ethereum Classic Mystique Hard Fork [#3256](https://github.com/hyperledger/besu/pull/3256)

### Download Links
https://hyperledger.jfrog.io/artifactory/besu-binaries/besu/21.10.8/besu-21.10.8.tar.gz \ SHA256 d325e2e36bc38a707a9eebf92068f5021606a8c6b6464bb4b4d59008ef8014fc
https://hyperledger.jfrog.io/artifactory/besu-binaries/besu/21.10.8/besu-21.10.8.zip \ SHA256 a91da1e82fb378e16437327bba56dd299aafdb0614ba528167a1dae85440c5af

## 21.10.7

### Bug Fixes
- Update dependencies (including vert.x, kubernetes client-java, okhttp, commons-codec)

### Additions and Improvements
- Add support for additional JWT authentication algorithms [#3017](https://github.com/hyperledger/besu/pull/3017)
- Remove Orion ATs

### Download Links
https://hyperledger.jfrog.io/artifactory/besu-binaries/besu/21.10.7/besu-21.10.7.tar.gz \ SHA256 94cee804fcaea366c9575380ef0e30ed04bf2fc7451190a94887f14c07f301ff
https://hyperledger.jfrog.io/artifactory/besu-binaries/besu/21.10.7/besu-21.10.7.zip \ SHA256 faf1ebfb20aa6171aa6ea98d7653339272567c318711d11e350471b5bba62c00

## 21.10.6

### Bug Fixes
- Update log4j to 2.17.1

### Download Links
https://hyperledger.jfrog.io/artifactory/besu-binaries/besu/21.10.6/besu-21.10.6.tar.gz \ SHA256 ef579490031dd4eb3704b4041e352cfb2e7e787fcff7506b69ef88843d4e1220
https://hyperledger.jfrog.io/artifactory/besu-binaries/besu/21.10.6/besu-21.10.6.zip \ SHA256 0fdda65bc993905daa14824840724d0b74e3f16f771f5726f5307f6d9575a719

## 21.10.5

### Bug Fixes
- Update log4j to 2.17.0

### Download Links
https://hyperledger.jfrog.io/artifactory/besu-binaries/besu/21.10.5/besu-21.10.5.tar.gz \ SHA256 0d1b6ed8f3e1325ad0d4acabad63c192385e6dcbefe40dc6b647e8ad106445a8
https://hyperledger.jfrog.io/artifactory/besu-binaries/besu/21.10.5/besu-21.10.5.zip \ SHA256 a1689a8a65c4c6f633b686983a6a1653e7ac86e742ad2ec6351176482d6e0c57

## 21.10.4

### Bug Fixes
- Update log4j to 2.16.0.
- Change the base docker image from Debian Buster to Ubuntu 20.04 [#3171](https://github.com/hyperledger/besu/issues/3171) fixes [#3045](https://github.com/hyperledger/besu/issues/3045)

### Download links
This release is not recommended for production use.

## 21.10.3

### Additions and Improvements
- Updated log4j to 2.15.0 and disabled JNDI message format lookups to improve security.
- Represent baseFee as Wei instead of long accordingly to the spec [#2785](https://github.com/hyperledger/besu/issues/2785)
- Adding support of the NO_COLOR environment variable as described in the [NO_COLOR](https://no-color.org/) standard [#3085](https://github.com/hyperledger/besu/pull/3085)
- Add `privx_findFlexiblePrivacyGroup` RPC Method, `privx_findOnchainPrivacyGroup` will be removed in a future release [#3075](https://github.com/hyperledger/besu/pull/3075)
- The invalid value is now shown when `--bootnodes` cannot parse an item to make it easier to identify which option is invalid.
- Adding two new options to be able to specify desired TLS protocol version and Java cipher suites [#3105](https://github.com/hyperledger/besu/pull/3105)
- Implements [EIP-4399](https://eips.ethereum.org/EIPS/eip-4399) to repurpose DIFFICULTY opcode after the merge as a source of entropy from the Beacon chain. [#3081](https://github.com/hyperledger/besu/issues/3081)

### Bug Fixes
- Change the base docker image from Debian Buster to Ubuntu 20.04 [#3171](https://github.com/hyperledger/besu/issues/3171) fixes [#3045](https://github.com/hyperledger/besu/issues/3045)

### Download Link
This release is not recommended for production use.

## 21.10.2

### Additions and Improvements
- Add discovery options to genesis file [#2944](https://github.com/hyperledger/besu/pull/2944)
- Add validate-config subcommand to perform basic syntax validation of TOML config [#2994](https://github.com/hyperledger/besu/pull/2994)
- Updated Sepolia Nodes [#3034](https://github.com/hyperledger/besu/pull/3034) [#3035](https://github.com/hyperledger/besu/pull/3035)

### Bug Fixes
- Reduce shift calculations to shifts that may have an actual result. [#3039](https://github.com/hyperledger/besu/pull/3039)
- DNS Discovery daemon wasn't started [#3033](https://github.com/hyperledger/besu/pull/3033)

### Download Link
This release is not recommended for production use.

## 21.10.1

### Additions and Improvements
- Add CLI autocomplete scripts. [#2854](https://github.com/hyperledger/besu/pull/2854)
- Add support for PKCS11 keystore on PKI Block Creation. [#2865](https://github.com/hyperledger/besu/pull/2865)
- Optimize EVM Memory for MLOAD Operations [#2917](https://github.com/hyperledger/besu/pull/2917)
- Upgrade CircleCI OpenJDK docker image to version 11.0.12. [#2928](https://github.com/hyperledger/besu/pull/2928)
- Update JDK 11 to latest version in Besu Docker images. [#2925](https://github.com/hyperledger/besu/pull/2925)
- Add Sepolia proof-of-work testnet configurations [#2920](https://github.com/hyperledger/besu/pull/2920)
- Allow block period to be configured for IBFT2 and QBFT using transitions [#2902](https://github.com/hyperledger/besu/pull/2902)
- Add support for binary messages (0x02) for websocket. [#2980](https://github.com/hyperledger/besu/pull/2980)

### Bug Fixes
- Do not change the sender balance, but set gas fee to zero, when simulating a transaction without enforcing balance checks. [#2454](https://github.com/hyperledger/besu/pull/2454)
- Ensure genesis block has the default base fee if london is at block 0 [#2920](https://github.com/hyperledger/besu/pull/2920)
- Fixes the exit condition for loading a BonsaiPersistedWorldState for a sibling block of the last one persisted [#2967](https://github.com/hyperledger/besu/pull/2967)

### Early Access Features
- Enable plugins to expose custom JSON-RPC / WebSocket methods [#1317](https://github.com/hyperledger/besu/issues/1317)

### Download Link
This release is not recommended for production use.

## 21.10.0

### Additions and Improvements
- The EVM has been factored out into a standalone module, suitable for inclusion as a library. [#2790](https://github.com/hyperledger/besu/pull/2790)
- Low level performance improvements changes to cut worst-case EVM performance in half. [#2796](https://github.com/hyperledger/besu/pull/2796)
- Migrate `ExceptionalHaltReason` from an enum to an interface to allow downstream users of the EVM to add new exceptional halt reasons. [#2810](https://github.com/hyperledger/besu/pull/2810)
- reduces need for JUMPDEST analysis via caching [#2607](https://github.com/hyperledger/besu/pull/2821)
- Add support for custom private key file for public-key export and public-key export-address commands [#2801](https://github.com/hyperledger/besu/pull/2801)
- Add CLI autocomplete scripts. [#2854](https://github.com/hyperledger/besu/pull/2854)
- Added support for PKCS11 keystore on PKI Block Creation. [#2865](https://github.com/hyperledger/besu/pull/2865)
- add support for ArrowGlacier hardfork [#2943](https://github.com/hyperledger/besu/issues/2943)

### Bug Fixes
- Allow BESU_CONFIG_FILE environment to specify TOML file [#2455](https://github.com/hyperledger/besu/issues/2455)
- Fix bug with private contracts not able to call public contracts that call public contracts [#2816](https://github.com/hyperledger/besu/pull/2816)
- Fixes the exit condition for loading a BonsaiPersistedWorldState for a sibling block of the last one persisted [#2967](https://github.com/hyperledger/besu/pull/2967)
- Fixes bonsai getMutable regression affecting fast-sync [#2934](https://github.com/hyperledger/besu/pull/2934)
- Regression in RC1 involving LogOperation and frame memory overwrites [#2908](https://github.com/hyperledger/besu/pull/2908)
- Allow `eth_call` and `eth_estimateGas` to accept contract address as sender. [#2891](https://github.com/hyperledger/besu/pull/2891)

### Early Access Features
- Enable plugins to expose custom JSON-RPC / WebSocket methods [#1317](https://github.com/hyperledger/besu/issues/1317)

### Download Link
This release is not recommended for production use. \
SHA256: 71374454753c2ee595f4f34dc6913f731818d50150accbc98088aace313c6935

## 21.10.0-RC4

### Additions and Improvements

### Bug Fixes
- Fixes the exit condition for loading a BonsaiPersistedWorldState for a sibling block of the last one persisted [#2967](https://github.com/hyperledger/besu/pull/2967)
- Fixes bonsai getMutable regression affecting fast-sync [#2934](https://github.com/hyperledger/besu/pull/2934)

### Early Access Features
### Download Link
This release is not recommended for production use. \
SHA256: b16e15764b8bc06c5c3f9f19bc8b99fa48e7894aa5a6ccdad65da49bbf564793

## 21.10.0-RC3

### Bug Fixes
- Regression in RC1 involving LogOperation and frame memory overwrites [#2908](https://github.com/hyperledger/besu/pull/2908)
- Allow `eth_call` and `eth_estimateGas` to accept contract address as sender. [#2891](https://github.com/hyperledger/besu/pull/2891)
- Fix Concurrency issues in Ethpeers. [#2896](https://github.com/hyperledger/besu/pull/2896)

### Download
This release is not recommended for production use. \
SHA256: 3d4857589336717bf5e4e5ef711b9a7f3bc46b49e1cf5b3b6574a00ccc6eda94

## 21.10.0-RC1/RC2
### Additions and Improvements
- The EVM has been factored out into a standalone module, suitable for inclusion as a library. [#2790](https://github.com/hyperledger/besu/pull/2790)
- Low level performance improvements changes to cut worst-case EVM performance in half. [#2796](https://github.com/hyperledger/besu/pull/2796)
- Migrate `ExceptionalHaltReason` from an enum to an interface to allow downstream users of the EVM to add new exceptional halt reasons. [#2810](https://github.com/hyperledger/besu/pull/2810)
- reduces need for JUMPDEST analysis via caching [#2607](https://github.com/hyperledger/besu/pull/2821)
- Add support for custom private key file for public-key export and public-key export-address commands [#2801](https://github.com/hyperledger/besu/pull/2801)

### Bug Fixes
- Allow BESU_CONFIG_FILE environment to specify TOML file [#2455](https://github.com/hyperledger/besu/issues/2455)
- Fix bug with private contracts not able to call public contracts that call public contracts [#2816](https://github.com/hyperledger/besu/pull/2816)

### Early Access Features

### Download
This release is not recommended for production use. \
SHA256: 536612e5e4d7a5e7a582f729f01ba591ba68cc389e8379fea3571ed85322ff51


## 21.7.4
### Additions and Improvements
- Upgrade Gradle to 7.2, which supports building with Java 17 [#2761](https://github.com/hyperledger/besu/pull/2376)

### Bug Fixes
- Set an idle timeout for metrics connections, to clean up ports when no longer used [\#2748](https://github.com/hyperledger/besu/pull/2748)
- Onchain privacy groups can be unlocked after being locked without having to add a participant [\#2693](https://github.com/hyperledger/besu/pull/2693)
- Update Gas Schedule for Ethereum Classic [#2746](https://github.com/hyperledger/besu/pull/2746)

### Early Access Features
- \[EXPERIMENTAL\] Added support for QBFT with PKI-backed Block Creation. [#2647](https://github.com/hyperledger/besu/issues/2647)
- \[EXPERIMENTAL\] Added support for QBFT to use retrieve validators from a smart contract [#2574](https://github.com/hyperledger/besu/pull/2574)

### Download Link
https://hyperledger.jfrog.io/native/besu-binaries/besu/21.7.4/besu-21.7.4.zip \
SHA256: 778d3c42851db11fec9171f77b22662f2baeb9b2ce913d7cfaaf1042ec19b7f9

## 21.7.3
### Additions and Improvements
- Migration to Apache Tuweni 2.0 [\#2376](https://github.com/hyperledger/besu/pull/2376)
- \[EXPERIMENTAL\] Added support for DevP2P-over-TLS [#2536](https://github.com/hyperledger/besu/pull/2536)
- `eth_getWork`, `eth_submitWork` support over the Stratum port [#2581](https://github.com/hyperledger/besu/pull/2581)
- Stratum metrics [#2583](https://github.com/hyperledger/besu/pull/2583)
- Support for mining ommers [#2576](https://github.com/hyperledger/besu/pull/2576)
- Updated onchain permissioning to validate permissions on transaction submission [\#2595](https://github.com/hyperledger/besu/pull/2595)
- Removed deprecated CLI option `--privacy-precompiled-address` [#2605](https://github.com/hyperledger/besu/pull/2605)
- Removed code supporting EIP-1702. [#2657](https://github.com/hyperledger/besu/pull/2657)
- A native library was added for the alternative signature algorithm secp256r1, which will be used by default [#2630](https://github.com/hyperledger/besu/pull/2630)
- The command line option --Xsecp-native-enabled was added as an alias for --Xsecp256k1-native-enabled [#2630](https://github.com/hyperledger/besu/pull/2630)
- Added Labelled gauges for metrics [#2646](https://github.com/hyperledger/besu/pull/2646)
- support for `eth/66` networking protocol [#2365](https://github.com/hyperledger/besu/pull/2365)
- update RPC methods for post london 1559 transaction [#2535](https://github.com/hyperledger/besu/pull/2535)
- \[EXPERIMENTAL\] Added support for using DNS host name in place of IP address in onchain node permissioning rules [#2667](https://github.com/hyperledger/besu/pull/2667)
- Implement EIP-3607 Reject transactions from senders with deployed code. [#2676](https://github.com/hyperledger/besu/pull/2676)
- Ignore all unknown fields when supplied to eth_estimateGas or eth_call. [\#2690](https://github.com/hyperledger/besu/pull/2690)

### Bug Fixes
- Consider effective price and effective priority fee in transaction replacement rules [\#2529](https://github.com/hyperledger/besu/issues/2529)
- GetTransactionCount should return the latest transaction count if it is greater than the transaction pool [\#2633](https://github.com/hyperledger/besu/pull/2633)

### Early Access Features

## 21.7.2

### Additions and Improvements
This release contains improvements and bugfixes for optimum compatibility with other London client versions.

## Bug Fixes
- hotfix for private transaction identification for mainnet transactions [#2609](https://github.com/hyperledger/besu/pull/2609)

## Download Link
https://hyperledger.jfrog.io/artifactory/besu-binaries/besu/21.7.2/besu-21.7.2.zip \
db47fd9ba33b36436ed6798d2474f7621c733353fd04f49d6defffd12e3b6e14


## 21.7.1

### Additions and Improvements
- `priv_call` now uses NO_TRACING OperationTracer implementation which improves memory usage [\#2482](https://github.com/hyperledger/besu/pull/2482)
- Ping and Pong messages now support ENR encoding as scalars or bytes [\#2512](https://github.com/hyperledger/besu/pull/2512)

### Download Link
https://hyperledger.jfrog.io/artifactory/besu-binaries/besu/21.7.1/besu-21.7.1.zip \
sha256sum 83fc44e39a710a95d8b6cbbbf04010dea76122bafcc633a993cd15304905a402

## 21.7.0

### Additions and Improvements
This release contains the activation blocks for London across all supported testnets. They are:
  * Ropsten 10_499_401 (24 Jun 2021)
  * Goerli 5_062_605 (30 Jun 2021)
  * Rinkeby 8_897_988 (7 Jul 2021)
  * Mainnet 12_965_000 (4 Aug 2021)
- eip-1559 changes: accept transactions which have maxFeePerGas below current baseFee [\#2374](https://github.com/hyperledger/besu/pull/2374)
- Introduced transitions for IBFT2 block rewards [\#1977](https://github.com/hyperledger/besu/pull/1977)
- Change Ethstats's status from experimental feature to stable. [\#2405](https://github.com/hyperledger/besu/pull/2405)
- Fixed disabling of native libraries for secp256k1 and altBn128. [\#2163](https://github.com/hyperledger/besu/pull/2163)
- eth_feeHistory API for wallet providers [\#2466](https://github.com/hyperledger/besu/pull/2466)

### Bug Fixes
- Ibft2 could create invalid RoundChange messages in some circumstances containing duplicate prepares [\#2449](https://github.com/hyperledger/besu/pull/2449)
- Updated `eth_sendRawTransaction` to return an error when maxPriorityFeePerGas exceeds maxFeePerGas [\#2424](https://github.com/hyperledger/besu/pull/2424)
- Fixed NoSuchElementException with EIP1559 transaction receipts when using eth_getTransactionReceipt [\#2477](https://github.com/hyperledger/besu/pull/2477)

### Early Access Features
- QBFT is a Byzantine Fault Tolerant consensus algorithm, building on the capabilities of IBFT and IBFT 2.0. It aims to provide performance improvements in cases of excess round change, and provides interoperability with other EEA compliant clients, such as GoQuorum.
  - Note: QBFT currently only supports new networks. Existing networks using IBFT2.0 cannot migrate to QBFT. This will become available in a future release.
  - Note: QBFT is an early access feature pending community feedback. Please make use of QBFT in new development networks and reach out in case of issues or concerns
- GoQuorum-compatible privacy. This mode uses Tessera and is interoperable with GoQuorum.
  - Note: GoQuorum-compatible privacy is an early access feature pending community feedback.

### Download Link
https://hyperledger.jfrog.io/artifactory/besu-binaries/besu/21.7.0/besu-21.7.0.zip
sha256sum 389465fdcc2cc5e5007a02dc2b8a2c43d577198867316bc5cc4392803ed71034

## 21.7.0-RC2

### Additions and Improvements
- eth_feeHistory API for wallet providers [\#2466](https://github.com/hyperledger/besu/pull/2466)
### Bug Fixes
- Ibft2 could create invalid RoundChange messages in some circumstances containing duplicate prepares [\#2449](https://github.com/hyperledger/besu/pull/2449)

## Download Link
https://hyperledger.jfrog.io/artifactory/besu-binaries/besu/21.7.0-RC2/besu-21.7.0-RC2.zip
sha256sum 7bc97c359386cad84d449f786dc0a8ed8728616b6704ce473c63f1d94af3a9ef


## 21.7.0-RC1

### Additions and Improvements
- eip-1559 changes: accept transactions which have maxFeePerGas below current baseFee [\#2374](https://github.com/hyperledger/besu/pull/2374)
- Introduced transitions for IBFT2 block rewards [\#1977](https://github.com/hyperledger/besu/pull/1977)
- Change Ethstats's status from experimental feature to stable. [\#2405](https://github.com/hyperledger/besu/pull/2405)
- Fixed disabling of native libraries for secp256k1 and altBn128. [\#2163](https://github.com/hyperledger/besu/pull/2163)


### Bug Fixes

- Updated `eth_sendRawTransaction` to return an error when maxPriorityFeePerGas exceeds maxFeePerGas [\#2424](https://github.com/hyperledger/besu/pull/2424)

### Early Access Features
This release contains the activation blocks for London across all supported testnets. They are:
  * Ropsten 10_499_401 (24 Jun 2021)
  * Goerli 5_062_605 (30 Jun 2021)
  * Rinkeby 8_897_988 (7 Jul 2021)

## Download Link
https://hyperledger.jfrog.io/artifactory/besu-binaries/besu/21.7.0-RC1/besu-21.7.0-RC1.zip
sha256sum fc959646af65a0e267fc4d695e0af7e87331d774e6e8e890f5cc391549ed175a

## 21.1.7

## Privacy users - Orion Project Deprecation
Tessera is now the recommended Private Transaction Manager for Hyperledger Besu.

Now that all primary Orion functionality has been merged into Tessera, Orion is being deprecated.
We encourage all users with active projects to use the provided migration instructions,
documented [here](https://docs.orion.consensys.net/en/latest/Tutorials/Migrating-from-Orion-to-Tessera/).

We will continue to support Orion users until 30th November 2021. If you have any questions or
concerns, please reach out to the ConsenSys protocol engineering team in the
[#orion channel on Discord](https://discord.gg/hYpHRjK) or by [email](mailto:quorum@consensys.net).


### Additions and Improvements
* Upgrade OpenTelemetry to 1.2.0. [\#2313](https://github.com/hyperledger/besu/pull/2313)

* Ethereum Classic Magneto Hard Fork [\#2315](https://github.com/hyperledger/besu/pull/2315)

* Added support for the upcoming CALAVERAS ephemeral testnet and removed the configuration for the deprecated BAIKAL ephemeral testnet. [\#2343](https://github.com/hyperledger/besu/pull/2343)

### Bug Fixes
* Fix invalid transfer values with the tracing API specifically for CALL operation [\#2319](https://github.com/hyperledger/besu/pull/2319)

### Early Access Features

#### Previously identified known issues

- Fixed issue in discv5 where nonce was incorrectly reused. [\#2075](https://github.com/hyperledger/besu/pull/2075)
- Fixed issues in debug_standardTraceBadBlockToFile and debug_standardTraceBlockToFile. [\#2120](https://github.com/hyperledger/besu/pull/2120)
- Fixed invalid error code in several JSON RPC methods when the requested block is not in the range. [\#2138](https://github.com/hyperledger/besu/pull/2138)

## Download Link
https://hyperledger.jfrog.io/artifactory/besu-binaries/besu/21.1.7/besu-21.1.7.zip

sha256: f415c9b67d26819caeb9940324b2b1b9ce6e872c9181052739438545e84e2531


## 21.1.6

### Additions and Improvements

* Added support for the upcoming BAIKAL ephemeral testnet and removed the configuration for the deprecated YOLOv3 ephemeral testnet. [\#2237](https://github.com/hyperledger/besu/pull/2237)
* Implemented [EIP-3541](https://eips.ethereum.org/EIPS/eip-3541): Reject new contracts starting with the 0xEF byte [\#2243](https://github.com/hyperledger/besu/pull/2243)
* Implemented [EIP-3529](https://eips.ethereum.org/EIPS/eip-3529): Reduction in refunds [\#2238](https://github.com/hyperledger/besu/pull/2238)
* Implemented [EIP-3554](https://eips.ethereum.org/EIPS/eip-3554): Difficulty Bomb Delay [\#2289](https://github.com/hyperledger/besu/pull/2289)
* \[EXPERIMENTAL\] Added support for secp256r1 keys. [#2008](https://github.com/hyperledger/besu/pull/2008)

### Bug Fixes

- Added ACCESS_LIST transactions to the list of transactions using legacy gas pricing for 1559 [\#2239](https://github.com/hyperledger/besu/pull/2239)
- Reduced logging level of public key decoding failure of malformed packets. [\#2143](https://github.com/hyperledger/besu/pull/2143)
- Add 1559 parameters to json-rpc responses.  [\#2222](https://github.com/hyperledger/besu/pull/2222)

### Early Access Features

#### Previously identified known issues

- Fixed issue in discv5 where nonce was incorrectly reused. [\#2075](https://github.com/hyperledger/besu/pull/2075)
- Fixed issues in debug_standardTraceBadBlockToFile and debug_standardTraceBlockToFile. [\#2120](https://github.com/hyperledger/besu/pull/2120)
- Fixed invalid error code in several JSON RPC methods when the requested block is not in the range. [\#2138](https://github.com/hyperledger/besu/pull/2138)

## Download Link
https://hyperledger.jfrog.io/artifactory/besu-binaries/besu/21.1.6/besu-21.1.6.zip

sha256: 3952c69a32bb390ec84ccf4c2c3eb600ea3696af9a05914985d10e1632ef8488

## 21.1.5

### Additions and Improvements

- Ignore `nonce` when supplied to eth_estimateGas or eth_call. [\#2133](https://github.com/hyperledger/besu/pull/2133)
- Ignore `privateFor` for tx estimation. [\#2160](https://github.com/hyperledger/besu/pull/2160)

### Bug Fixes

- Fixed `NullPointerException` when crossing network upgrade blocks when peer discovery is disabled. [\#2140](https://github.com/hyperledger/besu/pull/2140)

### Early Access Features

#### Previously identified known issues

- Fixed issue in discv5 where nonce was incorrectly reused. [\#2075](https://github.com/hyperledger/besu/pull/2075)
- Fixed issues in debug_standardTraceBadBlockToFile and debug_standardTraceBlockToFile. [\#2120](https://github.com/hyperledger/besu/pull/2120)

## Download Link
https://hyperledger.jfrog.io/artifactory/besu-binaries/besu/21.1.5/besu-21.1.5.zip

sha256: edd78fcc772cfa97d11d8ee7b5766e6fac4b31b582f940838a292f2aeb204777

## 21.1.4

### Additions and Improvements

- Adds `--discovery-dns-url` CLI command [\#2088](https://github.com/hyperledger/besu/pull/2088)

### Bug Fixes

- Fixed issue in discv5 where nonce was incorrectly reused. [\#2075](https://github.com/hyperledger/besu/pull/2075)
- Fixed issues in debug_standardTraceBadBlockToFile and debug_standardTraceBlockToFile. [\#2120](https://github.com/hyperledger/besu/pull/2120)

### Early Access Features

#### Previously identified known issues

- [Fast sync when running Besu on cloud providers](KNOWN_ISSUES.md#fast-sync-when-running-besu-on-cloud-providers)
- [Privacy users with private transactions created using v1.3.4 or earlier](KNOWN_ISSUES.md#privacy-users-with-private-transactions-created-using-v134-or-earlier)

## Download Link
https://hyperledger.jfrog.io/artifactory/besu-binaries/besu/21.1.4/besu-21.1.4.zip
58ae55b492680d92aeccfbed477e8b9c25ccc1a97cca71895e27448d754a7d8b

## 21.1.3

### Additions and Improvements
* Increase node diversity when downloading blocks [\#2033](https://github.com/hyperledger/besu/pull/2033)

### Bug Fixes
* Ethereum Node Records are now dynamically recalculated when we pass network upgrade blocks. This allows for better peering through transitions without needing to restart the node. [\#1998](https://github.com/hyperledger/besu/pull/1998)


### Early Access Features

#### Previously identified known issues

- [Fast sync when running Besu on cloud providers](KNOWN_ISSUES.md#fast-sync-when-running-besu-on-cloud-providers)
- [Privacy users with private transactions created using v1.3.4 or earlier](KNOWN_ISSUES.md#privacy-users-with-private-transactions-created-using-v134-or-earlier)

### Download link
https://hyperledger.jfrog.io/artifactory/besu-binaries/besu/21.1.3/besu-21.1.3.zip
38893cae225e5c53036d06adbeccc30aeb86ef08c543fb742941a8c618485c8a

## 21.1.2

### Berlin Network Upgrade

### Important note: the 21.1.1 release contains an outdated version of the Berlin network upgrade. If you are using Besu on public Ethereum networks, you must upgrade to 21.1.2.

This release contains the activation blocks for Berlin across all supported testnets and the Ethereum mainnet. They are:
  * Ropsten 9_812_189 (10 Mar 2021)
  * Goerli 4_460_644 (17 Mar 2021)
  * Rinkeby 8_290_928 (24 Mar 2021)
  * Ethereum 12_244_000 (14 Apr 2021)


### Additions and Improvements
- Added option to set a limit for JSON-RPC connections
  * HTTP connections `--rpc-http-max-active-connections` [\#1996](https://github.com/hyperledger/besu/pull/1996)
  * WS connections `--rpc-ws-max-active-connections` [\#2006](https://github.com/hyperledger/besu/pull/2006)
- Added ASTOR testnet ETC support [\#2017](https://github.com/hyperledger/besu/pull/2017)
### Bug Fixes
* Don't Register BLS12 precompiles for Berlin [\#2015](https://github.com/hyperledger/besu/pull/2015)

#### Previously identified known issues

- [Fast sync when running Besu on cloud providers](KNOWN_ISSUES.md#fast-sync-when-running-besu-on-cloud-providers)
- [Privacy users with private transactions created using v1.3.4 or earlier](KNOWN_ISSUES.md#privacy-users-with-private-transactions-created-using-v134-or-earlier)

### Download link
https://hyperledger.jfrog.io/artifactory/besu-binaries/besu/21.1.2/besu-21.1.2.zip
02f4b6622756b77fed814d8c1bbf986c6178d8f5adb9d61076e061124c3d12aa

## 21.1.1

### Berlin Network Upgrade

### Important note: this release contains an outdated version of the Berlin network upgrade. If you are using Besu on public Ethereum networks, you must upgrade to 21.1.2.

This release contains the activation blocks for Berlin across all supported testnets and the Ethereum mainnet. They are:
  * Ropsten 9_812_189 (10 Mar 2021)
  * Goerli 4_460_644 (17 Mar 2021)
  * Rinkeby 8_290_928 (24 Mar 2021)
  * Ethereum 12_244_000 (14 Apr 2021)

### Additions and Improvements
* Removed EIP-2315 from the Berlin network upgrade [\#1983](https://github.com/hyperledger/besu/pull/1983)
* Added `besu_transaction_pool_transactions` to the reported metrics, counting the mempool size [\#1869](https://github.com/hyperledger/besu/pull/1869)
* Distributions and maven artifacts have been moved off of bintray [\#1886](https://github.com/hyperledger/besu/pull/1886)
* admin_peers json RPC response now includes the remote nodes enode URL
* add support for keccak mining and a ecip1049_dev network [\#1882](https://github.com/hyperledger/besu/pull/1882)
### Bug Fixes
* Fixed incorrect `groupId` in published maven pom files.
* Fixed GraphQL response for missing account, return empty account instead [\#1946](https://github.com/hyperledger/besu/issues/1946)

### Early Access Features

#### Previously identified known issues

- [Fast sync when running Besu on cloud providers](KNOWN_ISSUES.md#fast-sync-when-running-besu-on-cloud-providers)
- [Privacy users with private transactions created using v1.3.4 or earlier](KNOWN_ISSUES.md#privacy-users-with-private-transactions-created-using-v134-or-earlier)

### Download link
sha256: `c22a80a54e9fed864734b9fbd69a0a46840fd27ca5211648a3eaf8a955417218 `


## 21.1.0

### Important note: this release contains an outdated version of the Berlin network upgrade, which was changed on March 5, 2021 ([link](https://github.com/ethereum/pm/issues/263#issuecomment-791473406)). If you are using Besu on public Ethereum networks, you must upgrade to 21.1.2.

## 21.1.0 Features

Features added between 20.10.0 to 21.1.0 include:
* Berlin Network Upgrade: this release contains the activation blocks for Berlin across all supported testnets and the Ethereum mainnet. They are:
  * Ropsten 9_812_189 (10 Mar 2021)
  * Goerli 4_460_644 (17 Mar 2021)
  * Rinkeby 8_290_928 (24 Mar 2021)
  * Ethereum 12_244_000 (14 Apr 2021)
* Besu Launcher: Besu now has support for the [Quorum Mainnet Launcher](https://github.com/ConsenSys/quorum-mainnet-launcher) which makes it easy for users to configure and launch Besu on the Ethereum mainnet.
* Bonsai Tries: A new database format which reduces storage requirements and improves performance for access to recent state. _Note: only full sync is currently supported._
* Miner Data JSON-RPC: The `eth_getMinerDataByBlockHash` and `eth_getMinerDataByBlockNumber` endpoints return miner rewards and coinbase address for a given block.
* EIP-1898 support: [The EIP](https://eips.ethereum.org/EIPS/eip-1898) adds `blockHash` to JSON-RPC methods which accept a default block parameter.

### Early Access Features
* Bonsai Tries: A new database format which reduces storage requirements and improves performance for access to recent state. _Note: only full sync is currently supported._
* QBFT: A new consensus algorithm to support interoperability with other Enterprise Ethereum Alliance compatible clients.

### 21.1.0 Breaking Changes
* `--skip-pow-validation-enabled` is now an error with `block import --format JSON`. This is because the JSON format doesn't include the nonce so the proof of work must be calculated.
* `eth_call` will not return a JSON-RPC result if the call fails, but will return an error instead. If it was for a revert the revert reason will be included.
* `eth_call` will not fail for account balance issues by default. An parameter `"strict": true` can be added to the call parameters (with `to` and `from`) to enforce balance checks.

### Additions and Improvements
* Added `besu_transaction_pool_transactions` to the reported metrics, counting the mempool size [\#1869](https://github.com/hyperledger/besu/pull/1869)
* Added activation blocks for Berlin Network Upgrade [\#1929](https://github.com/hyperledger/besu/pull/1929)

### Bug Fixes
* Fixed representation of access list for access list transactions in JSON-RPC results.

#### Previously identified known issues

- [Fast sync when running Besu on cloud providers](KNOWN_ISSUES.md#fast-sync-when-running-besu-on-cloud-providers)
- [Privacy users with private transactions created using v1.3.4 or earlier](KNOWN_ISSUES.md#privacy-users-with-private-transactions-created-using-v134-or-earlier)

### Download link
sha256: `e4c8fe4007e3e5f7f2528cbf1eeb5457caf06536c974a6ff4305035ff5724476`

## 21.1.0-RC2
### Additions and Improvements
* Support for the Berlin Network Upgrade, although the block number must be set manually with `--override-genesis-config=berlinBlock=<blocknumber>`. This is because the block numbers haven't been determined yet. The next release will include the number in the genesis file so it will support Berlin with no intervention. [\#1898](https://github.com/hyperledger/besu/pull/1898)

## 21.1.0-RC1

### 21.1.0 Breaking Changes
* `--skip-pow-validation-enabled` is now an error with `block import --format JSON`. This is because the JSON format doesn't include the nonce so the proof of work must be calculated.
* `eth_call` will not return a JSON-RPC result if the call fails, but will return an error instead. If it was for a revert the revert reason will be included.
* `eth_call` will not fail for account balance issues by default. An parameter `"strict": true` can be added to the call parameters (with `to` and `from`) to enforce balance checks.

### Additions and Improvements
* Removed unused flags in default genesis configs [\#1812](https://github.com/hyperledger/besu/pull/1812)
* `--skip-pow-validation-enabled` is now an error with `block import --format JSON`. This is because the JSON format doesn't include the nonce so the proof of work must be calculated. [\#1815](https://github.com/hyperledger/besu/pull/1815)
* Added a new CLI option `--Xlauncher` to start a mainnet launcher. It will help to configure Besu easily.
* Return the revert reason from `eth_call` JSON-RPC api calls when the contract causes a revert. [\#1829](https://github.com/hyperledger/besu/pull/1829)
* Added `chainId`, `publicKey`, and `raw` to JSON-RPC api calls returning detailed transaction results. [\#1835](https://github.com/hyperledger/besu/pull/1835)

### Bug Fixes
* Ethereum classic heights will no longer be reported in mainnet metrics. Issue [\#1751](https://github.com/hyperledger/besu/pull/1751) Fix [\#1820](https://github.com/hyperledger/besu/pull/1820)
* Don't enforce balance checks in `eth_call` unless explicitly requested. Issue [\#502](https://github.com/hyperledger/besu/pull/502) Fix [\#1834](https://github.com/hyperledger/besu/pull/1834)

### Early Access Features

#### Previously identified known issues

- [Fast sync when running Besu on cloud providers](KNOWN_ISSUES.md#fast-sync-when-running-besu-on-cloud-providers)
- [Privacy users with private transactions created using v1.3.4 or earlier](KNOWN_ISSUES.md#privacy-users-with-private-transactions-created-using-v134-or-earlier)


### Download link

Link removed because this release contains an outdated version of the Berlin network upgrade, which was changed on March 5, 2021 ([link](https://github.com/ethereum/pm/issues/263#issuecomment-791473406)). If you are using Besu on public Ethereum networks, you must upgrade to 21.1.1. sha256 hash left for reference.

sha256: `b0fe3942052b8fd43fc3025a298a6c701f9edae2e100f0c563a1c5a4ceef71f1`

## 20.10.4

### Additions and Improvements
* Implemented [EIP-778](https://eips.ethereum.org/EIPS/eip-778): Ethereum Node Records (ENR) [\#1680](https://github.com/hyperledger/besu/pull/1680)
* Implemented [EIP-868](https://eips.ethereum.org/EIPS/eip-868): Node Discovery v4 ENR Extension [\#1721](https://github.com/hyperledger/besu/pull/1721)
* Added revert reason to eth_estimateGas RPC call. [\#1730](https://github.com/hyperledger/besu/pull/1730)
* Added command line option --static-nodes-file. [#1644](https://github.com/hyperledger/besu/pull/1644)
* Implemented [EIP-1898](https://eips.ethereum.org/EIPS/eip-1898): Add `blockHash` to JSON-RPC methods which accept a default block parameter [\#1757](https://github.com/hyperledger/besu/pull/1757)

### Bug Fixes
* Accept locally-sourced transactions below the minimum gas price. [#1480](https://github.com/hyperledger/besu/issues/1480) [#1743](https://github.com/hyperledger/besu/pull/1743)

#### Previously identified known issues

- [Fast sync when running Besu on cloud providers](KNOWN_ISSUES.md#fast-sync-when-running-besu-on-cloud-providers)
- [Privacy users with private transactions created using v1.3.4 or earlier](KNOWN_ISSUES.md#privacy-users-with-private-transactions-created-using-v134-or-earlier)

### Download link
https://hyperledger.jfrog.io/artifactory/besu-binaries/besu/20.10.4/besu-20.10.4.zip
sha256: f15cd5243b809659bba1706c1745aecafc012d3fc44a91419522da925493537c

## 20.10.3

### Additions and Improvements
* Added `memory` as an option to `--key-value-storage`.  This ephemeral storage is intended for sync testing and debugging.  [\#1617](https://github.com/hyperledger/besu/pull/1617)
* Fixed gasPrice parameter not always respected when passed to `eth_estimateGas` endpoint [\#1636](https://github.com/hyperledger/besu/pull/1636)
* Enabled eth65 by default [\#1682](https://github.com/hyperledger/besu/pull/1682)
* Warn that bootnodes will be ignored if specified with discovery disabled [\#1717](https://github.com/hyperledger/besu/pull/1717)

### Bug Fixes
* Accept to use default port values if not in use. [#1673](https://github.com/hyperledger/besu/pull/1673)
* Block Validation Errors should be at least INFO level not DEBUG or TRACE.  Bug [\#1568](https://github.com/hyperledger/besu/pull/1568) PR [\#1706](https://github.com/hyperledger/besu/pull/1706)
* Fixed invalid and wrong trace data, especially when calling a precompiled contract [#1710](https://github.com/hyperledger/besu/pull/1710)

#### Previously identified known issues

- [Fast sync when running Besu on cloud providers](KNOWN_ISSUES.md#fast-sync-when-running-besu-on-cloud-providers)
- [Privacy users with private transactions created using v1.3.4 or earlier](KNOWN_ISSUES.md#privacy-users-with-private-transactions-created-using-v134-or-earlier)

### Download link
https://hyperledger.jfrog.io/artifactory/besu-binaries/besu/20.10.3/besu-20.10.3.zip
sha256: `b5f46d945754dedcbbb1e5dd96bf2bfd13272ff09c6a66c0150b979a578f4389`

## 20.10.2

### Additions and Improvements
* Added support for batched requests in WebSockets. [#1583](https://github.com/hyperledger/besu/pull/1583)
* Added protocols section to `admin_peers` to provide info about peer health. [\#1582](https://github.com/hyperledger/besu/pull/1582)
* Added CLI option `--goquorum-compatibility-enabled` to enable GoQuorum compatibility mode. [#1598](https://github.com/hyperledger/besu/pull/1598). Note that this mode is incompatible with Mainnet.

### Bug Fixes

* Ibft2 will discard any received messages targeting a chain height <= current head - this resolves some corner cases in system correctness directly following block import. [#1575](https://github.com/hyperledger/besu/pull/1575)
* EvmTool now throws `UnsupportedForkException` when there is an unknown fork and is YOLOv2 compatible [\#1584](https://github.com/hyperledger/besu/pull/1584)
* `eth_newFilter` now supports `blockHash` parameter as per the spec [\#1548](https://github.com/hyperledger/besu/issues/1540). (`blockhash` is also still supported.)
* Fixed an issue that caused loss of peers and desynchronization when eth65 was enabled [\#1601](https://github.com/hyperledger/besu/pull/1601)

#### Previously identified known issues

- [Fast sync when running Besu on cloud providers](KNOWN_ISSUES.md#fast-sync-when-running-besu-on-cloud-providers)
- [Privacy users with private transactions created using v1.3.4 or earlier](KNOWN_ISSUES.md#privacy-users-with-private-transactions-created-using-v134-or-earlier)

### Download Link

https://hyperledger.jfrog.io/artifactory/besu-binaries/besu/20.10.2/besu-20.10.2.zip
sha256: `710aed228dcbe9b8103aef39e4431b0c63e73c3a708ce88bcd1ecfa1722ad307`

## 20.10.1

### Additions and Improvements
* `--random-peer-priority-enabled` flag added. Allows for incoming connections to be prioritized randomly. This will prevent (typically small, stable) networks from forming impenetrable peer cliques. [#1440](https://github.com/hyperledger/besu/pull/1440)
* `miner_changeTargetGasLimit` RPC added. If a target gas limit is set, allows the node operator to change it at runtime.
* Hide deprecated `--host-whitelist` option. [\#1444](https://github.com/hyperledger/besu/pull/1444)
* Prioritize high gas prices during mining. Previously we ordered only by the order in which the transactions were received. This will increase expected profit when mining. [\#1449](https://github.com/hyperledger/besu/pull/1449)
* Added support for the updated smart contract-based [node permissioning EEA interface](https://entethalliance.github.io/client-spec/spec.html#dfn-connectionallowed). [\#1435](https://github.com/hyperledger/besu/pull/1435) and [\#1496](https://github.com/hyperledger/besu/pull/1496)
* Added EvmTool binary to the distribution.  EvmTool is a CLI that can execute EVM bytecode and execute ethereum state tests. [\#1465](https://github.com/hyperledger/besu/pull/1465)
* Updated the libraries for secp256k1 and AltBN series precompiles. These updates provide significant performance improvements to those areas. [\#1499](https://github.com/hyperledger/besu/pull/1499)
* Provide MegaGas/second measurements in the log when doing a full block import, such as the catch up phase of a fast sync. [\#1512](https://github.com/hyperledger/besu/pull/1512)
* Added new endpoints to get miner data, `eth_getMinerDataByBlockHash` and `eth_getMinerDataByBlockNumber`. [\#1538](https://github.com/hyperledger/besu/pull/1538)
* Added direct support for OpenTelemetry metrics [\#1492](https://github.com/hyperledger/besu/pull/1492)
* Added support for `qip714block` config parameter in genesis file, paving the way towards permissioning interoperability between Besu and GoQuorum. [\#1545](https://github.com/hyperledger/besu/pull/1545)
* Added new CLI option `--compatibility-eth64-forkid-enabled`. [\#1542](https://github.com/hyperledger/besu/pull/1542)

### Bug Fixes

* Fix a bug on `eth_estimateGas` which returned `Internal error` instead of `Execution reverted` in case of reverted transaction. [\#1478](https://github.com/hyperledger/besu/pull/1478)
* Fixed a bug where Local Account Permissioning was being incorrectly enforced on block import/validation. [\#1510](https://github.com/hyperledger/besu/pull/1510)
* Fixed invalid enode URL when discovery is disabled  [\#1521](https://github.com/hyperledger/besu/pull/1521)
* Removed duplicate files from zip and tar.gz distributions. [\#1566](https://github.com/hyperledger/besu/pull/1566)
* Add a more rational value to eth_gasPrice, based on a configurable percentile of prior block's transactions (default: median of last 100 blocks).  [\#1563](https://github.com/hyperledger/besu/pull/1563)

## Deprecated

### --privacy-precompiled-address (Scheduled for removal in _Next_ Release)
Deprecated in 1.5.1
- CLI option `--privacy-precompiled-address` option removed. This address is now derived, based	on `--privacy-onchain-groups-enabled`. [\#1222](https://github.com/hyperledger/besu/pull/1222)

### Besu Sample Network repository

The [Besu Sample Networks repository](https://github.com/ConsenSys/besu-sample-networks) has been replaced by the [Quorum Developer Quickstart](https://besu.hyperledger.org/en/latest/Tutorials/Developer-Quickstart).

#### Previously identified known issues

- [Eth/65 loses peers](KNOWN_ISSUES.md#eth65-loses-peers)
- [Fast sync when running Besu on cloud providers](KNOWN_ISSUES.md#fast-sync-when-running-besu-on-cloud-providers)
- [Privacy users with private transactions created using v1.3.4 or earlier](KNOWN_ISSUES.md#privacy-users-with-private-transactions-created-using-v134-or-earlier)

### Download Link

https://hyperledger.jfrog.io/artifactory/besu-binaries/besu/20.10.1/besu-20.10.1.zip
sha256: `ac4fae310957c176564396f73c0f03c60c41129d43d078560d0dab533a69fd2a`

## 20.10.0

## Release format

Hyperledger Besu is moving its versioning scheme to [CalVer](https://calver.org/) starting with the 20.10.0 (formerly 1.6.0) release. More information about the specific version of CalVer Besu is using can be found on the [wiki](https://wiki.hyperledger.org/display/BESU/Using+CalVer+for+Besu+Releases).

## 20.10 Breaking Changes

When upgrading to 20.10, ensure you've taken into account the following breaking changes.

### JSON-RPC HTTP Error Codes For Valid Calls ([\#1426](https://github.com/hyperledger/besu/pull/1426))

Prior versions of Besu would set the HTTP Status 400 Bad Request for JSON-RPC requests that completed in an error, regardless of the kind of error.  These responses could include a complete JSON-RPC response with an error field.

In Besu version 20.10, properly formatted requests that have valid parameters (count and content) will return a HTTP Status 200 OK, with an error field if an error occurred. For example, requesting an account that does not exist in the chain, or a block by hash that Besu does not have, will now return HTTP 200 OK responses. Unparsable requests, improperly formatted requests, or requests with invalid parameters will continue to return HTTP 400 Bad Request.

Users of Web3J should note that many calls will now return a result with the error field containing the message whereas before a call would throw an exception with the error message as the exception message.

## 20.10.0 Additions and Improvements

* Added support for ECIP-1099 / Classic Thanos Fork: Calibrate Epoch Duration. [\#1421](https://github.com/hyperledger/besu/pull/1421) [\#1441](https://github.com/hyperledger/besu/pull/1441) [\#1462](https://github.com/hyperledger/besu/pull/1462)
* Added the Open Telemetry Java agent to report traces to a remote backend. Added an example to showcase the trace reporting capabilities.
* Added EvmTool binary to the distribution.  EvmTool is a CLI that can execute EVM bytecode and execute ethereum state tests. Documentation for it is available [here](https://besu.hyperledger.org/en/stable/HowTo/Troubleshoot/Use-EVM-Tool/). [\#1465](https://github.com/hyperledger/besu/pull/1465)
* Added support for the upcoming YOLOv2 ephemeral testnet and removed the flag for the deprecated YOLOv1 ephemeral testnet. [#1386](https://github.com/hyperledger/besu/pull/1386)
* Added `debug_standardTraceBlockToFile` JSON-RPC API. This API accepts a block hash and will replay the block. It returns a list of files containing the result of the trace (one file per transaction). [\#1392](https://github.com/hyperledger/besu/pull/1392)
* Added `debug_standardTraceBadBlockToFile` JSON-RPC API. This API is similar to `debug_standardTraceBlockToFile`, but can be used to obtain info about a block which has been rejected as invalid. [\#1403](https://github.com/hyperledger/besu/pull/1403)
* Added support for EIP-2929 to YOLOv2. [#1387](https://github.com/hyperledger/besu/pull/1387)
* Added `--start-block` and `--end-block` to the `blocks import` subcommand [\#1399](https://github.com/hyperledger/besu/pull/1399)
* Added support for multi-tenancy when using the early access feature of [onchain privacy group management](https://besu.hyperledger.org/en/stable/Concepts/Privacy/Onchain-PrivacyGroups/)
* \[Reverted\] Fixed memory leak in eth/65 subprotocol behavior. It is now enabled by default. [\#1420](https://github.com/hyperledger/besu/pull/1420), [#1348](https://github.com/hyperledger/besu/pull/1348), [#1321](https://github.com/hyperledger/besu/pull/1321)

### Bug Fixes

* Log block import rejection reasons at "INFO" level.  Bug [#1412](https://github.com/hyperledger/besu/issues/1412)
* Fixed NPE when executing `eth_estimateGas` with privacy enabled.  Bug [#1404](https://github.com/hyperledger/besu/issues/1404)

#### Previously identified known issues

- [Eth/65 loses peers](KNOWN_ISSUES.md#eth65-loses-peers)
- [Fast sync when running Besu on cloud providers](KNOWN_ISSUES.md#fast-sync-when-running-besu-on-cloud-providers)
- [Privacy users with private transactions created using v1.3.4 or earlier](KNOWN_ISSUES.md#privacy-users-with-private-transactions-created-using-v134-or-earlier)

## Deprecated and Scheduled for removal in _Next_ Release

### --privacy-precompiled-address
Deprecated in 1.5.1
- CLI option `--privacy-precompiled-address` option removed. This address is now derived, based
on `--privacy-onchain-groups-enabled`. [\#1222](https://github.com/hyperledger/besu/pull/1222)

### Download link
https://hyperledger.jfrog.io/artifactory/besu-binaries/besu/20.10.0/besu-20.10.0.zip

sha256sum: `2b50a375aae64b838a2cd9d43747006492cae573f1be11745b7f643646fd5a01`

## 1.5.5

### Additions and Improvements
* The new version of the [web3js-eea library (v0.10)](https://github.com/PegaSysEng/web3js-eea) supports the onchain privacy group management changes made in Besu v1.5.3.

### Bug Fixes
* Added `debug_getBadBlocks` JSON-RPC API to analyze and detect consensus flaws. Even if a block is rejected it will be returned by this method [\#1378](https://github.com/hyperledger/besu/pull/1378)
* Fix logs queries missing results against chain head [\#1351](https://github.com/hyperledger/besu/pull/1351) and [\#1381](https://github.com/hyperledger/besu/pull/1381)

#### Previously identified known issues

- [Eth/65 loses peers](KNOWN_ISSUES.md#eth65-loses-peers)
- [Fast sync when running Besu on cloud providers](KNOWN_ISSUES.md#fast-sync-when-running-besu-on-cloud-providers)
- [Privacy users with private transactions created using v1.3.4 or earlier](KNOWN_ISSUES.md#privacy-users-with-private-transactions-created-using-v134-or-earlier)
- [Changes not saved to database correctly causing inconsistent private states](KNOWN_ISSUES.md#Changes-not-saved-to-database-correctly-causing-inconsistent-private-states)

### Download link

https://hyperledger.jfrog.io/artifactory/besu-binaries/besu/1.5.5/besu-1.5.5.zip

sha256sum: `e67b0a899dc4421054eaa9a8112cb89e1e5f6a56f0d8aa1b0c5111c53dfad2ad`


## 1.5.4

### Additions and Improvements

* Added `priv_debugGetStateRoot` JSON-RPC API to retrieve the state root of a specified privacy group. [\#1326](https://github.com/hyperledger/besu/pull/1326)
* Added reorg logging and `--reorg-logging-threshold` to configure the same. Besu now logs any reorgs where the old or new chain head is more than the threshold away from their common ancestors. The default is 6.
* Added `debug_batchSendRawTransaction` JSON-RPC API to submit multiple signed transactions with a single call. [\#1350](https://github.com/hyperledger/besu/pull/1350)

### Bug Fixes

* The metrics HTTP server no longer rejects requests containing `Accept` header that doesn't precisely match the prometheus text format [\#1345](https://github.com/hyperledger/besu/pull/1345)
* JSON-RPC method `net_version` should return network ID instead of chain ID [\#1355](https://github.com/hyperledger/besu/pull/1355)

#### Previously identified known issues

- [Logs queries missing results against chain head](KNOWN_ISSUES.md#Logs-queries-missing-results-against-chain-head)
- [Eth/65 loses peers](KNOWN_ISSUES.md#eth65-loses-peers)
- [Fast sync when running Besu on cloud providers](KNOWN_ISSUES.md#fast-sync-when-running-besu-on-cloud-providers)
- [Privacy users with private transactions created using v1.3.4 or earlier](KNOWN_ISSUES.md#privacy-users-with-private-transactions-created-using-v134-or-earlier)
- [Changes not saved to database correctly causing inconsistent private states](KNOWN_ISSUES.md#Changes-not-saved-to-database-correctly-causing-inconsistent-private-states)

### Download link
https://hyperledger.jfrog.io/artifactory/besu-binaries/besu/1.5.4/besu-1.5.4.zip

sha256sum: `1f4df8e1c5e3b5b3abf6289ccfe70f302aa7c29a652b2eb713ffbdc507670420`

## 1.5.3

### Additions and Improvements

* The EvmTool now processes State Tests from the Ethereum Reference Tests. [\#1311](https://github.com/hyperledger/besu/pull/1311)
* Early access DNS support added via the `--Xdns-enabled` and `--Xdns-update-enabled` CLI options. [\#1247](https://github.com/hyperledger/besu/pull/1247)
* Add genesis config option `ecip1017EraRounds` for Ethereum Classic chains. [\#1329](https://github.com/hyperledger/besu/pull/1329)

### Bug Fixes

* K8S Permissioning to use of Service IP's rather than pod IP's which can fail [\#1190](https://github.com/hyperledger/besu/issues/1190)

#### Previously identified known issues

- [Logs queries missing results against chain head](KNOWN_ISSUES.md#Logs-queries-missing-results-against-chain-head)
- [Eth/65 loses peers](KNOWN_ISSUES.md#eth65-loses-peers)
- [Fast sync when running Besu on cloud providers](KNOWN_ISSUES.md#fast-sync-when-running-besu-on-cloud-providers)
- [Privacy users with private transactions created using v1.3.4 or earlier](KNOWN_ISSUES.md#privacy-users-with-private-transactions-created-using-v134-or-earlier)
- [Changes not saved to database correctly causing inconsistent private states](KNOWN_ISSUES.md#Changes-not-saved-to-database-correctly-causing-inconsistent-private-states)

### Breaking Change to Onchain Privacy Group Management

This [early access feature](https://besu.hyperledger.org/en/stable/Concepts/Privacy/Onchain-PrivacyGroups/) was changed in a way that makes onchain privacy groups created with previous versions no longer usable.

To enhance control over permissions on the privacy group management contract:

* The enclave key was removed as the first parameter for `addParticipant` and `removeParticipant`.
* The owner of the privacy group management contract is the signer of the private transaction that creates
  the privacy group. In the default onchain privacy group management contract implementation, only the
  owner can add and remove participants, and upgrade the management contract.

The onchain privacy support in the current version of the web3js-eea library (v0.9) will not be compatible with Besu v1.5.3.  We are actively working on an upgrade to webj3-eea that will support these changes.

### Download link
https://hyperledger.jfrog.io/artifactory/besu-binaries/besu/1.5.3/besu-1.5.3.zip

sha256sum: `735cd511e1dae1590f2829d9535cb383aa8c526f059b3451859e5fcfccc48985`

## 1.5.2

### Additions and Improvements

* Experimental offline backup and restore has been added via the `operator x-backup-state` and `operator x-restore-state` CLI commands.  Data formats will be fluid for as long as the `x-` prefix is present in the CLI so it is advised not to rely on these backups for disaster recovery. [\#1235](https://github.com/hyperledger/besu/pull/1235)
* Experimental ethstats support added via the `Xethstats` and `Xethstats-contact` CLI commands. [\#1239](https://github.com/hyperledger/besu/pull/1239)
* Peers added via the JSON-RPC `admin_addPeer` and `admin_removePeer` will be shared or no longer shared via discovery respectively.  Previously they were not shared. [\#1177](https://github.com/hyperledger/besu/pull/1177) contributed by [br0tchain](https://github.com/br0tchain).
* New Docker Images (see below). [\#1277](https://github.com/hyperledger/besu/pull/1277)
* Reworked static peer discovery handling. [\#1292](https://github.com/hyperledger/besu/pull/1292)

### New Java VMs in Docker Image

* New docker images are being generated to use the latest version of OpenJDK (currently 14.0.1) with the tag suffix of `-openjdk-latest`, for example `1.5.2-openjdk-latest`.
* New docker images are being generated to use [GraalVM](https://www.graalvm.org/) with the tag suffix of `-graalvm`, for example `1.5.2-graalvm`.
* The existing images based on Java 11 are also being tagged with the suffix `-openjdk-11`, for example `1.5.2-openjdk-11`, as well as `1.5.2`.

The intent is that the major Java VM version or Java VM type shipped with the default docker images (`latest`, `1.5.x`, etc.) may be changed during future quarterly releases but will remain consistent within quarterly releases.

### Bug Fixes
- Offchain permissioning - fixed bug where sync status check prevented peering if static nodes configured. [\#1252](https://github.com/hyperledger/besu/issues/1252)

- GraphQL queries of `miner` in IBFT networks will no longer return an error.  PR [\#1282](https://github.com/hyperledger/besu/pull/1282) issue [\#1272](https://github.com/hyperledger/besu/issues/1272).

#### Previously identified known issues

- [Logs queries missing results against chain head](KNOWN_ISSUES.md#Logs-queries-missing-results-against-chain-head)
- [Eth/65 loses peers](KNOWN_ISSUES.md#eth65-loses-peers)
- [Fast sync when running Besu on cloud providers](KNOWN_ISSUES.md#fast-sync-when-running-besu-on-cloud-providers)
- [Privacy users with private transactions created using v1.3.4 or earlier](KNOWN_ISSUES.md#privacy-users-with-private-transactions-created-using-v134-or-earlier)
- [Permissioning issues on Kubernetes](KNOWN_ISSUES.md#Kubernetes-permissioning-uses-Service-IPs-rather-than-pod-IPs-which-can-fail)
- [Restarts caused by insufficient memory can cause inconsistent private state](KNOWN_ISSUES.md#Restart-caused-by-insufficient-memory-can-cause-inconsistent-private-state)

### New and Old Maintainer

- [David Mechler](https://github.com/hyperledger/besu/commits?author=davemec) has been added as a [new maintainer](https://github.com/hyperledger/besu/pull/1267).
- [Edward Evans](https://github.com/hyperledger/besu/commits?author=EdJoJob) voluntarily moved to [emeritus status](https://github.com/hyperledger/besu/pull/1270).

### Download link
https://hyperledger.jfrog.io/artifactory/besu-binaries/besu/1.5.2/besu-1.5.2.zip

sha256sum: `629f44e230a635b09f8d82f2196d70d31193233718118a46412f11c50772dc85`

## 1.5.1

### Deprecated
- CLI option `--privacy-precompiled-address` option is deprecated. This address is now derived, based
on `--privacy-onchain-groups-enabled`. [\#1222](https://github.com/hyperledger/besu/pull/1222)

### Additions and Improvements

* In an IBFT2 network, a fixed block reward value and recipient address can be defined in genesis file [\#1132](https://github.com/hyperledger/besu/pull/1132)
* JSON-RPC HTTP API Authorization: exit early when checking user permissions. [\#1144](https://github.com/hyperledger/besu/pull/1144)
* HTTP/2 is enabled for JSON-RPC HTTP API over TLS. [\#1145](https://github.com/hyperledger/besu/pull/1145)
* Color output in consoles. It can be disabled with `--color-enabled=false` [\#1257](https://github.com/hyperledger/besu/pull/1257)
* Add compatibility with ClusterIP services for the Kubernetes Nat Manager  [\#1156](https://github.com/hyperledger/besu/pull/1156)
* In an IBFT2 network; a fixed block reward value and recipient address can be defined in genesis file [\#1132](https://github.com/hyperledger/besu/pull/1132)
* Add fee cap for transactions submitted via RPC. [\#1137](https://github.com/hyperledger/besu/pull/1137)

### Bug fixes

* When the default sync mode was changed to fast sync for named networks, there was one caveat we didn't address. The `dev` network should've been full sync by default. This has now been fixed. [\#1257](https://github.com/hyperledger/besu/pull/1257)
* Fix synchronization timeout issue when the blocks were too large [\#1149](https://github.com/hyperledger/besu/pull/1149)
* Fix missing results from eth_getLogs request. [\#1154](https://github.com/hyperledger/besu/pull/1154)
* Fix issue allowing Besu to be used for DDoS amplification. [\#1146](https://github.com/hyperledger/besu/pull/1146)

### Known Issues

Known issues are open issues categorized as [Very High or High impact](https://wiki.hyperledger.org/display/BESU/Defect+Prioritisation+Policy).

#### Previously identified known issues

- [Scope of logs query causing Besu to hang](KNOWN_ISSUES.md#scope-of-logs-query-causing-besu-to-hang)
- [Eth/65 loses peers](KNOWN_ISSUES.md#eth65-loses-peers)
- [Fast sync when running Besu on cloud providers](KNOWN_ISSUES.md#fast-sync-when-running-besu-on-cloud-providers)
- [Privacy users with private transactions created using v1.3.4 or earlier](KNOWN_ISSUES.md#privacy-users-with-private-transactions-created-using-v134-or-earlier)
- [Permissioning issues on Kubernetes](KNOWN_ISSUES.md#Kubernetes-permissioning-uses-Service-IPs-rather-than-pod-IPs-which-can-fail)
- [Restarts caused by insufficient memory can cause inconsistent private state](KNOWN_ISSUES.md#Restart-caused-by-insufficient-memory-can-cause-inconsistent-private-state)

### Download link
https://hyperledger.jfrog.io/artifactory/besu-binaries/besu/1.5.1/besu-1.5.1.zip

sha256sum: `c17f49b6b8686822417184952487fc135772f0be03514085926a6984fd955b88`

## 1.5 Breaking changes

When upgrading to 1.5, ensure you've taken into account the following breaking changes.

### Docker users with volume mounts

To maintain best security practices, we're changing the `user:group` on the Docker container to `besu`.

What this means for you:

* If you are running Besu as a binary, there is no impact.
* If you are running Besu as a Docker container *and* have a volume mount for data,  ensure that the
permissions on the directory allow other users and groups to r/w. Ideally this should be set to
`besu:besu` as the owner.

Note that the `besu` user only exists within the container not outside it. The same user ID may match
a different user outside the image.

If you’re mounting local folders, it is best to set the user via the Docker `—user` argument. Use the
UID because the username may not exist inside the docker container. Ensure the directory being mounted
is owned by that user.

### Remove Manual NAT method

The NAT manager `MANUAL` method has been removed.
If you have been using the `MANUAL` method, use the `NONE` method instead. The behavior of the
`NONE` method is the same as the previously supported `MANUAL` methods.

### Privacy users

Besu minor version upgrades require upgrading Orion to the latest minor version. That is, for
Besu <> Orion node pairs, when upgrading Besu to v1.5, it is required that Orion is upgraded to
v1.6. Older versions of Orion will no longer work with Besu v1.5.

## 1.5 Features

Features added between from 1.4 to 1.5 include:
* Mining Support
  Besu supports `eth_hashrate` and `eth_submitHashrate` to obtain the hashrate when we mine with a GPU mining worker.
* Tracing
  The [Tracing API](https://besu.hyperledger.org/en/latest/Reference/API-Methods/#trace-methods) is no longer an Early Access feature and now has full support for `trace_replayBlockTransactions`, `trace_Block` and `trace_transaction`.
* Plugin API Block Events
  `BlockAdded` and `BlockReorg` are now exposed via the [Plugin API](https://javadoc.io/doc/org.hyperledger.besu/plugin-api/latest/org/hyperledger/besu/plugin/services/BesuEvents.html).
* [Filters](https://besu.hyperledger.org/en/stable/HowTo/Interact/Filters/Accessing-Logs-Using-JSON-RPC/) and
  [subscriptions](https://besu.hyperledger.org/en/stable/HowTo/Interact/APIs/RPC-PubSub/) for private contracts.
* [SecurityModule Plugin API](https://javadoc.io/doc/org.hyperledger.besu/plugin-api/latest/org/hyperledger/besu/plugin/services/SecurityModuleService.html)
  This allows use of a different [security module](https://besu.hyperledger.org/en/stable/Reference/CLI/CLI-Syntax/#security-module)
  as a plugin to provide cryptographic function that can be used by NodeKey (such as sign, ECDHKeyAgreement etc.).
* [Onchain privacy groups](https://besu.hyperledger.org/en/latest/Concepts/Privacy/Onchain-PrivacyGroups/)
  with add and remove members. This is an early access feature. Early access features are not recommended
  for production networks and may have unstable interfaces.

## 1.5 Additions and Improvements

* Public Networks Default to Fast Sync: The default sync mode for named permissionless networks, such as the Ethereum mainnet and testnets, is now `FAST`.
  * The default is unchanged for private networks. That is, the sync mode defaults to `FULL` for private networks.
  * Use the [`--sync-mode` command line option](https://besu.hyperledger.org/Reference/CLI/CLI-Syntax/#sync-mode) to change the sync mode. [\#384](https://github.com/hyperledger/besu/pull/384)
* Proper Mining Support: Added full support for `eth_hashrate` and `eth_submitHashrate`. It is now possible to have the hashrate when we mine with a GPU mining worker [\#1063](https://github.com/hyperledger/besu/pull/1063)
* Performance Improvements: The addition of native libraries ([\#775](https://github.com/hyperledger/besu/pull/775)) and changes to data structures in the EVM ([\#1089](https://github.com/hyperledger/besu/pull/1089)) have improved Besu sync and EVM execution times.
* Tracing API Improvements: The [Tracing API](https://besu.hyperledger.org/en/latest/Reference/API-Methods/#trace-methods) is no longer an Early Access feature and now has full support for `trace_replayBlockTransactions`, `trace_Block` and `trace_transaction`.
* New Plugin API Block Events: `BlockAdded` and `BlockReorg` are now exposed via the Plugin API [\#637](https://github.com/hyperledger/besu/pull/637).
* Added experimental CLI option `--Xnat-kube-pod-name` to specify the name of the loadbalancer used by the Kubernetes nat manager [\#1078](https://github.com/hyperledger/besu/pull/1078)
- Local permissioning TOML config now supports additional keys (`nodes-allowlist` and `accounts-allowlist`).
Support for `nodes-whitelist` and `accounts-whitelist` will be removed in a future release.
- Add missing `mixHash` field for `eth_getBlockBy*` JSON RPC endpoints. [\#1098](https://github.com/hyperledger/besu/pull/1098)
* Besu now has a strict check on private transactions to ensure the privateFrom in the transaction
matches the sender Orion key that has distributed the payload. Besu 1.5+ requires Orion 1.6+ to work.
[#357](https://github.com/PegaSysEng/orion/issues/357)

### Bug fixes

No bug fixes with [user impact in this release](https://wiki.hyperledger.org/display/BESU/Changelog).

### Known Issues

Known issues are open issues categorized as [Very High or High impact](https://wiki.hyperledger.org/display/BESU/Defect+Prioritisation+Policy).

#### New known issues

- K8S permissioning uses of Service IPs rather than pod IPs which can fail. [\#1190](https://github.com/hyperledger/besu/pull/1190)
Workaround - Do not use permissioning on K8S.

- Restart caused by insufficient memory can cause inconsistent private state. [\#1110](https://github.com/hyperledger/besu/pull/1110)
Workaround - Ensure you allocate enough memory for the Java Runtime Environment that the node does not run out of memory.

#### Previously identified known issues

- [Scope of logs query causing Besu to hang](KNOWN_ISSUES.md#scope-of-logs-query-causing-besu-to-hang)
- [Eth/65 loses peers](KNOWN_ISSUES.md#eth65-loses-peers)
- [Fast sync when running Besu on cloud providers](KNOWN_ISSUES.md#fast-sync-when-running-besu-on-cloud-providers)
- [Privacy users with private transactions created using v1.3.4 or earlier](KNOWN_ISSUES.md#privacy-users-with-private-transactions-created-using-v134-or-earlier)

### Download link
https://hyperledger.jfrog.io/artifactory/besu-binaries/besu/1.5.0/besu-1.5.0.zip

sha256sum: `56929d6a71cc681688351041c919e9630ab6df7de37dd0c4ae9e19a4f44460b2`

**For download links of releases prior to 1.5.0, please visit https://hyperledger.jfrog.io/artifactory/besu-binaries/besu/**

## 1.4.6

### Additions and Improvements

- Print node address on startup. [\#938](https://github.com/hyperledger/besu/pull/938)
- Transaction pool: price bump replacement mechanism configurable through CLI. [\#928](https://github.com/hyperledger/besu/pull/928) [\#930](https://github.com/hyperledger/besu/pull/930)

### Bug Fixes

- Added timeout to queries. [\#986](https://github.com/hyperledger/besu/pull/986)
- Fixed issue where networks using onchain permissioning could stall when the bootnodes were not validators. [\#969](https://github.com/hyperledger/besu/pull/969)
- Update getForks method to ignore ClassicForkBlock chain parameter to fix issue with ETC syncing. [\#1014](https://github.com/hyperledger/besu/pull/1014)

### Known Issues

Known issues are open issues categorized as [Very High or High impact](https://wiki.hyperledger.org/display/BESU/Defect+Prioritisation+Policy).

#### Previously identified known issues

- [Scope of logs query causing Besu to hang](KNOWN_ISSUES.md#scope-of-logs-query-causing-besu-to-hang)
- [Eth/65 loses peers](KNOWN_ISSUES.md#eth65-loses-peers)
- [Fast sync when running Besu on cloud providers](KNOWN_ISSUES.md#fast-sync-when-running-besu-on-cloud-providers)
- [Privacy users with private transactions created using v1.3.4 or earlier](KNOWN_ISSUES.md#privacy-users-with-private-transactions-created-using-v134-or-earlier)

## 1.4.5

### Additions and Improvements

- Implemented WebSocket logs subscription for private contracts (`priv_subscribe`/`priv_unsubscribe`) [\#762](https://github.com/hyperledger/besu/pull/762)
- Introduced SecurityModule plugin API. This allows use of a different security module as a plugin to
  provide cryptographic function that can be used by NodeKey (such as sign, ECDHKeyAgreement etc.). KeyPairSecurityModule
  is registered and used by default. The CLI option `--security-module=<name> (defaults to localfile)` can be used
  to identify the security module plugin name to use instead. [\#713](https://github.com/hyperledger/besu/pull/713)
- Several testing related changes to improve compatibility with [Hive](https://hivetests.ethdevops.io/) and Retesteth.
  [\#806](https://github.com/hyperledger/besu/pull/806) and [#845](https://github.com/hyperledger/besu/pull/845)
- Native libraries for secp256k1 and Altbn128 encryption are enabled by default.  To disable these libraries use
  `--Xsecp256k1-native-enabled=false` and `--Xaltbn128-native-enabled=false`. [\#775](https://github.com/hyperledger/besu/pull/775)

### Bug Fixes

- Fixed `eth_estimateGas` JSON RPC so it no longer returns gas estimates that are too low. [\#842](https://github.com/hyperledger/besu/pull/842)
- Full help not displayed unless explicitly requested. [\#437](https://github.com/hyperledger/besu/pull/437)
- Compatibility with undocumented Geth `eth_subscribe` fields. [\#654](https://github.com/hyperledger/besu/pull/654)
- Current block number included as part of `eth_getWork` response. [\#849](https://github.com/hyperledger/besu/pull/849)

### Known Issues

Known issues are open issues categorized as [Very High or High impact](https://wiki.hyperledger.org/display/BESU/Defect+Prioritisation+Policy).

#### New known issues

* Scope of logs query causing Besu to crash. [\#944](https://github.com/hyperledger/besu/pull/944)

Workaround - Limit the number of blocks queried by each `eth_getLogs` call.

#### Previously identified known issues

- [`Intrinsic gas exceeds gas limit` returned when calling `delete mapping[addr]` or `mapping[addr] = 0`](KNOWN_ISSUES.md#intrinsic-gas-exceeds-gas-limit)
- [Eth/65 not backwards compatible](KNOWN_ISSUES.md#eth65-not-backwards-compatible)
- [Error full syncing with pruning](KNOWN_ISSUES.md#error-full-syncing-with-pruning)
- [Fast sync when running Besu on cloud providers](KNOWN_ISSUES.md#fast-sync-when-running-besu-on-cloud-providers)
- [Bootnodes must be validators when using onchain permissioning](KNOWN_ISSUES.md#bootnodes-must-be-validators-when-using-onchain-permissioning)
- [Privacy users with private transactions created using v1.3.4 or earlier](KNOWN_ISSUES.md#privacy-users-with-private-transactions-created-using-v134-or-earlier)

## 1.4.4

### Additions and Improvements

- Implemented [`priv_getLogs`](https://besu.hyperledger.org/en/latest/Reference/API-Methods/#priv_getlogs). [\#686](https://github.com/hyperledger/besu/pull/686)
- Implemented private contract log filters including JSON-RPC methods to interact with private filters. [\#735](https://github.com/hyperledger/besu/pull/735)
- Implemented EIP-2315: Simple Subroutines for the EVM [\#717](https://github.com/hyperledger/besu/pull/717)
- Implemented Splunk logging. [\#725](https://github.com/hyperledger/besu/pull/725)
- Implemented optional native library encryption. [\#675](https://github.com/hyperledger/besu/pull/675).  To enable add `--Xsecp256k1-native-enabled` (for transaciton signatures) and/or `--Xaltbn128-native-enabled` (for altbn128 precomiled contracts) as command line options.

### Bug Fixes

- Flag added to toggle `eth/65` off by default. `eth/65` will remain toggled off by default until
a fix is completed for the [eth/65 known issue](KNOWN_ISSUES.md). [\#741](https://github.com/hyperledger/besu/pull/741)
- Resolve crashing NAT detectors on GKE. [\#731](https://github.com/hyperledger/besu/pull/731) fixes [\#507](https://github.com/hyperledger/besu/issues/507).
[Besu-Kubernetes Readme](https://github.com/PegaSysEng/besu-kubernetes/blob/master/README.md#network-topology-and-high-availability-requirements)
updated to reflect changes.
- Deal with quick service start failures [\#714](https://github.com/hyperledger/besu/pull/714) fixes [\#662](https://github.com/hyperledger/besu/issues/662)

### Known Issues

Known issues are open issues categorized as [Very High or High impact](https://wiki.hyperledger.org/display/BESU/Defect+Prioritisation+Policy).

#### New known issues

- `Intrinsic gas exceeds gas limit` returned when calling `delete mapping[addr]` or `mapping[addr] = 0` [\#696](https://github.com/hyperledger/besu/issues/696)

Calling delete and set to 0 Solidity mapping in Solidity fail.

#### Previously identified known issues

- [Eth/65 not backwards compatible](KNOWN_ISSUES.md#eth65-not-backwards-compatible)
- [Error full syncing with pruning](KNOWN_ISSUES.md#error-full-syncing-with-pruning)
- [Fast sync when running Besu on cloud providers](KNOWN_ISSUES.md#fast-sync-when-running-besu-on-cloud-providers)
- [Bootnodes must be validators when using onchain permissioning](KNOWN_ISSUES.md#bootnodes-must-be-validators-when-using-onchain-permissioning)
- [Privacy users with private transactions created using v1.3.4 or earlier](KNOWN_ISSUES.md#privacy-users-with-private-transactions-created-using-v134-or-earlier)

## 1.4.3

### Issues identified with 1.4.3 release

The `eth/65` change is not [backwards compatible](https://github.com/hyperledger/besu/issues/723).
This has the following impact:
* In a private network, nodes using the 1.4.3 client cannot interact with nodes using 1.4.2 or earlier
clients.
* On mainnet, synchronizing eventually stalls.

Workaround -> revert to v1.4.2.

A [fix](https://github.com/hyperledger/besu/pull/732) is currently [being tested](https://github.com/hyperledger/besu/pull/733).

### Critical Issue for Privacy Users

A critical issue for privacy users with private transactions created using Hyperledger Besu v1.3.4
or earlier has been identified. If you have a network with private transaction created using v1.3.4
or earlier, please read the following and take the appropriate steps:
https://wiki.hyperledger.org/display/BESU/Critical+Issue+for+Privacy+Users

### Additions and Improvements

- Added `eth/65` support. [\#608](https://github.com/hyperledger/besu/pull/608)
- Added block added and block reorg events. Added revert reason to block added transactions. [\#637](https://github.com/hyperledger/besu/pull/637)

### Deprecated

- Private Transaction `hash` field and `getHash()` method have been deprecated. They will be removed
in 1.5.0 release. [\#639](https://github.com/hyperledger/besu/pull/639)

### Known Issues

#### Fast sync when running Besu on cloud providers

A known [RocksDB issue](https://github.com/facebook/rocksdb/issues/6435) causes fast sync to fail
when running Besu on certain cloud providers. The following error is displayed repeatedly:

```
...
EthScheduler-Services-1 (importBlock) | ERROR | PipelineChainDownloader | Chain download failed. Restarting after short delay.
java.util.concurrent.CompletionException: org.hyperledger.besu.plugin.services.exception.StorageException: org.rocksdb.RocksDBException: block checksum mismatch:
....
```

This behaviour has been seen on AWS and Digital Ocean.

Workaround -> On AWS, a full restart of the AWS VM is required to restart the fast sync.

Fast sync is not currently supported on Digital Ocean. We are investigating options to
[add support for fast sync on Digital Ocean](https://github.com/hyperledger/besu/issues/591).

#### Error full syncing with pruning

- Error syncing with mainnet on Besu 1.3.7 node - MerkleTrieException [\#580](https://github.com/hyperledger/besu/issues/580)
The associated error is `Unable to load trie node value for hash` and is caused by the combination of
full sync and pruning.

Workarounds:
1. Explicitly disable pruning using `--pruning-enabled=false` when using fast sync.
2. If the `MerkleTrieException` occurs, delete the database and resync.

A fix for this issue is being actively worked on.

#### Fast sync reverting to full sync

In some cases of FastSyncException, fast sync reverts back to a full sync before having reached the
pivot block. [\#683](https://github.com/hyperledger/besu/issues/683)

Workaround -> To re-attempt fast syncing rather than continue full syncing, stop Besu, delete your
database, and start again.

#### Bootnodes must be validators when using onchain permissioning

- Onchain permissioning nodes can't peer when using a non-validator bootnode [\#528](https://github.com/hyperledger/besu/issues/528)

Workaround -> When using onchain permissioning, ensure bootnodes are also validators.


## 1.4.2

### Additions and Improvements

- Added `trace_block` JSON RPC API [\#449](https://github.com/hyperledger/besu/pull/449)
- Added `pulledStates` and `knownStates` to the EthQL `syncing` query and `eth_syncing` JSON-RPC api [\#565](https://github.com/hyperledger/besu/pull/565)

### Bug Fixes

- Fixed file parsing behaviour for privacy enclave keystore password file [\#554](https://github.com/hyperledger/besu/pull/554) (thanks to [magooster](https://github.com/magooster))
- Fixed known issue with being unable to re-add members to onchain privacy groups [\#471](https://github.com/hyperledger/besu/pull/471)

### Updated Early Access Features

* [Onchain privacy groups](https://besu.hyperledger.org/en/latest/Concepts/Privacy/Onchain-PrivacyGroups/) with add and remove members. Known issue resolved (see above).
* [TRACE API](https://besu.hyperledger.org/en/latest/Reference/API-Methods/#trace-methods) now includes `trace_block`, `trace_replayBlockTransactions`, and `trace_transaction`.
Fixed some issues on the trace replay block transactions API [\#522](https://github.com/hyperledger/besu/pull/522).

### Known Issues

#### Fast sync defaulting to full sync

-  When fast sync cannot find enough valid peers rapidly enough, Besu defaults to full sync.

Workarounds:
1. To re-attempt fast syncing rather than continue full syncing, stop Besu, delete your database,
and start again.
2. When fast syncing, explicitly disable pruning using `--pruning-enabled=false` to reduce the likelihood
of encountering the pruning bug.

A fix to remove the default to full sync is [in progress](https://github.com/hyperledger/besu/pull/427)
is being actively worked on.

#### Error full syncing with pruning

- Error syncing with mainnet on Besu 1.3.7 node - MerkleTrieException [\#BESU-160](https://jira.hyperledger.org/browse/BESU-160)
The associated error is `Unable to load trie node value for hash` and is caused by the combination of
full sync and pruning.

Workarounds:
1. Explicitly disable pruning using `--pruning-enabled=false` when using fast sync.
2. If the `MerkleTrieException` occurs, delete the database and resync.

A fix for this issue is being actively worked on.

#### Bootnodes must be validators when using onchain permissioning

- Onchain permissioning nodes can't peer when using a non-validator bootnode [\#BESU-181](https://jira.hyperledger.org/browse/BESU-181)

Workaround -> When using onchain permissioning, ensure bootnodes are also validators.

## 1.4.1

### Additions and Improvements

- Added priv_getCode [\#250](https://github.com/hyperledger/besu/pull/408). Gets the bytecode associated with a private address.
- Added `trace_transaction` JSON RPC API [\#441](https://github.com/hyperledger/besu/pull/441)
- Removed -X unstable prefix for pruning options (`--pruning-blocks-retained`, `--pruning-block-confirmations`) [\#440](https://github.com/hyperledger/besu/pull/440)
- Implemented [ECIP-1088](https://ecips.ethereumclassic.org/ECIPs/ecip-1088): Phoenix EVM and Protocol upgrades. [\#434](https://github.com/hyperledger/besu/pull/434)

### Bug Fixes

- [BESU-25](https://jira.hyperledger.org/browse/BESU-25) Use v5 Devp2p when pinging [\#392](https://github.com/hyperledger/besu/pull/392)
- Fixed a bug to manage concurrent access to cache files [\#438](https://github.com/hyperledger/besu/pull/438)
- Fixed configuration file bug: `pruning-blocks-retained` now accepts an integer in the config [\#440](https://github.com/hyperledger/besu/pull/440)
- Specifying RPC credentials file should not force RPC Authentication to be enabled [\#454](https://github.com/hyperledger/besu/pull/454)
- Enhanced estimateGas messages [\#436](https://github.com/hyperledger/besu/pull/436). When a estimateGas request fails a validation check, an improved error message is returned in the response.

### Early Access Features

Early access features are available features that are not recommended for production networks and may
have unstable interfaces.

* [Onchain privacy groups](https://besu.hyperledger.org/en/latest/Concepts/Privacy/Onchain-PrivacyGroups/) with add and remove members.
  Not being able to to re-add a member to an onchain privacy group is a [known issue](https://github.com/hyperledger/besu/issues/455)
  with the add and remove functionality.

### Known Issues

#### Fast sync defaulting to full sync

-  When fast sync cannot find enough valid peers rapidly enough, Besu defaults to full sync.

Workarounds:
1. To re-attempt fast syncing rather than continue full syncing, stop Besu, delete your database,
and start again.
2. When fast syncing, explicitly disable pruning using `--pruning-enabled=false` to reduce the likelihood
of encountering the pruning bug.

A fix to remove the default to full sync is [in progress](https://github.com/hyperledger/besu/pull/427)
and is planned for inclusion in v1.4.1.

#### Error full syncing with pruning

- Error syncing with mainnet on Besu 1.3.7 node - MerkleTrieException [\#BESU-160](https://jira.hyperledger.org/browse/BESU-160)
The associated error is `Unable to load trie node value for hash` and is caused by the combination of
full sync and pruning.

Workarounds:
1. Explicitly disable pruning using `--pruning-enabled=false` when using fast sync.
2. If the `MerkleTrieException` occurs, delete the database and resync.

Investigation of this issue is in progress and a fix is targeted for v1.4.1.

#### Bootnodes must be validators when using onchain permissioning

- Onchain permissioning nodes can't peer when using a non-validator bootnode [\#BESU-181](https://jira.hyperledger.org/browse/BESU-181)

Workaround -> When using onchain permissioning, ensure bootnodes are also validators.

## 1.4.0

### Private State Migration

Hyperledger Besu v1.4 implements a new data structure for private state storage that is not backwards compatible.
A migration will be performed when starting v1.4 for the first time to reprocess existing private transactions
and re-create the private state data in the v1.4 format.

If you have existing private transactions, see [migration details](docs/Private-Txns-Migration.md).

### Additions and Improvements

* [TLS support](https://besu.hyperledger.org/en/latest/Concepts/TLS/) to secure client and server communication.

* [Multi-tenancy](https://besu.hyperledger.org/en/latest/Concepts/Privacy/Multi-Tenancy/) to enable multiple participants to use the same Besu and Orion node.

* [Plugin APIs](https://besu.hyperledger.org/en/latest/Concepts/Plugins/) to enable building of Java plugins to extend Hyperledger Besu.

* Support for additional [NAT methods](https://besu.hyperledger.org/en/latest/HowTo/Find-and-Connect/Specifying-NAT/).

* Added [`priv_call`](https://besu.hyperledger.org/en/latest/Reference/API-Methods/#priv_call) which invokes
a private contract function locally and does not change the private state.

* Besu has moved from an internal Bytes library to the [Apache Tuweni](https://tuweni.apache.org/) Bytes library.
This includes using the library in the Plugins API interfaces. [#295](https://github.com/hyperledger/besu/pull/295) and [#215](https://github.com/hyperledger/besu/pull/215)

### Early Access Features

Early access features are available features that are not recommended for production networks and may
have unstable interfaces.

* [Reorg compatible privacy](https://besu.hyperledger.org/en/latest/Concepts/Privacy/Privacy-Overview/#reorg-compatible-privacy)
to enable private transactions on networks using consensus mechanisms that fork.

* [Tracing API](https://besu.hyperledger.org/en/latest/Concepts/Transactions/Trace-Types) to obtain detailed information about transaction processing.

### Bug Fixes

See RC and Beta sections below.

### Known Issues

#### Fast sync defaulting to full sync

-  When fast sync cannot find enough valid peers rapidly enough, Besu defaults to full sync.

Workarounds:
1. To re-attempt fast syncing rather than continue full syncing, stop Besu, delete your database,
and start again.
2. When fast syncing, explicitly disable pruning using `--pruning-enabled=false` to reduce the likelihood
of encountering the pruning bug.

A fix to remove the default to full sync is [in progress](https://github.com/hyperledger/besu/pull/427)
and is planned for inclusion in v1.4.1.

#### Error full syncing with pruning

- Error syncing with mainnet on Besu 1.3.7 node - MerkleTrieException [\#BESU-160](https://jira.hyperledger.org/browse/BESU-160)
The associated error is `Unable to load trie node value for hash` and is caused by the combination of
full sync and pruning.

Workarounds:
1. Explicitly disable pruning using `--pruning-enabled=false` when using fast sync.
2. If the `MerkleTrieException` occurs, delete the database and resync.

Investigation of this issue is in progress and a fix is targeted for v1.4.1.

#### Bootnodes must be validators when using onchain permissioning

- Onchain permissioning nodes can't peer when using a non-validator bootnode [\#BESU-181](https://jira.hyperledger.org/browse/BESU-181)

Workaround -> When using onchain permissioning, ensure bootnodes are also validators.


## 1.4.0 RC-2

### Private State Migration
Hyperledger Besu v1.4 implements a new data structure for private state storage that is not backwards compatible.
A migration will be performed when starting v1.4 for the first time to reprocess existing private transactions
and re-create the private state data in the v1.4 format.
If you have existing private transactions, see [migration details](docs/Private-Txns-Migration.md).

## 1.4.0 RC-1

### Additions and Improvements

- New`trace_replayBlockTransactions` JSON-RPC API

This can be enabled using the `--rpc-http-api TRACE` CLI flag.  There are some philosophical differences between Besu and other implementations that are outlined in [trace_rpc_apis](docs/trace_rpc_apis.md).

- Ability to automatically detect Docker NAT settings from inside the conainter.

The default NAT method (AUTO) can detect this so no user intervention is required to enable this.

- Added [Multi-tenancy](https://besu.hyperledger.org/en/latest/Concepts/Privacy/Multi-Tenancy/) support which allows multiple participants to use the same Besu node for private transactions.

- Added TLS support for communication with privacy enclave

### Bug Fixes

- Private transactions are now validated before sent to the enclave [\#356](https://github.com/hyperledger/besu/pull/356)

### Known Bugs

- Error syncing with mainnet on Besu 1.3.7 node - MerkleTrieException [\#BESU-160](https://jira.hyperledger.org/browse/BESU-160)

Workaround -> Don't enable pruning when syncing to mainnet.

- Onchain permissioning nodes can't peer when using a non-validator bootnode [\#BESU-181](https://jira.hyperledger.org/browse/BESU-181)

Workaround -> When using onchain permissioning, ensure bootnodes are also validators.

## 1.4 Beta 3

### Additions and Improvements

- CLI option to enable TLS client auth for JSON-RPC HTTP [\#340](https://github.com/hyperledger/besu/pull/340)

Added CLI options to enable TLS client authentication and trusting client certificates:
~~~
--rpc-http-tls-client-auth-enabled - Enable TLS client authentication for the JSON-RPC HTTP service (default: false)
--rpc-http-tls-known-clients-file - Path to file containing client's certificate common name and fingerprint for client authentication.
--rpc-http-tls-ca-clients-enabled - Enable to accept clients certificate signed by a valid CA for client authentication (default: false)
~~~
If client-auth is enabled, user must either enable CA signed clients OR provide a known-clients file. An error is reported
if both CA signed clients is disabled and known-clients file is not specified.

- Stable Plugins APIs [\#346](https://github.com/hyperledger/besu/pull/346)

The `BesuEvents` service and related `data` package have been marked as a stable plugin API.

### Bug Fixes

- Return missing signers from getSignerMetrics [\#343](https://github.com/hyperledger/besu/pull/)

### Experimental Features

- Experimental support for `trace_replayBlockTransactions` - multiple PRs

Added support for the `trace_replayBlockTransactions` JSON-RPC call. To enable this API add
`TRACE` to the `rpc-http-api` options (for example,  `--rpc-http-api TRACE` on the command line).

This is not a production ready API.  There are known bugs relating to traced memory from calls and
returns, and the gas calculation reported in the flat traces does not always match up with the
correct gas calculated for consensus.

## 1.4 Beta 2

### Additions and Improvements

- Enable TLS for JSON-RPC HTTP Service [\#253](https://github.com/hyperledger/besu/pull/253)

Exposes new command line parameters to enable TLS on Ethereum JSON-RPC HTTP interface to allow clients like EthSigner to connect via TLS:
`--rpc-http-tls-enabled=true`
(Optional - Only required if `--rpc-http-enabled` is set to true) Set to `true` to enable TLS. False by default.
`--rpc-http-tls-keystore-file="/path/to/cert.pfx"`
(Must be specified if TLS is enabled) Path to PKCS12 format key store which contains server's certificate and it's private key
`--rpc-http-tls-keystore-password-file="/path/to/cert.passwd"`
(Must be specified if TLS is enabled) Path to the text file containing password for unlocking key store.
`--rpc-http-tls-known-clients-file="/path/to/rpc_tls_clients.txt"`
(Optional) Path to a plain text file containing space separated client’s certificate’s common name and its sha-256 fingerprints when
they are not signed by a known CA. The presence of this file (even empty) enables TLS client authentication. That is, the client
presents the certificate to server on TLS handshake and server establishes that the client certificate is either signed by a
proper/known CA. Otherwise, server trusts client certificate by reading the sha-256 fingerprint from known clients file specified above.

The format of the file is (as an example):
`localhost DF:65:B8:02:08:5E:91:82:0F:91:F5:1C:96:56:92:C4:1A:F6:C6:27:FD:6C:FC:31:F2:BB:90:17:22:59:5B:50`

### Bug Fixes

- TotalDifficulty is a BigInteger [\#253](https://github.com/hyperledger/besu/pull/253).
  Don't try and cast total difficulty down to a long because it will overflow long in a reasonable timeframe.

## 1.4 Beta 1

### Additions and Improvements

- Besu has moved from an internal Bytes library to the [Apache Tuweni](https://tuweni.apache.org/) Bytes library.  This includes using the library in the Plugins API interfaces. [#295](https://github.com/hyperledger/besu/pull/295) and [#215](https://github.com/hyperledger/besu/pull/215)
- Besu stops processing blocks if Orion is unavailable [\#253](https://github.com/hyperledger/besu/pull/253)
- Added priv_call [\#250](https://github.com/hyperledger/besu/pull/250).  Invokes a private contract function locally and does not change the private state.
- Support for [EIP-2124](https://github.com/ethereum/EIPs/blob/master/EIPS/eip-2124.md), which results in faster peer discovery [\#156](https://github.com/hyperledger/besu/pull/156)

## 1.3.8

### Additions and Improvements

- `admin_generateLogBloomCache` JSON-RPC API to generate a cache of the block bloombits that improves performance for log queries [\#262](https://github.com/hyperledger/besu/pull/262)

## Critical Fix in 1.3.7

1.3.7 includes a critical fix for Ethereum MainNet users and the Muir Glacier upgrade. We recommend users of Ethereum public networks
(MainNet, Ropsten, Rinkeby, and Goerli) upgrade immediately. This upgrade is also strongly recommended for users of private networks.

For more details, see [Hyperledger Besu Wiki](https://wiki.hyperledger.org/display/BESU/Mainnet+Consensus+Bug+Identified+and+Resolved+in+Hyperledger+Besu).

## Muir Glacier Compatibility

For compatibility with Ethereum Muir Glacier upgrade, use v1.3.7 or later.

## ETC Agharta Compatibility

For compatibility with ETC Agharta upgrade, use 1.3.7 or later.

### 1.3.7

### Additions and Improvements

- Hard Fork Support: Configures the Agharta activation block for the ETC MainNet configuration [\#251](https://github.com/hyperledger/besu/pull/251) (thanks to [soc1c](https://github.com/soc1c))
- `operator generate-log-bloom-cache` command line option to generate a cache of the block bloombits that improves performance for log queries  [\#245](https://github.com/hyperledger/besu/pull/245)

### Bug Fixes

- Resolves a Mainnet consensus issue [\#254](https://github.com/hyperledger/besu/pull/254)

### New Maintainer

[Edward Mack](https://github.com/hyperledger/besu/commits?author=edwardmack) added as a [new maintainer](https://github.com/hyperledger/besu/pull/219).

### 1.3.6

### Additions and Improvements

- Performance improvements:
  * Multithread Websockets to increase throughput [\#231](https://github.com/hyperledger/besu/pull/231)
  * NewBlockHeaders performance improvement [\#230](https://github.com/hyperledger/besu/pull/230)
- EIP2384 - Ice Age Adustment around Istanbul [\#211](https://github.com/hyperledger/besu/pull/211)
- Documentation updates include:
  * [Configuring mining using the Stratum protocol](https://besu.hyperledger.org/en/latest/HowTo/Configure/Configure-Mining/)
  * [ETC network command line options](https://besu.hyperledger.org/en/latest/Reference/CLI/CLI-Syntax/#network)
- Hard Fork Support:
   * MuirGlacier for Ethereum Mainnet and Ropsten Testnet
   * Agharta for Kotti and Mordor Testnets

### Bug Fixes

- [\#210](https://github.com/hyperledger/besu/pull/210) fixes WebSocket frames handling
  User impact: PING/PONG frames handling in Websocket services was not implemented

### 1.3.5

### Additions and Improvements

- Log Event Streaming for Plugin API [\#186](https://github.com/hyperledger/besu/pull/186)
- Allow use a external JWT public key in authenticated APIs [\#183](https://github.com/hyperledger/besu/pull/183)
- ETC Configuration, classic fork peer validator [\#176](https://github.com/hyperledger/besu/pull/176) (thanks to [edwardmack](https://github.com/edwardmack))
- Allow IBFT validators to be changed at a given block [\#173](https://github.com/hyperledger/besu/pull/173)
- Support external mining using Stratum [\#140](https://github.com/hyperledger/besu/pull/140) (thanks to [atoulme](https://github.com/atoulme))
- Add more fields to private transaction receipt [\#85](https://github.com/hyperledger/besu/pull/85) (thanks to [josh-richardson](https://github.com/josh-richardson))
- [Pruning documentation](https://besu.hyperledger.org/en/latest/Concepts/Pruning/)

### Technical Improvements

- ETC - Cleanup [\#201](https://github.com/hyperledger/besu/pull/201) (thanks to [GregTheGreek](https://github.com/GregTheGreek))
- User specific enclave public key configuration in auth file [\#196](https://github.com/hyperledger/besu/pull/196)
- Change CustomForks -\> Transitions [\#193](https://github.com/hyperledger/besu/pull/193)
- Pass identity information into RpcMethod from Http Service [\#189](https://github.com/hyperledger/besu/pull/189)
- Remove the use of JsonRpcParameters from RpcMethods [\#188](https://github.com/hyperledger/besu/pull/188)
- Repaired Metrics name collision between Privacy and RocksDB [\#187](https://github.com/hyperledger/besu/pull/187)
- Multi-Tenancy: Do not specify a public key anymore when requesting a … [\#185](https://github.com/hyperledger/besu/pull/185)
- Updates to circle building acceptance tests [\#184](https://github.com/hyperledger/besu/pull/184)
- Move Apache Tuweni dependency to official release [\#181](https://github.com/hyperledger/besu/pull/181) (thanks to [atoulme](https://github.com/atoulme))
- Update Gradle to 6.0, support Java 13 [\#180](https://github.com/hyperledger/besu/pull/180)
- ETC Atlantis fork [\#179](https://github.com/hyperledger/besu/pull/179) (thanks to [edwardmack](https://github.com/edwardmack))
- ETC Gotham Fork [\#178](https://github.com/hyperledger/besu/pull/178) (thanks to [edwardmack](https://github.com/edwardmack))
- ETC DieHard fork support [\#177](https://github.com/hyperledger/besu/pull/177) (thanks to [edwardmack](https://github.com/edwardmack))
- Remove 'parentHash', 'number' and 'gasUsed' fields from the genesis d… [\#175](https://github.com/hyperledger/besu/pull/175) (thanks to [SweeXordious](https://github.com/SweeXordious))
- Enable pruning by default for fast sync and validate conflicts with privacy [\#172](https://github.com/hyperledger/besu/pull/172)
- Update RocksDB [\#170](https://github.com/hyperledger/besu/pull/170)
- Vpdate ver to 1.3.5-snapshot [\#169](https://github.com/hyperledger/besu/pull/169)
- Added PoaQueryService method that returns local node signer… [\#163](https://github.com/hyperledger/besu/pull/163)
- Add versioning to privacy storage [\#149](https://github.com/hyperledger/besu/pull/149)
- Update reference tests [\#139](https://github.com/hyperledger/besu/pull/139)

### 1.3.4

- Reverted _Enable pruning by default for fast sync (#135)_ [\#164](https://github.com/hyperledger/besu/pull/164)

### 1.3.3

### Technical Improvements

- Add --identity flag for client identification in node browsers [\#150](https://github.com/hyperledger/besu/pull/150)
- Istanbul Mainnet Block [\#145](https://github.com/hyperledger/besu/pull/150)
- Add priv\_getEeaTransactionCount [\#110](https://github.com/hyperledger/besu/pull/110)

### Additions and Improvements

- Redesign of how JsonRpcMethods are created [\#159](https://github.com/hyperledger/besu/pull/159)
- Moving JsonRpcMethods classes into the same package, prior to refactor [\#154](https://github.com/hyperledger/besu/pull/154)
- Reflect default logging in CLI help [\#148](https://github.com/hyperledger/besu/pull/148)
- Handle zero port better in NAT [\#147](https://github.com/hyperledger/besu/pull/147)
- Rework how filter and log query parameters are created/used [\#146](https://github.com/hyperledger/besu/pull/146)
- Don't generate shutdown tasks in controller [\#141](https://github.com/hyperledger/besu/pull/141)
- Ibft queries [\#138](https://github.com/hyperledger/besu/pull/138)
- Enable pruning by default for fast sync [\#135](https://github.com/hyperledger/besu/pull/135)
- Ensure spotless runs in CI [\#132](https://github.com/hyperledger/besu/pull/132)
- Add more logging around peer disconnects [\#131](https://github.com/hyperledger/besu/pull/131)
- Repair EthGetLogs returning incorrect results [\#128](https://github.com/hyperledger/besu/pull/128)
- Use Bloombits for Logs queries [\#127](https://github.com/hyperledger/besu/pull/127)
- Improve message when extraData missing [\#121](https://github.com/hyperledger/besu/pull/121)
- Fix miner startup logic [\#104](https://github.com/hyperledger/besu/pull/104)
- Support log reordring from reorgs in `LogSubscriptionService` [\#86](https://github.com/hyperledger/besu/pull/86)

### 1.3.2

### Additions and Improvements

- besu -v to print plugin versions[\#123](https://github.com/hyperledger/besu/pull/123)

### Technical Improvements

- Update Governance and Code of Conduct verbiage [\#120](https://github.com/hyperledger/besu/pull/120)
- Fix private transaction root mismatch [\#118](https://github.com/hyperledger/besu/pull/118)
- Programatically enforce plugin CLI variable names [\#117](https://github.com/hyperledger/besu/pull/117)
- Additional unit test for selecting replaced pending transactions [\#116](https://github.com/hyperledger/besu/pull/116)
- Only set sync targets that have an estimated height value [\#115](https://github.com/hyperledger/besu/pull/115)
- Fix rlpx startup [\#114](https://github.com/hyperledger/besu/pull/114)
- Expose getPayload in Transaction plugin-api interface. [\#113](https://github.com/hyperledger/besu/pull/113)
- Dependency Version Upgrades [\#112](https://github.com/hyperledger/besu/pull/112)
- Add hash field in Transaction plugin interface. [\#111](https://github.com/hyperledger/besu/pull/111)
- Rework sync status events [\#106](https://github.com/hyperledger/besu/pull/106)

### 1.3.1

### Additions and Improvements

- Added GraphQL query/logs support [\#94](https://github.com/hyperledger/besu/pull/94)

### Technical Improvements

- Add totalDiffculty to BlockPropagated events. [\#97](https://github.com/hyperledger/besu/pull/97)
- Merge BlockchainQueries classes [\#101](https://github.com/hyperledger/besu/pull/101)
- Fixed casing of dynamic MetricCategorys [\#99](https://github.com/hyperledger/besu/pull/99)
- Fix private transactions breaking evm [\#96](https://github.com/hyperledger/besu/pull/96)
- Make SyncState variables thread-safe [\#95](https://github.com/hyperledger/besu/pull/95)
- Fix transaction tracking by sender [\#93](https://github.com/hyperledger/besu/pull/93)
- Make logic in PersistBlockTask more explicit to fix a LGTM warning [\#92](https://github.com/hyperledger/besu/pull/92)
- Removed Unused methods in the transaction simulator. [\#91](https://github.com/hyperledger/besu/pull/91)
- Fix ThreadBesuNodeRunner BesuConfiguration setup [\#90](https://github.com/hyperledger/besu/pull/90)
- JsonRpc method disabled error condition rewrite and unit test [\#80](https://github.com/hyperledger/besu/pull/80)
- Round trip testing of state trie account values [\#31](https://github.com/hyperledger/besu/pull/31)

### 1.3

### Breaking Change

- Disallow comments in Genesis JSON file. [\#49](https://github.com/hyperledger/besu/pull/49)

### Additions and Improvements

- Add `--required-block` command line option to deal with chain splits [\#79](https://github.com/hyperledger/besu/pull/79)
- Store db metadata file in the root data directory. [\#46](https://github.com/hyperledger/besu/pull/46)
- Add `--target-gas-limit` command line option. [\#24](https://github.com/hyperledger/besu/pull/24)(thanks to new contributor [cfelde](https://github.com/cfelde))
- Allow private contracts to access public state. [\#9](https://github.com/hyperledger/besu/pull/9)
- Documentation updates include:
  - Added [sample load balancer configurations](https://besu.hyperledger.org/en/latest/HowTo/Configure/Configure-HA/Sample-Configuration/)
  - Added [`retesteth`](https://besu.hyperledger.org/en/latest/Reference/CLI/CLI-Subcommands/#retesteth) subcommand
  - Added [`debug_accountRange`](https://besu.hyperledger.org/en/latest/Reference/API-Methods/#debug_accountrange) JSON-RPC API method
  - Clarified purpose of [static nodes](https://besu.hyperledger.org/en/latest/HowTo/Find-and-Connect/Managing-Peers/#static-nodes)
  - Added links [Kubernetes reference implementations](https://besu.hyperledger.org/en/latest/HowTo/Deploy/Kubernetes/)
  - Added content about [access between private and public states](https://besu.hyperledger.org/en/latest/Concepts/Privacy/Privacy-Groups/#access-between-states)
  - Added restriction that [account permissioning cannot be used with random key signing](https://besu.hyperledger.org/en/latest/HowTo/Use-Privacy/Sign-Privacy-Marker-Transactions/).
  - Added high availability requirement for [private transaction manager](https://besu.hyperledger.org/en/latest/Concepts/Privacy/Privacy-Overview/#availability) (ie, Orion)
  - Added [genesis file reference](https://besu.hyperledger.org/en/latest/Reference/Config-Items/)

### Technical Improvements

- Less verbose synching subscriptions [\#59](https://github.com/hyperledger/besu/pull/59)
- Return enclave key instead of private transaction hash [\#53](https://github.com/hyperledger/besu/pull/53)
- Fix mark sweep pruner bugs where nodes that should be kept were being swept  [\#50](https://github.com/hyperledger/besu/pull/50)
- Clean up BesuConfiguration construction [\#51](https://github.com/hyperledger/besu/pull/51)
- Private tx nonce errors return same msg as any tx [\#48](https://github.com/hyperledger/besu/pull/48)
- Fix default logging [\#47](https://github.com/hyperledger/besu/pull/47)
- Introduce virtual operation. [\#45](https://github.com/hyperledger/besu/pull/45)
- Downgrade RocksDBPlugin Logging Levels [\#44](https://github.com/hyperledger/besu/pull/44)
- Infrastructure for exposing PoA metrics for plugins. [\#37](https://github.com/hyperledger/besu/pull/37)
- Refactor privacy storage. [\#7](https://github.com/hyperledger/besu/pull/7)

## 1.2.4

### Additions and Improvements

- Add Istanbul block (5435345) for Rinkeby [\#35](https://github.com/hyperledger/besu/pull/35)
- Add Istanbul block (1561651) for Goerli [\#27](https://github.com/hyperledger/besu/pull/27)
- Add Istanbul block (6485846) for Ropsten [\#26](https://github.com/hyperledger/besu/pull/26)
- Add privDistributeRawTransaction endpoint [\#23](https://github.com/hyperledger/besu/pull/23) (thanks to [josh-richardson](https://github.com/josh-richardson))

### Technical Improvements

- Refactors pantheon private key to signing private key [\#34](https://github.com/hyperledger/besu/pull/34) (thanks to [josh-richardson](https://github.com/josh-richardson))
- Support both BESU\_ and PANTHEON\_ env var prefixes [\#32](https://github.com/hyperledger/besu/pull/32)
- Use only fully validated peers for fast sync pivot selection [\#21](https://github.com/hyperledger/besu/pull/21)
- Support Version Rollbacks for RocksDB \(\#6\) [\#19](https://github.com/hyperledger/besu/pull/19)
- Update Cava library to Tuweni Library [\#18](https://github.com/hyperledger/besu/pull/18)
- StateTrieAccountValue:Version should be written as an int, not a long [\#17](https://github.com/hyperledger/besu/pull/17)
- Handle discovery peers with updated endpoints [\#12](https://github.com/hyperledger/besu/pull/12)
- Change retesteth port [\#11](https://github.com/hyperledger/besu/pull/11)
- Renames eea\_getTransactionReceipt to priv\_getTransactionReceipt [\#10](https://github.com/hyperledger/besu/pull/10) (thanks to [josh-richardson](https://github.com/josh-richardson))
- Support Version Rollbacks for RocksDB [\#6](https://github.com/hyperledger/besu/pull/6)
- Moving AT DSL into its own module [\#3](https://github.com/hyperledger/besu/pull/3)

## 1.2.3

### Additions and Improvements
- Added an override facility for genesis configs [\#1915](https://github.com/PegaSysEng/pantheon/pull/1915)
- Finer grained logging configuration [\#1895](https://github.com/PegaSysEng/pantheon/pull/1895) (thanks to [matkt](https://github.com/matkt))

### Technical Improvements

- Add archiving of docker test reports [\#1921](https://github.com/PegaSysEng/pantheon/pull/1921)
- Events API: Transaction dropped, sync status, and renames [\#1919](https://github.com/PegaSysEng/pantheon/pull/1919)
- Remove metrics from plugin registration [\#1918](https://github.com/PegaSysEng/pantheon/pull/1918)
- Replace uses of Instant.now from within the IBFT module [\#1911](https://github.com/PegaSysEng/pantheon/pull/1911)
- Update plugins-api build script [\#1908](https://github.com/PegaSysEng/pantheon/pull/1908)
- Ignore flaky tracing tests [\#1907](https://github.com/PegaSysEng/pantheon/pull/1907)
- Ensure plugin-api module gets published at the correct maven path [\#1905](https://github.com/PegaSysEng/pantheon/pull/1905)
- Return the plugin-apis to this repo [\#1900](https://github.com/PegaSysEng/pantheon/pull/1900)
- Stop autogenerating BesuInfo.java [\#1899](https://github.com/PegaSysEng/pantheon/pull/1899)
- Extracted Metrics interfaces to plugins-api. [\#1898](https://github.com/PegaSysEng/pantheon/pull/1898)
- Fix key value storage clear so it removes all values [\#1894](https://github.com/PegaSysEng/pantheon/pull/1894)
- Ethsigner test [\#1892](https://github.com/PegaSysEng/pantheon/pull/1892) (thanks to [iikirilov](https://github.com/iikirilov))
- Return null private transaction receipt instead of error [\#1872](https://github.com/PegaSysEng/pantheon/pull/1872) (thanks to [iikirilov](https://github.com/iikirilov))
- Implement trace replay block transactions trace option [\#1886](https://github.com/PegaSysEng/pantheon/pull/1886)
- Use object parameter instead of list of parameters for priv\_createPrivacyGroup [\#1868](https://github.com/PegaSysEng/pantheon/pull/1868) (thanks to [iikirilov](https://github.com/iikirilov))
- Refactor privacy acceptance tests [\#1864](https://github.com/PegaSysEng/pantheon/pull/1864) (thanks to [iikirilov](https://github.com/iikirilov))

## 1.2.2

### Additions and Improvements
- Support large numbers for the `--network-id` option [\#1891](https://github.com/PegaSysEng/pantheon/pull/1891)
- Added eea\_getTransactionCount Json Rpc [\#1861](https://github.com/PegaSysEng/pantheon/pull/1861)
- PrivacyMarkerTransaction to be signed with a randomly generated key [\#1844](https://github.com/PegaSysEng/pantheon/pull/1844)
- Implement eth\_getproof JSON RPC API [\#1824](https://github.com/PegaSysEng/pantheon/pull/1824) (thanks to [matkt](https://github.com/matkt))
- Documentation updates include:
  - [Improved navigation](https://docs.pantheon.pegasys.tech/en/latest/)
  - [Added permissioning diagram](https://docs.pantheon.pegasys.tech/en/latest/Concepts/Permissioning/Permissioning-Overview/#onchain)
  - [Added Responsible Disclosure policy](https://docs.pantheon.pegasys.tech/en/latest/Reference/Responsible-Disclosure/)
  - [Added `blocks export` subcommand](https://besu.hyperledger.org/en/latest/Reference/CLI/CLI-Subcommands/#export)

### Technical Improvements
- Update the `pantheon blocks export` command usage [\#1887](https://github.com/PegaSysEng/pantheon/pull/1887) (thanks to [matkt](https://github.com/matkt))
- Stop Returning null for 'pending' RPC calls [\#1883](https://github.com/PegaSysEng/pantheon/pull/1883)
- Blake validation errors are hard errors [\#1882](https://github.com/PegaSysEng/pantheon/pull/1882)
- Add test cases for trace\_replayBlockTransactions [\#1881](https://github.com/PegaSysEng/pantheon/pull/1881)
- Simplify json rpc spec test setup [\#1880](https://github.com/PegaSysEng/pantheon/pull/1880)
- Tweak JSON import format [\#1878](https://github.com/PegaSysEng/pantheon/pull/1878)
- Transactions listeners should use the subscriber pattern [\#1877](https://github.com/PegaSysEng/pantheon/pull/1877)
- Maven spotless [\#1876](https://github.com/PegaSysEng/pantheon/pull/1876)
- Don't cache for localbalance [\#1875](https://github.com/PegaSysEng/pantheon/pull/1875)
- EIP-1108 - Reprice alt\_bn128  [\#1874](https://github.com/PegaSysEng/pantheon/pull/1874)
- Create stub trace\_replayBlockTransactions json-rpc method  [\#1873](https://github.com/PegaSysEng/pantheon/pull/1873)
- Improve trace log [\#1870](https://github.com/PegaSysEng/pantheon/pull/1870)
- Pruning Command Line Flags [\#1869](https://github.com/PegaSysEng/pantheon/pull/1869)
- Re-enable istanbul [\#1865](https://github.com/PegaSysEng/pantheon/pull/1865)
- Fix logic to disconnect from peers on fork [\#1863](https://github.com/PegaSysEng/pantheon/pull/1863)
- Blake 2b tweaks [\#1862](https://github.com/PegaSysEng/pantheon/pull/1862)
- Sweep state roots before child nodes [\#1854](https://github.com/PegaSysEng/pantheon/pull/1854)
- Update export subcommand to export blocks in rlp format [\#1852](https://github.com/PegaSysEng/pantheon/pull/1852)
- Updating docker tests to make it easier to follow & ensure it listens on the right interface on docker [\#1851](https://github.com/PegaSysEng/pantheon/pull/1851)
- Disable Istanbul block [\#1849](https://github.com/PegaSysEng/pantheon/pull/1849)
- Add read-only blockchain factory method [\#1845](https://github.com/PegaSysEng/pantheon/pull/1845)
- Removing the release plugin in favour of the new process with branches [\#1843](https://github.com/PegaSysEng/pantheon/pull/1843)
- Update Görli bootnodes [\#1842](https://github.com/PegaSysEng/pantheon/pull/1842)
- Upgrade graphql library to version 13.0 [\#1834](https://github.com/PegaSysEng/pantheon/pull/1834)
- Database versioning and enable multi-column database [\#1830](https://github.com/PegaSysEng/pantheon/pull/1830)
- Fixes invalid JsonGetter, comment [\#1811](https://github.com/PegaSysEng/pantheon/pull/1811) (thanks to [josh-richardson](https://github.com/josh-richardson))
- Add EthSigner acceptance test [\#1655](https://github.com/PegaSysEng/pantheon/pull/1655) (thanks to [iikirilov](https://github.com/iikirilov))
- Support plugin Richdata APIs via implementation [\#1581](https://github.com/PegaSysEng/pantheon/pull/1581)

## 1.2.1

### Additions and Improvements

- Removed the release plugin in favour of the new process with branches
[#1841](https://github.com/PegaSysEng/pantheon/pull/1841)
[#1843](https://github.com/PegaSysEng/pantheon/pull/1843)
[#1848](https://github.com/PegaSysEng/pantheon/pull/1848)
[#1855](https://github.com/PegaSysEng/pantheon/pull/1855)
- Updated Görli bootnodes [#1842](https://github.com/PegaSysEng/pantheon/pull/1842)
- Removed unnecessary test dependency [#1839](https://github.com/PegaSysEng/pantheon/pull/1839)
- Added warning when comments are used in genesis file [#1838](https://github.com/PegaSysEng/pantheon/pull/1838)
- Added an experimental flag for disabling timers [#1837](https://github.com/PegaSysEng/pantheon/pull/1837)
- Fixed FlatFileTaskCollection tests [#1833](https://github.com/PegaSysEng/pantheon/pull/1833)
- Added chain json import utility [#1832](https://github.com/PegaSysEng/pantheon/pull/1832)
- Added tests to AllNodesVisitor trie traversal [#1831](https://github.com/PegaSysEng/pantheon/pull/1831)
- Updated privateFrom to be required [#1829](https://github.com/PegaSysEng/pantheon/pull/1829) (thanks to [iikirilov](https://github.com/iikirilov))
- Made explicit that streamed accounts may be missing their address [#1828](https://github.com/PegaSysEng/pantheon/pull/1828)
- Refactored normalizeKeys method [#1826](https://github.com/PegaSysEng/pantheon/pull/1826)
- Removed dead parameters [#1825](https://github.com/PegaSysEng/pantheon/pull/1825)
- Added a nicer name for Corretto [#1819](https://github.com/PegaSysEng/pantheon/pull/1819)
- Changed core JSON-RPC method to support ReTestEth
[#1815](https://github.com/PegaSysEng/pantheon/pull/1815)
[#1818](https://github.com/PegaSysEng/pantheon/pull/1818)
- Added rewind to block functionality [#1814](https://github.com/PegaSysEng/pantheon/pull/1814)
- Added support for NoReward and NoProof seal engines [#1813](https://github.com/PegaSysEng/pantheon/pull/1813)
- Added strict short hex strings for retesteth [#1812](https://github.com/PegaSysEng/pantheon/pull/1812)
- Cleaned up genesis parsing [#1809](https://github.com/PegaSysEng/pantheon/pull/1809)
- Updating Orion to v1.3.2 [#1805](https://github.com/PegaSysEng/pantheon/pull/1805)
- Updaated newHeads subscription to emit events only for canonical blocks [#1798](https://github.com/PegaSysEng/pantheon/pull/1798)
- Repricing for trie-size-dependent opcodes [#1795](https://github.com/PegaSysEng/pantheon/pull/1795)
- Revised Istanbul Versioning assignemnts [#1794](https://github.com/PegaSysEng/pantheon/pull/1794)
- Updated RevertReason to return BytesValue [#1793](https://github.com/PegaSysEng/pantheon/pull/1793)
- Updated way priv_getPrivacyPrecompileAddress source [#1786](https://github.com/PegaSysEng/pantheon/pull/1786) (thanks to [iikirilov](https://github.com/iikirilov))
- Updated Chain ID opcode to return 0 as default [#1785](https://github.com/PegaSysEng/pantheon/pull/1785)
- Allowed fixedDifficulty=1 [#1784](https://github.com/PegaSysEng/pantheon/pull/1784)
- Updated Docker image defaults host interfaces [#1782](https://github.com/PegaSysEng/pantheon/pull/1782)
- Added tracking of world state account key preimages [#1780](https://github.com/PegaSysEng/pantheon/pull/1780)
- Modified PrivGetPrivateTransaction to take public tx hash [#1778](https://github.com/PegaSysEng/pantheon/pull/1778) (thanks to [josh-richardson](https://github.com/josh-richardson))
- Removed enclave public key from parameter
[#1789](https://github.com/PegaSysEng/pantheon/pull/1789)
[#1777](https://github.com/PegaSysEng/pantheon/pull/1777) (thanks to [iikirilov](https://github.com/iikirilov))
- Added storage key preimage tracking [#1772](https://github.com/PegaSysEng/pantheon/pull/1772)
- Updated priv_getPrivacyPrecompileAddress method return [#1766](https://github.com/PegaSysEng/pantheon/pull/1766) (thanks to [iikirilov](https://github.com/iikirilov))
- Added tests for permissioning with static nodes behaviour [#1764](https://github.com/PegaSysEng/pantheon/pull/1764)
- Added integration test for contract creation with privacyGroupId [#1762](https://github.com/PegaSysEng/pantheon/pull/1762) (thanks to [josh-richardson](https://github.com/josh-richardson))
- Added report node local address as the coinbase in Clique and IBFT
[#1758](https://github.com/PegaSysEng/pantheon/pull/1758)
[#1760](https://github.com/PegaSysEng/pantheon/pull/1760)
- Fixed private tx signature validation [#1753](https://github.com/PegaSysEng/pantheon/pull/1753)
- Updated CI configuration
[#1751](https://github.com/PegaSysEng/pantheon/pull/1751)
[#1835](https://github.com/PegaSysEng/pantheon/pull/1835)
- Added CLI flag for setting WorldStateDownloader task cache size [#1749](https://github.com/PegaSysEng/pantheon/pull/1749) (thanks to [matkt](https://github.com/matkt))
- Updated vertx to 2.8.0 [#1748](https://github.com/PegaSysEng/pantheon/pull/1748)
- changed RevertReason to BytesValue [#1746](https://github.com/PegaSysEng/pantheon/pull/1746)
- Added static nodes acceptance test [#1745](https://github.com/PegaSysEng/pantheon/pull/1745)
- Added report 0 hashrate when the mining coordinator doesn't support mining
[#1744](https://github.com/PegaSysEng/pantheon/pull/1744)
[#1757](https://github.com/PegaSysEng/pantheon/pull/1757)
- Implemented EIP-2200 - Net Gas Metering Revised [#1743](https://github.com/PegaSysEng/pantheon/pull/1743)
- Added chainId validation to PrivateTransactionValidator [#1741](https://github.com/PegaSysEng/pantheon/pull/1741)
- Reduced intrinsic gas cost [#1739](https://github.com/PegaSysEng/pantheon/pull/1739)
- De-duplicated test blocks data files [#1737](https://github.com/PegaSysEng/pantheon/pull/1737)
- Renamed various EEA methods to priv methods [#1736](https://github.com/PegaSysEng/pantheon/pull/1736) (thanks to [josh-richardson](https://github.com/josh-richardson))
- Permissioning Acceptance Test [#1735](https://github.com/PegaSysEng/pantheon/pull/1735)
 [#1759](https://github.com/PegaSysEng/pantheon/pull/1759)
- Add nonce handling to GenesisState [#1728](https://github.com/PegaSysEng/pantheon/pull/1728)
- Added 100-continue to HTTP [#1727](https://github.com/PegaSysEng/pantheon/pull/1727)
- Fixed get_signerMetrics [#1725](https://github.com/PegaSysEng/pantheon/pull/1725) (thanks to [matkt](https://github.com/matkt))
- Reworked "in-sync" checks [#1720](https://github.com/PegaSysEng/pantheon/pull/1720)
- Added Accounts Permissioning Acceptance Tests [#1719](https://github.com/PegaSysEng/pantheon/pull/1719)
- Added PrivateTransactionValidator to unify logic [#1713](https://github.com/PegaSysEng/pantheon/pull/1713)
- Added JSON-RPC API to report validator block production information [#1687](https://github.com/PegaSysEng/pantheon/pull/1687) (thanks to [matkt](https://github.com/matkt))
- Added Mark Sweep Pruner [#1638](https://github.com/PegaSysEng/pantheon/pull/1638)
- Added the Blake2b F compression function as a precompile in Besu [#1614](https://github.com/PegaSysEng/pantheon/pull/1614) (thanks to [iikirilov](https://github.com/iikirilov))
- Documentation updates include:
  - Added CPU requirements [#1734](https://github.com/PegaSysEng/pantheon/pull/1734)
  - Added reference to Ansible role [#1733](https://github.com/PegaSysEng/pantheon/pull/1733)
  - Updated revert reason example [#1754](https://github.com/PegaSysEng/pantheon/pull/1754)
  - Added content on deploying for production [#1774](https://github.com/PegaSysEng/pantheon/pull/1774)
  - Updated docker docs for location of data path [#1790](https://github.com/PegaSysEng/pantheon/pull/1790)
  - Updated permissiong documentation
  [#1792](https://github.com/PegaSysEng/pantheon/pull/1792)
  [#1652](https://github.com/PegaSysEng/pantheon/pull/1652)
  - Added permissioning webinar in the resources [#1717](https://github.com/PegaSysEng/pantheon/pull/1717)
  - Add web3.js-eea reference doc [#1617](https://github.com/PegaSysEng/pantheon/pull/1617)
  - Updated privacy documentation
  [#1650](https://github.com/PegaSysEng/pantheon/pull/1650)
  [#1721](https://github.com/PegaSysEng/pantheon/pull/1721)
  [#1722](https://github.com/PegaSysEng/pantheon/pull/1722)
  [#1724](https://github.com/PegaSysEng/pantheon/pull/1724)
  [#1729](https://github.com/PegaSysEng/pantheon/pull/1729)
  [#1730](https://github.com/PegaSysEng/pantheon/pull/1730)
  [#1731](https://github.com/PegaSysEng/pantheon/pull/1731)
  [#1732](https://github.com/PegaSysEng/pantheon/pull/1732)
  [#1740](https://github.com/PegaSysEng/pantheon/pull/1740)
  [#1750](https://github.com/PegaSysEng/pantheon/pull/1750)
  [#1761](https://github.com/PegaSysEng/pantheon/pull/1761)
  [#1765](https://github.com/PegaSysEng/pantheon/pull/1765)
  [#1769](https://github.com/PegaSysEng/pantheon/pull/1769)
  [#1770](https://github.com/PegaSysEng/pantheon/pull/1770)
  [#1771](https://github.com/PegaSysEng/pantheon/pull/1771)
  [#1773](https://github.com/PegaSysEng/pantheon/pull/1773)
  [#1787](https://github.com/PegaSysEng/pantheon/pull/1787)
  [#1788](https://github.com/PegaSysEng/pantheon/pull/1788)
  [#1796](https://github.com/PegaSysEng/pantheon/pull/1796)
  [#1803](https://github.com/PegaSysEng/pantheon/pull/1803)
  [#1810](https://github.com/PegaSysEng/pantheon/pull/1810)
  [#1817](https://github.com/PegaSysEng/pantheon/pull/1817)
  - Added documentation for getSignerMetrics [#1723](https://github.com/PegaSysEng/pantheon/pull/1723) (thanks to [matkt](https://github.com/matkt))
  - Added Java 11+ as a prerequisite for installing Besu using Homebrew. [#1755](https://github.com/PegaSysEng/pantheon/pull/1755)
  - Fixed documentation formatting and typos [#1718](https://github.com/PegaSysEng/pantheon/pull/1718)
  [#1742](https://github.com/PegaSysEng/pantheon/pull/1742)
  [#1763](https://github.com/PegaSysEng/pantheon/pull/1763)
  [#1779](https://github.com/PegaSysEng/pantheon/pull/1779)
  [#1781](https://github.com/PegaSysEng/pantheon/pull/1781)
  [#1827](https://github.com/PegaSysEng/pantheon/pull/1827)
  [#1767](https://github.com/PegaSysEng/pantheon/pull/1767) (thanks to [helderjnpinto](https://github.com/helderjnpinto))
  - Moved the docs to a [new doc repos](https://github.com/PegaSysEng/doc.pantheon) [#1822](https://github.com/PegaSysEng/pantheon/pull/1822)
- Explicitly configure some maven artifactIds [#1853](https://github.com/PegaSysEng/pantheon/pull/1853)
- Update export subcommand to export blocks in rlp format [#1852](https://github.com/PegaSysEng/pantheon/pull/1852)
- Implement `eth_getproof` JSON RPC API [#1824](https://github.com/PegaSysEng/pantheon/pull/1824)
- Database versioning and enable multi-column database [#1830](https://github.com/PegaSysEng/pantheon/pull/1830)
- Disable smoke tests on windows [#1847](https://github.com/PegaSysEng/pantheon/pull/1847)
- Add read-only blockchain factory method [#1845](https://github.com/PegaSysEng/pantheon/pull/1845)

## 1.2

### Additions and Improvements

- Add UPnP Support [\#1334](https://github.com/PegaSysEng/pantheon/pull/1334) (thanks to [notlesh](https://github.com/notlesh))
- Limit the fraction of wire connections initiated by peers [\#1665](https://github.com/PegaSysEng/pantheon/pull/1665)
- EIP-1706 - Disable SSTORE with gasleft lt call stipend  [\#1706](https://github.com/PegaSysEng/pantheon/pull/1706)
- EIP-1108 - Reprice alt\_bn128 [\#1704](https://github.com/PegaSysEng/pantheon/pull/1704)
- EIP-1344 ChainID Opcode [\#1690](https://github.com/PegaSysEng/pantheon/pull/1690)
- New release docker image [\#1664](https://github.com/PegaSysEng/pantheon/pull/1664)
- Support changing log level at runtime [\#1656](https://github.com/PegaSysEng/pantheon/pull/1656) (thanks to [matkt](https://github.com/matkt))
- Implement dump command to dump a specific block from storage [\#1641](https://github.com/PegaSysEng/pantheon/pull/1641) (thanks to [matkt](https://github.com/matkt))
- Add eea\_findPrivacyGroup endpoint to Besu [\#1635](https://github.com/PegaSysEng/pantheon/pull/1635) (thanks to [Puneetha17](https://github.com/Puneetha17))
- Updated eea send raw transaction with privacy group ID [\#1611](https://github.com/PegaSysEng/pantheon/pull/1611) (thanks to [iikirilov](https://github.com/iikirilov))
- Added Revert Reason [\#1603](https://github.com/PegaSysEng/pantheon/pull/1603)
- Documentation updates include:
  - Added [UPnP content](https://besu.hyperledger.org/en/latest/HowTo/Find-and-Connect/Using-UPnP/)
  - Added [load balancer image](https://besu.hyperledger.org/en/stable/)
  - Added [revert reason](https://besu.hyperledger.org/en/latest/HowTo/Send-Transactions/Revert-Reason/)
  - Added [admin\_changeLogLevel](https://besu.hyperledger.org/en/latest/Reference/API-Methods/#admin_changeloglevel) JSON RPC API (thanks to [matkt](https://github.com/matkt))
  - Updated for [new Docker image](https://besu.hyperledger.org/en/stable/)
  - Added [Docker image migration content](https://besu.hyperledger.org/en/latest/HowTo/Get-Started/Migration-Docker/)
  - Added [transaction validation content](https://besu.hyperledger.org/en/latest/Concepts/Transactions/Transaction-Validation/)
  - Updated [permissioning overview](https://besu.hyperledger.org/en/stable/) for onchain account permissioning
  - Updated [quickstart](https://besu.hyperledger.org/en/latest/HowTo/Deploy/Monitoring-Performance/#monitor-node-performance-using-prometheus) to include Prometheus and Grafana
  - Added [remote connections limits options](https://besu.hyperledger.org/en/latest/Reference/CLI/CLI-Syntax/#remote-connections-limit-enabled)
  - Updated [web3.js-eea reference](https://docs.pantheon.pegasys.tech/en/latest/Reference/web3js-eea-Methods/) to include privacy group methods
  - Updated [onchain permissioning to include account permissioning](hhttps://besu.hyperledger.org/en/latest/Concepts/Permissioning/Onchain-Permissioning/) and [Permissioning Management Dapp](https://besu.hyperledger.org/en/latest/Tutorials/Permissioning/Getting-Started-Onchain-Permissioning/#start-the-development-server-for-the-permissioning-management-dapp)
  - Added [deployment procedure for Permissioning Management Dapp](https://besu.hyperledger.org/en/stable/)
  - Added privacy content for [EEA-compliant and Besu-extended privacy](https://besu.hyperledger.org/en/latest/Concepts/Privacy/Privacy-Groups/)
  - Added content on [creating and managing privacy groups](https://besu.hyperledger.org/en/latest/Reference/web3js-eea-Methods/#createprivacygroup)
  - Added content on [accessing private and privacy marker transactions](https://besu.hyperledger.org/en/latest/HowTo/Use-Privacy/Access-Private-Transactions/)
  - Added content on [system requirements](https://besu.hyperledger.org/en/latest/HowTo/Get-Started/System-Requirements/)
  - Added reference to [Besu role on Galaxy to deploy using Ansible](https://besu.hyperledger.org/en/latest/HowTo/Deploy/Ansible/).

### Technical Improvements

- Remove enclave public key from parameter [\#1789](https://github.com/PegaSysEng/pantheon/pull/1789)
- Update defaults host interfaces [\#1782](https://github.com/PegaSysEng/pantheon/pull/1782)
- Modifies PrivGetPrivateTransaction to take public tx hash [\#1778](https://github.com/PegaSysEng/pantheon/pull/1778)
- Remove enclave public key from parameter [\#1777](https://github.com/PegaSysEng/pantheon/pull/1777)
- Return the ethereum address of the privacy precompile from priv_getPrivacyPrecompileAddress [\#1766](https://github.com/PegaSysEng/pantheon/pull/1766)
- Report node local address as the coinbase in Clique and IBFT [\#1760](https://github.com/PegaSysEng/pantheon/pull/1760)
- Additional integration test for contract creation with privacyGroupId [\#1762](https://github.com/PegaSysEng/pantheon/pull/1762)
- Report 0 hashrate when the mining coordinator doesn't support mining [\#1757](https://github.com/PegaSysEng/pantheon/pull/1757)
- Fix private tx signature validation [\#1753](https://github.com/PegaSysEng/pantheon/pull/1753)
- RevertReason changed to BytesValue [\#1746](https://github.com/PegaSysEng/pantheon/pull/1746)
- Renames various eea methods to priv methods [\#1736](https://github.com/PegaSysEng/pantheon/pull/1736)
- Update Orion version [\#1716](https://github.com/PegaSysEng/pantheon/pull/1716)
- Rename CLI flag for better ordering of options [\#1715](https://github.com/PegaSysEng/pantheon/pull/1715)
- Routine dependency updates [\#1712](https://github.com/PegaSysEng/pantheon/pull/1712)
- Fix spelling error in getApplicationPrefix method name [\#1711](https://github.com/PegaSysEng/pantheon/pull/1711)
- Wait and retry if best peer's chain is too short for fast sync [\#1708](https://github.com/PegaSysEng/pantheon/pull/1708)
- Eea get private transaction fix [\#1707](https://github.com/PegaSysEng/pantheon/pull/1707) (thanks to [iikirilov](https://github.com/iikirilov))
- Rework remote connection limit flag defaults [\#1705](https://github.com/PegaSysEng/pantheon/pull/1705)
- Report invalid options from config file [\#1703](https://github.com/PegaSysEng/pantheon/pull/1703)
- Add ERROR to list of CLI log level options [\#1699](https://github.com/PegaSysEng/pantheon/pull/1699)
- Enable onchain account permissioning CLI option [\#1686](https://github.com/PegaSysEng/pantheon/pull/1686)
- Exempt static nodes from all connection limits [\#1685](https://github.com/PegaSysEng/pantheon/pull/1685)
- Enclave refactoring [\#1684](https://github.com/PegaSysEng/pantheon/pull/1684)
- Add opcode and precompiled support for versioning  [\#1683](https://github.com/PegaSysEng/pantheon/pull/1683)
- Use a percentage instead of fraction for the remote connections percentage CLI option. [\#1682](https://github.com/PegaSysEng/pantheon/pull/1682)
- Added error msg for calling eth\_sendTransaction [\#1681](https://github.com/PegaSysEng/pantheon/pull/1681)
- Remove instructions for installing with Chocolatey [\#1680](https://github.com/PegaSysEng/pantheon/pull/1680)
- remove zulu-jdk8 from smoke tests [\#1679](https://github.com/PegaSysEng/pantheon/pull/1679)
- Add new MainNet bootnodes [\#1678](https://github.com/PegaSysEng/pantheon/pull/1678)
- updating smoke tests to use \>= jdk11 [\#1677](https://github.com/PegaSysEng/pantheon/pull/1677)
- Fix handling of remote connection limit [\#1676](https://github.com/PegaSysEng/pantheon/pull/1676)
- Add accountVersion to MessageFrame [\#1675](https://github.com/PegaSysEng/pantheon/pull/1675)
- Change getChildren return type [\#1674](https://github.com/PegaSysEng/pantheon/pull/1674)
- Use Log4J message template instead of String.format [\#1673](https://github.com/PegaSysEng/pantheon/pull/1673)
- Return hashrate of 0 when not mining. [\#1672](https://github.com/PegaSysEng/pantheon/pull/1672)
- Add hooks for validation  [\#1671](https://github.com/PegaSysEng/pantheon/pull/1671)
- Upgrade to pantheon-build:0.0.6-jdk11 which really does include jdk11 [\#1670](https://github.com/PegaSysEng/pantheon/pull/1670)
- Onchain permissioning startup check [\#1669](https://github.com/PegaSysEng/pantheon/pull/1669)
- Update BesuCommand to accept minTransactionGasPriceWei as an integer [\#1668](https://github.com/PegaSysEng/pantheon/pull/1668) (thanks to [matkt](https://github.com/matkt))
- Privacy group id consistent [\#1667](https://github.com/PegaSysEng/pantheon/pull/1667) (thanks to [iikirilov](https://github.com/iikirilov))
- Change eea\_getPrivateTransaction endpoint to accept hex [\#1666](https://github.com/PegaSysEng/pantheon/pull/1666) (thanks to [Puneetha17](https://github.com/Puneetha17))
- Factorise metrics code for KeyValueStorage database [\#1663](https://github.com/PegaSysEng/pantheon/pull/1663))
- Create a metric tracking DB size [\#1662](https://github.com/PegaSysEng/pantheon/pull/1662)
- AT- Removing unused methods on KeyValueStorage [\#1661](https://github.com/PegaSysEng/pantheon/pull/1661)
- Add Prerequisites and Quick-Start [\#1660](https://github.com/PegaSysEng/pantheon/pull/1660) (thanks to [lazaridiscom](https://github.com/lazaridiscom))
- Java 11 updates [\#1658](https://github.com/PegaSysEng/pantheon/pull/1658)
- Make test generated keys deterministic w/in block generator [\#1657](https://github.com/PegaSysEng/pantheon/pull/1657)
- Rename privacyGroupId to createPrivacyGroupId [\#1654](https://github.com/PegaSysEng/pantheon/pull/1654) (thanks to [Puneetha17](https://github.com/Puneetha17))
- Intermittent Test Failures in TransactionsMessageSenderTest [\#1653](https://github.com/PegaSysEng/pantheon/pull/1653)
- Sanity check the generated distribution files before upload [\#1648](https://github.com/PegaSysEng/pantheon/pull/1648)
- Use JDK 11 for release builds [\#1647](https://github.com/PegaSysEng/pantheon/pull/1647)
- Support multiple private marker transactions in a block  [\#1646](https://github.com/PegaSysEng/pantheon/pull/1646)
- Display World State Sync Progress in Logs [\#1645](https://github.com/PegaSysEng/pantheon/pull/1645)
- Remove the docker gradle plugin, handle building docker with shell now [\#1644](https://github.com/PegaSysEng/pantheon/pull/1644)
- Switch to using metric names from EIP-2159 [\#1634](https://github.com/PegaSysEng/pantheon/pull/1634)
- Account versioning [\#1612](https://github.com/PegaSysEng/pantheon/pull/1612)

## 1.1.4

### Additions and Improvements

- \[PAN-2832\] Support setting config options via environment variables [\#1597](https://github.com/PegaSysEng/pantheon/pull/1597)
- Print Besu version when starting [\#1593](https://github.com/PegaSysEng/pantheon/pull/1593)
- \[PAN-2746\] Add eea\_createPrivacyGroup & eea\_deletePrivacyGroup endpoint [\#1560](https://github.com/PegaSysEng/pantheon/pull/1560) (thanks to [Puneetha17](https://github.com/Puneetha17))

Documentation updates include:
- Added [readiness and liveness endpoints](https://besu.hyperledger.org/en/latest/HowTo/Interact/APIs/Using-JSON-RPC-API/#readiness-and-liveness-endpoints)
- Added [high availability content](https://besu.hyperledger.org/en/latest/HowTo/Configure/Configure-HA/High-Availability/)
- Added [web3js-eea client library](https://besu.hyperledger.org/en/latest/Tutorials/Quickstarts/Privacy-Quickstart/#clone-eeajs-libraries)
- Added content on [setting CLI options using environment variables](https://besu.hyperledger.org/en/latest/Reference/CLI/CLI-Syntax/#specifying-options)

### Technical Improvements

- Read config from env vars when no config file specified [\#1639](https://github.com/PegaSysEng/pantheon/pull/1639)
- Upgrade jackson-databind to 2.9.9.1 [\#1636](https://github.com/PegaSysEng/pantheon/pull/1636)
- Update Reference Tests [\#1633](https://github.com/PegaSysEng/pantheon/pull/1633)
- Ignore discport during static node permissioning check [\#1631](https://github.com/PegaSysEng/pantheon/pull/1631)
- Check connections more frequently during acceptance tests [\#1630](https://github.com/PegaSysEng/pantheon/pull/1630)
- Refactor experimental CLI options [\#1629](https://github.com/PegaSysEng/pantheon/pull/1629)
- JSON-RPC api net_services should display the actual ports [\#1628](https://github.com/PegaSysEng/pantheon/pull/1628)
- Refactor CLI [\#1627](https://github.com/PegaSysEng/pantheon/pull/1627)
- Simplify BesuCommand `run` and `parse` methods. [\#1626](https://github.com/PegaSysEng/pantheon/pull/1626)
- PAN-2860: Ignore discport during startup whitelist validation [\#1625](https://github.com/PegaSysEng/pantheon/pull/1625)
- Freeze plugin api version [\#1624](https://github.com/PegaSysEng/pantheon/pull/1624)
- Implement incoming transaction messages CLI option as an unstable command. [\#1622](https://github.com/PegaSysEng/pantheon/pull/1622)
- Update smoke tests docker images for zulu and openjdk to private ones [\#1620](https://github.com/PegaSysEng/pantheon/pull/1620)
- Remove duplication between EeaTransactionCountRpc & PrivateTransactionHandler [\#1619](https://github.com/PegaSysEng/pantheon/pull/1619)
- \[PAN-2709\] - nonce too low error [\#1618](https://github.com/PegaSysEng/pantheon/pull/1618)
- Cache TransactionValidationParams instead of creating new object for each call [\#1616](https://github.com/PegaSysEng/pantheon/pull/1616)
- \[PAN-2850\] Create a transaction pool configuration object [\#1615](https://github.com/PegaSysEng/pantheon/pull/1615)
- Add TransactionValidationParam to TxProcessor [\#1613](https://github.com/PegaSysEng/pantheon/pull/1613)
- Expose a CLI option to configure the life time of transaction messages. [\#1610](https://github.com/PegaSysEng/pantheon/pull/1610)
- Implement Prometheus metric counter for skipped expired transaction messages. [\#1609](https://github.com/PegaSysEng/pantheon/pull/1609)
- Upload jars to bintray as part of releases [\#1608](https://github.com/PegaSysEng/pantheon/pull/1608)
- Avoid publishing docker-pantheon directory to bintray during a release [\#1606](https://github.com/PegaSysEng/pantheon/pull/1606)
- \[PAN-2756\] Istanbul scaffolding [\#1605](https://github.com/PegaSysEng/pantheon/pull/1605)
- Implement a timeout in TransactionMessageProcessor [\#1604](https://github.com/PegaSysEng/pantheon/pull/1604)
- Reject transactions with gas price below the configured minimum [\#1602](https://github.com/PegaSysEng/pantheon/pull/1602)
- Always build the k8s image, only push to dockerhub for master branch [\#1601](https://github.com/PegaSysEng/pantheon/pull/1601)
- Properly validate AltBN128 pairing precompile input [\#1600](https://github.com/PegaSysEng/pantheon/pull/1600)
- \[PAN-2871\] Columnar rocksdb [\#1599](https://github.com/PegaSysEng/pantheon/pull/1599)
- Reverting change to dockerfile [\#1594](https://github.com/PegaSysEng/pantheon/pull/1594)
- Update dependency versions [\#1592](https://github.com/PegaSysEng/pantheon/pull/1592)
- \[PAN-2797\] Clean up failed connections [\#1591](https://github.com/PegaSysEng/pantheon/pull/1591)
- Cleaning up the build process for docker [\#1590](https://github.com/PegaSysEng/pantheon/pull/1590)
- \[PAN-2786\] Stop Transaction Pool Queue from Growing Unbounded [\#1586](https://github.com/PegaSysEng/pantheon/pull/1586)

## 1.1.3

### Additions and Improvements

- \[PAN-2811\] Be more lenient with discovery message deserialization. Completes our support for EIP-8 and enables Besu to work on Rinkeby again. [\#1580](https://github.com/PegaSysEng/pantheon/pull/1580)
- Added liveness and readiness probe stub endpoints [\#1553](https://github.com/PegaSysEng/pantheon/pull/1553)
- Implemented operator tool. \(blockchain network configuration for permissioned networks\) [\#1511](https://github.com/PegaSysEng/pantheon/pull/1511)
- \[PAN-2754\] Added eea\_getPrivacyPrecompileAddress [\#1579](https://github.com/PegaSysEng/pantheon/pull/1579) (thanks to [Puneetha17](https://github.com/Puneetha17))
- Publish the chain head gas used, gas limit, transaction count and ommer metrics [\#1551](https://github.com/PegaSysEng/pantheon/pull/1551)
- Add subscribe and unsubscribe count metrics [\#1541](https://github.com/PegaSysEng/pantheon/pull/1541)
- Add pivot block metrics [\#1537](https://github.com/PegaSysEng/pantheon/pull/1537)

Documentation updates include:

- Updated [IBFT 2.0 tutorial](https://besu.hyperledger.org/en/latest/Tutorials/Private-Network/Create-IBFT-Network/) to use network configuration tool
- Added [debug\_traceBlock\* methods](https://besu.hyperledger.org/en/latest/Reference/API-Methods/#debug_traceblock)
- Reorganised [monitoring documentation](https://besu.hyperledger.org/en/latest/HowTo/Deploy/Monitoring-Performance/)
- Added [link to sample Grafana dashboard](https://besu.hyperledger.org/en/latest/HowTo/Deploy/Monitoring-Performance/#monitor-node-performance-using-prometheus)
- Added [note about replacing transactions in transaction pool](https://besu.hyperledger.org/en/latest/Concepts/Transactions/Transaction-Pool/#replacing-transactions-with-same-nonce)
- Updated [example transaction scripts](https://besu.hyperledger.org/en/latest/HowTo/Send-Transactions/Transactions/#example-javascript-scripts)
- Updated [Alethio Ethstats and Explorer documentation](https://besu.hyperledger.org/en/latest/Concepts/AlethioOverview/)

### Technical Improvements

- PAN-2816: Hiding experimental account permissioning cli options [\#1584](https://github.com/PegaSysEng/pantheon/pull/1584)
- \[PAN-2630\] Synchronizer should disconnect the sync target peer on invalid block data [\#1578](https://github.com/PegaSysEng/pantheon/pull/1578)
- Rename MetricCategory to BesuMetricCategory [\#1574](https://github.com/PegaSysEng/pantheon/pull/1574)
- Convert MetricsConfigiguration to use a builder [\#1572](https://github.com/PegaSysEng/pantheon/pull/1572)
- PAN-2794: Including flag for onchain permissioning check on tx processor [\#1571](https://github.com/PegaSysEng/pantheon/pull/1571)
- Fix behaviour for absent account permissiong smart contract [\#1569](https://github.com/PegaSysEng/pantheon/pull/1569)
- Expand readiness check to check peer count and sync state [\#1568](https://github.com/PegaSysEng/pantheon/pull/1568)
- \[PAN-2798\] Reorganize p2p classes [\#1567](https://github.com/PegaSysEng/pantheon/pull/1567)
- PAN-2729: Account Smart Contract Permissioning ATs [\#1565](https://github.com/PegaSysEng/pantheon/pull/1565)
- Timeout build after 1 hour to prevent it hanging forever. [\#1564](https://github.com/PegaSysEng/pantheon/pull/1564)
- \[PAN-2791\] Make permissions checks for ongoing connections more granular [\#1563](https://github.com/PegaSysEng/pantheon/pull/1563)
- \[PAN-2721\] Fix TopicParameter deserialization [\#1562](https://github.com/PegaSysEng/pantheon/pull/1562)
- \[PAN-2779\] Allow signing private transaction with any key [\#1561](https://github.com/PegaSysEng/pantheon/pull/1561) (thanks to [iikirilov](https://github.com/iikirilov))
- \[PAN-2783\] Invert dependency between permissioning and p2p [\#1557](https://github.com/PegaSysEng/pantheon/pull/1557)
- Removing account filter from TransactionPool [\#1556](https://github.com/PegaSysEng/pantheon/pull/1556)
- \[PAN-1952\] - Remove ignored pending transaction event publish acceptance test [\#1552](https://github.com/PegaSysEng/pantheon/pull/1552)
- Make MetricCategories more flexible [\#1550](https://github.com/PegaSysEng/pantheon/pull/1550)
- Fix encoding for account permissioning check call [\#1549](https://github.com/PegaSysEng/pantheon/pull/1549)
- Discard known remote transactions prior to validation [\#1548](https://github.com/PegaSysEng/pantheon/pull/1548)
- \[PAN-2009\] - Fix cluster clean start after stop in Acceptance tests [\#1546](https://github.com/PegaSysEng/pantheon/pull/1546)
- FilterIdGenerator fixes [\#1544](https://github.com/PegaSysEng/pantheon/pull/1544)
- Only increment the added transaction counter if we actually added the transaction [\#1543](https://github.com/PegaSysEng/pantheon/pull/1543)
- When retrieving transactions by hash, check the pending transactions first [\#1542](https://github.com/PegaSysEng/pantheon/pull/1542)
- Fix thread safety in SubscriptionManager [\#1540](https://github.com/PegaSysEng/pantheon/pull/1540)
- \[PAN-2731\] Extract connection management from P2PNetwork [\#1538](https://github.com/PegaSysEng/pantheon/pull/1538)
- \[PAN-2010\] format filter id as quantity [\#1534](https://github.com/PegaSysEng/pantheon/pull/1534)
- PAN-2445: Onchain account permissioning [\#1507](https://github.com/PegaSysEng/pantheon/pull/1507)
- \[PAN-2672\] Return specific and useful error for enclave issues [\#1455](https://github.com/PegaSysEng/pantheon/pull/1455) (thanks to [Puneetha17](https://github.com/Puneetha17))

## 1.1.2

### Additions and Improvements

Documentation updates include:

- Added [GraphQL options](https://besu.hyperledger.org/en/latest/Reference/CLI/CLI-Syntax/#graphql-http-cors-origins)
- Added [troubleshooting point about illegal reflective access error](https://besu.hyperledger.org/en/latest/HowTo/Troubleshoot/Troubleshooting/#illegal-reflective-access-error-on-startup)
- Added [trusted bootnode behaviour for permissioning](https://besu.hyperledger.org/en/latest/Concepts/Permissioning/Onchain-Permissioning/#bootnodes)
- Added [how to obtain a WS authentication token](https://besu.hyperledger.org/en/latest/HowTo/Interact/APIs/Authentication/#obtaining-an-authentication-token)
- Updated [example scripts and added package.json file for creating signed transactions](https://besu.hyperledger.org/en/latest/HowTo/Send-Transactions/Transactions/)

### Technical Improvements

- Replaced Void datatype with void [\#1530](https://github.com/PegaSysEng/pantheon/pull/1530)
- Fix estimate gas RPC failing for clique when no blocks have been created [\#1528](https://github.com/PegaSysEng/pantheon/pull/1528)
- Avoid auto-boxing for gauge metrics [\#1526](https://github.com/PegaSysEng/pantheon/pull/1526)
- Add AT to ensure 0-miner Clique/IBFT are valid [\#1525](https://github.com/PegaSysEng/pantheon/pull/1525)
- AT DSL - renaming to suffix of Conditions and co-locating with Conditions [\#1524](https://github.com/PegaSysEng/pantheon/pull/1524)
- Set disconnect flag immediately when disconnecting a peer [\#1521](https://github.com/PegaSysEng/pantheon/pull/1521)
- \[PAN-2547\] Modified JSON-RPC subscription processing to avoid blocking [\#1519](https://github.com/PegaSysEng/pantheon/pull/1519)
- Dependency Version Updates [\#1517](https://github.com/PegaSysEng/pantheon/pull/1517)
- AT DSL - renaming ibft to ibft2 [\#1516](https://github.com/PegaSysEng/pantheon/pull/1516)
- \[PIE-1578\] Added local transaction permissioning metrics [\#1515](https://github.com/PegaSysEng/pantheon/pull/1515)
- \[PIE-1577\] Added node local metrics [\#1514](https://github.com/PegaSysEng/pantheon/pull/1514)
- AT DSL - Removing WaitCondition, consistently applying Condition instead [\#1513](https://github.com/PegaSysEng/pantheon/pull/1513)
- Remove usage of deprecated ConcurrentSet [\#1512](https://github.com/PegaSysEng/pantheon/pull/1512)
- Log error if clique or ibft have 0 validators in genesis [\#1509](https://github.com/PegaSysEng/pantheon/pull/1509)
- GraphQL library upgrade changes. [\#1508](https://github.com/PegaSysEng/pantheon/pull/1508)
- Add metrics to assist monitoring and alerting [\#1506](https://github.com/PegaSysEng/pantheon/pull/1506)
- Use external pantheon-plugin-api library [\#1505](https://github.com/PegaSysEng/pantheon/pull/1505)
- Tilde [\#1504](https://github.com/PegaSysEng/pantheon/pull/1504)
- Dependency version updates [\#1503](https://github.com/PegaSysEng/pantheon/pull/1503)
- Simplify text [\#1501](https://github.com/PegaSysEng/pantheon/pull/1501) (thanks to [bgravenorst](https://github.com/bgravenorst))
- \[PAN-1625\] Clique AT mining continues if validator offline [\#1500](https://github.com/PegaSysEng/pantheon/pull/1500)
- Acceptance Test DSL Node refactoring [\#1498](https://github.com/PegaSysEng/pantheon/pull/1498)
- Updated an incorrect command [\#1497](https://github.com/PegaSysEng/pantheon/pull/1497) (thanks to [bgravenorst](https://github.com/bgravenorst))
- Acceptance Test and DSL rename for IBFT2 [\#1493](https://github.com/PegaSysEng/pantheon/pull/1493)
- \[PIE-1580\] Metrics for smart contract permissioning actions [\#1492](https://github.com/PegaSysEng/pantheon/pull/1492)
- Handle RLPException when processing incoming DevP2P messages [\#1491](https://github.com/PegaSysEng/pantheon/pull/1491)
- Limit spotless checks to java classes in expected java  dirs [\#1490](https://github.com/PegaSysEng/pantheon/pull/1490)
- \[PAN-2560\] Add LocalNode class [\#1489](https://github.com/PegaSysEng/pantheon/pull/1489)
- Changed Enode length error String implementation. [\#1486](https://github.com/PegaSysEng/pantheon/pull/1486)
- PAN-2715 - return block not found reasons in error [\#1485](https://github.com/PegaSysEng/pantheon/pull/1485)
- \[PAN-2652\] Refactor Privacy acceptance test and add Privacy Ibft test [\#1483](https://github.com/PegaSysEng/pantheon/pull/1483) (thanks to [iikirilov](https://github.com/iikirilov))
- \[PAN-2603\] Onchain account permissioning support [\#1475](https://github.com/PegaSysEng/pantheon/pull/1475)
- Make CLI options names with hyphen-minus searchable and reduce index size [\#1476](https://github.com/PegaSysEng/pantheon/pull/1476)
- Added warning banner when using latest version [\#1454](https://github.com/PegaSysEng/pantheon/pull/1454)
- Add RTD config file to fix Python version issue [\#1453](https://github.com/PegaSysEng/pantheon/pull/1453)
- \[PAN-2647\] Validate Private Transaction nonce before submitting to Transaction Pool [\#1449](https://github.com/PegaSysEng/pantheon/pull/1449) (thanks to [iikirilov](https://github.com/iikirilov))
- Add placeholders system to have global variables in markdown [\#1425](https://github.com/PegaSysEng/pantheon/pull/1425)

## 1.1.1

### Additions and Improvements

- [GraphQL](https://besu.hyperledger.org/en/latest/HowTo/Interact/APIs/GraphQL/) [\#1311](https://github.com/PegaSysEng/pantheon/pull/1311) (thanks to [zyfrank](https://github.com/zyfrank))
- Added [`--tx-pool-retention-hours`](https://besu.hyperledger.org/en/latest/Reference/CLI/CLI-Syntax/#tx-pool-retention-hours) [\#1333](https://github.com/PegaSysEng/pantheon/pull/1333)
- Added Genesis file support for specifying the maximum stack size. [\#1431](https://github.com/PegaSysEng/pantheon/pull/1431)
- Included transaction details when subscribed to Pending transactions [\#1410](https://github.com/PegaSysEng/pantheon/pull/1410)
- Documentation updates include:
  - [Added configuration items specified in the genesis file](https://besu.hyperledger.org/en/latest/Reference/Config-Items/#configuration-items)
  - [Added pending transaction details subscription](https://besu.hyperledger.org/en/latest/HowTo/Interact/APIs/RPC-PubSub/#pending-transactionss)
  - [Added Troubleshooting content](https://besu.hyperledger.org/en/latest/HowTo/Troubleshoot/Troubleshooting/)
  - [Added Privacy Quickstart](https://besu.hyperledger.org/en/latest/Tutorials/Quickstarts/Privacy-Quickstart/)
  - [Added privacy roadmap](https://github.com/hyperledger/besu/blob/master/ROADMAP.md)


### Technical Improvements

- Create MaintainedPeers class [\#1484](https://github.com/PegaSysEng/pantheon/pull/1484)
- Fix for permissioned network with single bootnode [\#1479](https://github.com/PegaSysEng/pantheon/pull/1479)
- Have ThreadBesuNodeRunner support plugin tests [\#1477](https://github.com/PegaSysEng/pantheon/pull/1477)
- Less pointless plugins errors [\#1473](https://github.com/PegaSysEng/pantheon/pull/1473)
- Rename GraphQLRPC to just GraphQL [\#1472](https://github.com/PegaSysEng/pantheon/pull/1472)
- eth\_protocolVersion is a Quantity, not an Integer [\#1470](https://github.com/PegaSysEng/pantheon/pull/1470)
- Don't require 'to' in 'blocks' queries [\#1464](https://github.com/PegaSysEng/pantheon/pull/1464)
- Events Plugin - Add initial "NewBlock" event message [\#1463](https://github.com/PegaSysEng/pantheon/pull/1463)
- Make restriction field in Private Transaction an enum [\#1462](https://github.com/PegaSysEng/pantheon/pull/1462) (thanks to [iikirilov](https://github.com/iikirilov))
- Helpful graphql error when an account doesn't exist [\#1460](https://github.com/PegaSysEng/pantheon/pull/1460)
- Acceptance Test Cleanup [\#1458](https://github.com/PegaSysEng/pantheon/pull/1458)
- Large chain id support for private transactions [\#1452](https://github.com/PegaSysEng/pantheon/pull/1452)
- Optimise TransactionPool.addRemoteTransaction [\#1448](https://github.com/PegaSysEng/pantheon/pull/1448)
- Reduce synchronization in PendingTransactions [\#1447](https://github.com/PegaSysEng/pantheon/pull/1447)
- Add simple PeerPermissions interface [\#1446](https://github.com/PegaSysEng/pantheon/pull/1446)
- Make sure ThreadBesuNodeRunner is exercised by automation [\#1442](https://github.com/PegaSysEng/pantheon/pull/1442)
- Decode devp2p packets off the event thread [\#1439](https://github.com/PegaSysEng/pantheon/pull/1439)
- Allow config files to specify no bootnodes [\#1438](https://github.com/PegaSysEng/pantheon/pull/1438)
- Capture all logs and errors in the Besu log output [\#1437](https://github.com/PegaSysEng/pantheon/pull/1437)
- Ensure failed Txns are deleted when detected during mining [\#1436](https://github.com/PegaSysEng/pantheon/pull/1436)
- Plugin Framework [\#1435](https://github.com/PegaSysEng/pantheon/pull/1435)
- Equals cleanup [\#1434](https://github.com/PegaSysEng/pantheon/pull/1434)
- Transaction smart contract permissioning controller [\#1433](https://github.com/PegaSysEng/pantheon/pull/1433)
- Renamed AccountPermissioningProver to TransactionPermissio… [\#1432](https://github.com/PegaSysEng/pantheon/pull/1432)
- Refactorings and additions to add Account based Smart Contract permissioning [\#1430](https://github.com/PegaSysEng/pantheon/pull/1430)
- Fix p2p PeerInfo handling [\#1428](https://github.com/PegaSysEng/pantheon/pull/1428)
- IbftProcessor logs when a throwable terminates mining [\#1427](https://github.com/PegaSysEng/pantheon/pull/1427)
- Renamed AccountWhitelistController [\#1424](https://github.com/PegaSysEng/pantheon/pull/1424)
- Unwrap DelegatingBytes32 and prevent Hash from wrapping other Hash instances [\#1423](https://github.com/PegaSysEng/pantheon/pull/1423)
- If nonce is invalid, do not delete during mining [\#1422](https://github.com/PegaSysEng/pantheon/pull/1422)
- Deleting unused windows jenkinsfile [\#1421](https://github.com/PegaSysEng/pantheon/pull/1421)
- Get all our smoke tests for all platforms in 1 jenkins job [\#1420](https://github.com/PegaSysEng/pantheon/pull/1420)
- Add pending object to GraphQL queries [\#1419](https://github.com/PegaSysEng/pantheon/pull/1419)
- Start listening for p2p connections after start\(\) is invoked [\#1418](https://github.com/PegaSysEng/pantheon/pull/1418)
- Improved JSON-RPC responses when EnodeURI parameter has invalid EnodeId [\#1417](https://github.com/PegaSysEng/pantheon/pull/1417)
- Use port 0 when starting a websocket server in tests [\#1416](https://github.com/PegaSysEng/pantheon/pull/1416)
- Windows jdk smoke tests [\#1413](https://github.com/PegaSysEng/pantheon/pull/1413)
- Change AT discard RPC tests to be more reliable by checking discard using proposals [\#1411](https://github.com/PegaSysEng/pantheon/pull/1411)
- Simple account permissioning [\#1409](https://github.com/PegaSysEng/pantheon/pull/1409)
- Fix clique miner to respect changes to vanity data made via JSON-RPC [\#1408](https://github.com/PegaSysEng/pantheon/pull/1408)
- Avoid recomputing the logs bloom filter when reading receipts [\#1407](https://github.com/PegaSysEng/pantheon/pull/1407)
- Remove NodePermissioningLocalConfig external references [\#1406](https://github.com/PegaSysEng/pantheon/pull/1406)
- Add constantinople fix block for Rinkeby [\#1404](https://github.com/PegaSysEng/pantheon/pull/1404)
- Update EnodeURL to support enodes with listening disabled [\#1403](https://github.com/PegaSysEng/pantheon/pull/1403)
- Integration Integration test\(s\) on p2p of 'net\_services'  [\#1402](https://github.com/PegaSysEng/pantheon/pull/1402)
- Reference tests fail on Windows [\#1401](https://github.com/PegaSysEng/pantheon/pull/1401)
- Fix non-deterministic test caused by variable size of generated transactions [\#1399](https://github.com/PegaSysEng/pantheon/pull/1399)
- Start BlockPropagationManager immediately - don't wait for full sync [\#1398](https://github.com/PegaSysEng/pantheon/pull/1398)
- Added error message for RPC method disabled [\#1396](https://github.com/PegaSysEng/pantheon/pull/1396)
- Fix intermittency in FullSyncChainDownloaderTest [\#1394](https://github.com/PegaSysEng/pantheon/pull/1394)
- Add explanatory comment about default port [\#1392](https://github.com/PegaSysEng/pantheon/pull/1392)
- Handle case where peers advertise a listening port of 0 [\#1391](https://github.com/PegaSysEng/pantheon/pull/1391)
- Cache extra data [\#1389](https://github.com/PegaSysEng/pantheon/pull/1389)
- Update Log message in IBFT Controller [\#1387](https://github.com/PegaSysEng/pantheon/pull/1387)
- Remove unnecessary field [\#1384](https://github.com/PegaSysEng/pantheon/pull/1384)
- Add getPeer method to PeerConnection [\#1383](https://github.com/PegaSysEng/pantheon/pull/1383)
- Removing smart quotes [\#1381](https://github.com/PegaSysEng/pantheon/pull/1381) (thanks to [jmcnevin](https://github.com/jmcnevin))
- Use streams and avoid iterating child nodes multiple times [\#1380](https://github.com/PegaSysEng/pantheon/pull/1380)
- Use execute instead of submit so unhandled exceptions get logged [\#1379](https://github.com/PegaSysEng/pantheon/pull/1379)
- Prefer EnodeURL over Endpoint [\#1378](https://github.com/PegaSysEng/pantheon/pull/1378)
- Add flat file based task collection [\#1377](https://github.com/PegaSysEng/pantheon/pull/1377)
- Consolidate local enode representation [\#1376](https://github.com/PegaSysEng/pantheon/pull/1376)
- Rename rocksdDbConfiguration to rocksDbConfiguration [\#1375](https://github.com/PegaSysEng/pantheon/pull/1375)
- Remove EthTaskChainDownloader and supporting code [\#1373](https://github.com/PegaSysEng/pantheon/pull/1373)
- Handle the pipeline being aborted while finalizing an async operation [\#1372](https://github.com/PegaSysEng/pantheon/pull/1372)
- Rename methods that create and return streams away from getX\(\) [\#1368](https://github.com/PegaSysEng/pantheon/pull/1368)
- eea\_getTransactionCount fails if account has not interacted with private state [\#1367](https://github.com/PegaSysEng/pantheon/pull/1367) (thanks to [iikirilov](https://github.com/iikirilov))
- Increase RocksDB settings [\#1364](https://github.com/PegaSysEng/pantheon/pull/1364) ([ajsutton](https://github.com/ajsutton))
- Don't abort in-progress master builds when a new commit is added. [\#1358](https://github.com/PegaSysEng/pantheon/pull/1358)
- Request open ended headers from sync target [\#1355](https://github.com/PegaSysEng/pantheon/pull/1355)
- Enable the pipeline chain downloader by default [\#1344](https://github.com/PegaSysEng/pantheon/pull/1344)
- Create P2PNetwork Builder [\#1343](https://github.com/PegaSysEng/pantheon/pull/1343)
- Include static nodes in permissioning logic [\#1339](https://github.com/PegaSysEng/pantheon/pull/1339)
- JsonRpcError decoding to include message [\#1336](https://github.com/PegaSysEng/pantheon/pull/1336)
- Cache current chain head info [\#1335](https://github.com/PegaSysEng/pantheon/pull/1335)
- Queue pending requests when all peers are busy [\#1331](https://github.com/PegaSysEng/pantheon/pull/1331)
- Fix failed tests on Windows [\#1332](https://github.com/PegaSysEng/pantheon/pull/1332)
- Provide error message when invalid key specified in key file [\#1328](https://github.com/PegaSysEng/pantheon/pull/1328)
- Allow whitespace in file paths loaded from resources directory [\#1329](https://github.com/PegaSysEng/pantheon/pull/1329)
- Allow whitespace in path [\#1327](https://github.com/PegaSysEng/pantheon/pull/1327)
- Require block numbers for debug\_traceBlockByNumber to be in hex [\#1326](https://github.com/PegaSysEng/pantheon/pull/1326)
- Improve logging of chain download errors in the pipeline chain downloader [\#1325](https://github.com/PegaSysEng/pantheon/pull/1325)
- Ensure eth scheduler is stopped in tests [\#1324](https://github.com/PegaSysEng/pantheon/pull/1324)
- Normalize account permissioning addresses in whitelist [\#1321](https://github.com/PegaSysEng/pantheon/pull/1321)
- Allow private contract invocations in multiple privacy groups [\#1318](https://github.com/PegaSysEng/pantheon/pull/1318) (thanks to [iikirilov](https://github.com/iikirilov))
- Fix account permissioning check case matching [\#1315](https://github.com/PegaSysEng/pantheon/pull/1315)
- Use header validation mode for ommers [\#1313](https://github.com/PegaSysEng/pantheon/pull/1313)
- Configure RocksDb max background compaction and thread count [\#1312](https://github.com/PegaSysEng/pantheon/pull/1312)
- Missing p2p info when queried live [\#1310](https://github.com/PegaSysEng/pantheon/pull/1310)
- Tx limit size send peers follow up [\#1308](https://github.com/PegaSysEng/pantheon/pull/1308)
- Remove remnants of the old dev mode [\#1307](https://github.com/PegaSysEng/pantheon/pull/1307)
- Remove duplicate init code from BesuController instances [\#1305](https://github.com/PegaSysEng/pantheon/pull/1305)
- Stop synchronizer prior to stopping the network [\#1302](https://github.com/PegaSysEng/pantheon/pull/1302)
- Evict old transactions [\#1299](https://github.com/PegaSysEng/pantheon/pull/1299)
- Send local transactions to new peers [\#1253](https://github.com/PegaSysEng/pantheon/pull/1253)

## 1.1

### Additions and Improvements

- [Privacy](https://besu.hyperledger.org/en/latest/Concepts/Privacy/Privacy-Overview/)
- [Onchain Permissioning](https://besu.hyperledger.org/en/latest/Concepts/Permissioning/Permissioning-Overview/#onchain)
- [Fastsync](https://besu.hyperledger.org/en/latest/Reference/CLI/CLI-Syntax/#fast-sync-min-peers)
- Documentation updates include:
    - Added JSON-RPC methods:
      - [`txpool_pantheonStatistics`](https://besu.hyperledger.org/en/latest/Reference/API-Methods/#txpool_besustatistics)
      - [`net_services`](https://besu.hyperledger.org/en/latest/Reference/API-Methods/#net_services)
    - [Updated to indicate Docker image doesn't run on Windows](https://besu.hyperledger.org/en/latest/HowTo/Get-Started/Run-Docker-Image/)
    - [Added how to configure a free gas network](https://besu.hyperledger.org/en/latest/HowTo/Configure/FreeGas/)

### Technical Improvements

- priv_getTransactionCount fails if account has not interacted with private state [\#1369](https://github.com/PegaSysEng/pantheon/pull/1369)
- Updating Orion to 0.9.0 [\#1360](https://github.com/PegaSysEng/pantheon/pull/1360)
- Allow use of large chain IDs [\#1357](https://github.com/PegaSysEng/pantheon/pull/1357)
- Allow private contract invocations in multiple privacy groups [\#1340](https://github.com/PegaSysEng/pantheon/pull/1340)
- Missing p2p info when queried live [\#1338](https://github.com/PegaSysEng/pantheon/pull/1338)
- Fix expose transaction statistics [\#1337](https://github.com/PegaSysEng/pantheon/pull/1337)
- Normalize account permissioning addresses in whitelist [\#1321](https://github.com/PegaSysEng/pantheon/pull/1321)
- Update Enclave executePost method [\#1319](https://github.com/PegaSysEng/pantheon/pull/1319)
- Fix account permissioning check case matching [\#1315](https://github.com/PegaSysEng/pantheon/pull/1315)
- Removing 'all' from the help wording for host-whitelist [\#1304](https://github.com/PegaSysEng/pantheon/pull/1304)

## 1.1 RC

### Technical Improvements

- Better errors for when permissioning contract is set up wrong [\#1296](https://github.com/PegaSysEng/pantheon/pull/1296)
- Consolidate p2p node info methods [\#1288](https://github.com/PegaSysEng/pantheon/pull/1288)
- Update permissioning smart contract interface to match updated EEA proposal [\#1287](https://github.com/PegaSysEng/pantheon/pull/1287)
- Switch to new sync target if it exceeds the td threshold [\#1286](https://github.com/PegaSysEng/pantheon/pull/1286)
- Fix running ATs with in-process node runner [\#1285](https://github.com/PegaSysEng/pantheon/pull/1285)
- Simplify enode construction [\#1283](https://github.com/PegaSysEng/pantheon/pull/1283)
- Cleanup PeerConnection interface [\#1282](https://github.com/PegaSysEng/pantheon/pull/1282)
- Undo changes to PendingTransactions method visibility [\#1281](https://github.com/PegaSysEng/pantheon/pull/1281)
- Use default enclave public key to generate eea_getTransactionReceipt [\#1280](https://github.com/PegaSysEng/pantheon/pull/1280) (thanks to [Puneetha17](https://github.com/Puneetha17))
- Rollback to rocksdb 5.15.10 [\#1279](https://github.com/PegaSysEng/pantheon/pull/1279)
- Log error when a JSON decode problem is encountered [\#1278](https://github.com/PegaSysEng/pantheon/pull/1278)
- Create EnodeURL builder [\#1275](https://github.com/PegaSysEng/pantheon/pull/1275)
- Keep enode nodeId stored as a BytesValue [\#1274](https://github.com/PegaSysEng/pantheon/pull/1274)
- Feature/move subclass in pantheon command [\#1272](https://github.com/PegaSysEng/pantheon/pull/1272)
- Expose sync mode option [\#1270](https://github.com/PegaSysEng/pantheon/pull/1270)
- Refactor RocksDBStats [\#1266](https://github.com/PegaSysEng/pantheon/pull/1266)
- Normalize EnodeURLs [\#1264](https://github.com/PegaSysEng/pantheon/pull/1264)
- Build broken in Java 12 [\#1263](https://github.com/PegaSysEng/pantheon/pull/1263)
- Make PeerDiscovertAgentTest less flakey [\#1262](https://github.com/PegaSysEng/pantheon/pull/1262)
- Ignore extra json rpc params [\#1261](https://github.com/PegaSysEng/pantheon/pull/1261)
- Fetch local transactions in isolation [\#1259](https://github.com/PegaSysEng/pantheon/pull/1259)
- Update to debug trace transaction [\#1258](https://github.com/PegaSysEng/pantheon/pull/1258)
- Use labelled timer to differentiate between rocks db metrics [\#1254](https://github.com/PegaSysEng/pantheon/pull/1254) (thanks to [Puneetha17](https://github.com/Puneetha17))
- Migrate TransactionPool (& affiliated test) from 'core' to 'eth' [\#1251](https://github.com/PegaSysEng/pantheon/pull/1251)
- Use single instance of Rocksdb for privacy [\#1247](https://github.com/PegaSysEng/pantheon/pull/1247) (thanks to [Puneetha17](https://github.com/Puneetha17))
- Subscribing to sync events should receive false when in sync [\#1240](https://github.com/PegaSysEng/pantheon/pull/1240)
- Ignore transactions from the network while behind chain head [\#1228](https://github.com/PegaSysEng/pantheon/pull/1228)
- RocksDB Statistics in Metrics [\#1169](https://github.com/PegaSysEng/pantheon/pull/1169)
- Add block trace RPC methods [\#1088](https://github.com/PegaSysEng/pantheon/pull/1088) (thanks to [kziemianek](https://github.com/kziemianek))

## 1.0.3

### Additions and Improvements

- Notify of dropped messages [\#1156](https://github.com/PegaSysEng/pantheon/pull/1156)
- Documentation updates include:
    - Added [Permissioning Overview](https://besu.hyperledger.org/en/latest/Concepts/Permissioning/Permissioning-Overview/)
    - Added content on [Network vs Node Configuration](https://besu.hyperledger.org/en/latest/HowTo/Configure/Using-Configuration-File/)
    - Updated [RAM requirements](https://besu.hyperledger.org/en/latest/HowTo/Get-Started/System-Requirements/#ram)
    - Added [Privacy Overview](https://besu.hyperledger.org/en/latest/Concepts/Privacy/Privacy-Overview/) and [Processing Private Transactions](https://besu.hyperledger.org/en/latest/Concepts/Privacy/Private-Transaction-Processing/)
    - Renaming of Ethstats Lite Explorer to [Ethereum Lite Explorer](https://besu.hyperledger.org/en/latest/HowTo/Deploy/Lite-Block-Explorer/#lite-block-explorer-documentation) (thanks to [tzapu](https://github.com/tzapu))
    - Added content on using [Truffle with Besu](https://besu.hyperledger.org/en/latest/HowTo/Develop-Dapps/Truffle/)
    - Added [`droppedPendingTransactions` RPC Pub/Sub subscription](https://besu.hyperledger.org/en/latest/HowTo/Interact/APIs/RPC-PubSub/#dropped-transactions)
    - Added [`eea_*` JSON-RPC API methods](https://besu.hyperledger.org/en/latest/Reference/API-Methods/#eea-methods)
    - Added [architecture diagram](https://besu.hyperledger.org/en/latest/Concepts/ArchitectureOverview/)
    - Updated [permissioning CLI options](https://besu.hyperledger.org/en/latest/Reference/CLI/CLI-Syntax/#permissions-accounts-config-file-enabled) and [permissioned network tutorial](https://besu.hyperledger.org/en/stable/)

### Technical Improvements

- Choose sync target based on td rather than height [\#1256](https://github.com/PegaSysEng/pantheon/pull/1256)
- CLI ewp options [\#1246](https://github.com/PegaSysEng/pantheon/pull/1246)
- Update BesuCommand.java [\#1245](https://github.com/PegaSysEng/pantheon/pull/1245)
- Reduce memory usage in import [\#1239](https://github.com/PegaSysEng/pantheon/pull/1239)
- Improve eea_sendRawTransaction error messages [\#1238](https://github.com/PegaSysEng/pantheon/pull/1238) (thanks to [Puneetha17](https://github.com/Puneetha17))
- Single topic filter [\#1235](https://github.com/PegaSysEng/pantheon/pull/1235)
- Enable pipeline chain downloader for fast sync [\#1232](https://github.com/PegaSysEng/pantheon/pull/1232)
- Make contract size limit configurable [\#1227](https://github.com/PegaSysEng/pantheon/pull/1227)
- Refactor PrivacyParameters config to use builder pattern [\#1226](https://github.com/PegaSysEng/pantheon/pull/1226) (thanks to [antonydenyer](https://github.com/antonydenyer))
- Different request limits for different request types [\#1224](https://github.com/PegaSysEng/pantheon/pull/1224)
- Finish off fast sync pipeline download [\#1222](https://github.com/PegaSysEng/pantheon/pull/1222)
- Enable fast-sync options on command line [\#1218](https://github.com/PegaSysEng/pantheon/pull/1218)
- Replace filtering headers after the fact with calculating number to request up-front [\#1216](https://github.com/PegaSysEng/pantheon/pull/1216)
- Support async processing while maintaining output order [\#1215](https://github.com/PegaSysEng/pantheon/pull/1215)
- Add Unstable Options to the CLI [\#1213](https://github.com/PegaSysEng/pantheon/pull/1213)
- Add private cluster acceptance tests [\#1211](https://github.com/PegaSysEng/pantheon/pull/1211) (thanks to [Puneetha17](https://github.com/Puneetha17))
- Re-aligned smart contract interface to EEA client spec 477 [\#1209](https://github.com/PegaSysEng/pantheon/pull/1209)
- Count the number of items discarded when a pipe is aborted [\#1208](https://github.com/PegaSysEng/pantheon/pull/1208)
- Pipeline chain download - fetch and import data [\#1207](https://github.com/PegaSysEng/pantheon/pull/1207)
- Permission provider that allows bootnodes if you have no other connections [\#1206](https://github.com/PegaSysEng/pantheon/pull/1206)
- Cancel in-progress async operations when the pipeline is aborted [\#1205](https://github.com/PegaSysEng/pantheon/pull/1205)
- Pipeline chain download - Checkpoints [\#1203](https://github.com/PegaSysEng/pantheon/pull/1203)
- Push development images to public dockerhub [\#1202](https://github.com/PegaSysEng/pantheon/pull/1202)
- Push builds of master as docker development images [\#1200](https://github.com/PegaSysEng/pantheon/pull/1200)
- Doc CI pipeline for build and tests [\#1199](https://github.com/PegaSysEng/pantheon/pull/1199)
- Replace the use of a disconnect listener with EthPeer.isDisconnected [\#1197](https://github.com/PegaSysEng/pantheon/pull/1197)
- Prep chain downloader for branch by abstraction [\#1194](https://github.com/PegaSysEng/pantheon/pull/1194)
- Maintain the state of MessageFrame in private Tx [\#1193](https://github.com/PegaSysEng/pantheon/pull/1193) (thanks to [Puneetha17](https://github.com/Puneetha17))
- Persist private world state only if we are mining [\#1191](https://github.com/PegaSysEng/pantheon/pull/1191) (thanks to [Puneetha17](https://github.com/Puneetha17))
- Remove SyncState from SyncTargetManager [\#1188](https://github.com/PegaSysEng/pantheon/pull/1188)
- Acceptance tests base for smart contract node permissioning [\#1186](https://github.com/PegaSysEng/pantheon/pull/1186)
- Fix metrics breakages [\#1185](https://github.com/PegaSysEng/pantheon/pull/1185)
- Typo [\#1184](https://github.com/PegaSysEng/pantheon/pull/1184) (thanks to [araskachoi](https://github.com/araskachoi))
- StaticNodesParserTest to pass on Windows [\#1183](https://github.com/PegaSysEng/pantheon/pull/1183)
- Don't mark world state as stalled until a minimum time without progress is reached [\#1179](https://github.com/PegaSysEng/pantheon/pull/1179)
- Use header validation policy in DownloadHeaderSequenceTask [\#1172](https://github.com/PegaSysEng/pantheon/pull/1172)
- Bond with bootnodes [\#1160](https://github.com/PegaSysEng/pantheon/pull/1160)

## 1.0.2

### Additions and Improvements

- Removed DB init when using `public-key` subcommand [\#1049](https://github.com/PegaSysEng/pantheon/pull/1049)
- Output enode URL on startup [\#1137](https://github.com/PegaSysEng/pantheon/pull/1137)
- Added Remove Peer JSON-RPC [\#1129](https://github.com/PegaSysEng/pantheon/pull/1129)
- Added `net_enode` JSON-RPC [\#1119](https://github.com/PegaSysEng/pantheon/pull/1119) (thanks to [mbergstrand](https://github.com/mbergstrand))
- Maintain a `staticnodes.json` [\#1106](https://github.com/PegaSysEng/pantheon/pull/1106)
- Added `tx-pool-max-size` command line parameter [\#1078](https://github.com/PegaSysEng/pantheon/pull/1078)
- Added PendingTransactions JSON-RPC [\#1043](https://github.com/PegaSysEng/pantheon/pull/1043) (thanks to [EdwinLeeGreene](https://github.com/EdwinLeeGreene))
- Added `admin_nodeInfo` JSON-RPC [\#1012](https://github.com/PegaSysEng/pantheon/pull/1012)
- Added `--metrics-category` CLI to only enable select metrics [\#969](https://github.com/PegaSysEng/pantheon/pull/969)
- Documentation updates include:
   - Updated endpoints in [Private Network Quickstart](https://besu.hyperledger.org/en/latest/Tutorials/Quickstarts/Private-Network-Quickstart/) (thanks to [laubai](https://github.com/laubai))
   - Updated [documentation contribution guidelines](https://besu.hyperledger.org/en/stable/)
   - Added [`admin_removePeer`](https://besu.hyperledger.org/en/latest/Reference/API-Methods/#admin_removepeer)
   - Updated [tutorials](https://besu.hyperledger.org/en/latest/Tutorials/Private-Network/Create-Private-Clique-Network/) for printing of enode on startup
   - Added [`txpool_pantheonTransactions`](https://besu.hyperledger.org/en/stable/Reference/API-Methods/#txpool_besutransactions)
   - Added [Transaction Pool content](https://besu.hyperledger.org/en/latest/Concepts/Transactions/Transaction-Pool/)
   - Added [`tx-pool-max-size` CLI option](https://besu.hyperledger.org/en/latest/Reference/CLI/CLI-Syntax/#tx-pool-max-size)
   - Updated [developer build instructions to use installDist](https://besu.hyperledger.org/en/stable/)
   - Added [Azure quickstart tutorial](https://besu.hyperledger.org/en/latest/Tutorials/Quickstarts/Azure-Private-Network-Quickstart/)
   - Enabled copy button in code blocks
   - Added [IBFT 1.0](https://besu.hyperledger.org/en/latest/HowTo/Configure/Consensus-Protocols/QuorumIBFT/)
   - Added section on using [Geth attach with Besu](https://besu.hyperledger.org/en/latest/HowTo/Interact/APIs/Using-JSON-RPC-API/#geth-console)
   - Enabled the edit link doc site to ease external doc contributions
   - Added [EthStats docs](https://besu.hyperledger.org/HowTo/Deploy/Lite-Network-Monitor/) (thanks to [baxy](https://github.com/baxy))
   - Updated [Postman collection](https://besu.hyperledger.org/en/latest/HowTo/Interact/APIs/Authentication/#postman)
   - Added [`metrics-category` CLI option](https://besu.hyperledger.org/en/latest/Reference/CLI/CLI-Syntax/#metrics-category)
   - Added information on [block time and timeout settings](https://besu.hyperledger.org/en/latest/HowTo/Configure/Consensus-Protocols/IBFT/#block-time) for IBFT 2.0
   - Added [`admin_nodeInfo`](https://besu.hyperledger.org/en/latest/Reference/API-Methods/#admin_nodeinfo)
   - Added [permissions images](https://besu.hyperledger.org/en/latest/Concepts/Permissioning/Permissioning-Overview/)
   - Added permissioning blog to [Resources](https://besu.hyperledger.org/en/latest/Reference/Resources/)
   - Updated [Create Permissioned Network](https://besu.hyperledger.org/en/latest/Tutorials/Permissioning/Create-Permissioned-Network/) tutorial to use `export-address`
   - Updated [Clique](https://besu.hyperledger.org/en/latest/HowTo/Configure/Consensus-Protocols/Clique/) and [IBFT 2.0](https://besu.hyperledger.org/en/latest/HowTo/Configure/Consensus-Protocols/IBFT/) docs to include complete genesis file
   - Updated [Clique tutorial](https://besu.hyperledger.org/en/latest/Tutorials/Private-Network/Create-Private-Clique-Network/) to use `export-address` subcommand
   - Added IBFT 2.0 [future message configuration options](https://besu.hyperledger.org/en/latest/HowTo/Configure/Consensus-Protocols/IBFT/#optional-configuration-options)

### Technical Improvements
- Fixed so self persists to the whitelist [\#1176](https://github.com/PegaSysEng/pantheon/pull/1176)
- Fixed to add self to permissioning whitelist [\#1175](https://github.com/PegaSysEng/pantheon/pull/1175)
- Fixed permissioning issues [\#1174](https://github.com/PegaSysEng/pantheon/pull/1174)
- AdminAddPeer returns custom Json RPC error code [\#1171](https://github.com/PegaSysEng/pantheon/pull/1171)
- Periodically connect to peers from table [\#1170](https://github.com/PegaSysEng/pantheon/pull/1170)
- Improved bootnodes option error message [\#1092](https://github.com/PegaSysEng/pantheon/pull/1092)
- Automatically restrict trailing peers while syncing [\#1167](https://github.com/PegaSysEng/pantheon/pull/1167)
- Avoid bonding to ourselves [\#1166](https://github.com/PegaSysEng/pantheon/pull/1166)
- Fix Push Metrics [\#1164](https://github.com/PegaSysEng/pantheon/pull/1164)
- Synchroniser waits for new peer if best is up to date [\#1161](https://github.com/PegaSysEng/pantheon/pull/1161)
- Don't attempt to download checkpoint headers if the number of headers is negative [\#1158](https://github.com/PegaSysEng/pantheon/pull/1158)
- Capture metrics on Vertx event loop and worker thread queues [\#1155](https://github.com/PegaSysEng/pantheon/pull/1155)
- Simplify node permissioning ATs [\#1153](https://github.com/PegaSysEng/pantheon/pull/1153)
- Add metrics around discovery process [\#1152](https://github.com/PegaSysEng/pantheon/pull/1152)
- Prevent connecting to self [\#1150](https://github.com/PegaSysEng/pantheon/pull/1150)
- Refactoring permissioning ATs [\#1148](https://github.com/PegaSysEng/pantheon/pull/1148)
- Added two extra Ropsten bootnodes [\#1147](https://github.com/PegaSysEng/pantheon/pull/1147)
- Fixed TCP port handling [\#1144](https://github.com/PegaSysEng/pantheon/pull/1144)
- Better error on bad header [\#1143](https://github.com/PegaSysEng/pantheon/pull/1143)
- Refresh peer table while we have fewer than maxPeers connected [\#1142](https://github.com/PegaSysEng/pantheon/pull/1142)
- Refactor jsonrpc consumption of local node permissioning controller [\#1140](https://github.com/PegaSysEng/pantheon/pull/1140)
- Disconnect peers before the pivot block while fast syncing [\#1139](https://github.com/PegaSysEng/pantheon/pull/1139)
- Reduce the default transaction pool size from 30,000 to 4096 [\#1136](https://github.com/PegaSysEng/pantheon/pull/1136)
- Fail at load if static nodes not whitelisted [\#1135](https://github.com/PegaSysEng/pantheon/pull/1135)
- Fix private transaction acceptance test [\#1134](https://github.com/PegaSysEng/pantheon/pull/1134) (thanks to [Puneetha17](https://github.com/Puneetha17))
- Quieter exceptions when network is unreachable [\#1133](https://github.com/PegaSysEng/pantheon/pull/1133)
- nodepermissioningcontroller used for devp2p connection filtering [\#1132](https://github.com/PegaSysEng/pantheon/pull/1132)
- Remove duplicates from apis specified via CLI [\#1131](https://github.com/PegaSysEng/pantheon/pull/1131)
- Synchronizer returns false if it is in sync [\#1130](https://github.com/PegaSysEng/pantheon/pull/1130)
- Added fromHexStringStrict to check for exactly 20 byte addresses [\#1128](https://github.com/PegaSysEng/pantheon/pull/1128)
- Fix deadlock scenario in AsyncOperationProcessor and re-enable WorldStateDownloaderTest [\#1126](https://github.com/PegaSysEng/pantheon/pull/1126)
- Ignore WorldStateDownloaderTest [\#1125](https://github.com/PegaSysEng/pantheon/pull/1125)
- Updated local config permissioning flags [\#1118](https://github.com/PegaSysEng/pantheon/pull/1118)
- Pipeline Improvements [\#1117](https://github.com/PegaSysEng/pantheon/pull/1117)
- Permissioning cli smart contract [\#1116](https://github.com/PegaSysEng/pantheon/pull/1116)
- Adding default pending transactions value in BesuControllerBuilder [\#1114](https://github.com/PegaSysEng/pantheon/pull/1114)
- Fix intermittency in WorldStateDownloaderTest [\#1113](https://github.com/PegaSysEng/pantheon/pull/1113)
- Reduce number of seen blocks and transactions Besu tracks [\#1112](https://github.com/PegaSysEng/pantheon/pull/1112)
- Timeout long test [\#1111](https://github.com/PegaSysEng/pantheon/pull/1111)
- Errorprone 2.3.3 upgrades [\#1110](https://github.com/PegaSysEng/pantheon/pull/1110)
- Add metric to capture memory used by RocksDB table readers [\#1108](https://github.com/PegaSysEng/pantheon/pull/1108)
- Don't allow creation of multiple gauges with the same name [\#1107](https://github.com/PegaSysEng/pantheon/pull/1107)
- Update Peer Discovery to use NodePermissioningController [\#1105](https://github.com/PegaSysEng/pantheon/pull/1105)
- Move starting world state download process inside WorldDownloadState [\#1104](https://github.com/PegaSysEng/pantheon/pull/1104)
- Enable private Tx capability to Clique [\#1102](https://github.com/PegaSysEng/pantheon/pull/1102) (thanks to [Puneetha17](https://github.com/Puneetha17))
- Enable private Tx capability to IBFT [\#1101](https://github.com/PegaSysEng/pantheon/pull/1101) (thanks to [Puneetha17](https://github.com/Puneetha17))
- Version Upgrades [\#1100](https://github.com/PegaSysEng/pantheon/pull/1100)
- Don't delete completed tasks from RocksDbTaskQueue [\#1099](https://github.com/PegaSysEng/pantheon/pull/1099)
- Support flat mapping with multiple threads [\#1098](https://github.com/PegaSysEng/pantheon/pull/1098)
- Add pipe stage name to thread while executing [\#1097](https://github.com/PegaSysEng/pantheon/pull/1097)
- Use pipeline for world state download [\#1096](https://github.com/PegaSysEng/pantheon/pull/1096)
- TXPool JSON RPC tweaks [\#1095](https://github.com/PegaSysEng/pantheon/pull/1095)
- Add in-memory cache over world state download queue [\#1087](https://github.com/PegaSysEng/pantheon/pull/1087)
- Trim default metrics [\#1086](https://github.com/PegaSysEng/pantheon/pull/1086)
- Improve imported block log line [\#1085](https://github.com/PegaSysEng/pantheon/pull/1085)
- Smart contract permission controller [\#1083](https://github.com/PegaSysEng/pantheon/pull/1083)
- Add timeout when waiting for JSON-RPC, WebSocket RPC and Metrics services to stop [\#1082](https://github.com/PegaSysEng/pantheon/pull/1082)
- Add pipeline framework to make parallel processing simpler [\#1077](https://github.com/PegaSysEng/pantheon/pull/1077)
- Node permissioning controller [\#1075](https://github.com/PegaSysEng/pantheon/pull/1075)
- Smart contract permission controller stub [\#1074](https://github.com/PegaSysEng/pantheon/pull/1074)
- Expose a synchronous start method in Runner [\#1072](https://github.com/PegaSysEng/pantheon/pull/1072)
- Changes in chain head should trigger new permissioning check for active peers [\#1071](https://github.com/PegaSysEng/pantheon/pull/1071)
- Fix exceptions fetching metrics after world state download completes [\#1066](https://github.com/PegaSysEng/pantheon/pull/1066)
- Accept transactions in the pool with nonce above account sender nonce [\#1065](https://github.com/PegaSysEng/pantheon/pull/1065)
- Repair Istanbul to handle Eth/62 & Eth/63 [\#1063](https://github.com/PegaSysEng/pantheon/pull/1063)
- Close Private Storage Provider [\#1059](https://github.com/PegaSysEng/pantheon/pull/1059) (thanks to [Puneetha17](https://github.com/Puneetha17))
- Add labels to Pipelined tasks metrics [\#1057](https://github.com/PegaSysEng/pantheon/pull/1057)
- Re-enable Quorum Synchronisation [\#1056](https://github.com/PegaSysEng/pantheon/pull/1056)
- Don't log expected failures as errors [\#1054](https://github.com/PegaSysEng/pantheon/pull/1054)
- Make findSuitablePeer abstract [\#1053](https://github.com/PegaSysEng/pantheon/pull/1053)
- Track added at in txpool [\#1048](https://github.com/PegaSysEng/pantheon/pull/1048)
- Fix ImportBlocksTask to only request from peers that claim to have the blocks [\#1047](https://github.com/PegaSysEng/pantheon/pull/1047)
- Don't run the dao block validator if dao block is 0 [\#1044](https://github.com/PegaSysEng/pantheon/pull/1044)
- Don't make unnecessary copies of data in RocksDbKeyValueStorage [\#1040](https://github.com/PegaSysEng/pantheon/pull/1040)
- Update discovery logic to trust bootnodes only when out of sync [\#1039](https://github.com/PegaSysEng/pantheon/pull/1039)
- Fix IndexOutOfBoundsException in DetermineCommonAncestorTask [\#1038](https://github.com/PegaSysEng/pantheon/pull/1038)
- Add `rpc_modules` JSON-RPC [\#1036](https://github.com/PegaSysEng/pantheon/pull/1036)
- Simple permissioning smart contract [\#1035](https://github.com/PegaSysEng/pantheon/pull/1035)
- Refactor enodeurl to use inetaddr [\#1032](https://github.com/PegaSysEng/pantheon/pull/1032)
- Update CLI options in mismatched genesis file message [\#1031](https://github.com/PegaSysEng/pantheon/pull/1031)
- Remove dependence of eth.core on eth.permissioning [\#1030](https://github.com/PegaSysEng/pantheon/pull/1030)
- Make alloc optional and provide nicer error messages when genesis config is invalid [\#1029](https://github.com/PegaSysEng/pantheon/pull/1029)
- Handle metrics request closing before response is generated [\#1028](https://github.com/PegaSysEng/pantheon/pull/1028)
- Change EthNetworkConfig bootnodes to always be URIs [\#1027](https://github.com/PegaSysEng/pantheon/pull/1027)
- Avoid port conflicts in acceptance tests [\#1025](https://github.com/PegaSysEng/pantheon/pull/1025)
- Include reference tests in jacoco [\#1024](https://github.com/PegaSysEng/pantheon/pull/1024)
- Acceptance test - configurable gas price [\#1023](https://github.com/PegaSysEng/pantheon/pull/1023)
- Get Internal logs and output [\#1022](https://github.com/PegaSysEng/pantheon/pull/1022) (thanks to [Puneetha17](https://github.com/Puneetha17))
- Fix race condition in WebSocketService [\#1021](https://github.com/PegaSysEng/pantheon/pull/1021)
- Ensure devp2p ports are written to ports file correctly [\#1020](https://github.com/PegaSysEng/pantheon/pull/1020)
- Report the correct tcp port in PING packets when it differs from the UDP port [\#1019](https://github.com/PegaSysEng/pantheon/pull/1019)
- Refactor transient transaction processor [\#1017](https://github.com/PegaSysEng/pantheon/pull/1017)
- Resume world state download from existing queue [\#1016](https://github.com/PegaSysEng/pantheon/pull/1016)
- IBFT Acceptance tests updated with longer timeout on first block [\#1015](https://github.com/PegaSysEng/pantheon/pull/1015)
- Update IBFT acceptances tests to await first block [\#1013](https://github.com/PegaSysEng/pantheon/pull/1013)
- Remove full hashimoto implementation as its never used [\#1011](https://github.com/PegaSysEng/pantheon/pull/1011)
- Created SyncStatus notifications [\#1010](https://github.com/PegaSysEng/pantheon/pull/1010)
- Address acceptance test intermittency [\#1008](https://github.com/PegaSysEng/pantheon/pull/1008)
- Consider a world state download stalled after 100 requests with no progress [\#1007](https://github.com/PegaSysEng/pantheon/pull/1007)
- Reduce log level when block miner is interrupted [\#1006](https://github.com/PegaSysEng/pantheon/pull/1006)
- RunnerTest fail on Windows due to network startup timing issue [\#1005](https://github.com/PegaSysEng/pantheon/pull/1005)
- Generate Private Contract Address [\#1004](https://github.com/PegaSysEng/pantheon/pull/1004) (thanks to [vinistevam](https://github.com/vinistevam))
- Delete the legacy pipelined import code [\#1003](https://github.com/PegaSysEng/pantheon/pull/1003)
- Fix race condition in WebSocket AT [\#1002](https://github.com/PegaSysEng/pantheon/pull/1002)
- Cleanup IBFT logging levels [\#995](https://github.com/PegaSysEng/pantheon/pull/995)
- Integration Test implementation dependency for non-IntelliJ IDE [\#992](https://github.com/PegaSysEng/pantheon/pull/992)
- Ignore fast sync and full sync tests to avoid race condition [\#991](https://github.com/PegaSysEng/pantheon/pull/991)
- Make acceptance tests use the process based runner again [\#990](https://github.com/PegaSysEng/pantheon/pull/990)
- RoundChangeCertificateValidator requires unique authors [\#989](https://github.com/PegaSysEng/pantheon/pull/989)
- Make Rinkeby the benchmark chain.  [\#986](https://github.com/PegaSysEng/pantheon/pull/986)
- Add metrics to Parallel Download pipeline [\#985](https://github.com/PegaSysEng/pantheon/pull/985)
- Change ExpectBlockNumber to require at least the specified block number [\#981](https://github.com/PegaSysEng/pantheon/pull/981)
- Fix benchmark compilation [\#980](https://github.com/PegaSysEng/pantheon/pull/980)
- RPC tests can use 127.0.0.1 loopback rather than localhost [\#974](https://github.com/PegaSysEng/pantheon/pull/974) thanks to [glethuillier](https://github.com/glethuillier) for raising)
- Disable picocli ansi when testing [\#973](https://github.com/PegaSysEng/pantheon/pull/973)
- Add a jmh benchmark for WorldStateDownloader [\#972](https://github.com/PegaSysEng/pantheon/pull/972)
- Gradle dependency for JMH annotation, for IDEs that aren't IntelliJ \(… [\#971](https://github.com/PegaSysEng/pantheon/pull/971)
- Separate download state tracking from WorldStateDownloader [\#967](https://github.com/PegaSysEng/pantheon/pull/967)
- Gradle dependency for JMH annotation, for IDEs that aren't IntelliJ [\#966](https://github.com/PegaSysEng/pantheon/pull/966)
- Truffle HDwallet Web3 1.0 [\#964](https://github.com/PegaSysEng/pantheon/pull/964)
- Add missing JavaDoc tags in JSONToRLP [\#963](https://github.com/PegaSysEng/pantheon/pull/963)
- Only import block if it isn't already on the block chain [\#962](https://github.com/PegaSysEng/pantheon/pull/962)
- CLI stack traces when debugging [\#960](https://github.com/PegaSysEng/pantheon/pull/960)
- Create peer discovery packets on a worker thread [\#955](https://github.com/PegaSysEng/pantheon/pull/955)
- Remove start functionality from IbftController and IbftBlockHeightMan… [\#952](https://github.com/PegaSysEng/pantheon/pull/952)
- Cleanup IBFT executors [\#951](https://github.com/PegaSysEng/pantheon/pull/951)
- Single threaded world state persistence [\#950](https://github.com/PegaSysEng/pantheon/pull/950)
- Fix version number on master [\#946](https://github.com/PegaSysEng/pantheon/pull/946)
- Change automatic benchmark  [\#945](https://github.com/PegaSysEng/pantheon/pull/945)
- Eliminate redundant header validation [\#943](https://github.com/PegaSysEng/pantheon/pull/943)
- RocksDbQueue Threading Tweaks [\#940](https://github.com/PegaSysEng/pantheon/pull/940)
- Validate DAO block [\#939](https://github.com/PegaSysEng/pantheon/pull/939)
- Complete Private Transaction Processor [\#938](https://github.com/PegaSysEng/pantheon/pull/938) (thanks to [iikirilov](https://github.com/iikirilov))
- Add metrics for netty queue length [\#932](https://github.com/PegaSysEng/pantheon/pull/932)
- Update GetNodeDataFromPeerTask to return a map [\#931](https://github.com/PegaSysEng/pantheon/pull/931)

## 1.0.1

Public key address export subcommand was missing in 1.0 release.

### Additions and Improvements
- Added `public-key export-address` subcommand [\#888](https://github.com/PegaSysEng/pantheon/pull/888)
- Documentation update for the [`public-key export-address`](https://besu.hyperledger.org/en/stable/) subcommand.
- Updated [IBFT 2.0 overview](https://besu.hyperledger.org/en/stable/) to include use of `rlp encode` command and information on setting IBFT 2.0 properties to achieve your desired block time.

## 1.0

### Additions and Improvements
- [IBFT 2.0](https://besu.hyperledger.org/en/latest/Tutorials/Private-Network/Create-IBFT-Network/)
- [Permissioning](https://besu.hyperledger.org/en/latest/Concepts/Permissioning/Permissioning-Overview/)
- [JSON-RPC Authentication](https://besu.hyperledger.org/en/latest/HowTo/Interact/APIs/Authentication/)
- Added `rlp encode` subcommand [\#965](https://github.com/PegaSysEng/pantheon/pull/965)
- Method to reload permissions file [\#834](https://github.com/PegaSysEng/pantheon/pull/834)
- Added rebind mitigation for Websockets. [\#905](https://github.com/PegaSysEng/pantheon/pull/905)
- Support genesis contract code [\#749](https://github.com/PegaSysEng/pantheon/pull/749) (thanks to [kziemianek](https://github.com/kziemianek)).
- Documentation updates include:
  - Added details on [port configuration](https://besu.hyperledger.org/en/latest/HowTo/Find-and-Connect/Configuring-Ports/)
  - Added [Resources page](https://besu.hyperledger.org/en/latest/Reference/Resources/) linking to Besu blog posts and webinars
  - Added [JSON-RPC Authentication](https://besu.hyperledger.org/en/latest/HowTo/Interact/APIs/Authentication/)
  - Added [tutorial to create permissioned network](https://besu.hyperledger.org/en/latest/Tutorials/Permissioning/Create-Permissioned-Network/)
  - Added [Permissioning](https://besu.hyperledger.org/en/latest/Concepts/Permissioning/Permissioning-Overview/) content
  - Added [Permissioning API methods](https://besu.hyperledger.org/en/latest/Reference/API-Methods/#permissioning-methods)
  - Added [tutorial to create Clique private network](https://besu.hyperledger.org/en/latest/Tutorials/Private-Network/Create-Private-Clique-Network/)
  - Added [tutorial to create IBFT 2.0 private network](https://besu.hyperledger.org/en/latest/Tutorials/Private-Network/Create-IBFT-Network/)

### Technical Improvements
- RoundChangeCertificateValidator requires unique authors [\#997](https://github.com/PegaSysEng/pantheon/pull/997)
- RPC tests can use 127.0.0.1 loopback rather than localhost [\#979](https://github.com/PegaSysEng/pantheon/pull/979)
- Integration Test implementation dependency for non-IntelliJ IDE [\#978](https://github.com/PegaSysEng/pantheon/pull/978)
- Only import block if it isn't already on the block chain [\#977](https://github.com/PegaSysEng/pantheon/pull/977)
- Disable picocli ansi when testing [\#975](https://github.com/PegaSysEng/pantheon/pull/975)
- Create peer discovery packets on a worker thread [\#961](https://github.com/PegaSysEng/pantheon/pull/961)
- Removed Orion snapshot dependency [\#933](https://github.com/PegaSysEng/pantheon/pull/933)
- Use network ID instead of chain ID in MainnetBesuController. [\#929](https://github.com/PegaSysEng/pantheon/pull/929)
- Propagate new block messages to other clients in a worker thread [\#928](https://github.com/PegaSysEng/pantheon/pull/928)
- Parallel downloader should stop on puts if requested. [\#927](https://github.com/PegaSysEng/pantheon/pull/927)
- Permission config file location and option under docker [\#925](https://github.com/PegaSysEng/pantheon/pull/925)
- Fixed potential stall in world state download [\#922](https://github.com/PegaSysEng/pantheon/pull/922)
- Refactoring to introduce deleteOnExit\(\) for temp files [\#920](https://github.com/PegaSysEng/pantheon/pull/920)
- Reduce "Received transactions message" log from debug to trace [\#919](https://github.com/PegaSysEng/pantheon/pull/919)
- Handle PeerNotConnected exceptions when sending wire keep alives [\#918](https://github.com/PegaSysEng/pantheon/pull/918)
- admin_addpeers: error if node not whitelisted [\#917](https://github.com/PegaSysEng/pantheon/pull/917)
- Expose the Ibft MiningCoordinator [\#916](https://github.com/PegaSysEng/pantheon/pull/916)
- Check perm api against perm cli [\#915](https://github.com/PegaSysEng/pantheon/pull/915)
- Update metrics when completing a world state request with existing data [\#914](https://github.com/PegaSysEng/pantheon/pull/914)
- Improve RocksDBQueue dequeue performance [\#913](https://github.com/PegaSysEng/pantheon/pull/913)
- Error when removing bootnodes from nodes whitelist [\#912](https://github.com/PegaSysEng/pantheon/pull/912)
- Incremental Optimization\(s\) on BlockBroadcaster [\#911](https://github.com/PegaSysEng/pantheon/pull/911)
- Check permissions CLI dependencies [\#909](https://github.com/PegaSysEng/pantheon/pull/909)
- Limit the number of times we retry peer discovery interactions [\#908](https://github.com/PegaSysEng/pantheon/pull/908)
- IBFT to use VoteTallyCache [\#907](https://github.com/PegaSysEng/pantheon/pull/907)
- Add metric to expose number of inflight world state requests [\#906](https://github.com/PegaSysEng/pantheon/pull/906)
- Bootnodes not on whitelist - improve errors [\#904](https://github.com/PegaSysEng/pantheon/pull/904)
- Make chain download cancellable [\#901](https://github.com/PegaSysEng/pantheon/pull/901)
- Enforce accounts must start with 0x [\#900](https://github.com/PegaSysEng/pantheon/pull/900)
- When picking fast sync pivot block, use the peer with the best total difficulty [\#899](https://github.com/PegaSysEng/pantheon/pull/899)
- Process world state download data on a worker thread [\#898](https://github.com/PegaSysEng/pantheon/pull/898)
- CLI mixin help [\#895](https://github.com/PegaSysEng/pantheon/pull/895) ([macfarla](https://github.com/macfarla))
- Use absolute datapath instead of relative. [\#894](https://github.com/PegaSysEng/pantheon/pull/894).
- Fix task queue so that the updated failure count for requests is stored [\#893](https://github.com/PegaSysEng/pantheon/pull/893)
- Fix authentication header [\#891](https://github.com/PegaSysEng/pantheon/pull/891)
- Reorganize eth tasks [\#890](https://github.com/PegaSysEng/pantheon/pull/890)
- Unit tests of BlockBroadcaster [\#887](https://github.com/PegaSysEng/pantheon/pull/887)
- Fix authentication file validation errors [\#886](https://github.com/PegaSysEng/pantheon/pull/886)
- Fixing file locations under docker [\#885](https://github.com/PegaSysEng/pantheon/pull/885)
- Handle exceptions properly in EthScheduler [\#884](https://github.com/PegaSysEng/pantheon/pull/884)
- More bootnodes for goerli [\#880](https://github.com/PegaSysEng/pantheon/pull/880)
- Rename password hash command [\#879](https://github.com/PegaSysEng/pantheon/pull/879)
- Add metrics for EthScheduler executors [\#878](https://github.com/PegaSysEng/pantheon/pull/878)
- Disconnect peer removed from node whitelist [\#877](https://github.com/PegaSysEng/pantheon/pull/877)
- Reduce logging noise from invalid peer discovery packets and handshaking [\#876](https://github.com/PegaSysEng/pantheon/pull/876)
- Detect stalled world state downloads [\#875](https://github.com/PegaSysEng/pantheon/pull/875)
- Limit size of Ibft future message buffer [\#873](https://github.com/PegaSysEng/pantheon/pull/873)
- Ibft2: Replace NewRound with extended Proposal [\#872](https://github.com/PegaSysEng/pantheon/pull/872)
- Fixed admin_addPeer to periodically check maintained connections [\#871](https://github.com/PegaSysEng/pantheon/pull/871)
- WebSocket method permissions [\#870](https://github.com/PegaSysEng/pantheon/pull/870)
- Select new pivot block when world state becomes unavailable [\#869](https://github.com/PegaSysEng/pantheon/pull/869)
- Introduce FutureUtils to reduce duplicated code around CompletableFuture [\#868](https://github.com/PegaSysEng/pantheon/pull/868)
- Implement world state cancel [\#867](https://github.com/PegaSysEng/pantheon/pull/867)
- Renaming authentication configuration file CLI command [\#865](https://github.com/PegaSysEng/pantheon/pull/865)
- Break out RoundChangeCertificate validation [\#864](https://github.com/PegaSysEng/pantheon/pull/864)
- Disconnect peers where the common ancestor is before our fast sync pivot [\#862](https://github.com/PegaSysEng/pantheon/pull/862)
- Initial scaffolding for block propagation [\#860](https://github.com/PegaSysEng/pantheon/pull/860)
- Fix NullPointerException when determining fast sync pivot [\#859](https://github.com/PegaSysEng/pantheon/pull/859)
- Check for invalid token [\#856](https://github.com/PegaSysEng/pantheon/pull/856)
- Moving NodeWhitelistController to permissioning package [\#855](https://github.com/PegaSysEng/pantheon/pull/855)
- Fix state download race condition by creating a TaskQueue API [\#853](https://github.com/PegaSysEng/pantheon/pull/853)
- Changed separator in JSON RPC permissions [\#852](https://github.com/PegaSysEng/pantheon/pull/852)
- WebSocket acceptance tests now can use WebSockets [\#851](https://github.com/PegaSysEng/pantheon/pull/851)
- IBFT notifies EthPeer when remote node has a better block [\#849](https://github.com/PegaSysEng/pantheon/pull/849)
- Support resuming fast-sync downloads [\#848](https://github.com/PegaSysEng/pantheon/pull/848)
- Tweak Fast Sync Config [\#847](https://github.com/PegaSysEng/pantheon/pull/847)
- RPC authentication configuration validation + tests. [\#846](https://github.com/PegaSysEng/pantheon/pull/846)
- Tidy-up FastSyncState persistence [\#845](https://github.com/PegaSysEng/pantheon/pull/845)
- Do parallel extract signatures in the parallel block importer. [\#844](https://github.com/PegaSysEng/pantheon/pull/844)
- Fix 'the Input Is Too Long' Error on Windows [\#843](https://github.com/PegaSysEng/pantheon/pull/843) (thanks to [glethuillier](https://github.com/glethuillier)).
- Remove unnecessary sleep [\#842](https://github.com/PegaSysEng/pantheon/pull/842)
- Shutdown improvements [\#841](https://github.com/PegaSysEng/pantheon/pull/841)
- Speed up shutdown time [\#838](https://github.com/PegaSysEng/pantheon/pull/838)
- Add metrics to world state downloader [\#837](https://github.com/PegaSysEng/pantheon/pull/837)
- Store pivot block header [\#836](https://github.com/PegaSysEng/pantheon/pull/836)
- Clique should use beneficiary of zero on epoch blocks [\#833](https://github.com/PegaSysEng/pantheon/pull/833)
- Clique should ignore proposals for address 0 [\#831](https://github.com/PegaSysEng/pantheon/pull/831)
- Fix intermittency in FullSyncDownloaderTest [\#830](https://github.com/PegaSysEng/pantheon/pull/830)
- Added the authentication service to the WebSocket service [\#829](https://github.com/PegaSysEng/pantheon/pull/829)
- Extract creation and init of ProtocolContext into a re-usable class [\#828](https://github.com/PegaSysEng/pantheon/pull/828)
- Prevent duplicate commit seals in ibft header [\#827](https://github.com/PegaSysEng/pantheon/pull/827)
- Validate Ibft vanity data length [\#826](https://github.com/PegaSysEng/pantheon/pull/826)
- Refactored json rpc authentication to be provided as a service [\#825](https://github.com/PegaSysEng/pantheon/pull/825)
- Handle unavailable world states [\#824](https://github.com/PegaSysEng/pantheon/pull/824)
- Password in JWT payload [\#823](https://github.com/PegaSysEng/pantheon/pull/823)
- Homogenize error messages when required parameters are set [\#822](https://github.com/PegaSysEng/pantheon/pull/822) ([glethuillier](https://github.com/glethuillier)).
- Set remote peer chain head to parent of block received in NEW\_BLOCK\_MESSAGE [\#819](https://github.com/PegaSysEng/pantheon/pull/819)
- Peer disconnects should not result in stack traces [\#818](https://github.com/PegaSysEng/pantheon/pull/818)
- Abort previous builds [\#817](https://github.com/PegaSysEng/pantheon/pull/817)
- Parallel build stages [\#816](https://github.com/PegaSysEng/pantheon/pull/816)
- JWT authentication for JSON-RPC [\#815](https://github.com/PegaSysEng/pantheon/pull/815)
- Log errors that occur while finding a common ancestor [\#814](https://github.com/PegaSysEng/pantheon/pull/814)
- Shuffled log levels [\#813](https://github.com/PegaSysEng/pantheon/pull/813)
- Prevent duplicate IBFT messages being processed by state machine [\#811](https://github.com/PegaSysEng/pantheon/pull/811)
- Fix Orion startup ports [\#810](https://github.com/PegaSysEng/pantheon/pull/810)
- Commit world state continuously [\#809](https://github.com/PegaSysEng/pantheon/pull/809)
- Improve block propagation time [\#808](https://github.com/PegaSysEng/pantheon/pull/808)
- JSON-RPC authentication cli options & acceptance tests [\#807](https://github.com/PegaSysEng/pantheon/pull/807)
- Remove privacy not supported warning [\#806](https://github.com/PegaSysEng/pantheon/pull/806) (thanks to [vinistevam](https://github.com/vinistevam))
- Wire up Private Transaction Processor [\#805](https://github.com/PegaSysEng/pantheon/pull/805) (thanks to [Puneetha17](https://github.com/Puneetha17))
- Apply a limit to the number of responses in RespondingEthPeer.respondWhile [\#803](https://github.com/PegaSysEng/pantheon/pull/803)
- Avoid requesting empty block bodies from the network. [\#802](https://github.com/PegaSysEng/pantheon/pull/802)
- Handle partial responses to get receipts requests [\#801](https://github.com/PegaSysEng/pantheon/pull/801)
- Rename functions in Ibft MessageValidator [\#800](https://github.com/PegaSysEng/pantheon/pull/800)
- Upgrade GoogleJavaFormat to 1.7 [\#795](https://github.com/PegaSysEng/pantheon/pull/795)
- Minor refactorings of IntegrationTest infrastructure [\#786](https://github.com/PegaSysEng/pantheon/pull/786)
- Rework Ibft MessageValidatorFactory [\#785](https://github.com/PegaSysEng/pantheon/pull/785)
- Rework IbftRoundFactory [\#784](https://github.com/PegaSysEng/pantheon/pull/784)
- Rename artefacts to artifacts within IBFT [\#782](https://github.com/PegaSysEng/pantheon/pull/782)
- Rename TerminatedRoundArtefacts to PreparedRoundArtefacts [\#781](https://github.com/PegaSysEng/pantheon/pull/781)
- Rename Ibft MessageFactory methods [\#779](https://github.com/PegaSysEng/pantheon/pull/779)
- Update WorldStateDownloader to only filter out known code requests [\#777](https://github.com/PegaSysEng/pantheon/pull/777)
- Multiple name options only search for the longest one [\#776](https://github.com/PegaSysEng/pantheon/pull/776)
- Move ethTaskTimer to abstract root [\#775](https://github.com/PegaSysEng/pantheon/pull/775)
- Parallel Block importer [\#774](https://github.com/PegaSysEng/pantheon/pull/774)
- Wait for a peer with an estimated chain height before selecting a pivot block [\#772](https://github.com/PegaSysEng/pantheon/pull/772)
- Randomly perform full validation when fast syncing blocks [\#770](https://github.com/PegaSysEng/pantheon/pull/770)
- IBFT Message rework, piggybacking blocks on msgs. [\#769](https://github.com/PegaSysEng/pantheon/pull/769)
- EthScheduler additions [\#767](https://github.com/PegaSysEng/pantheon/pull/767)
- Fixing node whitelist isPermitted check [\#766](https://github.com/PegaSysEng/pantheon/pull/766)
- Eth/63 labels [\#764](https://github.com/PegaSysEng/pantheon/pull/764)
- Permissioning whitelist persistence. [\#763](https://github.com/PegaSysEng/pantheon/pull/763)
- Created message validators for NewRound and RoundChange [\#760](https://github.com/PegaSysEng/pantheon/pull/760)
- Add tests for FastSyncChainDownloader as a whole [\#758](https://github.com/PegaSysEng/pantheon/pull/758)
- Flatten IBFT Message API [\#757](https://github.com/PegaSysEng/pantheon/pull/757)
- Added TerminatedRoundArtefacts [\#756](https://github.com/PegaSysEng/pantheon/pull/756)
- Fix thread names in EthScheduler to include the thread number [\#755](https://github.com/PegaSysEng/pantheon/pull/755)
- Separate round change reception from RoundChangeCertificate [\#754](https://github.com/PegaSysEng/pantheon/pull/754)
- JSON-RPC authentication login [\#753](https://github.com/PegaSysEng/pantheon/pull/753)
- Spilt Ibft MessageValidator into components [\#752](https://github.com/PegaSysEng/pantheon/pull/752)
- Ensure first checkpoint headers is always in local blockchain for FastSyncCheckpointHeaderManager [\#750](https://github.com/PegaSysEng/pantheon/pull/750)
- Refactored permissioning components to be Optional. [\#747](https://github.com/PegaSysEng/pantheon/pull/747)
- Integrate rocksdb-based queue into WorldStateDownloader [\#746](https://github.com/PegaSysEng/pantheon/pull/746)
- Generify orion to enclave [\#745](https://github.com/PegaSysEng/pantheon/pull/745) (thanks to [vinistevam](https://github.com/vinistevam))
- Moved IBFT Message factory to use wrapped message types [\#744](https://github.com/PegaSysEng/pantheon/pull/744)
- Handle timeouts when requesting checkpoint headers correctly [\#743](https://github.com/PegaSysEng/pantheon/pull/743)
- Update RoundChangeManager to use flattened message [\#742](https://github.com/PegaSysEng/pantheon/pull/742)
- Handle validation failures when fast importing blocks [\#741](https://github.com/PegaSysEng/pantheon/pull/741)
- Updated IbftRound and RoundState APIs to use wrapped messages [\#740](https://github.com/PegaSysEng/pantheon/pull/740)
- Exception handling [\#739](https://github.com/PegaSysEng/pantheon/pull/739)
- Upgrade dependency versions and build cleanup [\#738](https://github.com/PegaSysEng/pantheon/pull/738)
- Update IbftBlockHeigntManager to accept new message types. [\#737](https://github.com/PegaSysEng/pantheon/pull/737)
- Error response handling for permissions APIs [\#736](https://github.com/PegaSysEng/pantheon/pull/736)
- IPV6 bootnodes don't work [\#735](https://github.com/PegaSysEng/pantheon/pull/735)
- Updated to use tags of pantheon build rather than another repo [\#734](https://github.com/PegaSysEng/pantheon/pull/734)
- Log milestones at startup and other minor logging improvements [\#733](https://github.com/PegaSysEng/pantheon/pull/733)
- Create wrapper types for Ibft Signed messages [\#731](https://github.com/PegaSysEng/pantheon/pull/731)
- Ibft to uniquely ID messages by their hash [\#730](https://github.com/PegaSysEng/pantheon/pull/730)
- Rename ibftrevised to ibft2 [\#722](https://github.com/PegaSysEng/pantheon/pull/722)
- Limit ibft msg queues [\#704](https://github.com/PegaSysEng/pantheon/pull/704)
- Implement privacy precompiled contract [\#696](https://github.com/PegaSysEng/pantheon/pull/696) (thanks to [Puneetha17](https://github.com/Puneetha17))
- Integration of RecursivePeerRefreshState and PeerDiscoveryController [\#420](https://github.com/PegaSysEng/pantheon/pull/420)

## 0.9.1

Built and compatible with with JDK8.

## 0.9

### Breaking Changes to Command Line

Breaking changes have been made to the command line options in v0.9 to improve usability. Many v0.8 command line options no longer work.

The [documentation](https://docs.pantheon.pegasys.tech/en/latest/) has been updated throughout to use the changed command line options and the [command line reference](https://besu.hyperledger.org/en/stable/) documents the changed options.

| Previous Option                     | New Option                                                                                                                                                                                                                                  | Change                            |
|-------------------------------------|------------------------------------------------------------------------------------------------------------------------------------------------------------------------------------------------------------------------------------------|----------------------------------|
| `--config`                          | [`--config-file`](https://besu.hyperledger.org/en/latest/Reference/CLI/CLI-Syntax/#config-file)                                                                                                                                  | Renamed                          |
| `--datadir`                         | [`--data-path`](https://besu.hyperledger.org/en/latest/Reference/CLI/CLI-Syntax/#data-path)                                                                                                                                      | Renamed                          |
| `--dev-mode`                        | [`--network=dev`](https://besu.hyperledger.org/en/latest/Reference/CLI/CLI-Syntax/#network)                                                                                                                                     | Replaced by `--network` option   |
| `--genesis`                         | [`--genesis-file`](https://besu.hyperledger.org/en/latest/Reference/CLI/CLI-Syntax/#genesis-file)                                                                                                                                | Renamed                          |
| `--goerli`                          | [`--network=goerli`](https://besu.hyperledger.org/en/latest/Reference/CLI/CLI-Syntax/#network)                                                                                                                                  | Replaced by `--network` option   |
| `--metrics-listen=<HOST:PORT>`      | [`--metrics-host=<HOST>`](https://besu.hyperledger.org/en/latest/Reference/CLI/CLI-Syntax/#metrics-host) and [`--metrics-port=<PORT>`](https://besu.hyperledger.org/en/latest/Reference/CLI/CLI-Syntax/#metrics-port) | Split into host and port options |
| `--miner-extraData`                 | [`--miner-extra-data`](https://besu.hyperledger.org/en/latest/Reference/CLI/CLI-Syntax/#miner-extra-data)                                                                                                                       | Renamed                          |
| `--miner-minTransactionGasPriceWei` | [`--min-gas-price`](https://besu.hyperledger.org/en/latest/Reference/CLI/CLI-Syntax/#min-gas-price)                                                                                                                              | Renamed                          |
| `--no-discovery`                    | [`--discovery-enabled`](https://besu.hyperledger.org/en/latest/Reference/CLI/CLI-Syntax/#discovery-enabled)                                                                                                                      | Replaced                         |
| `--node-private-key`                | [`--node-private-key-file`](https://besu.hyperledger.org/en/latest/Reference/CLI/CLI-Syntax/#node-private-key-file)                                                                                                              | Renamed                          |
| `--ottoman`                         | N/A                                                                                                                                                                                                                                         | Removed                          |
| `--p2p-listen=<HOST:PORT>`          | [`--p2p-host=<HOST>`](https://besu.hyperledger.org/en/latest/Reference/CLI/CLI-Syntax/#p2p-hostt) and [`--p2p-port=<PORT>`](https://besu.hyperledger.org/en/latest/Reference/CLI/CLI-Syntax/#p2p-port) | Split into host and port options |
| `--rinkeby`                         | [`--network=rinkeby`](https://besu.hyperledger.org/en/latest/Reference/CLI/CLI-Syntax/#network)                                                                                                                                     | Replaced by `--network` option   |
| `--ropsten`                         | [`--network=ropsten`](https://besu.hyperledger.org/en/latest/Reference/CLI/CLI-Syntax/#network)                                                                                                                                     | Replaced by `--network` option   |
| `--rpc-enabled`                     | [` --rpc-http-enabled`](https://besu.hyperledger.org/en/latest/Reference/CLI/CLI-Syntax/#rpc-http-enabled)| Renamed|
| `--rpc-listen=<HOST:PORT>`          | [`--rpc-http-host=<HOST>`](https://besu.hyperledger.org/en/latest/Reference/CLI/CLI-Syntax/#rpc-http-host) and [`--rpc-http-port=<PORT>`](https://besu.hyperledger.org/en/latest/Reference/CLI/CLI-Syntax/#rpc-http-port) | Split into host and port options |
| `--rpc-api`                         | [`--rpc-http-api`](https://besu.hyperledger.org/en/latest/Reference/CLI/CLI-Syntax/#rpc-http-api)| Renamed |
| `--rpc-cors-origins`                | [`--rpc-http-cors-origins`](https://besu.hyperledger.org/en/latest/Reference/CLI/CLI-Syntax/#rpc-http-cors-origins) | Renamed |
| `--ws-enabled`                      | [`--rpc-ws-enabled`](https://besu.hyperledger.org/en/latest/Reference/CLI/CLI-Syntax/#rpc-ws-enabled)  | Renamed |
| `--ws-api`                          | [`--rpc-ws-api`](https://besu.hyperledger.org/en/latest/Reference/CLI/CLI-Syntax/#rpc-ws-api) | Renamed|
| `--ws-listen=<HOST:PORT>`           | [`--rpc-ws-host=<HOST>`](https://besu.hyperledger.org/en/latest/Reference/CLI/CLI-Syntax/#rpc-ws-host) and [`--rpc-ws-port=<PORT>`](https://besu.hyperledger.org/en/latest/Reference/CLI/CLI-Syntax/#rpc-ws-port) | Split into host and port options |
| `--ws-refresh-delay`                | [`--rpc-ws-refresh-delay`](https://besu.hyperledger.org/en/latest/Reference/CLI/CLI-Syntax/#rpc-ws-refresh-delay)|Renamed|

| Previous Subcommand                 | New Subcommand                                                                                                                                                                                                                  | Change                            |
|-------------------------------------|------------------------------------------------------------------------------------------------------------------------------------------------------------------------------------------------------------------------------------------|----------------------------------|
| `pantheon import <block-file>`      | [`pantheon blocks import --from=<block-file>`](https://besu.hyperledger.org/en/latest/Reference/CLI/CLI-Subcommands/#blocks)                                                                                            | Renamed                          |
| `pantheon export-pub-key <key-file>`| [`pantheon public-key export --to=<key-file>`](https://besu.hyperledger.org/en/latest/Reference/CLI/CLI-Subcommands/#public-key)                                                                                                      | Renamed                          |


### Private Network Quickstart

The Private Network Quickstart has been moved from the `pantheon` repository to the `pantheon-quickstart`
repository. The [Private Network Quickstart tutorial](https://besu.hyperledger.org/en/latest/Tutorials/Quickstarts/Private-Network-Quickstart/)
has been updated to use the moved quickstart.

### Additions and Improvements

- `--network=goerli` supports relaunch of Görli testnet [\#717](https://github.com/PegaSysEng/pantheon/pull/717)
- TOML authentication provider [\#689](https://github.com/PegaSysEng/pantheon/pull/689)
- Metrics Push Gateway Options [\#678](https://github.com/PegaSysEng/pantheon/pull/678)
- Additional logging details for IBFT 2.0 [\#650](https://github.com/PegaSysEng/pantheon/pull/650)
- Permissioning config TOML file [\#643](https://github.com/PegaSysEng/pantheon/pull/643)
- Added metrics Prometheus Push Gateway Support [\#638](https://github.com/PegaSysEng/pantheon/pull/638)
- Clique and IBFT not enabled by default in RPC APIs [\#635](https://github.com/PegaSysEng/pantheon/pull/635)
- Added `admin_addPeer` JSON-RPC API method [\#622](https://github.com/PegaSysEng/pantheon/pull/622)
- Implemented `--p2p-enabled` configuration item [\#619](https://github.com/PegaSysEng/pantheon/pull/619)
- Command options and commands renaming [\#618](https://github.com/PegaSysEng/pantheon/pull/618)
- Added IBFT get pending votes [\#603](https://github.com/PegaSysEng/pantheon/pull/603)
- Implement Petersburg hardfork [\#601](https://github.com/PegaSysEng/pantheon/pull/601)
- Added private transaction abstraction [\#592](https://github.com/PegaSysEng/pantheon/pull/592) (thanks to [iikirilov](https://github.com/iikirilov))
- Added privacy command line commands [\#584](https://github.com/PegaSysEng/pantheon/pull/584) (thanks to [Puneetha17](https://github.com/Puneetha17))
- Documentation updates include:
  - Updated [Private Network Quickstart tutorial](https://besu.hyperledger.org/en/latest/Tutorials/Quickstarts/Private-Network-Quickstart/)
    to use quickstart in `pantheon-quickstart` repository and indicate that the quickstart is not supported on Windows.
  - Added IBFT 2.0 [content](https://besu.hyperledger.org/en/latest/HowTo/Configure/Consensus-Protocols/IBFT/) and [JSON RPC API methods](https://besu.hyperledger.org/en/latest/Reference/API-Methods/#ibft-20-methods).
  - Added [consensus protocols content](https://besu.hyperledger.org/en/latest/Concepts/Consensus-Protocols/Comparing-PoA/).
  - Added content on [events and logs](https://besu.hyperledger.org/en/latest/Concepts/Events-and-Logs/), and [using filters](https://besu.hyperledger.org/en/latest/HowTo/Interact/Filters/Accessing-Logs-Using-JSON-RPC/).
  - Added content on integrating with [Prometheus Push Gateway](https://besu.hyperledger.org/en/latest/HowTo/Deploy/Monitoring-Performance/#running-prometheus-with-besu-in-push-mode)

### Technical Improvements

- Download receipts during fast sync and import without processing transactions [\#701](https://github.com/PegaSysEng/pantheon/pull/701)
- Removed CLI options for `--nodes-whitelist` and `--accounts-whitelist` [\#694](https://github.com/PegaSysEng/pantheon/pull/694)
- Delegate `getRootCause` through to Guava's implementation [\#692](https://github.com/PegaSysEng/pantheon/pull/692)
- Benchmark update [\#691](https://github.com/PegaSysEng/pantheon/pull/691)
- Implement chain download for fast sync [\#690](https://github.com/PegaSysEng/pantheon/pull/690)
- Allow missing accounts to create zero-cost transactions [\#685](https://github.com/PegaSysEng/pantheon/pull/685)
- Node private key location should be fixed under docker [\#684](https://github.com/PegaSysEng/pantheon/pull/684)
- Parallel Processing File Import Performance [\#683](https://github.com/PegaSysEng/pantheon/pull/683)
- Integrate actual `WorldStateDownloader` with the fast sync work flow [\#682](https://github.com/PegaSysEng/pantheon/pull/682)
- Removed `--max-trailing-peers` option [\#680](https://github.com/PegaSysEng/pantheon/pull/680)
- Enabled warning on CLI dependent options [\#679](https://github.com/PegaSysEng/pantheon/pull/679)
- Update WorldStateDownloader run\(\) interface to accept header [\#677](https://github.com/PegaSysEng/pantheon/pull/677)
- Fixed Difficulty calculator [\#663](https://github.com/PegaSysEng/pantheon/pull/663)
- `discovery-enabled` option refactoring [\#661](https://github.com/PegaSysEng/pantheon/pull/661)
- Update orion default port approach [\#660](https://github.com/PegaSysEng/pantheon/pull/660)
- Extract out generic parts of Downloader [\#659](https://github.com/PegaSysEng/pantheon/pull/659)
- Start world downloader [\#658](https://github.com/PegaSysEng/pantheon/pull/658)
- Create a simple `WorldStateDownloader` [\#657](https://github.com/PegaSysEng/pantheon/pull/657)
- Added handling for when p2p is disabled [\#655](https://github.com/PegaSysEng/pantheon/pull/655)
- Enabled command line configuration for privacy precompiled contract address [\#653](https://github.com/PegaSysEng/pantheon/pull/653) (thanks to [Puneetha17](https://github.com/Puneetha17))
- IBFT transmitted packets are logged by gossiper [\#652](https://github.com/PegaSysEng/pantheon/pull/652)
- `admin_addPeer` acceptance test [\#651](https://github.com/PegaSysEng/pantheon/pull/651)
- Added `p2pEnabled` configuration to `ProcessBesuNodeRunner` [\#649](https://github.com/PegaSysEng/pantheon/pull/649)
- Added description to automatic benchmarks [\#646](https://github.com/PegaSysEng/pantheon/pull/646)
- Added `network` option [\#645](https://github.com/PegaSysEng/pantheon/pull/645)
- Remove OrionConfiguration [\#644](https://github.com/PegaSysEng/pantheon/pull/644) (thanks to [Puneetha17](https://github.com/Puneetha17))
- IBFT Json Acceptance tests [\#634](https://github.com/PegaSysEng/pantheon/pull/634)
- Upgraded build image to one that contains libsodium [\#632](https://github.com/PegaSysEng/pantheon/pull/632)
- Command line fixes [\#630](https://github.com/PegaSysEng/pantheon/pull/630)
- Consider peer count insufficient until minimum peers for fast sync are connected [\#629](https://github.com/PegaSysEng/pantheon/pull/629)
- Build tweaks [\#628](https://github.com/PegaSysEng/pantheon/pull/628)
- IBFT ensure non-validator does not partake in consensus [\#627](https://github.com/PegaSysEng/pantheon/pull/627)
- Added ability in acceptance tests to set up a node with `--no-discovery` [\#624](https://github.com/PegaSysEng/pantheon/pull/624)
- Gossip integration test [\#623](https://github.com/PegaSysEng/pantheon/pull/623)
- Removed quickstart code and CI pipeline [\#616](https://github.com/PegaSysEng/pantheon/pull/616)
- IBFT Integration Tests - Spurious Behaviour [\#615](https://github.com/PegaSysEng/pantheon/pull/615)
- Refactoring for more readable IBFT IT [\#614](https://github.com/PegaSysEng/pantheon/pull/614)
- Start of fast sync downloader [\#613](https://github.com/PegaSysEng/pantheon/pull/613)
- Split `IbftProcessor` into looping and event processing [\#612](https://github.com/PegaSysEng/pantheon/pull/612)
- IBFT Int Test - changed `TestContextFactory` to a builder [\#611](https://github.com/PegaSysEng/pantheon/pull/611)
- Discard prior round change msgs [\#610](https://github.com/PegaSysEng/pantheon/pull/610)
- `IbftGetValidatorsByBlockHash` added to json factory [\#607](https://github.com/PegaSysEng/pantheon/pull/607)
- IBFT Validator RPCs to return list of strings [\#606](https://github.com/PegaSysEng/pantheon/pull/606)
- Update Benchmark [\#605](https://github.com/PegaSysEng/pantheon/pull/605)
- Remove db package and move classes to more appropriate locations [\#599](https://github.com/PegaSysEng/pantheon/pull/599)
- Added `GetReceiptsFromPeerTask` [\#598](https://github.com/PegaSysEng/pantheon/pull/598)
- Added `GetNodeDataFromPeerTask` [\#597](https://github.com/PegaSysEng/pantheon/pull/597)
- Fixed deprecation warnings [\#596](https://github.com/PegaSysEng/pantheon/pull/596)
- IBFT Integration Tests - Future Height [\#591](https://github.com/PegaSysEng/pantheon/pull/591)
- Added `getNodeData` to `EthPeer` to enable requesting node data [\#589](https://github.com/PegaSysEng/pantheon/pull/589)
- `Blockcreator` to use `parentblock` specified at constuction [\#588](https://github.com/PegaSysEng/pantheon/pull/588)
- Support responding to `GetNodeData` requests [\#587](https://github.com/PegaSysEng/pantheon/pull/587)
- IBFT validates block on proposal reception [\#583](https://github.com/PegaSysEng/pantheon/pull/583)
- Rework `NewRoundValidator` tests [\#582](https://github.com/PegaSysEng/pantheon/pull/582)
- IBFT split extra data validation rule into components [\#581](https://github.com/PegaSysEng/pantheon/pull/581)
- Allow attached rules to be flagged `light` [\#580](https://github.com/PegaSysEng/pantheon/pull/580)
- Split Block Validation from Importing [\#579](https://github.com/PegaSysEng/pantheon/pull/579)
- Refactor `RoundChangeManager` creation [\#578](https://github.com/PegaSysEng/pantheon/pull/578)
- Add `-SNAPSHOT` postfix to version [\#577](https://github.com/PegaSysEng/pantheon/pull/577)
- IBFT - prevent proposed block being imported twice [\#576](https://github.com/PegaSysEng/pantheon/pull/576)
- Version upgrades [\#571](https://github.com/PegaSysEng/pantheon/pull/571)
- Tests that CLI options are disabled under docker [\#566](https://github.com/PegaSysEng/pantheon/pull/566)
- Renamed IBFT networking classes [\#555](https://github.com/PegaSysEng/pantheon/pull/555)
- Removed dead code from the consensus package [\#554](https://github.com/PegaSysEng/pantheon/pull/554)
- Prepared private transaction support [\#538](https://github.com/PegaSysEng/pantheon/pull/538) (thanks to [iikirilov](https://github.com/iikirilov))

## 0.8.5

Indefinitely delays the roll-out of Constantinople on Ethereum Mainnet due to a [potential security issue](https://blog.ethereum.org/2019/01/15/security-alert-ethereum-constantinople-postponement/) detected.

## Additions and Improvements
- Remove Constantinople fork block [\#574](https://github.com/PegaSysEng/pantheon/pull/574)

## Technical Improvements
- Rename IBFT message packages [\#568](https://github.com/PegaSysEng/pantheon/pull/568)


## 0.8.4

### Docker Image

If you have been running a node using the v0.8.3 Docker image, the node was not saving data to the
specified [data directory](https://besu.hyperledger.org/en/stable/),
or referring to the custom [configuration file](https://besu.hyperledger.org/en/stable/)
or [genesis file](https://besu.hyperledger.org/en/stable/).

To recover the node key and data directory from the Docker container:
`docker cp <container>:/opt/pantheon/key <destination_file>`
`docker cp <container>:/opt/pantheon/database <destination_directory>`

Where `container` is the name or ID of the Docker container containing the Besu node.

The container can be running or stopped when you copy the key and data directory. If your node was
fully synchronized to MainNet, the data directory will be ~2TB.

When restarting your node with the v0.8.4 Docker image:

* Save the node key in the [`key` file](https://besu.hyperledger.org/en/latest/Concepts/Node-Keys/#node-private-key) in the data
    directory or specify the location using the [`--node-private-key` option](https://besu.hyperledger.org/en/stable/).
* Specify the `<destination_directory` as a [volume for the data directory](https://besu.hyperledger.org/en/stable/).

### Bug Fixes
- Fixing default resource locations inside docker [\#529](https://github.com/PegaSysEng/pantheon/pull/529)
- NewRoundMessageValidator ignores Round Number when comparing blocks [\#523](https://github.com/PegaSysEng/pantheon/pull/523)
- Fix Array Configurable command line options [\#514](https://github.com/PegaSysEng/pantheon/pull/514)

## Additions and Improvements
- RocksDB Metrics [\#531](https://github.com/PegaSysEng/pantheon/pull/531)
- Added `ibft_getValidatorsByBlockHash` JSON RPC [\#519](https://github.com/PegaSysEng/pantheon/pull/519)
- Expose metrics to Prometheus [\#506](https://github.com/PegaSysEng/pantheon/pull/506)
- Added `ibft_getValidatorsByBlockNumber` [\#499](https://github.com/PegaSysEng/pantheon/pull/499)
- Added `Roadmap.md` file. [\#494](https://github.com/PegaSysEng/pantheon/pull/494)
- Added JSON RPC `eth hashrate` method. [\#488](https://github.com/PegaSysEng/pantheon/pull/488)
- Account whitelist API [\#487](https://github.com/PegaSysEng/pantheon/pull/487)
- Added nodes whitelist JSON-RPC APIs [\#476](https://github.com/PegaSysEng/pantheon/pull/476)
- Added account whitelisting [\#460](https://github.com/PegaSysEng/pantheon/pull/460)
- Added configurable refresh delay for SyncingSubscriptionService on start up [\#383](https://github.com/PegaSysEng/pantheon/pull/383)
- Added the Command Line Style Guide  [\#530](https://github.com/PegaSysEng/pantheon/pull/530)
- Documentation updates include:
  * Migrated to new [documentation site](https://docs.pantheon.pegasys.tech/en/latest/)
  * Added [configuration file content](https://besu.hyperledger.org/en/stable/)
  * Added [tutorial to create private network](https://besu.hyperledger.org/en/latest/Tutorials/Private-Network/Create-Private-Network/)
  * Added content on [enabling non-default APIs](https://besu.hyperledger.org/en/latest/Reference/API-Methods/)

## Technical Improvements

-  Updated `--bootnodes` command option to take zero arguments [\#548](https://github.com/PegaSysEng/pantheon/pull/548)
- IBFT Integration Testing - Local Node is proposer [\#527](https://github.com/PegaSysEng/pantheon/pull/527)
- Remove vertx from discovery tests [\#539](https://github.com/PegaSysEng/pantheon/pull/539)
- IBFT Integration testing - Round Change [\#537](https://github.com/PegaSysEng/pantheon/pull/537)
- NewRoundMessageValidator creates RoundChangeValidator with correct value [\#518](https://github.com/PegaSysEng/pantheon/pull/518)
- Remove time dependency from BlockTimer tests [\#513](https://github.com/PegaSysEng/pantheon/pull/513)
- Gradle 5.1 [\#512](https://github.com/PegaSysEng/pantheon/pull/512)
- Metrics measurement adjustment [\#511](https://github.com/PegaSysEng/pantheon/pull/511)
- Metrics export for import command. [\#509](https://github.com/PegaSysEng/pantheon/pull/509)
- IBFT Integration test framework [\#502](https://github.com/PegaSysEng/pantheon/pull/502)
- IBFT message gossiping [\#501](https://github.com/PegaSysEng/pantheon/pull/501)
- Remove non-transactional mutation from KeyValueStore [\#500](https://github.com/PegaSysEng/pantheon/pull/500)
- Ensured that the blockchain queries class handles optionals better. [\#486](https://github.com/PegaSysEng/pantheon/pull/486)
- IBFT mining acceptance test [\#483](https://github.com/PegaSysEng/pantheon/pull/483)
- Set base directory name to be lowercase in building.md [\#474](https://github.com/PegaSysEng/pantheon/pull/474) (Thanks to [Matthalp](https://github.com/Matthalp))
- Moved admin\_peers to Admin API group [\#473](https://github.com/PegaSysEng/pantheon/pull/473)
- Nodes whitelist acceptance test [\#472](https://github.com/PegaSysEng/pantheon/pull/472)
- Rework RoundChangeManagerTest to not reuse validators [\#469](https://github.com/PegaSysEng/pantheon/pull/469)
- Ignore node files to support truffle. [\#467](https://github.com/PegaSysEng/pantheon/pull/467)
- IBFT pantheon controller [\#461](https://github.com/PegaSysEng/pantheon/pull/461)
- IBFT Round to update internal state on reception of NewRound Message [\#451](https://github.com/PegaSysEng/pantheon/pull/451)
- Update RoundChangeManager correctly create its message validator [\#450](https://github.com/PegaSysEng/pantheon/pull/450)
- Use seconds for block timer time unit [\#445](https://github.com/PegaSysEng/pantheon/pull/445)
- IBFT controller and future msgs handling [\#431](https://github.com/PegaSysEng/pantheon/pull/431)
- Allow IBFT Round to be created using PreparedCert [\#429](https://github.com/PegaSysEng/pantheon/pull/429)
- Added MessageValidatorFactory [\#425](https://github.com/PegaSysEng/pantheon/pull/425)
- Inround payload [\#423](https://github.com/PegaSysEng/pantheon/pull/423)
- Updated IbftConfig Fields [\#422](https://github.com/PegaSysEng/pantheon/pull/422)
- Repair IbftBlockCreator and add tests [\#421](https://github.com/PegaSysEng/pantheon/pull/421)
- Make Besu behave as a submodule [\#419](https://github.com/PegaSysEng/pantheon/pull/419)
- Ibft Height Manager [\#418](https://github.com/PegaSysEng/pantheon/pull/418)
- Ensure bootnodes are a subset of node whitelist [\#414](https://github.com/PegaSysEng/pantheon/pull/414)
- IBFT Consensus Round Classes [\#405](https://github.com/PegaSysEng/pantheon/pull/405)
- IBFT message payload tests [\#404](https://github.com/PegaSysEng/pantheon/pull/404)
- Validate enodeurl syntax from command line [\#403](https://github.com/PegaSysEng/pantheon/pull/403)
- Update errorprone [\#401](https://github.com/PegaSysEng/pantheon/pull/401)
- IBFT round change manager [\#393](https://github.com/PegaSysEng/pantheon/pull/393)
- IBFT RoundState [\#392](https://github.com/PegaSysEng/pantheon/pull/392)
- Move Block data generator test helper to test support package [\#391](https://github.com/PegaSysEng/pantheon/pull/391)
- IBFT message tests [\#367](https://github.com/PegaSysEng/pantheon/pull/367)

## 0.8.3

### Breaking Change to JSON RPC-API

From v0.8.3, incoming HTTP requests are only accepted from hostnames specified using the `--host-whitelist` command-line option. If not specified, the default value for `--host-whitelist` is `localhost`.

If using the URL `http://127.0.0.1` to make JSON-RPC calls, use `--host-whitelist` to specify the hostname `127.0.0.1` or update the hostname to `localhost`.

If your application publishes RPC ports, specify the hostnames when starting Besu. For example:

```bash
pantheon --host-whitelist=example.com
```

Specify `*` or `all` for `--host-whitelist` to effectively disable host protection and replicate pre-v0.8.3 behavior. This is not recommended for production code.

### Bug Fixes

- Repair Clique Proposer Selection [\#339](https://github.com/PegaSysEng/pantheon/pull/339)
- High TX volume swamps block processing [\#337](https://github.com/PegaSysEng/pantheon/pull/337)
- Check if the connectFuture has completed successfully [\#293](https://github.com/PegaSysEng/pantheon/pull/293)
- Switch back to Xerial Snappy Library [\#284](https://github.com/PegaSysEng/pantheon/pull/284)
- ShortHex of 0 should be '0x0', not '0x' [\#272](https://github.com/PegaSysEng/pantheon/pull/272)
- Fix pantheon CLI default values infinite loop [\#266](https://github.com/PegaSysEng/pantheon/pull/266)

### Additions and Improvements

- Added `--nodes-whitelist` parameter to CLI and NodeWhitelistController [\#346](https://github.com/PegaSysEng/pantheon/pull/346)
- Discovery wiring for `--node-whitelist` [\#365](https://github.com/PegaSysEng/pantheon/pull/365)
- Plumb in three more metrics [\#344](https://github.com/PegaSysEng/pantheon/pull/344)
- `ProposerSelection` to support multiple IBFT implementations [\#307](https://github.com/PegaSysEng/pantheon/pull/307)
- Configuration to support IBFT original and revised [\#306](https://github.com/PegaSysEng/pantheon/pull/306)
- Added host whitelist for JSON-RPC. [**Breaking Change**](#breaking-change-to-json-rpc-api) [\#295](https://github.com/PegaSysEng/pantheon/pull/295)
- Reduce `Block creation processed cancelled` log message to debug [\#294](https://github.com/PegaSysEng/pantheon/pull/294)
- Implement iterative peer search [\#268](https://github.com/PegaSysEng/pantheon/pull/268)
- Added RLP enc/dec for PrePrepare, Commit and NewRound messages [\#200](https://github.com/PegaSysEng/pantheon/pull/200)
- IBFT block mining [\#169](https://github.com/PegaSysEng/pantheon/pull/169)
- Added `--goerli` CLI option [\#370](https://github.com/PegaSysEng/pantheon/pull/370) (Thanks to [@Nashatyrev](https://github.com/Nashatyrev))
- Begin capturing metrics to better understand Besu's behaviour [\#326](https://github.com/PegaSysEng/pantheon/pull/326)
- Documentation updates include:
   * Added Coding Conventions [\#342](https://github.com/PegaSysEng/pantheon/pull/342)
   * Reorganised [Installation documentation](https://github.com/PegaSysEng/pantheon/wiki/Installation) and added [Chocolatey installation](https://github.com/PegaSysEng/pantheon/wiki/Install-Binaries#windows-with-chocolatey) for Windows
   * Reorganised [JSON-RPC API documentation](https://github.com/PegaSysEng/pantheon/wiki/JSON-RPC-API)
   * Updated [RPC Pub/Sub API documentation](https://github.com/PegaSysEng/pantheon/wiki/RPC-PubSub)

### Technical Improvements

- Extracted non-Docker CLI parameters to picoCLI mixin. [\#323](https://github.com/PegaSysEng/pantheon/pull/323)
- IBFT preprepare to validate round matches block [\#329](https://github.com/PegaSysEng/pantheon/pull/329)
- Fix acceptance test [\#324](https://github.com/PegaSysEng/pantheon/pull/324)
- Added the `IbftFinalState` [\#385](https://github.com/PegaSysEng/pantheon/pull/385)
- Constantinople Fork Block [\#382](https://github.com/PegaSysEng/pantheon/pull/382)
- Fix `pantheon.cli.BesuCommandTest` test on Windows [\#380](https://github.com/PegaSysEng/pantheon/pull/380)
- JDK smoke testing is being configured differently now [\#374](https://github.com/PegaSysEng/pantheon/pull/374)
- Re-enable clique AT [\#373](https://github.com/PegaSysEng/pantheon/pull/373)
- Ignoring acceptance test [\#372](https://github.com/PegaSysEng/pantheon/pull/372)
- Changes to support Gradle 5.0 [\#371](https://github.com/PegaSysEng/pantheon/pull/371)
- Clique: Prevent out of turn blocks interrupt in-turn mining [\#364](https://github.com/PegaSysEng/pantheon/pull/364)
- Time all tasks [\#361](https://github.com/PegaSysEng/pantheon/pull/361)
- Rework `VoteTallyCache` to better represent purpose [\#360](https://github.com/PegaSysEng/pantheon/pull/360)
- Add an `UNKNOWN` `DisconnectReason` [\#359](https://github.com/PegaSysEng/pantheon/pull/359)
- New round validation [\#353](https://github.com/PegaSysEng/pantheon/pull/353)
- Update get validators for block hash test to start from block 1 [\#352](https://github.com/PegaSysEng/pantheon/pull/352)
- Idiomatic Builder Pattern [\#345](https://github.com/PegaSysEng/pantheon/pull/345)
- Revert `Repair Clique Proposer Selection` \#339 - Breaks Görli testnet [\#343](https://github.com/PegaSysEng/pantheon/pull/343)
- No fixed ports in tests [\#340](https://github.com/PegaSysEng/pantheon/pull/340)
- Update clique acceptance test genesis file to use correct clique property names [\#338](https://github.com/PegaSysEng/pantheon/pull/338)
- Supporting list of addresses in logs subscription [\#336](https://github.com/PegaSysEng/pantheon/pull/336)
- Render handler exception to `System.err` instead of `.out` [\#334](https://github.com/PegaSysEng/pantheon/pull/334)
- Renamed IBFT message classes [\#333](https://github.com/PegaSysEng/pantheon/pull/333)
- Add additional RLP tests [\#332](https://github.com/PegaSysEng/pantheon/pull/332)
- Downgrading spotless to 3.13.0 to fix threading issues [\#325](https://github.com/PegaSysEng/pantheon/pull/325)
- `eth_getTransactionReceipt` acceptance test [\#322](https://github.com/PegaSysEng/pantheon/pull/322)
- Upgrade vertx to 3.5.4 [\#316](https://github.com/PegaSysEng/pantheon/pull/316)
- Round change validation [\#315](https://github.com/PegaSysEng/pantheon/pull/315)
- Basic IBFT message validators [\#314](https://github.com/PegaSysEng/pantheon/pull/314)
- Minor repairs to clique block scheduling [\#308](https://github.com/PegaSysEng/pantheon/pull/308)
- Dependencies Version upgrade [\#303](https://github.com/PegaSysEng/pantheon/pull/303)
- Build multiple JVM [\#301](https://github.com/PegaSysEng/pantheon/pull/301)
- Smart contract acceptance test [\#296](https://github.com/PegaSysEng/pantheon/pull/296)
- Fixing WebSocket error response [\#292](https://github.com/PegaSysEng/pantheon/pull/292)
- Reword error messages following exceptions during mining [\#291](https://github.com/PegaSysEng/pantheon/pull/291)
- Clique acceptance tests [\#290](https://github.com/PegaSysEng/pantheon/pull/290)
- Delegate creation of additional JSON-RPC methods to the BesuController [\#289](https://github.com/PegaSysEng/pantheon/pull/289)
- Remove unnecessary `RlpInput` and `RlpOutput` classes [\#287](https://github.com/PegaSysEng/pantheon/pull/287)
- Remove `RlpUtils` [\#285](https://github.com/PegaSysEng/pantheon/pull/285)
- Enabling previously ignored acceptance tests [\#282](https://github.com/PegaSysEng/pantheon/pull/282)
- IPv6 peers [\#281](https://github.com/PegaSysEng/pantheon/pull/281)
- IPv6 Bootnode [\#280](https://github.com/PegaSysEng/pantheon/pull/280)
- Acceptance test for `getTransactionReceipt` JSON-RPC method [\#278](https://github.com/PegaSysEng/pantheon/pull/278)
- Inject `StorageProvider` into `BesuController` instances [\#259](https://github.com/PegaSysEng/pantheon/pull/259)

## 0.8.2

### Removed
 - Removed `import-blockchain` command because nothing exports to the required format yet (PR [\#223](https://github.com/PegaSysEng/pantheon/pull/223))

### Bug Fixes
 - `io.netty.util.internal.OutOfDirectMemoryError` errors by removing reference counting from network messages.
 - Log spam: endless loop in `nioEventLoopGroup` thanks to [@5chdn](https://github.com/5chdn) for reporting) (PR [#261](https://github.com/PegaSysEng/pantheon/pull/261))
 - Rinkeby import can stall with too many fragments thanks to [@steffenkux](https://github.com/steffenkux) and [@5chdn](https://github.com/5chdn) for reporting) (PR [#255](https://github.com/PegaSysEng/pantheon/pull/255))
 - Clique incorrectly used the chain ID instead of the network ID in ETH status messages (PR [#209](https://github.com/PegaSysEng/pantheon/pull/209))
 - Gradle deprecation warnings (PR [#246](https://github.com/PegaSysEng/pantheon/pull/246) with thanks to [@jvirtanen](https://github.com/jvirtanen))
 - Consensus issue on Ropsten:
    - Treat output length as a maximum length for CALL operations (PR [#236](https://github.com/PegaSysEng/pantheon/pull/236))
    - ECRec precompile should return empty instead of 32 zero bytes when the input is invalid (PR [#227](https://github.com/PegaSysEng/pantheon/pull/227))
 - File name too long error while building from source thanks to [@5chdn](https://github.com/5chdn) for reporting) (PR [#221](https://github.com/PegaSysEng/pantheon/pull/221))
 - Loop syntax in `runBesuPrivateNetwork.sh` (PR [#237](https://github.com/PegaSysEng/pantheon/pull/237) thanks to [@matt9ucci](https://github.com/matt9ucci))
 - Fix `CompressionException: Snappy decompression failed` errors thanks to [@5chdn](https://github.com/5chdn) for reporting) (PR [#274](https://github.com/PegaSysEng/pantheon/pull/274))

### Additions and Improvements
 - Added `--ropsten` command line argument to make syncing to Ropsten easier (PR [#197](https://github.com/PegaSysEng/pantheon/pull/197) with thanks to [@jvirtanen](https://github.com/jvirtanen))
 - Enabled constantinople in `--dev-mode` (PR [#256](https://github.com/PegaSysEng/pantheon/pull/256))
 - Supported Constantinople with Clique thanks to [@5chdn](https://github.com/5chdn) for reporting) (PR [#250](https://github.com/PegaSysEng/pantheon/pull/250), PR [#247](https://github.com/PegaSysEng/pantheon/pull/247))
 - Implemented `eth_chainId` JSON-RPC method (PR [#219](https://github.com/PegaSysEng/pantheon/pull/219))
 - Updated client version to be ethstats friendly (PR [#258](https://github.com/PegaSysEng/pantheon/pull/258))
 - Added `--node-private-key` option to allow nodekey file to be specified separately to data directory thanks to [@peterbroadhurst](https://github.com/peterbroadhurst) for requesting)  (PR [#234](https://github.com/PegaSysEng/pantheon/pull/234))
 - Added `--banned-nodeids` option to prevent connection to specific nodes (PR [#254](https://github.com/PegaSysEng/pantheon/pull/254))
 - Send client quitting disconnect message to peers on shutdown (PR [#253](https://github.com/PegaSysEng/pantheon/pull/253))
 - Improved error message for port conflict error (PR [#232](https://github.com/PegaSysEng/pantheon/pull/232))
 - Improved documentation by adding the following pages:
    * [Getting Started](https://github.com/PegaSysEng/pantheon/wiki/Getting-Started)
    * [Network ID and Chain ID](https://github.com/PegaSysEng/pantheon/wiki/NetworkID-And-ChainID)
    * [Node Keys](https://github.com/PegaSysEng/pantheon/wiki/Node-Keys)
    * [Networking](https://github.com/PegaSysEng/pantheon/wiki/Networking)
    * [Accounts for Testing](https://github.com/PegaSysEng/pantheon/wiki/Accounts-for-Testing)
    * [Logging](https://github.com/PegaSysEng/pantheon/wiki/Logging)
    * [Proof of Authority](https://github.com/PegaSysEng/pantheon/wiki/Proof-of-Authority)
    * [Passing JVM Options](https://github.com/PegaSysEng/pantheon/wiki/Passing-JVM-Options)


 ### Technical Improvements
 - Upgraded Ethereum reference tests to 6.0 beta 2. (thanks to [@jvirtanen](https://github.com/jvirtanen) for the initial upgrade to beta 1)
 - Set Java compiler default encoding to UTF-8 (PR [#238](https://github.com/PegaSysEng/pantheon/pull/238) thanks to [@matt9ucci](https://github.com/matt9ucci))
 - Removed duplicate code defining default JSON-RPC APIs (PR [#218](https://github.com/PegaSysEng/pantheon/pull/218) thanks to [@matt9ucci](https://github.com/matt9ucci))
 - Improved code for parsing config (PRs [#208](https://github.com/PegaSysEng/pantheon/pull/208), [#209](https://github.com/PegaSysEng/pantheon/pull/209))
 - Use `java.time.Clock` in favour of a custom Clock interface (PR [#220](https://github.com/PegaSysEng/pantheon/pull/220))
 - Improve modularity of storage systems (PR [#211](https://github.com/PegaSysEng/pantheon/pull/211), [#207](https://github.com/PegaSysEng/pantheon/pull/207))
 - Treat JavaDoc warnings as errors (PR [#171](https://github.com/PegaSysEng/pantheon/pull/171))
 - Add benchmark for `BlockHashOperation `as a template for benchmarking other EVM operations (PR [#203](https://github.com/PegaSysEng/pantheon/pull/203))
 - Added unit tests for `EthBlockNumber` (PR [#195](https://github.com/PegaSysEng/pantheon/pull/195) thanks to [@jvirtanen](https://github.com/jvirtanen))
 - Code style improvements (PR [#196](https://github.com/PegaSysEng/pantheon/pull/196) thanks to [@jvirtanen](https://github.com/jvirtanen))
 - Added unit tests for `Web3ClientVersion` (PR [#194](https://github.com/PegaSysEng/pantheon/pull/194) with thanks to [@jvirtanen](https://github.com/jvirtanen))
 - Removed RLPUtils from `RawBlockIterator` (PR [#179](https://github.com/PegaSysEng/pantheon/pull/179))
 - Replace the JNI based snappy library with a pure-Java version (PR [#257](https://github.com/PegaSysEng/pantheon/pull/257))<|MERGE_RESOLUTION|>--- conflicted
+++ resolved
@@ -6,12 +6,6 @@
 
 ### Additions and Improvements
 - Explain and improve price validation for London and local transactions during block proposal selection [#4602](https://github.com/hyperledger/besu/pull/4602)
-<<<<<<< HEAD
-- Support for ephemeral testnet Shandong.  EIPs are still in flux, besu does not fully sync yet, and the network is subject to restarts. [#//FIXME](https://github.com/hyperledger/besu/pull///FIXME)
-- Improve the way transaction fee cap validation is done on London fee market to not depend on transient network conditions [#4598](https://github.com/hyperledger/besu/pull/4598) 
-
-### Bug Fixes
-=======
 - Support for ephemeral testnet Shandong, for EOF testing. [#4599](https://github.com/hyperledger/besu/pull/4599)
 - Improve performance of block processing by parallelizing some parts during the "commit" step [#4635](https://github.com/hyperledger/besu/pull/4635)
 - Upgrade RocksDB version from 7.6.0 to 7.7.3
@@ -28,10 +22,10 @@
 - Add field `type` to Transaction receipt object (eth_getTransactionReceipt) [#4505](https://github.com/hyperledger/besu/issues/4505)
 - Print an overview of configuration and system information at startup [#4451](https://github.com/hyperledger/besu/pull/4451)
 - Do not send new payloads to backward sync if initial sync is in progress [#4720](https://github.com/hyperledger/besu/issues/4720)
+- Improve the way transaction fee cap validation is done on London fee market to not depend on transient network conditions [#4598](https://github.com/hyperledger/besu/pull/4598) 
 
 ### Bug Fixes
 - Restore updating chain head and finalized block during backward sync [#4718](https://github.com/hyperledger/besu/pull/4718)
->>>>>>> d5a18433
 
 ### Download Links
 
