--- conflicted
+++ resolved
@@ -6,6 +6,7 @@
 ### Additions and Improvements
 #### Dependencies
 ### Bug fixes
+- Do not use 0x for storage proof key if the key is 0x0 ie zero [#8499](https://github.com/hyperledger/besu/pull/8499)
 
 ## 25.4.0
 
@@ -41,12 +42,8 @@
 - `eth_getLogs` - empty topic is a wildcard match [#8420](https://github.com/hyperledger/besu/pull/8420)
 - Upgrade spring-security-crypto to address CVE-2025-22228 [#8448](https://github.com/hyperledger/besu/pull/8448)
 - Fix restoring txpool from disk when blob transactions are present [#8481](https://github.com/hyperledger/besu/pull/8481)
-<<<<<<< HEAD
-- Do not use 0x for storage proof key if the key is 0x0 ie zero [#8499](https://github.com/hyperledger/besu/pull/8499)
-=======
 - Fix for bonsai db inconsistency on abnormal shutdown [#8500](https://github.com/hyperledger/besu/pull/8500)
 - Fix to add stateroot mismatches to bad block manager [#8207](https://github.com/hyperledger/besu/pull/8207)
->>>>>>> 112b9bca
 
 ## 25.3.0 
 
