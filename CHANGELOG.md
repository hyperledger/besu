# Changelog

## 23.10.2

### Breaking Changes

### Deprecations
- `--tx-pool-disable-locals` has been deprecated for removal in favor of `--tx-pool-no-local-priority`, no semantic change, only a renaming [#5959](https://github.com/hyperledger/besu/pull/5959)

### Additions and Improvements
<<<<<<< HEAD
- Force tx replacement price bump to zero when zero base fee market is configured. This allows for easier tx replacement in networks where there is not gas price. [#6079](https://github.com/hyperledger/besu/pull/6079)
=======
- Ethereum Classic Spiral network upgrade [#6078](https://github.com/hyperledger/besu/pull/6078)
- Add a method to read from a `Memory` instance without altering its inner state [#6073](https://github.com/hyperledger/besu/pull/6073)
- Accept `input` and `data` field for the payload of transaction-related RPC methods [#6094](https://github.com/hyperledger/besu/pull/6094)
- Add APIs to set and get the min gas price a transaction must pay for being selected during block creation [#6097](https://github.com/hyperledger/besu/pull/6097)
- TraceService: return results for transactions in block [#6086](https://github.com/hyperledger/besu/pull/6086)
>>>>>>> 236779d3

### Bug fixes

- Upgrade netty to address CVE-2023-44487, CVE-2023-34462 [#6100](https://github.com/hyperledger/besu/pull/6100)
- Upgrade grpc to address CVE-2023-32731, CVE-2023-33953, CVE-2023-44487, CVE-2023-4785 [#6100](https://github.com/hyperledger/besu/pull/6100)
- Fix blob gas calculation in reference tests [#6107](https://github.com/hyperledger/besu/pull/6107)

---

### Download Links

## 23.10.1

### Additions and Improvements
- New option `--tx-pool-priority-senders` to specify a list of senders, that has the effect to prioritize any transactions sent by these senders from any source [#5959](https://github.com/hyperledger/besu/pull/5959)
- Cache last n blocks by using a new Besu flag `--cache-last-blocks=n` [#6009](https://github.com/hyperledger/besu/pull/6009)
- Optimize performances of RPC method `eth_feeHistory` [#6011](https://github.com/hyperledger/besu/pull/6011) [#6035](https://github.com/hyperledger/besu/pull/6035) 
- Logging summary of plugins at Info as part of the config overview [#5964](https://github.com/hyperledger/besu/pull/5964) [#6049](https://github.com/hyperledger/besu/pull/6049) 
- Layered tx pool memory improvements [#5985](https://github.com/hyperledger/besu/pull/5985) [#5974](https://github.com/hyperledger/besu/pull/5974)
- Update Bouncy Castle to 1.76, and force the use of the `jdk18on` variant [#5748](https://github.com/hyperledger/besu/pull/5748)
- Add GraphQL support for new fields in Cancun [#5923](https://github.com/hyperledger/besu/pull/5923) [#5975](https://github.com/hyperledger/besu/pull/5975)
- Add new configuration options to the EVM Fluent APIs [#5930](https://github.com/hyperledger/besu/pull/5930)


### Deprecations
- `--tx-pool-disable-locals` has been deprecated for removal in favor of `--tx-pool-no-local-priority`, no semantic change, only a renaming [#5959](https://github.com/hyperledger/besu/pull/5959)

### Bug Fixes
- Fix regression with t8n tool filling [#5979](https://github.com/hyperledger/besu/pull/5979)
- Fix EOF and EIP-4788 regressions in reference tests  [#6060](https://github.com/hyperledger/besu/pull/6060)

### Download Links
https://hyperledger.jfrog.io/artifactory/besu-binaries/besu/23.10.1/besu-23.10.1.tar.gz / sha256: e27645f345583f3ee447e5418302382c6f8335d2da8707bdd20033aabd86ce4c

https://hyperledger.jfrog.io/artifactory/besu-binaries/besu/23.10.1/besu-23.10.1.zip / sha256: fb173acb93c72fbb74a6542051691ca2d3d5f54ea2f51026467a512f3a22106b

## 23.10.0
### Layered Transaction Pool: the new default transaction pool implementation
With this release the previously experimental Layered txpool is marked stable and enabled by default, so please read the following instructions if you used to tune txpool behaviour,
otherwise you can simply go with the default and enjoy the improved performance of the new txpool.

#### Upgrading to Layered Transaction Pool
If you do not specify any txpool option, then you can skip this section.
If you have tuned the txpool using one of these options: `tx-pool-retention-hours`, `tx-pool-limit-by-account-percentage` or `tx-pool-max-size`,
then you need to update your configuration as described below:
- `tx-pool-retention-hours`: simply remove it, since it is not applicable in the Layered txpool, old transactions will eventually expire when the memory cache is full.
- `tx-pool-limit-by-account-percentage`: replace it with `tx-pool-max-future-by-sender`, which specify the max number of sequential transactions of single sender are kept in the txpool, by default it is 200.
- `tx-pool-max-size`: the Layered txpool is not limited by a max number of transactions, but by the estimated memory size the transactions occupy, so you need to remove this option, and to tune the max amount of memory<sup>*</sup> use the new option `tx-pool-layer-max-capacity` as described below.

You can still opt-out of the Layered txpool, setting `tx-pool=legacy` in config file or via cli argument, but be warned that the Legacy implementation will be deprecated for removal soon, so start testing the new implementation.

#### Configuring the Layered Transaction Pool
By default, the txpool is tuned for mainnet usage, but if you are using private networks or want to otherwise tune it, these are the new options:
- `tx-pool-max-future-by-sender`: specify the max number of sequential transactions of a single sender are kept in the txpool, by default it is 200, increase it to allow a single sender to fit more transactions in a single block. For private networks, this can safely be set in the hundreds or thousands if you want to ensure future transactions (with large nonce gaps) remain in the pool.
- `tx-pool-layer-max-capacity`: set the max amount of memory<sup>*</sup> in bytes, a single memory limited layer can occupy, by default is 12.5MB, keep in mind that there are 2 memory limited layers, so the expected memory consumption is twice the value specified by this option, so 25MB by default. Increase this value if you have spare RAM and the eviction rate is high for your network.
- `tx-pool-max-prioritized`: set the max number of transactions allowed in the first layer, that only contains transactions that are candidate for inclusion in the next block creation task. It makes sense to limit the value to the max number of transactions that fit in a block in your network, by default is 2000.

<sup>*</sup>: the memory used by the txpool is an estimation, we are working to make it always more accurate.

### Breaking Changes
- Removed support for Kotti network (ETC) [#5816](https://github.com/hyperledger/besu/pull/5816)
- Layered transaction pool implementation is now stable and enabled by default, so the following changes to experimental options have been done [#5772](https://github.com/hyperledger/besu/pull/5772):
    - `--Xlayered-tx-pool` is gone, to select the implementation use the new `--tx-pool` option with values `layered` (default) or `legacy`
    - `--Xlayered-tx-pool-layer-max-capacity`, `--Xlayered-tx-pool-max-prioritized` and `--Xlayered-tx-pool-max-future-by-sender` just drop the `Xlayered-` and keep the same behavior

### Additions and Improvements
- Add access to an immutable world view to start/end transaction hooks in the tracing API[#5836](https://github.com/hyperledger/besu/pull/5836)
- Layered transaction pool implementation is now stable and enabled by default. If you want still to use the legacy implementation, use `--tx-pool=legacy`. 
  By default, the new transaction pool is capped at using 25MB of memory, this limit can be raised using `--layered-tx-pool-layer-max-capacity` options  [#5772](https://github.com/hyperledger/besu/pull/5772)
- Tune G1GC to reduce Besu memory footprint, and new `besu-untuned` start scripts to run without any specific G1GC flags [#5879](https://github.com/hyperledger/besu/pull/5879)
- Reduce `engine_forkchoiceUpdatedV?` response time by asynchronously process block added events in the transaction pool [#5909](https://github.com/hyperledger/besu/pull/5909)

### Bug Fixes
- do not create ignorable storage on revert storage-variables subcommand [#5830](https://github.com/hyperledger/besu/pull/5830) 
- fix duplicate key errors in EthScheduler-Transactions [#5857](https://github.com/hyperledger/besu/pull/5857)
- Don't put control characters, escaped or otherwise, in t8n stacktraces [#5910](https://github.com/hyperledger/besu/pull/5910)

### Download Links
https://hyperledger.jfrog.io/artifactory/besu-binaries/besu/23.10.0/besu-23.10.0.tar.gz / sha256: 3c75f3792bfdb0892705b378f0b8bfc14ef6cecf1d8afe711d8d8687ed6687cf
https://hyperledger.jfrog.io/artifactory/besu-binaries/besu/23.10.0/besu-23.10.0.zip / sha256: d5dafff4c3cbf104bf75b34a9f108dcdd7b08d2759de75ec65cd997f38f52866

## 23.7.3

### Additions and Improvements
- Update Holešky config for re-launch [#5890](https://github.com/hyperledger/besu/pull/5890)

### Download Links
https://hyperledger.jfrog.io/artifactory/besu-binaries/besu/23.7.3/besu-23.7.3.tar.gz / sha256: c12ca6a9861557e0bf8f27076f8c8afcce6f1564687e5f02bfdc96c2b18846ff
https://hyperledger.jfrog.io/artifactory/besu-binaries/besu/23.7.3/besu-23.7.3.zip / sha256: 136596454f647c706130e3e2983bdbb4a1cbfaf2bbf6e999466754f9213c11f6


## 23.7.2

### Additions and Improvements
- Add new methods to `OperationTracer` to capture contexts enter/exit [#5756](https://github.com/hyperledger/besu/pull/5756)
- Add Holešky as predefined network name [#5797](https://github.com/hyperledger/besu/pull/5797)

### Breaking Changes
- Add ABI-decoded revert reason to `eth_call` and `eth_estimateGas` responses [#5705](https://github.com/hyperledger/besu/issues/5705)

### Additions and Improvements
- Add missing methods to the `Transaction` interface [#5732](https://github.com/hyperledger/besu/pull/5732)
- Add `benchmark` subcommand to `evmtool` [#5754](https://github.com/hyperledger/besu/issues/5754)
- JSON output is now compact by default. This can be overridden by the new `--json-pretty-print-enabled` CLI option. [#5766](https://github.com/hyperledger/besu/pull/5766)
- New `eth_getBlockReceipts` JSON-RPC method to retrieve all transaction receipts for a block in a single call [#5771](https://github.com/hyperledger/besu/pull/5771) 
- Add new methods to `OperationTracer` to capture contexts enter/exit [#5756](https://github.com/hyperledger/besu/pull/5756)

### Bug Fixes
- Make smart contract permissioning features work with london fork [#5727](https://github.com/hyperledger/besu/pull/5727)
- Add type to PendingTransactionDetail, fix eth_subscribe [#5729](https://github.com/hyperledger/besu/pull/5729)
- EvmTool "run" mode did not reflect contracts created within the transaction. [#5755](https://github.com/hyperledger/besu/pull/5755)
- Fixing snapsync issue with forest during the heal step [#5776](https://github.com/hyperledger/besu/pull/5776)

### Download Links
https://hyperledger.jfrog.io/artifactory/besu-binaries/besu/23.7.2/besu-23.7.2.tar.gz / sha256: f74b32c1a343cbad90a88aa59276b4c5eefea4643ee542aba2bbf898f85ae242
https://hyperledger.jfrog.io/artifactory/besu-binaries/besu/23.7.2/besu-23.7.2.zip / sha256: a233c83591fc277e3d1530c84bb5ea896abad717d796b5e3b856c79199132b75

## 23.7.1

### Breaking Changes
- Removed deprecated GoQuorum permissioning interop [#5607](https://github.com/hyperledger/besu/pull/5607)
- Removed support for version 0 of the database as it is no longer used by any active node. [#5698](https://github.com/hyperledger/besu/pull/5698)

### Additions and Improvements
- `evmtool` launcher binaries now ship as part of the standard distribution. [#5701](https://github.com/hyperledger/besu/pull/5701)
- EvmTool now executes the `execution-spec-tests` via the `t8n` and `b11r`. See the [README](ethereum/evmtool/README.md) in EvmTool for more instructions.
- Improve lifecycle management of the transaction pool [#5634](https://github.com/hyperledger/besu/pull/5634)
- Add extension points in AbstractCreateOperation for EVM libraries to react to contract creations [#5656](https://github.com/hyperledger/besu/pull/5656)
- Update to Tuweni 2.4.2. [#5684](https://github.com/hyperledger/besu/pull/5684)
- Decouple data field from Enum JsonRpcError by creating new enum holder RpcErrorType[#5629](https://github.com/hyperledger/besu/pull/5629)
- Update to bouncycastle 1.75 [#5675](https://github.com/hyperledger/besu/pull/5675)
- Extend OperationTracer with new methods [#5662](https://github.com/hyperledger/besu/pull/5662)
- Eip 6780 selfdestruct [#5430](https://github.com/hyperledger/besu/pull/5430)
- Add new debug_getRawTransaction to the DEBUG engine [#5635](https://github.com/hyperledger/besu/pull/5635)

### Bug Fixes
- Use the node's configuration to determine if DNS enode URLs are allowed in calls to `admin_addPeer` and `admin_removePeer` [#5584](https://github.com/hyperledger/besu/pull/5584)
- Align the implementation of Eth/68 `NewPooledTransactionHashes` to other clients, using unsigned int for encoding size. [#5640](https://github.com/hyperledger/besu/pull/5640)
- Failure at startup when enabling layered txpool before initial sync done [#5636](https://github.com/hyperledger/besu/issues/5636)
- Remove miner-related option warnings if the change isn't using Ethash consensus algorithm [#5669](https://github.com/hyperledger/besu/pull/5669)
- Fix for pending transactions reference leak [#5693](https://github.com/hyperledger/besu/pull/5693)
- Address a performance regression observed in import testing [#5734](https://github.com/hyperledger/besu/pull/5734)
- Update native libraries that have JPMS friendly module names [#5749](https://github.com/hyperledger/besu/pull/5749)

### Download Links
https://hyperledger.jfrog.io/artifactory/besu-binaries/besu/23.7.1/besu-23.7.1.tar.gz / sha256: 85dce66c2dbd21b4e5d3310770434dd373018a046b78d5037f6d4955256793cd
https://hyperledger.jfrog.io/artifactory/besu-binaries/besu/23.7.1/besu-23.7.1.zip / sha256: dfac11b2d6d9e8076ab2f86324d48d563badf76fd2a4aadc4469a97aef374ef5


## 23.7.0

- Was not released (failed burn-in test)


## 23.4.4

### Breaking Changes
- Move blockchain related variables in a dedicated storage, to pave the way to future optimizations [#5471](https://github.com/hyperledger/besu/pull/5471). The migration is performed automatically at startup,
and in case a rollback is needed, before installing a previous version, the migration can be reverted, using the subcommand `storage revert-variables` with the same configuration use to run Besu.
- Remove deprecated Rinkeby named network. [#5540](https://github.com/hyperledger/besu/pull/5540)
- Use BlobDB for blockchain storage to reduce initial sync time and write amplification (PR #5475). This PR reduces sync time by 14 hours on m6a.xlarge VM (1 day 8 hours 27 minutes instead of 1 day 22 hours 4 minutes).
### Additions and Improvements
- Allow Ethstats connection url to specify ws:// or wss:// scheme. [#5494](https://github.com/hyperledger/besu/issues/5494)
- Add support for Shanghai changes to the GraphQL service [#5496](https://github.com/hyperledger/besu/pull/5496)
- Unite the tx-pool CLI options under the same Tx Pool Options group in UX. [#5466](https://github.com/hyperledger/besu/issues/5466)
- Tidy DEBUG logs by moving engine API full logging to TRACE [#5529](https://github.com/hyperledger/besu/pull/5529)
- Remove PoW validation if merge is enabled as it is not needed any more [#5538](https://github.com/hyperledger/besu/pull/5538)
- Use BlobDB for blockchain storage to reduce initial sync time and write amplification [#5475](https://github.com/hyperledger/besu/pull/5475)
- Add healing flat db mechanism with early access CLI options `--Xsnapsync-synchronizer-flat-db-healing-enabled=true` [#5319](https://github.com/hyperledger/besu/pull/5319)
- Add debug_getRawTransaction method to the DEBUG suite [#5635](https://github.com/hyperledger/besu/pull/5635)

### Bug Fixes
- Fix backwards sync bug where chain is rolled back too far, especially when restarting Nimbus [#5497](https://github.com/hyperledger/besu/pull/5497)
- Check to ensure storage and transactions are not closed prior to reading/writing [#5527](https://github.com/hyperledger/besu/pull/5527) 
- Fix the unavailability of account code and storage on GraphQL/Bonsai [#5548](https://github.com/hyperledger/besu/pull/5548)

### Download Links
https://hyperledger.jfrog.io/artifactory/besu-binaries/besu/23.4.4/besu-23.4.4.tar.gz / sha256: bd476d235b6fe1f236a62bc709f41c87deb68b72c47bb5b58e56b9d9283af2c4
https://hyperledger.jfrog.io/artifactory/besu-binaries/besu/23.4.4/besu-23.4.4.zip / sha256: 4575000f4fd21d318e7b77340c9281d496bc800bee5b45a13684319e6f28bf27

## 23.4.3

- Was not released (failed burn-in test)

- ## 23.4.2

- Was not released (failed burn-in test)

## 23.4.1

### Breaking Changes
- Add request content length limit for the JSON-RPC API (5MB) [#5467](https://github.com/hyperledger/besu/pull/5467)
- `min-block-occupancy-ratio` options is now ignored on PoS networks [#5491](https://github.com/hyperledger/besu/pull/5491)

### Additions and Improvements
- Set the retention policy for RocksDB log files to maintain only the logs from the last week [#5428](https://github.com/hyperledger/besu/pull/5428)
- "Big-EOF" (the EOF version initially slotted for Shanghai) has been moved from Cancun to FutureEIPs [#5429](https://github.com/hyperledger/besu/pull/5429)
- EIP-4844: Zero blob transactions are invalid [#5425](https://github.com/hyperledger/besu/pull/5425)
- Transaction pool flag to disable specific behaviors for locally submitted transactions [#5418](https://github.com/hyperledger/besu/pull/5418)
- Added In-Protocol Deposit prototype (EIP-6110) in the experimental eip. [#5005](https://github.com/hyperledger/besu/pull/5055) [#5295](https://github.com/hyperledger/besu/pull/5295)
- New optional feature to save the txpool content to file on shutdown and reloading it on startup [#5434](https://github.com/hyperledger/besu/pull/5434)
- New option to send SNI header in TLS ClientHello message [#5439](https://github.com/hyperledger/besu/pull/5439)
- Early access - layered transaction pool implementation [#5290](https://github.com/hyperledger/besu/pull/5290)
- New RPC method `debug_getRawReceipts` [#5476](https://github.com/hyperledger/besu/pull/5476)
- Add TrieLogFactory plugin support [#5440](https://github.com/hyperledger/besu/pull/5440)
- Ignore `min-block-occupancy-ratio` option when on PoS networks, since in some cases, it prevents to have full blocks even if enough transactions are present [#5491](https://github.com/hyperledger/besu/pull/5491) 

### Bug Fixes
- Fix eth_feeHistory response for the case in which blockCount is higher than highestBlock requested. [#5397](https://github.com/hyperledger/besu/pull/5397)
- Fix Besu Docker image failing to start due to NoClassDefFoundError with org.xerial.snappy.Snappy library. [#5462](https://github.com/hyperledger/besu/pull/5462)

### Download Links

https://hyperledger.jfrog.io/hyperledger/besu-binaries/besu/23.4.1/besu-23.4.1.tar.gz / sha256: 49d3a7a069cae307497093d834f873ce7804a46dd59207d5e8321459532d318e
https://hyperledger.jfrog.io/hyperledger/besu-binaries/besu/23.4.1/besu-23.4.1.zip / sha256: 1d82ed83a816968aa9366d9310b275ca6438100f5d3eb1ec03d3474b2a5f5e76

## 23.4.0

### Breaking Changes
- In `evmtool` (an offline EVM executor tool principally used for reference tests), the `--prestate` and `--genesis` options no longer parse genesis files containing IBFT, QBFT, and Clique network definitions. The same genesis files will work with those json entries removed. [#5192](https://github.com/hyperledger/besu/pull/5192)
- In `--ethstats`, if the port is not specified in the URI, it will default to 443 and 80 for ssl and non-ssl connections respectively instead of 3000. [#5301](https://github.com/hyperledger/besu/pull/5301)
- Remove IBFT 1.0 feature [#5302](https://github.com/hyperledger/besu/pull/5302)
- Remove GoQuorum-compatible privacy feature [#5303](https://github.com/hyperledger/besu/pull/5303)
- Remove launcher command line utility [#5355](https://github.com/hyperledger/besu/pull/5355)
- Remove deprecated `tx-pool-future-max-by-account` option, see instead: `tx-pool-limit-by-account-percentage` [#5361](https://github.com/hyperledger/besu/pull/5361)
- Default configuration for the deprecated ECIP-1049 network has been removed from the CLI network list [#5371](https://github.com/hyperledger/besu/pull/5371)
- Besu now requires glibc 2.32 or later to run. Ubuntu 20.04 users will need to update to a newer version of Ubuntu, 22.04 or later to run Besu

### Additions and Improvements
- An alternate build target for the EVM using GraalVM AOT compilation was added.  [#5192](https://github.com/hyperledger/besu/pull/5192)
- To generate the binary install and use GraalVM 23.3.r17 or higher and run `./gradlew nativeCompile`.  The binary will be located in `ethereum/evmtool/build/native/nativeCompile`
- Upgrade RocksDB version from 7.7.3 to 8.0.0. Besu Team [contributed](https://github.com/facebook/rocksdb/pull/11099) to this release to make disabling checksum verification work. 
- Log an error with stacktrace when RPC responds with internal error [#5288](https://github.com/hyperledger/besu/pull/5288)
- `--ethstats-cacert` to specify root CA of ethstats server (useful for non-production environments). [#5301](https://github.com/hyperledger/besu/pull/5301)
- Update most dependencies to latest version [#5269](https://github.com/hyperledger/besu/pull/5269)
- If jemalloc is used, print its version in the configuration overview [#4738](https://github.com/hyperledger/besu/pull/4738)
- Add metrics for accounts and storage reads (Flat database vs Merkle Patricia Trie) [#5315](https://github.com/hyperledger/besu/pull/5315)
- Offload LogBloom cache generation to computation executor, to avoid interfere with other scheduled tasks [#4530](https://github.com/hyperledger/besu/pull/4530)
- Reference tests are upgraded to use v12.1 of the ethereum tests [#5343](https://github.com/hyperledger/besu/pull/5343)
- Add new sepolia bootnodes, which should improve peering in the testnet. [#5352](https://github.com/hyperledger/besu/pull/5352)
- Renamed --bonsai-maximum-back-layers-to-load option to --bonsai-historical-block-limit for clarity. Removed --Xbonsai-use-snapshots option as it is no longer functional [#5337](https://github.com/hyperledger/besu/pull/5337)
- Change Forest to use TransactionDB instead of OptimisticTransactionDB [#5328](https://github.com/hyperledger/besu/pull/5328)
- Performance: Reduced usage of UInt256 in EVM operations [#5331](https://github.com/hyperledger/besu/pull/5331)
- Changed wrong error message "Invalid params" when private tx is reverted to "Execution reverted" with correct revert reason in data. [#5369](https://github.com/hyperledger/besu/pull/5369)
- Changes to the way gas is estimated to provide an exact gas estimate [#5142](https://github.com/hyperledger/besu/pull/5142)
- Add zero reads to Bonsai TrieLogs [#5317](https://github.com/hyperledger/besu/pull/5317) 
- Bonsai TrieLog serialization interface and default implementation [#5372](https://github.com/hyperledger/besu/pull/5372) 

### Bug Fixes
- Fix eth_getBlockByNumber cache error for latest block when called during syncing [#5292](https://github.com/hyperledger/besu/pull/5292)
- Fix QBFT and IBFT unable to propose blocks on London when zeroBaseFee is used [#5276](https://github.com/hyperledger/besu/pull/5276) 
- Make QBFT validator smart contract mode work with london fork [#5249](https://github.com/hyperledger/besu/issues/5249)
- Try to connect to EthStats server by default with ssl followed by non-ssl. [#5301](https://github.com/hyperledger/besu/pull/5301)
- Allow --miner-extra-data to be used in Proof-of-Stake block production [#5291](https://github.com/hyperledger/besu/pull/5291)
- Add withdrawals to payloadId calculation to avoid collisions [#5321](https://github.com/hyperledger/besu/pull/5321) 
- Re-implement trace_block, trace_filter and trace_replayBlockTransactions RPC endpoints to fix memory issues and improve performance [#5131](https://github.com/hyperledger/besu/pull/5131)

### Download Links
https://hyperledger.jfrog.io/hyperledger/besu-binaries/besu/23.4.0/besu-23.4.0.zip / sha256: 023a267ee07ed6e069cb15020c1c0262efc5ea0a3e32adc6596068cff7fd0be5
https://hyperledger.jfrog.io/hyperledger/besu-binaries/besu/23.4.0/besu-23.4.0.tar.gz / sha256: 821695b3255c9f646f4d527e374219c96416f498231520f2eec2bebedc53f5a0

## 23.1.3 - Nimbus Hotfix
This update is strongly recommended for anyone running Nimbus with Besu. Due to the way Nimbus send request data, this can lead to a missed block proposal in certain circumstances.

### Bug Fixes
Add withdrawals to payloadId calculation to avoid collisions #5321
Download Links
https://hyperledger.jfrog.io/hyperledger/besu-binaries/besu/23.1.3/besu-23.1.3.tar.gz / sha256: 36898932a7535c4d126c1980443b33c9a4971f9354112992a18ee134c1777aa3
https://hyperledger.jfrog.io/hyperledger/besu-binaries/besu/23.1.3/besu-23.1.3.zip / sha256: adb3b17e45217f86a56f07f09faba2e5d8a0eb8a585ad5307696d6cc58ee2f73

## 23.1.2
This update is a mainnet-compatible Shanghai/Capella upgrade and is recommended for all Mainnet users.

### Breaking Changes

### Additions and Improvements
- Schedule Shanghai (Shapella) fork for Mainnet [#5230](https://github.com/hyperledger/besu/pull/5230)
- Increase default from 1000 to 5000 for `--rpc-max-logs-range` [#5209](https://github.com/hyperledger/besu/pull/5209)
- Bonsai-safe refactor [#5123](https://github.com/hyperledger/besu/pull/5123)
- Safe tracing [#5197](https://github.com/hyperledger/besu/pull/5197)

### Bug Fixes
- Persist backward sync status to support resuming across restarts [#5182](https://github.com/hyperledger/besu/pull/5182)

### Download Links
https://hyperledger.jfrog.io/hyperledger/besu-binaries/besu/23.1.2/besu-23.1.2.tar.gz / sha256: 3d3a709a3aab993a0801b412a4719d74e319f942ddc13fb0f30b3c4a54d12538
https://hyperledger.jfrog.io/hyperledger/besu-binaries/besu/23.1.2/besu-23.1.2.zip / sha256: 2a9ff091cb4349fc23625a52089400bb6529a831eb22d15d0221cb27039ab203

## 23.1.1
This update is required for the Goerli Shanghai/Capella upgrade and recommended for all Mainnet users. If you use Besu on Goerli, update to 23.1.1. If you previously used 23.1.1-RC1, update to test 23.1.1 on Goerli. 

### Breaking Changes

### Additions and Improvements
- Add support for Shanghai in Sepolia https://github.com/hyperledger/besu/pull/5088
- Add implementation for engine_getPayloadBodiesByRangeV1 and engine_getPayloadBodiesByHashV1 https://github.com/hyperledger/besu/pull/4980
- If a PoS block creation repetition takes less than a configurable duration, then waits before next repetition https://github.com/hyperledger/besu/pull/5048
- Allow other users to read the /opt/besu dir when using docker https://github.com/hyperledger/besu/pull/5092
- Invalid params - add some error detail #5066
- Added the option --kzg-trusted-setup to pass a custom setup file for custom networks or to override the default one for named networks [#5084](https://github.com/hyperledger/besu/pull/5084)
- Gas accounting for EIP-4844 [#4992](https://github.com/hyperledger/besu/pull/4992)
- Goerli configs for shapella [#5151](https://github.com/hyperledger/besu/pull/5151)

### Bug Fixes
- Fix engine_getPayloadV2 block value calculation [#5040](https://github.com/hyperledger/besu/issues/5040)
- Moves check for init code length before balance check [#5077](https://github.com/hyperledger/besu/pull/5077)
- Address concurrency problems with eth_call [#5179](https://github.com/hyperledger/besu/pull/5179)

### Download Links
https://hyperledger.jfrog.io/hyperledger/besu-binaries/besu/23.1.1/besu-23.1.1.tar.gz / sha256: 11c3e5cdbc06df16a690e7ee9f98eefa46848f9fa280824b6e4c896d88f6b975
https://hyperledger.jfrog.io/hyperledger/besu-binaries/besu/23.1.1/besu-23.1.1.zip / sha256: afcf852f193adb8e82d187aa4f02e4669f12cc680270624d37101b94cf37adec

## 23.1.1-RC1
### Sepolia Shanghai Release aka Sepolia Shapella aka Shapolia

This update is **not recommended for mainnet users**.

Besu 23.1.1-RC1 is a **required update for Sepolia users**

Sepolia Shanghai hardfork scheduled for: **Tue Feb 28 2023 04:04:48 UTC**

---

This release has everything from [23.1.0](https://github.com/hyperledger/besu/releases/tag/23.1.0) and in addition the following:

### Additions and Improvements
- Add support for Shanghai in Sepolia https://github.com/hyperledger/besu/pull/5088
- Add implementation for engine_getPayloadBodiesByRangeV1 and engine_getPayloadBodiesByHashV1 https://github.com/hyperledger/besu/pull/4980
- If a PoS block creation repetition takes less than a configurable duration, then waits before next repetition https://github.com/hyperledger/besu/pull/5048
- Allow other users to read the /opt/besu dir when using docker https://github.com/hyperledger/besu/pull/5092
- Invalid params - add some error detail [#5066](https://github.com/hyperledger/besu/pull/5066)

### Bug fixes
- Fix engine_getPayloadV2 block value calculation https://github.com/hyperledger/besu/issues/5040
- Moves check for init code length before balance check https://github.com/hyperledger/besu/pull/5077

### Download Links
https://hyperledger.jfrog.io/hyperledger/besu-binaries/besu/23.1.1-RC1/besu-23.1.1-RC1.tar.gz / sha256: 82cff41f3eace02006b0e670605848e0e77e045892f8fa9aad66cbd84a88221e
https://hyperledger.jfrog.io/hyperledger/besu-binaries/besu/23.1.1-RC1/besu-23.1.1-RC1.zip / sha256: 469c8d6a8ca9d78ee111ff1128d00bf3bcddacbf5b800ef6047717a2da0cc21d

## 23.1.0
Besu 23.1.0 is a recommended update for Mainnet users. Thank you all for your patience as we crafted this quarterly release.

This is a rather large release with some breaking changes, so please be sure to read these notes carefully before you upgrade any Besu instances. We are including a move to Java 17 LTS. To build and run Besu, please make sure you have Java 17 on the host machine. Additionally, there are a host of spec compliance changes that change existing formats, so please check the specific RPC updates. Lastly, this release formalizes a deprecation notice for GoQuorum privacy modes and IBFT1.0 in Besu. These will be removed in the 23.4 series, unless otherwise stated.

From the improvements and fixes side, we have a host of execution performance improvements and fixes for defects with bonsai storage. We have also included an error detection and auto-heal capability for nodes that encounter state issues. This should keep nodes online and validating that may have previously required a resync.

One final note. 23.1.0 is not a Shanghai ready release. If you intend to test Besu on the long-lived testnets like Zhejiang, please [follow the instructions here](https://notes.ethereum.org/@launchpad/zhejiang). We will have more to share on our official Shanghai releases soon.

### Breaking Changes
- Change JsonRpc http service to return the error -32602 (Invalid params) with a 200 http status code
- Besu requires minimum Java 17 and up to build and run [#3320](https://github.com/hyperledger/besu/issues/3320)
- PKCS11 with nss module (PKCS11 based HSM can be used in DevP2P TLS and QBFT PKI) does not work with RSA keys
  in Java 17. SoftHSM is tested manually and working. (Other PKCS11 HSM are not tested). The relevant unit and acceptance
  tests are updated to use EC private keys instead of RSA keys.
- Change eth_feeHistory parameter `blockCount` to accept hexadecimal string (was accepting plain integer) [#5047](https://github.com/hyperledger/besu/pull/5047)
- Default configurations for the deprecated Ropsten, Kiln, Shandong, and Astor networks have been removed from the CLI network list. These networks can currently be accessed but will require a user-provided genesis configuration. [#4869](https://github.com/hyperledger/besu/pull/4869)
- GoQuorum-compatible privacy is deprecated and will be removed in 23.4
- IBFT 1.0 is deprecated and will be removed in 23.4
- Optimize SSTORE Operation execution time (memoize current and original value) [#4836](https://github.com/hyperledger/besu/pull/4836)

### Additions and Improvements
- Default rpc batch request to 1024 [#5104](https://github.com/hyperledger/besu/pull/5104) [#5108](https://github.com/hyperledger/besu/pull/5108)
- Add a new CLI option to limit the number of requests in a single RPC batch request. [#4965](https://github.com/hyperledger/besu/pull/4965)
- Support for new DATAHASH opcode as part of EIP-4844 [#4823](https://github.com/hyperledger/besu/issues/4823)
- Send only hash announcement for blob transaction type [#4940](https://github.com/hyperledger/besu/pull/4940)
- Add `excess_data_gas` field to block header [#4958](https://github.com/hyperledger/besu/pull/4958)
- Add `max_fee_per_data_gas` field to transaction [#4970](https://github.com/hyperledger/besu/pull/4970)
- Added option to evm CLI tool to allow code execution at specific forks [#4913](https://github.com/hyperledger/besu/pull/4913)
- Improve get account performance by using the world state updater cache [#4897](https://github.com/hyperledger/besu/pull/4897)
- Add new KZG precompile and option to override the trusted setup being used [#4822](https://github.com/hyperledger/besu/issues/4822)
- Add implementation for eth_createAccessList RPC method [#4942](https://github.com/hyperledger/besu/pull/4942)
- Updated reference tests to v11.3 [#4996](https://github.com/hyperledger/besu/pull/4996)
- Add DebugGetRawBlock and DebugGetRawHeader RPC methods [#5011](https://github.com/hyperledger/besu/pull/5011)
- Besu requires minimum Java 17 and up to build and run [#3320](https://github.com/hyperledger/besu/issues/3320)
- Add worldstate auto-heal mechanism [#5059](https://github.com/hyperledger/besu/pull/5059)
- Support for EIP-4895 - Withdrawals for Shanghai fork
- Improve SLOAD and SSTORE performance by caching empty slots [#4874](https://github.com/hyperledger/besu/pull/4874)
- RPC methods that lookup block by hash will now return an error response if no block found [#4582](https://github.com/hyperledger/besu/pull/4582)
- Added support for `safe` and `finalized` strings for the RPC methods using defaultBlock parameter [#4902](https://github.com/hyperledger/besu/pull/4902)
- Added post-execution state logging option to EVM Tool [#4709](https://github.com/hyperledger/besu/pull/4709)
- Add access list to Transaction Call Object [#4802](https://github.com/hyperledger/besu/issues/4801)
- Add timestamp fork support, including shanghaiTime and cancunTime forks [#4743](https://github.com/hyperledger/besu/pull/4743)
- Optimization:  Memoize transaction size and hash at the same time [#4812](https://github.com/hyperledger/besu/pull/4812)
- Add chain data pruning feature with three experimental CLI options: `--Xchain-pruning-enabled`, `--Xchain-pruning-blocks-retained` and `--Xchain-pruning-frequency` [#4686](https://github.com/hyperledger/besu/pull/4686)
  - Note that chain pruning is hidden and disabled by default. Once you choose to enable chain pruning, a new column family will be added to the db and you cannot roll back to a previous versi
    on of Besu.

### Bug Fixes
- Mitigation fix for stale bonsai code storage leading to log rolling issues on contract recreates [#4906](https://github.com/hyperledger/besu/pull/4906)
- Ensure latest cached layered worldstate is subscribed to storage, fix problem with RPC calls using 'latest' [#5076](https://github.com/hyperledger/besu/pull/5076)
- Fix for segmentation faults on worldstate truncation, snap-sync starts [#4786](https://github.com/hyperledger/besu/pull/4786)
- Fix for worldstate mismatch on failed forkchoiceUpdate [#4862](https://github.com/hyperledger/besu/pull/4862)

Download Links
https://hyperledger.jfrog.io/hyperledger/besu-binaries/besu/23.1.0/besu-23.1.0.tar.gz / sha256: 9081da04d47c3ff0a6ecc2256d353c7a02212f9b46f2c867a9365e18026c3a6e
https://hyperledger.jfrog.io/hyperledger/besu-binaries/besu/23.1.0/besu-23.1.0.zip / sha256: e037f5c8f976150af40403311d1c81018f4c3dfbef0ad33324d8c3e708d1fdca

## 23.1.0-RC1

### Breaking Changes
- Default configurations for the deprecated Ropsten, Kiln, Shandong, and Astor networks have been removed from the CLI network list. These networks can currently be accessed but will require a user-provided genesis configuration. [#4869](https://github.com/hyperledger/besu/pull/4869)

### Additions and Improvements

- Improve SLOAD and SSTORE performance by caching empty slots [#4874](https://github.com/hyperledger/besu/pull/4874)
- RPC methods that lookup block by hash will now return an error response if no block found [#4582](https://github.com/hyperledger/besu/pull/4582)
- Added support for `safe` and `finalized` strings for the RPC methods using defaultBlock parameter [#4902](https://github.com/hyperledger/besu/pull/4902)

### Bug Fixes

### Download Links
https://hyperledger.jfrog.io/hyperledger/besu-binaries/besu/23.1.0-RC1/besu-23.1.0-RC1.tar.gz / sha256: 30906891e528b3b4e3ce8e2313550a1da066b31ea10b05456dd0ad026792b46d
https://hyperledger.jfrog.io/hyperledger/besu-binaries/besu/23.1.0-RC1/besu-23.1.0-RC1.zip / sha256: 9067d1929079ae4a7c165e6f1e2bae08834939ed191f976d26544dc93352c306

## 23.1.0-beta

### Breaking Changes
- GoQuorum-compatible privacy is deprecated and will be removed in 23.4
- IBFT 1.0 is deprecated and will be removed in 23.4
- Optimize SSTORE Operation execution time (memoize current and original value) [#4836](https://github.com/hyperledger/besu/pull/4836)

### Additions and Improvements
- Added post-execution state logging option to EVM Tool [#4709](https://github.com/hyperledger/besu/pull/4709)
- Add access list to Transaction Call Object [#4802](https://github.com/hyperledger/besu/issues/4801)
- Add timestamp fork support, including shanghaiTime and cancunTime forks [#4743](https://github.com/hyperledger/besu/pull/4743)
- Optimization:  Memoize transaction size and hash at the same time [#4812](https://github.com/hyperledger/besu/pull/4812)
- Add chain data pruning feature with three experimental CLI options: `--Xchain-pruning-enabled`, `--Xchain-pruning-blocks-retained` and `--Xchain-pruning-frequency` [#4686](https://github.com/hyperledger/besu/pull/4686)
  - Note that chain pruning is hidden and disabled by default. Once you choose to enable chain pruning, a new column family will be added to the db and you cannot roll back to a previous version of Besu.

### Bug Fixes
- Fix for segmentation faults on worldstate truncation, snap-sync starts [#4786](https://github.com/hyperledger/besu/pull/4786)
- Fix for worldstate mismatch on failed forkchoiceUpdate [#4862](https://github.com/hyperledger/besu/pull/4862)

### Download Links

## 22.10.3

### Breaking Changes
- Added `--rpc-max-logs-range` CLI option to allow limiting the number of blocks queried by `eth_getLogs` RPC API. Default value: 1000 [#4597](https://github.com/hyperledger/besu/pull/4597)
- The `graalvm` docker variant no longer meets the performance requirements for Ethereum Mainnet.  The `openjdk-11` and `openjdk-latest` variants are recommended in its place.

### Additions and Improvements
- Implement Eth/68 sub-protocol [#4715](https://github.com/hyperledger/besu/issues/4715)
- Increase the speed of modexp gas execution and execution. [#4780](https://github.com/hyperledger/besu/pull/4780)
- Added experimental CLI options `--Xeth-capability-max` and `--Xeth-capability-min` to specify a range of capabilities to be supported by the Eth protocol. [#4752](https://github.com/hyperledger/besu/pull/4752)
- Set the default curve in the EVMTool, like is done in production operations [#4790](https://github.com/hyperledger/besu/pull/4790)

### Bug Fixes
- Fix storage key format for eth_getProof so that it follows the EIP-1474 spec [#4564](https://github.com/hyperledger/besu/pull/4564)

### Download Links
https://hyperledger.jfrog.io/hyperledger/besu-binaries/besu/22.10.3/besu-22.10.3.tar.gz / sha256: 7213f9445a84a196e94ae1877c6fdb1e51d37bfb19615da02ef5121d4f40e38c
https://hyperledger.jfrog.io/hyperledger/besu-binaries/besu/22.10.3/besu-22.10.3.zip / sha256: 0bf6bc98e01b0c1045f1b7d841a390c575bc5203c2a4e543d922fbc1ea0d3d5d

## 22.10.2
This is a hotfix release to resolve a race condition that results in segfaults, introduced in 22.10.1 release.

### Bug Fixes
- bugfix for async operations on Snapshot worldstates [#4767](https://github.com/hyperledger/besu/pull/4767)

### Download Links
https://hyperledger.jfrog.io/hyperledger/besu-binaries/besu/22.10.2/besu-22.10.2.tar.gz  / sha256: cdb36141e3cba6379d35016e0a2de2edba579d4786124b5f7257b1e4a68867a2
https://hyperledger.jfrog.io/hyperledger/besu-binaries/besu/22.10.2/besu-22.10.2.zip / sha256: 4c9208f684762670cb4f2c6ebfb6930e05e339a7c3c586fe8caa9f26462830aa


## 22.10.1

### Breaking Changes
- Fields `publicKey` and `raw` removed from RPC API `Transaction` result object [#4575](https://github.com/hyperledger/besu/pull/4575)

### Additions and Improvements
- Explain and improve price validation for London and local transactions during block proposal selection [#4602](https://github.com/hyperledger/besu/pull/4602)
- Support for ephemeral testnet Shandong, for EOF testing. [#4599](https://github.com/hyperledger/besu/pull/4599)
- Improve performance of block processing by parallelizing some parts during the "commit" step [#4635](https://github.com/hyperledger/besu/pull/4635)
- Upgrade RocksDB version from 7.6.0 to 7.7.3
- Added new RPC endpoints `debug_setHead` & `debug_replayBlock  [#4580](https://github.com/hyperledger/besu/pull/4580)
- Upgrade OpenTelemetry to version 1.19.0 [#3675](https://github.com/hyperledger/besu/pull/3675)
- Implement Eth/67 sub-protocol [#4596](https://github.com/hyperledger/besu/issues/4596)
- Backward sync log UX improvements [#4655](https://github.com/hyperledger/besu/pull/4655)
- Enable RocksDB Bloom filters to improve read performance [#4682](https://github.com/hyperledger/besu/pull/4682)
- Backward sync: use retry switching peer when fetching data from peers [#4656](https://github.com/hyperledger/besu/pull/4656)
- Shanghai implementation of EIP-3651 Warm coinbase [#4620](https://github.com/hyperledger/besu/pull/4620) 
- Shanghai implementation of EIP-3855 Push0 [#4660](https://github.com/hyperledger/besu/pull/4660)
- Shanghai implementation of EIP-3540 and EIP-3670 Ethereum Object Format and Code Validation [#4644](https://github.com/hyperledger/besu/pull/4644)
- Remove some log statements that are keeping some objects live in heap for a long time, to reduce the amount of memory required during initial sync [#4705](https://github.com/hyperledger/besu/pull/4705)
- Add field `type` to Transaction receipt object (eth_getTransactionReceipt) [#4505](https://github.com/hyperledger/besu/issues/4505)
- Print an overview of configuration and system information at startup [#4451](https://github.com/hyperledger/besu/pull/4451)
- Do not send new payloads to backward sync if initial sync is in progress [#4720](https://github.com/hyperledger/besu/issues/4720)
- Improve the way transaction fee cap validation is done on London fee market to not depend on transient network conditions [#4598](https://github.com/hyperledger/besu/pull/4598) 
- Preload and cache account and storage data from RocksDB to improve performance  [#4737](https://github.com/hyperledger/besu/issues/4737)

### Bug Fixes
- Restore updating chain head and finalized block during backward sync [#4718](https://github.com/hyperledger/besu/pull/4718)

### Download Links
https://hyperledger.jfrog.io/hyperledger/besu-binaries/besu/22.10.1/besu-22.10.1.tar.gz  / sha256: b6757b9fc69b782cdabb95b1e784d31b1effcc2e25c6b198b2f9d6b3786c7a8a
https://hyperledger.jfrog.io/hyperledger/besu-binaries/besu/22.10.1/besu-22.10.1.zip / sha256: 0dbee534620c7cc0fac0596e6df0c7f8a74be9df9cecd9d4f1407016f30fb9a1

## 22.10.0

### Breaking Changes
- Internal and interface APIs relating to storage have migrated from `UInt256` to `Bytes32` [#4562](https://github.com/hyperledger/besu/pull/4562)
- Flexible Privacy Groups (early access) support to Tessera's EC encryptor (contracts modified) [#4282](https://github.com/hyperledger/besu/pull/4282)
  * Before this change, the `bytes32` type was used for the enclave public keys, just supporting encryptors with public keys of that length (like the default NaCl)
  * For the EC encryptor, the encoded public key length is 91
- `--tx-pool-hashes-max-size` option removed (deprecated in 22.1.3)
- `--Xmerge-support` option removed (deprecated in 22.4.2) [#4518](https://github.com/hyperledger/besu/pull/4518)
- Breaking API changes in the `OperationTracer` interface to enable performance work.
  * The `traceExecution` method has been replaced with `tracePreExecution` and `tracePostExecution` methods, called just before and just after operation execution.
  * See `DebugOperationTracer` and `StandardJsonTracer` for migration examples.

### Additions and Improvements
- Updated jackson-databind library to version 2.13.4.2 addressing [CVE-2022-42003](https://nvd.nist.gov/vuln/detail/CVE-2022-42003)
- Update snapsync feature to avoid restarting the download of the world state from scratch when restarting Besu [#4381](https://github.com/hyperledger/besu/pull/4381)
- Added worldstate snapshot isolation to improve the stability of bonsai (`--Xbonsai-use-snapshots=true`) [#4351](https://github.com/hyperledger/besu/pull/4531)
- Reduce the number of runtime exceptions (SecurityModuleException) and unnecessary executions during ECIES handshake, by trying to decrypt EIP-8 formatted messages first [#4508](https://github.com/hyperledger/besu/pull/4508).
- Improved RLP processing of zero-length string as 0x80 [#4283](https://github.com/hyperledger/besu/pull/4283) [#4388](https://github.com/hyperledger/besu/issues/4388)
- Increased level of detail in JSON-RPC parameter error log messages [#4510](https://github.com/hyperledger/besu/pull/4510)
- New unstable configuration options to set the maximum time, in milliseconds, a PoS block creation jobs is allowed to run [#4519](https://github.com/hyperledger/besu/pull/4519)
- Tune EthScheduler thread pools to avoid recreating too many threads [#4529](https://github.com/hyperledger/besu/pull/4529)
- RocksDB snapshot based worldstate and plugin-api addition of Snapshot interfaces [#4409](https://github.com/hyperledger/besu/pull/4409)
- Continuously try to build better block proposals until timeout or GetPayload is called [#4516](https://github.com/hyperledger/besu/pull/4516)
- Upgrade RocksDB database version from 6.29.5 to 7.6.0 [#4517](https://github.com/hyperledger/besu/pull/4517)
- Avoid connecting to self when using static-nodes [#4521](https://github.com/hyperledger/besu/pull/4521)
- EVM performance has increased 20%-100% depending on the particulars of the contract. [#4540](https://github.com/hyperledger/besu/pull/4540)
- Improve calculateRootHash method performance during Block processing [#4568](https://github.com/hyperledger/besu/pull/4568)
- Bring GraphQL into compliance with execution-api specs [#4112](https://github.com/hyperledger/besu/pull/4112)
- Refactor unverified forkchoice event [#4487](https://github.com/hyperledger/besu/pull/4487)
- Improve UX of initial sync logs, pushing not relevant logs to debug level [#4486](https://github.com/hyperledger/besu/pull/4486)
- Optimize pivot block selector on PoS networks [#4488](https://github.com/hyperledger/besu/pull/4488)
- Optimize Snap sync on PoS networks [#4462](https://github.com/hyperledger/besu/pull/4462)

### Bug Fixes
- Fixed default fromBlock value and improved parameter interpretation in eth_getLogs RPC handler [#4513](https://github.com/hyperledger/besu/pull/4513)
- Fix for NoSuchElementException for missing invalid reason when rejecting a local sent transaction [#4569](https://github.com/hyperledger/besu/pull/4569)
- Corrects treating a block as bad on internal error during either validation or processing [#4512](https://github.com/hyperledger/besu/issues/4512)
- Corrects emission of blockadded events when rewinding during a re-org. Fix for [#4495](https://github.com/hyperledger/besu/issues/4495)
- Always return a transaction type for pending transactions [#4364](https://github.com/hyperledger/besu/pull/4364)
- Avoid a cyclic reference while printing EngineExchangeTransitionConfigurationParameter [#4357](https://github.com/hyperledger/besu/pull/4357)
- Corrects treating a block as bad on internal error [#4512](https://github.com/hyperledger/besu/issues/4512)
- In GraphQL update scalar parsing to be variable friendly [#4522](https://github.com/hyperledger/besu/pull/4522)
- Initiate connection to maintained peers soon after startup. [#4469](https://github.com/hyperledger/besu/pull/4469)
- Update apache-commons-text to 1.10.0 to address CVE-2022-42889 [#4542](https://github.com/hyperledger/besu/pull/4542)

### Download Links

https://hyperledger.jfrog.io/hyperledger/besu-binaries/besu/22.10.0/besu-22.10.0.tar.gz  / sha256: 88fb5df567e4ec3547d7d2970cfef00debbd020c0da66b19166d43779b3b2b85
https://hyperledger.jfrog.io/hyperledger/besu-binaries/besu/22.10.0/besu-22.10.0.zip / sha256: c8e39f7c879409cb9b47f4d3de5e9c521249083830a8c9a45e8a14a319fe195d

## 22.10.0-RC2

### Breaking Changes
- Flexible Privacy Groups (early access) support to Tessera's EC encryptor (contracts modified) [#4282](https://github.com/hyperledger/besu/pull/4282)
  * Before this change, the `bytes32` type was used for the enclave public keys, just supporting encryptors with public keys of that length (like the default NaCl)
  * For the EC encryptor, the encoded public key length is 91
- `--tx-pool-hashes-max-size` option removed (deprecated in 22.1.3)
- `--Xmerge-support` option remove (deprecated in 22.4.2) [#4518](https://github.com/hyperledger/besu/pull/4518)
- Breaking API changes in the `OperationTracer` interface to enable performance work.
  * The `traceExecution` method has been replaced with `tracePreExecution` and `tracePostExecution` methods, called just before and just after operation execution. 
  * See `DebugOperationTracer` and `StandardJsonTracer` for migration examples.

### Additions and Improvements
- Reduce the number of runtime exceptions (SecurityModuleException) and unnecessary executions during ECIES handshake, by trying to decrypt EIP-8 formatted messages first [#4508](https://github.com/hyperledger/besu/pull/4508).
- Improved RLP processing of zero-length string as 0x80 [#4283](https://github.com/hyperledger/besu/pull/4283) [#4388](https://github.com/hyperledger/besu/issues/4388)
- Increased level of detail in JSON-RPC parameter error log messages [#4510](https://github.com/hyperledger/besu/pull/4510)
- New experimental configuration options to set the maximum time, in milliseconds, a PoS block creation jobs is allowed to run [#4519](https://github.com/hyperledger/besu/pull/4519)
- Tune EthScheduler thread pools to avoid recreating too many threads [#4529](https://github.com/hyperledger/besu/pull/4529)
- RocksDB snapshot based worldstate and plugin-api addition of Snapshot interfaces [#4409](https://github.com/hyperledger/besu/pull/4409)
- Continuously try to build better block proposals until timeout or GetPayload is called [#4516](https://github.com/hyperledger/besu/pull/4516)
- Upgrade RocksDB database version from 6.29.5 to 7.6.0 [#4517](https://github.com/hyperledger/besu/pull/4517)
- Avoid connecting to self when using static-nodes [#4521](https://github.com/hyperledger/besu/pull/4521)
- EVM performance has increased 20%-100% depending on the particulars of the contract. [#4540](https://github.com/hyperledger/besu/pull/4540)
- Improve calculateRootHash method performance during Block processing [#4568](https://github.com/hyperledger/besu/pull/4568)

### Bug Fixes
- Corrects emission of blockadded events when rewinding during a re-org. Fix for [#4495](https://github.com/hyperledger/besu/issues/4495)
- Always return a transaction type for pending transactions [#4364](https://github.com/hyperledger/besu/pull/4364)
- Avoid a cyclic reference while printing EngineExchangeTransitionConfigurationParameter [#4357](https://github.com/hyperledger/besu/pull/4357)
- Corrects treating a block as bad on internal error [#4512](https://github.com/hyperledger/besu/issues/4512)
- In GraphQL update scalar parsing to be variable friendly [#4522](https://github.com/hyperledger/besu/pull/4522)
- Initiate connection to maintained peers soon after startup. [#4469](https://github.com/hyperledger/besu/pull/4469)
- Update apache-commons-text to 1.10.0 to address CVE-2022-42889 [#4542](https://github.com/hyperledger/besu/pull/4542)

### Download Links


## 22.10.0-RC1

### Additions and Improvements
- Bring GraphQL into compliance with execution-api specs [#4112](https://github.com/hyperledger/besu/pull/4112)
- Refactor unverified forkchoice event [#4487](https://github.com/hyperledger/besu/pull/4487)
- Improve UX of initial sync logs, pushing not relevant logs to debug level [#4486](https://github.com/hyperledger/besu/pull/4486)
- Optimize pivot block selector on PoS networks [#4488](https://github.com/hyperledger/besu/pull/4488)
- Optimize Snap sync on PoS networks [#4462](https://github.com/hyperledger/besu/pull/4462)

### Bug Fixes

### Download Links
https://hyperledger.jfrog.io/artifactory/besu-binaries/besu/22.10.0-RC1/besu-22.10.0-RC1.zip / sha256: 16fd47533aa2986491143e5f4a052c0aa4866ebfa415abbf3ca868e4fbeac6ce
https://hyperledger.jfrog.io/artifactory/besu-binaries/besu/22.10.0-RC1/besu-22.10.0-RC1.tar.gz / sha256: 48fd3480e4380580ed9187302be987e9eca2b445935ec6a509e7269898d8a4a8

## 22.7.7

### Additions and Improvements
- Tune EthScheduler thread pools to avoid recreating too many threads [#4529](https://github.com/hyperledger/besu/issues/4529)
- Reduce the number of runtime exceptions (SecurityModuleException) and unnecessary executions during ECIES handshake, by trying to decrypt EIP-8 formatted messages first [#4508](https://github.com/hyperledger/besu/pull/4508).
- The block variable was keeping too much memory while waiting for future to finish [#4489](https://github.com/hyperledger/besu/issues/4489)

### Bug Fixes
- Corrects treating a block as bad on internal error [#4512](https://github.com/hyperledger/besu/issues/4512)
- update appache-commons-text to 1.10.0 to address CVE-2022-42889 [#4542](https://github.com/hyperledger/besu/pull/4542)
- In GraphQL update scalar parsing to be variable friendly [#4522](https://github.com/hyperledger/besu/pull/4522)

### Download Links
https://hyperledger.jfrog.io/hyperledger/besu-binaries/besu/22.7.7/besu-22.7.7.zip / sha256: 79b2b1518605603d8268f873f2576617ca8340d89c045e0eda6896f40defea0d
https://hyperledger.jfrog.io/hyperledger/besu-binaries/besu/22.7.7/besu-22.7.7.tar.gz / sha256: 161c52ba9be8508767e80dbce796b4ad2cc5b649f7ed15387c6359d1e15753f6

## 22.7.6
Hotfix release of the 22.7.x series to address [#4495](https://github.com/hyperledger/besu/issues/4495) which could result in failed block proposals on merge networks.

### Additions and Improvements
- Bring GraphQL into compliance with execution-api specs [#4112](https://github.com/hyperledger/besu/pull/4112)

### Bug Fixes
- Corrects emission of blockadded events when rewinding during a re-org. [#4497](https://github.com/hyperledger/besu/issues/4497)

### Download Links
https://hyperledger.jfrog.io/hyperledger/besu-binaries/besu/22.7.6/besu-22.7.6.zip / sha256: ae05040027b96ba458a08cfee8577dafe1d85a3afce793f00f798cedb3ab547d
https://hyperledger.jfrog.io/hyperledger/besu-binaries/besu/22.7.6/besu-22.7.6.tar.gz / sha256: 9e538852f16fd39b884c4c342beaad813e33ab24890634c01eee3d37dc1da893

## 22.7.5

### Additions and Improvements
- Avoid sending added block events to transaction pool, and processing incoming transactions during initial sync [#4457](https://github.com/hyperledger/besu/pull/4457)
- When building a new proposal, keep the best block built until now instead of the last one [#4455](https://github.com/hyperledger/besu/pull/4455)
- Add Mainnet to merged networks [#4463](https://github.com/hyperledger/besu/pull/4463)

### Bug Fixes
- Fixed logIndex value returned by eth_getLogs RPC call [#4355](https://github.com/hyperledger/besu/pull/4355)

### Download Links
https://hyperledger.jfrog.io/hyperledger/besu-binaries/besu/22.7.5/besu-22.7.5.zip / sha256: b5d7b255b249beea0f46ec397122823c75f2373083a71a9f7b4c98b2b0f94997
https://hyperledger.jfrog.io/hyperledger/besu-binaries/besu/22.7.5/besu-22.7.5.tar.gz / sha256: 91e3cbc16c46c53f7bf55bdd968553d0fb4087bff1e244cb03ac175ac54cf718


## 22.7.4

### Bug Fixes
- Remove records that track transactions by sender when they are empty to same memory in the transaction pool [#4415](https://github.com/hyperledger/besu/pull/4415)
- Add Toml configuration file support for _--Xplugin-rocksdb-high-spec-enabled_ flag [#4438](https://github.com/hyperledger/besu/pull/4438)

### Download Links
- https://hyperledger.jfrog.io/hyperledger/besu-binaries/besu/22.7.4/besu-22.7.4.zip / sha256: 4f2a0c20bee7f266ec1dcb45fa90ae1ca42f4b22e9b21a601b7705357259aea9
- https://hyperledger.jfrog.io/hyperledger/besu-binaries/besu/22.7.4/besu-22.7.4.tar.gz / sha256: a60efc4d515ac94710bbc6d61a24f409b03fcfc02323bee2a2d75c883fc99dce

## 22.7.3

### Additions and Improvements
- Allow free gas networks in the London fee market [#4061](https://github.com/hyperledger/besu/issues/4061)
- Upgrade besu-native to 0.6.0 and use Blake2bf native implementation if available by default [#4264](https://github.com/hyperledger/besu/pull/4264)
- Resets engine QoS timer with every call to the engine API instead of only when ExchangeTransitionConfiguration is called [#4411](https://github.com/hyperledger/besu/issues/4411)
- ExchangeTransitionConfiguration mismatch will only submit a debug log not a warning anymore [#4411](https://github.com/hyperledger/besu/issues/4411)
- Upgrade besu-native to 0.6.1 and include linux arm64 build of bls12-381 [#4416](https://github.com/hyperledger/besu/pull/4416)
- Create a new flag on RocksDB (_--Xplugin-rocksdb-high-spec-enabled_) for high spec hardware to boost performance
- Transaction pool improvements to avoid filling the pool with not executable transactions, that could result in empty or semi-empty block proposals [#4425](https://github.com/hyperledger/besu/pull/4425)
- Limit Transaction pool consumption by sender to a configurable percentage of the pool size [#4417](https://github.com/hyperledger/besu/pull/4417)

### Bug Fixes
- Retry block creation if there is a transient error and we still have time, to mitigate empty block issue [#4407](https://github.com/hyperledger/besu/pull/4407)
- Fix StacklessClosedChannelException in Besu and resulted timeout errors in CL clients ([#4398](https://github.com/hyperledger/besu/issues/4398), [#4400](https://github.com/hyperledger/besu/issues/4400))
- Return JSON-RPC error code instead of INVALID in engine api when certain storage exceptions are encountered ([#4349](https://github.com/hyperledger/besu/issues/4349))

### Download links
- https://hyperledger.jfrog.io/artifactory/besu-binaries/besu/22.7.3/besu-22.7.3.tar.gz / sha256: `b0863fe2406cab57caf8a02f2bf02632cc5198622ac48b69bc63c128703bbd79`
- https://hyperledger.jfrog.io/artifactory/besu-binaries/besu/22.7.3/besu-22.7.3.zip / sha256: `368c6cb86119f8fe30bb12ab8c63b4d95a0fd8baf9c9414307a0a4033756b709`

## 22.7.2
### Besu 22.7.2 is a recommended release for the Merge and Mainnet users. 22.7.1 remains Merge-ready. This release provides additional robustness before the Merge with some fixes and improvements in sync, peering, and logging.

### Additions and Improvements
- Better management of jemalloc presence/absence in startup script [#4237](https://github.com/hyperledger/besu/pull/4237)
- Retry mechanism when getting a broadcasted block fail on all peers [#4271](https://github.com/hyperledger/besu/pull/4271)
- Filter out disconnected peers when fetching available peers [#4269](https://github.com/hyperledger/besu/pull/4269)
- Updated the default value of fast-sync-min-peers post merge [#4298](https://github.com/hyperledger/besu/pull/4298)
- Log imported block info post merge [#4310](https://github.com/hyperledger/besu/pull/4310)
- Transaction pool eviction by sender from tail of transaction list [#4327](https://github.com/hyperledger/besu/pull/4327)
- Transaction pool sender future nonce limits [#4336](https://github.com/hyperledger/besu/pull/4336)
- Pandas! Pandas now appear in 3 phases: The black bear and polar bear that are preparing? Those will appear when
your client has TTD configured (which is setup by default for mainnet), is in sync, and processing Proof of Work blocks. In the second phase you will see them powering up when the Terminal Total Difficulty block is added to the blockchain.
The final form of the Ethereum Panda will appear when the first finalized block is received from the Consensus Layer.

### Bug Fixes
- Accept wit/80 from Nethermind [#4279](https://github.com/hyperledger/besu/pull/4279)
- Properly shutdown the miner executor, to avoid waiting 30 seconds when stopping [#4353](https://github.com/hyperledger/besu/pull/4353)

### Download links
- https://hyperledger.jfrog.io/artifactory/besu-binaries/besu/22.7.2/besu-22.7.2.tar.gz / sha256: `8030a48f824c7bbc138b38a9e84e5531950bc16f6d21cda8b215232cce334214`
- https://hyperledger.jfrog.io/artifactory/besu-binaries/besu/22.7.2/besu-22.7.2.zip / sha256: `72653171b1ddd910e705fc6f616d7f1f4c120ef0d91718f0376f3ee5f2982c11`


## 22.7.1
### Merge Ready Release. Required update for The Merge on ethereum mainnet!
### Additions and Improvements
- Introduce a cap to reputation score increase [#4230](https://github.com/hyperledger/besu/pull/4230)
- Add experimental CLI option for `--Xp2p-peer-lower-bound` [#4200](https://github.com/hyperledger/besu/pull/4200)
- Improve pending blocks retrieval mechanism [#4227](https://github.com/hyperledger/besu/pull/4227)
- Set mainnet terminal total difficulty [#4260](https://github.com/hyperledger/besu/pull/4260)

### Bug Fixes
- Fixes off-by-one error for mainnet TTD fallback [#4223](https://github.com/hyperledger/besu/pull/4223)
- Fix off-by-one error in AbstractRetryingPeerTask [#4254](https://github.com/hyperledger/besu/pull/4254)
- Refactor and fix retrying get block switching peer [#4256](https://github.com/hyperledger/besu/pull/4256)
- Fix encoding of key (short hex) in eth_getProof [#4261](https://github.com/hyperledger/besu/pull/4261)
- Fix for post-merge networks fast-sync [#4224](https://github.com/hyperledger/besu/pull/4224), [#4276](https://github.com/hyperledger/besu/pull/4276)

### Download links
- https://hyperledger.jfrog.io/artifactory/besu-binaries/besu/22.7.1/besu-22.7.1.tar.gz / sha256: `7cca4c11e1d7525c172f2af9fbf456d134ada60e970d8b6abcfcd6c623b5dd36`
- https://hyperledger.jfrog.io/artifactory/besu-binaries/besu/22.7.1/besu-22.7.1.zip / sha256: `ba6e0b9b65ac36d041a5072392f119ff76e8e9f53a3d7b1e1a658ef1e4705d7a`



## 22.7.0

### Additions and Improvements
- Deprecation warning for Ropsten, Rinkeby, Kiln [#4173](https://github.com/hyperledger/besu/pull/4173)

### Bug Fixes

- Fixes previous known issue [#3890](https://github.com/hyperledger/besu/issues/3890)from RC3 requiring a restart post-merge to continue correct transaction handling.
- Stop producing stack traces when a get headers response only contains the range start header [#4189](https://github.com/hyperledger/besu/pull/4189)
- Upgrade Spotless to 6.8.0 [#4195](https://github.com/hyperledger/besu/pull/4195)
- Upgrade Gradle to 7.5 [#4196](https://github.com/hyperledger/besu/pull/4196)

### Download links
- https://hyperledger.jfrog.io/artifactory/besu-binaries/besu/22.7.0/besu-22.7.0.tar.gz / sha256: `af21104a880c37706b660aa816e1c38b2b3f603a97420ddcbc889324b71aa50e`
- https://hyperledger.jfrog.io/artifactory/besu-binaries/besu/22.7.0/besu-22.7.0.zip / sha256: `5b1586362e6e739c206c25224bb753a372bad70c0b22dbe091f9253024ebdc45`

## 22.7.0-RC3

### Known/Outstanding issues:
- Besu requires a restart post-merge to re-enable remote transaction processing [#3890](https://github.com/hyperledger/besu/issues/3890)

### Additions and Improvements
- Engine API: Change expiration time for JWT tokens to 60s [#4168](https://github.com/hyperledger/besu/pull/4168)
- Sepolia mergeNetSplit block [#4158](https://github.com/hyperledger/besu/pull/4158)
- Goerli TTD [#4160](https://github.com/hyperledger/besu/pull/4160)
- Several logging improvements

### Bug Fixes
- Allow to set any value for baseFeePerGas in the genesis file [#4177](https://github.com/hyperledger/besu/pull/4177)
- Fix for stack overflow when searching for TTD block [#4169](https://github.com/hyperledger/besu/pull/4169)
- Fix for chain stuck issue [#4175](https://github.com/hyperledger/besu/pull/4175)

### Download links
- https://hyperledger.jfrog.io/artifactory/besu-binaries/besu/22.7.0-RC3/besu-22.7.0-RC3.tar.gz / sha256: `6a1ee89c82db9fa782d34733d8a8c726670378bcb71befe013da48d7928490a6`
- https://hyperledger.jfrog.io/artifactory/besu-binaries/besu/22.7.0-RC3/besu-22.7.0-RC3.zip / sha256: `5de22445ab2a270cf33e1850cd28f1946442b7104738f0d1ac253a009c53414e`

## 22.7.0-RC2

### Additions and Improvements
- Add a block to the bad blocks if it did not descend from the terminal block [#4080](https://github.com/hyperledger/besu/pull/4080)
- Backward sync exception improvements [#4092](https://github.com/hyperledger/besu/pull/4092)
- Remove block header checks during backward sync, since they will be always performed during block import phase [#4098](https://github.com/hyperledger/besu/pull/4098)
- Optimize the backward sync retry strategy [#4095](https://github.com/hyperledger/besu/pull/4095)
- Add support for jemalloc library to better handle rocksdb memory consumption [#4126](https://github.com/hyperledger/besu/pull/4126)
- RocksDB configuration changes to improve performance. [#4132](https://github.com/hyperledger/besu/pull/4132)

### Bug Fixes
- Changed max message size in the p2p layer to 16.7MB from 10MB to improve peering performance [#4120](https://github.com/hyperledger/besu/pull/4120)
- Fixes for parent stateroot mismatch when using Bonsai storage mode (please report if you encounter this bug on this version) [#4094](https://github.com/hyperledger/besu/pull/4094)
- Above Bonsai related fixes have addressed situations where the event log was not indexed properly [#3921](https://github.com/hyperledger/besu/pull/3921)
- Fixes related to backward sync and reorgs [#4097](https://github.com/hyperledger/besu/pull/4097)
- Checkpoint sync with more merge friendly checkpoint blocks [#4085](https://github.com/hyperledger/besu/pull/4085)
- Fixes around RocksDB performance and memory usage [#4128](https://github.com/hyperledger/besu/pull/4128)
- Fix for RPC performance parallelization to improve RPC performance under heavy load [#3959](https://github.com/hyperledger/besu/pull/3959)
- Fix for post-Merge peering after PoW is removed in our logic for weighting peers [#4116](https://github.com/hyperledger/besu/pull/4116)
- Various logging changes to improve UX- Return the correct latest valid hash in case of bad block when calling engine methods [#4056](https://github.com/hyperledger/besu/pull/4056)
- Add a PoS block header rule to check that the current block is more recent than its parent [#4066](https://github.com/hyperledger/besu/pull/4066)
- Fixed a trie log layer issue on bonsai during reorg [#4069](https://github.com/hyperledger/besu/pull/4069)
- Fix transition protocol schedule to return the pre Merge schedule when reorg pre TTD [#4078](https://github.com/hyperledger/besu/pull/4078)
- Remove hash to sync from the queue only if the sync step succeeds [#4105](https://github.com/hyperledger/besu/pull/4105)
- The build process runs successfully even though the system language is not English [#4102](https://github.com/hyperledger/besu/pull/4102)
- Avoid starting or stopping the BlockPropagationManager more than once [#4122](https://github.com/hyperledger/besu/pull/4122)

### Download links
- https://hyperledger.jfrog.io/artifactory/besu-binaries/besu/22.7.0-RC2/besu-22.7.0-RC2.tar.gz / sha256: `befe15b893820c9c6451a74fd87b41f555ff28561494b3bebadd5da5c7ce25d3`
- https://hyperledger.jfrog.io/artifactory/besu-binaries/besu/22.7.0-RC2/besu-22.7.0-RC2.zip / sha256: `d56c340f5982b882fbecca2697ca72a5bbefe0e978d2d4504211f012e2242a81`

## 22.7.0-RC1

### Additions and Improvements
- Do not require a minimum block height when downloading headers or blocks [#3911](https://github.com/hyperledger/besu/pull/3911)
- When on PoS the head can be only be updated by ForkchoiceUpdate [#3994](https://github.com/hyperledger/besu/pull/3994)
- Version information available in metrics [#3997](https://github.com/hyperledger/besu/pull/3997)
- Add TTD and DNS to Sepolia config [#4024](https://github.com/hyperledger/besu/pull/4024)
- Return `type` with value `0x0` when serializing legacy transactions [#4027](https://github.com/hyperledger/besu/pull/4027)
- Ignore `ForkchoiceUpdate` if `newHead` is an ancestor of the chain head [#4055](https://github.com/hyperledger/besu/pull/4055)

### Bug Fixes
- Fixed a snapsync issue that can sometimes block the healing step [#3920](https://github.com/hyperledger/besu/pull/3920)
- Support free gas networks in the London fee market [#4003](https://github.com/hyperledger/besu/pull/4003)
- Limit the size of outgoing eth subprotocol messages.  [#4034](https://github.com/hyperledger/besu/pull/4034)
- Fixed a state root mismatch issue on bonsai that may appear occasionally [#4041](https://github.com/hyperledger/besu/pull/4041)

### Download links
- https://hyperledger.jfrog.io/artifactory/besu-binaries/besu/22.7.0-RC1/besu-22.7.0-RC1.tar.gz / sha256: `60ad8b53402beb62c24ad791799d9cfe444623a58f6f6cf1d0728459cb641e63`
- https://hyperledger.jfrog.io/artifactory/besu-binaries/besu/22.7.0-RC1/besu-22.7.0-RC1.zip / sha256: `7acfb3a73382bf70f6337e83cb7e9e472b4e5a9da88c5ed2fbd9e82fcf2046dc`

## 22.4.3

### Additions and Improvements
- \[EXPERIMENTAL\] Add checkpoint sync `--sync-mode="X_CHECKPOINT"` [#3849](https://github.com/hyperledger/besu/pull/3849)
- Support `finalized` and `safe` as tags for the block parameter in RPC APIs [#3950](https://github.com/hyperledger/besu/pull/3950)
- Added verification of payload attributes in ForkchoiceUpdated [#3837](https://github.com/hyperledger/besu/pull/3837)
- Add support for Gray Glacier hardfork [#3961](https://github.com/hyperledger/besu/issues/3961)

### Bug Fixes
- alias engine-rpc-port parameter with the former rpc param name [#3958](https://github.com/hyperledger/besu/pull/3958)

## 22.4.2

### Additions and Improvements
- Engine API Update: Replace deprecated INVALID_TERMINAL_BLOCK with INVALID last valid hash 0x0 [#3882](https://github.com/hyperledger/besu/pull/3882)
- Deprecate experimental merge flag and engine-rpc-enabled flag [#3875](https://github.com/hyperledger/besu/pull/3875)
- Update besu-native dependencies to 0.5.0 for linux arm64 support
- Update ropsten TTD to 100000000000000000000000

### Bug Fixes
- Stop backward sync if genesis block has been reached [#3869](https://github.com/hyperledger/besu/pull/3869)
- Allow to backward sync to request headers back to last finalized block if present or genesis [#3888](https://github.com/hyperledger/besu/pull/3888)

### Download link
- https://hyperledger.jfrog.io/artifactory/besu-binaries/besu/22.4.2/besu-22.4.2.zip / sha256: `e8e9eb7e3f544ecefeec863712fb8d3f6a569c9d70825a4ed2581c596db8fd45`
- https://hyperledger.jfrog.io/artifactory/besu-binaries/besu/22.4.2/besu-22.4.2.tar.gz / sha256: `9db0c37440cb56bcf671b8de13e0ecb6235171a497bdad91020b8c4a9dac2a27`

## 22.4.1

### Additions and Improvements
- GraphQL - allow null log topics in queries which match any topic [#3662](https://github.com/hyperledger/besu/pull/3662)
- multi-arch docker builds for amd64 and arm64 [#2954](https://github.com/hyperledger/besu/pull/2954)
- Filter Netty native lib errors likewise the pure Java implementation [#3807](https://github.com/hyperledger/besu/pull/3807)
- Add ropsten terminal total difficulty config [#3871](https://github.com/hyperledger/besu/pull/3871)

### Bug Fixes
- Stop the BlockPropagationManager when it receives the TTD reached event [#3809](https://github.com/hyperledger/besu/pull/3809)
- Correct getMixHashOrPrevRandao to return the value present in the block header [#3839](https://github.com/hyperledger/besu/pull/3839)

## 22.4.0

### Breaking Changes
- Version 22.4.x will be the last series to support Java 11. Version 22.7.0 will require Java 17 to build and run.
- In the Besu EVM Library all references to SHA3 have been renamed to the more accurate name Keccak256, including class names and comment. [#3749](https://github.com/hyperledger/besu/pull/3749)
- Removed the Gas object and replaced it with a primitive long [#3674](https://github.com/hyperledger/besu/pull/3674)
- Column family added for backward sync [#3638](https://github.com/hyperledger/besu/pull/3638)
  - Note that this added column family makes this a one-way upgrade. That is, once you upgrade your db to this version, you cannot roll back to a previous version of Besu.

### Bug Fixes
- Fix nullpointer on snapsync [#3773](https://github.com/hyperledger/besu/pull/3773)
- Introduce RocksDbSegmentIdentifier to avoid changing the storage plugin [#3755](https://github.com/hyperledger/besu/pull/3755)

## Download Links
- https://hyperledger.jfrog.io/artifactory/besu-binaries/besu/22.4.0/besu-22.4.0.zip / SHA256 d89e102a1941e70be31c176a6dd65cd5f3d69c4c
- https://hyperledger.jfrog.io/artifactory/besu-binaries/besu/22.4.0/besu-22.4.0.tar.gz / SHA256 868e38749dd40debe028624f8267f1fce7587010

## 22.4.0-RC2

### Breaking Changes
- In the Besu EVM Library all references to SHA3 have been renamed to the more accurate name Kecack256, including class names and comment. [#3749](https://github.com/hyperledger/besu/pull/3749)

### Additions and Improvements
- Onchain node permissioning
  - Log the enodeURL that was previously only throwing an IllegalStateException during the isPermitted check [#3697](https://github.com/hyperledger/besu/pull/3697),
  - Fail startup if node permissioning smart contract version does not match [#3765](https://github.com/hyperledger/besu/pull/3765)
- \[EXPERIMENTAL\] Add snapsync `--sync-mode="X_SNAP"` (only as client) [#3710](https://github.com/hyperledger/besu/pull/3710)
- Adapt Fast sync, and Snap sync, to use finalized block, from consensus layer, as pivot after the Merge [#3506](https://github.com/hyperledger/besu/issues/3506)
- Add IPC JSON-RPC interface (BSD/MacOS and Linux only) [#3695](https://github.com/hyperledger/besu/pull/3695)
- Column family added for backward sync [#3638](https://github.com/hyperledger/besu/pull/3638)
  - Note that this added column family makes this a one-way upgrade. That is, once you upgrade your db to this version, you cannot roll back to a previous version of Besu.

## Download Links
- https://hyperledger.jfrog.io/artifactory/besu-binaries/besu/22.4.0-RC2/besu-22.4.0-RC2.zip /  SHA256 5fa7f927c6717ebf503291c058815cd0c5fcfab13245d3b6beb66eb20cf7ac24
- https://hyperledger.jfrog.io/artifactory/besu-binaries/besu/22.4.0-RC2/besu-22.4.0-RC2.tar.gz / SHA256 1c4ecd17552cf5ebf120fc35dad753f45cb951ea0f817381feb2477ec0fff9c9

## 22.4.0-RC1

### Additions and Improvements
- Unit tests are now executed with JUnit5 [#3620](https://github.com/hyperledger/besu/pull/3620)
- Removed the Gas object and replaced it with a primitive long [#3674]

### Bug Fixes
- Flexible Privacy Precompile handles null payload ID [#3664](https://github.com/hyperledger/besu/pull/3664)
- Subcommand blocks import throws exception [#3646](https://github.com/hyperledger/besu/pull/3646)

## Download Links
- https://hyperledger.jfrog.io/artifactory/besu-binaries/besu/22.4.0-RC1/besu-22.4.0-RC1.zip / SHA256 0779082acc20a98eb810eb08778e0c0e1431046c07bc89019a2761fd1baa4c25
- https://hyperledger.jfrog.io/artifactory/besu-binaries/besu/22.4.0-RC1/besu-22.4.0-RC1.tar.gz / SHA256 15d8b0e335f962f95da46864109db9f28ed4f7bc351995b2b8db477c12b94860

## 22.1.3

### Breaking Changes
- Remove the experimental flag for bonsai tries CLI options `--data-storage-format` and `--bonsai-maximum-back-layers-to-load` [#3578](https://github.com/hyperledger/besu/pull/3578)
- Column family added for backward sync [#3532](https://github.com/hyperledger/besu/pull/3532)
  - Note that this added column family makes this a one-way upgrade. That is, once you upgrade your db to this version, you cannot roll back to a previous version of Besu.

### Deprecations
- `--tx-pool-hashes-max-size` is now deprecated and has no more effect, and it will be removed in a future release.

### Additions and Improvements
- Tune transaction synchronization parameter to adapt to mainnet traffic [#3610](https://github.com/hyperledger/besu/pull/3610)
- Improve eth/66 support [#3616](https://github.com/hyperledger/besu/pull/3616)
- Avoid reprocessing remote transactions already seen [#3626](https://github.com/hyperledger/besu/pull/3626)
- Upgraded jackson-databind dependency version [#3647](https://github.com/hyperledger/besu/pull/3647)

## Download Links
- https://hyperledger.jfrog.io/artifactory/besu-binaries/besu/22.1.3/besu-22.1.3.zip /  SHA256 9dafb80f2ec9ce8d732fd9e9894ca2455dd02418971c89cd6ccee94c53354d5d
- https://hyperledger.jfrog.io/artifactory/besu-binaries/besu/22.1.3/besu-22.1.3.tar.gz / SHA256 f9f8d37353aa4b5d12e87c08dd86328c1cffc591c6fc9e076c0f85a1d4663dfe

## 22.1.2

### Additions and Improvements
- Execution layer (The Merge):
  - Execution specific RPC endpoint [#3378](https://github.com/hyperledger/besu/issues/3378)
  - Adds JWT authentication to Engine APIs
  - Supports kiln V2.1 spec
- Tracing APIs
  - new API methods: trace_rawTransaction, trace_get, trace_callMany
  - added revertReason to trace APIs including: trace_transaction, trace_get, trace_call, trace_callMany, and trace_rawTransaction
- Allow mining beneficiary to transition at specific blocks for ibft2 and qbft consensus mechanisms.  [#3115](https://github.com/hyperledger/besu/issues/3115)
- Return richer information from the PrecompiledContract interface. [\#3546](https://github.com/hyperledger/besu/pull/3546)

### Bug Fixes
- Reject locally-sourced transactions below the minimum gas price when not mining. [#3397](https://github.com/hyperledger/besu/pull/3397)
- Fixed bug with contract address supplied to `debug_accountAt` [#3518](https://github.com/hyperledger/besu/pull/3518)

## Download Links
- https://hyperledger.jfrog.io/artifactory/besu-binaries/besu/22.1.2/besu-22.1.2.zip /  SHA256 1b26e3f8982c3a9dbabc72171f83f1cfe89eef84ead45b184ee9101f411c1251
- https://hyperledger.jfrog.io/artifactory/besu-binaries/besu/22.1.2/besu-22.1.2.tar.gz / SHA256 1eca9abddf351eaaf4e6eaa1b9536b8b4fd7d30a81d39f9d44ffeb198627ee7a

## 22.1.1

### Additions and Improvements
- Allow optional RPC methods that bypass authentication [#3382](https://github.com/hyperledger/besu/pull/3382)
- Execution layer (The Merge):
  - Extend block creation and mining to support The Merge [#3412](https://github.com/hyperledger/besu/pull/3412)
  - Backward sync [#3410](https://github.com/hyperledger/besu/pull/3410)
  - Extend validateAndProcessBlock to return an error message in case of failure, so it can be returned to the caller of ExecutePayload API [#3411](https://github.com/hyperledger/besu/pull/3411)
  - Persist latest finalized block [#2913](https://github.com/hyperledger/besu/issues/2913)
  - Add PostMergeContext, and stop syncing after the switch to PoS [#3453](https://github.com/hyperledger/besu/pull/3453)
  - Add header validation rules needed to validate The Merge blocks [#3454](https://github.com/hyperledger/besu/pull/3454)
  - Add core components: controller builder, protocol scheduler, coordinator, block creator and processor. [#3461](https://github.com/hyperledger/besu/pull/3461)
  - Execution specific RPC endpoint [#2914](https://github.com/hyperledger/besu/issues/2914), [#3350](https://github.com/hyperledger/besu/pull/3350)
- QBFT consensus algorithm is production ready

## Download Links
- https://hyperledger.jfrog.io/artifactory/besu-binaries/besu/22.1.1/besu-22.1.1.zip /  SHA256 cfff79e19e5f9a184d0b62886990698b77d019a0745ea63b5f9373870518173e
- https://hyperledger.jfrog.io/artifactory/besu-binaries/besu/22.1.1/besu-22.1.1.tar.gz / SHA256 51cc9d35215f977ac7338e5c611c60f225fd6a8c1c26f188e661624a039e83f3

## 22.1.0

### Breaking Changes
- Plugin API: BlockHeader.getBaseFee() method now returns an optional Wei instead of an optional Long [#3065](https://github.com/hyperledger/besu/issues/3065)
- Removed deprecated hash variable `protected volatile Hash hash;` which was used for private transactions [#3110](https://github.com/hyperledger/besu/pull/3110)

### Additions and Improvements
- Add support for additional JWT authentication algorithms [#3017](https://github.com/hyperledger/besu/pull/3017)
- Represent baseFee as Wei instead of long accordingly to the spec [#2785](https://github.com/hyperledger/besu/issues/2785)
- Implements [EIP-4399](https://eips.ethereum.org/EIPS/eip-4399) to repurpose DIFFICULTY opcode after the merge as a source of entropy from the Beacon chain. [#3081](https://github.com/hyperledger/besu/issues/3081)
- Re-order external services (e.g JsonRpcHttpService) to start before blocks start processing [#3118](https://github.com/hyperledger/besu/pull/3118)
- Stream JSON RPC responses to avoid creating big JSON strings in memory [#3076](https://github.com/hyperledger/besu/pull/3076)
- Ethereum Classic Mystique Hard Fork [#3256](https://github.com/hyperledger/besu/pull/3256)
- Genesis file parameter `blockperiodseconds` is validated as a positive integer on startup to prevent unexpected runtime behaviour [#3186](https://github.com/hyperledger/besu/pull/3186)
- Add option to require replay protection for locally submitted transactions [\#1975](https://github.com/hyperledger/besu/issues/1975)
- Update to block header validation for IBFT and QBFT to support London fork EIP-1559 [#3251](https://github.com/hyperledger/besu/pull/3251)
- Move into SLF4J as logging facade [#3285](https://github.com/hyperledger/besu/pull/3285)
- Changing the order in which we traverse the word state tree during fast sync. This should improve fast sync during subsequent pivot changes.[#3202](https://github.com/hyperledger/besu/pull/3202)
- Updated besu-native to version 0.4.3 [#3331](https://github.com/hyperledger/besu/pull/3331)
- Refactor synchronizer to asynchronously retrieve blocks from peers, and to change peer when retrying to get a block. [#3326](https://github.com/hyperledger/besu/pull/3326)
- Disable RocksDB TTL compactions [#3356](https://github.com/hyperledger/besu/pull/3356)
- add a websocket frame size configuration CLI parameter [#3386](https://github.com/hyperledger/besu/pull/3386)
- Add `--ec-curve` parameter to export/export-address public-key subcommands [#3333](https://github.com/hyperledger/besu/pull/3333)

### Bug Fixes
- Change the base docker image from Debian Buster to Ubuntu 20.04 [#3171](https://github.com/hyperledger/besu/issues/3171) fixes [#3045](https://github.com/hyperledger/besu/issues/3045)
- Make 'to' field optional in eth_call method according to the spec [#3177](https://github.com/hyperledger/besu/pull/3177)
- Update to log4j 2.17.1. Resolves potential vulnerability only exploitable when using custom log4j configurations that are writable by untrusted users.
- Fix regression on cors-origin star value
- Fix for ethFeeHistory accepting hex values for blockCount
- Fix a sync issue, when the chain downloader incorrectly shutdown when a task in the pipeline is cancelled. [#3319](https://github.com/hyperledger/besu/pull/3319)
- add a websocket frame size configuration CLI parameter [3368][https://github.com/hyperledger/besu/pull/3379]
- Prevent node from peering to itself [#3342](https://github.com/hyperledger/besu/pull/3342)
- Fix an `IndexOutOfBoundsException` exception when getting block from peers. [#3304](https://github.com/hyperledger/besu/issues/3304)
- Handle legacy eth64 without throwing null pointer exceptions [#3343](https://github.com/hyperledger/besu/pull/3343)

### Download Links
- https://hyperledger.jfrog.io/artifactory/besu-binaries/besu/22.1.0/besu-22.1.0.tar.gz \ SHA256 232bd7f274691ca14c26289fdc289d3fcdf69426dd96e2fa1601f4d079645c2f
- https://hyperledger.jfrog.io/artifactory/besu-binaries/besu/22.1.0/besu-22.1.0.zip \ SHA256 1b701ff5b647b64aff3d73d6f1fe3fdf73f14adbe31504011eff1660ab56ad2b

## 21.10.9

### Bug Fixes
- Fix regression on cors-origin star value
- Fix for ethFeeHistory accepting hex values for blockCount

 **Full Changelog**: https://github.com/hyperledger/besu/compare/21.10.8...21.10.9

[besu-21.10.9.tar.gz](https://hyperledger.jfrog.io/artifactory/besu-binaries/besu/21.10.9/besu-21.10.9.tar.gz) a4b85ba72ee73017303e4b2f0fdde84a87d376c2c17fdcebfa4e34680f52fc71
[besu-21.10.9.zip](https://hyperledger.jfrog.io/artifactory/besu-binaries/besu/21.10.9/besu-21.10.9.zip) c3ba3f07340fa80064ba7c06f2c0ec081184e000f9a925d132084352d0665ef9

## 21.10.8

### Additions and Improvements
- Ethereum Classic Mystique Hard Fork [#3256](https://github.com/hyperledger/besu/pull/3256)

### Download Links
https://hyperledger.jfrog.io/artifactory/besu-binaries/besu/21.10.8/besu-21.10.8.tar.gz \ SHA256 d325e2e36bc38a707a9eebf92068f5021606a8c6b6464bb4b4d59008ef8014fc
https://hyperledger.jfrog.io/artifactory/besu-binaries/besu/21.10.8/besu-21.10.8.zip \ SHA256 a91da1e82fb378e16437327bba56dd299aafdb0614ba528167a1dae85440c5af

## 21.10.7

### Bug Fixes
- Update dependencies (including vert.x, kubernetes client-java, okhttp, commons-codec)

### Additions and Improvements
- Add support for additional JWT authentication algorithms [#3017](https://github.com/hyperledger/besu/pull/3017)
- Remove Orion ATs

### Download Links
https://hyperledger.jfrog.io/artifactory/besu-binaries/besu/21.10.7/besu-21.10.7.tar.gz \ SHA256 94cee804fcaea366c9575380ef0e30ed04bf2fc7451190a94887f14c07f301ff
https://hyperledger.jfrog.io/artifactory/besu-binaries/besu/21.10.7/besu-21.10.7.zip \ SHA256 faf1ebfb20aa6171aa6ea98d7653339272567c318711d11e350471b5bba62c00

## 21.10.6

### Bug Fixes
- Update log4j to 2.17.1

### Download Links
https://hyperledger.jfrog.io/artifactory/besu-binaries/besu/21.10.6/besu-21.10.6.tar.gz \ SHA256 ef579490031dd4eb3704b4041e352cfb2e7e787fcff7506b69ef88843d4e1220
https://hyperledger.jfrog.io/artifactory/besu-binaries/besu/21.10.6/besu-21.10.6.zip \ SHA256 0fdda65bc993905daa14824840724d0b74e3f16f771f5726f5307f6d9575a719

## 21.10.5

### Bug Fixes
- Update log4j to 2.17.0

### Download Links
https://hyperledger.jfrog.io/artifactory/besu-binaries/besu/21.10.5/besu-21.10.5.tar.gz \ SHA256 0d1b6ed8f3e1325ad0d4acabad63c192385e6dcbefe40dc6b647e8ad106445a8
https://hyperledger.jfrog.io/artifactory/besu-binaries/besu/21.10.5/besu-21.10.5.zip \ SHA256 a1689a8a65c4c6f633b686983a6a1653e7ac86e742ad2ec6351176482d6e0c57

## 21.10.4

### Bug Fixes
- Update log4j to 2.16.0.
- Change the base docker image from Debian Buster to Ubuntu 20.04 [#3171](https://github.com/hyperledger/besu/issues/3171) fixes [#3045](https://github.com/hyperledger/besu/issues/3045)

### Download links
This release is not recommended for production use.

## 21.10.3

### Additions and Improvements
- Updated log4j to 2.15.0 and disabled JNDI message format lookups to improve security.
- Represent baseFee as Wei instead of long accordingly to the spec [#2785](https://github.com/hyperledger/besu/issues/2785)
- Adding support of the NO_COLOR environment variable as described in the [NO_COLOR](https://no-color.org/) standard [#3085](https://github.com/hyperledger/besu/pull/3085)
- Add `privx_findFlexiblePrivacyGroup` RPC Method, `privx_findOnchainPrivacyGroup` will be removed in a future release [#3075](https://github.com/hyperledger/besu/pull/3075)
- The invalid value is now shown when `--bootnodes` cannot parse an item to make it easier to identify which option is invalid.
- Adding two new options to be able to specify desired TLS protocol version and Java cipher suites [#3105](https://github.com/hyperledger/besu/pull/3105)
- Implements [EIP-4399](https://eips.ethereum.org/EIPS/eip-4399) to repurpose DIFFICULTY opcode after the merge as a source of entropy from the Beacon chain. [#3081](https://github.com/hyperledger/besu/issues/3081)

### Bug Fixes
- Change the base docker image from Debian Buster to Ubuntu 20.04 [#3171](https://github.com/hyperledger/besu/issues/3171) fixes [#3045](https://github.com/hyperledger/besu/issues/3045)

### Download Link
This release is not recommended for production use.

## 21.10.2

### Additions and Improvements
- Add discovery options to genesis file [#2944](https://github.com/hyperledger/besu/pull/2944)
- Add validate-config subcommand to perform basic syntax validation of TOML config [#2994](https://github.com/hyperledger/besu/pull/2994)
- Updated Sepolia Nodes [#3034](https://github.com/hyperledger/besu/pull/3034) [#3035](https://github.com/hyperledger/besu/pull/3035)

### Bug Fixes
- Reduce shift calculations to shifts that may have an actual result. [#3039](https://github.com/hyperledger/besu/pull/3039)
- DNS Discovery daemon wasn't started [#3033](https://github.com/hyperledger/besu/pull/3033)

### Download Link
This release is not recommended for production use.

## 21.10.1

### Additions and Improvements
- Add CLI autocomplete scripts. [#2854](https://github.com/hyperledger/besu/pull/2854)
- Add support for PKCS11 keystore on PKI Block Creation. [#2865](https://github.com/hyperledger/besu/pull/2865)
- Optimize EVM Memory for MLOAD Operations [#2917](https://github.com/hyperledger/besu/pull/2917)
- Upgrade CircleCI OpenJDK docker image to version 11.0.12. [#2928](https://github.com/hyperledger/besu/pull/2928)
- Update JDK 11 to latest version in Besu Docker images. [#2925](https://github.com/hyperledger/besu/pull/2925)
- Add Sepolia proof-of-work testnet configurations [#2920](https://github.com/hyperledger/besu/pull/2920)
- Allow block period to be configured for IBFT2 and QBFT using transitions [#2902](https://github.com/hyperledger/besu/pull/2902)
- Add support for binary messages (0x02) for websocket. [#2980](https://github.com/hyperledger/besu/pull/2980)

### Bug Fixes
- Do not change the sender balance, but set gas fee to zero, when simulating a transaction without enforcing balance checks. [#2454](https://github.com/hyperledger/besu/pull/2454)
- Ensure genesis block has the default base fee if london is at block 0 [#2920](https://github.com/hyperledger/besu/pull/2920)
- Fixes the exit condition for loading a BonsaiPersistedWorldState for a sibling block of the last one persisted [#2967](https://github.com/hyperledger/besu/pull/2967)

### Early Access Features
- Enable plugins to expose custom JSON-RPC / WebSocket methods [#1317](https://github.com/hyperledger/besu/issues/1317)

### Download Link
This release is not recommended for production use.

## 21.10.0

### Additions and Improvements
- The EVM has been factored out into a standalone module, suitable for inclusion as a library. [#2790](https://github.com/hyperledger/besu/pull/2790)
- Low level performance improvements changes to cut worst-case EVM performance in half. [#2796](https://github.com/hyperledger/besu/pull/2796)
- Migrate `ExceptionalHaltReason` from an enum to an interface to allow downstream users of the EVM to add new exceptional halt reasons. [#2810](https://github.com/hyperledger/besu/pull/2810)
- reduces need for JUMPDEST analysis via caching [#2607](https://github.com/hyperledger/besu/pull/2821)
- Add support for custom private key file for public-key export and public-key export-address commands [#2801](https://github.com/hyperledger/besu/pull/2801)
- Add CLI autocomplete scripts. [#2854](https://github.com/hyperledger/besu/pull/2854)
- Added support for PKCS11 keystore on PKI Block Creation. [#2865](https://github.com/hyperledger/besu/pull/2865)
- add support for ArrowGlacier hardfork [#2943](https://github.com/hyperledger/besu/issues/2943)

### Bug Fixes
- Allow BESU_CONFIG_FILE environment to specify TOML file [#2455](https://github.com/hyperledger/besu/issues/2455)
- Fix bug with private contracts not able to call public contracts that call public contracts [#2816](https://github.com/hyperledger/besu/pull/2816)
- Fixes the exit condition for loading a BonsaiPersistedWorldState for a sibling block of the last one persisted [#2967](https://github.com/hyperledger/besu/pull/2967)
- Fixes bonsai getMutable regression affecting fast-sync [#2934](https://github.com/hyperledger/besu/pull/2934)
- Regression in RC1 involving LogOperation and frame memory overwrites [#2908](https://github.com/hyperledger/besu/pull/2908)
- Allow `eth_call` and `eth_estimateGas` to accept contract address as sender. [#2891](https://github.com/hyperledger/besu/pull/2891)

### Early Access Features
- Enable plugins to expose custom JSON-RPC / WebSocket methods [#1317](https://github.com/hyperledger/besu/issues/1317)

### Download Link
This release is not recommended for production use. \
SHA256: 71374454753c2ee595f4f34dc6913f731818d50150accbc98088aace313c6935

## 21.10.0-RC4

### Additions and Improvements

### Bug Fixes
- Fixes the exit condition for loading a BonsaiPersistedWorldState for a sibling block of the last one persisted [#2967](https://github.com/hyperledger/besu/pull/2967)
- Fixes bonsai getMutable regression affecting fast-sync [#2934](https://github.com/hyperledger/besu/pull/2934)

### Early Access Features
### Download Link
This release is not recommended for production use. \
SHA256: b16e15764b8bc06c5c3f9f19bc8b99fa48e7894aa5a6ccdad65da49bbf564793

## 21.10.0-RC3

### Bug Fixes
- Regression in RC1 involving LogOperation and frame memory overwrites [#2908](https://github.com/hyperledger/besu/pull/2908)
- Allow `eth_call` and `eth_estimateGas` to accept contract address as sender. [#2891](https://github.com/hyperledger/besu/pull/2891)
- Fix Concurrency issues in Ethpeers. [#2896](https://github.com/hyperledger/besu/pull/2896)

### Download
This release is not recommended for production use. \
SHA256: 3d4857589336717bf5e4e5ef711b9a7f3bc46b49e1cf5b3b6574a00ccc6eda94

## 21.10.0-RC1/RC2
### Additions and Improvements
- The EVM has been factored out into a standalone module, suitable for inclusion as a library. [#2790](https://github.com/hyperledger/besu/pull/2790)
- Low level performance improvements changes to cut worst-case EVM performance in half. [#2796](https://github.com/hyperledger/besu/pull/2796)
- Migrate `ExceptionalHaltReason` from an enum to an interface to allow downstream users of the EVM to add new exceptional halt reasons. [#2810](https://github.com/hyperledger/besu/pull/2810)
- reduces need for JUMPDEST analysis via caching [#2607](https://github.com/hyperledger/besu/pull/2821)
- Add support for custom private key file for public-key export and public-key export-address commands [#2801](https://github.com/hyperledger/besu/pull/2801)

### Bug Fixes
- Allow BESU_CONFIG_FILE environment to specify TOML file [#2455](https://github.com/hyperledger/besu/issues/2455)
- Fix bug with private contracts not able to call public contracts that call public contracts [#2816](https://github.com/hyperledger/besu/pull/2816)

### Early Access Features

### Download
This release is not recommended for production use. \
SHA256: 536612e5e4d7a5e7a582f729f01ba591ba68cc389e8379fea3571ed85322ff51


## 21.7.4
### Additions and Improvements
- Upgrade Gradle to 7.2, which supports building with Java 17 [#2761](https://github.com/hyperledger/besu/pull/2376)

### Bug Fixes
- Set an idle timeout for metrics connections, to clean up ports when no longer used [\#2748](https://github.com/hyperledger/besu/pull/2748)
- Onchain privacy groups can be unlocked after being locked without having to add a participant [\#2693](https://github.com/hyperledger/besu/pull/2693)
- Update Gas Schedule for Ethereum Classic [#2746](https://github.com/hyperledger/besu/pull/2746)

### Early Access Features
- \[EXPERIMENTAL\] Added support for QBFT with PKI-backed Block Creation. [#2647](https://github.com/hyperledger/besu/issues/2647)
- \[EXPERIMENTAL\] Added support for QBFT to use retrieve validators from a smart contract [#2574](https://github.com/hyperledger/besu/pull/2574)

### Download Link
https://hyperledger.jfrog.io/native/besu-binaries/besu/21.7.4/besu-21.7.4.zip \
SHA256: 778d3c42851db11fec9171f77b22662f2baeb9b2ce913d7cfaaf1042ec19b7f9

## 21.7.3
### Additions and Improvements
- Migration to Apache Tuweni 2.0 [\#2376](https://github.com/hyperledger/besu/pull/2376)
- \[EXPERIMENTAL\] Added support for DevP2P-over-TLS [#2536](https://github.com/hyperledger/besu/pull/2536)
- `eth_getWork`, `eth_submitWork` support over the Stratum port [#2581](https://github.com/hyperledger/besu/pull/2581)
- Stratum metrics [#2583](https://github.com/hyperledger/besu/pull/2583)
- Support for mining ommers [#2576](https://github.com/hyperledger/besu/pull/2576)
- Updated onchain permissioning to validate permissions on transaction submission [\#2595](https://github.com/hyperledger/besu/pull/2595)
- Removed deprecated CLI option `--privacy-precompiled-address` [#2605](https://github.com/hyperledger/besu/pull/2605)
- Removed code supporting EIP-1702. [#2657](https://github.com/hyperledger/besu/pull/2657)
- A native library was added for the alternative signature algorithm secp256r1, which will be used by default [#2630](https://github.com/hyperledger/besu/pull/2630)
- The command line option --Xsecp-native-enabled was added as an alias for --Xsecp256k1-native-enabled [#2630](https://github.com/hyperledger/besu/pull/2630)
- Added Labelled gauges for metrics [#2646](https://github.com/hyperledger/besu/pull/2646)
- support for `eth/66` networking protocol [#2365](https://github.com/hyperledger/besu/pull/2365)
- update RPC methods for post london 1559 transaction [#2535](https://github.com/hyperledger/besu/pull/2535)
- \[EXPERIMENTAL\] Added support for using DNS host name in place of IP address in onchain node permissioning rules [#2667](https://github.com/hyperledger/besu/pull/2667)
- Implement EIP-3607 Reject transactions from senders with deployed code. [#2676](https://github.com/hyperledger/besu/pull/2676)
- Ignore all unknown fields when supplied to eth_estimateGas or eth_call. [\#2690](https://github.com/hyperledger/besu/pull/2690)

### Bug Fixes
- Consider effective price and effective priority fee in transaction replacement rules [\#2529](https://github.com/hyperledger/besu/issues/2529)
- GetTransactionCount should return the latest transaction count if it is greater than the transaction pool [\#2633](https://github.com/hyperledger/besu/pull/2633)

### Early Access Features

## 21.7.2

### Additions and Improvements
This release contains improvements and bugfixes for optimum compatibility with other London client versions.

## Bug Fixes
- hotfix for private transaction identification for mainnet transactions [#2609](https://github.com/hyperledger/besu/pull/2609)

## Download Link
https://hyperledger.jfrog.io/artifactory/besu-binaries/besu/21.7.2/besu-21.7.2.zip \
db47fd9ba33b36436ed6798d2474f7621c733353fd04f49d6defffd12e3b6e14


## 21.7.1

### Additions and Improvements
- `priv_call` now uses NO_TRACING OperationTracer implementation which improves memory usage [\#2482](https://github.com/hyperledger/besu/pull/2482)
- Ping and Pong messages now support ENR encoding as scalars or bytes [\#2512](https://github.com/hyperledger/besu/pull/2512)

### Download Link
https://hyperledger.jfrog.io/artifactory/besu-binaries/besu/21.7.1/besu-21.7.1.zip \
sha256sum 83fc44e39a710a95d8b6cbbbf04010dea76122bafcc633a993cd15304905a402

## 21.7.0

### Additions and Improvements
This release contains the activation blocks for London across all supported testnets. They are:
  * Ropsten 10_499_401 (24 Jun 2021)
  * Goerli 5_062_605 (30 Jun 2021)
  * Rinkeby 8_897_988 (7 Jul 2021)
  * Mainnet 12_965_000 (4 Aug 2021)
- eip-1559 changes: accept transactions which have maxFeePerGas below current baseFee [\#2374](https://github.com/hyperledger/besu/pull/2374)
- Introduced transitions for IBFT2 block rewards [\#1977](https://github.com/hyperledger/besu/pull/1977)
- Change Ethstats's status from experimental feature to stable. [\#2405](https://github.com/hyperledger/besu/pull/2405)
- Fixed disabling of native libraries for secp256k1 and altBn128. [\#2163](https://github.com/hyperledger/besu/pull/2163)
- eth_feeHistory API for wallet providers [\#2466](https://github.com/hyperledger/besu/pull/2466)

### Bug Fixes
- Ibft2 could create invalid RoundChange messages in some circumstances containing duplicate prepares [\#2449](https://github.com/hyperledger/besu/pull/2449)
- Updated `eth_sendRawTransaction` to return an error when maxPriorityFeePerGas exceeds maxFeePerGas [\#2424](https://github.com/hyperledger/besu/pull/2424)
- Fixed NoSuchElementException with EIP1559 transaction receipts when using eth_getTransactionReceipt [\#2477](https://github.com/hyperledger/besu/pull/2477)

### Early Access Features
- QBFT is a Byzantine Fault Tolerant consensus algorithm, building on the capabilities of IBFT and IBFT 2.0. It aims to provide performance improvements in cases of excess round change, and provides interoperability with other EEA compliant clients, such as GoQuorum.
  - Note: QBFT currently only supports new networks. Existing networks using IBFT2.0 cannot migrate to QBFT. This will become available in a future release.
  - Note: QBFT is an early access feature pending community feedback. Please make use of QBFT in new development networks and reach out in case of issues or concerns
- GoQuorum-compatible privacy. This mode uses Tessera and is interoperable with GoQuorum.
  - Note: GoQuorum-compatible privacy is an early access feature pending community feedback.

### Download Link
https://hyperledger.jfrog.io/artifactory/besu-binaries/besu/21.7.0/besu-21.7.0.zip
sha256sum 389465fdcc2cc5e5007a02dc2b8a2c43d577198867316bc5cc4392803ed71034

## 21.7.0-RC2

### Additions and Improvements
- eth_feeHistory API for wallet providers [\#2466](https://github.com/hyperledger/besu/pull/2466)
### Bug Fixes
- Ibft2 could create invalid RoundChange messages in some circumstances containing duplicate prepares [\#2449](https://github.com/hyperledger/besu/pull/2449)

## Download Link
https://hyperledger.jfrog.io/artifactory/besu-binaries/besu/21.7.0-RC2/besu-21.7.0-RC2.zip
sha256sum 7bc97c359386cad84d449f786dc0a8ed8728616b6704ce473c63f1d94af3a9ef


## 21.7.0-RC1

### Additions and Improvements
- eip-1559 changes: accept transactions which have maxFeePerGas below current baseFee [\#2374](https://github.com/hyperledger/besu/pull/2374)
- Introduced transitions for IBFT2 block rewards [\#1977](https://github.com/hyperledger/besu/pull/1977)
- Change Ethstats's status from experimental feature to stable. [\#2405](https://github.com/hyperledger/besu/pull/2405)
- Fixed disabling of native libraries for secp256k1 and altBn128. [\#2163](https://github.com/hyperledger/besu/pull/2163)


### Bug Fixes

- Updated `eth_sendRawTransaction` to return an error when maxPriorityFeePerGas exceeds maxFeePerGas [\#2424](https://github.com/hyperledger/besu/pull/2424)

### Early Access Features
This release contains the activation blocks for London across all supported testnets. They are:
  * Ropsten 10_499_401 (24 Jun 2021)
  * Goerli 5_062_605 (30 Jun 2021)
  * Rinkeby 8_897_988 (7 Jul 2021)

## Download Link
https://hyperledger.jfrog.io/artifactory/besu-binaries/besu/21.7.0-RC1/besu-21.7.0-RC1.zip
sha256sum fc959646af65a0e267fc4d695e0af7e87331d774e6e8e890f5cc391549ed175a

## 21.1.7

## Privacy users - Orion Project Deprecation
Tessera is now the recommended Private Transaction Manager for Hyperledger Besu.

Now that all primary Orion functionality has been merged into Tessera, Orion is being deprecated.
We encourage all users with active projects to use the provided migration instructions,
documented [here](https://docs.orion.consensys.net/en/latest/Tutorials/Migrating-from-Orion-to-Tessera/).

We will continue to support Orion users until 30th November 2021. If you have any questions or
concerns, please reach out to the ConsenSys protocol engineering team in the
[#orion channel on Discord](https://discord.gg/hYpHRjK) or by [email](mailto:quorum@consensys.net).


### Additions and Improvements
* Upgrade OpenTelemetry to 1.2.0. [\#2313](https://github.com/hyperledger/besu/pull/2313)

* Ethereum Classic Magneto Hard Fork [\#2315](https://github.com/hyperledger/besu/pull/2315)

* Added support for the upcoming CALAVERAS ephemeral testnet and removed the configuration for the deprecated BAIKAL ephemeral testnet. [\#2343](https://github.com/hyperledger/besu/pull/2343)

### Bug Fixes
* Fix invalid transfer values with the tracing API specifically for CALL operation [\#2319](https://github.com/hyperledger/besu/pull/2319)

### Early Access Features

#### Previously identified known issues

- Fixed issue in discv5 where nonce was incorrectly reused. [\#2075](https://github.com/hyperledger/besu/pull/2075)
- Fixed issues in debug_standardTraceBadBlockToFile and debug_standardTraceBlockToFile. [\#2120](https://github.com/hyperledger/besu/pull/2120)
- Fixed invalid error code in several JSON RPC methods when the requested block is not in the range. [\#2138](https://github.com/hyperledger/besu/pull/2138)

## Download Link
https://hyperledger.jfrog.io/artifactory/besu-binaries/besu/21.1.7/besu-21.1.7.zip

sha256: f415c9b67d26819caeb9940324b2b1b9ce6e872c9181052739438545e84e2531


## 21.1.6

### Additions and Improvements

* Added support for the upcoming BAIKAL ephemeral testnet and removed the configuration for the deprecated YOLOv3 ephemeral testnet. [\#2237](https://github.com/hyperledger/besu/pull/2237)
* Implemented [EIP-3541](https://eips.ethereum.org/EIPS/eip-3541): Reject new contracts starting with the 0xEF byte [\#2243](https://github.com/hyperledger/besu/pull/2243)
* Implemented [EIP-3529](https://eips.ethereum.org/EIPS/eip-3529): Reduction in refunds [\#2238](https://github.com/hyperledger/besu/pull/2238)
* Implemented [EIP-3554](https://eips.ethereum.org/EIPS/eip-3554): Difficulty Bomb Delay [\#2289](https://github.com/hyperledger/besu/pull/2289)
* \[EXPERIMENTAL\] Added support for secp256r1 keys. [#2008](https://github.com/hyperledger/besu/pull/2008)

### Bug Fixes

- Added ACCESS_LIST transactions to the list of transactions using legacy gas pricing for 1559 [\#2239](https://github.com/hyperledger/besu/pull/2239)
- Reduced logging level of public key decoding failure of malformed packets. [\#2143](https://github.com/hyperledger/besu/pull/2143)
- Add 1559 parameters to json-rpc responses.  [\#2222](https://github.com/hyperledger/besu/pull/2222)

### Early Access Features

#### Previously identified known issues

- Fixed issue in discv5 where nonce was incorrectly reused. [\#2075](https://github.com/hyperledger/besu/pull/2075)
- Fixed issues in debug_standardTraceBadBlockToFile and debug_standardTraceBlockToFile. [\#2120](https://github.com/hyperledger/besu/pull/2120)
- Fixed invalid error code in several JSON RPC methods when the requested block is not in the range. [\#2138](https://github.com/hyperledger/besu/pull/2138)

## Download Link
https://hyperledger.jfrog.io/artifactory/besu-binaries/besu/21.1.6/besu-21.1.6.zip

sha256: 3952c69a32bb390ec84ccf4c2c3eb600ea3696af9a05914985d10e1632ef8488

## 21.1.5

### Additions and Improvements

- Ignore `nonce` when supplied to eth_estimateGas or eth_call. [\#2133](https://github.com/hyperledger/besu/pull/2133)
- Ignore `privateFor` for tx estimation. [\#2160](https://github.com/hyperledger/besu/pull/2160)

### Bug Fixes

- Fixed `NullPointerException` when crossing network upgrade blocks when peer discovery is disabled. [\#2140](https://github.com/hyperledger/besu/pull/2140)

### Early Access Features

#### Previously identified known issues

- Fixed issue in discv5 where nonce was incorrectly reused. [\#2075](https://github.com/hyperledger/besu/pull/2075)
- Fixed issues in debug_standardTraceBadBlockToFile and debug_standardTraceBlockToFile. [\#2120](https://github.com/hyperledger/besu/pull/2120)

## Download Link
https://hyperledger.jfrog.io/artifactory/besu-binaries/besu/21.1.5/besu-21.1.5.zip

sha256: edd78fcc772cfa97d11d8ee7b5766e6fac4b31b582f940838a292f2aeb204777

## 21.1.4

### Additions and Improvements

- Adds `--discovery-dns-url` CLI command [\#2088](https://github.com/hyperledger/besu/pull/2088)

### Bug Fixes

- Fixed issue in discv5 where nonce was incorrectly reused. [\#2075](https://github.com/hyperledger/besu/pull/2075)
- Fixed issues in debug_standardTraceBadBlockToFile and debug_standardTraceBlockToFile. [\#2120](https://github.com/hyperledger/besu/pull/2120)

### Early Access Features

#### Previously identified known issues

- [Fast sync when running Besu on cloud providers](KNOWN_ISSUES.md#fast-sync-when-running-besu-on-cloud-providers)
- [Privacy users with private transactions created using v1.3.4 or earlier](KNOWN_ISSUES.md#privacy-users-with-private-transactions-created-using-v134-or-earlier)

## Download Link
https://hyperledger.jfrog.io/artifactory/besu-binaries/besu/21.1.4/besu-21.1.4.zip
58ae55b492680d92aeccfbed477e8b9c25ccc1a97cca71895e27448d754a7d8b

## 21.1.3

### Additions and Improvements
* Increase node diversity when downloading blocks [\#2033](https://github.com/hyperledger/besu/pull/2033)

### Bug Fixes
* Ethereum Node Records are now dynamically recalculated when we pass network upgrade blocks. This allows for better peering through transitions without needing to restart the node. [\#1998](https://github.com/hyperledger/besu/pull/1998)


### Early Access Features

#### Previously identified known issues

- [Fast sync when running Besu on cloud providers](KNOWN_ISSUES.md#fast-sync-when-running-besu-on-cloud-providers)
- [Privacy users with private transactions created using v1.3.4 or earlier](KNOWN_ISSUES.md#privacy-users-with-private-transactions-created-using-v134-or-earlier)

### Download link
https://hyperledger.jfrog.io/artifactory/besu-binaries/besu/21.1.3/besu-21.1.3.zip
38893cae225e5c53036d06adbeccc30aeb86ef08c543fb742941a8c618485c8a

## 21.1.2

### Berlin Network Upgrade

### Important note: the 21.1.1 release contains an outdated version of the Berlin network upgrade. If you are using Besu on public Ethereum networks, you must upgrade to 21.1.2.

This release contains the activation blocks for Berlin across all supported testnets and the Ethereum mainnet. They are:
  * Ropsten 9_812_189 (10 Mar 2021)
  * Goerli 4_460_644 (17 Mar 2021)
  * Rinkeby 8_290_928 (24 Mar 2021)
  * Ethereum 12_244_000 (14 Apr 2021)


### Additions and Improvements
- Added option to set a limit for JSON-RPC connections
  * HTTP connections `--rpc-http-max-active-connections` [\#1996](https://github.com/hyperledger/besu/pull/1996)
  * WS connections `--rpc-ws-max-active-connections` [\#2006](https://github.com/hyperledger/besu/pull/2006)
- Added ASTOR testnet ETC support [\#2017](https://github.com/hyperledger/besu/pull/2017)
### Bug Fixes
* Don't Register BLS12 precompiles for Berlin [\#2015](https://github.com/hyperledger/besu/pull/2015)

#### Previously identified known issues

- [Fast sync when running Besu on cloud providers](KNOWN_ISSUES.md#fast-sync-when-running-besu-on-cloud-providers)
- [Privacy users with private transactions created using v1.3.4 or earlier](KNOWN_ISSUES.md#privacy-users-with-private-transactions-created-using-v134-or-earlier)

### Download link
https://hyperledger.jfrog.io/artifactory/besu-binaries/besu/21.1.2/besu-21.1.2.zip
02f4b6622756b77fed814d8c1bbf986c6178d8f5adb9d61076e061124c3d12aa

## 21.1.1

### Berlin Network Upgrade

### Important note: this release contains an outdated version of the Berlin network upgrade. If you are using Besu on public Ethereum networks, you must upgrade to 21.1.2.

This release contains the activation blocks for Berlin across all supported testnets and the Ethereum mainnet. They are:
  * Ropsten 9_812_189 (10 Mar 2021)
  * Goerli 4_460_644 (17 Mar 2021)
  * Rinkeby 8_290_928 (24 Mar 2021)
  * Ethereum 12_244_000 (14 Apr 2021)

### Additions and Improvements
* Removed EIP-2315 from the Berlin network upgrade [\#1983](https://github.com/hyperledger/besu/pull/1983)
* Added `besu_transaction_pool_transactions` to the reported metrics, counting the mempool size [\#1869](https://github.com/hyperledger/besu/pull/1869)
* Distributions and maven artifacts have been moved off of bintray [\#1886](https://github.com/hyperledger/besu/pull/1886)
* admin_peers json RPC response now includes the remote nodes enode URL
* add support for keccak mining and a ecip1049_dev network [\#1882](https://github.com/hyperledger/besu/pull/1882)
### Bug Fixes
* Fixed incorrect `groupId` in published maven pom files.
* Fixed GraphQL response for missing account, return empty account instead [\#1946](https://github.com/hyperledger/besu/issues/1946)

### Early Access Features

#### Previously identified known issues

- [Fast sync when running Besu on cloud providers](KNOWN_ISSUES.md#fast-sync-when-running-besu-on-cloud-providers)
- [Privacy users with private transactions created using v1.3.4 or earlier](KNOWN_ISSUES.md#privacy-users-with-private-transactions-created-using-v134-or-earlier)

### Download link
sha256: `c22a80a54e9fed864734b9fbd69a0a46840fd27ca5211648a3eaf8a955417218 `


## 21.1.0

### Important note: this release contains an outdated version of the Berlin network upgrade, which was changed on March 5, 2021 ([link](https://github.com/ethereum/pm/issues/263#issuecomment-791473406)). If you are using Besu on public Ethereum networks, you must upgrade to 21.1.2.

## 21.1.0 Features

Features added between 20.10.0 to 21.1.0 include:
* Berlin Network Upgrade: this release contains the activation blocks for Berlin across all supported testnets and the Ethereum mainnet. They are:
  * Ropsten 9_812_189 (10 Mar 2021)
  * Goerli 4_460_644 (17 Mar 2021)
  * Rinkeby 8_290_928 (24 Mar 2021)
  * Ethereum 12_244_000 (14 Apr 2021)
* Besu Launcher: Besu now has support for the [Quorum Mainnet Launcher](https://github.com/ConsenSys/quorum-mainnet-launcher) which makes it easy for users to configure and launch Besu on the Ethereum mainnet.
* Bonsai Tries: A new database format which reduces storage requirements and improves performance for access to recent state. _Note: only full sync is currently supported._
* Miner Data JSON-RPC: The `eth_getMinerDataByBlockHash` and `eth_getMinerDataByBlockNumber` endpoints return miner rewards and coinbase address for a given block.
* EIP-1898 support: [The EIP](https://eips.ethereum.org/EIPS/eip-1898) adds `blockHash` to JSON-RPC methods which accept a default block parameter.

### Early Access Features
* Bonsai Tries: A new database format which reduces storage requirements and improves performance for access to recent state. _Note: only full sync is currently supported._
* QBFT: A new consensus algorithm to support interoperability with other Enterprise Ethereum Alliance compatible clients.

### 21.1.0 Breaking Changes
* `--skip-pow-validation-enabled` is now an error with `block import --format JSON`. This is because the JSON format doesn't include the nonce so the proof of work must be calculated.
* `eth_call` will not return a JSON-RPC result if the call fails, but will return an error instead. If it was for a revert the revert reason will be included.
* `eth_call` will not fail for account balance issues by default. An parameter `"strict": true` can be added to the call parameters (with `to` and `from`) to enforce balance checks.

### Additions and Improvements
* Added `besu_transaction_pool_transactions` to the reported metrics, counting the mempool size [\#1869](https://github.com/hyperledger/besu/pull/1869)
* Added activation blocks for Berlin Network Upgrade [\#1929](https://github.com/hyperledger/besu/pull/1929)

### Bug Fixes
* Fixed representation of access list for access list transactions in JSON-RPC results.

#### Previously identified known issues

- [Fast sync when running Besu on cloud providers](KNOWN_ISSUES.md#fast-sync-when-running-besu-on-cloud-providers)
- [Privacy users with private transactions created using v1.3.4 or earlier](KNOWN_ISSUES.md#privacy-users-with-private-transactions-created-using-v134-or-earlier)

### Download link
sha256: `e4c8fe4007e3e5f7f2528cbf1eeb5457caf06536c974a6ff4305035ff5724476`

## 21.1.0-RC2
### Additions and Improvements
* Support for the Berlin Network Upgrade, although the block number must be set manually with `--override-genesis-config=berlinBlock=<blocknumber>`. This is because the block numbers haven't been determined yet. The next release will include the number in the genesis file so it will support Berlin with no intervention. [\#1898](https://github.com/hyperledger/besu/pull/1898)

## 21.1.0-RC1

### 21.1.0 Breaking Changes
* `--skip-pow-validation-enabled` is now an error with `block import --format JSON`. This is because the JSON format doesn't include the nonce so the proof of work must be calculated.
* `eth_call` will not return a JSON-RPC result if the call fails, but will return an error instead. If it was for a revert the revert reason will be included.
* `eth_call` will not fail for account balance issues by default. An parameter `"strict": true` can be added to the call parameters (with `to` and `from`) to enforce balance checks.

### Additions and Improvements
* Removed unused flags in default genesis configs [\#1812](https://github.com/hyperledger/besu/pull/1812)
* `--skip-pow-validation-enabled` is now an error with `block import --format JSON`. This is because the JSON format doesn't include the nonce so the proof of work must be calculated. [\#1815](https://github.com/hyperledger/besu/pull/1815)
* Added a new CLI option `--Xlauncher` to start a mainnet launcher. It will help to configure Besu easily.
* Return the revert reason from `eth_call` JSON-RPC api calls when the contract causes a revert. [\#1829](https://github.com/hyperledger/besu/pull/1829)
* Added `chainId`, `publicKey`, and `raw` to JSON-RPC api calls returning detailed transaction results. [\#1835](https://github.com/hyperledger/besu/pull/1835)

### Bug Fixes
* Ethereum classic heights will no longer be reported in mainnet metrics. Issue [\#1751](https://github.com/hyperledger/besu/pull/1751) Fix [\#1820](https://github.com/hyperledger/besu/pull/1820)
* Don't enforce balance checks in `eth_call` unless explicitly requested. Issue [\#502](https://github.com/hyperledger/besu/pull/502) Fix [\#1834](https://github.com/hyperledger/besu/pull/1834)

### Early Access Features

#### Previously identified known issues

- [Fast sync when running Besu on cloud providers](KNOWN_ISSUES.md#fast-sync-when-running-besu-on-cloud-providers)
- [Privacy users with private transactions created using v1.3.4 or earlier](KNOWN_ISSUES.md#privacy-users-with-private-transactions-created-using-v134-or-earlier)


### Download link

Link removed because this release contains an outdated version of the Berlin network upgrade, which was changed on March 5, 2021 ([link](https://github.com/ethereum/pm/issues/263#issuecomment-791473406)). If you are using Besu on public Ethereum networks, you must upgrade to 21.1.1. sha256 hash left for reference.

sha256: `b0fe3942052b8fd43fc3025a298a6c701f9edae2e100f0c563a1c5a4ceef71f1`

## 20.10.4

### Additions and Improvements
* Implemented [EIP-778](https://eips.ethereum.org/EIPS/eip-778): Ethereum Node Records (ENR) [\#1680](https://github.com/hyperledger/besu/pull/1680)
* Implemented [EIP-868](https://eips.ethereum.org/EIPS/eip-868): Node Discovery v4 ENR Extension [\#1721](https://github.com/hyperledger/besu/pull/1721)
* Added revert reason to eth_estimateGas RPC call. [\#1730](https://github.com/hyperledger/besu/pull/1730)
* Added command line option --static-nodes-file. [#1644](https://github.com/hyperledger/besu/pull/1644)
* Implemented [EIP-1898](https://eips.ethereum.org/EIPS/eip-1898): Add `blockHash` to JSON-RPC methods which accept a default block parameter [\#1757](https://github.com/hyperledger/besu/pull/1757)

### Bug Fixes
* Accept locally-sourced transactions below the minimum gas price. [#1480](https://github.com/hyperledger/besu/issues/1480) [#1743](https://github.com/hyperledger/besu/pull/1743)

#### Previously identified known issues

- [Fast sync when running Besu on cloud providers](KNOWN_ISSUES.md#fast-sync-when-running-besu-on-cloud-providers)
- [Privacy users with private transactions created using v1.3.4 or earlier](KNOWN_ISSUES.md#privacy-users-with-private-transactions-created-using-v134-or-earlier)

### Download link
https://hyperledger.jfrog.io/artifactory/besu-binaries/besu/20.10.4/besu-20.10.4.zip
sha256: f15cd5243b809659bba1706c1745aecafc012d3fc44a91419522da925493537c

## 20.10.3

### Additions and Improvements
* Added `memory` as an option to `--key-value-storage`.  This ephemeral storage is intended for sync testing and debugging.  [\#1617](https://github.com/hyperledger/besu/pull/1617)
* Fixed gasPrice parameter not always respected when passed to `eth_estimateGas` endpoint [\#1636](https://github.com/hyperledger/besu/pull/1636)
* Enabled eth65 by default [\#1682](https://github.com/hyperledger/besu/pull/1682)
* Warn that bootnodes will be ignored if specified with discovery disabled [\#1717](https://github.com/hyperledger/besu/pull/1717)

### Bug Fixes
* Accept to use default port values if not in use. [#1673](https://github.com/hyperledger/besu/pull/1673)
* Block Validation Errors should be at least INFO level not DEBUG or TRACE.  Bug [\#1568](https://github.com/hyperledger/besu/pull/1568) PR [\#1706](https://github.com/hyperledger/besu/pull/1706)
* Fixed invalid and wrong trace data, especially when calling a precompiled contract [#1710](https://github.com/hyperledger/besu/pull/1710)

#### Previously identified known issues

- [Fast sync when running Besu on cloud providers](KNOWN_ISSUES.md#fast-sync-when-running-besu-on-cloud-providers)
- [Privacy users with private transactions created using v1.3.4 or earlier](KNOWN_ISSUES.md#privacy-users-with-private-transactions-created-using-v134-or-earlier)

### Download link
https://hyperledger.jfrog.io/artifactory/besu-binaries/besu/20.10.3/besu-20.10.3.zip
sha256: `b5f46d945754dedcbbb1e5dd96bf2bfd13272ff09c6a66c0150b979a578f4389`

## 20.10.2

### Additions and Improvements
* Added support for batched requests in WebSockets. [#1583](https://github.com/hyperledger/besu/pull/1583)
* Added protocols section to `admin_peers` to provide info about peer health. [\#1582](https://github.com/hyperledger/besu/pull/1582)
* Added CLI option `--goquorum-compatibility-enabled` to enable GoQuorum compatibility mode. [#1598](https://github.com/hyperledger/besu/pull/1598). Note that this mode is incompatible with Mainnet.

### Bug Fixes

* Ibft2 will discard any received messages targeting a chain height <= current head - this resolves some corner cases in system correctness directly following block import. [#1575](https://github.com/hyperledger/besu/pull/1575)
* EvmTool now throws `UnsupportedForkException` when there is an unknown fork and is YOLOv2 compatible [\#1584](https://github.com/hyperledger/besu/pull/1584)
* `eth_newFilter` now supports `blockHash` parameter as per the spec [\#1548](https://github.com/hyperledger/besu/issues/1540). (`blockhash` is also still supported.)
* Fixed an issue that caused loss of peers and desynchronization when eth65 was enabled [\#1601](https://github.com/hyperledger/besu/pull/1601)

#### Previously identified known issues

- [Fast sync when running Besu on cloud providers](KNOWN_ISSUES.md#fast-sync-when-running-besu-on-cloud-providers)
- [Privacy users with private transactions created using v1.3.4 or earlier](KNOWN_ISSUES.md#privacy-users-with-private-transactions-created-using-v134-or-earlier)

### Download Link

https://hyperledger.jfrog.io/artifactory/besu-binaries/besu/20.10.2/besu-20.10.2.zip
sha256: `710aed228dcbe9b8103aef39e4431b0c63e73c3a708ce88bcd1ecfa1722ad307`

## 20.10.1

### Additions and Improvements
* `--random-peer-priority-enabled` flag added. Allows for incoming connections to be prioritized randomly. This will prevent (typically small, stable) networks from forming impenetrable peer cliques. [#1440](https://github.com/hyperledger/besu/pull/1440)
* `miner_changeTargetGasLimit` RPC added. If a target gas limit is set, allows the node operator to change it at runtime.
* Hide deprecated `--host-whitelist` option. [\#1444](https://github.com/hyperledger/besu/pull/1444)
* Prioritize high gas prices during mining. Previously we ordered only by the order in which the transactions were received. This will increase expected profit when mining. [\#1449](https://github.com/hyperledger/besu/pull/1449)
* Added support for the updated smart contract-based [node permissioning EEA interface](https://entethalliance.github.io/client-spec/spec.html#dfn-connectionallowed). [\#1435](https://github.com/hyperledger/besu/pull/1435) and [\#1496](https://github.com/hyperledger/besu/pull/1496)
* Added EvmTool binary to the distribution.  EvmTool is a CLI that can execute EVM bytecode and execute ethereum state tests. [\#1465](https://github.com/hyperledger/besu/pull/1465)
* Updated the libraries for secp256k1 and AltBN series precompiles. These updates provide significant performance improvements to those areas. [\#1499](https://github.com/hyperledger/besu/pull/1499)
* Provide MegaGas/second measurements in the log when doing a full block import, such as the catch up phase of a fast sync. [\#1512](https://github.com/hyperledger/besu/pull/1512)
* Added new endpoints to get miner data, `eth_getMinerDataByBlockHash` and `eth_getMinerDataByBlockNumber`. [\#1538](https://github.com/hyperledger/besu/pull/1538)
* Added direct support for OpenTelemetry metrics [\#1492](https://github.com/hyperledger/besu/pull/1492)
* Added support for `qip714block` config parameter in genesis file, paving the way towards permissioning interoperability between Besu and GoQuorum. [\#1545](https://github.com/hyperledger/besu/pull/1545)
* Added new CLI option `--compatibility-eth64-forkid-enabled`. [\#1542](https://github.com/hyperledger/besu/pull/1542)

### Bug Fixes

* Fix a bug on `eth_estimateGas` which returned `Internal error` instead of `Execution reverted` in case of reverted transaction. [\#1478](https://github.com/hyperledger/besu/pull/1478)
* Fixed a bug where Local Account Permissioning was being incorrectly enforced on block import/validation. [\#1510](https://github.com/hyperledger/besu/pull/1510)
* Fixed invalid enode URL when discovery is disabled  [\#1521](https://github.com/hyperledger/besu/pull/1521)
* Removed duplicate files from zip and tar.gz distributions. [\#1566](https://github.com/hyperledger/besu/pull/1566)
* Add a more rational value to eth_gasPrice, based on a configurable percentile of prior block's transactions (default: median of last 100 blocks).  [\#1563](https://github.com/hyperledger/besu/pull/1563)

## Deprecated

### --privacy-precompiled-address (Scheduled for removal in _Next_ Release)
Deprecated in 1.5.1
- CLI option `--privacy-precompiled-address` option removed. This address is now derived, based	on `--privacy-onchain-groups-enabled`. [\#1222](https://github.com/hyperledger/besu/pull/1222)

### Besu Sample Network repository

The [Besu Sample Networks repository](https://github.com/ConsenSys/besu-sample-networks) has been replaced by the [Quorum Developer Quickstart](https://besu.hyperledger.org/en/latest/Tutorials/Developer-Quickstart).

#### Previously identified known issues

- [Eth/65 loses peers](KNOWN_ISSUES.md#eth65-loses-peers)
- [Fast sync when running Besu on cloud providers](KNOWN_ISSUES.md#fast-sync-when-running-besu-on-cloud-providers)
- [Privacy users with private transactions created using v1.3.4 or earlier](KNOWN_ISSUES.md#privacy-users-with-private-transactions-created-using-v134-or-earlier)

### Download Link

https://hyperledger.jfrog.io/artifactory/besu-binaries/besu/20.10.1/besu-20.10.1.zip
sha256: `ac4fae310957c176564396f73c0f03c60c41129d43d078560d0dab533a69fd2a`

## 20.10.0

## Release format

Hyperledger Besu is moving its versioning scheme to [CalVer](https://calver.org/) starting with the 20.10.0 (formerly 1.6.0) release. More information about the specific version of CalVer Besu is using can be found on the [wiki](https://wiki.hyperledger.org/display/BESU/Using+CalVer+for+Besu+Releases).

## 20.10 Breaking Changes

When upgrading to 20.10, ensure you've taken into account the following breaking changes.

### JSON-RPC HTTP Error Codes For Valid Calls ([\#1426](https://github.com/hyperledger/besu/pull/1426))

Prior versions of Besu would set the HTTP Status 400 Bad Request for JSON-RPC requests that completed in an error, regardless of the kind of error.  These responses could include a complete JSON-RPC response with an error field.

In Besu version 20.10, properly formatted requests that have valid parameters (count and content) will return a HTTP Status 200 OK, with an error field if an error occurred. For example, requesting an account that does not exist in the chain, or a block by hash that Besu does not have, will now return HTTP 200 OK responses. Unparsable requests, improperly formatted requests, or requests with invalid parameters will continue to return HTTP 400 Bad Request.

Users of Web3J should note that many calls will now return a result with the error field containing the message whereas before a call would throw an exception with the error message as the exception message.

## 20.10.0 Additions and Improvements

* Added support for ECIP-1099 / Classic Thanos Fork: Calibrate Epoch Duration. [\#1421](https://github.com/hyperledger/besu/pull/1421) [\#1441](https://github.com/hyperledger/besu/pull/1441) [\#1462](https://github.com/hyperledger/besu/pull/1462)
* Added the Open Telemetry Java agent to report traces to a remote backend. Added an example to showcase the trace reporting capabilities.
* Added EvmTool binary to the distribution.  EvmTool is a CLI that can execute EVM bytecode and execute ethereum state tests. Documentation for it is available [here](https://besu.hyperledger.org/en/stable/HowTo/Troubleshoot/Use-EVM-Tool/). [\#1465](https://github.com/hyperledger/besu/pull/1465)
* Added support for the upcoming YOLOv2 ephemeral testnet and removed the flag for the deprecated YOLOv1 ephemeral testnet. [#1386](https://github.com/hyperledger/besu/pull/1386)
* Added `debug_standardTraceBlockToFile` JSON-RPC API. This API accepts a block hash and will replay the block. It returns a list of files containing the result of the trace (one file per transaction). [\#1392](https://github.com/hyperledger/besu/pull/1392)
* Added `debug_standardTraceBadBlockToFile` JSON-RPC API. This API is similar to `debug_standardTraceBlockToFile`, but can be used to obtain info about a block which has been rejected as invalid. [\#1403](https://github.com/hyperledger/besu/pull/1403)
* Added support for EIP-2929 to YOLOv2. [#1387](https://github.com/hyperledger/besu/pull/1387)
* Added `--start-block` and `--end-block` to the `blocks import` subcommand [\#1399](https://github.com/hyperledger/besu/pull/1399)
* Added support for multi-tenancy when using the early access feature of [onchain privacy group management](https://besu.hyperledger.org/en/stable/Concepts/Privacy/Onchain-PrivacyGroups/)
* \[Reverted\] Fixed memory leak in eth/65 subprotocol behavior. It is now enabled by default. [\#1420](https://github.com/hyperledger/besu/pull/1420), [#1348](https://github.com/hyperledger/besu/pull/1348), [#1321](https://github.com/hyperledger/besu/pull/1321)

### Bug Fixes

* Log block import rejection reasons at "INFO" level.  Bug [#1412](https://github.com/hyperledger/besu/issues/1412)
* Fixed NPE when executing `eth_estimateGas` with privacy enabled.  Bug [#1404](https://github.com/hyperledger/besu/issues/1404)

#### Previously identified known issues

- [Eth/65 loses peers](KNOWN_ISSUES.md#eth65-loses-peers)
- [Fast sync when running Besu on cloud providers](KNOWN_ISSUES.md#fast-sync-when-running-besu-on-cloud-providers)
- [Privacy users with private transactions created using v1.3.4 or earlier](KNOWN_ISSUES.md#privacy-users-with-private-transactions-created-using-v134-or-earlier)

## Deprecated and Scheduled for removal in _Next_ Release

### --privacy-precompiled-address
Deprecated in 1.5.1
- CLI option `--privacy-precompiled-address` option removed. This address is now derived, based
on `--privacy-onchain-groups-enabled`. [\#1222](https://github.com/hyperledger/besu/pull/1222)

### Download link
https://hyperledger.jfrog.io/artifactory/besu-binaries/besu/20.10.0/besu-20.10.0.zip

sha256sum: `2b50a375aae64b838a2cd9d43747006492cae573f1be11745b7f643646fd5a01`

## 1.5.5

### Additions and Improvements
* The new version of the [web3js-eea library (v0.10)](https://github.com/PegaSysEng/web3js-eea) supports the onchain privacy group management changes made in Besu v1.5.3.

### Bug Fixes
* Added `debug_getBadBlocks` JSON-RPC API to analyze and detect consensus flaws. Even if a block is rejected it will be returned by this method [\#1378](https://github.com/hyperledger/besu/pull/1378)
* Fix logs queries missing results against chain head [\#1351](https://github.com/hyperledger/besu/pull/1351) and [\#1381](https://github.com/hyperledger/besu/pull/1381)

#### Previously identified known issues

- [Eth/65 loses peers](KNOWN_ISSUES.md#eth65-loses-peers)
- [Fast sync when running Besu on cloud providers](KNOWN_ISSUES.md#fast-sync-when-running-besu-on-cloud-providers)
- [Privacy users with private transactions created using v1.3.4 or earlier](KNOWN_ISSUES.md#privacy-users-with-private-transactions-created-using-v134-or-earlier)
- [Changes not saved to database correctly causing inconsistent private states](KNOWN_ISSUES.md#Changes-not-saved-to-database-correctly-causing-inconsistent-private-states)

### Download link

https://hyperledger.jfrog.io/artifactory/besu-binaries/besu/1.5.5/besu-1.5.5.zip

sha256sum: `e67b0a899dc4421054eaa9a8112cb89e1e5f6a56f0d8aa1b0c5111c53dfad2ad`


## 1.5.4

### Additions and Improvements

* Added `priv_debugGetStateRoot` JSON-RPC API to retrieve the state root of a specified privacy group. [\#1326](https://github.com/hyperledger/besu/pull/1326)
* Added reorg logging and `--reorg-logging-threshold` to configure the same. Besu now logs any reorgs where the old or new chain head is more than the threshold away from their common ancestors. The default is 6.
* Added `debug_batchSendRawTransaction` JSON-RPC API to submit multiple signed transactions with a single call. [\#1350](https://github.com/hyperledger/besu/pull/1350)

### Bug Fixes

* The metrics HTTP server no longer rejects requests containing `Accept` header that doesn't precisely match the prometheus text format [\#1345](https://github.com/hyperledger/besu/pull/1345)
* JSON-RPC method `net_version` should return network ID instead of chain ID [\#1355](https://github.com/hyperledger/besu/pull/1355)

#### Previously identified known issues

- [Logs queries missing results against chain head](KNOWN_ISSUES.md#Logs-queries-missing-results-against-chain-head)
- [Eth/65 loses peers](KNOWN_ISSUES.md#eth65-loses-peers)
- [Fast sync when running Besu on cloud providers](KNOWN_ISSUES.md#fast-sync-when-running-besu-on-cloud-providers)
- [Privacy users with private transactions created using v1.3.4 or earlier](KNOWN_ISSUES.md#privacy-users-with-private-transactions-created-using-v134-or-earlier)
- [Changes not saved to database correctly causing inconsistent private states](KNOWN_ISSUES.md#Changes-not-saved-to-database-correctly-causing-inconsistent-private-states)

### Download link
https://hyperledger.jfrog.io/artifactory/besu-binaries/besu/1.5.4/besu-1.5.4.zip

sha256sum: `1f4df8e1c5e3b5b3abf6289ccfe70f302aa7c29a652b2eb713ffbdc507670420`

## 1.5.3

### Additions and Improvements

* The EvmTool now processes State Tests from the Ethereum Reference Tests. [\#1311](https://github.com/hyperledger/besu/pull/1311)
* Early access DNS support added via the `--Xdns-enabled` and `--Xdns-update-enabled` CLI options. [\#1247](https://github.com/hyperledger/besu/pull/1247)
* Add genesis config option `ecip1017EraRounds` for Ethereum Classic chains. [\#1329](https://github.com/hyperledger/besu/pull/1329)

### Bug Fixes

* K8S Permissioning to use of Service IP's rather than pod IP's which can fail [\#1190](https://github.com/hyperledger/besu/issues/1190)

#### Previously identified known issues

- [Logs queries missing results against chain head](KNOWN_ISSUES.md#Logs-queries-missing-results-against-chain-head)
- [Eth/65 loses peers](KNOWN_ISSUES.md#eth65-loses-peers)
- [Fast sync when running Besu on cloud providers](KNOWN_ISSUES.md#fast-sync-when-running-besu-on-cloud-providers)
- [Privacy users with private transactions created using v1.3.4 or earlier](KNOWN_ISSUES.md#privacy-users-with-private-transactions-created-using-v134-or-earlier)
- [Changes not saved to database correctly causing inconsistent private states](KNOWN_ISSUES.md#Changes-not-saved-to-database-correctly-causing-inconsistent-private-states)

### Breaking Change to Onchain Privacy Group Management

This [early access feature](https://besu.hyperledger.org/en/stable/Concepts/Privacy/Onchain-PrivacyGroups/) was changed in a way that makes onchain privacy groups created with previous versions no longer usable.

To enhance control over permissions on the privacy group management contract:

* The enclave key was removed as the first parameter for `addParticipant` and `removeParticipant`.
* The owner of the privacy group management contract is the signer of the private transaction that creates
  the privacy group. In the default onchain privacy group management contract implementation, only the
  owner can add and remove participants, and upgrade the management contract.

The onchain privacy support in the current version of the web3js-eea library (v0.9) will not be compatible with Besu v1.5.3.  We are actively working on an upgrade to webj3-eea that will support these changes.

### Download link
https://hyperledger.jfrog.io/artifactory/besu-binaries/besu/1.5.3/besu-1.5.3.zip

sha256sum: `735cd511e1dae1590f2829d9535cb383aa8c526f059b3451859e5fcfccc48985`

## 1.5.2

### Additions and Improvements

* Experimental offline backup and restore has been added via the `operator x-backup-state` and `operator x-restore-state` CLI commands.  Data formats will be fluid for as long as the `x-` prefix is present in the CLI so it is advised not to rely on these backups for disaster recovery. [\#1235](https://github.com/hyperledger/besu/pull/1235)
* Experimental ethstats support added via the `Xethstats` and `Xethstats-contact` CLI commands. [\#1239](https://github.com/hyperledger/besu/pull/1239)
* Peers added via the JSON-RPC `admin_addPeer` and `admin_removePeer` will be shared or no longer shared via discovery respectively.  Previously they were not shared. [\#1177](https://github.com/hyperledger/besu/pull/1177) contributed by [br0tchain](https://github.com/br0tchain).
* New Docker Images (see below). [\#1277](https://github.com/hyperledger/besu/pull/1277)
* Reworked static peer discovery handling. [\#1292](https://github.com/hyperledger/besu/pull/1292)

### New Java VMs in Docker Image

* New docker images are being generated to use the latest version of OpenJDK (currently 14.0.1) with the tag suffix of `-openjdk-latest`, for example `1.5.2-openjdk-latest`.
* New docker images are being generated to use [GraalVM](https://www.graalvm.org/) with the tag suffix of `-graalvm`, for example `1.5.2-graalvm`.
* The existing images based on Java 11 are also being tagged with the suffix `-openjdk-11`, for example `1.5.2-openjdk-11`, as well as `1.5.2`.

The intent is that the major Java VM version or Java VM type shipped with the default docker images (`latest`, `1.5.x`, etc.) may be changed during future quarterly releases but will remain consistent within quarterly releases.

### Bug Fixes
- Offchain permissioning - fixed bug where sync status check prevented peering if static nodes configured. [\#1252](https://github.com/hyperledger/besu/issues/1252)

- GraphQL queries of `miner` in IBFT networks will no longer return an error.  PR [\#1282](https://github.com/hyperledger/besu/pull/1282) issue [\#1272](https://github.com/hyperledger/besu/issues/1272).

#### Previously identified known issues

- [Logs queries missing results against chain head](KNOWN_ISSUES.md#Logs-queries-missing-results-against-chain-head)
- [Eth/65 loses peers](KNOWN_ISSUES.md#eth65-loses-peers)
- [Fast sync when running Besu on cloud providers](KNOWN_ISSUES.md#fast-sync-when-running-besu-on-cloud-providers)
- [Privacy users with private transactions created using v1.3.4 or earlier](KNOWN_ISSUES.md#privacy-users-with-private-transactions-created-using-v134-or-earlier)
- [Permissioning issues on Kubernetes](KNOWN_ISSUES.md#Kubernetes-permissioning-uses-Service-IPs-rather-than-pod-IPs-which-can-fail)
- [Restarts caused by insufficient memory can cause inconsistent private state](KNOWN_ISSUES.md#Restart-caused-by-insufficient-memory-can-cause-inconsistent-private-state)

### New and Old Maintainer

- [David Mechler](https://github.com/hyperledger/besu/commits?author=davemec) has been added as a [new maintainer](https://github.com/hyperledger/besu/pull/1267).
- [Edward Evans](https://github.com/hyperledger/besu/commits?author=EdJoJob) voluntarily moved to [emeritus status](https://github.com/hyperledger/besu/pull/1270).

### Download link
https://hyperledger.jfrog.io/artifactory/besu-binaries/besu/1.5.2/besu-1.5.2.zip

sha256sum: `629f44e230a635b09f8d82f2196d70d31193233718118a46412f11c50772dc85`

## 1.5.1

### Deprecated
- CLI option `--privacy-precompiled-address` option is deprecated. This address is now derived, based
on `--privacy-onchain-groups-enabled`. [\#1222](https://github.com/hyperledger/besu/pull/1222)

### Additions and Improvements

* In an IBFT2 network, a fixed block reward value and recipient address can be defined in genesis file [\#1132](https://github.com/hyperledger/besu/pull/1132)
* JSON-RPC HTTP API Authorization: exit early when checking user permissions. [\#1144](https://github.com/hyperledger/besu/pull/1144)
* HTTP/2 is enabled for JSON-RPC HTTP API over TLS. [\#1145](https://github.com/hyperledger/besu/pull/1145)
* Color output in consoles. It can be disabled with `--color-enabled=false` [\#1257](https://github.com/hyperledger/besu/pull/1257)
* Add compatibility with ClusterIP services for the Kubernetes Nat Manager  [\#1156](https://github.com/hyperledger/besu/pull/1156)
* In an IBFT2 network; a fixed block reward value and recipient address can be defined in genesis file [\#1132](https://github.com/hyperledger/besu/pull/1132)
* Add fee cap for transactions submitted via RPC. [\#1137](https://github.com/hyperledger/besu/pull/1137)

### Bug fixes

* When the default sync mode was changed to fast sync for named networks, there was one caveat we didn't address. The `dev` network should've been full sync by default. This has now been fixed. [\#1257](https://github.com/hyperledger/besu/pull/1257)
* Fix synchronization timeout issue when the blocks were too large [\#1149](https://github.com/hyperledger/besu/pull/1149)
* Fix missing results from eth_getLogs request. [\#1154](https://github.com/hyperledger/besu/pull/1154)
* Fix issue allowing Besu to be used for DDoS amplification. [\#1146](https://github.com/hyperledger/besu/pull/1146)

### Known Issues

Known issues are open issues categorized as [Very High or High impact](https://wiki.hyperledger.org/display/BESU/Defect+Prioritisation+Policy).

#### Previously identified known issues

- [Scope of logs query causing Besu to hang](KNOWN_ISSUES.md#scope-of-logs-query-causing-besu-to-hang)
- [Eth/65 loses peers](KNOWN_ISSUES.md#eth65-loses-peers)
- [Fast sync when running Besu on cloud providers](KNOWN_ISSUES.md#fast-sync-when-running-besu-on-cloud-providers)
- [Privacy users with private transactions created using v1.3.4 or earlier](KNOWN_ISSUES.md#privacy-users-with-private-transactions-created-using-v134-or-earlier)
- [Permissioning issues on Kubernetes](KNOWN_ISSUES.md#Kubernetes-permissioning-uses-Service-IPs-rather-than-pod-IPs-which-can-fail)
- [Restarts caused by insufficient memory can cause inconsistent private state](KNOWN_ISSUES.md#Restart-caused-by-insufficient-memory-can-cause-inconsistent-private-state)

### Download link
https://hyperledger.jfrog.io/artifactory/besu-binaries/besu/1.5.1/besu-1.5.1.zip

sha256sum: `c17f49b6b8686822417184952487fc135772f0be03514085926a6984fd955b88`

## 1.5 Breaking changes

When upgrading to 1.5, ensure you've taken into account the following breaking changes.

### Docker users with volume mounts

To maintain best security practices, we're changing the `user:group` on the Docker container to `besu`.

What this means for you:

* If you are running Besu as a binary, there is no impact.
* If you are running Besu as a Docker container *and* have a volume mount for data,  ensure that the
permissions on the directory allow other users and groups to r/w. Ideally this should be set to
`besu:besu` as the owner.

Note that the `besu` user only exists within the container not outside it. The same user ID may match
a different user outside the image.

If you’re mounting local folders, it is best to set the user via the Docker `—user` argument. Use the
UID because the username may not exist inside the docker container. Ensure the directory being mounted
is owned by that user.

### Remove Manual NAT method

The NAT manager `MANUAL` method has been removed.
If you have been using the `MANUAL` method, use the `NONE` method instead. The behavior of the
`NONE` method is the same as the previously supported `MANUAL` methods.

### Privacy users

Besu minor version upgrades require upgrading Orion to the latest minor version. That is, for
Besu <> Orion node pairs, when upgrading Besu to v1.5, it is required that Orion is upgraded to
v1.6. Older versions of Orion will no longer work with Besu v1.5.

## 1.5 Features

Features added between from 1.4 to 1.5 include:
* Mining Support
  Besu supports `eth_hashrate` and `eth_submitHashrate` to obtain the hashrate when we mine with a GPU mining worker.
* Tracing
  The [Tracing API](https://besu.hyperledger.org/en/latest/Reference/API-Methods/#trace-methods) is no longer an Early Access feature and now has full support for `trace_replayBlockTransactions`, `trace_Block` and `trace_transaction`.
* Plugin API Block Events
  `BlockAdded` and `BlockReorg` are now exposed via the [Plugin API](https://javadoc.io/doc/org.hyperledger.besu/plugin-api/latest/org/hyperledger/besu/plugin/services/BesuEvents.html).
* [Filters](https://besu.hyperledger.org/en/stable/HowTo/Interact/Filters/Accessing-Logs-Using-JSON-RPC/) and
  [subscriptions](https://besu.hyperledger.org/en/stable/HowTo/Interact/APIs/RPC-PubSub/) for private contracts.
* [SecurityModule Plugin API](https://javadoc.io/doc/org.hyperledger.besu/plugin-api/latest/org/hyperledger/besu/plugin/services/SecurityModuleService.html)
  This allows use of a different [security module](https://besu.hyperledger.org/en/stable/Reference/CLI/CLI-Syntax/#security-module)
  as a plugin to provide cryptographic function that can be used by NodeKey (such as sign, ECDHKeyAgreement etc.).
* [Onchain privacy groups](https://besu.hyperledger.org/en/latest/Concepts/Privacy/Onchain-PrivacyGroups/)
  with add and remove members. This is an early access feature. Early access features are not recommended
  for production networks and may have unstable interfaces.

## 1.5 Additions and Improvements

* Public Networks Default to Fast Sync: The default sync mode for named permissionless networks, such as the Ethereum mainnet and testnets, is now `FAST`.
  * The default is unchanged for private networks. That is, the sync mode defaults to `FULL` for private networks.
  * Use the [`--sync-mode` command line option](https://besu.hyperledger.org/Reference/CLI/CLI-Syntax/#sync-mode) to change the sync mode. [\#384](https://github.com/hyperledger/besu/pull/384)
* Proper Mining Support: Added full support for `eth_hashrate` and `eth_submitHashrate`. It is now possible to have the hashrate when we mine with a GPU mining worker [\#1063](https://github.com/hyperledger/besu/pull/1063)
* Performance Improvements: The addition of native libraries ([\#775](https://github.com/hyperledger/besu/pull/775)) and changes to data structures in the EVM ([\#1089](https://github.com/hyperledger/besu/pull/1089)) have improved Besu sync and EVM execution times.
* Tracing API Improvements: The [Tracing API](https://besu.hyperledger.org/en/latest/Reference/API-Methods/#trace-methods) is no longer an Early Access feature and now has full support for `trace_replayBlockTransactions`, `trace_Block` and `trace_transaction`.
* New Plugin API Block Events: `BlockAdded` and `BlockReorg` are now exposed via the Plugin API [\#637](https://github.com/hyperledger/besu/pull/637).
* Added experimental CLI option `--Xnat-kube-pod-name` to specify the name of the loadbalancer used by the Kubernetes nat manager [\#1078](https://github.com/hyperledger/besu/pull/1078)
- Local permissioning TOML config now supports additional keys (`nodes-allowlist` and `accounts-allowlist`).
Support for `nodes-whitelist` and `accounts-whitelist` will be removed in a future release.
- Add missing `mixHash` field for `eth_getBlockBy*` JSON RPC endpoints. [\#1098](https://github.com/hyperledger/besu/pull/1098)
* Besu now has a strict check on private transactions to ensure the privateFrom in the transaction
matches the sender Orion key that has distributed the payload. Besu 1.5+ requires Orion 1.6+ to work.
[#357](https://github.com/PegaSysEng/orion/issues/357)

### Bug fixes

No bug fixes with [user impact in this release](https://wiki.hyperledger.org/display/BESU/Changelog).

### Known Issues

Known issues are open issues categorized as [Very High or High impact](https://wiki.hyperledger.org/display/BESU/Defect+Prioritisation+Policy).

#### New known issues

- K8S permissioning uses of Service IPs rather than pod IPs which can fail. [\#1190](https://github.com/hyperledger/besu/pull/1190)
Workaround - Do not use permissioning on K8S.

- Restart caused by insufficient memory can cause inconsistent private state. [\#1110](https://github.com/hyperledger/besu/pull/1110)
Workaround - Ensure you allocate enough memory for the Java Runtime Environment that the node does not run out of memory.

#### Previously identified known issues

- [Scope of logs query causing Besu to hang](KNOWN_ISSUES.md#scope-of-logs-query-causing-besu-to-hang)
- [Eth/65 loses peers](KNOWN_ISSUES.md#eth65-loses-peers)
- [Fast sync when running Besu on cloud providers](KNOWN_ISSUES.md#fast-sync-when-running-besu-on-cloud-providers)
- [Privacy users with private transactions created using v1.3.4 or earlier](KNOWN_ISSUES.md#privacy-users-with-private-transactions-created-using-v134-or-earlier)

### Download link
https://hyperledger.jfrog.io/artifactory/besu-binaries/besu/1.5.0/besu-1.5.0.zip

sha256sum: `56929d6a71cc681688351041c919e9630ab6df7de37dd0c4ae9e19a4f44460b2`

**For download links of releases prior to 1.5.0, please visit https://hyperledger.jfrog.io/artifactory/besu-binaries/besu/**

## 1.4.6

### Additions and Improvements

- Print node address on startup. [\#938](https://github.com/hyperledger/besu/pull/938)
- Transaction pool: price bump replacement mechanism configurable through CLI. [\#928](https://github.com/hyperledger/besu/pull/928) [\#930](https://github.com/hyperledger/besu/pull/930)

### Bug Fixes

- Added timeout to queries. [\#986](https://github.com/hyperledger/besu/pull/986)
- Fixed issue where networks using onchain permissioning could stall when the bootnodes were not validators. [\#969](https://github.com/hyperledger/besu/pull/969)
- Update getForks method to ignore ClassicForkBlock chain parameter to fix issue with ETC syncing. [\#1014](https://github.com/hyperledger/besu/pull/1014)

### Known Issues

Known issues are open issues categorized as [Very High or High impact](https://wiki.hyperledger.org/display/BESU/Defect+Prioritisation+Policy).

#### Previously identified known issues

- [Scope of logs query causing Besu to hang](KNOWN_ISSUES.md#scope-of-logs-query-causing-besu-to-hang)
- [Eth/65 loses peers](KNOWN_ISSUES.md#eth65-loses-peers)
- [Fast sync when running Besu on cloud providers](KNOWN_ISSUES.md#fast-sync-when-running-besu-on-cloud-providers)
- [Privacy users with private transactions created using v1.3.4 or earlier](KNOWN_ISSUES.md#privacy-users-with-private-transactions-created-using-v134-or-earlier)

## 1.4.5

### Additions and Improvements

- Implemented WebSocket logs subscription for private contracts (`priv_subscribe`/`priv_unsubscribe`) [\#762](https://github.com/hyperledger/besu/pull/762)
- Introduced SecurityModule plugin API. This allows use of a different security module as a plugin to
  provide cryptographic function that can be used by NodeKey (such as sign, ECDHKeyAgreement etc.). KeyPairSecurityModule
  is registered and used by default. The CLI option `--security-module=<name> (defaults to localfile)` can be used
  to identify the security module plugin name to use instead. [\#713](https://github.com/hyperledger/besu/pull/713)
- Several testing related changes to improve compatibility with [Hive](https://hivetests.ethdevops.io/) and Retesteth.
  [\#806](https://github.com/hyperledger/besu/pull/806) and [#845](https://github.com/hyperledger/besu/pull/845)
- Native libraries for secp256k1 and Altbn128 encryption are enabled by default.  To disable these libraries use
  `--Xsecp256k1-native-enabled=false` and `--Xaltbn128-native-enabled=false`. [\#775](https://github.com/hyperledger/besu/pull/775)

### Bug Fixes

- Fixed `eth_estimateGas` JSON RPC so it no longer returns gas estimates that are too low. [\#842](https://github.com/hyperledger/besu/pull/842)
- Full help not displayed unless explicitly requested. [\#437](https://github.com/hyperledger/besu/pull/437)
- Compatibility with undocumented Geth `eth_subscribe` fields. [\#654](https://github.com/hyperledger/besu/pull/654)
- Current block number included as part of `eth_getWork` response. [\#849](https://github.com/hyperledger/besu/pull/849)

### Known Issues

Known issues are open issues categorized as [Very High or High impact](https://wiki.hyperledger.org/display/BESU/Defect+Prioritisation+Policy).

#### New known issues

* Scope of logs query causing Besu to crash. [\#944](https://github.com/hyperledger/besu/pull/944)

Workaround - Limit the number of blocks queried by each `eth_getLogs` call.

#### Previously identified known issues

- [`Intrinsic gas exceeds gas limit` returned when calling `delete mapping[addr]` or `mapping[addr] = 0`](KNOWN_ISSUES.md#intrinsic-gas-exceeds-gas-limit)
- [Eth/65 not backwards compatible](KNOWN_ISSUES.md#eth65-not-backwards-compatible)
- [Error full syncing with pruning](KNOWN_ISSUES.md#error-full-syncing-with-pruning)
- [Fast sync when running Besu on cloud providers](KNOWN_ISSUES.md#fast-sync-when-running-besu-on-cloud-providers)
- [Bootnodes must be validators when using onchain permissioning](KNOWN_ISSUES.md#bootnodes-must-be-validators-when-using-onchain-permissioning)
- [Privacy users with private transactions created using v1.3.4 or earlier](KNOWN_ISSUES.md#privacy-users-with-private-transactions-created-using-v134-or-earlier)

## 1.4.4

### Additions and Improvements

- Implemented [`priv_getLogs`](https://besu.hyperledger.org/en/latest/Reference/API-Methods/#priv_getlogs). [\#686](https://github.com/hyperledger/besu/pull/686)
- Implemented private contract log filters including JSON-RPC methods to interact with private filters. [\#735](https://github.com/hyperledger/besu/pull/735)
- Implemented EIP-2315: Simple Subroutines for the EVM [\#717](https://github.com/hyperledger/besu/pull/717)
- Implemented Splunk logging. [\#725](https://github.com/hyperledger/besu/pull/725)
- Implemented optional native library encryption. [\#675](https://github.com/hyperledger/besu/pull/675).  To enable add `--Xsecp256k1-native-enabled` (for transaciton signatures) and/or `--Xaltbn128-native-enabled` (for altbn128 precomiled contracts) as command line options.

### Bug Fixes

- Flag added to toggle `eth/65` off by default. `eth/65` will remain toggled off by default until
a fix is completed for the [eth/65 known issue](KNOWN_ISSUES.md). [\#741](https://github.com/hyperledger/besu/pull/741)
- Resolve crashing NAT detectors on GKE. [\#731](https://github.com/hyperledger/besu/pull/731) fixes [\#507](https://github.com/hyperledger/besu/issues/507).
[Besu-Kubernetes Readme](https://github.com/PegaSysEng/besu-kubernetes/blob/master/README.md#network-topology-and-high-availability-requirements)
updated to reflect changes.
- Deal with quick service start failures [\#714](https://github.com/hyperledger/besu/pull/714) fixes [\#662](https://github.com/hyperledger/besu/issues/662)

### Known Issues

Known issues are open issues categorized as [Very High or High impact](https://wiki.hyperledger.org/display/BESU/Defect+Prioritisation+Policy).

#### New known issues

- `Intrinsic gas exceeds gas limit` returned when calling `delete mapping[addr]` or `mapping[addr] = 0` [\#696](https://github.com/hyperledger/besu/issues/696)

Calling delete and set to 0 Solidity mapping in Solidity fail.

#### Previously identified known issues

- [Eth/65 not backwards compatible](KNOWN_ISSUES.md#eth65-not-backwards-compatible)
- [Error full syncing with pruning](KNOWN_ISSUES.md#error-full-syncing-with-pruning)
- [Fast sync when running Besu on cloud providers](KNOWN_ISSUES.md#fast-sync-when-running-besu-on-cloud-providers)
- [Bootnodes must be validators when using onchain permissioning](KNOWN_ISSUES.md#bootnodes-must-be-validators-when-using-onchain-permissioning)
- [Privacy users with private transactions created using v1.3.4 or earlier](KNOWN_ISSUES.md#privacy-users-with-private-transactions-created-using-v134-or-earlier)

## 1.4.3

### Issues identified with 1.4.3 release

The `eth/65` change is not [backwards compatible](https://github.com/hyperledger/besu/issues/723).
This has the following impact:
* In a private network, nodes using the 1.4.3 client cannot interact with nodes using 1.4.2 or earlier
clients.
* On mainnet, synchronizing eventually stalls.

Workaround -> revert to v1.4.2.

A [fix](https://github.com/hyperledger/besu/pull/732) is currently [being tested](https://github.com/hyperledger/besu/pull/733).

### Critical Issue for Privacy Users

A critical issue for privacy users with private transactions created using Hyperledger Besu v1.3.4
or earlier has been identified. If you have a network with private transaction created using v1.3.4
or earlier, please read the following and take the appropriate steps:
https://wiki.hyperledger.org/display/BESU/Critical+Issue+for+Privacy+Users

### Additions and Improvements

- Added `eth/65` support. [\#608](https://github.com/hyperledger/besu/pull/608)
- Added block added and block reorg events. Added revert reason to block added transactions. [\#637](https://github.com/hyperledger/besu/pull/637)

### Deprecated

- Private Transaction `hash` field and `getHash()` method have been deprecated. They will be removed
in 1.5.0 release. [\#639](https://github.com/hyperledger/besu/pull/639)

### Known Issues

#### Fast sync when running Besu on cloud providers

A known [RocksDB issue](https://github.com/facebook/rocksdb/issues/6435) causes fast sync to fail
when running Besu on certain cloud providers. The following error is displayed repeatedly:

```
...
EthScheduler-Services-1 (importBlock) | ERROR | PipelineChainDownloader | Chain download failed. Restarting after short delay.
java.util.concurrent.CompletionException: org.hyperledger.besu.plugin.services.exception.StorageException: org.rocksdb.RocksDBException: block checksum mismatch:
....
```

This behaviour has been seen on AWS and Digital Ocean.

Workaround -> On AWS, a full restart of the AWS VM is required to restart the fast sync.

Fast sync is not currently supported on Digital Ocean. We are investigating options to
[add support for fast sync on Digital Ocean](https://github.com/hyperledger/besu/issues/591).

#### Error full syncing with pruning

- Error syncing with mainnet on Besu 1.3.7 node - MerkleTrieException [\#580](https://github.com/hyperledger/besu/issues/580)
The associated error is `Unable to load trie node value for hash` and is caused by the combination of
full sync and pruning.

Workarounds:
1. Explicitly disable pruning using `--pruning-enabled=false` when using fast sync.
2. If the `MerkleTrieException` occurs, delete the database and resync.

A fix for this issue is being actively worked on.

#### Fast sync reverting to full sync

In some cases of FastSyncException, fast sync reverts back to a full sync before having reached the
pivot block. [\#683](https://github.com/hyperledger/besu/issues/683)

Workaround -> To re-attempt fast syncing rather than continue full syncing, stop Besu, delete your
database, and start again.

#### Bootnodes must be validators when using onchain permissioning

- Onchain permissioning nodes can't peer when using a non-validator bootnode [\#528](https://github.com/hyperledger/besu/issues/528)

Workaround -> When using onchain permissioning, ensure bootnodes are also validators.


## 1.4.2

### Additions and Improvements

- Added `trace_block` JSON RPC API [\#449](https://github.com/hyperledger/besu/pull/449)
- Added `pulledStates` and `knownStates` to the EthQL `syncing` query and `eth_syncing` JSON-RPC api [\#565](https://github.com/hyperledger/besu/pull/565)

### Bug Fixes

- Fixed file parsing behaviour for privacy enclave keystore password file [\#554](https://github.com/hyperledger/besu/pull/554) (thanks to [magooster](https://github.com/magooster))
- Fixed known issue with being unable to re-add members to onchain privacy groups [\#471](https://github.com/hyperledger/besu/pull/471)

### Updated Early Access Features

* [Onchain privacy groups](https://besu.hyperledger.org/en/latest/Concepts/Privacy/Onchain-PrivacyGroups/) with add and remove members. Known issue resolved (see above).
* [TRACE API](https://besu.hyperledger.org/en/latest/Reference/API-Methods/#trace-methods) now includes `trace_block`, `trace_replayBlockTransactions`, and `trace_transaction`.
Fixed some issues on the trace replay block transactions API [\#522](https://github.com/hyperledger/besu/pull/522).

### Known Issues

#### Fast sync defaulting to full sync

-  When fast sync cannot find enough valid peers rapidly enough, Besu defaults to full sync.

Workarounds:
1. To re-attempt fast syncing rather than continue full syncing, stop Besu, delete your database,
and start again.
2. When fast syncing, explicitly disable pruning using `--pruning-enabled=false` to reduce the likelihood
of encountering the pruning bug.

A fix to remove the default to full sync is [in progress](https://github.com/hyperledger/besu/pull/427)
is being actively worked on.

#### Error full syncing with pruning

- Error syncing with mainnet on Besu 1.3.7 node - MerkleTrieException [\#BESU-160](https://jira.hyperledger.org/browse/BESU-160)
The associated error is `Unable to load trie node value for hash` and is caused by the combination of
full sync and pruning.

Workarounds:
1. Explicitly disable pruning using `--pruning-enabled=false` when using fast sync.
2. If the `MerkleTrieException` occurs, delete the database and resync.

A fix for this issue is being actively worked on.

#### Bootnodes must be validators when using onchain permissioning

- Onchain permissioning nodes can't peer when using a non-validator bootnode [\#BESU-181](https://jira.hyperledger.org/browse/BESU-181)

Workaround -> When using onchain permissioning, ensure bootnodes are also validators.

## 1.4.1

### Additions and Improvements

- Added priv_getCode [\#250](https://github.com/hyperledger/besu/pull/408). Gets the bytecode associated with a private address.
- Added `trace_transaction` JSON RPC API [\#441](https://github.com/hyperledger/besu/pull/441)
- Removed -X unstable prefix for pruning options (`--pruning-blocks-retained`, `--pruning-block-confirmations`) [\#440](https://github.com/hyperledger/besu/pull/440)
- Implemented [ECIP-1088](https://ecips.ethereumclassic.org/ECIPs/ecip-1088): Phoenix EVM and Protocol upgrades. [\#434](https://github.com/hyperledger/besu/pull/434)

### Bug Fixes

- [BESU-25](https://jira.hyperledger.org/browse/BESU-25) Use v5 Devp2p when pinging [\#392](https://github.com/hyperledger/besu/pull/392)
- Fixed a bug to manage concurrent access to cache files [\#438](https://github.com/hyperledger/besu/pull/438)
- Fixed configuration file bug: `pruning-blocks-retained` now accepts an integer in the config [\#440](https://github.com/hyperledger/besu/pull/440)
- Specifying RPC credentials file should not force RPC Authentication to be enabled [\#454](https://github.com/hyperledger/besu/pull/454)
- Enhanced estimateGas messages [\#436](https://github.com/hyperledger/besu/pull/436). When a estimateGas request fails a validation check, an improved error message is returned in the response.

### Early Access Features

Early access features are available features that are not recommended for production networks and may
have unstable interfaces.

* [Onchain privacy groups](https://besu.hyperledger.org/en/latest/Concepts/Privacy/Onchain-PrivacyGroups/) with add and remove members.
  Not being able to to re-add a member to an onchain privacy group is a [known issue](https://github.com/hyperledger/besu/issues/455)
  with the add and remove functionality.

### Known Issues

#### Fast sync defaulting to full sync

-  When fast sync cannot find enough valid peers rapidly enough, Besu defaults to full sync.

Workarounds:
1. To re-attempt fast syncing rather than continue full syncing, stop Besu, delete your database,
and start again.
2. When fast syncing, explicitly disable pruning using `--pruning-enabled=false` to reduce the likelihood
of encountering the pruning bug.

A fix to remove the default to full sync is [in progress](https://github.com/hyperledger/besu/pull/427)
and is planned for inclusion in v1.4.1.

#### Error full syncing with pruning

- Error syncing with mainnet on Besu 1.3.7 node - MerkleTrieException [\#BESU-160](https://jira.hyperledger.org/browse/BESU-160)
The associated error is `Unable to load trie node value for hash` and is caused by the combination of
full sync and pruning.

Workarounds:
1. Explicitly disable pruning using `--pruning-enabled=false` when using fast sync.
2. If the `MerkleTrieException` occurs, delete the database and resync.

Investigation of this issue is in progress and a fix is targeted for v1.4.1.

#### Bootnodes must be validators when using onchain permissioning

- Onchain permissioning nodes can't peer when using a non-validator bootnode [\#BESU-181](https://jira.hyperledger.org/browse/BESU-181)

Workaround -> When using onchain permissioning, ensure bootnodes are also validators.

## 1.4.0

### Private State Migration

Hyperledger Besu v1.4 implements a new data structure for private state storage that is not backwards compatible.
A migration will be performed when starting v1.4 for the first time to reprocess existing private transactions
and re-create the private state data in the v1.4 format.

If you have existing private transactions, see [migration details](docs/Private-Txns-Migration.md).

### Additions and Improvements

* [TLS support](https://besu.hyperledger.org/en/latest/Concepts/TLS/) to secure client and server communication.

* [Multi-tenancy](https://besu.hyperledger.org/en/latest/Concepts/Privacy/Multi-Tenancy/) to enable multiple participants to use the same Besu and Orion node.

* [Plugin APIs](https://besu.hyperledger.org/en/latest/Concepts/Plugins/) to enable building of Java plugins to extend Hyperledger Besu.

* Support for additional [NAT methods](https://besu.hyperledger.org/en/latest/HowTo/Find-and-Connect/Specifying-NAT/).

* Added [`priv_call`](https://besu.hyperledger.org/en/latest/Reference/API-Methods/#priv_call) which invokes
a private contract function locally and does not change the private state.

* Besu has moved from an internal Bytes library to the [Apache Tuweni](https://tuweni.apache.org/) Bytes library.
This includes using the library in the Plugins API interfaces. [#295](https://github.com/hyperledger/besu/pull/295) and [#215](https://github.com/hyperledger/besu/pull/215)

### Early Access Features

Early access features are available features that are not recommended for production networks and may
have unstable interfaces.

* [Reorg compatible privacy](https://besu.hyperledger.org/en/latest/Concepts/Privacy/Privacy-Overview/#reorg-compatible-privacy)
to enable private transactions on networks using consensus mechanisms that fork.

* [Tracing API](https://besu.hyperledger.org/en/latest/Concepts/Transactions/Trace-Types) to obtain detailed information about transaction processing.

### Bug Fixes

See RC and Beta sections below.

### Known Issues

#### Fast sync defaulting to full sync

-  When fast sync cannot find enough valid peers rapidly enough, Besu defaults to full sync.

Workarounds:
1. To re-attempt fast syncing rather than continue full syncing, stop Besu, delete your database,
and start again.
2. When fast syncing, explicitly disable pruning using `--pruning-enabled=false` to reduce the likelihood
of encountering the pruning bug.

A fix to remove the default to full sync is [in progress](https://github.com/hyperledger/besu/pull/427)
and is planned for inclusion in v1.4.1.

#### Error full syncing with pruning

- Error syncing with mainnet on Besu 1.3.7 node - MerkleTrieException [\#BESU-160](https://jira.hyperledger.org/browse/BESU-160)
The associated error is `Unable to load trie node value for hash` and is caused by the combination of
full sync and pruning.

Workarounds:
1. Explicitly disable pruning using `--pruning-enabled=false` when using fast sync.
2. If the `MerkleTrieException` occurs, delete the database and resync.

Investigation of this issue is in progress and a fix is targeted for v1.4.1.

#### Bootnodes must be validators when using onchain permissioning

- Onchain permissioning nodes can't peer when using a non-validator bootnode [\#BESU-181](https://jira.hyperledger.org/browse/BESU-181)

Workaround -> When using onchain permissioning, ensure bootnodes are also validators.


## 1.4.0 RC-2

### Private State Migration
Hyperledger Besu v1.4 implements a new data structure for private state storage that is not backwards compatible.
A migration will be performed when starting v1.4 for the first time to reprocess existing private transactions
and re-create the private state data in the v1.4 format.
If you have existing private transactions, see [migration details](docs/Private-Txns-Migration.md).

## 1.4.0 RC-1

### Additions and Improvements

- New`trace_replayBlockTransactions` JSON-RPC API

This can be enabled using the `--rpc-http-api TRACE` CLI flag.  There are some philosophical differences between Besu and other implementations that are outlined in [trace_rpc_apis](docs/trace_rpc_apis.md).

- Ability to automatically detect Docker NAT settings from inside the conainter.

The default NAT method (AUTO) can detect this so no user intervention is required to enable this.

- Added [Multi-tenancy](https://besu.hyperledger.org/en/latest/Concepts/Privacy/Multi-Tenancy/) support which allows multiple participants to use the same Besu node for private transactions.

- Added TLS support for communication with privacy enclave

### Bug Fixes

- Private transactions are now validated before sent to the enclave [\#356](https://github.com/hyperledger/besu/pull/356)

### Known Bugs

- Error syncing with mainnet on Besu 1.3.7 node - MerkleTrieException [\#BESU-160](https://jira.hyperledger.org/browse/BESU-160)

Workaround -> Don't enable pruning when syncing to mainnet.

- Onchain permissioning nodes can't peer when using a non-validator bootnode [\#BESU-181](https://jira.hyperledger.org/browse/BESU-181)

Workaround -> When using onchain permissioning, ensure bootnodes are also validators.

## 1.4 Beta 3

### Additions and Improvements

- CLI option to enable TLS client auth for JSON-RPC HTTP [\#340](https://github.com/hyperledger/besu/pull/340)

Added CLI options to enable TLS client authentication and trusting client certificates:
~~~
--rpc-http-tls-client-auth-enabled - Enable TLS client authentication for the JSON-RPC HTTP service (default: false)
--rpc-http-tls-known-clients-file - Path to file containing client's certificate common name and fingerprint for client authentication.
--rpc-http-tls-ca-clients-enabled - Enable to accept clients certificate signed by a valid CA for client authentication (default: false)
~~~
If client-auth is enabled, user must either enable CA signed clients OR provide a known-clients file. An error is reported
if both CA signed clients is disabled and known-clients file is not specified.

- Stable Plugins APIs [\#346](https://github.com/hyperledger/besu/pull/346)

The `BesuEvents` service and related `data` package have been marked as a stable plugin API.

### Bug Fixes

- Return missing signers from getSignerMetrics [\#343](https://github.com/hyperledger/besu/pull/)

### Experimental Features

- Experimental support for `trace_replayBlockTransactions` - multiple PRs

Added support for the `trace_replayBlockTransactions` JSON-RPC call. To enable this API add
`TRACE` to the `rpc-http-api` options (for example,  `--rpc-http-api TRACE` on the command line).

This is not a production ready API.  There are known bugs relating to traced memory from calls and
returns, and the gas calculation reported in the flat traces does not always match up with the
correct gas calculated for consensus.

## 1.4 Beta 2

### Additions and Improvements

- Enable TLS for JSON-RPC HTTP Service [\#253](https://github.com/hyperledger/besu/pull/253)

Exposes new command line parameters to enable TLS on Ethereum JSON-RPC HTTP interface to allow clients like EthSigner to connect via TLS:
`--rpc-http-tls-enabled=true`
(Optional - Only required if `--rpc-http-enabled` is set to true) Set to `true` to enable TLS. False by default.
`--rpc-http-tls-keystore-file="/path/to/cert.pfx"`
(Must be specified if TLS is enabled) Path to PKCS12 format key store which contains server's certificate and it's private key
`--rpc-http-tls-keystore-password-file="/path/to/cert.passwd"`
(Must be specified if TLS is enabled) Path to the text file containing password for unlocking key store.
`--rpc-http-tls-known-clients-file="/path/to/rpc_tls_clients.txt"`
(Optional) Path to a plain text file containing space separated client’s certificate’s common name and its sha-256 fingerprints when
they are not signed by a known CA. The presence of this file (even empty) enables TLS client authentication. That is, the client
presents the certificate to server on TLS handshake and server establishes that the client certificate is either signed by a
proper/known CA. Otherwise, server trusts client certificate by reading the sha-256 fingerprint from known clients file specified above.

The format of the file is (as an example):
`localhost DF:65:B8:02:08:5E:91:82:0F:91:F5:1C:96:56:92:C4:1A:F6:C6:27:FD:6C:FC:31:F2:BB:90:17:22:59:5B:50`

### Bug Fixes

- TotalDifficulty is a BigInteger [\#253](https://github.com/hyperledger/besu/pull/253).
  Don't try and cast total difficulty down to a long because it will overflow long in a reasonable timeframe.

## 1.4 Beta 1

### Additions and Improvements

- Besu has moved from an internal Bytes library to the [Apache Tuweni](https://tuweni.apache.org/) Bytes library.  This includes using the library in the Plugins API interfaces. [#295](https://github.com/hyperledger/besu/pull/295) and [#215](https://github.com/hyperledger/besu/pull/215)
- Besu stops processing blocks if Orion is unavailable [\#253](https://github.com/hyperledger/besu/pull/253)
- Added priv_call [\#250](https://github.com/hyperledger/besu/pull/250).  Invokes a private contract function locally and does not change the private state.
- Support for [EIP-2124](https://github.com/ethereum/EIPs/blob/master/EIPS/eip-2124.md), which results in faster peer discovery [\#156](https://github.com/hyperledger/besu/pull/156)

## 1.3.8

### Additions and Improvements

- `admin_generateLogBloomCache` JSON-RPC API to generate a cache of the block bloombits that improves performance for log queries [\#262](https://github.com/hyperledger/besu/pull/262)

## Critical Fix in 1.3.7

1.3.7 includes a critical fix for Ethereum MainNet users and the Muir Glacier upgrade. We recommend users of Ethereum public networks
(MainNet, Ropsten, Rinkeby, and Goerli) upgrade immediately. This upgrade is also strongly recommended for users of private networks.

For more details, see [Hyperledger Besu Wiki](https://wiki.hyperledger.org/display/BESU/Mainnet+Consensus+Bug+Identified+and+Resolved+in+Hyperledger+Besu).

## Muir Glacier Compatibility

For compatibility with Ethereum Muir Glacier upgrade, use v1.3.7 or later.

## ETC Agharta Compatibility

For compatibility with ETC Agharta upgrade, use 1.3.7 or later.

### 1.3.7

### Additions and Improvements

- Hard Fork Support: Configures the Agharta activation block for the ETC MainNet configuration [\#251](https://github.com/hyperledger/besu/pull/251) (thanks to [soc1c](https://github.com/soc1c))
- `operator generate-log-bloom-cache` command line option to generate a cache of the block bloombits that improves performance for log queries  [\#245](https://github.com/hyperledger/besu/pull/245)

### Bug Fixes

- Resolves a Mainnet consensus issue [\#254](https://github.com/hyperledger/besu/pull/254)

### New Maintainer

[Edward Mack](https://github.com/hyperledger/besu/commits?author=edwardmack) added as a [new maintainer](https://github.com/hyperledger/besu/pull/219).

### 1.3.6

### Additions and Improvements

- Performance improvements:
  * Multithread Websockets to increase throughput [\#231](https://github.com/hyperledger/besu/pull/231)
  * NewBlockHeaders performance improvement [\#230](https://github.com/hyperledger/besu/pull/230)
- EIP2384 - Ice Age Adustment around Istanbul [\#211](https://github.com/hyperledger/besu/pull/211)
- Documentation updates include:
  * [Configuring mining using the Stratum protocol](https://besu.hyperledger.org/en/latest/HowTo/Configure/Configure-Mining/)
  * [ETC network command line options](https://besu.hyperledger.org/en/latest/Reference/CLI/CLI-Syntax/#network)
- Hard Fork Support:
   * MuirGlacier for Ethereum Mainnet and Ropsten Testnet
   * Agharta for Kotti and Mordor Testnets

### Bug Fixes

- [\#210](https://github.com/hyperledger/besu/pull/210) fixes WebSocket frames handling
  User impact: PING/PONG frames handling in Websocket services was not implemented

### 1.3.5

### Additions and Improvements

- Log Event Streaming for Plugin API [\#186](https://github.com/hyperledger/besu/pull/186)
- Allow use a external JWT public key in authenticated APIs [\#183](https://github.com/hyperledger/besu/pull/183)
- ETC Configuration, classic fork peer validator [\#176](https://github.com/hyperledger/besu/pull/176) (thanks to [edwardmack](https://github.com/edwardmack))
- Allow IBFT validators to be changed at a given block [\#173](https://github.com/hyperledger/besu/pull/173)
- Support external mining using Stratum [\#140](https://github.com/hyperledger/besu/pull/140) (thanks to [atoulme](https://github.com/atoulme))
- Add more fields to private transaction receipt [\#85](https://github.com/hyperledger/besu/pull/85) (thanks to [josh-richardson](https://github.com/josh-richardson))
- [Pruning documentation](https://besu.hyperledger.org/en/latest/Concepts/Pruning/)

### Technical Improvements

- ETC - Cleanup [\#201](https://github.com/hyperledger/besu/pull/201) (thanks to [GregTheGreek](https://github.com/GregTheGreek))
- User specific enclave public key configuration in auth file [\#196](https://github.com/hyperledger/besu/pull/196)
- Change CustomForks -\> Transitions [\#193](https://github.com/hyperledger/besu/pull/193)
- Pass identity information into RpcMethod from Http Service [\#189](https://github.com/hyperledger/besu/pull/189)
- Remove the use of JsonRpcParameters from RpcMethods [\#188](https://github.com/hyperledger/besu/pull/188)
- Repaired Metrics name collision between Privacy and RocksDB [\#187](https://github.com/hyperledger/besu/pull/187)
- Multi-Tenancy: Do not specify a public key anymore when requesting a … [\#185](https://github.com/hyperledger/besu/pull/185)
- Updates to circle building acceptance tests [\#184](https://github.com/hyperledger/besu/pull/184)
- Move Apache Tuweni dependency to official release [\#181](https://github.com/hyperledger/besu/pull/181) (thanks to [atoulme](https://github.com/atoulme))
- Update Gradle to 6.0, support Java 13 [\#180](https://github.com/hyperledger/besu/pull/180)
- ETC Atlantis fork [\#179](https://github.com/hyperledger/besu/pull/179) (thanks to [edwardmack](https://github.com/edwardmack))
- ETC Gotham Fork [\#178](https://github.com/hyperledger/besu/pull/178) (thanks to [edwardmack](https://github.com/edwardmack))
- ETC DieHard fork support [\#177](https://github.com/hyperledger/besu/pull/177) (thanks to [edwardmack](https://github.com/edwardmack))
- Remove 'parentHash', 'number' and 'gasUsed' fields from the genesis d… [\#175](https://github.com/hyperledger/besu/pull/175) (thanks to [SweeXordious](https://github.com/SweeXordious))
- Enable pruning by default for fast sync and validate conflicts with privacy [\#172](https://github.com/hyperledger/besu/pull/172)
- Update RocksDB [\#170](https://github.com/hyperledger/besu/pull/170)
- Vpdate ver to 1.3.5-snapshot [\#169](https://github.com/hyperledger/besu/pull/169)
- Added PoaQueryService method that returns local node signer… [\#163](https://github.com/hyperledger/besu/pull/163)
- Add versioning to privacy storage [\#149](https://github.com/hyperledger/besu/pull/149)
- Update reference tests [\#139](https://github.com/hyperledger/besu/pull/139)

### 1.3.4

- Reverted _Enable pruning by default for fast sync (#135)_ [\#164](https://github.com/hyperledger/besu/pull/164)

### 1.3.3

### Technical Improvements

- Add --identity flag for client identification in node browsers [\#150](https://github.com/hyperledger/besu/pull/150)
- Istanbul Mainnet Block [\#145](https://github.com/hyperledger/besu/pull/150)
- Add priv\_getEeaTransactionCount [\#110](https://github.com/hyperledger/besu/pull/110)

### Additions and Improvements

- Redesign of how JsonRpcMethods are created [\#159](https://github.com/hyperledger/besu/pull/159)
- Moving JsonRpcMethods classes into the same package, prior to refactor [\#154](https://github.com/hyperledger/besu/pull/154)
- Reflect default logging in CLI help [\#148](https://github.com/hyperledger/besu/pull/148)
- Handle zero port better in NAT [\#147](https://github.com/hyperledger/besu/pull/147)
- Rework how filter and log query parameters are created/used [\#146](https://github.com/hyperledger/besu/pull/146)
- Don't generate shutdown tasks in controller [\#141](https://github.com/hyperledger/besu/pull/141)
- Ibft queries [\#138](https://github.com/hyperledger/besu/pull/138)
- Enable pruning by default for fast sync [\#135](https://github.com/hyperledger/besu/pull/135)
- Ensure spotless runs in CI [\#132](https://github.com/hyperledger/besu/pull/132)
- Add more logging around peer disconnects [\#131](https://github.com/hyperledger/besu/pull/131)
- Repair EthGetLogs returning incorrect results [\#128](https://github.com/hyperledger/besu/pull/128)
- Use Bloombits for Logs queries [\#127](https://github.com/hyperledger/besu/pull/127)
- Improve message when extraData missing [\#121](https://github.com/hyperledger/besu/pull/121)
- Fix miner startup logic [\#104](https://github.com/hyperledger/besu/pull/104)
- Support log reordring from reorgs in `LogSubscriptionService` [\#86](https://github.com/hyperledger/besu/pull/86)

### 1.3.2

### Additions and Improvements

- besu -v to print plugin versions[\#123](https://github.com/hyperledger/besu/pull/123)

### Technical Improvements

- Update Governance and Code of Conduct verbiage [\#120](https://github.com/hyperledger/besu/pull/120)
- Fix private transaction root mismatch [\#118](https://github.com/hyperledger/besu/pull/118)
- Programatically enforce plugin CLI variable names [\#117](https://github.com/hyperledger/besu/pull/117)
- Additional unit test for selecting replaced pending transactions [\#116](https://github.com/hyperledger/besu/pull/116)
- Only set sync targets that have an estimated height value [\#115](https://github.com/hyperledger/besu/pull/115)
- Fix rlpx startup [\#114](https://github.com/hyperledger/besu/pull/114)
- Expose getPayload in Transaction plugin-api interface. [\#113](https://github.com/hyperledger/besu/pull/113)
- Dependency Version Upgrades [\#112](https://github.com/hyperledger/besu/pull/112)
- Add hash field in Transaction plugin interface. [\#111](https://github.com/hyperledger/besu/pull/111)
- Rework sync status events [\#106](https://github.com/hyperledger/besu/pull/106)

### 1.3.1

### Additions and Improvements

- Added GraphQL query/logs support [\#94](https://github.com/hyperledger/besu/pull/94)

### Technical Improvements

- Add totalDiffculty to BlockPropagated events. [\#97](https://github.com/hyperledger/besu/pull/97)
- Merge BlockchainQueries classes [\#101](https://github.com/hyperledger/besu/pull/101)
- Fixed casing of dynamic MetricCategorys [\#99](https://github.com/hyperledger/besu/pull/99)
- Fix private transactions breaking evm [\#96](https://github.com/hyperledger/besu/pull/96)
- Make SyncState variables thread-safe [\#95](https://github.com/hyperledger/besu/pull/95)
- Fix transaction tracking by sender [\#93](https://github.com/hyperledger/besu/pull/93)
- Make logic in PersistBlockTask more explicit to fix a LGTM warning [\#92](https://github.com/hyperledger/besu/pull/92)
- Removed Unused methods in the transaction simulator. [\#91](https://github.com/hyperledger/besu/pull/91)
- Fix ThreadBesuNodeRunner BesuConfiguration setup [\#90](https://github.com/hyperledger/besu/pull/90)
- JsonRpc method disabled error condition rewrite and unit test [\#80](https://github.com/hyperledger/besu/pull/80)
- Round trip testing of state trie account values [\#31](https://github.com/hyperledger/besu/pull/31)

### 1.3

### Breaking Change

- Disallow comments in Genesis JSON file. [\#49](https://github.com/hyperledger/besu/pull/49)

### Additions and Improvements

- Add `--required-block` command line option to deal with chain splits [\#79](https://github.com/hyperledger/besu/pull/79)
- Store db metadata file in the root data directory. [\#46](https://github.com/hyperledger/besu/pull/46)
- Add `--target-gas-limit` command line option. [\#24](https://github.com/hyperledger/besu/pull/24)(thanks to new contributor [cfelde](https://github.com/cfelde))
- Allow private contracts to access public state. [\#9](https://github.com/hyperledger/besu/pull/9)
- Documentation updates include:
  - Added [sample load balancer configurations](https://besu.hyperledger.org/en/latest/HowTo/Configure/Configure-HA/Sample-Configuration/)
  - Added [`retesteth`](https://besu.hyperledger.org/en/latest/Reference/CLI/CLI-Subcommands/#retesteth) subcommand
  - Added [`debug_accountRange`](https://besu.hyperledger.org/en/latest/Reference/API-Methods/#debug_accountrange) JSON-RPC API method
  - Clarified purpose of [static nodes](https://besu.hyperledger.org/en/latest/HowTo/Find-and-Connect/Managing-Peers/#static-nodes)
  - Added links [Kubernetes reference implementations](https://besu.hyperledger.org/en/latest/HowTo/Deploy/Kubernetes/)
  - Added content about [access between private and public states](https://besu.hyperledger.org/en/latest/Concepts/Privacy/Privacy-Groups/#access-between-states)
  - Added restriction that [account permissioning cannot be used with random key signing](https://besu.hyperledger.org/en/latest/HowTo/Use-Privacy/Sign-Privacy-Marker-Transactions/).
  - Added high availability requirement for [private transaction manager](https://besu.hyperledger.org/en/latest/Concepts/Privacy/Privacy-Overview/#availability) (ie, Orion)
  - Added [genesis file reference](https://besu.hyperledger.org/en/latest/Reference/Config-Items/)

### Technical Improvements

- Less verbose synching subscriptions [\#59](https://github.com/hyperledger/besu/pull/59)
- Return enclave key instead of private transaction hash [\#53](https://github.com/hyperledger/besu/pull/53)
- Fix mark sweep pruner bugs where nodes that should be kept were being swept  [\#50](https://github.com/hyperledger/besu/pull/50)
- Clean up BesuConfiguration construction [\#51](https://github.com/hyperledger/besu/pull/51)
- Private tx nonce errors return same msg as any tx [\#48](https://github.com/hyperledger/besu/pull/48)
- Fix default logging [\#47](https://github.com/hyperledger/besu/pull/47)
- Introduce virtual operation. [\#45](https://github.com/hyperledger/besu/pull/45)
- Downgrade RocksDBPlugin Logging Levels [\#44](https://github.com/hyperledger/besu/pull/44)
- Infrastructure for exposing PoA metrics for plugins. [\#37](https://github.com/hyperledger/besu/pull/37)
- Refactor privacy storage. [\#7](https://github.com/hyperledger/besu/pull/7)

## 1.2.4

### Additions and Improvements

- Add Istanbul block (5435345) for Rinkeby [\#35](https://github.com/hyperledger/besu/pull/35)
- Add Istanbul block (1561651) for Goerli [\#27](https://github.com/hyperledger/besu/pull/27)
- Add Istanbul block (6485846) for Ropsten [\#26](https://github.com/hyperledger/besu/pull/26)
- Add privDistributeRawTransaction endpoint [\#23](https://github.com/hyperledger/besu/pull/23) (thanks to [josh-richardson](https://github.com/josh-richardson))

### Technical Improvements

- Refactors pantheon private key to signing private key [\#34](https://github.com/hyperledger/besu/pull/34) (thanks to [josh-richardson](https://github.com/josh-richardson))
- Support both BESU\_ and PANTHEON\_ env var prefixes [\#32](https://github.com/hyperledger/besu/pull/32)
- Use only fully validated peers for fast sync pivot selection [\#21](https://github.com/hyperledger/besu/pull/21)
- Support Version Rollbacks for RocksDB \(\#6\) [\#19](https://github.com/hyperledger/besu/pull/19)
- Update Cava library to Tuweni Library [\#18](https://github.com/hyperledger/besu/pull/18)
- StateTrieAccountValue:Version should be written as an int, not a long [\#17](https://github.com/hyperledger/besu/pull/17)
- Handle discovery peers with updated endpoints [\#12](https://github.com/hyperledger/besu/pull/12)
- Change retesteth port [\#11](https://github.com/hyperledger/besu/pull/11)
- Renames eea\_getTransactionReceipt to priv\_getTransactionReceipt [\#10](https://github.com/hyperledger/besu/pull/10) (thanks to [josh-richardson](https://github.com/josh-richardson))
- Support Version Rollbacks for RocksDB [\#6](https://github.com/hyperledger/besu/pull/6)
- Moving AT DSL into its own module [\#3](https://github.com/hyperledger/besu/pull/3)

## 1.2.3

### Additions and Improvements
- Added an override facility for genesis configs [\#1915](https://github.com/PegaSysEng/pantheon/pull/1915)
- Finer grained logging configuration [\#1895](https://github.com/PegaSysEng/pantheon/pull/1895) (thanks to [matkt](https://github.com/matkt))

### Technical Improvements

- Add archiving of docker test reports [\#1921](https://github.com/PegaSysEng/pantheon/pull/1921)
- Events API: Transaction dropped, sync status, and renames [\#1919](https://github.com/PegaSysEng/pantheon/pull/1919)
- Remove metrics from plugin registration [\#1918](https://github.com/PegaSysEng/pantheon/pull/1918)
- Replace uses of Instant.now from within the IBFT module [\#1911](https://github.com/PegaSysEng/pantheon/pull/1911)
- Update plugins-api build script [\#1908](https://github.com/PegaSysEng/pantheon/pull/1908)
- Ignore flaky tracing tests [\#1907](https://github.com/PegaSysEng/pantheon/pull/1907)
- Ensure plugin-api module gets published at the correct maven path [\#1905](https://github.com/PegaSysEng/pantheon/pull/1905)
- Return the plugin-apis to this repo [\#1900](https://github.com/PegaSysEng/pantheon/pull/1900)
- Stop autogenerating BesuInfo.java [\#1899](https://github.com/PegaSysEng/pantheon/pull/1899)
- Extracted Metrics interfaces to plugins-api. [\#1898](https://github.com/PegaSysEng/pantheon/pull/1898)
- Fix key value storage clear so it removes all values [\#1894](https://github.com/PegaSysEng/pantheon/pull/1894)
- Ethsigner test [\#1892](https://github.com/PegaSysEng/pantheon/pull/1892) (thanks to [iikirilov](https://github.com/iikirilov))
- Return null private transaction receipt instead of error [\#1872](https://github.com/PegaSysEng/pantheon/pull/1872) (thanks to [iikirilov](https://github.com/iikirilov))
- Implement trace replay block transactions trace option [\#1886](https://github.com/PegaSysEng/pantheon/pull/1886)
- Use object parameter instead of list of parameters for priv\_createPrivacyGroup [\#1868](https://github.com/PegaSysEng/pantheon/pull/1868) (thanks to [iikirilov](https://github.com/iikirilov))
- Refactor privacy acceptance tests [\#1864](https://github.com/PegaSysEng/pantheon/pull/1864) (thanks to [iikirilov](https://github.com/iikirilov))

## 1.2.2

### Additions and Improvements
- Support large numbers for the `--network-id` option [\#1891](https://github.com/PegaSysEng/pantheon/pull/1891)
- Added eea\_getTransactionCount Json Rpc [\#1861](https://github.com/PegaSysEng/pantheon/pull/1861)
- PrivacyMarkerTransaction to be signed with a randomly generated key [\#1844](https://github.com/PegaSysEng/pantheon/pull/1844)
- Implement eth\_getproof JSON RPC API [\#1824](https://github.com/PegaSysEng/pantheon/pull/1824) (thanks to [matkt](https://github.com/matkt))
- Documentation updates include:
  - [Improved navigation](https://docs.pantheon.pegasys.tech/en/latest/)
  - [Added permissioning diagram](https://docs.pantheon.pegasys.tech/en/latest/Concepts/Permissioning/Permissioning-Overview/#onchain)
  - [Added Responsible Disclosure policy](https://docs.pantheon.pegasys.tech/en/latest/Reference/Responsible-Disclosure/)
  - [Added `blocks export` subcommand](https://besu.hyperledger.org/en/latest/Reference/CLI/CLI-Subcommands/#export)

### Technical Improvements
- Update the `pantheon blocks export` command usage [\#1887](https://github.com/PegaSysEng/pantheon/pull/1887) (thanks to [matkt](https://github.com/matkt))
- Stop Returning null for 'pending' RPC calls [\#1883](https://github.com/PegaSysEng/pantheon/pull/1883)
- Blake validation errors are hard errors [\#1882](https://github.com/PegaSysEng/pantheon/pull/1882)
- Add test cases for trace\_replayBlockTransactions [\#1881](https://github.com/PegaSysEng/pantheon/pull/1881)
- Simplify json rpc spec test setup [\#1880](https://github.com/PegaSysEng/pantheon/pull/1880)
- Tweak JSON import format [\#1878](https://github.com/PegaSysEng/pantheon/pull/1878)
- Transactions listeners should use the subscriber pattern [\#1877](https://github.com/PegaSysEng/pantheon/pull/1877)
- Maven spotless [\#1876](https://github.com/PegaSysEng/pantheon/pull/1876)
- Don't cache for localbalance [\#1875](https://github.com/PegaSysEng/pantheon/pull/1875)
- EIP-1108 - Reprice alt\_bn128  [\#1874](https://github.com/PegaSysEng/pantheon/pull/1874)
- Create stub trace\_replayBlockTransactions json-rpc method  [\#1873](https://github.com/PegaSysEng/pantheon/pull/1873)
- Improve trace log [\#1870](https://github.com/PegaSysEng/pantheon/pull/1870)
- Pruning Command Line Flags [\#1869](https://github.com/PegaSysEng/pantheon/pull/1869)
- Re-enable istanbul [\#1865](https://github.com/PegaSysEng/pantheon/pull/1865)
- Fix logic to disconnect from peers on fork [\#1863](https://github.com/PegaSysEng/pantheon/pull/1863)
- Blake 2b tweaks [\#1862](https://github.com/PegaSysEng/pantheon/pull/1862)
- Sweep state roots before child nodes [\#1854](https://github.com/PegaSysEng/pantheon/pull/1854)
- Update export subcommand to export blocks in rlp format [\#1852](https://github.com/PegaSysEng/pantheon/pull/1852)
- Updating docker tests to make it easier to follow & ensure it listens on the right interface on docker [\#1851](https://github.com/PegaSysEng/pantheon/pull/1851)
- Disable Istanbul block [\#1849](https://github.com/PegaSysEng/pantheon/pull/1849)
- Add read-only blockchain factory method [\#1845](https://github.com/PegaSysEng/pantheon/pull/1845)
- Removing the release plugin in favour of the new process with branches [\#1843](https://github.com/PegaSysEng/pantheon/pull/1843)
- Update Görli bootnodes [\#1842](https://github.com/PegaSysEng/pantheon/pull/1842)
- Upgrade graphql library to version 13.0 [\#1834](https://github.com/PegaSysEng/pantheon/pull/1834)
- Database versioning and enable multi-column database [\#1830](https://github.com/PegaSysEng/pantheon/pull/1830)
- Fixes invalid JsonGetter, comment [\#1811](https://github.com/PegaSysEng/pantheon/pull/1811) (thanks to [josh-richardson](https://github.com/josh-richardson))
- Add EthSigner acceptance test [\#1655](https://github.com/PegaSysEng/pantheon/pull/1655) (thanks to [iikirilov](https://github.com/iikirilov))
- Support plugin Richdata APIs via implementation [\#1581](https://github.com/PegaSysEng/pantheon/pull/1581)

## 1.2.1

### Additions and Improvements

- Removed the release plugin in favour of the new process with branches
[#1841](https://github.com/PegaSysEng/pantheon/pull/1841)
[#1843](https://github.com/PegaSysEng/pantheon/pull/1843)
[#1848](https://github.com/PegaSysEng/pantheon/pull/1848)
[#1855](https://github.com/PegaSysEng/pantheon/pull/1855)
- Updated Görli bootnodes [#1842](https://github.com/PegaSysEng/pantheon/pull/1842)
- Removed unnecessary test dependency [#1839](https://github.com/PegaSysEng/pantheon/pull/1839)
- Added warning when comments are used in genesis file [#1838](https://github.com/PegaSysEng/pantheon/pull/1838)
- Added an experimental flag for disabling timers [#1837](https://github.com/PegaSysEng/pantheon/pull/1837)
- Fixed FlatFileTaskCollection tests [#1833](https://github.com/PegaSysEng/pantheon/pull/1833)
- Added chain json import utility [#1832](https://github.com/PegaSysEng/pantheon/pull/1832)
- Added tests to AllNodesVisitor trie traversal [#1831](https://github.com/PegaSysEng/pantheon/pull/1831)
- Updated privateFrom to be required [#1829](https://github.com/PegaSysEng/pantheon/pull/1829) (thanks to [iikirilov](https://github.com/iikirilov))
- Made explicit that streamed accounts may be missing their address [#1828](https://github.com/PegaSysEng/pantheon/pull/1828)
- Refactored normalizeKeys method [#1826](https://github.com/PegaSysEng/pantheon/pull/1826)
- Removed dead parameters [#1825](https://github.com/PegaSysEng/pantheon/pull/1825)
- Added a nicer name for Corretto [#1819](https://github.com/PegaSysEng/pantheon/pull/1819)
- Changed core JSON-RPC method to support ReTestEth
[#1815](https://github.com/PegaSysEng/pantheon/pull/1815)
[#1818](https://github.com/PegaSysEng/pantheon/pull/1818)
- Added rewind to block functionality [#1814](https://github.com/PegaSysEng/pantheon/pull/1814)
- Added support for NoReward and NoProof seal engines [#1813](https://github.com/PegaSysEng/pantheon/pull/1813)
- Added strict short hex strings for retesteth [#1812](https://github.com/PegaSysEng/pantheon/pull/1812)
- Cleaned up genesis parsing [#1809](https://github.com/PegaSysEng/pantheon/pull/1809)
- Updating Orion to v1.3.2 [#1805](https://github.com/PegaSysEng/pantheon/pull/1805)
- Updaated newHeads subscription to emit events only for canonical blocks [#1798](https://github.com/PegaSysEng/pantheon/pull/1798)
- Repricing for trie-size-dependent opcodes [#1795](https://github.com/PegaSysEng/pantheon/pull/1795)
- Revised Istanbul Versioning assignemnts [#1794](https://github.com/PegaSysEng/pantheon/pull/1794)
- Updated RevertReason to return BytesValue [#1793](https://github.com/PegaSysEng/pantheon/pull/1793)
- Updated way priv_getPrivacyPrecompileAddress source [#1786](https://github.com/PegaSysEng/pantheon/pull/1786) (thanks to [iikirilov](https://github.com/iikirilov))
- Updated Chain ID opcode to return 0 as default [#1785](https://github.com/PegaSysEng/pantheon/pull/1785)
- Allowed fixedDifficulty=1 [#1784](https://github.com/PegaSysEng/pantheon/pull/1784)
- Updated Docker image defaults host interfaces [#1782](https://github.com/PegaSysEng/pantheon/pull/1782)
- Added tracking of world state account key preimages [#1780](https://github.com/PegaSysEng/pantheon/pull/1780)
- Modified PrivGetPrivateTransaction to take public tx hash [#1778](https://github.com/PegaSysEng/pantheon/pull/1778) (thanks to [josh-richardson](https://github.com/josh-richardson))
- Removed enclave public key from parameter
[#1789](https://github.com/PegaSysEng/pantheon/pull/1789)
[#1777](https://github.com/PegaSysEng/pantheon/pull/1777) (thanks to [iikirilov](https://github.com/iikirilov))
- Added storage key preimage tracking [#1772](https://github.com/PegaSysEng/pantheon/pull/1772)
- Updated priv_getPrivacyPrecompileAddress method return [#1766](https://github.com/PegaSysEng/pantheon/pull/1766) (thanks to [iikirilov](https://github.com/iikirilov))
- Added tests for permissioning with static nodes behaviour [#1764](https://github.com/PegaSysEng/pantheon/pull/1764)
- Added integration test for contract creation with privacyGroupId [#1762](https://github.com/PegaSysEng/pantheon/pull/1762) (thanks to [josh-richardson](https://github.com/josh-richardson))
- Added report node local address as the coinbase in Clique and IBFT
[#1758](https://github.com/PegaSysEng/pantheon/pull/1758)
[#1760](https://github.com/PegaSysEng/pantheon/pull/1760)
- Fixed private tx signature validation [#1753](https://github.com/PegaSysEng/pantheon/pull/1753)
- Updated CI configuration
[#1751](https://github.com/PegaSysEng/pantheon/pull/1751)
[#1835](https://github.com/PegaSysEng/pantheon/pull/1835)
- Added CLI flag for setting WorldStateDownloader task cache size [#1749](https://github.com/PegaSysEng/pantheon/pull/1749) (thanks to [matkt](https://github.com/matkt))
- Updated vertx to 2.8.0 [#1748](https://github.com/PegaSysEng/pantheon/pull/1748)
- changed RevertReason to BytesValue [#1746](https://github.com/PegaSysEng/pantheon/pull/1746)
- Added static nodes acceptance test [#1745](https://github.com/PegaSysEng/pantheon/pull/1745)
- Added report 0 hashrate when the mining coordinator doesn't support mining
[#1744](https://github.com/PegaSysEng/pantheon/pull/1744)
[#1757](https://github.com/PegaSysEng/pantheon/pull/1757)
- Implemented EIP-2200 - Net Gas Metering Revised [#1743](https://github.com/PegaSysEng/pantheon/pull/1743)
- Added chainId validation to PrivateTransactionValidator [#1741](https://github.com/PegaSysEng/pantheon/pull/1741)
- Reduced intrinsic gas cost [#1739](https://github.com/PegaSysEng/pantheon/pull/1739)
- De-duplicated test blocks data files [#1737](https://github.com/PegaSysEng/pantheon/pull/1737)
- Renamed various EEA methods to priv methods [#1736](https://github.com/PegaSysEng/pantheon/pull/1736) (thanks to [josh-richardson](https://github.com/josh-richardson))
- Permissioning Acceptance Test [#1735](https://github.com/PegaSysEng/pantheon/pull/1735)
 [#1759](https://github.com/PegaSysEng/pantheon/pull/1759)
- Add nonce handling to GenesisState [#1728](https://github.com/PegaSysEng/pantheon/pull/1728)
- Added 100-continue to HTTP [#1727](https://github.com/PegaSysEng/pantheon/pull/1727)
- Fixed get_signerMetrics [#1725](https://github.com/PegaSysEng/pantheon/pull/1725) (thanks to [matkt](https://github.com/matkt))
- Reworked "in-sync" checks [#1720](https://github.com/PegaSysEng/pantheon/pull/1720)
- Added Accounts Permissioning Acceptance Tests [#1719](https://github.com/PegaSysEng/pantheon/pull/1719)
- Added PrivateTransactionValidator to unify logic [#1713](https://github.com/PegaSysEng/pantheon/pull/1713)
- Added JSON-RPC API to report validator block production information [#1687](https://github.com/PegaSysEng/pantheon/pull/1687) (thanks to [matkt](https://github.com/matkt))
- Added Mark Sweep Pruner [#1638](https://github.com/PegaSysEng/pantheon/pull/1638)
- Added the Blake2b F compression function as a precompile in Besu [#1614](https://github.com/PegaSysEng/pantheon/pull/1614) (thanks to [iikirilov](https://github.com/iikirilov))
- Documentation updates include:
  - Added CPU requirements [#1734](https://github.com/PegaSysEng/pantheon/pull/1734)
  - Added reference to Ansible role [#1733](https://github.com/PegaSysEng/pantheon/pull/1733)
  - Updated revert reason example [#1754](https://github.com/PegaSysEng/pantheon/pull/1754)
  - Added content on deploying for production [#1774](https://github.com/PegaSysEng/pantheon/pull/1774)
  - Updated docker docs for location of data path [#1790](https://github.com/PegaSysEng/pantheon/pull/1790)
  - Updated permissiong documentation
  [#1792](https://github.com/PegaSysEng/pantheon/pull/1792)
  [#1652](https://github.com/PegaSysEng/pantheon/pull/1652)
  - Added permissioning webinar in the resources [#1717](https://github.com/PegaSysEng/pantheon/pull/1717)
  - Add web3.js-eea reference doc [#1617](https://github.com/PegaSysEng/pantheon/pull/1617)
  - Updated privacy documentation
  [#1650](https://github.com/PegaSysEng/pantheon/pull/1650)
  [#1721](https://github.com/PegaSysEng/pantheon/pull/1721)
  [#1722](https://github.com/PegaSysEng/pantheon/pull/1722)
  [#1724](https://github.com/PegaSysEng/pantheon/pull/1724)
  [#1729](https://github.com/PegaSysEng/pantheon/pull/1729)
  [#1730](https://github.com/PegaSysEng/pantheon/pull/1730)
  [#1731](https://github.com/PegaSysEng/pantheon/pull/1731)
  [#1732](https://github.com/PegaSysEng/pantheon/pull/1732)
  [#1740](https://github.com/PegaSysEng/pantheon/pull/1740)
  [#1750](https://github.com/PegaSysEng/pantheon/pull/1750)
  [#1761](https://github.com/PegaSysEng/pantheon/pull/1761)
  [#1765](https://github.com/PegaSysEng/pantheon/pull/1765)
  [#1769](https://github.com/PegaSysEng/pantheon/pull/1769)
  [#1770](https://github.com/PegaSysEng/pantheon/pull/1770)
  [#1771](https://github.com/PegaSysEng/pantheon/pull/1771)
  [#1773](https://github.com/PegaSysEng/pantheon/pull/1773)
  [#1787](https://github.com/PegaSysEng/pantheon/pull/1787)
  [#1788](https://github.com/PegaSysEng/pantheon/pull/1788)
  [#1796](https://github.com/PegaSysEng/pantheon/pull/1796)
  [#1803](https://github.com/PegaSysEng/pantheon/pull/1803)
  [#1810](https://github.com/PegaSysEng/pantheon/pull/1810)
  [#1817](https://github.com/PegaSysEng/pantheon/pull/1817)
  - Added documentation for getSignerMetrics [#1723](https://github.com/PegaSysEng/pantheon/pull/1723) (thanks to [matkt](https://github.com/matkt))
  - Added Java 11+ as a prerequisite for installing Besu using Homebrew. [#1755](https://github.com/PegaSysEng/pantheon/pull/1755)
  - Fixed documentation formatting and typos [#1718](https://github.com/PegaSysEng/pantheon/pull/1718)
  [#1742](https://github.com/PegaSysEng/pantheon/pull/1742)
  [#1763](https://github.com/PegaSysEng/pantheon/pull/1763)
  [#1779](https://github.com/PegaSysEng/pantheon/pull/1779)
  [#1781](https://github.com/PegaSysEng/pantheon/pull/1781)
  [#1827](https://github.com/PegaSysEng/pantheon/pull/1827)
  [#1767](https://github.com/PegaSysEng/pantheon/pull/1767) (thanks to [helderjnpinto](https://github.com/helderjnpinto))
  - Moved the docs to a [new doc repos](https://github.com/PegaSysEng/doc.pantheon) [#1822](https://github.com/PegaSysEng/pantheon/pull/1822)
- Explicitly configure some maven artifactIds [#1853](https://github.com/PegaSysEng/pantheon/pull/1853)
- Update export subcommand to export blocks in rlp format [#1852](https://github.com/PegaSysEng/pantheon/pull/1852)
- Implement `eth_getproof` JSON RPC API [#1824](https://github.com/PegaSysEng/pantheon/pull/1824)
- Database versioning and enable multi-column database [#1830](https://github.com/PegaSysEng/pantheon/pull/1830)
- Disable smoke tests on windows [#1847](https://github.com/PegaSysEng/pantheon/pull/1847)
- Add read-only blockchain factory method [#1845](https://github.com/PegaSysEng/pantheon/pull/1845)

## 1.2

### Additions and Improvements

- Add UPnP Support [\#1334](https://github.com/PegaSysEng/pantheon/pull/1334) (thanks to [notlesh](https://github.com/notlesh))
- Limit the fraction of wire connections initiated by peers [\#1665](https://github.com/PegaSysEng/pantheon/pull/1665)
- EIP-1706 - Disable SSTORE with gasleft lt call stipend  [\#1706](https://github.com/PegaSysEng/pantheon/pull/1706)
- EIP-1108 - Reprice alt\_bn128 [\#1704](https://github.com/PegaSysEng/pantheon/pull/1704)
- EIP-1344 ChainID Opcode [\#1690](https://github.com/PegaSysEng/pantheon/pull/1690)
- New release docker image [\#1664](https://github.com/PegaSysEng/pantheon/pull/1664)
- Support changing log level at runtime [\#1656](https://github.com/PegaSysEng/pantheon/pull/1656) (thanks to [matkt](https://github.com/matkt))
- Implement dump command to dump a specific block from storage [\#1641](https://github.com/PegaSysEng/pantheon/pull/1641) (thanks to [matkt](https://github.com/matkt))
- Add eea\_findPrivacyGroup endpoint to Besu [\#1635](https://github.com/PegaSysEng/pantheon/pull/1635) (thanks to [Puneetha17](https://github.com/Puneetha17))
- Updated eea send raw transaction with privacy group ID [\#1611](https://github.com/PegaSysEng/pantheon/pull/1611) (thanks to [iikirilov](https://github.com/iikirilov))
- Added Revert Reason [\#1603](https://github.com/PegaSysEng/pantheon/pull/1603)
- Documentation updates include:
  - Added [UPnP content](https://besu.hyperledger.org/en/latest/HowTo/Find-and-Connect/Using-UPnP/)
  - Added [load balancer image](https://besu.hyperledger.org/en/stable/)
  - Added [revert reason](https://besu.hyperledger.org/en/latest/HowTo/Send-Transactions/Revert-Reason/)
  - Added [admin\_changeLogLevel](https://besu.hyperledger.org/en/latest/Reference/API-Methods/#admin_changeloglevel) JSON RPC API (thanks to [matkt](https://github.com/matkt))
  - Updated for [new Docker image](https://besu.hyperledger.org/en/stable/)
  - Added [Docker image migration content](https://besu.hyperledger.org/en/latest/HowTo/Get-Started/Migration-Docker/)
  - Added [transaction validation content](https://besu.hyperledger.org/en/latest/Concepts/Transactions/Transaction-Validation/)
  - Updated [permissioning overview](https://besu.hyperledger.org/en/stable/) for onchain account permissioning
  - Updated [quickstart](https://besu.hyperledger.org/en/latest/HowTo/Deploy/Monitoring-Performance/#monitor-node-performance-using-prometheus) to include Prometheus and Grafana
  - Added [remote connections limits options](https://besu.hyperledger.org/en/latest/Reference/CLI/CLI-Syntax/#remote-connections-limit-enabled)
  - Updated [web3.js-eea reference](https://docs.pantheon.pegasys.tech/en/latest/Reference/web3js-eea-Methods/) to include privacy group methods
  - Updated [onchain permissioning to include account permissioning](hhttps://besu.hyperledger.org/en/latest/Concepts/Permissioning/Onchain-Permissioning/) and [Permissioning Management Dapp](https://besu.hyperledger.org/en/latest/Tutorials/Permissioning/Getting-Started-Onchain-Permissioning/#start-the-development-server-for-the-permissioning-management-dapp)
  - Added [deployment procedure for Permissioning Management Dapp](https://besu.hyperledger.org/en/stable/)
  - Added privacy content for [EEA-compliant and Besu-extended privacy](https://besu.hyperledger.org/en/latest/Concepts/Privacy/Privacy-Groups/)
  - Added content on [creating and managing privacy groups](https://besu.hyperledger.org/en/latest/Reference/web3js-eea-Methods/#createprivacygroup)
  - Added content on [accessing private and privacy marker transactions](https://besu.hyperledger.org/en/latest/HowTo/Use-Privacy/Access-Private-Transactions/)
  - Added content on [system requirements](https://besu.hyperledger.org/en/latest/HowTo/Get-Started/System-Requirements/)
  - Added reference to [Besu role on Galaxy to deploy using Ansible](https://besu.hyperledger.org/en/latest/HowTo/Deploy/Ansible/).

### Technical Improvements

- Remove enclave public key from parameter [\#1789](https://github.com/PegaSysEng/pantheon/pull/1789)
- Update defaults host interfaces [\#1782](https://github.com/PegaSysEng/pantheon/pull/1782)
- Modifies PrivGetPrivateTransaction to take public tx hash [\#1778](https://github.com/PegaSysEng/pantheon/pull/1778)
- Remove enclave public key from parameter [\#1777](https://github.com/PegaSysEng/pantheon/pull/1777)
- Return the ethereum address of the privacy precompile from priv_getPrivacyPrecompileAddress [\#1766](https://github.com/PegaSysEng/pantheon/pull/1766)
- Report node local address as the coinbase in Clique and IBFT [\#1760](https://github.com/PegaSysEng/pantheon/pull/1760)
- Additional integration test for contract creation with privacyGroupId [\#1762](https://github.com/PegaSysEng/pantheon/pull/1762)
- Report 0 hashrate when the mining coordinator doesn't support mining [\#1757](https://github.com/PegaSysEng/pantheon/pull/1757)
- Fix private tx signature validation [\#1753](https://github.com/PegaSysEng/pantheon/pull/1753)
- RevertReason changed to BytesValue [\#1746](https://github.com/PegaSysEng/pantheon/pull/1746)
- Renames various eea methods to priv methods [\#1736](https://github.com/PegaSysEng/pantheon/pull/1736)
- Update Orion version [\#1716](https://github.com/PegaSysEng/pantheon/pull/1716)
- Rename CLI flag for better ordering of options [\#1715](https://github.com/PegaSysEng/pantheon/pull/1715)
- Routine dependency updates [\#1712](https://github.com/PegaSysEng/pantheon/pull/1712)
- Fix spelling error in getApplicationPrefix method name [\#1711](https://github.com/PegaSysEng/pantheon/pull/1711)
- Wait and retry if best peer's chain is too short for fast sync [\#1708](https://github.com/PegaSysEng/pantheon/pull/1708)
- Eea get private transaction fix [\#1707](https://github.com/PegaSysEng/pantheon/pull/1707) (thanks to [iikirilov](https://github.com/iikirilov))
- Rework remote connection limit flag defaults [\#1705](https://github.com/PegaSysEng/pantheon/pull/1705)
- Report invalid options from config file [\#1703](https://github.com/PegaSysEng/pantheon/pull/1703)
- Add ERROR to list of CLI log level options [\#1699](https://github.com/PegaSysEng/pantheon/pull/1699)
- Enable onchain account permissioning CLI option [\#1686](https://github.com/PegaSysEng/pantheon/pull/1686)
- Exempt static nodes from all connection limits [\#1685](https://github.com/PegaSysEng/pantheon/pull/1685)
- Enclave refactoring [\#1684](https://github.com/PegaSysEng/pantheon/pull/1684)
- Add opcode and precompiled support for versioning  [\#1683](https://github.com/PegaSysEng/pantheon/pull/1683)
- Use a percentage instead of fraction for the remote connections percentage CLI option. [\#1682](https://github.com/PegaSysEng/pantheon/pull/1682)
- Added error msg for calling eth\_sendTransaction [\#1681](https://github.com/PegaSysEng/pantheon/pull/1681)
- Remove instructions for installing with Chocolatey [\#1680](https://github.com/PegaSysEng/pantheon/pull/1680)
- remove zulu-jdk8 from smoke tests [\#1679](https://github.com/PegaSysEng/pantheon/pull/1679)
- Add new MainNet bootnodes [\#1678](https://github.com/PegaSysEng/pantheon/pull/1678)
- updating smoke tests to use \>= jdk11 [\#1677](https://github.com/PegaSysEng/pantheon/pull/1677)
- Fix handling of remote connection limit [\#1676](https://github.com/PegaSysEng/pantheon/pull/1676)
- Add accountVersion to MessageFrame [\#1675](https://github.com/PegaSysEng/pantheon/pull/1675)
- Change getChildren return type [\#1674](https://github.com/PegaSysEng/pantheon/pull/1674)
- Use Log4J message template instead of String.format [\#1673](https://github.com/PegaSysEng/pantheon/pull/1673)
- Return hashrate of 0 when not mining. [\#1672](https://github.com/PegaSysEng/pantheon/pull/1672)
- Add hooks for validation  [\#1671](https://github.com/PegaSysEng/pantheon/pull/1671)
- Upgrade to pantheon-build:0.0.6-jdk11 which really does include jdk11 [\#1670](https://github.com/PegaSysEng/pantheon/pull/1670)
- Onchain permissioning startup check [\#1669](https://github.com/PegaSysEng/pantheon/pull/1669)
- Update BesuCommand to accept minTransactionGasPriceWei as an integer [\#1668](https://github.com/PegaSysEng/pantheon/pull/1668) (thanks to [matkt](https://github.com/matkt))
- Privacy group id consistent [\#1667](https://github.com/PegaSysEng/pantheon/pull/1667) (thanks to [iikirilov](https://github.com/iikirilov))
- Change eea\_getPrivateTransaction endpoint to accept hex [\#1666](https://github.com/PegaSysEng/pantheon/pull/1666) (thanks to [Puneetha17](https://github.com/Puneetha17))
- Factorise metrics code for KeyValueStorage database [\#1663](https://github.com/PegaSysEng/pantheon/pull/1663))
- Create a metric tracking DB size [\#1662](https://github.com/PegaSysEng/pantheon/pull/1662)
- AT- Removing unused methods on KeyValueStorage [\#1661](https://github.com/PegaSysEng/pantheon/pull/1661)
- Add Prerequisites and Quick-Start [\#1660](https://github.com/PegaSysEng/pantheon/pull/1660) (thanks to [lazaridiscom](https://github.com/lazaridiscom))
- Java 11 updates [\#1658](https://github.com/PegaSysEng/pantheon/pull/1658)
- Make test generated keys deterministic w/in block generator [\#1657](https://github.com/PegaSysEng/pantheon/pull/1657)
- Rename privacyGroupId to createPrivacyGroupId [\#1654](https://github.com/PegaSysEng/pantheon/pull/1654) (thanks to [Puneetha17](https://github.com/Puneetha17))
- Intermittent Test Failures in TransactionsMessageSenderTest [\#1653](https://github.com/PegaSysEng/pantheon/pull/1653)
- Sanity check the generated distribution files before upload [\#1648](https://github.com/PegaSysEng/pantheon/pull/1648)
- Use JDK 11 for release builds [\#1647](https://github.com/PegaSysEng/pantheon/pull/1647)
- Support multiple private marker transactions in a block  [\#1646](https://github.com/PegaSysEng/pantheon/pull/1646)
- Display World State Sync Progress in Logs [\#1645](https://github.com/PegaSysEng/pantheon/pull/1645)
- Remove the docker gradle plugin, handle building docker with shell now [\#1644](https://github.com/PegaSysEng/pantheon/pull/1644)
- Switch to using metric names from EIP-2159 [\#1634](https://github.com/PegaSysEng/pantheon/pull/1634)
- Account versioning [\#1612](https://github.com/PegaSysEng/pantheon/pull/1612)

## 1.1.4

### Additions and Improvements

- \[PAN-2832\] Support setting config options via environment variables [\#1597](https://github.com/PegaSysEng/pantheon/pull/1597)
- Print Besu version when starting [\#1593](https://github.com/PegaSysEng/pantheon/pull/1593)
- \[PAN-2746\] Add eea\_createPrivacyGroup & eea\_deletePrivacyGroup endpoint [\#1560](https://github.com/PegaSysEng/pantheon/pull/1560) (thanks to [Puneetha17](https://github.com/Puneetha17))

Documentation updates include:
- Added [readiness and liveness endpoints](https://besu.hyperledger.org/en/latest/HowTo/Interact/APIs/Using-JSON-RPC-API/#readiness-and-liveness-endpoints)
- Added [high availability content](https://besu.hyperledger.org/en/latest/HowTo/Configure/Configure-HA/High-Availability/)
- Added [web3js-eea client library](https://besu.hyperledger.org/en/latest/Tutorials/Quickstarts/Privacy-Quickstart/#clone-eeajs-libraries)
- Added content on [setting CLI options using environment variables](https://besu.hyperledger.org/en/latest/Reference/CLI/CLI-Syntax/#specifying-options)

### Technical Improvements

- Read config from env vars when no config file specified [\#1639](https://github.com/PegaSysEng/pantheon/pull/1639)
- Upgrade jackson-databind to 2.9.9.1 [\#1636](https://github.com/PegaSysEng/pantheon/pull/1636)
- Update Reference Tests [\#1633](https://github.com/PegaSysEng/pantheon/pull/1633)
- Ignore discport during static node permissioning check [\#1631](https://github.com/PegaSysEng/pantheon/pull/1631)
- Check connections more frequently during acceptance tests [\#1630](https://github.com/PegaSysEng/pantheon/pull/1630)
- Refactor experimental CLI options [\#1629](https://github.com/PegaSysEng/pantheon/pull/1629)
- JSON-RPC api net_services should display the actual ports [\#1628](https://github.com/PegaSysEng/pantheon/pull/1628)
- Refactor CLI [\#1627](https://github.com/PegaSysEng/pantheon/pull/1627)
- Simplify BesuCommand `run` and `parse` methods. [\#1626](https://github.com/PegaSysEng/pantheon/pull/1626)
- PAN-2860: Ignore discport during startup whitelist validation [\#1625](https://github.com/PegaSysEng/pantheon/pull/1625)
- Freeze plugin api version [\#1624](https://github.com/PegaSysEng/pantheon/pull/1624)
- Implement incoming transaction messages CLI option as an unstable command. [\#1622](https://github.com/PegaSysEng/pantheon/pull/1622)
- Update smoke tests docker images for zulu and openjdk to private ones [\#1620](https://github.com/PegaSysEng/pantheon/pull/1620)
- Remove duplication between EeaTransactionCountRpc & PrivateTransactionHandler [\#1619](https://github.com/PegaSysEng/pantheon/pull/1619)
- \[PAN-2709\] - nonce too low error [\#1618](https://github.com/PegaSysEng/pantheon/pull/1618)
- Cache TransactionValidationParams instead of creating new object for each call [\#1616](https://github.com/PegaSysEng/pantheon/pull/1616)
- \[PAN-2850\] Create a transaction pool configuration object [\#1615](https://github.com/PegaSysEng/pantheon/pull/1615)
- Add TransactionValidationParam to TxProcessor [\#1613](https://github.com/PegaSysEng/pantheon/pull/1613)
- Expose a CLI option to configure the life time of transaction messages. [\#1610](https://github.com/PegaSysEng/pantheon/pull/1610)
- Implement Prometheus metric counter for skipped expired transaction messages. [\#1609](https://github.com/PegaSysEng/pantheon/pull/1609)
- Upload jars to bintray as part of releases [\#1608](https://github.com/PegaSysEng/pantheon/pull/1608)
- Avoid publishing docker-pantheon directory to bintray during a release [\#1606](https://github.com/PegaSysEng/pantheon/pull/1606)
- \[PAN-2756\] Istanbul scaffolding [\#1605](https://github.com/PegaSysEng/pantheon/pull/1605)
- Implement a timeout in TransactionMessageProcessor [\#1604](https://github.com/PegaSysEng/pantheon/pull/1604)
- Reject transactions with gas price below the configured minimum [\#1602](https://github.com/PegaSysEng/pantheon/pull/1602)
- Always build the k8s image, only push to dockerhub for master branch [\#1601](https://github.com/PegaSysEng/pantheon/pull/1601)
- Properly validate AltBN128 pairing precompile input [\#1600](https://github.com/PegaSysEng/pantheon/pull/1600)
- \[PAN-2871\] Columnar rocksdb [\#1599](https://github.com/PegaSysEng/pantheon/pull/1599)
- Reverting change to dockerfile [\#1594](https://github.com/PegaSysEng/pantheon/pull/1594)
- Update dependency versions [\#1592](https://github.com/PegaSysEng/pantheon/pull/1592)
- \[PAN-2797\] Clean up failed connections [\#1591](https://github.com/PegaSysEng/pantheon/pull/1591)
- Cleaning up the build process for docker [\#1590](https://github.com/PegaSysEng/pantheon/pull/1590)
- \[PAN-2786\] Stop Transaction Pool Queue from Growing Unbounded [\#1586](https://github.com/PegaSysEng/pantheon/pull/1586)

## 1.1.3

### Additions and Improvements

- \[PAN-2811\] Be more lenient with discovery message deserialization. Completes our support for EIP-8 and enables Besu to work on Rinkeby again. [\#1580](https://github.com/PegaSysEng/pantheon/pull/1580)
- Added liveness and readiness probe stub endpoints [\#1553](https://github.com/PegaSysEng/pantheon/pull/1553)
- Implemented operator tool. \(blockchain network configuration for permissioned networks\) [\#1511](https://github.com/PegaSysEng/pantheon/pull/1511)
- \[PAN-2754\] Added eea\_getPrivacyPrecompileAddress [\#1579](https://github.com/PegaSysEng/pantheon/pull/1579) (thanks to [Puneetha17](https://github.com/Puneetha17))
- Publish the chain head gas used, gas limit, transaction count and ommer metrics [\#1551](https://github.com/PegaSysEng/pantheon/pull/1551)
- Add subscribe and unsubscribe count metrics [\#1541](https://github.com/PegaSysEng/pantheon/pull/1541)
- Add pivot block metrics [\#1537](https://github.com/PegaSysEng/pantheon/pull/1537)

Documentation updates include:

- Updated [IBFT 2.0 tutorial](https://besu.hyperledger.org/en/latest/Tutorials/Private-Network/Create-IBFT-Network/) to use network configuration tool
- Added [debug\_traceBlock\* methods](https://besu.hyperledger.org/en/latest/Reference/API-Methods/#debug_traceblock)
- Reorganised [monitoring documentation](https://besu.hyperledger.org/en/latest/HowTo/Deploy/Monitoring-Performance/)
- Added [link to sample Grafana dashboard](https://besu.hyperledger.org/en/latest/HowTo/Deploy/Monitoring-Performance/#monitor-node-performance-using-prometheus)
- Added [note about replacing transactions in transaction pool](https://besu.hyperledger.org/en/latest/Concepts/Transactions/Transaction-Pool/#replacing-transactions-with-same-nonce)
- Updated [example transaction scripts](https://besu.hyperledger.org/en/latest/HowTo/Send-Transactions/Transactions/#example-javascript-scripts)
- Updated [Alethio Ethstats and Explorer documentation](https://besu.hyperledger.org/en/latest/Concepts/AlethioOverview/)

### Technical Improvements

- PAN-2816: Hiding experimental account permissioning cli options [\#1584](https://github.com/PegaSysEng/pantheon/pull/1584)
- \[PAN-2630\] Synchronizer should disconnect the sync target peer on invalid block data [\#1578](https://github.com/PegaSysEng/pantheon/pull/1578)
- Rename MetricCategory to BesuMetricCategory [\#1574](https://github.com/PegaSysEng/pantheon/pull/1574)
- Convert MetricsConfigiguration to use a builder [\#1572](https://github.com/PegaSysEng/pantheon/pull/1572)
- PAN-2794: Including flag for onchain permissioning check on tx processor [\#1571](https://github.com/PegaSysEng/pantheon/pull/1571)
- Fix behaviour for absent account permissiong smart contract [\#1569](https://github.com/PegaSysEng/pantheon/pull/1569)
- Expand readiness check to check peer count and sync state [\#1568](https://github.com/PegaSysEng/pantheon/pull/1568)
- \[PAN-2798\] Reorganize p2p classes [\#1567](https://github.com/PegaSysEng/pantheon/pull/1567)
- PAN-2729: Account Smart Contract Permissioning ATs [\#1565](https://github.com/PegaSysEng/pantheon/pull/1565)
- Timeout build after 1 hour to prevent it hanging forever. [\#1564](https://github.com/PegaSysEng/pantheon/pull/1564)
- \[PAN-2791\] Make permissions checks for ongoing connections more granular [\#1563](https://github.com/PegaSysEng/pantheon/pull/1563)
- \[PAN-2721\] Fix TopicParameter deserialization [\#1562](https://github.com/PegaSysEng/pantheon/pull/1562)
- \[PAN-2779\] Allow signing private transaction with any key [\#1561](https://github.com/PegaSysEng/pantheon/pull/1561) (thanks to [iikirilov](https://github.com/iikirilov))
- \[PAN-2783\] Invert dependency between permissioning and p2p [\#1557](https://github.com/PegaSysEng/pantheon/pull/1557)
- Removing account filter from TransactionPool [\#1556](https://github.com/PegaSysEng/pantheon/pull/1556)
- \[PAN-1952\] - Remove ignored pending transaction event publish acceptance test [\#1552](https://github.com/PegaSysEng/pantheon/pull/1552)
- Make MetricCategories more flexible [\#1550](https://github.com/PegaSysEng/pantheon/pull/1550)
- Fix encoding for account permissioning check call [\#1549](https://github.com/PegaSysEng/pantheon/pull/1549)
- Discard known remote transactions prior to validation [\#1548](https://github.com/PegaSysEng/pantheon/pull/1548)
- \[PAN-2009\] - Fix cluster clean start after stop in Acceptance tests [\#1546](https://github.com/PegaSysEng/pantheon/pull/1546)
- FilterIdGenerator fixes [\#1544](https://github.com/PegaSysEng/pantheon/pull/1544)
- Only increment the added transaction counter if we actually added the transaction [\#1543](https://github.com/PegaSysEng/pantheon/pull/1543)
- When retrieving transactions by hash, check the pending transactions first [\#1542](https://github.com/PegaSysEng/pantheon/pull/1542)
- Fix thread safety in SubscriptionManager [\#1540](https://github.com/PegaSysEng/pantheon/pull/1540)
- \[PAN-2731\] Extract connection management from P2PNetwork [\#1538](https://github.com/PegaSysEng/pantheon/pull/1538)
- \[PAN-2010\] format filter id as quantity [\#1534](https://github.com/PegaSysEng/pantheon/pull/1534)
- PAN-2445: Onchain account permissioning [\#1507](https://github.com/PegaSysEng/pantheon/pull/1507)
- \[PAN-2672\] Return specific and useful error for enclave issues [\#1455](https://github.com/PegaSysEng/pantheon/pull/1455) (thanks to [Puneetha17](https://github.com/Puneetha17))

## 1.1.2

### Additions and Improvements

Documentation updates include:

- Added [GraphQL options](https://besu.hyperledger.org/en/latest/Reference/CLI/CLI-Syntax/#graphql-http-cors-origins)
- Added [troubleshooting point about illegal reflective access error](https://besu.hyperledger.org/en/latest/HowTo/Troubleshoot/Troubleshooting/#illegal-reflective-access-error-on-startup)
- Added [trusted bootnode behaviour for permissioning](https://besu.hyperledger.org/en/latest/Concepts/Permissioning/Onchain-Permissioning/#bootnodes)
- Added [how to obtain a WS authentication token](https://besu.hyperledger.org/en/latest/HowTo/Interact/APIs/Authentication/#obtaining-an-authentication-token)
- Updated [example scripts and added package.json file for creating signed transactions](https://besu.hyperledger.org/en/latest/HowTo/Send-Transactions/Transactions/)

### Technical Improvements

- Replaced Void datatype with void [\#1530](https://github.com/PegaSysEng/pantheon/pull/1530)
- Fix estimate gas RPC failing for clique when no blocks have been created [\#1528](https://github.com/PegaSysEng/pantheon/pull/1528)
- Avoid auto-boxing for gauge metrics [\#1526](https://github.com/PegaSysEng/pantheon/pull/1526)
- Add AT to ensure 0-miner Clique/IBFT are valid [\#1525](https://github.com/PegaSysEng/pantheon/pull/1525)
- AT DSL - renaming to suffix of Conditions and co-locating with Conditions [\#1524](https://github.com/PegaSysEng/pantheon/pull/1524)
- Set disconnect flag immediately when disconnecting a peer [\#1521](https://github.com/PegaSysEng/pantheon/pull/1521)
- \[PAN-2547\] Modified JSON-RPC subscription processing to avoid blocking [\#1519](https://github.com/PegaSysEng/pantheon/pull/1519)
- Dependency Version Updates [\#1517](https://github.com/PegaSysEng/pantheon/pull/1517)
- AT DSL - renaming ibft to ibft2 [\#1516](https://github.com/PegaSysEng/pantheon/pull/1516)
- \[PIE-1578\] Added local transaction permissioning metrics [\#1515](https://github.com/PegaSysEng/pantheon/pull/1515)
- \[PIE-1577\] Added node local metrics [\#1514](https://github.com/PegaSysEng/pantheon/pull/1514)
- AT DSL - Removing WaitCondition, consistently applying Condition instead [\#1513](https://github.com/PegaSysEng/pantheon/pull/1513)
- Remove usage of deprecated ConcurrentSet [\#1512](https://github.com/PegaSysEng/pantheon/pull/1512)
- Log error if clique or ibft have 0 validators in genesis [\#1509](https://github.com/PegaSysEng/pantheon/pull/1509)
- GraphQL library upgrade changes. [\#1508](https://github.com/PegaSysEng/pantheon/pull/1508)
- Add metrics to assist monitoring and alerting [\#1506](https://github.com/PegaSysEng/pantheon/pull/1506)
- Use external pantheon-plugin-api library [\#1505](https://github.com/PegaSysEng/pantheon/pull/1505)
- Tilde [\#1504](https://github.com/PegaSysEng/pantheon/pull/1504)
- Dependency version updates [\#1503](https://github.com/PegaSysEng/pantheon/pull/1503)
- Simplify text [\#1501](https://github.com/PegaSysEng/pantheon/pull/1501) (thanks to [bgravenorst](https://github.com/bgravenorst))
- \[PAN-1625\] Clique AT mining continues if validator offline [\#1500](https://github.com/PegaSysEng/pantheon/pull/1500)
- Acceptance Test DSL Node refactoring [\#1498](https://github.com/PegaSysEng/pantheon/pull/1498)
- Updated an incorrect command [\#1497](https://github.com/PegaSysEng/pantheon/pull/1497) (thanks to [bgravenorst](https://github.com/bgravenorst))
- Acceptance Test and DSL rename for IBFT2 [\#1493](https://github.com/PegaSysEng/pantheon/pull/1493)
- \[PIE-1580\] Metrics for smart contract permissioning actions [\#1492](https://github.com/PegaSysEng/pantheon/pull/1492)
- Handle RLPException when processing incoming DevP2P messages [\#1491](https://github.com/PegaSysEng/pantheon/pull/1491)
- Limit spotless checks to java classes in expected java  dirs [\#1490](https://github.com/PegaSysEng/pantheon/pull/1490)
- \[PAN-2560\] Add LocalNode class [\#1489](https://github.com/PegaSysEng/pantheon/pull/1489)
- Changed Enode length error String implementation. [\#1486](https://github.com/PegaSysEng/pantheon/pull/1486)
- PAN-2715 - return block not found reasons in error [\#1485](https://github.com/PegaSysEng/pantheon/pull/1485)
- \[PAN-2652\] Refactor Privacy acceptance test and add Privacy Ibft test [\#1483](https://github.com/PegaSysEng/pantheon/pull/1483) (thanks to [iikirilov](https://github.com/iikirilov))
- \[PAN-2603\] Onchain account permissioning support [\#1475](https://github.com/PegaSysEng/pantheon/pull/1475)
- Make CLI options names with hyphen-minus searchable and reduce index size [\#1476](https://github.com/PegaSysEng/pantheon/pull/1476)
- Added warning banner when using latest version [\#1454](https://github.com/PegaSysEng/pantheon/pull/1454)
- Add RTD config file to fix Python version issue [\#1453](https://github.com/PegaSysEng/pantheon/pull/1453)
- \[PAN-2647\] Validate Private Transaction nonce before submitting to Transaction Pool [\#1449](https://github.com/PegaSysEng/pantheon/pull/1449) (thanks to [iikirilov](https://github.com/iikirilov))
- Add placeholders system to have global variables in markdown [\#1425](https://github.com/PegaSysEng/pantheon/pull/1425)

## 1.1.1

### Additions and Improvements

- [GraphQL](https://besu.hyperledger.org/en/latest/HowTo/Interact/APIs/GraphQL/) [\#1311](https://github.com/PegaSysEng/pantheon/pull/1311) (thanks to [zyfrank](https://github.com/zyfrank))
- Added [`--tx-pool-retention-hours`](https://besu.hyperledger.org/en/latest/Reference/CLI/CLI-Syntax/#tx-pool-retention-hours) [\#1333](https://github.com/PegaSysEng/pantheon/pull/1333)
- Added Genesis file support for specifying the maximum stack size. [\#1431](https://github.com/PegaSysEng/pantheon/pull/1431)
- Included transaction details when subscribed to Pending transactions [\#1410](https://github.com/PegaSysEng/pantheon/pull/1410)
- Documentation updates include:
  - [Added configuration items specified in the genesis file](https://besu.hyperledger.org/en/latest/Reference/Config-Items/#configuration-items)
  - [Added pending transaction details subscription](https://besu.hyperledger.org/en/latest/HowTo/Interact/APIs/RPC-PubSub/#pending-transactionss)
  - [Added Troubleshooting content](https://besu.hyperledger.org/en/latest/HowTo/Troubleshoot/Troubleshooting/)
  - [Added Privacy Quickstart](https://besu.hyperledger.org/en/latest/Tutorials/Quickstarts/Privacy-Quickstart/)
  - [Added privacy roadmap](https://github.com/hyperledger/besu/blob/master/ROADMAP.md)


### Technical Improvements

- Create MaintainedPeers class [\#1484](https://github.com/PegaSysEng/pantheon/pull/1484)
- Fix for permissioned network with single bootnode [\#1479](https://github.com/PegaSysEng/pantheon/pull/1479)
- Have ThreadBesuNodeRunner support plugin tests [\#1477](https://github.com/PegaSysEng/pantheon/pull/1477)
- Less pointless plugins errors [\#1473](https://github.com/PegaSysEng/pantheon/pull/1473)
- Rename GraphQLRPC to just GraphQL [\#1472](https://github.com/PegaSysEng/pantheon/pull/1472)
- eth\_protocolVersion is a Quantity, not an Integer [\#1470](https://github.com/PegaSysEng/pantheon/pull/1470)
- Don't require 'to' in 'blocks' queries [\#1464](https://github.com/PegaSysEng/pantheon/pull/1464)
- Events Plugin - Add initial "NewBlock" event message [\#1463](https://github.com/PegaSysEng/pantheon/pull/1463)
- Make restriction field in Private Transaction an enum [\#1462](https://github.com/PegaSysEng/pantheon/pull/1462) (thanks to [iikirilov](https://github.com/iikirilov))
- Helpful graphql error when an account doesn't exist [\#1460](https://github.com/PegaSysEng/pantheon/pull/1460)
- Acceptance Test Cleanup [\#1458](https://github.com/PegaSysEng/pantheon/pull/1458)
- Large chain id support for private transactions [\#1452](https://github.com/PegaSysEng/pantheon/pull/1452)
- Optimise TransactionPool.addRemoteTransaction [\#1448](https://github.com/PegaSysEng/pantheon/pull/1448)
- Reduce synchronization in PendingTransactions [\#1447](https://github.com/PegaSysEng/pantheon/pull/1447)
- Add simple PeerPermissions interface [\#1446](https://github.com/PegaSysEng/pantheon/pull/1446)
- Make sure ThreadBesuNodeRunner is exercised by automation [\#1442](https://github.com/PegaSysEng/pantheon/pull/1442)
- Decode devp2p packets off the event thread [\#1439](https://github.com/PegaSysEng/pantheon/pull/1439)
- Allow config files to specify no bootnodes [\#1438](https://github.com/PegaSysEng/pantheon/pull/1438)
- Capture all logs and errors in the Besu log output [\#1437](https://github.com/PegaSysEng/pantheon/pull/1437)
- Ensure failed Txns are deleted when detected during mining [\#1436](https://github.com/PegaSysEng/pantheon/pull/1436)
- Plugin Framework [\#1435](https://github.com/PegaSysEng/pantheon/pull/1435)
- Equals cleanup [\#1434](https://github.com/PegaSysEng/pantheon/pull/1434)
- Transaction smart contract permissioning controller [\#1433](https://github.com/PegaSysEng/pantheon/pull/1433)
- Renamed AccountPermissioningProver to TransactionPermissio… [\#1432](https://github.com/PegaSysEng/pantheon/pull/1432)
- Refactorings and additions to add Account based Smart Contract permissioning [\#1430](https://github.com/PegaSysEng/pantheon/pull/1430)
- Fix p2p PeerInfo handling [\#1428](https://github.com/PegaSysEng/pantheon/pull/1428)
- IbftProcessor logs when a throwable terminates mining [\#1427](https://github.com/PegaSysEng/pantheon/pull/1427)
- Renamed AccountWhitelistController [\#1424](https://github.com/PegaSysEng/pantheon/pull/1424)
- Unwrap DelegatingBytes32 and prevent Hash from wrapping other Hash instances [\#1423](https://github.com/PegaSysEng/pantheon/pull/1423)
- If nonce is invalid, do not delete during mining [\#1422](https://github.com/PegaSysEng/pantheon/pull/1422)
- Deleting unused windows jenkinsfile [\#1421](https://github.com/PegaSysEng/pantheon/pull/1421)
- Get all our smoke tests for all platforms in 1 jenkins job [\#1420](https://github.com/PegaSysEng/pantheon/pull/1420)
- Add pending object to GraphQL queries [\#1419](https://github.com/PegaSysEng/pantheon/pull/1419)
- Start listening for p2p connections after start\(\) is invoked [\#1418](https://github.com/PegaSysEng/pantheon/pull/1418)
- Improved JSON-RPC responses when EnodeURI parameter has invalid EnodeId [\#1417](https://github.com/PegaSysEng/pantheon/pull/1417)
- Use port 0 when starting a websocket server in tests [\#1416](https://github.com/PegaSysEng/pantheon/pull/1416)
- Windows jdk smoke tests [\#1413](https://github.com/PegaSysEng/pantheon/pull/1413)
- Change AT discard RPC tests to be more reliable by checking discard using proposals [\#1411](https://github.com/PegaSysEng/pantheon/pull/1411)
- Simple account permissioning [\#1409](https://github.com/PegaSysEng/pantheon/pull/1409)
- Fix clique miner to respect changes to vanity data made via JSON-RPC [\#1408](https://github.com/PegaSysEng/pantheon/pull/1408)
- Avoid recomputing the logs bloom filter when reading receipts [\#1407](https://github.com/PegaSysEng/pantheon/pull/1407)
- Remove NodePermissioningLocalConfig external references [\#1406](https://github.com/PegaSysEng/pantheon/pull/1406)
- Add constantinople fix block for Rinkeby [\#1404](https://github.com/PegaSysEng/pantheon/pull/1404)
- Update EnodeURL to support enodes with listening disabled [\#1403](https://github.com/PegaSysEng/pantheon/pull/1403)
- Integration Integration test\(s\) on p2p of 'net\_services'  [\#1402](https://github.com/PegaSysEng/pantheon/pull/1402)
- Reference tests fail on Windows [\#1401](https://github.com/PegaSysEng/pantheon/pull/1401)
- Fix non-deterministic test caused by variable size of generated transactions [\#1399](https://github.com/PegaSysEng/pantheon/pull/1399)
- Start BlockPropagationManager immediately - don't wait for full sync [\#1398](https://github.com/PegaSysEng/pantheon/pull/1398)
- Added error message for RPC method disabled [\#1396](https://github.com/PegaSysEng/pantheon/pull/1396)
- Fix intermittency in FullSyncChainDownloaderTest [\#1394](https://github.com/PegaSysEng/pantheon/pull/1394)
- Add explanatory comment about default port [\#1392](https://github.com/PegaSysEng/pantheon/pull/1392)
- Handle case where peers advertise a listening port of 0 [\#1391](https://github.com/PegaSysEng/pantheon/pull/1391)
- Cache extra data [\#1389](https://github.com/PegaSysEng/pantheon/pull/1389)
- Update Log message in IBFT Controller [\#1387](https://github.com/PegaSysEng/pantheon/pull/1387)
- Remove unnecessary field [\#1384](https://github.com/PegaSysEng/pantheon/pull/1384)
- Add getPeer method to PeerConnection [\#1383](https://github.com/PegaSysEng/pantheon/pull/1383)
- Removing smart quotes [\#1381](https://github.com/PegaSysEng/pantheon/pull/1381) (thanks to [jmcnevin](https://github.com/jmcnevin))
- Use streams and avoid iterating child nodes multiple times [\#1380](https://github.com/PegaSysEng/pantheon/pull/1380)
- Use execute instead of submit so unhandled exceptions get logged [\#1379](https://github.com/PegaSysEng/pantheon/pull/1379)
- Prefer EnodeURL over Endpoint [\#1378](https://github.com/PegaSysEng/pantheon/pull/1378)
- Add flat file based task collection [\#1377](https://github.com/PegaSysEng/pantheon/pull/1377)
- Consolidate local enode representation [\#1376](https://github.com/PegaSysEng/pantheon/pull/1376)
- Rename rocksdDbConfiguration to rocksDbConfiguration [\#1375](https://github.com/PegaSysEng/pantheon/pull/1375)
- Remove EthTaskChainDownloader and supporting code [\#1373](https://github.com/PegaSysEng/pantheon/pull/1373)
- Handle the pipeline being aborted while finalizing an async operation [\#1372](https://github.com/PegaSysEng/pantheon/pull/1372)
- Rename methods that create and return streams away from getX\(\) [\#1368](https://github.com/PegaSysEng/pantheon/pull/1368)
- eea\_getTransactionCount fails if account has not interacted with private state [\#1367](https://github.com/PegaSysEng/pantheon/pull/1367) (thanks to [iikirilov](https://github.com/iikirilov))
- Increase RocksDB settings [\#1364](https://github.com/PegaSysEng/pantheon/pull/1364) ([ajsutton](https://github.com/ajsutton))
- Don't abort in-progress master builds when a new commit is added. [\#1358](https://github.com/PegaSysEng/pantheon/pull/1358)
- Request open ended headers from sync target [\#1355](https://github.com/PegaSysEng/pantheon/pull/1355)
- Enable the pipeline chain downloader by default [\#1344](https://github.com/PegaSysEng/pantheon/pull/1344)
- Create P2PNetwork Builder [\#1343](https://github.com/PegaSysEng/pantheon/pull/1343)
- Include static nodes in permissioning logic [\#1339](https://github.com/PegaSysEng/pantheon/pull/1339)
- JsonRpcError decoding to include message [\#1336](https://github.com/PegaSysEng/pantheon/pull/1336)
- Cache current chain head info [\#1335](https://github.com/PegaSysEng/pantheon/pull/1335)
- Queue pending requests when all peers are busy [\#1331](https://github.com/PegaSysEng/pantheon/pull/1331)
- Fix failed tests on Windows [\#1332](https://github.com/PegaSysEng/pantheon/pull/1332)
- Provide error message when invalid key specified in key file [\#1328](https://github.com/PegaSysEng/pantheon/pull/1328)
- Allow whitespace in file paths loaded from resources directory [\#1329](https://github.com/PegaSysEng/pantheon/pull/1329)
- Allow whitespace in path [\#1327](https://github.com/PegaSysEng/pantheon/pull/1327)
- Require block numbers for debug\_traceBlockByNumber to be in hex [\#1326](https://github.com/PegaSysEng/pantheon/pull/1326)
- Improve logging of chain download errors in the pipeline chain downloader [\#1325](https://github.com/PegaSysEng/pantheon/pull/1325)
- Ensure eth scheduler is stopped in tests [\#1324](https://github.com/PegaSysEng/pantheon/pull/1324)
- Normalize account permissioning addresses in whitelist [\#1321](https://github.com/PegaSysEng/pantheon/pull/1321)
- Allow private contract invocations in multiple privacy groups [\#1318](https://github.com/PegaSysEng/pantheon/pull/1318) (thanks to [iikirilov](https://github.com/iikirilov))
- Fix account permissioning check case matching [\#1315](https://github.com/PegaSysEng/pantheon/pull/1315)
- Use header validation mode for ommers [\#1313](https://github.com/PegaSysEng/pantheon/pull/1313)
- Configure RocksDb max background compaction and thread count [\#1312](https://github.com/PegaSysEng/pantheon/pull/1312)
- Missing p2p info when queried live [\#1310](https://github.com/PegaSysEng/pantheon/pull/1310)
- Tx limit size send peers follow up [\#1308](https://github.com/PegaSysEng/pantheon/pull/1308)
- Remove remnants of the old dev mode [\#1307](https://github.com/PegaSysEng/pantheon/pull/1307)
- Remove duplicate init code from BesuController instances [\#1305](https://github.com/PegaSysEng/pantheon/pull/1305)
- Stop synchronizer prior to stopping the network [\#1302](https://github.com/PegaSysEng/pantheon/pull/1302)
- Evict old transactions [\#1299](https://github.com/PegaSysEng/pantheon/pull/1299)
- Send local transactions to new peers [\#1253](https://github.com/PegaSysEng/pantheon/pull/1253)

## 1.1

### Additions and Improvements

- [Privacy](https://besu.hyperledger.org/en/latest/Concepts/Privacy/Privacy-Overview/)
- [Onchain Permissioning](https://besu.hyperledger.org/en/latest/Concepts/Permissioning/Permissioning-Overview/#onchain)
- [Fastsync](https://besu.hyperledger.org/en/latest/Reference/CLI/CLI-Syntax/#fast-sync-min-peers)
- Documentation updates include:
    - Added JSON-RPC methods:
      - [`txpool_pantheonStatistics`](https://besu.hyperledger.org/en/latest/Reference/API-Methods/#txpool_besustatistics)
      - [`net_services`](https://besu.hyperledger.org/en/latest/Reference/API-Methods/#net_services)
    - [Updated to indicate Docker image doesn't run on Windows](https://besu.hyperledger.org/en/latest/HowTo/Get-Started/Run-Docker-Image/)
    - [Added how to configure a free gas network](https://besu.hyperledger.org/en/latest/HowTo/Configure/FreeGas/)

### Technical Improvements

- priv_getTransactionCount fails if account has not interacted with private state [\#1369](https://github.com/PegaSysEng/pantheon/pull/1369)
- Updating Orion to 0.9.0 [\#1360](https://github.com/PegaSysEng/pantheon/pull/1360)
- Allow use of large chain IDs [\#1357](https://github.com/PegaSysEng/pantheon/pull/1357)
- Allow private contract invocations in multiple privacy groups [\#1340](https://github.com/PegaSysEng/pantheon/pull/1340)
- Missing p2p info when queried live [\#1338](https://github.com/PegaSysEng/pantheon/pull/1338)
- Fix expose transaction statistics [\#1337](https://github.com/PegaSysEng/pantheon/pull/1337)
- Normalize account permissioning addresses in whitelist [\#1321](https://github.com/PegaSysEng/pantheon/pull/1321)
- Update Enclave executePost method [\#1319](https://github.com/PegaSysEng/pantheon/pull/1319)
- Fix account permissioning check case matching [\#1315](https://github.com/PegaSysEng/pantheon/pull/1315)
- Removing 'all' from the help wording for host-whitelist [\#1304](https://github.com/PegaSysEng/pantheon/pull/1304)

## 1.1 RC

### Technical Improvements

- Better errors for when permissioning contract is set up wrong [\#1296](https://github.com/PegaSysEng/pantheon/pull/1296)
- Consolidate p2p node info methods [\#1288](https://github.com/PegaSysEng/pantheon/pull/1288)
- Update permissioning smart contract interface to match updated EEA proposal [\#1287](https://github.com/PegaSysEng/pantheon/pull/1287)
- Switch to new sync target if it exceeds the td threshold [\#1286](https://github.com/PegaSysEng/pantheon/pull/1286)
- Fix running ATs with in-process node runner [\#1285](https://github.com/PegaSysEng/pantheon/pull/1285)
- Simplify enode construction [\#1283](https://github.com/PegaSysEng/pantheon/pull/1283)
- Cleanup PeerConnection interface [\#1282](https://github.com/PegaSysEng/pantheon/pull/1282)
- Undo changes to PendingTransactions method visibility [\#1281](https://github.com/PegaSysEng/pantheon/pull/1281)
- Use default enclave public key to generate eea_getTransactionReceipt [\#1280](https://github.com/PegaSysEng/pantheon/pull/1280) (thanks to [Puneetha17](https://github.com/Puneetha17))
- Rollback to rocksdb 5.15.10 [\#1279](https://github.com/PegaSysEng/pantheon/pull/1279)
- Log error when a JSON decode problem is encountered [\#1278](https://github.com/PegaSysEng/pantheon/pull/1278)
- Create EnodeURL builder [\#1275](https://github.com/PegaSysEng/pantheon/pull/1275)
- Keep enode nodeId stored as a BytesValue [\#1274](https://github.com/PegaSysEng/pantheon/pull/1274)
- Feature/move subclass in pantheon command [\#1272](https://github.com/PegaSysEng/pantheon/pull/1272)
- Expose sync mode option [\#1270](https://github.com/PegaSysEng/pantheon/pull/1270)
- Refactor RocksDBStats [\#1266](https://github.com/PegaSysEng/pantheon/pull/1266)
- Normalize EnodeURLs [\#1264](https://github.com/PegaSysEng/pantheon/pull/1264)
- Build broken in Java 12 [\#1263](https://github.com/PegaSysEng/pantheon/pull/1263)
- Make PeerDiscovertAgentTest less flakey [\#1262](https://github.com/PegaSysEng/pantheon/pull/1262)
- Ignore extra json rpc params [\#1261](https://github.com/PegaSysEng/pantheon/pull/1261)
- Fetch local transactions in isolation [\#1259](https://github.com/PegaSysEng/pantheon/pull/1259)
- Update to debug trace transaction [\#1258](https://github.com/PegaSysEng/pantheon/pull/1258)
- Use labelled timer to differentiate between rocks db metrics [\#1254](https://github.com/PegaSysEng/pantheon/pull/1254) (thanks to [Puneetha17](https://github.com/Puneetha17))
- Migrate TransactionPool (& affiliated test) from 'core' to 'eth' [\#1251](https://github.com/PegaSysEng/pantheon/pull/1251)
- Use single instance of Rocksdb for privacy [\#1247](https://github.com/PegaSysEng/pantheon/pull/1247) (thanks to [Puneetha17](https://github.com/Puneetha17))
- Subscribing to sync events should receive false when in sync [\#1240](https://github.com/PegaSysEng/pantheon/pull/1240)
- Ignore transactions from the network while behind chain head [\#1228](https://github.com/PegaSysEng/pantheon/pull/1228)
- RocksDB Statistics in Metrics [\#1169](https://github.com/PegaSysEng/pantheon/pull/1169)
- Add block trace RPC methods [\#1088](https://github.com/PegaSysEng/pantheon/pull/1088) (thanks to [kziemianek](https://github.com/kziemianek))

## 1.0.3

### Additions and Improvements

- Notify of dropped messages [\#1156](https://github.com/PegaSysEng/pantheon/pull/1156)
- Documentation updates include:
    - Added [Permissioning Overview](https://besu.hyperledger.org/en/latest/Concepts/Permissioning/Permissioning-Overview/)
    - Added content on [Network vs Node Configuration](https://besu.hyperledger.org/en/latest/HowTo/Configure/Using-Configuration-File/)
    - Updated [RAM requirements](https://besu.hyperledger.org/en/latest/HowTo/Get-Started/System-Requirements/#ram)
    - Added [Privacy Overview](https://besu.hyperledger.org/en/latest/Concepts/Privacy/Privacy-Overview/) and [Processing Private Transactions](https://besu.hyperledger.org/en/latest/Concepts/Privacy/Private-Transaction-Processing/)
    - Renaming of Ethstats Lite Explorer to [Ethereum Lite Explorer](https://besu.hyperledger.org/en/latest/HowTo/Deploy/Lite-Block-Explorer/#lite-block-explorer-documentation) (thanks to [tzapu](https://github.com/tzapu))
    - Added content on using [Truffle with Besu](https://besu.hyperledger.org/en/latest/HowTo/Develop-Dapps/Truffle/)
    - Added [`droppedPendingTransactions` RPC Pub/Sub subscription](https://besu.hyperledger.org/en/latest/HowTo/Interact/APIs/RPC-PubSub/#dropped-transactions)
    - Added [`eea_*` JSON-RPC API methods](https://besu.hyperledger.org/en/latest/Reference/API-Methods/#eea-methods)
    - Added [architecture diagram](https://besu.hyperledger.org/en/latest/Concepts/ArchitectureOverview/)
    - Updated [permissioning CLI options](https://besu.hyperledger.org/en/latest/Reference/CLI/CLI-Syntax/#permissions-accounts-config-file-enabled) and [permissioned network tutorial](https://besu.hyperledger.org/en/stable/)

### Technical Improvements

- Choose sync target based on td rather than height [\#1256](https://github.com/PegaSysEng/pantheon/pull/1256)
- CLI ewp options [\#1246](https://github.com/PegaSysEng/pantheon/pull/1246)
- Update BesuCommand.java [\#1245](https://github.com/PegaSysEng/pantheon/pull/1245)
- Reduce memory usage in import [\#1239](https://github.com/PegaSysEng/pantheon/pull/1239)
- Improve eea_sendRawTransaction error messages [\#1238](https://github.com/PegaSysEng/pantheon/pull/1238) (thanks to [Puneetha17](https://github.com/Puneetha17))
- Single topic filter [\#1235](https://github.com/PegaSysEng/pantheon/pull/1235)
- Enable pipeline chain downloader for fast sync [\#1232](https://github.com/PegaSysEng/pantheon/pull/1232)
- Make contract size limit configurable [\#1227](https://github.com/PegaSysEng/pantheon/pull/1227)
- Refactor PrivacyParameters config to use builder pattern [\#1226](https://github.com/PegaSysEng/pantheon/pull/1226) (thanks to [antonydenyer](https://github.com/antonydenyer))
- Different request limits for different request types [\#1224](https://github.com/PegaSysEng/pantheon/pull/1224)
- Finish off fast sync pipeline download [\#1222](https://github.com/PegaSysEng/pantheon/pull/1222)
- Enable fast-sync options on command line [\#1218](https://github.com/PegaSysEng/pantheon/pull/1218)
- Replace filtering headers after the fact with calculating number to request up-front [\#1216](https://github.com/PegaSysEng/pantheon/pull/1216)
- Support async processing while maintaining output order [\#1215](https://github.com/PegaSysEng/pantheon/pull/1215)
- Add Unstable Options to the CLI [\#1213](https://github.com/PegaSysEng/pantheon/pull/1213)
- Add private cluster acceptance tests [\#1211](https://github.com/PegaSysEng/pantheon/pull/1211) (thanks to [Puneetha17](https://github.com/Puneetha17))
- Re-aligned smart contract interface to EEA client spec 477 [\#1209](https://github.com/PegaSysEng/pantheon/pull/1209)
- Count the number of items discarded when a pipe is aborted [\#1208](https://github.com/PegaSysEng/pantheon/pull/1208)
- Pipeline chain download - fetch and import data [\#1207](https://github.com/PegaSysEng/pantheon/pull/1207)
- Permission provider that allows bootnodes if you have no other connections [\#1206](https://github.com/PegaSysEng/pantheon/pull/1206)
- Cancel in-progress async operations when the pipeline is aborted [\#1205](https://github.com/PegaSysEng/pantheon/pull/1205)
- Pipeline chain download - Checkpoints [\#1203](https://github.com/PegaSysEng/pantheon/pull/1203)
- Push development images to public dockerhub [\#1202](https://github.com/PegaSysEng/pantheon/pull/1202)
- Push builds of master as docker development images [\#1200](https://github.com/PegaSysEng/pantheon/pull/1200)
- Doc CI pipeline for build and tests [\#1199](https://github.com/PegaSysEng/pantheon/pull/1199)
- Replace the use of a disconnect listener with EthPeer.isDisconnected [\#1197](https://github.com/PegaSysEng/pantheon/pull/1197)
- Prep chain downloader for branch by abstraction [\#1194](https://github.com/PegaSysEng/pantheon/pull/1194)
- Maintain the state of MessageFrame in private Tx [\#1193](https://github.com/PegaSysEng/pantheon/pull/1193) (thanks to [Puneetha17](https://github.com/Puneetha17))
- Persist private world state only if we are mining [\#1191](https://github.com/PegaSysEng/pantheon/pull/1191) (thanks to [Puneetha17](https://github.com/Puneetha17))
- Remove SyncState from SyncTargetManager [\#1188](https://github.com/PegaSysEng/pantheon/pull/1188)
- Acceptance tests base for smart contract node permissioning [\#1186](https://github.com/PegaSysEng/pantheon/pull/1186)
- Fix metrics breakages [\#1185](https://github.com/PegaSysEng/pantheon/pull/1185)
- Typo [\#1184](https://github.com/PegaSysEng/pantheon/pull/1184) (thanks to [araskachoi](https://github.com/araskachoi))
- StaticNodesParserTest to pass on Windows [\#1183](https://github.com/PegaSysEng/pantheon/pull/1183)
- Don't mark world state as stalled until a minimum time without progress is reached [\#1179](https://github.com/PegaSysEng/pantheon/pull/1179)
- Use header validation policy in DownloadHeaderSequenceTask [\#1172](https://github.com/PegaSysEng/pantheon/pull/1172)
- Bond with bootnodes [\#1160](https://github.com/PegaSysEng/pantheon/pull/1160)

## 1.0.2

### Additions and Improvements

- Removed DB init when using `public-key` subcommand [\#1049](https://github.com/PegaSysEng/pantheon/pull/1049)
- Output enode URL on startup [\#1137](https://github.com/PegaSysEng/pantheon/pull/1137)
- Added Remove Peer JSON-RPC [\#1129](https://github.com/PegaSysEng/pantheon/pull/1129)
- Added `net_enode` JSON-RPC [\#1119](https://github.com/PegaSysEng/pantheon/pull/1119) (thanks to [mbergstrand](https://github.com/mbergstrand))
- Maintain a `staticnodes.json` [\#1106](https://github.com/PegaSysEng/pantheon/pull/1106)
- Added `tx-pool-max-size` command line parameter [\#1078](https://github.com/PegaSysEng/pantheon/pull/1078)
- Added PendingTransactions JSON-RPC [\#1043](https://github.com/PegaSysEng/pantheon/pull/1043) (thanks to [EdwinLeeGreene](https://github.com/EdwinLeeGreene))
- Added `admin_nodeInfo` JSON-RPC [\#1012](https://github.com/PegaSysEng/pantheon/pull/1012)
- Added `--metrics-category` CLI to only enable select metrics [\#969](https://github.com/PegaSysEng/pantheon/pull/969)
- Documentation updates include:
   - Updated endpoints in [Private Network Quickstart](https://besu.hyperledger.org/en/latest/Tutorials/Quickstarts/Private-Network-Quickstart/) (thanks to [laubai](https://github.com/laubai))
   - Updated [documentation contribution guidelines](https://besu.hyperledger.org/en/stable/)
   - Added [`admin_removePeer`](https://besu.hyperledger.org/en/latest/Reference/API-Methods/#admin_removepeer)
   - Updated [tutorials](https://besu.hyperledger.org/en/latest/Tutorials/Private-Network/Create-Private-Clique-Network/) for printing of enode on startup
   - Added [`txpool_pantheonTransactions`](https://besu.hyperledger.org/en/stable/Reference/API-Methods/#txpool_besutransactions)
   - Added [Transaction Pool content](https://besu.hyperledger.org/en/latest/Concepts/Transactions/Transaction-Pool/)
   - Added [`tx-pool-max-size` CLI option](https://besu.hyperledger.org/en/latest/Reference/CLI/CLI-Syntax/#tx-pool-max-size)
   - Updated [developer build instructions to use installDist](https://besu.hyperledger.org/en/stable/)
   - Added [Azure quickstart tutorial](https://besu.hyperledger.org/en/latest/Tutorials/Quickstarts/Azure-Private-Network-Quickstart/)
   - Enabled copy button in code blocks
   - Added [IBFT 1.0](https://besu.hyperledger.org/en/latest/HowTo/Configure/Consensus-Protocols/QuorumIBFT/)
   - Added section on using [Geth attach with Besu](https://besu.hyperledger.org/en/latest/HowTo/Interact/APIs/Using-JSON-RPC-API/#geth-console)
   - Enabled the edit link doc site to ease external doc contributions
   - Added [EthStats docs](https://besu.hyperledger.org/HowTo/Deploy/Lite-Network-Monitor/) (thanks to [baxy](https://github.com/baxy))
   - Updated [Postman collection](https://besu.hyperledger.org/en/latest/HowTo/Interact/APIs/Authentication/#postman)
   - Added [`metrics-category` CLI option](https://besu.hyperledger.org/en/latest/Reference/CLI/CLI-Syntax/#metrics-category)
   - Added information on [block time and timeout settings](https://besu.hyperledger.org/en/latest/HowTo/Configure/Consensus-Protocols/IBFT/#block-time) for IBFT 2.0
   - Added [`admin_nodeInfo`](https://besu.hyperledger.org/en/latest/Reference/API-Methods/#admin_nodeinfo)
   - Added [permissions images](https://besu.hyperledger.org/en/latest/Concepts/Permissioning/Permissioning-Overview/)
   - Added permissioning blog to [Resources](https://besu.hyperledger.org/en/latest/Reference/Resources/)
   - Updated [Create Permissioned Network](https://besu.hyperledger.org/en/latest/Tutorials/Permissioning/Create-Permissioned-Network/) tutorial to use `export-address`
   - Updated [Clique](https://besu.hyperledger.org/en/latest/HowTo/Configure/Consensus-Protocols/Clique/) and [IBFT 2.0](https://besu.hyperledger.org/en/latest/HowTo/Configure/Consensus-Protocols/IBFT/) docs to include complete genesis file
   - Updated [Clique tutorial](https://besu.hyperledger.org/en/latest/Tutorials/Private-Network/Create-Private-Clique-Network/) to use `export-address` subcommand
   - Added IBFT 2.0 [future message configuration options](https://besu.hyperledger.org/en/latest/HowTo/Configure/Consensus-Protocols/IBFT/#optional-configuration-options)

### Technical Improvements
- Fixed so self persists to the whitelist [\#1176](https://github.com/PegaSysEng/pantheon/pull/1176)
- Fixed to add self to permissioning whitelist [\#1175](https://github.com/PegaSysEng/pantheon/pull/1175)
- Fixed permissioning issues [\#1174](https://github.com/PegaSysEng/pantheon/pull/1174)
- AdminAddPeer returns custom Json RPC error code [\#1171](https://github.com/PegaSysEng/pantheon/pull/1171)
- Periodically connect to peers from table [\#1170](https://github.com/PegaSysEng/pantheon/pull/1170)
- Improved bootnodes option error message [\#1092](https://github.com/PegaSysEng/pantheon/pull/1092)
- Automatically restrict trailing peers while syncing [\#1167](https://github.com/PegaSysEng/pantheon/pull/1167)
- Avoid bonding to ourselves [\#1166](https://github.com/PegaSysEng/pantheon/pull/1166)
- Fix Push Metrics [\#1164](https://github.com/PegaSysEng/pantheon/pull/1164)
- Synchroniser waits for new peer if best is up to date [\#1161](https://github.com/PegaSysEng/pantheon/pull/1161)
- Don't attempt to download checkpoint headers if the number of headers is negative [\#1158](https://github.com/PegaSysEng/pantheon/pull/1158)
- Capture metrics on Vertx event loop and worker thread queues [\#1155](https://github.com/PegaSysEng/pantheon/pull/1155)
- Simplify node permissioning ATs [\#1153](https://github.com/PegaSysEng/pantheon/pull/1153)
- Add metrics around discovery process [\#1152](https://github.com/PegaSysEng/pantheon/pull/1152)
- Prevent connecting to self [\#1150](https://github.com/PegaSysEng/pantheon/pull/1150)
- Refactoring permissioning ATs [\#1148](https://github.com/PegaSysEng/pantheon/pull/1148)
- Added two extra Ropsten bootnodes [\#1147](https://github.com/PegaSysEng/pantheon/pull/1147)
- Fixed TCP port handling [\#1144](https://github.com/PegaSysEng/pantheon/pull/1144)
- Better error on bad header [\#1143](https://github.com/PegaSysEng/pantheon/pull/1143)
- Refresh peer table while we have fewer than maxPeers connected [\#1142](https://github.com/PegaSysEng/pantheon/pull/1142)
- Refactor jsonrpc consumption of local node permissioning controller [\#1140](https://github.com/PegaSysEng/pantheon/pull/1140)
- Disconnect peers before the pivot block while fast syncing [\#1139](https://github.com/PegaSysEng/pantheon/pull/1139)
- Reduce the default transaction pool size from 30,000 to 4096 [\#1136](https://github.com/PegaSysEng/pantheon/pull/1136)
- Fail at load if static nodes not whitelisted [\#1135](https://github.com/PegaSysEng/pantheon/pull/1135)
- Fix private transaction acceptance test [\#1134](https://github.com/PegaSysEng/pantheon/pull/1134) (thanks to [Puneetha17](https://github.com/Puneetha17))
- Quieter exceptions when network is unreachable [\#1133](https://github.com/PegaSysEng/pantheon/pull/1133)
- nodepermissioningcontroller used for devp2p connection filtering [\#1132](https://github.com/PegaSysEng/pantheon/pull/1132)
- Remove duplicates from apis specified via CLI [\#1131](https://github.com/PegaSysEng/pantheon/pull/1131)
- Synchronizer returns false if it is in sync [\#1130](https://github.com/PegaSysEng/pantheon/pull/1130)
- Added fromHexStringStrict to check for exactly 20 byte addresses [\#1128](https://github.com/PegaSysEng/pantheon/pull/1128)
- Fix deadlock scenario in AsyncOperationProcessor and re-enable WorldStateDownloaderTest [\#1126](https://github.com/PegaSysEng/pantheon/pull/1126)
- Ignore WorldStateDownloaderTest [\#1125](https://github.com/PegaSysEng/pantheon/pull/1125)
- Updated local config permissioning flags [\#1118](https://github.com/PegaSysEng/pantheon/pull/1118)
- Pipeline Improvements [\#1117](https://github.com/PegaSysEng/pantheon/pull/1117)
- Permissioning cli smart contract [\#1116](https://github.com/PegaSysEng/pantheon/pull/1116)
- Adding default pending transactions value in BesuControllerBuilder [\#1114](https://github.com/PegaSysEng/pantheon/pull/1114)
- Fix intermittency in WorldStateDownloaderTest [\#1113](https://github.com/PegaSysEng/pantheon/pull/1113)
- Reduce number of seen blocks and transactions Besu tracks [\#1112](https://github.com/PegaSysEng/pantheon/pull/1112)
- Timeout long test [\#1111](https://github.com/PegaSysEng/pantheon/pull/1111)
- Errorprone 2.3.3 upgrades [\#1110](https://github.com/PegaSysEng/pantheon/pull/1110)
- Add metric to capture memory used by RocksDB table readers [\#1108](https://github.com/PegaSysEng/pantheon/pull/1108)
- Don't allow creation of multiple gauges with the same name [\#1107](https://github.com/PegaSysEng/pantheon/pull/1107)
- Update Peer Discovery to use NodePermissioningController [\#1105](https://github.com/PegaSysEng/pantheon/pull/1105)
- Move starting world state download process inside WorldDownloadState [\#1104](https://github.com/PegaSysEng/pantheon/pull/1104)
- Enable private Tx capability to Clique [\#1102](https://github.com/PegaSysEng/pantheon/pull/1102) (thanks to [Puneetha17](https://github.com/Puneetha17))
- Enable private Tx capability to IBFT [\#1101](https://github.com/PegaSysEng/pantheon/pull/1101) (thanks to [Puneetha17](https://github.com/Puneetha17))
- Version Upgrades [\#1100](https://github.com/PegaSysEng/pantheon/pull/1100)
- Don't delete completed tasks from RocksDbTaskQueue [\#1099](https://github.com/PegaSysEng/pantheon/pull/1099)
- Support flat mapping with multiple threads [\#1098](https://github.com/PegaSysEng/pantheon/pull/1098)
- Add pipe stage name to thread while executing [\#1097](https://github.com/PegaSysEng/pantheon/pull/1097)
- Use pipeline for world state download [\#1096](https://github.com/PegaSysEng/pantheon/pull/1096)
- TXPool JSON RPC tweaks [\#1095](https://github.com/PegaSysEng/pantheon/pull/1095)
- Add in-memory cache over world state download queue [\#1087](https://github.com/PegaSysEng/pantheon/pull/1087)
- Trim default metrics [\#1086](https://github.com/PegaSysEng/pantheon/pull/1086)
- Improve imported block log line [\#1085](https://github.com/PegaSysEng/pantheon/pull/1085)
- Smart contract permission controller [\#1083](https://github.com/PegaSysEng/pantheon/pull/1083)
- Add timeout when waiting for JSON-RPC, WebSocket RPC and Metrics services to stop [\#1082](https://github.com/PegaSysEng/pantheon/pull/1082)
- Add pipeline framework to make parallel processing simpler [\#1077](https://github.com/PegaSysEng/pantheon/pull/1077)
- Node permissioning controller [\#1075](https://github.com/PegaSysEng/pantheon/pull/1075)
- Smart contract permission controller stub [\#1074](https://github.com/PegaSysEng/pantheon/pull/1074)
- Expose a synchronous start method in Runner [\#1072](https://github.com/PegaSysEng/pantheon/pull/1072)
- Changes in chain head should trigger new permissioning check for active peers [\#1071](https://github.com/PegaSysEng/pantheon/pull/1071)
- Fix exceptions fetching metrics after world state download completes [\#1066](https://github.com/PegaSysEng/pantheon/pull/1066)
- Accept transactions in the pool with nonce above account sender nonce [\#1065](https://github.com/PegaSysEng/pantheon/pull/1065)
- Repair Istanbul to handle Eth/62 & Eth/63 [\#1063](https://github.com/PegaSysEng/pantheon/pull/1063)
- Close Private Storage Provider [\#1059](https://github.com/PegaSysEng/pantheon/pull/1059) (thanks to [Puneetha17](https://github.com/Puneetha17))
- Add labels to Pipelined tasks metrics [\#1057](https://github.com/PegaSysEng/pantheon/pull/1057)
- Re-enable Quorum Synchronisation [\#1056](https://github.com/PegaSysEng/pantheon/pull/1056)
- Don't log expected failures as errors [\#1054](https://github.com/PegaSysEng/pantheon/pull/1054)
- Make findSuitablePeer abstract [\#1053](https://github.com/PegaSysEng/pantheon/pull/1053)
- Track added at in txpool [\#1048](https://github.com/PegaSysEng/pantheon/pull/1048)
- Fix ImportBlocksTask to only request from peers that claim to have the blocks [\#1047](https://github.com/PegaSysEng/pantheon/pull/1047)
- Don't run the dao block validator if dao block is 0 [\#1044](https://github.com/PegaSysEng/pantheon/pull/1044)
- Don't make unnecessary copies of data in RocksDbKeyValueStorage [\#1040](https://github.com/PegaSysEng/pantheon/pull/1040)
- Update discovery logic to trust bootnodes only when out of sync [\#1039](https://github.com/PegaSysEng/pantheon/pull/1039)
- Fix IndexOutOfBoundsException in DetermineCommonAncestorTask [\#1038](https://github.com/PegaSysEng/pantheon/pull/1038)
- Add `rpc_modules` JSON-RPC [\#1036](https://github.com/PegaSysEng/pantheon/pull/1036)
- Simple permissioning smart contract [\#1035](https://github.com/PegaSysEng/pantheon/pull/1035)
- Refactor enodeurl to use inetaddr [\#1032](https://github.com/PegaSysEng/pantheon/pull/1032)
- Update CLI options in mismatched genesis file message [\#1031](https://github.com/PegaSysEng/pantheon/pull/1031)
- Remove dependence of eth.core on eth.permissioning [\#1030](https://github.com/PegaSysEng/pantheon/pull/1030)
- Make alloc optional and provide nicer error messages when genesis config is invalid [\#1029](https://github.com/PegaSysEng/pantheon/pull/1029)
- Handle metrics request closing before response is generated [\#1028](https://github.com/PegaSysEng/pantheon/pull/1028)
- Change EthNetworkConfig bootnodes to always be URIs [\#1027](https://github.com/PegaSysEng/pantheon/pull/1027)
- Avoid port conflicts in acceptance tests [\#1025](https://github.com/PegaSysEng/pantheon/pull/1025)
- Include reference tests in jacoco [\#1024](https://github.com/PegaSysEng/pantheon/pull/1024)
- Acceptance test - configurable gas price [\#1023](https://github.com/PegaSysEng/pantheon/pull/1023)
- Get Internal logs and output [\#1022](https://github.com/PegaSysEng/pantheon/pull/1022) (thanks to [Puneetha17](https://github.com/Puneetha17))
- Fix race condition in WebSocketService [\#1021](https://github.com/PegaSysEng/pantheon/pull/1021)
- Ensure devp2p ports are written to ports file correctly [\#1020](https://github.com/PegaSysEng/pantheon/pull/1020)
- Report the correct tcp port in PING packets when it differs from the UDP port [\#1019](https://github.com/PegaSysEng/pantheon/pull/1019)
- Refactor transient transaction processor [\#1017](https://github.com/PegaSysEng/pantheon/pull/1017)
- Resume world state download from existing queue [\#1016](https://github.com/PegaSysEng/pantheon/pull/1016)
- IBFT Acceptance tests updated with longer timeout on first block [\#1015](https://github.com/PegaSysEng/pantheon/pull/1015)
- Update IBFT acceptances tests to await first block [\#1013](https://github.com/PegaSysEng/pantheon/pull/1013)
- Remove full hashimoto implementation as its never used [\#1011](https://github.com/PegaSysEng/pantheon/pull/1011)
- Created SyncStatus notifications [\#1010](https://github.com/PegaSysEng/pantheon/pull/1010)
- Address acceptance test intermittency [\#1008](https://github.com/PegaSysEng/pantheon/pull/1008)
- Consider a world state download stalled after 100 requests with no progress [\#1007](https://github.com/PegaSysEng/pantheon/pull/1007)
- Reduce log level when block miner is interrupted [\#1006](https://github.com/PegaSysEng/pantheon/pull/1006)
- RunnerTest fail on Windows due to network startup timing issue [\#1005](https://github.com/PegaSysEng/pantheon/pull/1005)
- Generate Private Contract Address [\#1004](https://github.com/PegaSysEng/pantheon/pull/1004) (thanks to [vinistevam](https://github.com/vinistevam))
- Delete the legacy pipelined import code [\#1003](https://github.com/PegaSysEng/pantheon/pull/1003)
- Fix race condition in WebSocket AT [\#1002](https://github.com/PegaSysEng/pantheon/pull/1002)
- Cleanup IBFT logging levels [\#995](https://github.com/PegaSysEng/pantheon/pull/995)
- Integration Test implementation dependency for non-IntelliJ IDE [\#992](https://github.com/PegaSysEng/pantheon/pull/992)
- Ignore fast sync and full sync tests to avoid race condition [\#991](https://github.com/PegaSysEng/pantheon/pull/991)
- Make acceptance tests use the process based runner again [\#990](https://github.com/PegaSysEng/pantheon/pull/990)
- RoundChangeCertificateValidator requires unique authors [\#989](https://github.com/PegaSysEng/pantheon/pull/989)
- Make Rinkeby the benchmark chain.  [\#986](https://github.com/PegaSysEng/pantheon/pull/986)
- Add metrics to Parallel Download pipeline [\#985](https://github.com/PegaSysEng/pantheon/pull/985)
- Change ExpectBlockNumber to require at least the specified block number [\#981](https://github.com/PegaSysEng/pantheon/pull/981)
- Fix benchmark compilation [\#980](https://github.com/PegaSysEng/pantheon/pull/980)
- RPC tests can use 127.0.0.1 loopback rather than localhost [\#974](https://github.com/PegaSysEng/pantheon/pull/974) thanks to [glethuillier](https://github.com/glethuillier) for raising)
- Disable picocli ansi when testing [\#973](https://github.com/PegaSysEng/pantheon/pull/973)
- Add a jmh benchmark for WorldStateDownloader [\#972](https://github.com/PegaSysEng/pantheon/pull/972)
- Gradle dependency for JMH annotation, for IDEs that aren't IntelliJ \(… [\#971](https://github.com/PegaSysEng/pantheon/pull/971)
- Separate download state tracking from WorldStateDownloader [\#967](https://github.com/PegaSysEng/pantheon/pull/967)
- Gradle dependency for JMH annotation, for IDEs that aren't IntelliJ [\#966](https://github.com/PegaSysEng/pantheon/pull/966)
- Truffle HDwallet Web3 1.0 [\#964](https://github.com/PegaSysEng/pantheon/pull/964)
- Add missing JavaDoc tags in JSONToRLP [\#963](https://github.com/PegaSysEng/pantheon/pull/963)
- Only import block if it isn't already on the block chain [\#962](https://github.com/PegaSysEng/pantheon/pull/962)
- CLI stack traces when debugging [\#960](https://github.com/PegaSysEng/pantheon/pull/960)
- Create peer discovery packets on a worker thread [\#955](https://github.com/PegaSysEng/pantheon/pull/955)
- Remove start functionality from IbftController and IbftBlockHeightMan… [\#952](https://github.com/PegaSysEng/pantheon/pull/952)
- Cleanup IBFT executors [\#951](https://github.com/PegaSysEng/pantheon/pull/951)
- Single threaded world state persistence [\#950](https://github.com/PegaSysEng/pantheon/pull/950)
- Fix version number on master [\#946](https://github.com/PegaSysEng/pantheon/pull/946)
- Change automatic benchmark  [\#945](https://github.com/PegaSysEng/pantheon/pull/945)
- Eliminate redundant header validation [\#943](https://github.com/PegaSysEng/pantheon/pull/943)
- RocksDbQueue Threading Tweaks [\#940](https://github.com/PegaSysEng/pantheon/pull/940)
- Validate DAO block [\#939](https://github.com/PegaSysEng/pantheon/pull/939)
- Complete Private Transaction Processor [\#938](https://github.com/PegaSysEng/pantheon/pull/938) (thanks to [iikirilov](https://github.com/iikirilov))
- Add metrics for netty queue length [\#932](https://github.com/PegaSysEng/pantheon/pull/932)
- Update GetNodeDataFromPeerTask to return a map [\#931](https://github.com/PegaSysEng/pantheon/pull/931)

## 1.0.1

Public key address export subcommand was missing in 1.0 release.

### Additions and Improvements
- Added `public-key export-address` subcommand [\#888](https://github.com/PegaSysEng/pantheon/pull/888)
- Documentation update for the [`public-key export-address`](https://besu.hyperledger.org/en/stable/) subcommand.
- Updated [IBFT 2.0 overview](https://besu.hyperledger.org/en/stable/) to include use of `rlp encode` command and information on setting IBFT 2.0 properties to achieve your desired block time.

## 1.0

### Additions and Improvements
- [IBFT 2.0](https://besu.hyperledger.org/en/latest/Tutorials/Private-Network/Create-IBFT-Network/)
- [Permissioning](https://besu.hyperledger.org/en/latest/Concepts/Permissioning/Permissioning-Overview/)
- [JSON-RPC Authentication](https://besu.hyperledger.org/en/latest/HowTo/Interact/APIs/Authentication/)
- Added `rlp encode` subcommand [\#965](https://github.com/PegaSysEng/pantheon/pull/965)
- Method to reload permissions file [\#834](https://github.com/PegaSysEng/pantheon/pull/834)
- Added rebind mitigation for Websockets. [\#905](https://github.com/PegaSysEng/pantheon/pull/905)
- Support genesis contract code [\#749](https://github.com/PegaSysEng/pantheon/pull/749) (thanks to [kziemianek](https://github.com/kziemianek)).
- Documentation updates include:
  - Added details on [port configuration](https://besu.hyperledger.org/en/latest/HowTo/Find-and-Connect/Configuring-Ports/)
  - Added [Resources page](https://besu.hyperledger.org/en/latest/Reference/Resources/) linking to Besu blog posts and webinars
  - Added [JSON-RPC Authentication](https://besu.hyperledger.org/en/latest/HowTo/Interact/APIs/Authentication/)
  - Added [tutorial to create permissioned network](https://besu.hyperledger.org/en/latest/Tutorials/Permissioning/Create-Permissioned-Network/)
  - Added [Permissioning](https://besu.hyperledger.org/en/latest/Concepts/Permissioning/Permissioning-Overview/) content
  - Added [Permissioning API methods](https://besu.hyperledger.org/en/latest/Reference/API-Methods/#permissioning-methods)
  - Added [tutorial to create Clique private network](https://besu.hyperledger.org/en/latest/Tutorials/Private-Network/Create-Private-Clique-Network/)
  - Added [tutorial to create IBFT 2.0 private network](https://besu.hyperledger.org/en/latest/Tutorials/Private-Network/Create-IBFT-Network/)

### Technical Improvements
- RoundChangeCertificateValidator requires unique authors [\#997](https://github.com/PegaSysEng/pantheon/pull/997)
- RPC tests can use 127.0.0.1 loopback rather than localhost [\#979](https://github.com/PegaSysEng/pantheon/pull/979)
- Integration Test implementation dependency for non-IntelliJ IDE [\#978](https://github.com/PegaSysEng/pantheon/pull/978)
- Only import block if it isn't already on the block chain [\#977](https://github.com/PegaSysEng/pantheon/pull/977)
- Disable picocli ansi when testing [\#975](https://github.com/PegaSysEng/pantheon/pull/975)
- Create peer discovery packets on a worker thread [\#961](https://github.com/PegaSysEng/pantheon/pull/961)
- Removed Orion snapshot dependency [\#933](https://github.com/PegaSysEng/pantheon/pull/933)
- Use network ID instead of chain ID in MainnetBesuController. [\#929](https://github.com/PegaSysEng/pantheon/pull/929)
- Propagate new block messages to other clients in a worker thread [\#928](https://github.com/PegaSysEng/pantheon/pull/928)
- Parallel downloader should stop on puts if requested. [\#927](https://github.com/PegaSysEng/pantheon/pull/927)
- Permission config file location and option under docker [\#925](https://github.com/PegaSysEng/pantheon/pull/925)
- Fixed potential stall in world state download [\#922](https://github.com/PegaSysEng/pantheon/pull/922)
- Refactoring to introduce deleteOnExit\(\) for temp files [\#920](https://github.com/PegaSysEng/pantheon/pull/920)
- Reduce "Received transactions message" log from debug to trace [\#919](https://github.com/PegaSysEng/pantheon/pull/919)
- Handle PeerNotConnected exceptions when sending wire keep alives [\#918](https://github.com/PegaSysEng/pantheon/pull/918)
- admin_addpeers: error if node not whitelisted [\#917](https://github.com/PegaSysEng/pantheon/pull/917)
- Expose the Ibft MiningCoordinator [\#916](https://github.com/PegaSysEng/pantheon/pull/916)
- Check perm api against perm cli [\#915](https://github.com/PegaSysEng/pantheon/pull/915)
- Update metrics when completing a world state request with existing data [\#914](https://github.com/PegaSysEng/pantheon/pull/914)
- Improve RocksDBQueue dequeue performance [\#913](https://github.com/PegaSysEng/pantheon/pull/913)
- Error when removing bootnodes from nodes whitelist [\#912](https://github.com/PegaSysEng/pantheon/pull/912)
- Incremental Optimization\(s\) on BlockBroadcaster [\#911](https://github.com/PegaSysEng/pantheon/pull/911)
- Check permissions CLI dependencies [\#909](https://github.com/PegaSysEng/pantheon/pull/909)
- Limit the number of times we retry peer discovery interactions [\#908](https://github.com/PegaSysEng/pantheon/pull/908)
- IBFT to use VoteTallyCache [\#907](https://github.com/PegaSysEng/pantheon/pull/907)
- Add metric to expose number of inflight world state requests [\#906](https://github.com/PegaSysEng/pantheon/pull/906)
- Bootnodes not on whitelist - improve errors [\#904](https://github.com/PegaSysEng/pantheon/pull/904)
- Make chain download cancellable [\#901](https://github.com/PegaSysEng/pantheon/pull/901)
- Enforce accounts must start with 0x [\#900](https://github.com/PegaSysEng/pantheon/pull/900)
- When picking fast sync pivot block, use the peer with the best total difficulty [\#899](https://github.com/PegaSysEng/pantheon/pull/899)
- Process world state download data on a worker thread [\#898](https://github.com/PegaSysEng/pantheon/pull/898)
- CLI mixin help [\#895](https://github.com/PegaSysEng/pantheon/pull/895) ([macfarla](https://github.com/macfarla))
- Use absolute datapath instead of relative. [\#894](https://github.com/PegaSysEng/pantheon/pull/894).
- Fix task queue so that the updated failure count for requests is stored [\#893](https://github.com/PegaSysEng/pantheon/pull/893)
- Fix authentication header [\#891](https://github.com/PegaSysEng/pantheon/pull/891)
- Reorganize eth tasks [\#890](https://github.com/PegaSysEng/pantheon/pull/890)
- Unit tests of BlockBroadcaster [\#887](https://github.com/PegaSysEng/pantheon/pull/887)
- Fix authentication file validation errors [\#886](https://github.com/PegaSysEng/pantheon/pull/886)
- Fixing file locations under docker [\#885](https://github.com/PegaSysEng/pantheon/pull/885)
- Handle exceptions properly in EthScheduler [\#884](https://github.com/PegaSysEng/pantheon/pull/884)
- More bootnodes for goerli [\#880](https://github.com/PegaSysEng/pantheon/pull/880)
- Rename password hash command [\#879](https://github.com/PegaSysEng/pantheon/pull/879)
- Add metrics for EthScheduler executors [\#878](https://github.com/PegaSysEng/pantheon/pull/878)
- Disconnect peer removed from node whitelist [\#877](https://github.com/PegaSysEng/pantheon/pull/877)
- Reduce logging noise from invalid peer discovery packets and handshaking [\#876](https://github.com/PegaSysEng/pantheon/pull/876)
- Detect stalled world state downloads [\#875](https://github.com/PegaSysEng/pantheon/pull/875)
- Limit size of Ibft future message buffer [\#873](https://github.com/PegaSysEng/pantheon/pull/873)
- Ibft2: Replace NewRound with extended Proposal [\#872](https://github.com/PegaSysEng/pantheon/pull/872)
- Fixed admin_addPeer to periodically check maintained connections [\#871](https://github.com/PegaSysEng/pantheon/pull/871)
- WebSocket method permissions [\#870](https://github.com/PegaSysEng/pantheon/pull/870)
- Select new pivot block when world state becomes unavailable [\#869](https://github.com/PegaSysEng/pantheon/pull/869)
- Introduce FutureUtils to reduce duplicated code around CompletableFuture [\#868](https://github.com/PegaSysEng/pantheon/pull/868)
- Implement world state cancel [\#867](https://github.com/PegaSysEng/pantheon/pull/867)
- Renaming authentication configuration file CLI command [\#865](https://github.com/PegaSysEng/pantheon/pull/865)
- Break out RoundChangeCertificate validation [\#864](https://github.com/PegaSysEng/pantheon/pull/864)
- Disconnect peers where the common ancestor is before our fast sync pivot [\#862](https://github.com/PegaSysEng/pantheon/pull/862)
- Initial scaffolding for block propagation [\#860](https://github.com/PegaSysEng/pantheon/pull/860)
- Fix NullPointerException when determining fast sync pivot [\#859](https://github.com/PegaSysEng/pantheon/pull/859)
- Check for invalid token [\#856](https://github.com/PegaSysEng/pantheon/pull/856)
- Moving NodeWhitelistController to permissioning package [\#855](https://github.com/PegaSysEng/pantheon/pull/855)
- Fix state download race condition by creating a TaskQueue API [\#853](https://github.com/PegaSysEng/pantheon/pull/853)
- Changed separator in JSON RPC permissions [\#852](https://github.com/PegaSysEng/pantheon/pull/852)
- WebSocket acceptance tests now can use WebSockets [\#851](https://github.com/PegaSysEng/pantheon/pull/851)
- IBFT notifies EthPeer when remote node has a better block [\#849](https://github.com/PegaSysEng/pantheon/pull/849)
- Support resuming fast-sync downloads [\#848](https://github.com/PegaSysEng/pantheon/pull/848)
- Tweak Fast Sync Config [\#847](https://github.com/PegaSysEng/pantheon/pull/847)
- RPC authentication configuration validation + tests. [\#846](https://github.com/PegaSysEng/pantheon/pull/846)
- Tidy-up FastSyncState persistence [\#845](https://github.com/PegaSysEng/pantheon/pull/845)
- Do parallel extract signatures in the parallel block importer. [\#844](https://github.com/PegaSysEng/pantheon/pull/844)
- Fix 'the Input Is Too Long' Error on Windows [\#843](https://github.com/PegaSysEng/pantheon/pull/843) (thanks to [glethuillier](https://github.com/glethuillier)).
- Remove unnecessary sleep [\#842](https://github.com/PegaSysEng/pantheon/pull/842)
- Shutdown improvements [\#841](https://github.com/PegaSysEng/pantheon/pull/841)
- Speed up shutdown time [\#838](https://github.com/PegaSysEng/pantheon/pull/838)
- Add metrics to world state downloader [\#837](https://github.com/PegaSysEng/pantheon/pull/837)
- Store pivot block header [\#836](https://github.com/PegaSysEng/pantheon/pull/836)
- Clique should use beneficiary of zero on epoch blocks [\#833](https://github.com/PegaSysEng/pantheon/pull/833)
- Clique should ignore proposals for address 0 [\#831](https://github.com/PegaSysEng/pantheon/pull/831)
- Fix intermittency in FullSyncDownloaderTest [\#830](https://github.com/PegaSysEng/pantheon/pull/830)
- Added the authentication service to the WebSocket service [\#829](https://github.com/PegaSysEng/pantheon/pull/829)
- Extract creation and init of ProtocolContext into a re-usable class [\#828](https://github.com/PegaSysEng/pantheon/pull/828)
- Prevent duplicate commit seals in ibft header [\#827](https://github.com/PegaSysEng/pantheon/pull/827)
- Validate Ibft vanity data length [\#826](https://github.com/PegaSysEng/pantheon/pull/826)
- Refactored json rpc authentication to be provided as a service [\#825](https://github.com/PegaSysEng/pantheon/pull/825)
- Handle unavailable world states [\#824](https://github.com/PegaSysEng/pantheon/pull/824)
- Password in JWT payload [\#823](https://github.com/PegaSysEng/pantheon/pull/823)
- Homogenize error messages when required parameters are set [\#822](https://github.com/PegaSysEng/pantheon/pull/822) ([glethuillier](https://github.com/glethuillier)).
- Set remote peer chain head to parent of block received in NEW\_BLOCK\_MESSAGE [\#819](https://github.com/PegaSysEng/pantheon/pull/819)
- Peer disconnects should not result in stack traces [\#818](https://github.com/PegaSysEng/pantheon/pull/818)
- Abort previous builds [\#817](https://github.com/PegaSysEng/pantheon/pull/817)
- Parallel build stages [\#816](https://github.com/PegaSysEng/pantheon/pull/816)
- JWT authentication for JSON-RPC [\#815](https://github.com/PegaSysEng/pantheon/pull/815)
- Log errors that occur while finding a common ancestor [\#814](https://github.com/PegaSysEng/pantheon/pull/814)
- Shuffled log levels [\#813](https://github.com/PegaSysEng/pantheon/pull/813)
- Prevent duplicate IBFT messages being processed by state machine [\#811](https://github.com/PegaSysEng/pantheon/pull/811)
- Fix Orion startup ports [\#810](https://github.com/PegaSysEng/pantheon/pull/810)
- Commit world state continuously [\#809](https://github.com/PegaSysEng/pantheon/pull/809)
- Improve block propagation time [\#808](https://github.com/PegaSysEng/pantheon/pull/808)
- JSON-RPC authentication cli options & acceptance tests [\#807](https://github.com/PegaSysEng/pantheon/pull/807)
- Remove privacy not supported warning [\#806](https://github.com/PegaSysEng/pantheon/pull/806) (thanks to [vinistevam](https://github.com/vinistevam))
- Wire up Private Transaction Processor [\#805](https://github.com/PegaSysEng/pantheon/pull/805) (thanks to [Puneetha17](https://github.com/Puneetha17))
- Apply a limit to the number of responses in RespondingEthPeer.respondWhile [\#803](https://github.com/PegaSysEng/pantheon/pull/803)
- Avoid requesting empty block bodies from the network. [\#802](https://github.com/PegaSysEng/pantheon/pull/802)
- Handle partial responses to get receipts requests [\#801](https://github.com/PegaSysEng/pantheon/pull/801)
- Rename functions in Ibft MessageValidator [\#800](https://github.com/PegaSysEng/pantheon/pull/800)
- Upgrade GoogleJavaFormat to 1.7 [\#795](https://github.com/PegaSysEng/pantheon/pull/795)
- Minor refactorings of IntegrationTest infrastructure [\#786](https://github.com/PegaSysEng/pantheon/pull/786)
- Rework Ibft MessageValidatorFactory [\#785](https://github.com/PegaSysEng/pantheon/pull/785)
- Rework IbftRoundFactory [\#784](https://github.com/PegaSysEng/pantheon/pull/784)
- Rename artefacts to artifacts within IBFT [\#782](https://github.com/PegaSysEng/pantheon/pull/782)
- Rename TerminatedRoundArtefacts to PreparedRoundArtefacts [\#781](https://github.com/PegaSysEng/pantheon/pull/781)
- Rename Ibft MessageFactory methods [\#779](https://github.com/PegaSysEng/pantheon/pull/779)
- Update WorldStateDownloader to only filter out known code requests [\#777](https://github.com/PegaSysEng/pantheon/pull/777)
- Multiple name options only search for the longest one [\#776](https://github.com/PegaSysEng/pantheon/pull/776)
- Move ethTaskTimer to abstract root [\#775](https://github.com/PegaSysEng/pantheon/pull/775)
- Parallel Block importer [\#774](https://github.com/PegaSysEng/pantheon/pull/774)
- Wait for a peer with an estimated chain height before selecting a pivot block [\#772](https://github.com/PegaSysEng/pantheon/pull/772)
- Randomly perform full validation when fast syncing blocks [\#770](https://github.com/PegaSysEng/pantheon/pull/770)
- IBFT Message rework, piggybacking blocks on msgs. [\#769](https://github.com/PegaSysEng/pantheon/pull/769)
- EthScheduler additions [\#767](https://github.com/PegaSysEng/pantheon/pull/767)
- Fixing node whitelist isPermitted check [\#766](https://github.com/PegaSysEng/pantheon/pull/766)
- Eth/63 labels [\#764](https://github.com/PegaSysEng/pantheon/pull/764)
- Permissioning whitelist persistence. [\#763](https://github.com/PegaSysEng/pantheon/pull/763)
- Created message validators for NewRound and RoundChange [\#760](https://github.com/PegaSysEng/pantheon/pull/760)
- Add tests for FastSyncChainDownloader as a whole [\#758](https://github.com/PegaSysEng/pantheon/pull/758)
- Flatten IBFT Message API [\#757](https://github.com/PegaSysEng/pantheon/pull/757)
- Added TerminatedRoundArtefacts [\#756](https://github.com/PegaSysEng/pantheon/pull/756)
- Fix thread names in EthScheduler to include the thread number [\#755](https://github.com/PegaSysEng/pantheon/pull/755)
- Separate round change reception from RoundChangeCertificate [\#754](https://github.com/PegaSysEng/pantheon/pull/754)
- JSON-RPC authentication login [\#753](https://github.com/PegaSysEng/pantheon/pull/753)
- Spilt Ibft MessageValidator into components [\#752](https://github.com/PegaSysEng/pantheon/pull/752)
- Ensure first checkpoint headers is always in local blockchain for FastSyncCheckpointHeaderManager [\#750](https://github.com/PegaSysEng/pantheon/pull/750)
- Refactored permissioning components to be Optional. [\#747](https://github.com/PegaSysEng/pantheon/pull/747)
- Integrate rocksdb-based queue into WorldStateDownloader [\#746](https://github.com/PegaSysEng/pantheon/pull/746)
- Generify orion to enclave [\#745](https://github.com/PegaSysEng/pantheon/pull/745) (thanks to [vinistevam](https://github.com/vinistevam))
- Moved IBFT Message factory to use wrapped message types [\#744](https://github.com/PegaSysEng/pantheon/pull/744)
- Handle timeouts when requesting checkpoint headers correctly [\#743](https://github.com/PegaSysEng/pantheon/pull/743)
- Update RoundChangeManager to use flattened message [\#742](https://github.com/PegaSysEng/pantheon/pull/742)
- Handle validation failures when fast importing blocks [\#741](https://github.com/PegaSysEng/pantheon/pull/741)
- Updated IbftRound and RoundState APIs to use wrapped messages [\#740](https://github.com/PegaSysEng/pantheon/pull/740)
- Exception handling [\#739](https://github.com/PegaSysEng/pantheon/pull/739)
- Upgrade dependency versions and build cleanup [\#738](https://github.com/PegaSysEng/pantheon/pull/738)
- Update IbftBlockHeigntManager to accept new message types. [\#737](https://github.com/PegaSysEng/pantheon/pull/737)
- Error response handling for permissions APIs [\#736](https://github.com/PegaSysEng/pantheon/pull/736)
- IPV6 bootnodes don't work [\#735](https://github.com/PegaSysEng/pantheon/pull/735)
- Updated to use tags of pantheon build rather than another repo [\#734](https://github.com/PegaSysEng/pantheon/pull/734)
- Log milestones at startup and other minor logging improvements [\#733](https://github.com/PegaSysEng/pantheon/pull/733)
- Create wrapper types for Ibft Signed messages [\#731](https://github.com/PegaSysEng/pantheon/pull/731)
- Ibft to uniquely ID messages by their hash [\#730](https://github.com/PegaSysEng/pantheon/pull/730)
- Rename ibftrevised to ibft2 [\#722](https://github.com/PegaSysEng/pantheon/pull/722)
- Limit ibft msg queues [\#704](https://github.com/PegaSysEng/pantheon/pull/704)
- Implement privacy precompiled contract [\#696](https://github.com/PegaSysEng/pantheon/pull/696) (thanks to [Puneetha17](https://github.com/Puneetha17))
- Integration of RecursivePeerRefreshState and PeerDiscoveryController [\#420](https://github.com/PegaSysEng/pantheon/pull/420)

## 0.9.1

Built and compatible with with JDK8.

## 0.9

### Breaking Changes to Command Line

Breaking changes have been made to the command line options in v0.9 to improve usability. Many v0.8 command line options no longer work.

The [documentation](https://docs.pantheon.pegasys.tech/en/latest/) has been updated throughout to use the changed command line options and the [command line reference](https://besu.hyperledger.org/en/stable/) documents the changed options.

| Previous Option                     | New Option                                                                                                                                                                                                                                  | Change                            |
|-------------------------------------|------------------------------------------------------------------------------------------------------------------------------------------------------------------------------------------------------------------------------------------|----------------------------------|
| `--config`                          | [`--config-file`](https://besu.hyperledger.org/en/latest/Reference/CLI/CLI-Syntax/#config-file)                                                                                                                                  | Renamed                          |
| `--datadir`                         | [`--data-path`](https://besu.hyperledger.org/en/latest/Reference/CLI/CLI-Syntax/#data-path)                                                                                                                                      | Renamed                          |
| `--dev-mode`                        | [`--network=dev`](https://besu.hyperledger.org/en/latest/Reference/CLI/CLI-Syntax/#network)                                                                                                                                     | Replaced by `--network` option   |
| `--genesis`                         | [`--genesis-file`](https://besu.hyperledger.org/en/latest/Reference/CLI/CLI-Syntax/#genesis-file)                                                                                                                                | Renamed                          |
| `--goerli`                          | [`--network=goerli`](https://besu.hyperledger.org/en/latest/Reference/CLI/CLI-Syntax/#network)                                                                                                                                  | Replaced by `--network` option   |
| `--metrics-listen=<HOST:PORT>`      | [`--metrics-host=<HOST>`](https://besu.hyperledger.org/en/latest/Reference/CLI/CLI-Syntax/#metrics-host) and [`--metrics-port=<PORT>`](https://besu.hyperledger.org/en/latest/Reference/CLI/CLI-Syntax/#metrics-port) | Split into host and port options |
| `--miner-extraData`                 | [`--miner-extra-data`](https://besu.hyperledger.org/en/latest/Reference/CLI/CLI-Syntax/#miner-extra-data)                                                                                                                       | Renamed                          |
| `--miner-minTransactionGasPriceWei` | [`--min-gas-price`](https://besu.hyperledger.org/en/latest/Reference/CLI/CLI-Syntax/#min-gas-price)                                                                                                                              | Renamed                          |
| `--no-discovery`                    | [`--discovery-enabled`](https://besu.hyperledger.org/en/latest/Reference/CLI/CLI-Syntax/#discovery-enabled)                                                                                                                      | Replaced                         |
| `--node-private-key`                | [`--node-private-key-file`](https://besu.hyperledger.org/en/latest/Reference/CLI/CLI-Syntax/#node-private-key-file)                                                                                                              | Renamed                          |
| `--ottoman`                         | N/A                                                                                                                                                                                                                                         | Removed                          |
| `--p2p-listen=<HOST:PORT>`          | [`--p2p-host=<HOST>`](https://besu.hyperledger.org/en/latest/Reference/CLI/CLI-Syntax/#p2p-hostt) and [`--p2p-port=<PORT>`](https://besu.hyperledger.org/en/latest/Reference/CLI/CLI-Syntax/#p2p-port) | Split into host and port options |
| `--rinkeby`                         | [`--network=rinkeby`](https://besu.hyperledger.org/en/latest/Reference/CLI/CLI-Syntax/#network)                                                                                                                                     | Replaced by `--network` option   |
| `--ropsten`                         | [`--network=ropsten`](https://besu.hyperledger.org/en/latest/Reference/CLI/CLI-Syntax/#network)                                                                                                                                     | Replaced by `--network` option   |
| `--rpc-enabled`                     | [` --rpc-http-enabled`](https://besu.hyperledger.org/en/latest/Reference/CLI/CLI-Syntax/#rpc-http-enabled)| Renamed|
| `--rpc-listen=<HOST:PORT>`          | [`--rpc-http-host=<HOST>`](https://besu.hyperledger.org/en/latest/Reference/CLI/CLI-Syntax/#rpc-http-host) and [`--rpc-http-port=<PORT>`](https://besu.hyperledger.org/en/latest/Reference/CLI/CLI-Syntax/#rpc-http-port) | Split into host and port options |
| `--rpc-api`                         | [`--rpc-http-api`](https://besu.hyperledger.org/en/latest/Reference/CLI/CLI-Syntax/#rpc-http-api)| Renamed |
| `--rpc-cors-origins`                | [`--rpc-http-cors-origins`](https://besu.hyperledger.org/en/latest/Reference/CLI/CLI-Syntax/#rpc-http-cors-origins) | Renamed |
| `--ws-enabled`                      | [`--rpc-ws-enabled`](https://besu.hyperledger.org/en/latest/Reference/CLI/CLI-Syntax/#rpc-ws-enabled)  | Renamed |
| `--ws-api`                          | [`--rpc-ws-api`](https://besu.hyperledger.org/en/latest/Reference/CLI/CLI-Syntax/#rpc-ws-api) | Renamed|
| `--ws-listen=<HOST:PORT>`           | [`--rpc-ws-host=<HOST>`](https://besu.hyperledger.org/en/latest/Reference/CLI/CLI-Syntax/#rpc-ws-host) and [`--rpc-ws-port=<PORT>`](https://besu.hyperledger.org/en/latest/Reference/CLI/CLI-Syntax/#rpc-ws-port) | Split into host and port options |
| `--ws-refresh-delay`                | [`--rpc-ws-refresh-delay`](https://besu.hyperledger.org/en/latest/Reference/CLI/CLI-Syntax/#rpc-ws-refresh-delay)|Renamed|

| Previous Subcommand                 | New Subcommand                                                                                                                                                                                                                  | Change                            |
|-------------------------------------|------------------------------------------------------------------------------------------------------------------------------------------------------------------------------------------------------------------------------------------|----------------------------------|
| `pantheon import <block-file>`      | [`pantheon blocks import --from=<block-file>`](https://besu.hyperledger.org/en/latest/Reference/CLI/CLI-Subcommands/#blocks)                                                                                            | Renamed                          |
| `pantheon export-pub-key <key-file>`| [`pantheon public-key export --to=<key-file>`](https://besu.hyperledger.org/en/latest/Reference/CLI/CLI-Subcommands/#public-key)                                                                                                      | Renamed                          |


### Private Network Quickstart

The Private Network Quickstart has been moved from the `pantheon` repository to the `pantheon-quickstart`
repository. The [Private Network Quickstart tutorial](https://besu.hyperledger.org/en/latest/Tutorials/Quickstarts/Private-Network-Quickstart/)
has been updated to use the moved quickstart.

### Additions and Improvements

- `--network=goerli` supports relaunch of Görli testnet [\#717](https://github.com/PegaSysEng/pantheon/pull/717)
- TOML authentication provider [\#689](https://github.com/PegaSysEng/pantheon/pull/689)
- Metrics Push Gateway Options [\#678](https://github.com/PegaSysEng/pantheon/pull/678)
- Additional logging details for IBFT 2.0 [\#650](https://github.com/PegaSysEng/pantheon/pull/650)
- Permissioning config TOML file [\#643](https://github.com/PegaSysEng/pantheon/pull/643)
- Added metrics Prometheus Push Gateway Support [\#638](https://github.com/PegaSysEng/pantheon/pull/638)
- Clique and IBFT not enabled by default in RPC APIs [\#635](https://github.com/PegaSysEng/pantheon/pull/635)
- Added `admin_addPeer` JSON-RPC API method [\#622](https://github.com/PegaSysEng/pantheon/pull/622)
- Implemented `--p2p-enabled` configuration item [\#619](https://github.com/PegaSysEng/pantheon/pull/619)
- Command options and commands renaming [\#618](https://github.com/PegaSysEng/pantheon/pull/618)
- Added IBFT get pending votes [\#603](https://github.com/PegaSysEng/pantheon/pull/603)
- Implement Petersburg hardfork [\#601](https://github.com/PegaSysEng/pantheon/pull/601)
- Added private transaction abstraction [\#592](https://github.com/PegaSysEng/pantheon/pull/592) (thanks to [iikirilov](https://github.com/iikirilov))
- Added privacy command line commands [\#584](https://github.com/PegaSysEng/pantheon/pull/584) (thanks to [Puneetha17](https://github.com/Puneetha17))
- Documentation updates include:
  - Updated [Private Network Quickstart tutorial](https://besu.hyperledger.org/en/latest/Tutorials/Quickstarts/Private-Network-Quickstart/)
    to use quickstart in `pantheon-quickstart` repository and indicate that the quickstart is not supported on Windows.
  - Added IBFT 2.0 [content](https://besu.hyperledger.org/en/latest/HowTo/Configure/Consensus-Protocols/IBFT/) and [JSON RPC API methods](https://besu.hyperledger.org/en/latest/Reference/API-Methods/#ibft-20-methods).
  - Added [consensus protocols content](https://besu.hyperledger.org/en/latest/Concepts/Consensus-Protocols/Comparing-PoA/).
  - Added content on [events and logs](https://besu.hyperledger.org/en/latest/Concepts/Events-and-Logs/), and [using filters](https://besu.hyperledger.org/en/latest/HowTo/Interact/Filters/Accessing-Logs-Using-JSON-RPC/).
  - Added content on integrating with [Prometheus Push Gateway](https://besu.hyperledger.org/en/latest/HowTo/Deploy/Monitoring-Performance/#running-prometheus-with-besu-in-push-mode)

### Technical Improvements

- Download receipts during fast sync and import without processing transactions [\#701](https://github.com/PegaSysEng/pantheon/pull/701)
- Removed CLI options for `--nodes-whitelist` and `--accounts-whitelist` [\#694](https://github.com/PegaSysEng/pantheon/pull/694)
- Delegate `getRootCause` through to Guava's implementation [\#692](https://github.com/PegaSysEng/pantheon/pull/692)
- Benchmark update [\#691](https://github.com/PegaSysEng/pantheon/pull/691)
- Implement chain download for fast sync [\#690](https://github.com/PegaSysEng/pantheon/pull/690)
- Allow missing accounts to create zero-cost transactions [\#685](https://github.com/PegaSysEng/pantheon/pull/685)
- Node private key location should be fixed under docker [\#684](https://github.com/PegaSysEng/pantheon/pull/684)
- Parallel Processing File Import Performance [\#683](https://github.com/PegaSysEng/pantheon/pull/683)
- Integrate actual `WorldStateDownloader` with the fast sync work flow [\#682](https://github.com/PegaSysEng/pantheon/pull/682)
- Removed `--max-trailing-peers` option [\#680](https://github.com/PegaSysEng/pantheon/pull/680)
- Enabled warning on CLI dependent options [\#679](https://github.com/PegaSysEng/pantheon/pull/679)
- Update WorldStateDownloader run\(\) interface to accept header [\#677](https://github.com/PegaSysEng/pantheon/pull/677)
- Fixed Difficulty calculator [\#663](https://github.com/PegaSysEng/pantheon/pull/663)
- `discovery-enabled` option refactoring [\#661](https://github.com/PegaSysEng/pantheon/pull/661)
- Update orion default port approach [\#660](https://github.com/PegaSysEng/pantheon/pull/660)
- Extract out generic parts of Downloader [\#659](https://github.com/PegaSysEng/pantheon/pull/659)
- Start world downloader [\#658](https://github.com/PegaSysEng/pantheon/pull/658)
- Create a simple `WorldStateDownloader` [\#657](https://github.com/PegaSysEng/pantheon/pull/657)
- Added handling for when p2p is disabled [\#655](https://github.com/PegaSysEng/pantheon/pull/655)
- Enabled command line configuration for privacy precompiled contract address [\#653](https://github.com/PegaSysEng/pantheon/pull/653) (thanks to [Puneetha17](https://github.com/Puneetha17))
- IBFT transmitted packets are logged by gossiper [\#652](https://github.com/PegaSysEng/pantheon/pull/652)
- `admin_addPeer` acceptance test [\#651](https://github.com/PegaSysEng/pantheon/pull/651)
- Added `p2pEnabled` configuration to `ProcessBesuNodeRunner` [\#649](https://github.com/PegaSysEng/pantheon/pull/649)
- Added description to automatic benchmarks [\#646](https://github.com/PegaSysEng/pantheon/pull/646)
- Added `network` option [\#645](https://github.com/PegaSysEng/pantheon/pull/645)
- Remove OrionConfiguration [\#644](https://github.com/PegaSysEng/pantheon/pull/644) (thanks to [Puneetha17](https://github.com/Puneetha17))
- IBFT Json Acceptance tests [\#634](https://github.com/PegaSysEng/pantheon/pull/634)
- Upgraded build image to one that contains libsodium [\#632](https://github.com/PegaSysEng/pantheon/pull/632)
- Command line fixes [\#630](https://github.com/PegaSysEng/pantheon/pull/630)
- Consider peer count insufficient until minimum peers for fast sync are connected [\#629](https://github.com/PegaSysEng/pantheon/pull/629)
- Build tweaks [\#628](https://github.com/PegaSysEng/pantheon/pull/628)
- IBFT ensure non-validator does not partake in consensus [\#627](https://github.com/PegaSysEng/pantheon/pull/627)
- Added ability in acceptance tests to set up a node with `--no-discovery` [\#624](https://github.com/PegaSysEng/pantheon/pull/624)
- Gossip integration test [\#623](https://github.com/PegaSysEng/pantheon/pull/623)
- Removed quickstart code and CI pipeline [\#616](https://github.com/PegaSysEng/pantheon/pull/616)
- IBFT Integration Tests - Spurious Behaviour [\#615](https://github.com/PegaSysEng/pantheon/pull/615)
- Refactoring for more readable IBFT IT [\#614](https://github.com/PegaSysEng/pantheon/pull/614)
- Start of fast sync downloader [\#613](https://github.com/PegaSysEng/pantheon/pull/613)
- Split `IbftProcessor` into looping and event processing [\#612](https://github.com/PegaSysEng/pantheon/pull/612)
- IBFT Int Test - changed `TestContextFactory` to a builder [\#611](https://github.com/PegaSysEng/pantheon/pull/611)
- Discard prior round change msgs [\#610](https://github.com/PegaSysEng/pantheon/pull/610)
- `IbftGetValidatorsByBlockHash` added to json factory [\#607](https://github.com/PegaSysEng/pantheon/pull/607)
- IBFT Validator RPCs to return list of strings [\#606](https://github.com/PegaSysEng/pantheon/pull/606)
- Update Benchmark [\#605](https://github.com/PegaSysEng/pantheon/pull/605)
- Remove db package and move classes to more appropriate locations [\#599](https://github.com/PegaSysEng/pantheon/pull/599)
- Added `GetReceiptsFromPeerTask` [\#598](https://github.com/PegaSysEng/pantheon/pull/598)
- Added `GetNodeDataFromPeerTask` [\#597](https://github.com/PegaSysEng/pantheon/pull/597)
- Fixed deprecation warnings [\#596](https://github.com/PegaSysEng/pantheon/pull/596)
- IBFT Integration Tests - Future Height [\#591](https://github.com/PegaSysEng/pantheon/pull/591)
- Added `getNodeData` to `EthPeer` to enable requesting node data [\#589](https://github.com/PegaSysEng/pantheon/pull/589)
- `Blockcreator` to use `parentblock` specified at constuction [\#588](https://github.com/PegaSysEng/pantheon/pull/588)
- Support responding to `GetNodeData` requests [\#587](https://github.com/PegaSysEng/pantheon/pull/587)
- IBFT validates block on proposal reception [\#583](https://github.com/PegaSysEng/pantheon/pull/583)
- Rework `NewRoundValidator` tests [\#582](https://github.com/PegaSysEng/pantheon/pull/582)
- IBFT split extra data validation rule into components [\#581](https://github.com/PegaSysEng/pantheon/pull/581)
- Allow attached rules to be flagged `light` [\#580](https://github.com/PegaSysEng/pantheon/pull/580)
- Split Block Validation from Importing [\#579](https://github.com/PegaSysEng/pantheon/pull/579)
- Refactor `RoundChangeManager` creation [\#578](https://github.com/PegaSysEng/pantheon/pull/578)
- Add `-SNAPSHOT` postfix to version [\#577](https://github.com/PegaSysEng/pantheon/pull/577)
- IBFT - prevent proposed block being imported twice [\#576](https://github.com/PegaSysEng/pantheon/pull/576)
- Version upgrades [\#571](https://github.com/PegaSysEng/pantheon/pull/571)
- Tests that CLI options are disabled under docker [\#566](https://github.com/PegaSysEng/pantheon/pull/566)
- Renamed IBFT networking classes [\#555](https://github.com/PegaSysEng/pantheon/pull/555)
- Removed dead code from the consensus package [\#554](https://github.com/PegaSysEng/pantheon/pull/554)
- Prepared private transaction support [\#538](https://github.com/PegaSysEng/pantheon/pull/538) (thanks to [iikirilov](https://github.com/iikirilov))

## 0.8.5

Indefinitely delays the roll-out of Constantinople on Ethereum Mainnet due to a [potential security issue](https://blog.ethereum.org/2019/01/15/security-alert-ethereum-constantinople-postponement/) detected.

## Additions and Improvements
- Remove Constantinople fork block [\#574](https://github.com/PegaSysEng/pantheon/pull/574)

## Technical Improvements
- Rename IBFT message packages [\#568](https://github.com/PegaSysEng/pantheon/pull/568)


## 0.8.4

### Docker Image

If you have been running a node using the v0.8.3 Docker image, the node was not saving data to the
specified [data directory](https://besu.hyperledger.org/en/stable/),
or referring to the custom [configuration file](https://besu.hyperledger.org/en/stable/)
or [genesis file](https://besu.hyperledger.org/en/stable/).

To recover the node key and data directory from the Docker container:
`docker cp <container>:/opt/pantheon/key <destination_file>`
`docker cp <container>:/opt/pantheon/database <destination_directory>`

Where `container` is the name or ID of the Docker container containing the Besu node.

The container can be running or stopped when you copy the key and data directory. If your node was
fully synchronized to MainNet, the data directory will be ~2TB.

When restarting your node with the v0.8.4 Docker image:

* Save the node key in the [`key` file](https://besu.hyperledger.org/en/latest/Concepts/Node-Keys/#node-private-key) in the data
    directory or specify the location using the [`--node-private-key` option](https://besu.hyperledger.org/en/stable/).
* Specify the `<destination_directory` as a [volume for the data directory](https://besu.hyperledger.org/en/stable/).

### Bug Fixes
- Fixing default resource locations inside docker [\#529](https://github.com/PegaSysEng/pantheon/pull/529)
- NewRoundMessageValidator ignores Round Number when comparing blocks [\#523](https://github.com/PegaSysEng/pantheon/pull/523)
- Fix Array Configurable command line options [\#514](https://github.com/PegaSysEng/pantheon/pull/514)

## Additions and Improvements
- RocksDB Metrics [\#531](https://github.com/PegaSysEng/pantheon/pull/531)
- Added `ibft_getValidatorsByBlockHash` JSON RPC [\#519](https://github.com/PegaSysEng/pantheon/pull/519)
- Expose metrics to Prometheus [\#506](https://github.com/PegaSysEng/pantheon/pull/506)
- Added `ibft_getValidatorsByBlockNumber` [\#499](https://github.com/PegaSysEng/pantheon/pull/499)
- Added `Roadmap.md` file. [\#494](https://github.com/PegaSysEng/pantheon/pull/494)
- Added JSON RPC `eth hashrate` method. [\#488](https://github.com/PegaSysEng/pantheon/pull/488)
- Account whitelist API [\#487](https://github.com/PegaSysEng/pantheon/pull/487)
- Added nodes whitelist JSON-RPC APIs [\#476](https://github.com/PegaSysEng/pantheon/pull/476)
- Added account whitelisting [\#460](https://github.com/PegaSysEng/pantheon/pull/460)
- Added configurable refresh delay for SyncingSubscriptionService on start up [\#383](https://github.com/PegaSysEng/pantheon/pull/383)
- Added the Command Line Style Guide  [\#530](https://github.com/PegaSysEng/pantheon/pull/530)
- Documentation updates include:
  * Migrated to new [documentation site](https://docs.pantheon.pegasys.tech/en/latest/)
  * Added [configuration file content](https://besu.hyperledger.org/en/stable/)
  * Added [tutorial to create private network](https://besu.hyperledger.org/en/latest/Tutorials/Private-Network/Create-Private-Network/)
  * Added content on [enabling non-default APIs](https://besu.hyperledger.org/en/latest/Reference/API-Methods/)

## Technical Improvements

-  Updated `--bootnodes` command option to take zero arguments [\#548](https://github.com/PegaSysEng/pantheon/pull/548)
- IBFT Integration Testing - Local Node is proposer [\#527](https://github.com/PegaSysEng/pantheon/pull/527)
- Remove vertx from discovery tests [\#539](https://github.com/PegaSysEng/pantheon/pull/539)
- IBFT Integration testing - Round Change [\#537](https://github.com/PegaSysEng/pantheon/pull/537)
- NewRoundMessageValidator creates RoundChangeValidator with correct value [\#518](https://github.com/PegaSysEng/pantheon/pull/518)
- Remove time dependency from BlockTimer tests [\#513](https://github.com/PegaSysEng/pantheon/pull/513)
- Gradle 5.1 [\#512](https://github.com/PegaSysEng/pantheon/pull/512)
- Metrics measurement adjustment [\#511](https://github.com/PegaSysEng/pantheon/pull/511)
- Metrics export for import command. [\#509](https://github.com/PegaSysEng/pantheon/pull/509)
- IBFT Integration test framework [\#502](https://github.com/PegaSysEng/pantheon/pull/502)
- IBFT message gossiping [\#501](https://github.com/PegaSysEng/pantheon/pull/501)
- Remove non-transactional mutation from KeyValueStore [\#500](https://github.com/PegaSysEng/pantheon/pull/500)
- Ensured that the blockchain queries class handles optionals better. [\#486](https://github.com/PegaSysEng/pantheon/pull/486)
- IBFT mining acceptance test [\#483](https://github.com/PegaSysEng/pantheon/pull/483)
- Set base directory name to be lowercase in building.md [\#474](https://github.com/PegaSysEng/pantheon/pull/474) (Thanks to [Matthalp](https://github.com/Matthalp))
- Moved admin\_peers to Admin API group [\#473](https://github.com/PegaSysEng/pantheon/pull/473)
- Nodes whitelist acceptance test [\#472](https://github.com/PegaSysEng/pantheon/pull/472)
- Rework RoundChangeManagerTest to not reuse validators [\#469](https://github.com/PegaSysEng/pantheon/pull/469)
- Ignore node files to support truffle. [\#467](https://github.com/PegaSysEng/pantheon/pull/467)
- IBFT pantheon controller [\#461](https://github.com/PegaSysEng/pantheon/pull/461)
- IBFT Round to update internal state on reception of NewRound Message [\#451](https://github.com/PegaSysEng/pantheon/pull/451)
- Update RoundChangeManager correctly create its message validator [\#450](https://github.com/PegaSysEng/pantheon/pull/450)
- Use seconds for block timer time unit [\#445](https://github.com/PegaSysEng/pantheon/pull/445)
- IBFT controller and future msgs handling [\#431](https://github.com/PegaSysEng/pantheon/pull/431)
- Allow IBFT Round to be created using PreparedCert [\#429](https://github.com/PegaSysEng/pantheon/pull/429)
- Added MessageValidatorFactory [\#425](https://github.com/PegaSysEng/pantheon/pull/425)
- Inround payload [\#423](https://github.com/PegaSysEng/pantheon/pull/423)
- Updated IbftConfig Fields [\#422](https://github.com/PegaSysEng/pantheon/pull/422)
- Repair IbftBlockCreator and add tests [\#421](https://github.com/PegaSysEng/pantheon/pull/421)
- Make Besu behave as a submodule [\#419](https://github.com/PegaSysEng/pantheon/pull/419)
- Ibft Height Manager [\#418](https://github.com/PegaSysEng/pantheon/pull/418)
- Ensure bootnodes are a subset of node whitelist [\#414](https://github.com/PegaSysEng/pantheon/pull/414)
- IBFT Consensus Round Classes [\#405](https://github.com/PegaSysEng/pantheon/pull/405)
- IBFT message payload tests [\#404](https://github.com/PegaSysEng/pantheon/pull/404)
- Validate enodeurl syntax from command line [\#403](https://github.com/PegaSysEng/pantheon/pull/403)
- Update errorprone [\#401](https://github.com/PegaSysEng/pantheon/pull/401)
- IBFT round change manager [\#393](https://github.com/PegaSysEng/pantheon/pull/393)
- IBFT RoundState [\#392](https://github.com/PegaSysEng/pantheon/pull/392)
- Move Block data generator test helper to test support package [\#391](https://github.com/PegaSysEng/pantheon/pull/391)
- IBFT message tests [\#367](https://github.com/PegaSysEng/pantheon/pull/367)

## 0.8.3

### Breaking Change to JSON RPC-API

From v0.8.3, incoming HTTP requests are only accepted from hostnames specified using the `--host-whitelist` command-line option. If not specified, the default value for `--host-whitelist` is `localhost`.

If using the URL `http://127.0.0.1` to make JSON-RPC calls, use `--host-whitelist` to specify the hostname `127.0.0.1` or update the hostname to `localhost`.

If your application publishes RPC ports, specify the hostnames when starting Besu. For example:

```bash
pantheon --host-whitelist=example.com
```

Specify `*` or `all` for `--host-whitelist` to effectively disable host protection and replicate pre-v0.8.3 behavior. This is not recommended for production code.

### Bug Fixes

- Repair Clique Proposer Selection [\#339](https://github.com/PegaSysEng/pantheon/pull/339)
- High TX volume swamps block processing [\#337](https://github.com/PegaSysEng/pantheon/pull/337)
- Check if the connectFuture has completed successfully [\#293](https://github.com/PegaSysEng/pantheon/pull/293)
- Switch back to Xerial Snappy Library [\#284](https://github.com/PegaSysEng/pantheon/pull/284)
- ShortHex of 0 should be '0x0', not '0x' [\#272](https://github.com/PegaSysEng/pantheon/pull/272)
- Fix pantheon CLI default values infinite loop [\#266](https://github.com/PegaSysEng/pantheon/pull/266)

### Additions and Improvements

- Added `--nodes-whitelist` parameter to CLI and NodeWhitelistController [\#346](https://github.com/PegaSysEng/pantheon/pull/346)
- Discovery wiring for `--node-whitelist` [\#365](https://github.com/PegaSysEng/pantheon/pull/365)
- Plumb in three more metrics [\#344](https://github.com/PegaSysEng/pantheon/pull/344)
- `ProposerSelection` to support multiple IBFT implementations [\#307](https://github.com/PegaSysEng/pantheon/pull/307)
- Configuration to support IBFT original and revised [\#306](https://github.com/PegaSysEng/pantheon/pull/306)
- Added host whitelist for JSON-RPC. [**Breaking Change**](#breaking-change-to-json-rpc-api) [\#295](https://github.com/PegaSysEng/pantheon/pull/295)
- Reduce `Block creation processed cancelled` log message to debug [\#294](https://github.com/PegaSysEng/pantheon/pull/294)
- Implement iterative peer search [\#268](https://github.com/PegaSysEng/pantheon/pull/268)
- Added RLP enc/dec for PrePrepare, Commit and NewRound messages [\#200](https://github.com/PegaSysEng/pantheon/pull/200)
- IBFT block mining [\#169](https://github.com/PegaSysEng/pantheon/pull/169)
- Added `--goerli` CLI option [\#370](https://github.com/PegaSysEng/pantheon/pull/370) (Thanks to [@Nashatyrev](https://github.com/Nashatyrev))
- Begin capturing metrics to better understand Besu's behaviour [\#326](https://github.com/PegaSysEng/pantheon/pull/326)
- Documentation updates include:
   * Added Coding Conventions [\#342](https://github.com/PegaSysEng/pantheon/pull/342)
   * Reorganised [Installation documentation](https://github.com/PegaSysEng/pantheon/wiki/Installation) and added [Chocolatey installation](https://github.com/PegaSysEng/pantheon/wiki/Install-Binaries#windows-with-chocolatey) for Windows
   * Reorganised [JSON-RPC API documentation](https://github.com/PegaSysEng/pantheon/wiki/JSON-RPC-API)
   * Updated [RPC Pub/Sub API documentation](https://github.com/PegaSysEng/pantheon/wiki/RPC-PubSub)

### Technical Improvements

- Extracted non-Docker CLI parameters to picoCLI mixin. [\#323](https://github.com/PegaSysEng/pantheon/pull/323)
- IBFT preprepare to validate round matches block [\#329](https://github.com/PegaSysEng/pantheon/pull/329)
- Fix acceptance test [\#324](https://github.com/PegaSysEng/pantheon/pull/324)
- Added the `IbftFinalState` [\#385](https://github.com/PegaSysEng/pantheon/pull/385)
- Constantinople Fork Block [\#382](https://github.com/PegaSysEng/pantheon/pull/382)
- Fix `pantheon.cli.BesuCommandTest` test on Windows [\#380](https://github.com/PegaSysEng/pantheon/pull/380)
- JDK smoke testing is being configured differently now [\#374](https://github.com/PegaSysEng/pantheon/pull/374)
- Re-enable clique AT [\#373](https://github.com/PegaSysEng/pantheon/pull/373)
- Ignoring acceptance test [\#372](https://github.com/PegaSysEng/pantheon/pull/372)
- Changes to support Gradle 5.0 [\#371](https://github.com/PegaSysEng/pantheon/pull/371)
- Clique: Prevent out of turn blocks interrupt in-turn mining [\#364](https://github.com/PegaSysEng/pantheon/pull/364)
- Time all tasks [\#361](https://github.com/PegaSysEng/pantheon/pull/361)
- Rework `VoteTallyCache` to better represent purpose [\#360](https://github.com/PegaSysEng/pantheon/pull/360)
- Add an `UNKNOWN` `DisconnectReason` [\#359](https://github.com/PegaSysEng/pantheon/pull/359)
- New round validation [\#353](https://github.com/PegaSysEng/pantheon/pull/353)
- Update get validators for block hash test to start from block 1 [\#352](https://github.com/PegaSysEng/pantheon/pull/352)
- Idiomatic Builder Pattern [\#345](https://github.com/PegaSysEng/pantheon/pull/345)
- Revert `Repair Clique Proposer Selection` \#339 - Breaks Görli testnet [\#343](https://github.com/PegaSysEng/pantheon/pull/343)
- No fixed ports in tests [\#340](https://github.com/PegaSysEng/pantheon/pull/340)
- Update clique acceptance test genesis file to use correct clique property names [\#338](https://github.com/PegaSysEng/pantheon/pull/338)
- Supporting list of addresses in logs subscription [\#336](https://github.com/PegaSysEng/pantheon/pull/336)
- Render handler exception to `System.err` instead of `.out` [\#334](https://github.com/PegaSysEng/pantheon/pull/334)
- Renamed IBFT message classes [\#333](https://github.com/PegaSysEng/pantheon/pull/333)
- Add additional RLP tests [\#332](https://github.com/PegaSysEng/pantheon/pull/332)
- Downgrading spotless to 3.13.0 to fix threading issues [\#325](https://github.com/PegaSysEng/pantheon/pull/325)
- `eth_getTransactionReceipt` acceptance test [\#322](https://github.com/PegaSysEng/pantheon/pull/322)
- Upgrade vertx to 3.5.4 [\#316](https://github.com/PegaSysEng/pantheon/pull/316)
- Round change validation [\#315](https://github.com/PegaSysEng/pantheon/pull/315)
- Basic IBFT message validators [\#314](https://github.com/PegaSysEng/pantheon/pull/314)
- Minor repairs to clique block scheduling [\#308](https://github.com/PegaSysEng/pantheon/pull/308)
- Dependencies Version upgrade [\#303](https://github.com/PegaSysEng/pantheon/pull/303)
- Build multiple JVM [\#301](https://github.com/PegaSysEng/pantheon/pull/301)
- Smart contract acceptance test [\#296](https://github.com/PegaSysEng/pantheon/pull/296)
- Fixing WebSocket error response [\#292](https://github.com/PegaSysEng/pantheon/pull/292)
- Reword error messages following exceptions during mining [\#291](https://github.com/PegaSysEng/pantheon/pull/291)
- Clique acceptance tests [\#290](https://github.com/PegaSysEng/pantheon/pull/290)
- Delegate creation of additional JSON-RPC methods to the BesuController [\#289](https://github.com/PegaSysEng/pantheon/pull/289)
- Remove unnecessary `RlpInput` and `RlpOutput` classes [\#287](https://github.com/PegaSysEng/pantheon/pull/287)
- Remove `RlpUtils` [\#285](https://github.com/PegaSysEng/pantheon/pull/285)
- Enabling previously ignored acceptance tests [\#282](https://github.com/PegaSysEng/pantheon/pull/282)
- IPv6 peers [\#281](https://github.com/PegaSysEng/pantheon/pull/281)
- IPv6 Bootnode [\#280](https://github.com/PegaSysEng/pantheon/pull/280)
- Acceptance test for `getTransactionReceipt` JSON-RPC method [\#278](https://github.com/PegaSysEng/pantheon/pull/278)
- Inject `StorageProvider` into `BesuController` instances [\#259](https://github.com/PegaSysEng/pantheon/pull/259)

## 0.8.2

### Removed
 - Removed `import-blockchain` command because nothing exports to the required format yet (PR [\#223](https://github.com/PegaSysEng/pantheon/pull/223))

### Bug Fixes
 - `io.netty.util.internal.OutOfDirectMemoryError` errors by removing reference counting from network messages.
 - Log spam: endless loop in `nioEventLoopGroup` thanks to [@5chdn](https://github.com/5chdn) for reporting) (PR [#261](https://github.com/PegaSysEng/pantheon/pull/261))
 - Rinkeby import can stall with too many fragments thanks to [@steffenkux](https://github.com/steffenkux) and [@5chdn](https://github.com/5chdn) for reporting) (PR [#255](https://github.com/PegaSysEng/pantheon/pull/255))
 - Clique incorrectly used the chain ID instead of the network ID in ETH status messages (PR [#209](https://github.com/PegaSysEng/pantheon/pull/209))
 - Gradle deprecation warnings (PR [#246](https://github.com/PegaSysEng/pantheon/pull/246) with thanks to [@jvirtanen](https://github.com/jvirtanen))
 - Consensus issue on Ropsten:
    - Treat output length as a maximum length for CALL operations (PR [#236](https://github.com/PegaSysEng/pantheon/pull/236))
    - ECRec precompile should return empty instead of 32 zero bytes when the input is invalid (PR [#227](https://github.com/PegaSysEng/pantheon/pull/227))
 - File name too long error while building from source thanks to [@5chdn](https://github.com/5chdn) for reporting) (PR [#221](https://github.com/PegaSysEng/pantheon/pull/221))
 - Loop syntax in `runBesuPrivateNetwork.sh` (PR [#237](https://github.com/PegaSysEng/pantheon/pull/237) thanks to [@matt9ucci](https://github.com/matt9ucci))
 - Fix `CompressionException: Snappy decompression failed` errors thanks to [@5chdn](https://github.com/5chdn) for reporting) (PR [#274](https://github.com/PegaSysEng/pantheon/pull/274))

### Additions and Improvements
 - Added `--ropsten` command line argument to make syncing to Ropsten easier (PR [#197](https://github.com/PegaSysEng/pantheon/pull/197) with thanks to [@jvirtanen](https://github.com/jvirtanen))
 - Enabled constantinople in `--dev-mode` (PR [#256](https://github.com/PegaSysEng/pantheon/pull/256))
 - Supported Constantinople with Clique thanks to [@5chdn](https://github.com/5chdn) for reporting) (PR [#250](https://github.com/PegaSysEng/pantheon/pull/250), PR [#247](https://github.com/PegaSysEng/pantheon/pull/247))
 - Implemented `eth_chainId` JSON-RPC method (PR [#219](https://github.com/PegaSysEng/pantheon/pull/219))
 - Updated client version to be ethstats friendly (PR [#258](https://github.com/PegaSysEng/pantheon/pull/258))
 - Added `--node-private-key` option to allow nodekey file to be specified separately to data directory thanks to [@peterbroadhurst](https://github.com/peterbroadhurst) for requesting)  (PR [#234](https://github.com/PegaSysEng/pantheon/pull/234))
 - Added `--banned-nodeids` option to prevent connection to specific nodes (PR [#254](https://github.com/PegaSysEng/pantheon/pull/254))
 - Send client quitting disconnect message to peers on shutdown (PR [#253](https://github.com/PegaSysEng/pantheon/pull/253))
 - Improved error message for port conflict error (PR [#232](https://github.com/PegaSysEng/pantheon/pull/232))
 - Improved documentation by adding the following pages:
    * [Getting Started](https://github.com/PegaSysEng/pantheon/wiki/Getting-Started)
    * [Network ID and Chain ID](https://github.com/PegaSysEng/pantheon/wiki/NetworkID-And-ChainID)
    * [Node Keys](https://github.com/PegaSysEng/pantheon/wiki/Node-Keys)
    * [Networking](https://github.com/PegaSysEng/pantheon/wiki/Networking)
    * [Accounts for Testing](https://github.com/PegaSysEng/pantheon/wiki/Accounts-for-Testing)
    * [Logging](https://github.com/PegaSysEng/pantheon/wiki/Logging)
    * [Proof of Authority](https://github.com/PegaSysEng/pantheon/wiki/Proof-of-Authority)
    * [Passing JVM Options](https://github.com/PegaSysEng/pantheon/wiki/Passing-JVM-Options)


 ### Technical Improvements
 - Upgraded Ethereum reference tests to 6.0 beta 2. (thanks to [@jvirtanen](https://github.com/jvirtanen) for the initial upgrade to beta 1)
 - Set Java compiler default encoding to UTF-8 (PR [#238](https://github.com/PegaSysEng/pantheon/pull/238) thanks to [@matt9ucci](https://github.com/matt9ucci))
 - Removed duplicate code defining default JSON-RPC APIs (PR [#218](https://github.com/PegaSysEng/pantheon/pull/218) thanks to [@matt9ucci](https://github.com/matt9ucci))
 - Improved code for parsing config (PRs [#208](https://github.com/PegaSysEng/pantheon/pull/208), [#209](https://github.com/PegaSysEng/pantheon/pull/209))
 - Use `java.time.Clock` in favour of a custom Clock interface (PR [#220](https://github.com/PegaSysEng/pantheon/pull/220))
 - Improve modularity of storage systems (PR [#211](https://github.com/PegaSysEng/pantheon/pull/211), [#207](https://github.com/PegaSysEng/pantheon/pull/207))
 - Treat JavaDoc warnings as errors (PR [#171](https://github.com/PegaSysEng/pantheon/pull/171))
 - Add benchmark for `BlockHashOperation `as a template for benchmarking other EVM operations (PR [#203](https://github.com/PegaSysEng/pantheon/pull/203))
 - Added unit tests for `EthBlockNumber` (PR [#195](https://github.com/PegaSysEng/pantheon/pull/195) thanks to [@jvirtanen](https://github.com/jvirtanen))
 - Code style improvements (PR [#196](https://github.com/PegaSysEng/pantheon/pull/196) thanks to [@jvirtanen](https://github.com/jvirtanen))
 - Added unit tests for `Web3ClientVersion` (PR [#194](https://github.com/PegaSysEng/pantheon/pull/194) with thanks to [@jvirtanen](https://github.com/jvirtanen))
 - Removed RLPUtils from `RawBlockIterator` (PR [#179](https://github.com/PegaSysEng/pantheon/pull/179))
 - Replace the JNI based snappy library with a pure-Java version (PR [#257](https://github.com/PegaSysEng/pantheon/pull/257))<|MERGE_RESOLUTION|>--- conflicted
+++ resolved
@@ -5,21 +5,16 @@
 ### Breaking Changes
 
 ### Deprecations
-- `--tx-pool-disable-locals` has been deprecated for removal in favor of `--tx-pool-no-local-priority`, no semantic change, only a renaming [#5959](https://github.com/hyperledger/besu/pull/5959)
-
-### Additions and Improvements
-<<<<<<< HEAD
-- Force tx replacement price bump to zero when zero base fee market is configured. This allows for easier tx replacement in networks where there is not gas price. [#6079](https://github.com/hyperledger/besu/pull/6079)
-=======
+
+### Additions and Improvements
 - Ethereum Classic Spiral network upgrade [#6078](https://github.com/hyperledger/besu/pull/6078)
 - Add a method to read from a `Memory` instance without altering its inner state [#6073](https://github.com/hyperledger/besu/pull/6073)
 - Accept `input` and `data` field for the payload of transaction-related RPC methods [#6094](https://github.com/hyperledger/besu/pull/6094)
 - Add APIs to set and get the min gas price a transaction must pay for being selected during block creation [#6097](https://github.com/hyperledger/besu/pull/6097)
 - TraceService: return results for transactions in block [#6086](https://github.com/hyperledger/besu/pull/6086)
->>>>>>> 236779d3
+- Force tx replacement price bump to zero when zero base fee market is configured. This allows for easier tx replacement in networks where there is not gas price. [#6079](https://github.com/hyperledger/besu/pull/6079)
 
 ### Bug fixes
-
 - Upgrade netty to address CVE-2023-44487, CVE-2023-34462 [#6100](https://github.com/hyperledger/besu/pull/6100)
 - Upgrade grpc to address CVE-2023-32731, CVE-2023-33953, CVE-2023-44487, CVE-2023-4785 [#6100](https://github.com/hyperledger/besu/pull/6100)
 - Fix blob gas calculation in reference tests [#6107](https://github.com/hyperledger/besu/pull/6107)
