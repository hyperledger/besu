--- conflicted
+++ resolved
@@ -26,13 +26,10 @@
 
 ### Bug Fixes
 
-<<<<<<< HEAD
  - MerkleTrieException when pruning should no longer occur. Using `--pruning-enabled=true` will no longer accidentaly delete keys in certain edge cases. [\#760](https://github.com/hyperledger/besu/pull/760).
-=======
 - Full help not displayed unless explicitly requested. [\#437](https://github.com/hyperledger/besu/pull/437)
 - Compatibility with undocumented Geth `eth_subscribe` fields [\#654](https://github.com/hyperledger/besu/pull/654)
 - Current block number included as part of `eth_getWork` response [\#849](https://github.com/hyperledger/besu/pull/849)
->>>>>>> 69f6493f
 
 ## 1.4.4
 
