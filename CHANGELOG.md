--- conflicted
+++ resolved
@@ -1,26 +1,19 @@
 # Changelog
 
-<<<<<<< HEAD
-## Next release
-=======
 ## 23.10.2
 
->>>>>>> 236779d3
 ### Breaking Changes
 
 ### Deprecations
 
 ### Additions and Improvements
-<<<<<<< HEAD
-- New option `--min-priority-fee` that sets the minimum priority fee a transaction must meet to be selected for a block. [#6080](https://github.com/hyperledger/besu/pull/6080) [#6083](https://github.com/hyperledger/besu/pull/6083)
-- Implement new `miner_setMinPriorityFee` and `miner_getMinPriorityFee` RPC methods [#6080](https://github.com/hyperledger/besu/pull/6080)
-=======
 - Ethereum Classic Spiral network upgrade [#6078](https://github.com/hyperledger/besu/pull/6078)
 - Add a method to read from a `Memory` instance without altering its inner state [#6073](https://github.com/hyperledger/besu/pull/6073)
 - Accept `input` and `data` field for the payload of transaction-related RPC methods [#6094](https://github.com/hyperledger/besu/pull/6094)
 - Add APIs to set and get the min gas price a transaction must pay for being selected during block creation [#6097](https://github.com/hyperledger/besu/pull/6097)
 - TraceService: return results for transactions in block [#6086](https://github.com/hyperledger/besu/pull/6086)
->>>>>>> 236779d3
+- New option `--min-priority-fee` that sets the minimum priority fee a transaction must meet to be selected for a block. [#6080](https://github.com/hyperledger/besu/pull/6080) [#6083](https://github.com/hyperledger/besu/pull/6083)
+- Implement new `miner_setMinPriorityFee` and `miner_getMinPriorityFee` RPC methods [#6080](https://github.com/hyperledger/besu/pull/6080)
 
 ### Bug fixes
 
