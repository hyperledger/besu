# Changelog

## 24.1.2-SNAPSHOT

### Breaking Changes

### Deprecations

### Additions and Improvements
- Add `OperationTracer.tracePrepareTransaction`, where the sender account has not yet been altered[#6453](https://github.com/hyperledger/besu/pull/6453)

### Bug fixes
- Fix the way an advertised host configured with `--p2p-host` is treated when communicating with the originator of a PING packet [#6225](https://github.com/hyperledger/besu/pull/6225)

### Download Links

## 24.1.1

### Breaking Changes
- New `EXECUTION_HALTED` error returned if there is an error executing or simulating a transaction, with the reason for execution being halted. Replaces the generic `INTERNAL_ERROR` return code in certain cases which some applications may be checking for [#6343](https://github.com/hyperledger/besu/pull/6343)
- The Besu Docker images with `openjdk-latest` tags since 23.10.3 were incorrectly using UID 1001 instead of 1000 for the container's `besu` user. The user now uses 1000 again. Containers created from or migrated to images using UID 1001 will need to chown their persistent database files to UID 1000 [#6360](https://github.com/hyperledger/besu/pull/6360)
- The deprecated `--privacy-onchain-groups-enabled` option has now been removed. Use the `--privacy-flexible-groups-enabled` option instead. [#6411](https://github.com/hyperledger/besu/pull/6411)
- Requesting the Ethereum Node Record (ENR) to acquire the fork id from bonded peers is now enabled by default, so the following change has been made [#5628](https://github.com/hyperledger/besu/pull/5628):
  - `--Xfilter-on-enr-fork-id` has been removed. To disable the feature use `--filter-on-enr-fork-id=false`. 
- The time that can be spent selecting transactions during block creation is not capped at 5 seconds for PoS and PoW networks, and for PoA networks, at 75% of the block period specified in the genesis, this to prevent possible DoS in case a single transaction is taking too long to execute, and to have a stable block production rate, but it could be a breaking change if an existing network used to have transactions that takes more time to executed that the newly introduced limit, if it is mandatory for these network to keep processing these long processing transaction, then the default value of `block-txs-selection-max-time` or `poa-block-txs-selection-max-time` needs to be tuned accordingly.

### Deprecations

### Additions and Improvements
- Optimize RocksDB WAL files, allows for faster restart and a more linear disk space utilization [#6328](https://github.com/hyperledger/besu/pull/6328)
- Disable transaction handling when the node is not in sync, to avoid unnecessary transaction validation work [#6302](https://github.com/hyperledger/besu/pull/6302)
- Introduce TransactionEvaluationContext to pass data between transaction selectors and plugin, during block creation [#6381](https://github.com/hyperledger/besu/pull/6381)
- Upgrade dependencies [#6377](https://github.com/hyperledger/besu/pull/6377)
- Upgrade `com.fasterxml.jackson` dependencies [#6378](https://github.com/hyperledger/besu/pull/6378)
- Upgrade Guava dependency [#6396](https://github.com/hyperledger/besu/pull/6396)
- Upgrade Mockito [#6397](https://github.com/hyperledger/besu/pull/6397)
- Upgrade `tech.pegasys.discovery:discovery` [#6414](https://github.com/hyperledger/besu/pull/6414)
- Options to tune the max allowed time that can be spent selecting transactions during block creation are now stable [#6423](https://github.com/hyperledger/besu/pull/6423)
- Introduce `--Xbonsai-limit-trie-logs-enabled` experimental feature which by default will only retain the latest 512 trie logs, saving about 3GB per week in database growth [#5390](https://github.com/hyperledger/besu/issues/5390)
- Introduce `besu storage x-trie-log prune` experimental offline subcommand which will prune all redundant trie logs except the latest 512 [#6303](https://github.com/hyperledger/besu/pull/6303)

### Bug fixes
- INTERNAL_ERROR from `eth_estimateGas` JSON/RPC calls [#6344](https://github.com/hyperledger/besu/issues/6344)
- Fix Besu Docker images with `openjdk-latest` tags since 23.10.3 using UID 1001 instead of 1000 for the `besu` user [#6360](https://github.com/hyperledger/besu/pull/6360)
- Fluent EVM API definition for Tangerine Whistle had incorrect code size validation configured [#6382](https://github.com/hyperledger/besu/pull/6382)
- Correct mining beneficiary for Clique networks in TraceServiceImpl [#6390](https://github.com/hyperledger/besu/pull/6390)
- Fix to gas limit delta calculations used in block production. Besu should now increment or decrement the block gas limit towards its target correctly (thanks @arbora) #6425

### Download Links

## 24.1.0

### Breaking Changes

### Deprecations
- Forest pruning (`pruning-enabled` option) is deprecated and will be removed soon. To save disk space consider switching to Bonsai data storage format [#6230](https://github.com/hyperledger/besu/pull/6230)

### Additions and Improvements
- Add error messages on authentication failures with username and password [#6212](https://github.com/hyperledger/besu/pull/6212)
- New `Sequenced` transaction pool. The pool is an evolution of the `legacy` pool and is likely to be more suitable to enterprise or permissioned chains than the `layered` transaction pool. Select to use this pool with `--tx-pool=sequenced`. Supports the same options as the `legacy` pool [#6274](https://github.com/hyperledger/besu/issues/6274)
- Set Ethereum Classic mainnet activation block for Spiral network upgrade [#6267](https://github.com/hyperledger/besu/pull/6267)
- Add custom genesis file name to config overview if specified [#6297](https://github.com/hyperledger/besu/pull/6297)
- Update Gradle plugins and replace unmaintained License Gradle Plugin with the actively maintained Gradle License Report [#6275](https://github.com/hyperledger/besu/pull/6275)
<<<<<<< HEAD
- Optimize RocksDB WAL files, allows for faster restart and a more linear disk space utilization [#6328](https://github.com/hyperledger/besu/pull/6328)
- Improve the high spec flag by limiting it to a few column families [#6354](https://github.com/hyperledger/besu/pull/6354)
=======
>>>>>>> f1c29214

### Bug fixes
- Hotfix for selfdestruct preimages on bonsai [#6359]((https://github.com/hyperledger/besu/pull/6359)
- Fix trielog shipping issue during self destruct [#6340]((https://github.com/hyperledger/besu/pull/6340)
- mitigation for trielog failure [#6315]((https://github.com/hyperledger/besu/pull/6315)

### Download Links
https://hyperledger.jfrog.io/artifactory/besu-binaries/besu/24.1.0/besu-24.1.0.zip / sha256 TBA
https://hyperledger.jfrog.io/artifactory/besu-binaries/besu/24.1.0/besu-24.1.0.tar.gz / sha256 TBA


## 23.10.3-hotfix
This is a hotfix for a selfdestruct defect that occurred on mainnet at block [18947893](https://etherscan.io/block/18947893)

### Bug fixes
- Hotfix for selfdestruct preimages on bonsai [#6359]((https://github.com/hyperledger/besu/pull/6359)
- mitigation for trielog failure [#6315]((https://github.com/hyperledger/besu/pull/6315)

### Download Links
https://hyperledger.jfrog.io/artifactory/besu-binaries/besu/23.10.3-hotfix/besu-23.10.3-hotfix.zip / sha256 1c37762909858a40eca749fb85b77fb4d1e918f247aff56d518144828bd85378
https://hyperledger.jfrog.io/artifactory/besu-binaries/besu/23.10.3-hotfix/besu-23.10.3-hotfix.tar.gz / sha256 8e38e9fd0c16e049aa324effc96f9ec31dc06e82ea4995e9dd75d571394667af


## 23.10.3

### Additions and Improvements
- Implement debug_traceCall [#5885](https://github.com/hyperledger/besu/pull/5885)
- Transactions that takes too long to evaluate, during block creation, are dropped from the txpool [#6163](https://github.com/hyperledger/besu/pull/6163)
- New option `tx-pool-min-gas-price` to set a lower bound when accepting txs to the pool [#6098](https://github.com/hyperledger/besu/pull/6098)
- Update OpenJDK latest Docker image to use Java 21 [#6189](https://github.com/hyperledger/besu/pull/6189)
- Allow a transaction selection plugin to specify custom selection results [#6190](https://github.com/hyperledger/besu/pull/6190)
- Add `rpc-gas-cap` to allow users to set gas limit to the RPC methods used to simulate transactions[#6156](https://github.com/hyperledger/besu/pull/6156)
- Fix the unavailability of `address` field when returning an `Account` entity on GraphQL in case of unreachable world state [#6198](https://github.com/hyperledger/besu/pull/6198)
- Update OpenJ9 Docker image to latest version [#6226](https://github.com/hyperledger/besu/pull/6226)
- Add error messages on authentication failures with username and password [#6212](https://github.com/hyperledger/besu/pull/6212)
- Add `rocksdb usage` to the `storage` subcommand to allow users and dev to check columns families usage [#6185](https://github.com/hyperledger/besu/pull/6185)
- Ethereum Classic Spiral network upgrade [#6078](https://github.com/hyperledger/besu/pull/6078)
- Fix self destruct collision [#6205](https://github.com/hyperledger/besu/pull/6205)
- Mark deleted storage on cleared [#6305](https://github.com/hyperledger/besu/pull/6305)

### Bug fixes
- Fix Docker image name clash between Besu and evmtool [#6194](https://github.com/hyperledger/besu/pull/6194)
- Fix `logIndex` in `eth_getTransactionReceipt` JSON RPC method [#6206](https://github.com/hyperledger/besu/pull/6206)

### Download Links
https://hyperledger.jfrog.io/artifactory/besu-binaries/besu/23.10.3/besu-23.10.3.zip / sha256 da7ef8a6ceb88d3e327cacddcdb32218d1750b464c14165a74068f6dc6e0871a
https://hyperledger.jfrog.io/artifactory/besu-binaries/besu/23.10.3/besu-23.10.3.tar.gz / sha256 73c834cf32c7bbe255d7d8cc7ca5d1eb0df8430b9114935c8dcf3a675b2acbc2

## 23.10.2

### Breaking Changes
- TX pool eviction in the legacy TX pool now favours keeping oldest transactions (more likely to evict higher nonces, less likely to introduce nonce gaps) [#6106](https://github.com/hyperledger/besu/pull/6106) and [#6146](https://github.com/hyperledger/besu/pull/6146)

### Deprecations

### Additions and Improvements
- Ethereum Classic Spiral network upgrade [#6078](https://github.com/hyperledger/besu/pull/6078)
- Add a method to read from a `Memory` instance without altering its inner state [#6073](https://github.com/hyperledger/besu/pull/6073)
- Accept `input` and `data` field for the payload of transaction-related RPC methods [#6094](https://github.com/hyperledger/besu/pull/6094)
- Add APIs to set and get the min gas price a transaction must pay for being selected during block creation [#6097](https://github.com/hyperledger/besu/pull/6097)
- TraceService: return results for transactions in block [#6086](https://github.com/hyperledger/besu/pull/6086)
- New option `--min-priority-fee` that sets the minimum priority fee a transaction must meet to be selected for a block. [#6080](https://github.com/hyperledger/besu/pull/6080) [#6083](https://github.com/hyperledger/besu/pull/6083)
- Implement new `miner_setMinPriorityFee` and `miner_getMinPriorityFee` RPC methods [#6080](https://github.com/hyperledger/besu/pull/6080)
- Clique config option `createemptyblocks` to not create empty blocks [#6082](https://github.com/hyperledger/besu/pull/6082)
- Upgrade EVM Reference Tests to v13 (Cancun) [#6114](https://github.com/hyperledger/besu/pull/6114)
- Add `yParity` to GraphQL and JSON-RPC for relevant querise. [6119](https://github.com/hyperledger/besu/pull/6119)
- Force tx replacement price bump to zero when zero base fee market is configured or `--min-gas-price` is set to 0. This allows for easier tx replacement in networks where there is not gas price. [#6079](https://github.com/hyperledger/besu/pull/6079)
- Introduce the possibility to limit the time spent selecting pending transactions during block creation, using the new experimental option `Xblock-txs-selection-max-time` on PoS and PoW networks (by default set to 5000ms) or `Xpoa-block-txs-selection-max-time` on PoA networks (by default 75% of the min block time) [#6044](https://github.com/hyperledger/besu/pull/6044)
- Remove LowestInvalidNonceCache from `legacy` transaction pool to make it more private networks friendly [#6148](https://github.com/hyperledger/besu/pull/6148)
- Optimization: Delete leftPad when capturing the stack before and after a frame execution [#6102](https://github.com/hyperledger/besu/pull/6102)

### Bug fixes
- Upgrade netty to address CVE-2023-44487, CVE-2023-34462 [#6100](https://github.com/hyperledger/besu/pull/6100)
- Upgrade grpc to address CVE-2023-32731, CVE-2023-33953, CVE-2023-44487, CVE-2023-4785 [#6100](https://github.com/hyperledger/besu/pull/6100)
- Fix blob gas calculation in reference tests [#6107](https://github.com/hyperledger/besu/pull/6107)
- Limit memory used in handling invalid blocks [#6138](https://github.com/hyperledger/besu/pull/6138)

---

### Download Links
https://hyperledger.jfrog.io/artifactory/besu-binaries/besu/23.10.2/besu-23.10.2.zip / sha256: 597ab71898d379180106baf24878239ed49acefea5772344fd359b0ff13fe19f

https://hyperledger.jfrog.io/artifactory/besu-binaries/besu/23.10.2/besu-23.10.2.tar.gz / sha256: 255818a5c6067a38aa8b565d8f32a49a172a7536a1d370673bbb75f548263c2c

## 23.10.1

### Additions and Improvements
- New option `--tx-pool-priority-senders` to specify a list of senders, that has the effect to prioritize any transactions sent by these senders from any source [#5959](https://github.com/hyperledger/besu/pull/5959)
- Cache last n blocks by using a new Besu flag `--cache-last-blocks=n` [#6009](https://github.com/hyperledger/besu/pull/6009)
- Optimize performances of RPC method `eth_feeHistory` [#6011](https://github.com/hyperledger/besu/pull/6011) [#6035](https://github.com/hyperledger/besu/pull/6035)
- Logging summary of plugins at Info as part of the config overview [#5964](https://github.com/hyperledger/besu/pull/5964) [#6049](https://github.com/hyperledger/besu/pull/6049)
- Layered tx pool memory improvements [#5985](https://github.com/hyperledger/besu/pull/5985) [#5974](https://github.com/hyperledger/besu/pull/5974)
- Update Bouncy Castle to 1.76, and force the use of the `jdk18on` variant [#5748](https://github.com/hyperledger/besu/pull/5748)
- Add GraphQL support for new fields in Cancun [#5923](https://github.com/hyperledger/besu/pull/5923) [#5975](https://github.com/hyperledger/besu/pull/5975)
- Add new configuration options to the EVM Fluent APIs [#5930](https://github.com/hyperledger/besu/pull/5930)


### Deprecations
- `--tx-pool-disable-locals` has been deprecated for removal in favor of `--tx-pool-no-local-priority`, no semantic change, only a renaming [#5959](https://github.com/hyperledger/besu/pull/5959)

### Bug Fixes
- Fix regression with t8n tool filling [#5979](https://github.com/hyperledger/besu/pull/5979)
- Fix EOF and EIP-4788 regressions in reference tests  [#6060](https://github.com/hyperledger/besu/pull/6060)

### Download Links
https://hyperledger.jfrog.io/artifactory/besu-binaries/besu/23.10.1/besu-23.10.1.tar.gz / sha256: e27645f345583f3ee447e5418302382c6f8335d2da8707bdd20033aabd86ce4c

https://hyperledger.jfrog.io/artifactory/besu-binaries/besu/23.10.1/besu-23.10.1.zip / sha256: fb173acb93c72fbb74a6542051691ca2d3d5f54ea2f51026467a512f3a22106b

## 23.10.0
### Layered Transaction Pool: the new default transaction pool implementation
With this release the previously experimental Layered txpool is marked stable and enabled by default, so please read the following instructions if you used to tune txpool behaviour,
otherwise you can simply go with the default and enjoy the improved performance of the new txpool.

#### Upgrading to Layered Transaction Pool
If you do not specify any txpool option, then you can skip this section.
If you have tuned the txpool using one of these options: `tx-pool-retention-hours`, `tx-pool-limit-by-account-percentage` or `tx-pool-max-size`,
then you need to update your configuration as described below:
- `tx-pool-retention-hours`: simply remove it, since it is not applicable in the Layered txpool, old transactions will eventually expire when the memory cache is full.
- `tx-pool-limit-by-account-percentage`: replace it with `tx-pool-max-future-by-sender`, which specify the max number of sequential transactions of single sender are kept in the txpool, by default it is 200.
- `tx-pool-max-size`: the Layered txpool is not limited by a max number of transactions, but by the estimated memory size the transactions occupy, so you need to remove this option, and to tune the max amount of memory<sup>*</sup> use the new option `tx-pool-layer-max-capacity` as described below.

You can still opt-out of the Layered txpool, setting `tx-pool=legacy` in config file or via cli argument, but be warned that the Legacy implementation will be deprecated for removal soon, so start testing the new implementation.

#### Configuring the Layered Transaction Pool
By default, the txpool is tuned for mainnet usage, but if you are using private networks or want to otherwise tune it, these are the new options:
- `tx-pool-max-future-by-sender`: specify the max number of sequential transactions of a single sender are kept in the txpool, by default it is 200, increase it to allow a single sender to fit more transactions in a single block. For private networks, this can safely be set in the hundreds or thousands if you want to ensure future transactions (with large nonce gaps) remain in the pool.
- `tx-pool-layer-max-capacity`: set the max amount of memory<sup>*</sup> in bytes, a single memory limited layer can occupy, by default is 12.5MB, keep in mind that there are 2 memory limited layers, so the expected memory consumption is twice the value specified by this option, so 25MB by default. Increase this value if you have spare RAM and the eviction rate is high for your network.
- `tx-pool-max-prioritized`: set the max number of transactions allowed in the first layer, that only contains transactions that are candidate for inclusion in the next block creation task. It makes sense to limit the value to the max number of transactions that fit in a block in your network, by default is 2000.

<sup>*</sup>: the memory used by the txpool is an estimation, we are working to make it always more accurate.

### Breaking Changes
- Removed support for Kotti network (ETC) [#5816](https://github.com/hyperledger/besu/pull/5816)
- Layered transaction pool implementation is now stable and enabled by default, so the following changes to experimental options have been done [#5772](https://github.com/hyperledger/besu/pull/5772):
    - `--Xlayered-tx-pool` is gone, to select the implementation use the new `--tx-pool` option with values `layered` (default) or `legacy`
    - `--Xlayered-tx-pool-layer-max-capacity`, `--Xlayered-tx-pool-max-prioritized` and `--Xlayered-tx-pool-max-future-by-sender` just drop the `Xlayered-` and keep the same behavior

### Additions and Improvements
- Add access to an immutable world view to start/end transaction hooks in the tracing API[#5836](https://github.com/hyperledger/besu/pull/5836)
- Layered transaction pool implementation is now stable and enabled by default. If you want still to use the legacy implementation, use `--tx-pool=legacy`. 
  By default, the new transaction pool is capped at using 25MB of memory, this limit can be raised using `--layered-tx-pool-layer-max-capacity` options  [#5772](https://github.com/hyperledger/besu/pull/5772)
- Tune G1GC to reduce Besu memory footprint, and new `besu-untuned` start scripts to run without any specific G1GC flags [#5879](https://github.com/hyperledger/besu/pull/5879)
- Reduce `engine_forkchoiceUpdatedV?` response time by asynchronously process block added events in the transaction pool [#5909](https://github.com/hyperledger/besu/pull/5909)

### Bug Fixes
- do not create ignorable storage on revert storage-variables subcommand [#5830](https://github.com/hyperledger/besu/pull/5830) 
- fix duplicate key errors in EthScheduler-Transactions [#5857](https://github.com/hyperledger/besu/pull/5857)
- Don't put control characters, escaped or otherwise, in t8n stacktraces [#5910](https://github.com/hyperledger/besu/pull/5910)

### Download Links
https://hyperledger.jfrog.io/artifactory/besu-binaries/besu/23.10.0/besu-23.10.0.tar.gz / sha256: 3c75f3792bfdb0892705b378f0b8bfc14ef6cecf1d8afe711d8d8687ed6687cf
https://hyperledger.jfrog.io/artifactory/besu-binaries/besu/23.10.0/besu-23.10.0.zip / sha256: d5dafff4c3cbf104bf75b34a9f108dcdd7b08d2759de75ec65cd997f38f52866

## 23.7.3

### Additions and Improvements
- Update Holešky config for re-launch [#5890](https://github.com/hyperledger/besu/pull/5890)

### Download Links
https://hyperledger.jfrog.io/artifactory/besu-binaries/besu/23.7.3/besu-23.7.3.tar.gz / sha256: c12ca6a9861557e0bf8f27076f8c8afcce6f1564687e5f02bfdc96c2b18846ff
https://hyperledger.jfrog.io/artifactory/besu-binaries/besu/23.7.3/besu-23.7.3.zip / sha256: 136596454f647c706130e3e2983bdbb4a1cbfaf2bbf6e999466754f9213c11f6


## 23.7.2

### Additions and Improvements
- Add new methods to `OperationTracer` to capture contexts enter/exit [#5756](https://github.com/hyperledger/besu/pull/5756)
- Add Holešky as predefined network name [#5797](https://github.com/hyperledger/besu/pull/5797)

### Breaking Changes
- Add ABI-decoded revert reason to `eth_call` and `eth_estimateGas` responses [#5705](https://github.com/hyperledger/besu/issues/5705)

### Additions and Improvements
- Add missing methods to the `Transaction` interface [#5732](https://github.com/hyperledger/besu/pull/5732)
- Add `benchmark` subcommand to `evmtool` [#5754](https://github.com/hyperledger/besu/issues/5754)
- JSON output is now compact by default. This can be overridden by the new `--json-pretty-print-enabled` CLI option. [#5766](https://github.com/hyperledger/besu/pull/5766)
- New `eth_getBlockReceipts` JSON-RPC method to retrieve all transaction receipts for a block in a single call [#5771](https://github.com/hyperledger/besu/pull/5771) 
- Add new methods to `OperationTracer` to capture contexts enter/exit [#5756](https://github.com/hyperledger/besu/pull/5756)

### Bug Fixes
- Make smart contract permissioning features work with london fork [#5727](https://github.com/hyperledger/besu/pull/5727)
- Add type to PendingTransactionDetail, fix eth_subscribe [#5729](https://github.com/hyperledger/besu/pull/5729)
- EvmTool "run" mode did not reflect contracts created within the transaction. [#5755](https://github.com/hyperledger/besu/pull/5755)
- Fixing snapsync issue with forest during the heal step [#5776](https://github.com/hyperledger/besu/pull/5776)

### Download Links
https://hyperledger.jfrog.io/artifactory/besu-binaries/besu/23.7.2/besu-23.7.2.tar.gz / sha256: f74b32c1a343cbad90a88aa59276b4c5eefea4643ee542aba2bbf898f85ae242
https://hyperledger.jfrog.io/artifactory/besu-binaries/besu/23.7.2/besu-23.7.2.zip / sha256: a233c83591fc277e3d1530c84bb5ea896abad717d796b5e3b856c79199132b75

## 23.7.1

### Breaking Changes
- Removed deprecated GoQuorum permissioning interop [#5607](https://github.com/hyperledger/besu/pull/5607)
- Removed support for version 0 of the database as it is no longer used by any active node. [#5698](https://github.com/hyperledger/besu/pull/5698)

### Additions and Improvements
- `evmtool` launcher binaries now ship as part of the standard distribution. [#5701](https://github.com/hyperledger/besu/pull/5701)
- EvmTool now executes the `execution-spec-tests` via the `t8n` and `b11r`. See the [README](ethereum/evmtool/README.md) in EvmTool for more instructions.
- Improve lifecycle management of the transaction pool [#5634](https://github.com/hyperledger/besu/pull/5634)
- Add extension points in AbstractCreateOperation for EVM libraries to react to contract creations [#5656](https://github.com/hyperledger/besu/pull/5656)
- Update to Tuweni 2.4.2. [#5684](https://github.com/hyperledger/besu/pull/5684)
- Decouple data field from Enum JsonRpcError by creating new enum holder RpcErrorType[#5629](https://github.com/hyperledger/besu/pull/5629)
- Update to bouncycastle 1.75 [#5675](https://github.com/hyperledger/besu/pull/5675)
- Extend OperationTracer with new methods [#5662](https://github.com/hyperledger/besu/pull/5662)
- Eip 6780 selfdestruct [#5430](https://github.com/hyperledger/besu/pull/5430)
- Add new debug_getRawTransaction to the DEBUG engine [#5635](https://github.com/hyperledger/besu/pull/5635)

### Bug Fixes
- Use the node's configuration to determine if DNS enode URLs are allowed in calls to `admin_addPeer` and `admin_removePeer` [#5584](https://github.com/hyperledger/besu/pull/5584)
- Align the implementation of Eth/68 `NewPooledTransactionHashes` to other clients, using unsigned int for encoding size. [#5640](https://github.com/hyperledger/besu/pull/5640)
- Failure at startup when enabling layered txpool before initial sync done [#5636](https://github.com/hyperledger/besu/issues/5636)
- Remove miner-related option warnings if the change isn't using Ethash consensus algorithm [#5669](https://github.com/hyperledger/besu/pull/5669)
- Fix for pending transactions reference leak [#5693](https://github.com/hyperledger/besu/pull/5693)
- Address a performance regression observed in import testing [#5734](https://github.com/hyperledger/besu/pull/5734)
- Update native libraries that have JPMS friendly module names [#5749](https://github.com/hyperledger/besu/pull/5749)

### Download Links
https://hyperledger.jfrog.io/artifactory/besu-binaries/besu/23.7.1/besu-23.7.1.tar.gz / sha256: 85dce66c2dbd21b4e5d3310770434dd373018a046b78d5037f6d4955256793cd
https://hyperledger.jfrog.io/artifactory/besu-binaries/besu/23.7.1/besu-23.7.1.zip / sha256: dfac11b2d6d9e8076ab2f86324d48d563badf76fd2a4aadc4469a97aef374ef5


## 23.7.0

- Was not released (failed burn-in test)


## 23.4.4

### Breaking Changes
- Move blockchain related variables in a dedicated storage, to pave the way to future optimizations [#5471](https://github.com/hyperledger/besu/pull/5471). The migration is performed automatically at startup,
and in case a rollback is needed, before installing a previous version, the migration can be reverted, using the subcommand `storage revert-variables` with the same configuration use to run Besu.
- Remove deprecated Rinkeby named network. [#5540](https://github.com/hyperledger/besu/pull/5540)
- Use BlobDB for blockchain storage to reduce initial sync time and write amplification (PR #5475). This PR reduces sync time by 14 hours on m6a.xlarge VM (1 day 8 hours 27 minutes instead of 1 day 22 hours 4 minutes).
### Additions and Improvements
- Allow Ethstats connection url to specify ws:// or wss:// scheme. [#5494](https://github.com/hyperledger/besu/issues/5494)
- Add support for Shanghai changes to the GraphQL service [#5496](https://github.com/hyperledger/besu/pull/5496)
- Unite the tx-pool CLI options under the same Tx Pool Options group in UX. [#5466](https://github.com/hyperledger/besu/issues/5466)
- Tidy DEBUG logs by moving engine API full logging to TRACE [#5529](https://github.com/hyperledger/besu/pull/5529)
- Remove PoW validation if merge is enabled as it is not needed any more [#5538](https://github.com/hyperledger/besu/pull/5538)
- Use BlobDB for blockchain storage to reduce initial sync time and write amplification [#5475](https://github.com/hyperledger/besu/pull/5475)
- Add healing flat db mechanism with early access CLI options `--Xsnapsync-synchronizer-flat-db-healing-enabled=true` [#5319](https://github.com/hyperledger/besu/pull/5319)
- Add debug_getRawTransaction method to the DEBUG suite [#5635](https://github.com/hyperledger/besu/pull/5635)

### Bug Fixes
- Fix backwards sync bug where chain is rolled back too far, especially when restarting Nimbus [#5497](https://github.com/hyperledger/besu/pull/5497)
- Check to ensure storage and transactions are not closed prior to reading/writing [#5527](https://github.com/hyperledger/besu/pull/5527) 
- Fix the unavailability of account code and storage on GraphQL/Bonsai [#5548](https://github.com/hyperledger/besu/pull/5548)

### Download Links
https://hyperledger.jfrog.io/artifactory/besu-binaries/besu/23.4.4/besu-23.4.4.tar.gz / sha256: bd476d235b6fe1f236a62bc709f41c87deb68b72c47bb5b58e56b9d9283af2c4
https://hyperledger.jfrog.io/artifactory/besu-binaries/besu/23.4.4/besu-23.4.4.zip / sha256: 4575000f4fd21d318e7b77340c9281d496bc800bee5b45a13684319e6f28bf27

## 23.4.3

- Was not released (failed burn-in test)

- ## 23.4.2

- Was not released (failed burn-in test)

## 23.4.1

### Breaking Changes
- Add request content length limit for the JSON-RPC API (5MB) [#5467](https://github.com/hyperledger/besu/pull/5467)
- `min-block-occupancy-ratio` options is now ignored on PoS networks [#5491](https://github.com/hyperledger/besu/pull/5491)

### Additions and Improvements
- Set the retention policy for RocksDB log files to maintain only the logs from the last week [#5428](https://github.com/hyperledger/besu/pull/5428)
- "Big-EOF" (the EOF version initially slotted for Shanghai) has been moved from Cancun to FutureEIPs [#5429](https://github.com/hyperledger/besu/pull/5429)
- EIP-4844: Zero blob transactions are invalid [#5425](https://github.com/hyperledger/besu/pull/5425)
- Transaction pool flag to disable specific behaviors for locally submitted transactions [#5418](https://github.com/hyperledger/besu/pull/5418)
- Added In-Protocol Deposit prototype (EIP-6110) in the experimental eip. [#5005](https://github.com/hyperledger/besu/pull/5055) [#5295](https://github.com/hyperledger/besu/pull/5295)
- New optional feature to save the txpool content to file on shutdown and reloading it on startup [#5434](https://github.com/hyperledger/besu/pull/5434)
- New option to send SNI header in TLS ClientHello message [#5439](https://github.com/hyperledger/besu/pull/5439)
- Early access - layered transaction pool implementation [#5290](https://github.com/hyperledger/besu/pull/5290)
- New RPC method `debug_getRawReceipts` [#5476](https://github.com/hyperledger/besu/pull/5476)
- Add TrieLogFactory plugin support [#5440](https://github.com/hyperledger/besu/pull/5440)
- Ignore `min-block-occupancy-ratio` option when on PoS networks, since in some cases, it prevents to have full blocks even if enough transactions are present [#5491](https://github.com/hyperledger/besu/pull/5491) 

### Bug Fixes
- Fix eth_feeHistory response for the case in which blockCount is higher than highestBlock requested. [#5397](https://github.com/hyperledger/besu/pull/5397)
- Fix Besu Docker image failing to start due to NoClassDefFoundError with org.xerial.snappy.Snappy library. [#5462](https://github.com/hyperledger/besu/pull/5462)

### Download Links

https://hyperledger.jfrog.io/hyperledger/besu-binaries/besu/23.4.1/besu-23.4.1.tar.gz / sha256: 49d3a7a069cae307497093d834f873ce7804a46dd59207d5e8321459532d318e
https://hyperledger.jfrog.io/hyperledger/besu-binaries/besu/23.4.1/besu-23.4.1.zip / sha256: 1d82ed83a816968aa9366d9310b275ca6438100f5d3eb1ec03d3474b2a5f5e76

## 23.4.0

### Breaking Changes
- In `evmtool` (an offline EVM executor tool principally used for reference tests), the `--prestate` and `--genesis` options no longer parse genesis files containing IBFT, QBFT, and Clique network definitions. The same genesis files will work with those json entries removed. [#5192](https://github.com/hyperledger/besu/pull/5192)
- In `--ethstats`, if the port is not specified in the URI, it will default to 443 and 80 for ssl and non-ssl connections respectively instead of 3000. [#5301](https://github.com/hyperledger/besu/pull/5301)
- Remove IBFT 1.0 feature [#5302](https://github.com/hyperledger/besu/pull/5302)
- Remove GoQuorum-compatible privacy feature [#5303](https://github.com/hyperledger/besu/pull/5303)
- Remove launcher command line utility [#5355](https://github.com/hyperledger/besu/pull/5355)
- Remove deprecated `tx-pool-future-max-by-account` option, see instead: `tx-pool-limit-by-account-percentage` [#5361](https://github.com/hyperledger/besu/pull/5361)
- Default configuration for the deprecated ECIP-1049 network has been removed from the CLI network list [#5371](https://github.com/hyperledger/besu/pull/5371)
- Besu now requires glibc 2.32 or later to run. Ubuntu 20.04 users will need to update to a newer version of Ubuntu, 22.04 or later to run Besu

### Additions and Improvements
- An alternate build target for the EVM using GraalVM AOT compilation was added.  [#5192](https://github.com/hyperledger/besu/pull/5192)
- To generate the binary install and use GraalVM 23.3.r17 or higher and run `./gradlew nativeCompile`.  The binary will be located in `ethereum/evmtool/build/native/nativeCompile`
- Upgrade RocksDB version from 7.7.3 to 8.0.0. Besu Team [contributed](https://github.com/facebook/rocksdb/pull/11099) to this release to make disabling checksum verification work. 
- Log an error with stacktrace when RPC responds with internal error [#5288](https://github.com/hyperledger/besu/pull/5288)
- `--ethstats-cacert` to specify root CA of ethstats server (useful for non-production environments). [#5301](https://github.com/hyperledger/besu/pull/5301)
- Update most dependencies to latest version [#5269](https://github.com/hyperledger/besu/pull/5269)
- If jemalloc is used, print its version in the configuration overview [#4738](https://github.com/hyperledger/besu/pull/4738)
- Add metrics for accounts and storage reads (Flat database vs Merkle Patricia Trie) [#5315](https://github.com/hyperledger/besu/pull/5315)
- Offload LogBloom cache generation to computation executor, to avoid interfere with other scheduled tasks [#4530](https://github.com/hyperledger/besu/pull/4530)
- Reference tests are upgraded to use v12.1 of the ethereum tests [#5343](https://github.com/hyperledger/besu/pull/5343)
- Add new sepolia bootnodes, which should improve peering in the testnet. [#5352](https://github.com/hyperledger/besu/pull/5352)
- Renamed --bonsai-maximum-back-layers-to-load option to --bonsai-historical-block-limit for clarity. Removed --Xbonsai-use-snapshots option as it is no longer functional [#5337](https://github.com/hyperledger/besu/pull/5337)
- Change Forest to use TransactionDB instead of OptimisticTransactionDB [#5328](https://github.com/hyperledger/besu/pull/5328)
- Performance: Reduced usage of UInt256 in EVM operations [#5331](https://github.com/hyperledger/besu/pull/5331)
- Changed wrong error message "Invalid params" when private tx is reverted to "Execution reverted" with correct revert reason in data. [#5369](https://github.com/hyperledger/besu/pull/5369)
- Changes to the way gas is estimated to provide an exact gas estimate [#5142](https://github.com/hyperledger/besu/pull/5142)
- Add zero reads to Bonsai TrieLogs [#5317](https://github.com/hyperledger/besu/pull/5317) 
- Bonsai TrieLog serialization interface and default implementation [#5372](https://github.com/hyperledger/besu/pull/5372) 

### Bug Fixes
- Fix eth_getBlockByNumber cache error for latest block when called during syncing [#5292](https://github.com/hyperledger/besu/pull/5292)
- Fix QBFT and IBFT unable to propose blocks on London when zeroBaseFee is used [#5276](https://github.com/hyperledger/besu/pull/5276) 
- Make QBFT validator smart contract mode work with london fork [#5249](https://github.com/hyperledger/besu/issues/5249)
- Try to connect to EthStats server by default with ssl followed by non-ssl. [#5301](https://github.com/hyperledger/besu/pull/5301)
- Allow --miner-extra-data to be used in Proof-of-Stake block production [#5291](https://github.com/hyperledger/besu/pull/5291)
- Add withdrawals to payloadId calculation to avoid collisions [#5321](https://github.com/hyperledger/besu/pull/5321) 
- Re-implement trace_block, trace_filter and trace_replayBlockTransactions RPC endpoints to fix memory issues and improve performance [#5131](https://github.com/hyperledger/besu/pull/5131)

### Download Links
https://hyperledger.jfrog.io/hyperledger/besu-binaries/besu/23.4.0/besu-23.4.0.zip / sha256: 023a267ee07ed6e069cb15020c1c0262efc5ea0a3e32adc6596068cff7fd0be5
https://hyperledger.jfrog.io/hyperledger/besu-binaries/besu/23.4.0/besu-23.4.0.tar.gz / sha256: 821695b3255c9f646f4d527e374219c96416f498231520f2eec2bebedc53f5a0

## 23.1.3 - Nimbus Hotfix
This update is strongly recommended for anyone running Nimbus with Besu. Due to the way Nimbus send request data, this can lead to a missed block proposal in certain circumstances.

### Bug Fixes
Add withdrawals to payloadId calculation to avoid collisions #5321
Download Links
https://hyperledger.jfrog.io/hyperledger/besu-binaries/besu/23.1.3/besu-23.1.3.tar.gz / sha256: 36898932a7535c4d126c1980443b33c9a4971f9354112992a18ee134c1777aa3
https://hyperledger.jfrog.io/hyperledger/besu-binaries/besu/23.1.3/besu-23.1.3.zip / sha256: adb3b17e45217f86a56f07f09faba2e5d8a0eb8a585ad5307696d6cc58ee2f73

## 23.1.2
This update is a mainnet-compatible Shanghai/Capella upgrade and is recommended for all Mainnet users.

### Breaking Changes

### Additions and Improvements
- Schedule Shanghai (Shapella) fork for Mainnet [#5230](https://github.com/hyperledger/besu/pull/5230)
- Increase default from 1000 to 5000 for `--rpc-max-logs-range` [#5209](https://github.com/hyperledger/besu/pull/5209)
- Bonsai-safe refactor [#5123](https://github.com/hyperledger/besu/pull/5123)
- Safe tracing [#5197](https://github.com/hyperledger/besu/pull/5197)

### Bug Fixes
- Persist backward sync status to support resuming across restarts [#5182](https://github.com/hyperledger/besu/pull/5182)

### Download Links
https://hyperledger.jfrog.io/hyperledger/besu-binaries/besu/23.1.2/besu-23.1.2.tar.gz / sha256: 3d3a709a3aab993a0801b412a4719d74e319f942ddc13fb0f30b3c4a54d12538
https://hyperledger.jfrog.io/hyperledger/besu-binaries/besu/23.1.2/besu-23.1.2.zip / sha256: 2a9ff091cb4349fc23625a52089400bb6529a831eb22d15d0221cb27039ab203

## 23.1.1
This update is required for the Goerli Shanghai/Capella upgrade and recommended for all Mainnet users. If you use Besu on Goerli, update to 23.1.1. If you previously used 23.1.1-RC1, update to test 23.1.1 on Goerli. 

### Breaking Changes

### Additions and Improvements
- Add support for Shanghai in Sepolia https://github.com/hyperledger/besu/pull/5088
- Add implementation for engine_getPayloadBodiesByRangeV1 and engine_getPayloadBodiesByHashV1 https://github.com/hyperledger/besu/pull/4980
- If a PoS block creation repetition takes less than a configurable duration, then waits before next repetition https://github.com/hyperledger/besu/pull/5048
- Allow other users to read the /opt/besu dir when using docker https://github.com/hyperledger/besu/pull/5092
- Invalid params - add some error detail #5066
- Added the option --kzg-trusted-setup to pass a custom setup file for custom networks or to override the default one for named networks [#5084](https://github.com/hyperledger/besu/pull/5084)
- Gas accounting for EIP-4844 [#4992](https://github.com/hyperledger/besu/pull/4992)
- Goerli configs for shapella [#5151](https://github.com/hyperledger/besu/pull/5151)

### Bug Fixes
- Fix engine_getPayloadV2 block value calculation [#5040](https://github.com/hyperledger/besu/issues/5040)
- Moves check for init code length before balance check [#5077](https://github.com/hyperledger/besu/pull/5077)
- Address concurrency problems with eth_call [#5179](https://github.com/hyperledger/besu/pull/5179)

### Download Links
https://hyperledger.jfrog.io/hyperledger/besu-binaries/besu/23.1.1/besu-23.1.1.tar.gz / sha256: 11c3e5cdbc06df16a690e7ee9f98eefa46848f9fa280824b6e4c896d88f6b975
https://hyperledger.jfrog.io/hyperledger/besu-binaries/besu/23.1.1/besu-23.1.1.zip / sha256: afcf852f193adb8e82d187aa4f02e4669f12cc680270624d37101b94cf37adec

## 23.1.1-RC1
### Sepolia Shanghai Release aka Sepolia Shapella aka Shapolia

This update is **not recommended for mainnet users**.

Besu 23.1.1-RC1 is a **required update for Sepolia users**

Sepolia Shanghai hardfork scheduled for: **Tue Feb 28 2023 04:04:48 UTC**

---

This release has everything from [23.1.0](https://github.com/hyperledger/besu/releases/tag/23.1.0) and in addition the following:

### Additions and Improvements
- Add support for Shanghai in Sepolia https://github.com/hyperledger/besu/pull/5088
- Add implementation for engine_getPayloadBodiesByRangeV1 and engine_getPayloadBodiesByHashV1 https://github.com/hyperledger/besu/pull/4980
- If a PoS block creation repetition takes less than a configurable duration, then waits before next repetition https://github.com/hyperledger/besu/pull/5048
- Allow other users to read the /opt/besu dir when using docker https://github.com/hyperledger/besu/pull/5092
- Invalid params - add some error detail [#5066](https://github.com/hyperledger/besu/pull/5066)

### Bug fixes
- Fix engine_getPayloadV2 block value calculation https://github.com/hyperledger/besu/issues/5040
- Moves check for init code length before balance check https://github.com/hyperledger/besu/pull/5077

### Download Links
https://hyperledger.jfrog.io/hyperledger/besu-binaries/besu/23.1.1-RC1/besu-23.1.1-RC1.tar.gz / sha256: 82cff41f3eace02006b0e670605848e0e77e045892f8fa9aad66cbd84a88221e
https://hyperledger.jfrog.io/hyperledger/besu-binaries/besu/23.1.1-RC1/besu-23.1.1-RC1.zip / sha256: 469c8d6a8ca9d78ee111ff1128d00bf3bcddacbf5b800ef6047717a2da0cc21d

## 23.1.0
Besu 23.1.0 is a recommended update for Mainnet users. Thank you all for your patience as we crafted this quarterly release.

This is a rather large release with some breaking changes, so please be sure to read these notes carefully before you upgrade any Besu instances. We are including a move to Java 17 LTS. To build and run Besu, please make sure you have Java 17 on the host machine. Additionally, there are a host of spec compliance changes that change existing formats, so please check the specific RPC updates. Lastly, this release formalizes a deprecation notice for GoQuorum privacy modes and IBFT1.0 in Besu. These will be removed in the 23.4 series, unless otherwise stated.

From the improvements and fixes side, we have a host of execution performance improvements and fixes for defects with bonsai storage. We have also included an error detection and auto-heal capability for nodes that encounter state issues. This should keep nodes online and validating that may have previously required a resync.

One final note. 23.1.0 is not a Shanghai ready release. If you intend to test Besu on the long-lived testnets like Zhejiang, please [follow the instructions here](https://notes.ethereum.org/@launchpad/zhejiang). We will have more to share on our official Shanghai releases soon.

### Breaking Changes
- Change JsonRpc http service to return the error -32602 (Invalid params) with a 200 http status code
- Besu requires minimum Java 17 and up to build and run [#3320](https://github.com/hyperledger/besu/issues/3320)
- PKCS11 with nss module (PKCS11 based HSM can be used in DevP2P TLS and QBFT PKI) does not work with RSA keys
  in Java 17. SoftHSM is tested manually and working. (Other PKCS11 HSM are not tested). The relevant unit and acceptance
  tests are updated to use EC private keys instead of RSA keys.
- Change eth_feeHistory parameter `blockCount` to accept hexadecimal string (was accepting plain integer) [#5047](https://github.com/hyperledger/besu/pull/5047)
- Default configurations for the deprecated Ropsten, Kiln, Shandong, and Astor networks have been removed from the CLI network list. These networks can currently be accessed but will require a user-provided genesis configuration. [#4869](https://github.com/hyperledger/besu/pull/4869)
- GoQuorum-compatible privacy is deprecated and will be removed in 23.4
- IBFT 1.0 is deprecated and will be removed in 23.4
- Optimize SSTORE Operation execution time (memoize current and original value) [#4836](https://github.com/hyperledger/besu/pull/4836)

### Additions and Improvements
- Default rpc batch request to 1024 [#5104](https://github.com/hyperledger/besu/pull/5104) [#5108](https://github.com/hyperledger/besu/pull/5108)
- Add a new CLI option to limit the number of requests in a single RPC batch request. [#4965](https://github.com/hyperledger/besu/pull/4965)
- Support for new DATAHASH opcode as part of EIP-4844 [#4823](https://github.com/hyperledger/besu/issues/4823)
- Send only hash announcement for blob transaction type [#4940](https://github.com/hyperledger/besu/pull/4940)
- Add `excess_data_gas` field to block header [#4958](https://github.com/hyperledger/besu/pull/4958)
- Add `max_fee_per_data_gas` field to transaction [#4970](https://github.com/hyperledger/besu/pull/4970)
- Added option to evm CLI tool to allow code execution at specific forks [#4913](https://github.com/hyperledger/besu/pull/4913)
- Improve get account performance by using the world state updater cache [#4897](https://github.com/hyperledger/besu/pull/4897)
- Add new KZG precompile and option to override the trusted setup being used [#4822](https://github.com/hyperledger/besu/issues/4822)
- Add implementation for eth_createAccessList RPC method [#4942](https://github.com/hyperledger/besu/pull/4942)
- Updated reference tests to v11.3 [#4996](https://github.com/hyperledger/besu/pull/4996)
- Add DebugGetRawBlock and DebugGetRawHeader RPC methods [#5011](https://github.com/hyperledger/besu/pull/5011)
- Besu requires minimum Java 17 and up to build and run [#3320](https://github.com/hyperledger/besu/issues/3320)
- Add worldstate auto-heal mechanism [#5059](https://github.com/hyperledger/besu/pull/5059)
- Support for EIP-4895 - Withdrawals for Shanghai fork
- Improve SLOAD and SSTORE performance by caching empty slots [#4874](https://github.com/hyperledger/besu/pull/4874)
- RPC methods that lookup block by hash will now return an error response if no block found [#4582](https://github.com/hyperledger/besu/pull/4582)
- Added support for `safe` and `finalized` strings for the RPC methods using defaultBlock parameter [#4902](https://github.com/hyperledger/besu/pull/4902)
- Added post-execution state logging option to EVM Tool [#4709](https://github.com/hyperledger/besu/pull/4709)
- Add access list to Transaction Call Object [#4802](https://github.com/hyperledger/besu/issues/4801)
- Add timestamp fork support, including shanghaiTime and cancunTime forks [#4743](https://github.com/hyperledger/besu/pull/4743)
- Optimization:  Memoize transaction size and hash at the same time [#4812](https://github.com/hyperledger/besu/pull/4812)
- Add chain data pruning feature with three experimental CLI options: `--Xchain-pruning-enabled`, `--Xchain-pruning-blocks-retained` and `--Xchain-pruning-frequency` [#4686](https://github.com/hyperledger/besu/pull/4686)
  - Note that chain pruning is hidden and disabled by default. Once you choose to enable chain pruning, a new column family will be added to the db and you cannot roll back to a previous versi
    on of Besu.

### Bug Fixes
- Mitigation fix for stale bonsai code storage leading to log rolling issues on contract recreates [#4906](https://github.com/hyperledger/besu/pull/4906)
- Ensure latest cached layered worldstate is subscribed to storage, fix problem with RPC calls using 'latest' [#5076](https://github.com/hyperledger/besu/pull/5076)
- Fix for segmentation faults on worldstate truncation, snap-sync starts [#4786](https://github.com/hyperledger/besu/pull/4786)
- Fix for worldstate mismatch on failed forkchoiceUpdate [#4862](https://github.com/hyperledger/besu/pull/4862)

Download Links
https://hyperledger.jfrog.io/hyperledger/besu-binaries/besu/23.1.0/besu-23.1.0.tar.gz / sha256: 9081da04d47c3ff0a6ecc2256d353c7a02212f9b46f2c867a9365e18026c3a6e
https://hyperledger.jfrog.io/hyperledger/besu-binaries/besu/23.1.0/besu-23.1.0.zip / sha256: e037f5c8f976150af40403311d1c81018f4c3dfbef0ad33324d8c3e708d1fdca

## 23.1.0-RC1

### Breaking Changes
- Default configurations for the deprecated Ropsten, Kiln, Shandong, and Astor networks have been removed from the CLI network list. These networks can currently be accessed but will require a user-provided genesis configuration. [#4869](https://github.com/hyperledger/besu/pull/4869)

### Additions and Improvements

- Improve SLOAD and SSTORE performance by caching empty slots [#4874](https://github.com/hyperledger/besu/pull/4874)
- RPC methods that lookup block by hash will now return an error response if no block found [#4582](https://github.com/hyperledger/besu/pull/4582)
- Added support for `safe` and `finalized` strings for the RPC methods using defaultBlock parameter [#4902](https://github.com/hyperledger/besu/pull/4902)

### Bug Fixes

### Download Links
https://hyperledger.jfrog.io/hyperledger/besu-binaries/besu/23.1.0-RC1/besu-23.1.0-RC1.tar.gz / sha256: 30906891e528b3b4e3ce8e2313550a1da066b31ea10b05456dd0ad026792b46d
https://hyperledger.jfrog.io/hyperledger/besu-binaries/besu/23.1.0-RC1/besu-23.1.0-RC1.zip / sha256: 9067d1929079ae4a7c165e6f1e2bae08834939ed191f976d26544dc93352c306

## 23.1.0-beta

### Breaking Changes
- GoQuorum-compatible privacy is deprecated and will be removed in 23.4
- IBFT 1.0 is deprecated and will be removed in 23.4
- Optimize SSTORE Operation execution time (memoize current and original value) [#4836](https://github.com/hyperledger/besu/pull/4836)

### Additions and Improvements
- Added post-execution state logging option to EVM Tool [#4709](https://github.com/hyperledger/besu/pull/4709)
- Add access list to Transaction Call Object [#4802](https://github.com/hyperledger/besu/issues/4801)
- Add timestamp fork support, including shanghaiTime and cancunTime forks [#4743](https://github.com/hyperledger/besu/pull/4743)
- Optimization:  Memoize transaction size and hash at the same time [#4812](https://github.com/hyperledger/besu/pull/4812)
- Add chain data pruning feature with three experimental CLI options: `--Xchain-pruning-enabled`, `--Xchain-pruning-blocks-retained` and `--Xchain-pruning-frequency` [#4686](https://github.com/hyperledger/besu/pull/4686)
  - Note that chain pruning is hidden and disabled by default. Once you choose to enable chain pruning, a new column family will be added to the db and you cannot roll back to a previous version of Besu.

### Bug Fixes
- Fix for segmentation faults on worldstate truncation, snap-sync starts [#4786](https://github.com/hyperledger/besu/pull/4786)
- Fix for worldstate mismatch on failed forkchoiceUpdate [#4862](https://github.com/hyperledger/besu/pull/4862)

### Download Links

## 22.10.3

### Breaking Changes
- Added `--rpc-max-logs-range` CLI option to allow limiting the number of blocks queried by `eth_getLogs` RPC API. Default value: 1000 [#4597](https://github.com/hyperledger/besu/pull/4597)
- The `graalvm` docker variant no longer meets the performance requirements for Ethereum Mainnet.  The `openjdk-11` and `openjdk-latest` variants are recommended in its place.

### Additions and Improvements
- Implement Eth/68 sub-protocol [#4715](https://github.com/hyperledger/besu/issues/4715)
- Increase the speed of modexp gas execution and execution. [#4780](https://github.com/hyperledger/besu/pull/4780)
- Added experimental CLI options `--Xeth-capability-max` and `--Xeth-capability-min` to specify a range of capabilities to be supported by the Eth protocol. [#4752](https://github.com/hyperledger/besu/pull/4752)
- Set the default curve in the EVMTool, like is done in production operations [#4790](https://github.com/hyperledger/besu/pull/4790)

### Bug Fixes
- Fix storage key format for eth_getProof so that it follows the EIP-1474 spec [#4564](https://github.com/hyperledger/besu/pull/4564)

### Download Links
https://hyperledger.jfrog.io/hyperledger/besu-binaries/besu/22.10.3/besu-22.10.3.tar.gz / sha256: 7213f9445a84a196e94ae1877c6fdb1e51d37bfb19615da02ef5121d4f40e38c
https://hyperledger.jfrog.io/hyperledger/besu-binaries/besu/22.10.3/besu-22.10.3.zip / sha256: 0bf6bc98e01b0c1045f1b7d841a390c575bc5203c2a4e543d922fbc1ea0d3d5d

## 22.10.2
This is a hotfix release to resolve a race condition that results in segfaults, introduced in 22.10.1 release.

### Bug Fixes
- bugfix for async operations on Snapshot worldstates [#4767](https://github.com/hyperledger/besu/pull/4767)

### Download Links
https://hyperledger.jfrog.io/hyperledger/besu-binaries/besu/22.10.2/besu-22.10.2.tar.gz  / sha256: cdb36141e3cba6379d35016e0a2de2edba579d4786124b5f7257b1e4a68867a2
https://hyperledger.jfrog.io/hyperledger/besu-binaries/besu/22.10.2/besu-22.10.2.zip / sha256: 4c9208f684762670cb4f2c6ebfb6930e05e339a7c3c586fe8caa9f26462830aa


## 22.10.1

### Breaking Changes
- Fields `publicKey` and `raw` removed from RPC API `Transaction` result object [#4575](https://github.com/hyperledger/besu/pull/4575)

### Additions and Improvements
- Explain and improve price validation for London and local transactions during block proposal selection [#4602](https://github.com/hyperledger/besu/pull/4602)
- Support for ephemeral testnet Shandong, for EOF testing. [#4599](https://github.com/hyperledger/besu/pull/4599)
- Improve performance of block processing by parallelizing some parts during the "commit" step [#4635](https://github.com/hyperledger/besu/pull/4635)
- Upgrade RocksDB version from 7.6.0 to 7.7.3
- Added new RPC endpoints `debug_setHead` & `debug_replayBlock  [#4580](https://github.com/hyperledger/besu/pull/4580)
- Upgrade OpenTelemetry to version 1.19.0 [#3675](https://github.com/hyperledger/besu/pull/3675)
- Implement Eth/67 sub-protocol [#4596](https://github.com/hyperledger/besu/issues/4596)
- Backward sync log UX improvements [#4655](https://github.com/hyperledger/besu/pull/4655)
- Enable RocksDB Bloom filters to improve read performance [#4682](https://github.com/hyperledger/besu/pull/4682)
- Backward sync: use retry switching peer when fetching data from peers [#4656](https://github.com/hyperledger/besu/pull/4656)
- Shanghai implementation of EIP-3651 Warm coinbase [#4620](https://github.com/hyperledger/besu/pull/4620) 
- Shanghai implementation of EIP-3855 Push0 [#4660](https://github.com/hyperledger/besu/pull/4660)
- Shanghai implementation of EIP-3540 and EIP-3670 Ethereum Object Format and Code Validation [#4644](https://github.com/hyperledger/besu/pull/4644)
- Remove some log statements that are keeping some objects live in heap for a long time, to reduce the amount of memory required during initial sync [#4705](https://github.com/hyperledger/besu/pull/4705)
- Add field `type` to Transaction receipt object (eth_getTransactionReceipt) [#4505](https://github.com/hyperledger/besu/issues/4505)
- Print an overview of configuration and system information at startup [#4451](https://github.com/hyperledger/besu/pull/4451)
- Do not send new payloads to backward sync if initial sync is in progress [#4720](https://github.com/hyperledger/besu/issues/4720)
- Improve the way transaction fee cap validation is done on London fee market to not depend on transient network conditions [#4598](https://github.com/hyperledger/besu/pull/4598) 
- Preload and cache account and storage data from RocksDB to improve performance  [#4737](https://github.com/hyperledger/besu/issues/4737)

### Bug Fixes
- Restore updating chain head and finalized block during backward sync [#4718](https://github.com/hyperledger/besu/pull/4718)

### Download Links
https://hyperledger.jfrog.io/hyperledger/besu-binaries/besu/22.10.1/besu-22.10.1.tar.gz  / sha256: b6757b9fc69b782cdabb95b1e784d31b1effcc2e25c6b198b2f9d6b3786c7a8a
https://hyperledger.jfrog.io/hyperledger/besu-binaries/besu/22.10.1/besu-22.10.1.zip / sha256: 0dbee534620c7cc0fac0596e6df0c7f8a74be9df9cecd9d4f1407016f30fb9a1

## 22.10.0

### Breaking Changes
- Internal and interface APIs relating to storage have migrated from `UInt256` to `Bytes32` [#4562](https://github.com/hyperledger/besu/pull/4562)
- Flexible Privacy Groups (early access) support to Tessera's EC encryptor (contracts modified) [#4282](https://github.com/hyperledger/besu/pull/4282)
  * Before this change, the `bytes32` type was used for the enclave public keys, just supporting encryptors with public keys of that length (like the default NaCl)
  * For the EC encryptor, the encoded public key length is 91
- `--tx-pool-hashes-max-size` option removed (deprecated in 22.1.3)
- `--Xmerge-support` option removed (deprecated in 22.4.2) [#4518](https://github.com/hyperledger/besu/pull/4518)
- Breaking API changes in the `OperationTracer` interface to enable performance work.
  * The `traceExecution` method has been replaced with `tracePreExecution` and `tracePostExecution` methods, called just before and just after operation execution.
  * See `DebugOperationTracer` and `StandardJsonTracer` for migration examples.

### Additions and Improvements
- Updated jackson-databind library to version 2.13.4.2 addressing [CVE-2022-42003](https://nvd.nist.gov/vuln/detail/CVE-2022-42003)
- Update snapsync feature to avoid restarting the download of the world state from scratch when restarting Besu [#4381](https://github.com/hyperledger/besu/pull/4381)
- Added worldstate snapshot isolation to improve the stability of bonsai (`--Xbonsai-use-snapshots=true`) [#4351](https://github.com/hyperledger/besu/pull/4531)
- Reduce the number of runtime exceptions (SecurityModuleException) and unnecessary executions during ECIES handshake, by trying to decrypt EIP-8 formatted messages first [#4508](https://github.com/hyperledger/besu/pull/4508).
- Improved RLP processing of zero-length string as 0x80 [#4283](https://github.com/hyperledger/besu/pull/4283) [#4388](https://github.com/hyperledger/besu/issues/4388)
- Increased level of detail in JSON-RPC parameter error log messages [#4510](https://github.com/hyperledger/besu/pull/4510)
- New unstable configuration options to set the maximum time, in milliseconds, a PoS block creation jobs is allowed to run [#4519](https://github.com/hyperledger/besu/pull/4519)
- Tune EthScheduler thread pools to avoid recreating too many threads [#4529](https://github.com/hyperledger/besu/pull/4529)
- RocksDB snapshot based worldstate and plugin-api addition of Snapshot interfaces [#4409](https://github.com/hyperledger/besu/pull/4409)
- Continuously try to build better block proposals until timeout or GetPayload is called [#4516](https://github.com/hyperledger/besu/pull/4516)
- Upgrade RocksDB database version from 6.29.5 to 7.6.0 [#4517](https://github.com/hyperledger/besu/pull/4517)
- Avoid connecting to self when using static-nodes [#4521](https://github.com/hyperledger/besu/pull/4521)
- EVM performance has increased 20%-100% depending on the particulars of the contract. [#4540](https://github.com/hyperledger/besu/pull/4540)
- Improve calculateRootHash method performance during Block processing [#4568](https://github.com/hyperledger/besu/pull/4568)
- Bring GraphQL into compliance with execution-api specs [#4112](https://github.com/hyperledger/besu/pull/4112)
- Refactor unverified forkchoice event [#4487](https://github.com/hyperledger/besu/pull/4487)
- Improve UX of initial sync logs, pushing not relevant logs to debug level [#4486](https://github.com/hyperledger/besu/pull/4486)
- Optimize pivot block selector on PoS networks [#4488](https://github.com/hyperledger/besu/pull/4488)
- Optimize Snap sync on PoS networks [#4462](https://github.com/hyperledger/besu/pull/4462)

### Bug Fixes
- Fixed default fromBlock value and improved parameter interpretation in eth_getLogs RPC handler [#4513](https://github.com/hyperledger/besu/pull/4513)
- Fix for NoSuchElementException for missing invalid reason when rejecting a local sent transaction [#4569](https://github.com/hyperledger/besu/pull/4569)
- Corrects treating a block as bad on internal error during either validation or processing [#4512](https://github.com/hyperledger/besu/issues/4512)
- Corrects emission of blockadded events when rewinding during a re-org. Fix for [#4495](https://github.com/hyperledger/besu/issues/4495)
- Always return a transaction type for pending transactions [#4364](https://github.com/hyperledger/besu/pull/4364)
- Avoid a cyclic reference while printing EngineExchangeTransitionConfigurationParameter [#4357](https://github.com/hyperledger/besu/pull/4357)
- Corrects treating a block as bad on internal error [#4512](https://github.com/hyperledger/besu/issues/4512)
- In GraphQL update scalar parsing to be variable friendly [#4522](https://github.com/hyperledger/besu/pull/4522)
- Initiate connection to maintained peers soon after startup. [#4469](https://github.com/hyperledger/besu/pull/4469)
- Update apache-commons-text to 1.10.0 to address CVE-2022-42889 [#4542](https://github.com/hyperledger/besu/pull/4542)

### Download Links

https://hyperledger.jfrog.io/hyperledger/besu-binaries/besu/22.10.0/besu-22.10.0.tar.gz  / sha256: 88fb5df567e4ec3547d7d2970cfef00debbd020c0da66b19166d43779b3b2b85
https://hyperledger.jfrog.io/hyperledger/besu-binaries/besu/22.10.0/besu-22.10.0.zip / sha256: c8e39f7c879409cb9b47f4d3de5e9c521249083830a8c9a45e8a14a319fe195d

## 22.10.0-RC2

### Breaking Changes
- Flexible Privacy Groups (early access) support to Tessera's EC encryptor (contracts modified) [#4282](https://github.com/hyperledger/besu/pull/4282)
  * Before this change, the `bytes32` type was used for the enclave public keys, just supporting encryptors with public keys of that length (like the default NaCl)
  * For the EC encryptor, the encoded public key length is 91
- `--tx-pool-hashes-max-size` option removed (deprecated in 22.1.3)
- `--Xmerge-support` option remove (deprecated in 22.4.2) [#4518](https://github.com/hyperledger/besu/pull/4518)
- Breaking API changes in the `OperationTracer` interface to enable performance work.
  * The `traceExecution` method has been replaced with `tracePreExecution` and `tracePostExecution` methods, called just before and just after operation execution. 
  * See `DebugOperationTracer` and `StandardJsonTracer` for migration examples.

### Additions and Improvements
- Reduce the number of runtime exceptions (SecurityModuleException) and unnecessary executions during ECIES handshake, by trying to decrypt EIP-8 formatted messages first [#4508](https://github.com/hyperledger/besu/pull/4508).
- Improved RLP processing of zero-length string as 0x80 [#4283](https://github.com/hyperledger/besu/pull/4283) [#4388](https://github.com/hyperledger/besu/issues/4388)
- Increased level of detail in JSON-RPC parameter error log messages [#4510](https://github.com/hyperledger/besu/pull/4510)
- New experimental configuration options to set the maximum time, in milliseconds, a PoS block creation jobs is allowed to run [#4519](https://github.com/hyperledger/besu/pull/4519)
- Tune EthScheduler thread pools to avoid recreating too many threads [#4529](https://github.com/hyperledger/besu/pull/4529)
- RocksDB snapshot based worldstate and plugin-api addition of Snapshot interfaces [#4409](https://github.com/hyperledger/besu/pull/4409)
- Continuously try to build better block proposals until timeout or GetPayload is called [#4516](https://github.com/hyperledger/besu/pull/4516)
- Upgrade RocksDB database version from 6.29.5 to 7.6.0 [#4517](https://github.com/hyperledger/besu/pull/4517)
- Avoid connecting to self when using static-nodes [#4521](https://github.com/hyperledger/besu/pull/4521)
- EVM performance has increased 20%-100% depending on the particulars of the contract. [#4540](https://github.com/hyperledger/besu/pull/4540)
- Improve calculateRootHash method performance during Block processing [#4568](https://github.com/hyperledger/besu/pull/4568)

### Bug Fixes
- Corrects emission of blockadded events when rewinding during a re-org. Fix for [#4495](https://github.com/hyperledger/besu/issues/4495)
- Always return a transaction type for pending transactions [#4364](https://github.com/hyperledger/besu/pull/4364)
- Avoid a cyclic reference while printing EngineExchangeTransitionConfigurationParameter [#4357](https://github.com/hyperledger/besu/pull/4357)
- Corrects treating a block as bad on internal error [#4512](https://github.com/hyperledger/besu/issues/4512)
- In GraphQL update scalar parsing to be variable friendly [#4522](https://github.com/hyperledger/besu/pull/4522)
- Initiate connection to maintained peers soon after startup. [#4469](https://github.com/hyperledger/besu/pull/4469)
- Update apache-commons-text to 1.10.0 to address CVE-2022-42889 [#4542](https://github.com/hyperledger/besu/pull/4542)

### Download Links


## 22.10.0-RC1

### Additions and Improvements
- Bring GraphQL into compliance with execution-api specs [#4112](https://github.com/hyperledger/besu/pull/4112)
- Refactor unverified forkchoice event [#4487](https://github.com/hyperledger/besu/pull/4487)
- Improve UX of initial sync logs, pushing not relevant logs to debug level [#4486](https://github.com/hyperledger/besu/pull/4486)
- Optimize pivot block selector on PoS networks [#4488](https://github.com/hyperledger/besu/pull/4488)
- Optimize Snap sync on PoS networks [#4462](https://github.com/hyperledger/besu/pull/4462)

### Bug Fixes

### Download Links
https://hyperledger.jfrog.io/artifactory/besu-binaries/besu/22.10.0-RC1/besu-22.10.0-RC1.zip / sha256: 16fd47533aa2986491143e5f4a052c0aa4866ebfa415abbf3ca868e4fbeac6ce
https://hyperledger.jfrog.io/artifactory/besu-binaries/besu/22.10.0-RC1/besu-22.10.0-RC1.tar.gz / sha256: 48fd3480e4380580ed9187302be987e9eca2b445935ec6a509e7269898d8a4a8

## 22.7.7

### Additions and Improvements
- Tune EthScheduler thread pools to avoid recreating too many threads [#4529](https://github.com/hyperledger/besu/issues/4529)
- Reduce the number of runtime exceptions (SecurityModuleException) and unnecessary executions during ECIES handshake, by trying to decrypt EIP-8 formatted messages first [#4508](https://github.com/hyperledger/besu/pull/4508).
- The block variable was keeping too much memory while waiting for future to finish [#4489](https://github.com/hyperledger/besu/issues/4489)

### Bug Fixes
- Corrects treating a block as bad on internal error [#4512](https://github.com/hyperledger/besu/issues/4512)
- update appache-commons-text to 1.10.0 to address CVE-2022-42889 [#4542](https://github.com/hyperledger/besu/pull/4542)
- In GraphQL update scalar parsing to be variable friendly [#4522](https://github.com/hyperledger/besu/pull/4522)

### Download Links
https://hyperledger.jfrog.io/hyperledger/besu-binaries/besu/22.7.7/besu-22.7.7.zip / sha256: 79b2b1518605603d8268f873f2576617ca8340d89c045e0eda6896f40defea0d
https://hyperledger.jfrog.io/hyperledger/besu-binaries/besu/22.7.7/besu-22.7.7.tar.gz / sha256: 161c52ba9be8508767e80dbce796b4ad2cc5b649f7ed15387c6359d1e15753f6

## 22.7.6
Hotfix release of the 22.7.x series to address [#4495](https://github.com/hyperledger/besu/issues/4495) which could result in failed block proposals on merge networks.

### Additions and Improvements
- Bring GraphQL into compliance with execution-api specs [#4112](https://github.com/hyperledger/besu/pull/4112)

### Bug Fixes
- Corrects emission of blockadded events when rewinding during a re-org. [#4497](https://github.com/hyperledger/besu/issues/4497)

### Download Links
https://hyperledger.jfrog.io/hyperledger/besu-binaries/besu/22.7.6/besu-22.7.6.zip / sha256: ae05040027b96ba458a08cfee8577dafe1d85a3afce793f00f798cedb3ab547d
https://hyperledger.jfrog.io/hyperledger/besu-binaries/besu/22.7.6/besu-22.7.6.tar.gz / sha256: 9e538852f16fd39b884c4c342beaad813e33ab24890634c01eee3d37dc1da893

## 22.7.5

### Additions and Improvements
- Avoid sending added block events to transaction pool, and processing incoming transactions during initial sync [#4457](https://github.com/hyperledger/besu/pull/4457)
- When building a new proposal, keep the best block built until now instead of the last one [#4455](https://github.com/hyperledger/besu/pull/4455)
- Add Mainnet to merged networks [#4463](https://github.com/hyperledger/besu/pull/4463)

### Bug Fixes
- Fixed logIndex value returned by eth_getLogs RPC call [#4355](https://github.com/hyperledger/besu/pull/4355)

### Download Links
https://hyperledger.jfrog.io/hyperledger/besu-binaries/besu/22.7.5/besu-22.7.5.zip / sha256: b5d7b255b249beea0f46ec397122823c75f2373083a71a9f7b4c98b2b0f94997
https://hyperledger.jfrog.io/hyperledger/besu-binaries/besu/22.7.5/besu-22.7.5.tar.gz / sha256: 91e3cbc16c46c53f7bf55bdd968553d0fb4087bff1e244cb03ac175ac54cf718


## 22.7.4

### Bug Fixes
- Remove records that track transactions by sender when they are empty to same memory in the transaction pool [#4415](https://github.com/hyperledger/besu/pull/4415)
- Add Toml configuration file support for _--Xplugin-rocksdb-high-spec-enabled_ flag [#4438](https://github.com/hyperledger/besu/pull/4438)

### Download Links
- https://hyperledger.jfrog.io/hyperledger/besu-binaries/besu/22.7.4/besu-22.7.4.zip / sha256: 4f2a0c20bee7f266ec1dcb45fa90ae1ca42f4b22e9b21a601b7705357259aea9
- https://hyperledger.jfrog.io/hyperledger/besu-binaries/besu/22.7.4/besu-22.7.4.tar.gz / sha256: a60efc4d515ac94710bbc6d61a24f409b03fcfc02323bee2a2d75c883fc99dce

## 22.7.3

### Additions and Improvements
- Allow free gas networks in the London fee market [#4061](https://github.com/hyperledger/besu/issues/4061)
- Upgrade besu-native to 0.6.0 and use Blake2bf native implementation if available by default [#4264](https://github.com/hyperledger/besu/pull/4264)
- Resets engine QoS timer with every call to the engine API instead of only when ExchangeTransitionConfiguration is called [#4411](https://github.com/hyperledger/besu/issues/4411)
- ExchangeTransitionConfiguration mismatch will only submit a debug log not a warning anymore [#4411](https://github.com/hyperledger/besu/issues/4411)
- Upgrade besu-native to 0.6.1 and include linux arm64 build of bls12-381 [#4416](https://github.com/hyperledger/besu/pull/4416)
- Create a new flag on RocksDB (_--Xplugin-rocksdb-high-spec-enabled_) for high spec hardware to boost performance
- Transaction pool improvements to avoid filling the pool with not executable transactions, that could result in empty or semi-empty block proposals [#4425](https://github.com/hyperledger/besu/pull/4425)
- Limit Transaction pool consumption by sender to a configurable percentage of the pool size [#4417](https://github.com/hyperledger/besu/pull/4417)

### Bug Fixes
- Retry block creation if there is a transient error and we still have time, to mitigate empty block issue [#4407](https://github.com/hyperledger/besu/pull/4407)
- Fix StacklessClosedChannelException in Besu and resulted timeout errors in CL clients ([#4398](https://github.com/hyperledger/besu/issues/4398), [#4400](https://github.com/hyperledger/besu/issues/4400))
- Return JSON-RPC error code instead of INVALID in engine api when certain storage exceptions are encountered ([#4349](https://github.com/hyperledger/besu/issues/4349))

### Download links
- https://hyperledger.jfrog.io/artifactory/besu-binaries/besu/22.7.3/besu-22.7.3.tar.gz / sha256: `b0863fe2406cab57caf8a02f2bf02632cc5198622ac48b69bc63c128703bbd79`
- https://hyperledger.jfrog.io/artifactory/besu-binaries/besu/22.7.3/besu-22.7.3.zip / sha256: `368c6cb86119f8fe30bb12ab8c63b4d95a0fd8baf9c9414307a0a4033756b709`

## 22.7.2
### Besu 22.7.2 is a recommended release for the Merge and Mainnet users. 22.7.1 remains Merge-ready. This release provides additional robustness before the Merge with some fixes and improvements in sync, peering, and logging.

### Additions and Improvements
- Better management of jemalloc presence/absence in startup script [#4237](https://github.com/hyperledger/besu/pull/4237)
- Retry mechanism when getting a broadcasted block fail on all peers [#4271](https://github.com/hyperledger/besu/pull/4271)
- Filter out disconnected peers when fetching available peers [#4269](https://github.com/hyperledger/besu/pull/4269)
- Updated the default value of fast-sync-min-peers post merge [#4298](https://github.com/hyperledger/besu/pull/4298)
- Log imported block info post merge [#4310](https://github.com/hyperledger/besu/pull/4310)
- Transaction pool eviction by sender from tail of transaction list [#4327](https://github.com/hyperledger/besu/pull/4327)
- Transaction pool sender future nonce limits [#4336](https://github.com/hyperledger/besu/pull/4336)
- Pandas! Pandas now appear in 3 phases: The black bear and polar bear that are preparing? Those will appear when
your client has TTD configured (which is setup by default for mainnet), is in sync, and processing Proof of Work blocks. In the second phase you will see them powering up when the Terminal Total Difficulty block is added to the blockchain.
The final form of the Ethereum Panda will appear when the first finalized block is received from the Consensus Layer.

### Bug Fixes
- Accept wit/80 from Nethermind [#4279](https://github.com/hyperledger/besu/pull/4279)
- Properly shutdown the miner executor, to avoid waiting 30 seconds when stopping [#4353](https://github.com/hyperledger/besu/pull/4353)

### Download links
- https://hyperledger.jfrog.io/artifactory/besu-binaries/besu/22.7.2/besu-22.7.2.tar.gz / sha256: `8030a48f824c7bbc138b38a9e84e5531950bc16f6d21cda8b215232cce334214`
- https://hyperledger.jfrog.io/artifactory/besu-binaries/besu/22.7.2/besu-22.7.2.zip / sha256: `72653171b1ddd910e705fc6f616d7f1f4c120ef0d91718f0376f3ee5f2982c11`


## 22.7.1
### Merge Ready Release. Required update for The Merge on ethereum mainnet!
### Additions and Improvements
- Introduce a cap to reputation score increase [#4230](https://github.com/hyperledger/besu/pull/4230)
- Add experimental CLI option for `--Xp2p-peer-lower-bound` [#4200](https://github.com/hyperledger/besu/pull/4200)
- Improve pending blocks retrieval mechanism [#4227](https://github.com/hyperledger/besu/pull/4227)
- Set mainnet terminal total difficulty [#4260](https://github.com/hyperledger/besu/pull/4260)

### Bug Fixes
- Fixes off-by-one error for mainnet TTD fallback [#4223](https://github.com/hyperledger/besu/pull/4223)
- Fix off-by-one error in AbstractRetryingPeerTask [#4254](https://github.com/hyperledger/besu/pull/4254)
- Refactor and fix retrying get block switching peer [#4256](https://github.com/hyperledger/besu/pull/4256)
- Fix encoding of key (short hex) in eth_getProof [#4261](https://github.com/hyperledger/besu/pull/4261)
- Fix for post-merge networks fast-sync [#4224](https://github.com/hyperledger/besu/pull/4224), [#4276](https://github.com/hyperledger/besu/pull/4276)

### Download links
- https://hyperledger.jfrog.io/artifactory/besu-binaries/besu/22.7.1/besu-22.7.1.tar.gz / sha256: `7cca4c11e1d7525c172f2af9fbf456d134ada60e970d8b6abcfcd6c623b5dd36`
- https://hyperledger.jfrog.io/artifactory/besu-binaries/besu/22.7.1/besu-22.7.1.zip / sha256: `ba6e0b9b65ac36d041a5072392f119ff76e8e9f53a3d7b1e1a658ef1e4705d7a`



## 22.7.0

### Additions and Improvements
- Deprecation warning for Ropsten, Rinkeby, Kiln [#4173](https://github.com/hyperledger/besu/pull/4173)

### Bug Fixes

- Fixes previous known issue [#3890](https://github.com/hyperledger/besu/issues/3890)from RC3 requiring a restart post-merge to continue correct transaction handling.
- Stop producing stack traces when a get headers response only contains the range start header [#4189](https://github.com/hyperledger/besu/pull/4189)
- Upgrade Spotless to 6.8.0 [#4195](https://github.com/hyperledger/besu/pull/4195)
- Upgrade Gradle to 7.5 [#4196](https://github.com/hyperledger/besu/pull/4196)

### Download links
- https://hyperledger.jfrog.io/artifactory/besu-binaries/besu/22.7.0/besu-22.7.0.tar.gz / sha256: `af21104a880c37706b660aa816e1c38b2b3f603a97420ddcbc889324b71aa50e`
- https://hyperledger.jfrog.io/artifactory/besu-binaries/besu/22.7.0/besu-22.7.0.zip / sha256: `5b1586362e6e739c206c25224bb753a372bad70c0b22dbe091f9253024ebdc45`

## 22.7.0-RC3

### Known/Outstanding issues:
- Besu requires a restart post-merge to re-enable remote transaction processing [#3890](https://github.com/hyperledger/besu/issues/3890)

### Additions and Improvements
- Engine API: Change expiration time for JWT tokens to 60s [#4168](https://github.com/hyperledger/besu/pull/4168)
- Sepolia mergeNetSplit block [#4158](https://github.com/hyperledger/besu/pull/4158)
- Goerli TTD [#4160](https://github.com/hyperledger/besu/pull/4160)
- Several logging improvements

### Bug Fixes
- Allow to set any value for baseFeePerGas in the genesis file [#4177](https://github.com/hyperledger/besu/pull/4177)
- Fix for stack overflow when searching for TTD block [#4169](https://github.com/hyperledger/besu/pull/4169)
- Fix for chain stuck issue [#4175](https://github.com/hyperledger/besu/pull/4175)

### Download links
- https://hyperledger.jfrog.io/artifactory/besu-binaries/besu/22.7.0-RC3/besu-22.7.0-RC3.tar.gz / sha256: `6a1ee89c82db9fa782d34733d8a8c726670378bcb71befe013da48d7928490a6`
- https://hyperledger.jfrog.io/artifactory/besu-binaries/besu/22.7.0-RC3/besu-22.7.0-RC3.zip / sha256: `5de22445ab2a270cf33e1850cd28f1946442b7104738f0d1ac253a009c53414e`

## 22.7.0-RC2

### Additions and Improvements
- Add a block to the bad blocks if it did not descend from the terminal block [#4080](https://github.com/hyperledger/besu/pull/4080)
- Backward sync exception improvements [#4092](https://github.com/hyperledger/besu/pull/4092)
- Remove block header checks during backward sync, since they will be always performed during block import phase [#4098](https://github.com/hyperledger/besu/pull/4098)
- Optimize the backward sync retry strategy [#4095](https://github.com/hyperledger/besu/pull/4095)
- Add support for jemalloc library to better handle rocksdb memory consumption [#4126](https://github.com/hyperledger/besu/pull/4126)
- RocksDB configuration changes to improve performance. [#4132](https://github.com/hyperledger/besu/pull/4132)

### Bug Fixes
- Changed max message size in the p2p layer to 16.7MB from 10MB to improve peering performance [#4120](https://github.com/hyperledger/besu/pull/4120)
- Fixes for parent stateroot mismatch when using Bonsai storage mode (please report if you encounter this bug on this version) [#4094](https://github.com/hyperledger/besu/pull/4094)
- Above Bonsai related fixes have addressed situations where the event log was not indexed properly [#3921](https://github.com/hyperledger/besu/pull/3921)
- Fixes related to backward sync and reorgs [#4097](https://github.com/hyperledger/besu/pull/4097)
- Checkpoint sync with more merge friendly checkpoint blocks [#4085](https://github.com/hyperledger/besu/pull/4085)
- Fixes around RocksDB performance and memory usage [#4128](https://github.com/hyperledger/besu/pull/4128)
- Fix for RPC performance parallelization to improve RPC performance under heavy load [#3959](https://github.com/hyperledger/besu/pull/3959)
- Fix for post-Merge peering after PoW is removed in our logic for weighting peers [#4116](https://github.com/hyperledger/besu/pull/4116)
- Various logging changes to improve UX- Return the correct latest valid hash in case of bad block when calling engine methods [#4056](https://github.com/hyperledger/besu/pull/4056)
- Add a PoS block header rule to check that the current block is more recent than its parent [#4066](https://github.com/hyperledger/besu/pull/4066)
- Fixed a trie log layer issue on bonsai during reorg [#4069](https://github.com/hyperledger/besu/pull/4069)
- Fix transition protocol schedule to return the pre Merge schedule when reorg pre TTD [#4078](https://github.com/hyperledger/besu/pull/4078)
- Remove hash to sync from the queue only if the sync step succeeds [#4105](https://github.com/hyperledger/besu/pull/4105)
- The build process runs successfully even though the system language is not English [#4102](https://github.com/hyperledger/besu/pull/4102)
- Avoid starting or stopping the BlockPropagationManager more than once [#4122](https://github.com/hyperledger/besu/pull/4122)

### Download links
- https://hyperledger.jfrog.io/artifactory/besu-binaries/besu/22.7.0-RC2/besu-22.7.0-RC2.tar.gz / sha256: `befe15b893820c9c6451a74fd87b41f555ff28561494b3bebadd5da5c7ce25d3`
- https://hyperledger.jfrog.io/artifactory/besu-binaries/besu/22.7.0-RC2/besu-22.7.0-RC2.zip / sha256: `d56c340f5982b882fbecca2697ca72a5bbefe0e978d2d4504211f012e2242a81`

## 22.7.0-RC1

### Additions and Improvements
- Do not require a minimum block height when downloading headers or blocks [#3911](https://github.com/hyperledger/besu/pull/3911)
- When on PoS the head can be only be updated by ForkchoiceUpdate [#3994](https://github.com/hyperledger/besu/pull/3994)
- Version information available in metrics [#3997](https://github.com/hyperledger/besu/pull/3997)
- Add TTD and DNS to Sepolia config [#4024](https://github.com/hyperledger/besu/pull/4024)
- Return `type` with value `0x0` when serializing legacy transactions [#4027](https://github.com/hyperledger/besu/pull/4027)
- Ignore `ForkchoiceUpdate` if `newHead` is an ancestor of the chain head [#4055](https://github.com/hyperledger/besu/pull/4055)

### Bug Fixes
- Fixed a snapsync issue that can sometimes block the healing step [#3920](https://github.com/hyperledger/besu/pull/3920)
- Support free gas networks in the London fee market [#4003](https://github.com/hyperledger/besu/pull/4003)
- Limit the size of outgoing eth subprotocol messages.  [#4034](https://github.com/hyperledger/besu/pull/4034)
- Fixed a state root mismatch issue on bonsai that may appear occasionally [#4041](https://github.com/hyperledger/besu/pull/4041)

### Download links
- https://hyperledger.jfrog.io/artifactory/besu-binaries/besu/22.7.0-RC1/besu-22.7.0-RC1.tar.gz / sha256: `60ad8b53402beb62c24ad791799d9cfe444623a58f6f6cf1d0728459cb641e63`
- https://hyperledger.jfrog.io/artifactory/besu-binaries/besu/22.7.0-RC1/besu-22.7.0-RC1.zip / sha256: `7acfb3a73382bf70f6337e83cb7e9e472b4e5a9da88c5ed2fbd9e82fcf2046dc`

## 22.4.3

### Additions and Improvements
- \[EXPERIMENTAL\] Add checkpoint sync `--sync-mode="X_CHECKPOINT"` [#3849](https://github.com/hyperledger/besu/pull/3849)
- Support `finalized` and `safe` as tags for the block parameter in RPC APIs [#3950](https://github.com/hyperledger/besu/pull/3950)
- Added verification of payload attributes in ForkchoiceUpdated [#3837](https://github.com/hyperledger/besu/pull/3837)
- Add support for Gray Glacier hardfork [#3961](https://github.com/hyperledger/besu/issues/3961)

### Bug Fixes
- alias engine-rpc-port parameter with the former rpc param name [#3958](https://github.com/hyperledger/besu/pull/3958)

## 22.4.2

### Additions and Improvements
- Engine API Update: Replace deprecated INVALID_TERMINAL_BLOCK with INVALID last valid hash 0x0 [#3882](https://github.com/hyperledger/besu/pull/3882)
- Deprecate experimental merge flag and engine-rpc-enabled flag [#3875](https://github.com/hyperledger/besu/pull/3875)
- Update besu-native dependencies to 0.5.0 for linux arm64 support
- Update ropsten TTD to 100000000000000000000000

### Bug Fixes
- Stop backward sync if genesis block has been reached [#3869](https://github.com/hyperledger/besu/pull/3869)
- Allow to backward sync to request headers back to last finalized block if present or genesis [#3888](https://github.com/hyperledger/besu/pull/3888)

### Download link
- https://hyperledger.jfrog.io/artifactory/besu-binaries/besu/22.4.2/besu-22.4.2.zip / sha256: `e8e9eb7e3f544ecefeec863712fb8d3f6a569c9d70825a4ed2581c596db8fd45`
- https://hyperledger.jfrog.io/artifactory/besu-binaries/besu/22.4.2/besu-22.4.2.tar.gz / sha256: `9db0c37440cb56bcf671b8de13e0ecb6235171a497bdad91020b8c4a9dac2a27`

## 22.4.1

### Additions and Improvements
- GraphQL - allow null log topics in queries which match any topic [#3662](https://github.com/hyperledger/besu/pull/3662)
- multi-arch docker builds for amd64 and arm64 [#2954](https://github.com/hyperledger/besu/pull/2954)
- Filter Netty native lib errors likewise the pure Java implementation [#3807](https://github.com/hyperledger/besu/pull/3807)
- Add ropsten terminal total difficulty config [#3871](https://github.com/hyperledger/besu/pull/3871)

### Bug Fixes
- Stop the BlockPropagationManager when it receives the TTD reached event [#3809](https://github.com/hyperledger/besu/pull/3809)
- Correct getMixHashOrPrevRandao to return the value present in the block header [#3839](https://github.com/hyperledger/besu/pull/3839)

## 22.4.0

### Breaking Changes
- Version 22.4.x will be the last series to support Java 11. Version 22.7.0 will require Java 17 to build and run.
- In the Besu EVM Library all references to SHA3 have been renamed to the more accurate name Keccak256, including class names and comment. [#3749](https://github.com/hyperledger/besu/pull/3749)
- Removed the Gas object and replaced it with a primitive long [#3674](https://github.com/hyperledger/besu/pull/3674)
- Column family added for backward sync [#3638](https://github.com/hyperledger/besu/pull/3638)
  - Note that this added column family makes this a one-way upgrade. That is, once you upgrade your db to this version, you cannot roll back to a previous version of Besu.

### Bug Fixes
- Fix nullpointer on snapsync [#3773](https://github.com/hyperledger/besu/pull/3773)
- Introduce RocksDbSegmentIdentifier to avoid changing the storage plugin [#3755](https://github.com/hyperledger/besu/pull/3755)

## Download Links
- https://hyperledger.jfrog.io/artifactory/besu-binaries/besu/22.4.0/besu-22.4.0.zip / SHA256 d89e102a1941e70be31c176a6dd65cd5f3d69c4c
- https://hyperledger.jfrog.io/artifactory/besu-binaries/besu/22.4.0/besu-22.4.0.tar.gz / SHA256 868e38749dd40debe028624f8267f1fce7587010

## 22.4.0-RC2

### Breaking Changes
- In the Besu EVM Library all references to SHA3 have been renamed to the more accurate name Kecack256, including class names and comment. [#3749](https://github.com/hyperledger/besu/pull/3749)

### Additions and Improvements
- Onchain node permissioning
  - Log the enodeURL that was previously only throwing an IllegalStateException during the isPermitted check [#3697](https://github.com/hyperledger/besu/pull/3697),
  - Fail startup if node permissioning smart contract version does not match [#3765](https://github.com/hyperledger/besu/pull/3765)
- \[EXPERIMENTAL\] Add snapsync `--sync-mode="X_SNAP"` (only as client) [#3710](https://github.com/hyperledger/besu/pull/3710)
- Adapt Fast sync, and Snap sync, to use finalized block, from consensus layer, as pivot after the Merge [#3506](https://github.com/hyperledger/besu/issues/3506)
- Add IPC JSON-RPC interface (BSD/MacOS and Linux only) [#3695](https://github.com/hyperledger/besu/pull/3695)
- Column family added for backward sync [#3638](https://github.com/hyperledger/besu/pull/3638)
  - Note that this added column family makes this a one-way upgrade. That is, once you upgrade your db to this version, you cannot roll back to a previous version of Besu.

## Download Links
- https://hyperledger.jfrog.io/artifactory/besu-binaries/besu/22.4.0-RC2/besu-22.4.0-RC2.zip /  SHA256 5fa7f927c6717ebf503291c058815cd0c5fcfab13245d3b6beb66eb20cf7ac24
- https://hyperledger.jfrog.io/artifactory/besu-binaries/besu/22.4.0-RC2/besu-22.4.0-RC2.tar.gz / SHA256 1c4ecd17552cf5ebf120fc35dad753f45cb951ea0f817381feb2477ec0fff9c9

## 22.4.0-RC1

### Additions and Improvements
- Unit tests are now executed with JUnit5 [#3620](https://github.com/hyperledger/besu/pull/3620)
- Removed the Gas object and replaced it with a primitive long [#3674]

### Bug Fixes
- Flexible Privacy Precompile handles null payload ID [#3664](https://github.com/hyperledger/besu/pull/3664)
- Subcommand blocks import throws exception [#3646](https://github.com/hyperledger/besu/pull/3646)

## Download Links
- https://hyperledger.jfrog.io/artifactory/besu-binaries/besu/22.4.0-RC1/besu-22.4.0-RC1.zip / SHA256 0779082acc20a98eb810eb08778e0c0e1431046c07bc89019a2761fd1baa4c25
- https://hyperledger.jfrog.io/artifactory/besu-binaries/besu/22.4.0-RC1/besu-22.4.0-RC1.tar.gz / SHA256 15d8b0e335f962f95da46864109db9f28ed4f7bc351995b2b8db477c12b94860

## 22.1.3

### Breaking Changes
- Remove the experimental flag for bonsai tries CLI options `--data-storage-format` and `--bonsai-maximum-back-layers-to-load` [#3578](https://github.com/hyperledger/besu/pull/3578)
- Column family added for backward sync [#3532](https://github.com/hyperledger/besu/pull/3532)
  - Note that this added column family makes this a one-way upgrade. That is, once you upgrade your db to this version, you cannot roll back to a previous version of Besu.

### Deprecations
- `--tx-pool-hashes-max-size` is now deprecated and has no more effect, and it will be removed in a future release.

### Additions and Improvements
- Tune transaction synchronization parameter to adapt to mainnet traffic [#3610](https://github.com/hyperledger/besu/pull/3610)
- Improve eth/66 support [#3616](https://github.com/hyperledger/besu/pull/3616)
- Avoid reprocessing remote transactions already seen [#3626](https://github.com/hyperledger/besu/pull/3626)
- Upgraded jackson-databind dependency version [#3647](https://github.com/hyperledger/besu/pull/3647)

## Download Links
- https://hyperledger.jfrog.io/artifactory/besu-binaries/besu/22.1.3/besu-22.1.3.zip /  SHA256 9dafb80f2ec9ce8d732fd9e9894ca2455dd02418971c89cd6ccee94c53354d5d
- https://hyperledger.jfrog.io/artifactory/besu-binaries/besu/22.1.3/besu-22.1.3.tar.gz / SHA256 f9f8d37353aa4b5d12e87c08dd86328c1cffc591c6fc9e076c0f85a1d4663dfe

## 22.1.2

### Additions and Improvements
- Execution layer (The Merge):
  - Execution specific RPC endpoint [#3378](https://github.com/hyperledger/besu/issues/3378)
  - Adds JWT authentication to Engine APIs
  - Supports kiln V2.1 spec
- Tracing APIs
  - new API methods: trace_rawTransaction, trace_get, trace_callMany
  - added revertReason to trace APIs including: trace_transaction, trace_get, trace_call, trace_callMany, and trace_rawTransaction
- Allow mining beneficiary to transition at specific blocks for ibft2 and qbft consensus mechanisms.  [#3115](https://github.com/hyperledger/besu/issues/3115)
- Return richer information from the PrecompiledContract interface. [\#3546](https://github.com/hyperledger/besu/pull/3546)

### Bug Fixes
- Reject locally-sourced transactions below the minimum gas price when not mining. [#3397](https://github.com/hyperledger/besu/pull/3397)
- Fixed bug with contract address supplied to `debug_accountAt` [#3518](https://github.com/hyperledger/besu/pull/3518)

## Download Links
- https://hyperledger.jfrog.io/artifactory/besu-binaries/besu/22.1.2/besu-22.1.2.zip /  SHA256 1b26e3f8982c3a9dbabc72171f83f1cfe89eef84ead45b184ee9101f411c1251
- https://hyperledger.jfrog.io/artifactory/besu-binaries/besu/22.1.2/besu-22.1.2.tar.gz / SHA256 1eca9abddf351eaaf4e6eaa1b9536b8b4fd7d30a81d39f9d44ffeb198627ee7a

## 22.1.1

### Additions and Improvements
- Allow optional RPC methods that bypass authentication [#3382](https://github.com/hyperledger/besu/pull/3382)
- Execution layer (The Merge):
  - Extend block creation and mining to support The Merge [#3412](https://github.com/hyperledger/besu/pull/3412)
  - Backward sync [#3410](https://github.com/hyperledger/besu/pull/3410)
  - Extend validateAndProcessBlock to return an error message in case of failure, so it can be returned to the caller of ExecutePayload API [#3411](https://github.com/hyperledger/besu/pull/3411)
  - Persist latest finalized block [#2913](https://github.com/hyperledger/besu/issues/2913)
  - Add PostMergeContext, and stop syncing after the switch to PoS [#3453](https://github.com/hyperledger/besu/pull/3453)
  - Add header validation rules needed to validate The Merge blocks [#3454](https://github.com/hyperledger/besu/pull/3454)
  - Add core components: controller builder, protocol scheduler, coordinator, block creator and processor. [#3461](https://github.com/hyperledger/besu/pull/3461)
  - Execution specific RPC endpoint [#2914](https://github.com/hyperledger/besu/issues/2914), [#3350](https://github.com/hyperledger/besu/pull/3350)
- QBFT consensus algorithm is production ready

## Download Links
- https://hyperledger.jfrog.io/artifactory/besu-binaries/besu/22.1.1/besu-22.1.1.zip /  SHA256 cfff79e19e5f9a184d0b62886990698b77d019a0745ea63b5f9373870518173e
- https://hyperledger.jfrog.io/artifactory/besu-binaries/besu/22.1.1/besu-22.1.1.tar.gz / SHA256 51cc9d35215f977ac7338e5c611c60f225fd6a8c1c26f188e661624a039e83f3

## 22.1.0

### Breaking Changes
- Plugin API: BlockHeader.getBaseFee() method now returns an optional Wei instead of an optional Long [#3065](https://github.com/hyperledger/besu/issues/3065)
- Removed deprecated hash variable `protected volatile Hash hash;` which was used for private transactions [#3110](https://github.com/hyperledger/besu/pull/3110)

### Additions and Improvements
- Add support for additional JWT authentication algorithms [#3017](https://github.com/hyperledger/besu/pull/3017)
- Represent baseFee as Wei instead of long accordingly to the spec [#2785](https://github.com/hyperledger/besu/issues/2785)
- Implements [EIP-4399](https://eips.ethereum.org/EIPS/eip-4399) to repurpose DIFFICULTY opcode after the merge as a source of entropy from the Beacon chain. [#3081](https://github.com/hyperledger/besu/issues/3081)
- Re-order external services (e.g JsonRpcHttpService) to start before blocks start processing [#3118](https://github.com/hyperledger/besu/pull/3118)
- Stream JSON RPC responses to avoid creating big JSON strings in memory [#3076](https://github.com/hyperledger/besu/pull/3076)
- Ethereum Classic Mystique Hard Fork [#3256](https://github.com/hyperledger/besu/pull/3256)
- Genesis file parameter `blockperiodseconds` is validated as a positive integer on startup to prevent unexpected runtime behaviour [#3186](https://github.com/hyperledger/besu/pull/3186)
- Add option to require replay protection for locally submitted transactions [\#1975](https://github.com/hyperledger/besu/issues/1975)
- Update to block header validation for IBFT and QBFT to support London fork EIP-1559 [#3251](https://github.com/hyperledger/besu/pull/3251)
- Move into SLF4J as logging facade [#3285](https://github.com/hyperledger/besu/pull/3285)
- Changing the order in which we traverse the word state tree during fast sync. This should improve fast sync during subsequent pivot changes.[#3202](https://github.com/hyperledger/besu/pull/3202)
- Updated besu-native to version 0.4.3 [#3331](https://github.com/hyperledger/besu/pull/3331)
- Refactor synchronizer to asynchronously retrieve blocks from peers, and to change peer when retrying to get a block. [#3326](https://github.com/hyperledger/besu/pull/3326)
- Disable RocksDB TTL compactions [#3356](https://github.com/hyperledger/besu/pull/3356)
- add a websocket frame size configuration CLI parameter [#3386](https://github.com/hyperledger/besu/pull/3386)
- Add `--ec-curve` parameter to export/export-address public-key subcommands [#3333](https://github.com/hyperledger/besu/pull/3333)

### Bug Fixes
- Change the base docker image from Debian Buster to Ubuntu 20.04 [#3171](https://github.com/hyperledger/besu/issues/3171) fixes [#3045](https://github.com/hyperledger/besu/issues/3045)
- Make 'to' field optional in eth_call method according to the spec [#3177](https://github.com/hyperledger/besu/pull/3177)
- Update to log4j 2.17.1. Resolves potential vulnerability only exploitable when using custom log4j configurations that are writable by untrusted users.
- Fix regression on cors-origin star value
- Fix for ethFeeHistory accepting hex values for blockCount
- Fix a sync issue, when the chain downloader incorrectly shutdown when a task in the pipeline is cancelled. [#3319](https://github.com/hyperledger/besu/pull/3319)
- add a websocket frame size configuration CLI parameter [3368][https://github.com/hyperledger/besu/pull/3379]
- Prevent node from peering to itself [#3342](https://github.com/hyperledger/besu/pull/3342)
- Fix an `IndexOutOfBoundsException` exception when getting block from peers. [#3304](https://github.com/hyperledger/besu/issues/3304)
- Handle legacy eth64 without throwing null pointer exceptions [#3343](https://github.com/hyperledger/besu/pull/3343)

### Download Links
- https://hyperledger.jfrog.io/artifactory/besu-binaries/besu/22.1.0/besu-22.1.0.tar.gz \ SHA256 232bd7f274691ca14c26289fdc289d3fcdf69426dd96e2fa1601f4d079645c2f
- https://hyperledger.jfrog.io/artifactory/besu-binaries/besu/22.1.0/besu-22.1.0.zip \ SHA256 1b701ff5b647b64aff3d73d6f1fe3fdf73f14adbe31504011eff1660ab56ad2b

## 21.10.9

### Bug Fixes
- Fix regression on cors-origin star value
- Fix for ethFeeHistory accepting hex values for blockCount

 **Full Changelog**: https://github.com/hyperledger/besu/compare/21.10.8...21.10.9

[besu-21.10.9.tar.gz](https://hyperledger.jfrog.io/artifactory/besu-binaries/besu/21.10.9/besu-21.10.9.tar.gz) a4b85ba72ee73017303e4b2f0fdde84a87d376c2c17fdcebfa4e34680f52fc71
[besu-21.10.9.zip](https://hyperledger.jfrog.io/artifactory/besu-binaries/besu/21.10.9/besu-21.10.9.zip) c3ba3f07340fa80064ba7c06f2c0ec081184e000f9a925d132084352d0665ef9

## 21.10.8

### Additions and Improvements
- Ethereum Classic Mystique Hard Fork [#3256](https://github.com/hyperledger/besu/pull/3256)

### Download Links
https://hyperledger.jfrog.io/artifactory/besu-binaries/besu/21.10.8/besu-21.10.8.tar.gz \ SHA256 d325e2e36bc38a707a9eebf92068f5021606a8c6b6464bb4b4d59008ef8014fc
https://hyperledger.jfrog.io/artifactory/besu-binaries/besu/21.10.8/besu-21.10.8.zip \ SHA256 a91da1e82fb378e16437327bba56dd299aafdb0614ba528167a1dae85440c5af

## 21.10.7

### Bug Fixes
- Update dependencies (including vert.x, kubernetes client-java, okhttp, commons-codec)

### Additions and Improvements
- Add support for additional JWT authentication algorithms [#3017](https://github.com/hyperledger/besu/pull/3017)
- Remove Orion ATs

### Download Links
https://hyperledger.jfrog.io/artifactory/besu-binaries/besu/21.10.7/besu-21.10.7.tar.gz \ SHA256 94cee804fcaea366c9575380ef0e30ed04bf2fc7451190a94887f14c07f301ff
https://hyperledger.jfrog.io/artifactory/besu-binaries/besu/21.10.7/besu-21.10.7.zip \ SHA256 faf1ebfb20aa6171aa6ea98d7653339272567c318711d11e350471b5bba62c00

## 21.10.6

### Bug Fixes
- Update log4j to 2.17.1

### Download Links
https://hyperledger.jfrog.io/artifactory/besu-binaries/besu/21.10.6/besu-21.10.6.tar.gz \ SHA256 ef579490031dd4eb3704b4041e352cfb2e7e787fcff7506b69ef88843d4e1220
https://hyperledger.jfrog.io/artifactory/besu-binaries/besu/21.10.6/besu-21.10.6.zip \ SHA256 0fdda65bc993905daa14824840724d0b74e3f16f771f5726f5307f6d9575a719

## 21.10.5

### Bug Fixes
- Update log4j to 2.17.0

### Download Links
https://hyperledger.jfrog.io/artifactory/besu-binaries/besu/21.10.5/besu-21.10.5.tar.gz \ SHA256 0d1b6ed8f3e1325ad0d4acabad63c192385e6dcbefe40dc6b647e8ad106445a8
https://hyperledger.jfrog.io/artifactory/besu-binaries/besu/21.10.5/besu-21.10.5.zip \ SHA256 a1689a8a65c4c6f633b686983a6a1653e7ac86e742ad2ec6351176482d6e0c57

## 21.10.4

### Bug Fixes
- Update log4j to 2.16.0.
- Change the base docker image from Debian Buster to Ubuntu 20.04 [#3171](https://github.com/hyperledger/besu/issues/3171) fixes [#3045](https://github.com/hyperledger/besu/issues/3045)

### Download links
This release is not recommended for production use.

## 21.10.3

### Additions and Improvements
- Updated log4j to 2.15.0 and disabled JNDI message format lookups to improve security.
- Represent baseFee as Wei instead of long accordingly to the spec [#2785](https://github.com/hyperledger/besu/issues/2785)
- Adding support of the NO_COLOR environment variable as described in the [NO_COLOR](https://no-color.org/) standard [#3085](https://github.com/hyperledger/besu/pull/3085)
- Add `privx_findFlexiblePrivacyGroup` RPC Method, `privx_findOnchainPrivacyGroup` will be removed in a future release [#3075](https://github.com/hyperledger/besu/pull/3075)
- The invalid value is now shown when `--bootnodes` cannot parse an item to make it easier to identify which option is invalid.
- Adding two new options to be able to specify desired TLS protocol version and Java cipher suites [#3105](https://github.com/hyperledger/besu/pull/3105)
- Implements [EIP-4399](https://eips.ethereum.org/EIPS/eip-4399) to repurpose DIFFICULTY opcode after the merge as a source of entropy from the Beacon chain. [#3081](https://github.com/hyperledger/besu/issues/3081)

### Bug Fixes
- Change the base docker image from Debian Buster to Ubuntu 20.04 [#3171](https://github.com/hyperledger/besu/issues/3171) fixes [#3045](https://github.com/hyperledger/besu/issues/3045)

### Download Link
This release is not recommended for production use.

## 21.10.2

### Additions and Improvements
- Add discovery options to genesis file [#2944](https://github.com/hyperledger/besu/pull/2944)
- Add validate-config subcommand to perform basic syntax validation of TOML config [#2994](https://github.com/hyperledger/besu/pull/2994)
- Updated Sepolia Nodes [#3034](https://github.com/hyperledger/besu/pull/3034) [#3035](https://github.com/hyperledger/besu/pull/3035)

### Bug Fixes
- Reduce shift calculations to shifts that may have an actual result. [#3039](https://github.com/hyperledger/besu/pull/3039)
- DNS Discovery daemon wasn't started [#3033](https://github.com/hyperledger/besu/pull/3033)

### Download Link
This release is not recommended for production use.

## 21.10.1

### Additions and Improvements
- Add CLI autocomplete scripts. [#2854](https://github.com/hyperledger/besu/pull/2854)
- Add support for PKCS11 keystore on PKI Block Creation. [#2865](https://github.com/hyperledger/besu/pull/2865)
- Optimize EVM Memory for MLOAD Operations [#2917](https://github.com/hyperledger/besu/pull/2917)
- Upgrade CircleCI OpenJDK docker image to version 11.0.12. [#2928](https://github.com/hyperledger/besu/pull/2928)
- Update JDK 11 to latest version in Besu Docker images. [#2925](https://github.com/hyperledger/besu/pull/2925)
- Add Sepolia proof-of-work testnet configurations [#2920](https://github.com/hyperledger/besu/pull/2920)
- Allow block period to be configured for IBFT2 and QBFT using transitions [#2902](https://github.com/hyperledger/besu/pull/2902)
- Add support for binary messages (0x02) for websocket. [#2980](https://github.com/hyperledger/besu/pull/2980)

### Bug Fixes
- Do not change the sender balance, but set gas fee to zero, when simulating a transaction without enforcing balance checks. [#2454](https://github.com/hyperledger/besu/pull/2454)
- Ensure genesis block has the default base fee if london is at block 0 [#2920](https://github.com/hyperledger/besu/pull/2920)
- Fixes the exit condition for loading a BonsaiPersistedWorldState for a sibling block of the last one persisted [#2967](https://github.com/hyperledger/besu/pull/2967)

### Early Access Features
- Enable plugins to expose custom JSON-RPC / WebSocket methods [#1317](https://github.com/hyperledger/besu/issues/1317)

### Download Link
This release is not recommended for production use.

## 21.10.0

### Additions and Improvements
- The EVM has been factored out into a standalone module, suitable for inclusion as a library. [#2790](https://github.com/hyperledger/besu/pull/2790)
- Low level performance improvements changes to cut worst-case EVM performance in half. [#2796](https://github.com/hyperledger/besu/pull/2796)
- Migrate `ExceptionalHaltReason` from an enum to an interface to allow downstream users of the EVM to add new exceptional halt reasons. [#2810](https://github.com/hyperledger/besu/pull/2810)
- reduces need for JUMPDEST analysis via caching [#2607](https://github.com/hyperledger/besu/pull/2821)
- Add support for custom private key file for public-key export and public-key export-address commands [#2801](https://github.com/hyperledger/besu/pull/2801)
- Add CLI autocomplete scripts. [#2854](https://github.com/hyperledger/besu/pull/2854)
- Added support for PKCS11 keystore on PKI Block Creation. [#2865](https://github.com/hyperledger/besu/pull/2865)
- add support for ArrowGlacier hardfork [#2943](https://github.com/hyperledger/besu/issues/2943)

### Bug Fixes
- Allow BESU_CONFIG_FILE environment to specify TOML file [#2455](https://github.com/hyperledger/besu/issues/2455)
- Fix bug with private contracts not able to call public contracts that call public contracts [#2816](https://github.com/hyperledger/besu/pull/2816)
- Fixes the exit condition for loading a BonsaiPersistedWorldState for a sibling block of the last one persisted [#2967](https://github.com/hyperledger/besu/pull/2967)
- Fixes bonsai getMutable regression affecting fast-sync [#2934](https://github.com/hyperledger/besu/pull/2934)
- Regression in RC1 involving LogOperation and frame memory overwrites [#2908](https://github.com/hyperledger/besu/pull/2908)
- Allow `eth_call` and `eth_estimateGas` to accept contract address as sender. [#2891](https://github.com/hyperledger/besu/pull/2891)

### Early Access Features
- Enable plugins to expose custom JSON-RPC / WebSocket methods [#1317](https://github.com/hyperledger/besu/issues/1317)

### Download Link
This release is not recommended for production use. \
SHA256: 71374454753c2ee595f4f34dc6913f731818d50150accbc98088aace313c6935

## 21.10.0-RC4

### Additions and Improvements

### Bug Fixes
- Fixes the exit condition for loading a BonsaiPersistedWorldState for a sibling block of the last one persisted [#2967](https://github.com/hyperledger/besu/pull/2967)
- Fixes bonsai getMutable regression affecting fast-sync [#2934](https://github.com/hyperledger/besu/pull/2934)

### Early Access Features
### Download Link
This release is not recommended for production use. \
SHA256: b16e15764b8bc06c5c3f9f19bc8b99fa48e7894aa5a6ccdad65da49bbf564793

## 21.10.0-RC3

### Bug Fixes
- Regression in RC1 involving LogOperation and frame memory overwrites [#2908](https://github.com/hyperledger/besu/pull/2908)
- Allow `eth_call` and `eth_estimateGas` to accept contract address as sender. [#2891](https://github.com/hyperledger/besu/pull/2891)
- Fix Concurrency issues in Ethpeers. [#2896](https://github.com/hyperledger/besu/pull/2896)

### Download
This release is not recommended for production use. \
SHA256: 3d4857589336717bf5e4e5ef711b9a7f3bc46b49e1cf5b3b6574a00ccc6eda94

## 21.10.0-RC1/RC2
### Additions and Improvements
- The EVM has been factored out into a standalone module, suitable for inclusion as a library. [#2790](https://github.com/hyperledger/besu/pull/2790)
- Low level performance improvements changes to cut worst-case EVM performance in half. [#2796](https://github.com/hyperledger/besu/pull/2796)
- Migrate `ExceptionalHaltReason` from an enum to an interface to allow downstream users of the EVM to add new exceptional halt reasons. [#2810](https://github.com/hyperledger/besu/pull/2810)
- reduces need for JUMPDEST analysis via caching [#2607](https://github.com/hyperledger/besu/pull/2821)
- Add support for custom private key file for public-key export and public-key export-address commands [#2801](https://github.com/hyperledger/besu/pull/2801)

### Bug Fixes
- Allow BESU_CONFIG_FILE environment to specify TOML file [#2455](https://github.com/hyperledger/besu/issues/2455)
- Fix bug with private contracts not able to call public contracts that call public contracts [#2816](https://github.com/hyperledger/besu/pull/2816)

### Early Access Features

### Download
This release is not recommended for production use. \
SHA256: 536612e5e4d7a5e7a582f729f01ba591ba68cc389e8379fea3571ed85322ff51


## 21.7.4
### Additions and Improvements
- Upgrade Gradle to 7.2, which supports building with Java 17 [#2761](https://github.com/hyperledger/besu/pull/2376)

### Bug Fixes
- Set an idle timeout for metrics connections, to clean up ports when no longer used [\#2748](https://github.com/hyperledger/besu/pull/2748)
- Onchain privacy groups can be unlocked after being locked without having to add a participant [\#2693](https://github.com/hyperledger/besu/pull/2693)
- Update Gas Schedule for Ethereum Classic [#2746](https://github.com/hyperledger/besu/pull/2746)

### Early Access Features
- \[EXPERIMENTAL\] Added support for QBFT with PKI-backed Block Creation. [#2647](https://github.com/hyperledger/besu/issues/2647)
- \[EXPERIMENTAL\] Added support for QBFT to use retrieve validators from a smart contract [#2574](https://github.com/hyperledger/besu/pull/2574)

### Download Link
https://hyperledger.jfrog.io/native/besu-binaries/besu/21.7.4/besu-21.7.4.zip \
SHA256: 778d3c42851db11fec9171f77b22662f2baeb9b2ce913d7cfaaf1042ec19b7f9

## 21.7.3
### Additions and Improvements
- Migration to Apache Tuweni 2.0 [\#2376](https://github.com/hyperledger/besu/pull/2376)
- \[EXPERIMENTAL\] Added support for DevP2P-over-TLS [#2536](https://github.com/hyperledger/besu/pull/2536)
- `eth_getWork`, `eth_submitWork` support over the Stratum port [#2581](https://github.com/hyperledger/besu/pull/2581)
- Stratum metrics [#2583](https://github.com/hyperledger/besu/pull/2583)
- Support for mining ommers [#2576](https://github.com/hyperledger/besu/pull/2576)
- Updated onchain permissioning to validate permissions on transaction submission [\#2595](https://github.com/hyperledger/besu/pull/2595)
- Removed deprecated CLI option `--privacy-precompiled-address` [#2605](https://github.com/hyperledger/besu/pull/2605)
- Removed code supporting EIP-1702. [#2657](https://github.com/hyperledger/besu/pull/2657)
- A native library was added for the alternative signature algorithm secp256r1, which will be used by default [#2630](https://github.com/hyperledger/besu/pull/2630)
- The command line option --Xsecp-native-enabled was added as an alias for --Xsecp256k1-native-enabled [#2630](https://github.com/hyperledger/besu/pull/2630)
- Added Labelled gauges for metrics [#2646](https://github.com/hyperledger/besu/pull/2646)
- support for `eth/66` networking protocol [#2365](https://github.com/hyperledger/besu/pull/2365)
- update RPC methods for post london 1559 transaction [#2535](https://github.com/hyperledger/besu/pull/2535)
- \[EXPERIMENTAL\] Added support for using DNS host name in place of IP address in onchain node permissioning rules [#2667](https://github.com/hyperledger/besu/pull/2667)
- Implement EIP-3607 Reject transactions from senders with deployed code. [#2676](https://github.com/hyperledger/besu/pull/2676)
- Ignore all unknown fields when supplied to eth_estimateGas or eth_call. [\#2690](https://github.com/hyperledger/besu/pull/2690)

### Bug Fixes
- Consider effective price and effective priority fee in transaction replacement rules [\#2529](https://github.com/hyperledger/besu/issues/2529)
- GetTransactionCount should return the latest transaction count if it is greater than the transaction pool [\#2633](https://github.com/hyperledger/besu/pull/2633)

### Early Access Features

## 21.7.2

### Additions and Improvements
This release contains improvements and bugfixes for optimum compatibility with other London client versions.

## Bug Fixes
- hotfix for private transaction identification for mainnet transactions [#2609](https://github.com/hyperledger/besu/pull/2609)

## Download Link
https://hyperledger.jfrog.io/artifactory/besu-binaries/besu/21.7.2/besu-21.7.2.zip \
db47fd9ba33b36436ed6798d2474f7621c733353fd04f49d6defffd12e3b6e14


## 21.7.1

### Additions and Improvements
- `priv_call` now uses NO_TRACING OperationTracer implementation which improves memory usage [\#2482](https://github.com/hyperledger/besu/pull/2482)
- Ping and Pong messages now support ENR encoding as scalars or bytes [\#2512](https://github.com/hyperledger/besu/pull/2512)

### Download Link
https://hyperledger.jfrog.io/artifactory/besu-binaries/besu/21.7.1/besu-21.7.1.zip \
sha256sum 83fc44e39a710a95d8b6cbbbf04010dea76122bafcc633a993cd15304905a402

## 21.7.0

### Additions and Improvements
This release contains the activation blocks for London across all supported testnets. They are:
  * Ropsten 10_499_401 (24 Jun 2021)
  * Goerli 5_062_605 (30 Jun 2021)
  * Rinkeby 8_897_988 (7 Jul 2021)
  * Mainnet 12_965_000 (4 Aug 2021)
- eip-1559 changes: accept transactions which have maxFeePerGas below current baseFee [\#2374](https://github.com/hyperledger/besu/pull/2374)
- Introduced transitions for IBFT2 block rewards [\#1977](https://github.com/hyperledger/besu/pull/1977)
- Change Ethstats's status from experimental feature to stable. [\#2405](https://github.com/hyperledger/besu/pull/2405)
- Fixed disabling of native libraries for secp256k1 and altBn128. [\#2163](https://github.com/hyperledger/besu/pull/2163)
- eth_feeHistory API for wallet providers [\#2466](https://github.com/hyperledger/besu/pull/2466)

### Bug Fixes
- Ibft2 could create invalid RoundChange messages in some circumstances containing duplicate prepares [\#2449](https://github.com/hyperledger/besu/pull/2449)
- Updated `eth_sendRawTransaction` to return an error when maxPriorityFeePerGas exceeds maxFeePerGas [\#2424](https://github.com/hyperledger/besu/pull/2424)
- Fixed NoSuchElementException with EIP1559 transaction receipts when using eth_getTransactionReceipt [\#2477](https://github.com/hyperledger/besu/pull/2477)

### Early Access Features
- QBFT is a Byzantine Fault Tolerant consensus algorithm, building on the capabilities of IBFT and IBFT 2.0. It aims to provide performance improvements in cases of excess round change, and provides interoperability with other EEA compliant clients, such as GoQuorum.
  - Note: QBFT currently only supports new networks. Existing networks using IBFT2.0 cannot migrate to QBFT. This will become available in a future release.
  - Note: QBFT is an early access feature pending community feedback. Please make use of QBFT in new development networks and reach out in case of issues or concerns
- GoQuorum-compatible privacy. This mode uses Tessera and is interoperable with GoQuorum.
  - Note: GoQuorum-compatible privacy is an early access feature pending community feedback.

### Download Link
https://hyperledger.jfrog.io/artifactory/besu-binaries/besu/21.7.0/besu-21.7.0.zip
sha256sum 389465fdcc2cc5e5007a02dc2b8a2c43d577198867316bc5cc4392803ed71034

## 21.7.0-RC2

### Additions and Improvements
- eth_feeHistory API for wallet providers [\#2466](https://github.com/hyperledger/besu/pull/2466)
### Bug Fixes
- Ibft2 could create invalid RoundChange messages in some circumstances containing duplicate prepares [\#2449](https://github.com/hyperledger/besu/pull/2449)

## Download Link
https://hyperledger.jfrog.io/artifactory/besu-binaries/besu/21.7.0-RC2/besu-21.7.0-RC2.zip
sha256sum 7bc97c359386cad84d449f786dc0a8ed8728616b6704ce473c63f1d94af3a9ef


## 21.7.0-RC1

### Additions and Improvements
- eip-1559 changes: accept transactions which have maxFeePerGas below current baseFee [\#2374](https://github.com/hyperledger/besu/pull/2374)
- Introduced transitions for IBFT2 block rewards [\#1977](https://github.com/hyperledger/besu/pull/1977)
- Change Ethstats's status from experimental feature to stable. [\#2405](https://github.com/hyperledger/besu/pull/2405)
- Fixed disabling of native libraries for secp256k1 and altBn128. [\#2163](https://github.com/hyperledger/besu/pull/2163)


### Bug Fixes

- Updated `eth_sendRawTransaction` to return an error when maxPriorityFeePerGas exceeds maxFeePerGas [\#2424](https://github.com/hyperledger/besu/pull/2424)

### Early Access Features
This release contains the activation blocks for London across all supported testnets. They are:
  * Ropsten 10_499_401 (24 Jun 2021)
  * Goerli 5_062_605 (30 Jun 2021)
  * Rinkeby 8_897_988 (7 Jul 2021)

## Download Link
https://hyperledger.jfrog.io/artifactory/besu-binaries/besu/21.7.0-RC1/besu-21.7.0-RC1.zip
sha256sum fc959646af65a0e267fc4d695e0af7e87331d774e6e8e890f5cc391549ed175a

## 21.1.7

## Privacy users - Orion Project Deprecation
Tessera is now the recommended Private Transaction Manager for Hyperledger Besu.

Now that all primary Orion functionality has been merged into Tessera, Orion is being deprecated.
We encourage all users with active projects to use the provided migration instructions,
documented [here](https://docs.orion.consensys.net/en/latest/Tutorials/Migrating-from-Orion-to-Tessera/).

We will continue to support Orion users until 30th November 2021. If you have any questions or
concerns, please reach out to the ConsenSys protocol engineering team in the
[#orion channel on Discord](https://discord.gg/hYpHRjK) or by [email](mailto:quorum@consensys.net).


### Additions and Improvements
* Upgrade OpenTelemetry to 1.2.0. [\#2313](https://github.com/hyperledger/besu/pull/2313)

* Ethereum Classic Magneto Hard Fork [\#2315](https://github.com/hyperledger/besu/pull/2315)

* Added support for the upcoming CALAVERAS ephemeral testnet and removed the configuration for the deprecated BAIKAL ephemeral testnet. [\#2343](https://github.com/hyperledger/besu/pull/2343)

### Bug Fixes
* Fix invalid transfer values with the tracing API specifically for CALL operation [\#2319](https://github.com/hyperledger/besu/pull/2319)

### Early Access Features

#### Previously identified known issues

- Fixed issue in discv5 where nonce was incorrectly reused. [\#2075](https://github.com/hyperledger/besu/pull/2075)
- Fixed issues in debug_standardTraceBadBlockToFile and debug_standardTraceBlockToFile. [\#2120](https://github.com/hyperledger/besu/pull/2120)
- Fixed invalid error code in several JSON RPC methods when the requested block is not in the range. [\#2138](https://github.com/hyperledger/besu/pull/2138)

## Download Link
https://hyperledger.jfrog.io/artifactory/besu-binaries/besu/21.1.7/besu-21.1.7.zip

sha256: f415c9b67d26819caeb9940324b2b1b9ce6e872c9181052739438545e84e2531


## 21.1.6

### Additions and Improvements

* Added support for the upcoming BAIKAL ephemeral testnet and removed the configuration for the deprecated YOLOv3 ephemeral testnet. [\#2237](https://github.com/hyperledger/besu/pull/2237)
* Implemented [EIP-3541](https://eips.ethereum.org/EIPS/eip-3541): Reject new contracts starting with the 0xEF byte [\#2243](https://github.com/hyperledger/besu/pull/2243)
* Implemented [EIP-3529](https://eips.ethereum.org/EIPS/eip-3529): Reduction in refunds [\#2238](https://github.com/hyperledger/besu/pull/2238)
* Implemented [EIP-3554](https://eips.ethereum.org/EIPS/eip-3554): Difficulty Bomb Delay [\#2289](https://github.com/hyperledger/besu/pull/2289)
* \[EXPERIMENTAL\] Added support for secp256r1 keys. [#2008](https://github.com/hyperledger/besu/pull/2008)

### Bug Fixes

- Added ACCESS_LIST transactions to the list of transactions using legacy gas pricing for 1559 [\#2239](https://github.com/hyperledger/besu/pull/2239)
- Reduced logging level of public key decoding failure of malformed packets. [\#2143](https://github.com/hyperledger/besu/pull/2143)
- Add 1559 parameters to json-rpc responses.  [\#2222](https://github.com/hyperledger/besu/pull/2222)

### Early Access Features

#### Previously identified known issues

- Fixed issue in discv5 where nonce was incorrectly reused. [\#2075](https://github.com/hyperledger/besu/pull/2075)
- Fixed issues in debug_standardTraceBadBlockToFile and debug_standardTraceBlockToFile. [\#2120](https://github.com/hyperledger/besu/pull/2120)
- Fixed invalid error code in several JSON RPC methods when the requested block is not in the range. [\#2138](https://github.com/hyperledger/besu/pull/2138)

## Download Link
https://hyperledger.jfrog.io/artifactory/besu-binaries/besu/21.1.6/besu-21.1.6.zip

sha256: 3952c69a32bb390ec84ccf4c2c3eb600ea3696af9a05914985d10e1632ef8488

## 21.1.5

### Additions and Improvements

- Ignore `nonce` when supplied to eth_estimateGas or eth_call. [\#2133](https://github.com/hyperledger/besu/pull/2133)
- Ignore `privateFor` for tx estimation. [\#2160](https://github.com/hyperledger/besu/pull/2160)

### Bug Fixes

- Fixed `NullPointerException` when crossing network upgrade blocks when peer discovery is disabled. [\#2140](https://github.com/hyperledger/besu/pull/2140)

### Early Access Features

#### Previously identified known issues

- Fixed issue in discv5 where nonce was incorrectly reused. [\#2075](https://github.com/hyperledger/besu/pull/2075)
- Fixed issues in debug_standardTraceBadBlockToFile and debug_standardTraceBlockToFile. [\#2120](https://github.com/hyperledger/besu/pull/2120)

## Download Link
https://hyperledger.jfrog.io/artifactory/besu-binaries/besu/21.1.5/besu-21.1.5.zip

sha256: edd78fcc772cfa97d11d8ee7b5766e6fac4b31b582f940838a292f2aeb204777

## 21.1.4

### Additions and Improvements

- Adds `--discovery-dns-url` CLI command [\#2088](https://github.com/hyperledger/besu/pull/2088)

### Bug Fixes

- Fixed issue in discv5 where nonce was incorrectly reused. [\#2075](https://github.com/hyperledger/besu/pull/2075)
- Fixed issues in debug_standardTraceBadBlockToFile and debug_standardTraceBlockToFile. [\#2120](https://github.com/hyperledger/besu/pull/2120)

### Early Access Features

#### Previously identified known issues

- [Fast sync when running Besu on cloud providers](KNOWN_ISSUES.md#fast-sync-when-running-besu-on-cloud-providers)
- [Privacy users with private transactions created using v1.3.4 or earlier](KNOWN_ISSUES.md#privacy-users-with-private-transactions-created-using-v134-or-earlier)

## Download Link
https://hyperledger.jfrog.io/artifactory/besu-binaries/besu/21.1.4/besu-21.1.4.zip
58ae55b492680d92aeccfbed477e8b9c25ccc1a97cca71895e27448d754a7d8b

## 21.1.3

### Additions and Improvements
* Increase node diversity when downloading blocks [\#2033](https://github.com/hyperledger/besu/pull/2033)

### Bug Fixes
* Ethereum Node Records are now dynamically recalculated when we pass network upgrade blocks. This allows for better peering through transitions without needing to restart the node. [\#1998](https://github.com/hyperledger/besu/pull/1998)


### Early Access Features

#### Previously identified known issues

- [Fast sync when running Besu on cloud providers](KNOWN_ISSUES.md#fast-sync-when-running-besu-on-cloud-providers)
- [Privacy users with private transactions created using v1.3.4 or earlier](KNOWN_ISSUES.md#privacy-users-with-private-transactions-created-using-v134-or-earlier)

### Download link
https://hyperledger.jfrog.io/artifactory/besu-binaries/besu/21.1.3/besu-21.1.3.zip
38893cae225e5c53036d06adbeccc30aeb86ef08c543fb742941a8c618485c8a

## 21.1.2

### Berlin Network Upgrade

### Important note: the 21.1.1 release contains an outdated version of the Berlin network upgrade. If you are using Besu on public Ethereum networks, you must upgrade to 21.1.2.

This release contains the activation blocks for Berlin across all supported testnets and the Ethereum mainnet. They are:
  * Ropsten 9_812_189 (10 Mar 2021)
  * Goerli 4_460_644 (17 Mar 2021)
  * Rinkeby 8_290_928 (24 Mar 2021)
  * Ethereum 12_244_000 (14 Apr 2021)


### Additions and Improvements
- Added option to set a limit for JSON-RPC connections
  * HTTP connections `--rpc-http-max-active-connections` [\#1996](https://github.com/hyperledger/besu/pull/1996)
  * WS connections `--rpc-ws-max-active-connections` [\#2006](https://github.com/hyperledger/besu/pull/2006)
- Added ASTOR testnet ETC support [\#2017](https://github.com/hyperledger/besu/pull/2017)
### Bug Fixes
* Don't Register BLS12 precompiles for Berlin [\#2015](https://github.com/hyperledger/besu/pull/2015)

#### Previously identified known issues

- [Fast sync when running Besu on cloud providers](KNOWN_ISSUES.md#fast-sync-when-running-besu-on-cloud-providers)
- [Privacy users with private transactions created using v1.3.4 or earlier](KNOWN_ISSUES.md#privacy-users-with-private-transactions-created-using-v134-or-earlier)

### Download link
https://hyperledger.jfrog.io/artifactory/besu-binaries/besu/21.1.2/besu-21.1.2.zip
02f4b6622756b77fed814d8c1bbf986c6178d8f5adb9d61076e061124c3d12aa

## 21.1.1

### Berlin Network Upgrade

### Important note: this release contains an outdated version of the Berlin network upgrade. If you are using Besu on public Ethereum networks, you must upgrade to 21.1.2.

This release contains the activation blocks for Berlin across all supported testnets and the Ethereum mainnet. They are:
  * Ropsten 9_812_189 (10 Mar 2021)
  * Goerli 4_460_644 (17 Mar 2021)
  * Rinkeby 8_290_928 (24 Mar 2021)
  * Ethereum 12_244_000 (14 Apr 2021)

### Additions and Improvements
* Removed EIP-2315 from the Berlin network upgrade [\#1983](https://github.com/hyperledger/besu/pull/1983)
* Added `besu_transaction_pool_transactions` to the reported metrics, counting the mempool size [\#1869](https://github.com/hyperledger/besu/pull/1869)
* Distributions and maven artifacts have been moved off of bintray [\#1886](https://github.com/hyperledger/besu/pull/1886)
* admin_peers json RPC response now includes the remote nodes enode URL
* add support for keccak mining and a ecip1049_dev network [\#1882](https://github.com/hyperledger/besu/pull/1882)
### Bug Fixes
* Fixed incorrect `groupId` in published maven pom files.
* Fixed GraphQL response for missing account, return empty account instead [\#1946](https://github.com/hyperledger/besu/issues/1946)

### Early Access Features

#### Previously identified known issues

- [Fast sync when running Besu on cloud providers](KNOWN_ISSUES.md#fast-sync-when-running-besu-on-cloud-providers)
- [Privacy users with private transactions created using v1.3.4 or earlier](KNOWN_ISSUES.md#privacy-users-with-private-transactions-created-using-v134-or-earlier)

### Download link
sha256: `c22a80a54e9fed864734b9fbd69a0a46840fd27ca5211648a3eaf8a955417218 `


## 21.1.0

### Important note: this release contains an outdated version of the Berlin network upgrade, which was changed on March 5, 2021 ([link](https://github.com/ethereum/pm/issues/263#issuecomment-791473406)). If you are using Besu on public Ethereum networks, you must upgrade to 21.1.2.

## 21.1.0 Features

Features added between 20.10.0 to 21.1.0 include:
* Berlin Network Upgrade: this release contains the activation blocks for Berlin across all supported testnets and the Ethereum mainnet. They are:
  * Ropsten 9_812_189 (10 Mar 2021)
  * Goerli 4_460_644 (17 Mar 2021)
  * Rinkeby 8_290_928 (24 Mar 2021)
  * Ethereum 12_244_000 (14 Apr 2021)
* Besu Launcher: Besu now has support for the [Quorum Mainnet Launcher](https://github.com/ConsenSys/quorum-mainnet-launcher) which makes it easy for users to configure and launch Besu on the Ethereum mainnet.
* Bonsai Tries: A new database format which reduces storage requirements and improves performance for access to recent state. _Note: only full sync is currently supported._
* Miner Data JSON-RPC: The `eth_getMinerDataByBlockHash` and `eth_getMinerDataByBlockNumber` endpoints return miner rewards and coinbase address for a given block.
* EIP-1898 support: [The EIP](https://eips.ethereum.org/EIPS/eip-1898) adds `blockHash` to JSON-RPC methods which accept a default block parameter.

### Early Access Features
* Bonsai Tries: A new database format which reduces storage requirements and improves performance for access to recent state. _Note: only full sync is currently supported._
* QBFT: A new consensus algorithm to support interoperability with other Enterprise Ethereum Alliance compatible clients.

### 21.1.0 Breaking Changes
* `--skip-pow-validation-enabled` is now an error with `block import --format JSON`. This is because the JSON format doesn't include the nonce so the proof of work must be calculated.
* `eth_call` will not return a JSON-RPC result if the call fails, but will return an error instead. If it was for a revert the revert reason will be included.
* `eth_call` will not fail for account balance issues by default. An parameter `"strict": true` can be added to the call parameters (with `to` and `from`) to enforce balance checks.

### Additions and Improvements
* Added `besu_transaction_pool_transactions` to the reported metrics, counting the mempool size [\#1869](https://github.com/hyperledger/besu/pull/1869)
* Added activation blocks for Berlin Network Upgrade [\#1929](https://github.com/hyperledger/besu/pull/1929)

### Bug Fixes
* Fixed representation of access list for access list transactions in JSON-RPC results.

#### Previously identified known issues

- [Fast sync when running Besu on cloud providers](KNOWN_ISSUES.md#fast-sync-when-running-besu-on-cloud-providers)
- [Privacy users with private transactions created using v1.3.4 or earlier](KNOWN_ISSUES.md#privacy-users-with-private-transactions-created-using-v134-or-earlier)

### Download link
sha256: `e4c8fe4007e3e5f7f2528cbf1eeb5457caf06536c974a6ff4305035ff5724476`

## 21.1.0-RC2
### Additions and Improvements
* Support for the Berlin Network Upgrade, although the block number must be set manually with `--override-genesis-config=berlinBlock=<blocknumber>`. This is because the block numbers haven't been determined yet. The next release will include the number in the genesis file so it will support Berlin with no intervention. [\#1898](https://github.com/hyperledger/besu/pull/1898)

## 21.1.0-RC1

### 21.1.0 Breaking Changes
* `--skip-pow-validation-enabled` is now an error with `block import --format JSON`. This is because the JSON format doesn't include the nonce so the proof of work must be calculated.
* `eth_call` will not return a JSON-RPC result if the call fails, but will return an error instead. If it was for a revert the revert reason will be included.
* `eth_call` will not fail for account balance issues by default. An parameter `"strict": true` can be added to the call parameters (with `to` and `from`) to enforce balance checks.

### Additions and Improvements
* Removed unused flags in default genesis configs [\#1812](https://github.com/hyperledger/besu/pull/1812)
* `--skip-pow-validation-enabled` is now an error with `block import --format JSON`. This is because the JSON format doesn't include the nonce so the proof of work must be calculated. [\#1815](https://github.com/hyperledger/besu/pull/1815)
* Added a new CLI option `--Xlauncher` to start a mainnet launcher. It will help to configure Besu easily.
* Return the revert reason from `eth_call` JSON-RPC api calls when the contract causes a revert. [\#1829](https://github.com/hyperledger/besu/pull/1829)
* Added `chainId`, `publicKey`, and `raw` to JSON-RPC api calls returning detailed transaction results. [\#1835](https://github.com/hyperledger/besu/pull/1835)

### Bug Fixes
* Ethereum classic heights will no longer be reported in mainnet metrics. Issue [\#1751](https://github.com/hyperledger/besu/pull/1751) Fix [\#1820](https://github.com/hyperledger/besu/pull/1820)
* Don't enforce balance checks in `eth_call` unless explicitly requested. Issue [\#502](https://github.com/hyperledger/besu/pull/502) Fix [\#1834](https://github.com/hyperledger/besu/pull/1834)

### Early Access Features

#### Previously identified known issues

- [Fast sync when running Besu on cloud providers](KNOWN_ISSUES.md#fast-sync-when-running-besu-on-cloud-providers)
- [Privacy users with private transactions created using v1.3.4 or earlier](KNOWN_ISSUES.md#privacy-users-with-private-transactions-created-using-v134-or-earlier)


### Download link

Link removed because this release contains an outdated version of the Berlin network upgrade, which was changed on March 5, 2021 ([link](https://github.com/ethereum/pm/issues/263#issuecomment-791473406)). If you are using Besu on public Ethereum networks, you must upgrade to 21.1.1. sha256 hash left for reference.

sha256: `b0fe3942052b8fd43fc3025a298a6c701f9edae2e100f0c563a1c5a4ceef71f1`

## 20.10.4

### Additions and Improvements
* Implemented [EIP-778](https://eips.ethereum.org/EIPS/eip-778): Ethereum Node Records (ENR) [\#1680](https://github.com/hyperledger/besu/pull/1680)
* Implemented [EIP-868](https://eips.ethereum.org/EIPS/eip-868): Node Discovery v4 ENR Extension [\#1721](https://github.com/hyperledger/besu/pull/1721)
* Added revert reason to eth_estimateGas RPC call. [\#1730](https://github.com/hyperledger/besu/pull/1730)
* Added command line option --static-nodes-file. [#1644](https://github.com/hyperledger/besu/pull/1644)
* Implemented [EIP-1898](https://eips.ethereum.org/EIPS/eip-1898): Add `blockHash` to JSON-RPC methods which accept a default block parameter [\#1757](https://github.com/hyperledger/besu/pull/1757)

### Bug Fixes
* Accept locally-sourced transactions below the minimum gas price. [#1480](https://github.com/hyperledger/besu/issues/1480) [#1743](https://github.com/hyperledger/besu/pull/1743)

#### Previously identified known issues

- [Fast sync when running Besu on cloud providers](KNOWN_ISSUES.md#fast-sync-when-running-besu-on-cloud-providers)
- [Privacy users with private transactions created using v1.3.4 or earlier](KNOWN_ISSUES.md#privacy-users-with-private-transactions-created-using-v134-or-earlier)

### Download link
https://hyperledger.jfrog.io/artifactory/besu-binaries/besu/20.10.4/besu-20.10.4.zip
sha256: f15cd5243b809659bba1706c1745aecafc012d3fc44a91419522da925493537c

## 20.10.3

### Additions and Improvements
* Added `memory` as an option to `--key-value-storage`.  This ephemeral storage is intended for sync testing and debugging.  [\#1617](https://github.com/hyperledger/besu/pull/1617)
* Fixed gasPrice parameter not always respected when passed to `eth_estimateGas` endpoint [\#1636](https://github.com/hyperledger/besu/pull/1636)
* Enabled eth65 by default [\#1682](https://github.com/hyperledger/besu/pull/1682)
* Warn that bootnodes will be ignored if specified with discovery disabled [\#1717](https://github.com/hyperledger/besu/pull/1717)

### Bug Fixes
* Accept to use default port values if not in use. [#1673](https://github.com/hyperledger/besu/pull/1673)
* Block Validation Errors should be at least INFO level not DEBUG or TRACE.  Bug [\#1568](https://github.com/hyperledger/besu/pull/1568) PR [\#1706](https://github.com/hyperledger/besu/pull/1706)
* Fixed invalid and wrong trace data, especially when calling a precompiled contract [#1710](https://github.com/hyperledger/besu/pull/1710)

#### Previously identified known issues

- [Fast sync when running Besu on cloud providers](KNOWN_ISSUES.md#fast-sync-when-running-besu-on-cloud-providers)
- [Privacy users with private transactions created using v1.3.4 or earlier](KNOWN_ISSUES.md#privacy-users-with-private-transactions-created-using-v134-or-earlier)

### Download link
https://hyperledger.jfrog.io/artifactory/besu-binaries/besu/20.10.3/besu-20.10.3.zip
sha256: `b5f46d945754dedcbbb1e5dd96bf2bfd13272ff09c6a66c0150b979a578f4389`

## 20.10.2

### Additions and Improvements
* Added support for batched requests in WebSockets. [#1583](https://github.com/hyperledger/besu/pull/1583)
* Added protocols section to `admin_peers` to provide info about peer health. [\#1582](https://github.com/hyperledger/besu/pull/1582)
* Added CLI option `--goquorum-compatibility-enabled` to enable GoQuorum compatibility mode. [#1598](https://github.com/hyperledger/besu/pull/1598). Note that this mode is incompatible with Mainnet.

### Bug Fixes

* Ibft2 will discard any received messages targeting a chain height <= current head - this resolves some corner cases in system correctness directly following block import. [#1575](https://github.com/hyperledger/besu/pull/1575)
* EvmTool now throws `UnsupportedForkException` when there is an unknown fork and is YOLOv2 compatible [\#1584](https://github.com/hyperledger/besu/pull/1584)
* `eth_newFilter` now supports `blockHash` parameter as per the spec [\#1548](https://github.com/hyperledger/besu/issues/1540). (`blockhash` is also still supported.)
* Fixed an issue that caused loss of peers and desynchronization when eth65 was enabled [\#1601](https://github.com/hyperledger/besu/pull/1601)

#### Previously identified known issues

- [Fast sync when running Besu on cloud providers](KNOWN_ISSUES.md#fast-sync-when-running-besu-on-cloud-providers)
- [Privacy users with private transactions created using v1.3.4 or earlier](KNOWN_ISSUES.md#privacy-users-with-private-transactions-created-using-v134-or-earlier)

### Download Link

https://hyperledger.jfrog.io/artifactory/besu-binaries/besu/20.10.2/besu-20.10.2.zip
sha256: `710aed228dcbe9b8103aef39e4431b0c63e73c3a708ce88bcd1ecfa1722ad307`

## 20.10.1

### Additions and Improvements
* `--random-peer-priority-enabled` flag added. Allows for incoming connections to be prioritized randomly. This will prevent (typically small, stable) networks from forming impenetrable peer cliques. [#1440](https://github.com/hyperledger/besu/pull/1440)
* `miner_changeTargetGasLimit` RPC added. If a target gas limit is set, allows the node operator to change it at runtime.
* Hide deprecated `--host-whitelist` option. [\#1444](https://github.com/hyperledger/besu/pull/1444)
* Prioritize high gas prices during mining. Previously we ordered only by the order in which the transactions were received. This will increase expected profit when mining. [\#1449](https://github.com/hyperledger/besu/pull/1449)
* Added support for the updated smart contract-based [node permissioning EEA interface](https://entethalliance.github.io/client-spec/spec.html#dfn-connectionallowed). [\#1435](https://github.com/hyperledger/besu/pull/1435) and [\#1496](https://github.com/hyperledger/besu/pull/1496)
* Added EvmTool binary to the distribution.  EvmTool is a CLI that can execute EVM bytecode and execute ethereum state tests. [\#1465](https://github.com/hyperledger/besu/pull/1465)
* Updated the libraries for secp256k1 and AltBN series precompiles. These updates provide significant performance improvements to those areas. [\#1499](https://github.com/hyperledger/besu/pull/1499)
* Provide MegaGas/second measurements in the log when doing a full block import, such as the catch up phase of a fast sync. [\#1512](https://github.com/hyperledger/besu/pull/1512)
* Added new endpoints to get miner data, `eth_getMinerDataByBlockHash` and `eth_getMinerDataByBlockNumber`. [\#1538](https://github.com/hyperledger/besu/pull/1538)
* Added direct support for OpenTelemetry metrics [\#1492](https://github.com/hyperledger/besu/pull/1492)
* Added support for `qip714block` config parameter in genesis file, paving the way towards permissioning interoperability between Besu and GoQuorum. [\#1545](https://github.com/hyperledger/besu/pull/1545)
* Added new CLI option `--compatibility-eth64-forkid-enabled`. [\#1542](https://github.com/hyperledger/besu/pull/1542)

### Bug Fixes

* Fix a bug on `eth_estimateGas` which returned `Internal error` instead of `Execution reverted` in case of reverted transaction. [\#1478](https://github.com/hyperledger/besu/pull/1478)
* Fixed a bug where Local Account Permissioning was being incorrectly enforced on block import/validation. [\#1510](https://github.com/hyperledger/besu/pull/1510)
* Fixed invalid enode URL when discovery is disabled  [\#1521](https://github.com/hyperledger/besu/pull/1521)
* Removed duplicate files from zip and tar.gz distributions. [\#1566](https://github.com/hyperledger/besu/pull/1566)
* Add a more rational value to eth_gasPrice, based on a configurable percentile of prior block's transactions (default: median of last 100 blocks).  [\#1563](https://github.com/hyperledger/besu/pull/1563)

## Deprecated

### --privacy-precompiled-address (Scheduled for removal in _Next_ Release)
Deprecated in 1.5.1
- CLI option `--privacy-precompiled-address` option removed. This address is now derived, based	on `--privacy-onchain-groups-enabled`. [\#1222](https://github.com/hyperledger/besu/pull/1222)

### Besu Sample Network repository

The [Besu Sample Networks repository](https://github.com/ConsenSys/besu-sample-networks) has been replaced by the [Quorum Developer Quickstart](https://besu.hyperledger.org/en/latest/Tutorials/Developer-Quickstart).

#### Previously identified known issues

- [Eth/65 loses peers](KNOWN_ISSUES.md#eth65-loses-peers)
- [Fast sync when running Besu on cloud providers](KNOWN_ISSUES.md#fast-sync-when-running-besu-on-cloud-providers)
- [Privacy users with private transactions created using v1.3.4 or earlier](KNOWN_ISSUES.md#privacy-users-with-private-transactions-created-using-v134-or-earlier)

### Download Link

https://hyperledger.jfrog.io/artifactory/besu-binaries/besu/20.10.1/besu-20.10.1.zip
sha256: `ac4fae310957c176564396f73c0f03c60c41129d43d078560d0dab533a69fd2a`

## 20.10.0

## Release format

Hyperledger Besu is moving its versioning scheme to [CalVer](https://calver.org/) starting with the 20.10.0 (formerly 1.6.0) release. More information about the specific version of CalVer Besu is using can be found on the [wiki](https://wiki.hyperledger.org/display/BESU/Using+CalVer+for+Besu+Releases).

## 20.10 Breaking Changes

When upgrading to 20.10, ensure you've taken into account the following breaking changes.

### JSON-RPC HTTP Error Codes For Valid Calls ([\#1426](https://github.com/hyperledger/besu/pull/1426))

Prior versions of Besu would set the HTTP Status 400 Bad Request for JSON-RPC requests that completed in an error, regardless of the kind of error.  These responses could include a complete JSON-RPC response with an error field.

In Besu version 20.10, properly formatted requests that have valid parameters (count and content) will return a HTTP Status 200 OK, with an error field if an error occurred. For example, requesting an account that does not exist in the chain, or a block by hash that Besu does not have, will now return HTTP 200 OK responses. Unparsable requests, improperly formatted requests, or requests with invalid parameters will continue to return HTTP 400 Bad Request.

Users of Web3J should note that many calls will now return a result with the error field containing the message whereas before a call would throw an exception with the error message as the exception message.

## 20.10.0 Additions and Improvements

* Added support for ECIP-1099 / Classic Thanos Fork: Calibrate Epoch Duration. [\#1421](https://github.com/hyperledger/besu/pull/1421) [\#1441](https://github.com/hyperledger/besu/pull/1441) [\#1462](https://github.com/hyperledger/besu/pull/1462)
* Added the Open Telemetry Java agent to report traces to a remote backend. Added an example to showcase the trace reporting capabilities.
* Added EvmTool binary to the distribution.  EvmTool is a CLI that can execute EVM bytecode and execute ethereum state tests. Documentation for it is available [here](https://besu.hyperledger.org/en/stable/HowTo/Troubleshoot/Use-EVM-Tool/). [\#1465](https://github.com/hyperledger/besu/pull/1465)
* Added support for the upcoming YOLOv2 ephemeral testnet and removed the flag for the deprecated YOLOv1 ephemeral testnet. [#1386](https://github.com/hyperledger/besu/pull/1386)
* Added `debug_standardTraceBlockToFile` JSON-RPC API. This API accepts a block hash and will replay the block. It returns a list of files containing the result of the trace (one file per transaction). [\#1392](https://github.com/hyperledger/besu/pull/1392)
* Added `debug_standardTraceBadBlockToFile` JSON-RPC API. This API is similar to `debug_standardTraceBlockToFile`, but can be used to obtain info about a block which has been rejected as invalid. [\#1403](https://github.com/hyperledger/besu/pull/1403)
* Added support for EIP-2929 to YOLOv2. [#1387](https://github.com/hyperledger/besu/pull/1387)
* Added `--start-block` and `--end-block` to the `blocks import` subcommand [\#1399](https://github.com/hyperledger/besu/pull/1399)
* Added support for multi-tenancy when using the early access feature of [onchain privacy group management](https://besu.hyperledger.org/en/stable/Concepts/Privacy/Onchain-PrivacyGroups/)
* \[Reverted\] Fixed memory leak in eth/65 subprotocol behavior. It is now enabled by default. [\#1420](https://github.com/hyperledger/besu/pull/1420), [#1348](https://github.com/hyperledger/besu/pull/1348), [#1321](https://github.com/hyperledger/besu/pull/1321)

### Bug Fixes

* Log block import rejection reasons at "INFO" level.  Bug [#1412](https://github.com/hyperledger/besu/issues/1412)
* Fixed NPE when executing `eth_estimateGas` with privacy enabled.  Bug [#1404](https://github.com/hyperledger/besu/issues/1404)

#### Previously identified known issues

- [Eth/65 loses peers](KNOWN_ISSUES.md#eth65-loses-peers)
- [Fast sync when running Besu on cloud providers](KNOWN_ISSUES.md#fast-sync-when-running-besu-on-cloud-providers)
- [Privacy users with private transactions created using v1.3.4 or earlier](KNOWN_ISSUES.md#privacy-users-with-private-transactions-created-using-v134-or-earlier)

## Deprecated and Scheduled for removal in _Next_ Release

### --privacy-precompiled-address
Deprecated in 1.5.1
- CLI option `--privacy-precompiled-address` option removed. This address is now derived, based
on `--privacy-onchain-groups-enabled`. [\#1222](https://github.com/hyperledger/besu/pull/1222)

### Download link
https://hyperledger.jfrog.io/artifactory/besu-binaries/besu/20.10.0/besu-20.10.0.zip

sha256sum: `2b50a375aae64b838a2cd9d43747006492cae573f1be11745b7f643646fd5a01`

## 1.5.5

### Additions and Improvements
* The new version of the [web3js-eea library (v0.10)](https://github.com/PegaSysEng/web3js-eea) supports the onchain privacy group management changes made in Besu v1.5.3.

### Bug Fixes
* Added `debug_getBadBlocks` JSON-RPC API to analyze and detect consensus flaws. Even if a block is rejected it will be returned by this method [\#1378](https://github.com/hyperledger/besu/pull/1378)
* Fix logs queries missing results against chain head [\#1351](https://github.com/hyperledger/besu/pull/1351) and [\#1381](https://github.com/hyperledger/besu/pull/1381)

#### Previously identified known issues

- [Eth/65 loses peers](KNOWN_ISSUES.md#eth65-loses-peers)
- [Fast sync when running Besu on cloud providers](KNOWN_ISSUES.md#fast-sync-when-running-besu-on-cloud-providers)
- [Privacy users with private transactions created using v1.3.4 or earlier](KNOWN_ISSUES.md#privacy-users-with-private-transactions-created-using-v134-or-earlier)
- [Changes not saved to database correctly causing inconsistent private states](KNOWN_ISSUES.md#Changes-not-saved-to-database-correctly-causing-inconsistent-private-states)

### Download link

https://hyperledger.jfrog.io/artifactory/besu-binaries/besu/1.5.5/besu-1.5.5.zip

sha256sum: `e67b0a899dc4421054eaa9a8112cb89e1e5f6a56f0d8aa1b0c5111c53dfad2ad`


## 1.5.4

### Additions and Improvements

* Added `priv_debugGetStateRoot` JSON-RPC API to retrieve the state root of a specified privacy group. [\#1326](https://github.com/hyperledger/besu/pull/1326)
* Added reorg logging and `--reorg-logging-threshold` to configure the same. Besu now logs any reorgs where the old or new chain head is more than the threshold away from their common ancestors. The default is 6.
* Added `debug_batchSendRawTransaction` JSON-RPC API to submit multiple signed transactions with a single call. [\#1350](https://github.com/hyperledger/besu/pull/1350)

### Bug Fixes

* The metrics HTTP server no longer rejects requests containing `Accept` header that doesn't precisely match the prometheus text format [\#1345](https://github.com/hyperledger/besu/pull/1345)
* JSON-RPC method `net_version` should return network ID instead of chain ID [\#1355](https://github.com/hyperledger/besu/pull/1355)

#### Previously identified known issues

- [Logs queries missing results against chain head](KNOWN_ISSUES.md#Logs-queries-missing-results-against-chain-head)
- [Eth/65 loses peers](KNOWN_ISSUES.md#eth65-loses-peers)
- [Fast sync when running Besu on cloud providers](KNOWN_ISSUES.md#fast-sync-when-running-besu-on-cloud-providers)
- [Privacy users with private transactions created using v1.3.4 or earlier](KNOWN_ISSUES.md#privacy-users-with-private-transactions-created-using-v134-or-earlier)
- [Changes not saved to database correctly causing inconsistent private states](KNOWN_ISSUES.md#Changes-not-saved-to-database-correctly-causing-inconsistent-private-states)

### Download link
https://hyperledger.jfrog.io/artifactory/besu-binaries/besu/1.5.4/besu-1.5.4.zip

sha256sum: `1f4df8e1c5e3b5b3abf6289ccfe70f302aa7c29a652b2eb713ffbdc507670420`

## 1.5.3

### Additions and Improvements

* The EvmTool now processes State Tests from the Ethereum Reference Tests. [\#1311](https://github.com/hyperledger/besu/pull/1311)
* Early access DNS support added via the `--Xdns-enabled` and `--Xdns-update-enabled` CLI options. [\#1247](https://github.com/hyperledger/besu/pull/1247)
* Add genesis config option `ecip1017EraRounds` for Ethereum Classic chains. [\#1329](https://github.com/hyperledger/besu/pull/1329)

### Bug Fixes

* K8S Permissioning to use of Service IP's rather than pod IP's which can fail [\#1190](https://github.com/hyperledger/besu/issues/1190)

#### Previously identified known issues

- [Logs queries missing results against chain head](KNOWN_ISSUES.md#Logs-queries-missing-results-against-chain-head)
- [Eth/65 loses peers](KNOWN_ISSUES.md#eth65-loses-peers)
- [Fast sync when running Besu on cloud providers](KNOWN_ISSUES.md#fast-sync-when-running-besu-on-cloud-providers)
- [Privacy users with private transactions created using v1.3.4 or earlier](KNOWN_ISSUES.md#privacy-users-with-private-transactions-created-using-v134-or-earlier)
- [Changes not saved to database correctly causing inconsistent private states](KNOWN_ISSUES.md#Changes-not-saved-to-database-correctly-causing-inconsistent-private-states)

### Breaking Change to Onchain Privacy Group Management

This [early access feature](https://besu.hyperledger.org/en/stable/Concepts/Privacy/Onchain-PrivacyGroups/) was changed in a way that makes onchain privacy groups created with previous versions no longer usable.

To enhance control over permissions on the privacy group management contract:

* The enclave key was removed as the first parameter for `addParticipant` and `removeParticipant`.
* The owner of the privacy group management contract is the signer of the private transaction that creates
  the privacy group. In the default onchain privacy group management contract implementation, only the
  owner can add and remove participants, and upgrade the management contract.

The onchain privacy support in the current version of the web3js-eea library (v0.9) will not be compatible with Besu v1.5.3.  We are actively working on an upgrade to webj3-eea that will support these changes.

### Download link
https://hyperledger.jfrog.io/artifactory/besu-binaries/besu/1.5.3/besu-1.5.3.zip

sha256sum: `735cd511e1dae1590f2829d9535cb383aa8c526f059b3451859e5fcfccc48985`

## 1.5.2

### Additions and Improvements

* Experimental offline backup and restore has been added via the `operator x-backup-state` and `operator x-restore-state` CLI commands.  Data formats will be fluid for as long as the `x-` prefix is present in the CLI so it is advised not to rely on these backups for disaster recovery. [\#1235](https://github.com/hyperledger/besu/pull/1235)
* Experimental ethstats support added via the `Xethstats` and `Xethstats-contact` CLI commands. [\#1239](https://github.com/hyperledger/besu/pull/1239)
* Peers added via the JSON-RPC `admin_addPeer` and `admin_removePeer` will be shared or no longer shared via discovery respectively.  Previously they were not shared. [\#1177](https://github.com/hyperledger/besu/pull/1177) contributed by [br0tchain](https://github.com/br0tchain).
* New Docker Images (see below). [\#1277](https://github.com/hyperledger/besu/pull/1277)
* Reworked static peer discovery handling. [\#1292](https://github.com/hyperledger/besu/pull/1292)

### New Java VMs in Docker Image

* New docker images are being generated to use the latest version of OpenJDK (currently 14.0.1) with the tag suffix of `-openjdk-latest`, for example `1.5.2-openjdk-latest`.
* New docker images are being generated to use [GraalVM](https://www.graalvm.org/) with the tag suffix of `-graalvm`, for example `1.5.2-graalvm`.
* The existing images based on Java 11 are also being tagged with the suffix `-openjdk-11`, for example `1.5.2-openjdk-11`, as well as `1.5.2`.

The intent is that the major Java VM version or Java VM type shipped with the default docker images (`latest`, `1.5.x`, etc.) may be changed during future quarterly releases but will remain consistent within quarterly releases.

### Bug Fixes
- Offchain permissioning - fixed bug where sync status check prevented peering if static nodes configured. [\#1252](https://github.com/hyperledger/besu/issues/1252)

- GraphQL queries of `miner` in IBFT networks will no longer return an error.  PR [\#1282](https://github.com/hyperledger/besu/pull/1282) issue [\#1272](https://github.com/hyperledger/besu/issues/1272).

#### Previously identified known issues

- [Logs queries missing results against chain head](KNOWN_ISSUES.md#Logs-queries-missing-results-against-chain-head)
- [Eth/65 loses peers](KNOWN_ISSUES.md#eth65-loses-peers)
- [Fast sync when running Besu on cloud providers](KNOWN_ISSUES.md#fast-sync-when-running-besu-on-cloud-providers)
- [Privacy users with private transactions created using v1.3.4 or earlier](KNOWN_ISSUES.md#privacy-users-with-private-transactions-created-using-v134-or-earlier)
- [Permissioning issues on Kubernetes](KNOWN_ISSUES.md#Kubernetes-permissioning-uses-Service-IPs-rather-than-pod-IPs-which-can-fail)
- [Restarts caused by insufficient memory can cause inconsistent private state](KNOWN_ISSUES.md#Restart-caused-by-insufficient-memory-can-cause-inconsistent-private-state)

### New and Old Maintainer

- [David Mechler](https://github.com/hyperledger/besu/commits?author=davemec) has been added as a [new maintainer](https://github.com/hyperledger/besu/pull/1267).
- [Edward Evans](https://github.com/hyperledger/besu/commits?author=EdJoJob) voluntarily moved to [emeritus status](https://github.com/hyperledger/besu/pull/1270).

### Download link
https://hyperledger.jfrog.io/artifactory/besu-binaries/besu/1.5.2/besu-1.5.2.zip

sha256sum: `629f44e230a635b09f8d82f2196d70d31193233718118a46412f11c50772dc85`

## 1.5.1

### Deprecated
- CLI option `--privacy-precompiled-address` option is deprecated. This address is now derived, based
on `--privacy-onchain-groups-enabled`. [\#1222](https://github.com/hyperledger/besu/pull/1222)

### Additions and Improvements

* In an IBFT2 network, a fixed block reward value and recipient address can be defined in genesis file [\#1132](https://github.com/hyperledger/besu/pull/1132)
* JSON-RPC HTTP API Authorization: exit early when checking user permissions. [\#1144](https://github.com/hyperledger/besu/pull/1144)
* HTTP/2 is enabled for JSON-RPC HTTP API over TLS. [\#1145](https://github.com/hyperledger/besu/pull/1145)
* Color output in consoles. It can be disabled with `--color-enabled=false` [\#1257](https://github.com/hyperledger/besu/pull/1257)
* Add compatibility with ClusterIP services for the Kubernetes Nat Manager  [\#1156](https://github.com/hyperledger/besu/pull/1156)
* In an IBFT2 network; a fixed block reward value and recipient address can be defined in genesis file [\#1132](https://github.com/hyperledger/besu/pull/1132)
* Add fee cap for transactions submitted via RPC. [\#1137](https://github.com/hyperledger/besu/pull/1137)

### Bug fixes

* When the default sync mode was changed to fast sync for named networks, there was one caveat we didn't address. The `dev` network should've been full sync by default. This has now been fixed. [\#1257](https://github.com/hyperledger/besu/pull/1257)
* Fix synchronization timeout issue when the blocks were too large [\#1149](https://github.com/hyperledger/besu/pull/1149)
* Fix missing results from eth_getLogs request. [\#1154](https://github.com/hyperledger/besu/pull/1154)
* Fix issue allowing Besu to be used for DDoS amplification. [\#1146](https://github.com/hyperledger/besu/pull/1146)

### Known Issues

Known issues are open issues categorized as [Very High or High impact](https://wiki.hyperledger.org/display/BESU/Defect+Prioritisation+Policy).

#### Previously identified known issues

- [Scope of logs query causing Besu to hang](KNOWN_ISSUES.md#scope-of-logs-query-causing-besu-to-hang)
- [Eth/65 loses peers](KNOWN_ISSUES.md#eth65-loses-peers)
- [Fast sync when running Besu on cloud providers](KNOWN_ISSUES.md#fast-sync-when-running-besu-on-cloud-providers)
- [Privacy users with private transactions created using v1.3.4 or earlier](KNOWN_ISSUES.md#privacy-users-with-private-transactions-created-using-v134-or-earlier)
- [Permissioning issues on Kubernetes](KNOWN_ISSUES.md#Kubernetes-permissioning-uses-Service-IPs-rather-than-pod-IPs-which-can-fail)
- [Restarts caused by insufficient memory can cause inconsistent private state](KNOWN_ISSUES.md#Restart-caused-by-insufficient-memory-can-cause-inconsistent-private-state)

### Download link
https://hyperledger.jfrog.io/artifactory/besu-binaries/besu/1.5.1/besu-1.5.1.zip

sha256sum: `c17f49b6b8686822417184952487fc135772f0be03514085926a6984fd955b88`

## 1.5 Breaking changes

When upgrading to 1.5, ensure you've taken into account the following breaking changes.

### Docker users with volume mounts

To maintain best security practices, we're changing the `user:group` on the Docker container to `besu`.

What this means for you:

* If you are running Besu as a binary, there is no impact.
* If you are running Besu as a Docker container *and* have a volume mount for data,  ensure that the
permissions on the directory allow other users and groups to r/w. Ideally this should be set to
`besu:besu` as the owner.

Note that the `besu` user only exists within the container not outside it. The same user ID may match
a different user outside the image.

If you’re mounting local folders, it is best to set the user via the Docker `—user` argument. Use the
UID because the username may not exist inside the docker container. Ensure the directory being mounted
is owned by that user.

### Remove Manual NAT method

The NAT manager `MANUAL` method has been removed.
If you have been using the `MANUAL` method, use the `NONE` method instead. The behavior of the
`NONE` method is the same as the previously supported `MANUAL` methods.

### Privacy users

Besu minor version upgrades require upgrading Orion to the latest minor version. That is, for
Besu <> Orion node pairs, when upgrading Besu to v1.5, it is required that Orion is upgraded to
v1.6. Older versions of Orion will no longer work with Besu v1.5.

## 1.5 Features

Features added between from 1.4 to 1.5 include:
* Mining Support
  Besu supports `eth_hashrate` and `eth_submitHashrate` to obtain the hashrate when we mine with a GPU mining worker.
* Tracing
  The [Tracing API](https://besu.hyperledger.org/en/latest/Reference/API-Methods/#trace-methods) is no longer an Early Access feature and now has full support for `trace_replayBlockTransactions`, `trace_Block` and `trace_transaction`.
* Plugin API Block Events
  `BlockAdded` and `BlockReorg` are now exposed via the [Plugin API](https://javadoc.io/doc/org.hyperledger.besu/plugin-api/latest/org/hyperledger/besu/plugin/services/BesuEvents.html).
* [Filters](https://besu.hyperledger.org/en/stable/HowTo/Interact/Filters/Accessing-Logs-Using-JSON-RPC/) and
  [subscriptions](https://besu.hyperledger.org/en/stable/HowTo/Interact/APIs/RPC-PubSub/) for private contracts.
* [SecurityModule Plugin API](https://javadoc.io/doc/org.hyperledger.besu/plugin-api/latest/org/hyperledger/besu/plugin/services/SecurityModuleService.html)
  This allows use of a different [security module](https://besu.hyperledger.org/en/stable/Reference/CLI/CLI-Syntax/#security-module)
  as a plugin to provide cryptographic function that can be used by NodeKey (such as sign, ECDHKeyAgreement etc.).
* [Onchain privacy groups](https://besu.hyperledger.org/en/latest/Concepts/Privacy/Onchain-PrivacyGroups/)
  with add and remove members. This is an early access feature. Early access features are not recommended
  for production networks and may have unstable interfaces.

## 1.5 Additions and Improvements

* Public Networks Default to Fast Sync: The default sync mode for named permissionless networks, such as the Ethereum mainnet and testnets, is now `FAST`.
  * The default is unchanged for private networks. That is, the sync mode defaults to `FULL` for private networks.
  * Use the [`--sync-mode` command line option](https://besu.hyperledger.org/Reference/CLI/CLI-Syntax/#sync-mode) to change the sync mode. [\#384](https://github.com/hyperledger/besu/pull/384)
* Proper Mining Support: Added full support for `eth_hashrate` and `eth_submitHashrate`. It is now possible to have the hashrate when we mine with a GPU mining worker [\#1063](https://github.com/hyperledger/besu/pull/1063)
* Performance Improvements: The addition of native libraries ([\#775](https://github.com/hyperledger/besu/pull/775)) and changes to data structures in the EVM ([\#1089](https://github.com/hyperledger/besu/pull/1089)) have improved Besu sync and EVM execution times.
* Tracing API Improvements: The [Tracing API](https://besu.hyperledger.org/en/latest/Reference/API-Methods/#trace-methods) is no longer an Early Access feature and now has full support for `trace_replayBlockTransactions`, `trace_Block` and `trace_transaction`.
* New Plugin API Block Events: `BlockAdded` and `BlockReorg` are now exposed via the Plugin API [\#637](https://github.com/hyperledger/besu/pull/637).
* Added experimental CLI option `--Xnat-kube-pod-name` to specify the name of the loadbalancer used by the Kubernetes nat manager [\#1078](https://github.com/hyperledger/besu/pull/1078)
- Local permissioning TOML config now supports additional keys (`nodes-allowlist` and `accounts-allowlist`).
Support for `nodes-whitelist` and `accounts-whitelist` will be removed in a future release.
- Add missing `mixHash` field for `eth_getBlockBy*` JSON RPC endpoints. [\#1098](https://github.com/hyperledger/besu/pull/1098)
* Besu now has a strict check on private transactions to ensure the privateFrom in the transaction
matches the sender Orion key that has distributed the payload. Besu 1.5+ requires Orion 1.6+ to work.
[#357](https://github.com/PegaSysEng/orion/issues/357)

### Bug fixes

No bug fixes with [user impact in this release](https://wiki.hyperledger.org/display/BESU/Changelog).

### Known Issues

Known issues are open issues categorized as [Very High or High impact](https://wiki.hyperledger.org/display/BESU/Defect+Prioritisation+Policy).

#### New known issues

- K8S permissioning uses of Service IPs rather than pod IPs which can fail. [\#1190](https://github.com/hyperledger/besu/pull/1190)
Workaround - Do not use permissioning on K8S.

- Restart caused by insufficient memory can cause inconsistent private state. [\#1110](https://github.com/hyperledger/besu/pull/1110)
Workaround - Ensure you allocate enough memory for the Java Runtime Environment that the node does not run out of memory.

#### Previously identified known issues

- [Scope of logs query causing Besu to hang](KNOWN_ISSUES.md#scope-of-logs-query-causing-besu-to-hang)
- [Eth/65 loses peers](KNOWN_ISSUES.md#eth65-loses-peers)
- [Fast sync when running Besu on cloud providers](KNOWN_ISSUES.md#fast-sync-when-running-besu-on-cloud-providers)
- [Privacy users with private transactions created using v1.3.4 or earlier](KNOWN_ISSUES.md#privacy-users-with-private-transactions-created-using-v134-or-earlier)

### Download link
https://hyperledger.jfrog.io/artifactory/besu-binaries/besu/1.5.0/besu-1.5.0.zip

sha256sum: `56929d6a71cc681688351041c919e9630ab6df7de37dd0c4ae9e19a4f44460b2`

**For download links of releases prior to 1.5.0, please visit https://hyperledger.jfrog.io/artifactory/besu-binaries/besu/**

## 1.4.6

### Additions and Improvements

- Print node address on startup. [\#938](https://github.com/hyperledger/besu/pull/938)
- Transaction pool: price bump replacement mechanism configurable through CLI. [\#928](https://github.com/hyperledger/besu/pull/928) [\#930](https://github.com/hyperledger/besu/pull/930)

### Bug Fixes

- Added timeout to queries. [\#986](https://github.com/hyperledger/besu/pull/986)
- Fixed issue where networks using onchain permissioning could stall when the bootnodes were not validators. [\#969](https://github.com/hyperledger/besu/pull/969)
- Update getForks method to ignore ClassicForkBlock chain parameter to fix issue with ETC syncing. [\#1014](https://github.com/hyperledger/besu/pull/1014)

### Known Issues

Known issues are open issues categorized as [Very High or High impact](https://wiki.hyperledger.org/display/BESU/Defect+Prioritisation+Policy).

#### Previously identified known issues

- [Scope of logs query causing Besu to hang](KNOWN_ISSUES.md#scope-of-logs-query-causing-besu-to-hang)
- [Eth/65 loses peers](KNOWN_ISSUES.md#eth65-loses-peers)
- [Fast sync when running Besu on cloud providers](KNOWN_ISSUES.md#fast-sync-when-running-besu-on-cloud-providers)
- [Privacy users with private transactions created using v1.3.4 or earlier](KNOWN_ISSUES.md#privacy-users-with-private-transactions-created-using-v134-or-earlier)

## 1.4.5

### Additions and Improvements

- Implemented WebSocket logs subscription for private contracts (`priv_subscribe`/`priv_unsubscribe`) [\#762](https://github.com/hyperledger/besu/pull/762)
- Introduced SecurityModule plugin API. This allows use of a different security module as a plugin to
  provide cryptographic function that can be used by NodeKey (such as sign, ECDHKeyAgreement etc.). KeyPairSecurityModule
  is registered and used by default. The CLI option `--security-module=<name> (defaults to localfile)` can be used
  to identify the security module plugin name to use instead. [\#713](https://github.com/hyperledger/besu/pull/713)
- Several testing related changes to improve compatibility with [Hive](https://hivetests.ethdevops.io/) and Retesteth.
  [\#806](https://github.com/hyperledger/besu/pull/806) and [#845](https://github.com/hyperledger/besu/pull/845)
- Native libraries for secp256k1 and Altbn128 encryption are enabled by default.  To disable these libraries use
  `--Xsecp256k1-native-enabled=false` and `--Xaltbn128-native-enabled=false`. [\#775](https://github.com/hyperledger/besu/pull/775)

### Bug Fixes

- Fixed `eth_estimateGas` JSON RPC so it no longer returns gas estimates that are too low. [\#842](https://github.com/hyperledger/besu/pull/842)
- Full help not displayed unless explicitly requested. [\#437](https://github.com/hyperledger/besu/pull/437)
- Compatibility with undocumented Geth `eth_subscribe` fields. [\#654](https://github.com/hyperledger/besu/pull/654)
- Current block number included as part of `eth_getWork` response. [\#849](https://github.com/hyperledger/besu/pull/849)

### Known Issues

Known issues are open issues categorized as [Very High or High impact](https://wiki.hyperledger.org/display/BESU/Defect+Prioritisation+Policy).

#### New known issues

* Scope of logs query causing Besu to crash. [\#944](https://github.com/hyperledger/besu/pull/944)

Workaround - Limit the number of blocks queried by each `eth_getLogs` call.

#### Previously identified known issues

- [`Intrinsic gas exceeds gas limit` returned when calling `delete mapping[addr]` or `mapping[addr] = 0`](KNOWN_ISSUES.md#intrinsic-gas-exceeds-gas-limit)
- [Eth/65 not backwards compatible](KNOWN_ISSUES.md#eth65-not-backwards-compatible)
- [Error full syncing with pruning](KNOWN_ISSUES.md#error-full-syncing-with-pruning)
- [Fast sync when running Besu on cloud providers](KNOWN_ISSUES.md#fast-sync-when-running-besu-on-cloud-providers)
- [Bootnodes must be validators when using onchain permissioning](KNOWN_ISSUES.md#bootnodes-must-be-validators-when-using-onchain-permissioning)
- [Privacy users with private transactions created using v1.3.4 or earlier](KNOWN_ISSUES.md#privacy-users-with-private-transactions-created-using-v134-or-earlier)

## 1.4.4

### Additions and Improvements

- Implemented [`priv_getLogs`](https://besu.hyperledger.org/en/latest/Reference/API-Methods/#priv_getlogs). [\#686](https://github.com/hyperledger/besu/pull/686)
- Implemented private contract log filters including JSON-RPC methods to interact with private filters. [\#735](https://github.com/hyperledger/besu/pull/735)
- Implemented EIP-2315: Simple Subroutines for the EVM [\#717](https://github.com/hyperledger/besu/pull/717)
- Implemented Splunk logging. [\#725](https://github.com/hyperledger/besu/pull/725)
- Implemented optional native library encryption. [\#675](https://github.com/hyperledger/besu/pull/675).  To enable add `--Xsecp256k1-native-enabled` (for transaciton signatures) and/or `--Xaltbn128-native-enabled` (for altbn128 precomiled contracts) as command line options.

### Bug Fixes

- Flag added to toggle `eth/65` off by default. `eth/65` will remain toggled off by default until
a fix is completed for the [eth/65 known issue](KNOWN_ISSUES.md). [\#741](https://github.com/hyperledger/besu/pull/741)
- Resolve crashing NAT detectors on GKE. [\#731](https://github.com/hyperledger/besu/pull/731) fixes [\#507](https://github.com/hyperledger/besu/issues/507).
[Besu-Kubernetes Readme](https://github.com/PegaSysEng/besu-kubernetes/blob/master/README.md#network-topology-and-high-availability-requirements)
updated to reflect changes.
- Deal with quick service start failures [\#714](https://github.com/hyperledger/besu/pull/714) fixes [\#662](https://github.com/hyperledger/besu/issues/662)

### Known Issues

Known issues are open issues categorized as [Very High or High impact](https://wiki.hyperledger.org/display/BESU/Defect+Prioritisation+Policy).

#### New known issues

- `Intrinsic gas exceeds gas limit` returned when calling `delete mapping[addr]` or `mapping[addr] = 0` [\#696](https://github.com/hyperledger/besu/issues/696)

Calling delete and set to 0 Solidity mapping in Solidity fail.

#### Previously identified known issues

- [Eth/65 not backwards compatible](KNOWN_ISSUES.md#eth65-not-backwards-compatible)
- [Error full syncing with pruning](KNOWN_ISSUES.md#error-full-syncing-with-pruning)
- [Fast sync when running Besu on cloud providers](KNOWN_ISSUES.md#fast-sync-when-running-besu-on-cloud-providers)
- [Bootnodes must be validators when using onchain permissioning](KNOWN_ISSUES.md#bootnodes-must-be-validators-when-using-onchain-permissioning)
- [Privacy users with private transactions created using v1.3.4 or earlier](KNOWN_ISSUES.md#privacy-users-with-private-transactions-created-using-v134-or-earlier)

## 1.4.3

### Issues identified with 1.4.3 release

The `eth/65` change is not [backwards compatible](https://github.com/hyperledger/besu/issues/723).
This has the following impact:
* In a private network, nodes using the 1.4.3 client cannot interact with nodes using 1.4.2 or earlier
clients.
* On mainnet, synchronizing eventually stalls.

Workaround -> revert to v1.4.2.

A [fix](https://github.com/hyperledger/besu/pull/732) is currently [being tested](https://github.com/hyperledger/besu/pull/733).

### Critical Issue for Privacy Users

A critical issue for privacy users with private transactions created using Hyperledger Besu v1.3.4
or earlier has been identified. If you have a network with private transaction created using v1.3.4
or earlier, please read the following and take the appropriate steps:
https://wiki.hyperledger.org/display/BESU/Critical+Issue+for+Privacy+Users

### Additions and Improvements

- Added `eth/65` support. [\#608](https://github.com/hyperledger/besu/pull/608)
- Added block added and block reorg events. Added revert reason to block added transactions. [\#637](https://github.com/hyperledger/besu/pull/637)

### Deprecated

- Private Transaction `hash` field and `getHash()` method have been deprecated. They will be removed
in 1.5.0 release. [\#639](https://github.com/hyperledger/besu/pull/639)

### Known Issues

#### Fast sync when running Besu on cloud providers

A known [RocksDB issue](https://github.com/facebook/rocksdb/issues/6435) causes fast sync to fail
when running Besu on certain cloud providers. The following error is displayed repeatedly:

```
...
EthScheduler-Services-1 (importBlock) | ERROR | PipelineChainDownloader | Chain download failed. Restarting after short delay.
java.util.concurrent.CompletionException: org.hyperledger.besu.plugin.services.exception.StorageException: org.rocksdb.RocksDBException: block checksum mismatch:
....
```

This behaviour has been seen on AWS and Digital Ocean.

Workaround -> On AWS, a full restart of the AWS VM is required to restart the fast sync.

Fast sync is not currently supported on Digital Ocean. We are investigating options to
[add support for fast sync on Digital Ocean](https://github.com/hyperledger/besu/issues/591).

#### Error full syncing with pruning

- Error syncing with mainnet on Besu 1.3.7 node - MerkleTrieException [\#580](https://github.com/hyperledger/besu/issues/580)
The associated error is `Unable to load trie node value for hash` and is caused by the combination of
full sync and pruning.

Workarounds:
1. Explicitly disable pruning using `--pruning-enabled=false` when using fast sync.
2. If the `MerkleTrieException` occurs, delete the database and resync.

A fix for this issue is being actively worked on.

#### Fast sync reverting to full sync

In some cases of FastSyncException, fast sync reverts back to a full sync before having reached the
pivot block. [\#683](https://github.com/hyperledger/besu/issues/683)

Workaround -> To re-attempt fast syncing rather than continue full syncing, stop Besu, delete your
database, and start again.

#### Bootnodes must be validators when using onchain permissioning

- Onchain permissioning nodes can't peer when using a non-validator bootnode [\#528](https://github.com/hyperledger/besu/issues/528)

Workaround -> When using onchain permissioning, ensure bootnodes are also validators.


## 1.4.2

### Additions and Improvements

- Added `trace_block` JSON RPC API [\#449](https://github.com/hyperledger/besu/pull/449)
- Added `pulledStates` and `knownStates` to the EthQL `syncing` query and `eth_syncing` JSON-RPC api [\#565](https://github.com/hyperledger/besu/pull/565)

### Bug Fixes

- Fixed file parsing behaviour for privacy enclave keystore password file [\#554](https://github.com/hyperledger/besu/pull/554) (thanks to [magooster](https://github.com/magooster))
- Fixed known issue with being unable to re-add members to onchain privacy groups [\#471](https://github.com/hyperledger/besu/pull/471)

### Updated Early Access Features

* [Onchain privacy groups](https://besu.hyperledger.org/en/latest/Concepts/Privacy/Onchain-PrivacyGroups/) with add and remove members. Known issue resolved (see above).
* [TRACE API](https://besu.hyperledger.org/en/latest/Reference/API-Methods/#trace-methods) now includes `trace_block`, `trace_replayBlockTransactions`, and `trace_transaction`.
Fixed some issues on the trace replay block transactions API [\#522](https://github.com/hyperledger/besu/pull/522).

### Known Issues

#### Fast sync defaulting to full sync

-  When fast sync cannot find enough valid peers rapidly enough, Besu defaults to full sync.

Workarounds:
1. To re-attempt fast syncing rather than continue full syncing, stop Besu, delete your database,
and start again.
2. When fast syncing, explicitly disable pruning using `--pruning-enabled=false` to reduce the likelihood
of encountering the pruning bug.

A fix to remove the default to full sync is [in progress](https://github.com/hyperledger/besu/pull/427)
is being actively worked on.

#### Error full syncing with pruning

- Error syncing with mainnet on Besu 1.3.7 node - MerkleTrieException [\#BESU-160](https://jira.hyperledger.org/browse/BESU-160)
The associated error is `Unable to load trie node value for hash` and is caused by the combination of
full sync and pruning.

Workarounds:
1. Explicitly disable pruning using `--pruning-enabled=false` when using fast sync.
2. If the `MerkleTrieException` occurs, delete the database and resync.

A fix for this issue is being actively worked on.

#### Bootnodes must be validators when using onchain permissioning

- Onchain permissioning nodes can't peer when using a non-validator bootnode [\#BESU-181](https://jira.hyperledger.org/browse/BESU-181)

Workaround -> When using onchain permissioning, ensure bootnodes are also validators.

## 1.4.1

### Additions and Improvements

- Added priv_getCode [\#250](https://github.com/hyperledger/besu/pull/408). Gets the bytecode associated with a private address.
- Added `trace_transaction` JSON RPC API [\#441](https://github.com/hyperledger/besu/pull/441)
- Removed -X unstable prefix for pruning options (`--pruning-blocks-retained`, `--pruning-block-confirmations`) [\#440](https://github.com/hyperledger/besu/pull/440)
- Implemented [ECIP-1088](https://ecips.ethereumclassic.org/ECIPs/ecip-1088): Phoenix EVM and Protocol upgrades. [\#434](https://github.com/hyperledger/besu/pull/434)

### Bug Fixes

- [BESU-25](https://jira.hyperledger.org/browse/BESU-25) Use v5 Devp2p when pinging [\#392](https://github.com/hyperledger/besu/pull/392)
- Fixed a bug to manage concurrent access to cache files [\#438](https://github.com/hyperledger/besu/pull/438)
- Fixed configuration file bug: `pruning-blocks-retained` now accepts an integer in the config [\#440](https://github.com/hyperledger/besu/pull/440)
- Specifying RPC credentials file should not force RPC Authentication to be enabled [\#454](https://github.com/hyperledger/besu/pull/454)
- Enhanced estimateGas messages [\#436](https://github.com/hyperledger/besu/pull/436). When a estimateGas request fails a validation check, an improved error message is returned in the response.

### Early Access Features

Early access features are available features that are not recommended for production networks and may
have unstable interfaces.

* [Onchain privacy groups](https://besu.hyperledger.org/en/latest/Concepts/Privacy/Onchain-PrivacyGroups/) with add and remove members.
  Not being able to to re-add a member to an onchain privacy group is a [known issue](https://github.com/hyperledger/besu/issues/455)
  with the add and remove functionality.

### Known Issues

#### Fast sync defaulting to full sync

-  When fast sync cannot find enough valid peers rapidly enough, Besu defaults to full sync.

Workarounds:
1. To re-attempt fast syncing rather than continue full syncing, stop Besu, delete your database,
and start again.
2. When fast syncing, explicitly disable pruning using `--pruning-enabled=false` to reduce the likelihood
of encountering the pruning bug.

A fix to remove the default to full sync is [in progress](https://github.com/hyperledger/besu/pull/427)
and is planned for inclusion in v1.4.1.

#### Error full syncing with pruning

- Error syncing with mainnet on Besu 1.3.7 node - MerkleTrieException [\#BESU-160](https://jira.hyperledger.org/browse/BESU-160)
The associated error is `Unable to load trie node value for hash` and is caused by the combination of
full sync and pruning.

Workarounds:
1. Explicitly disable pruning using `--pruning-enabled=false` when using fast sync.
2. If the `MerkleTrieException` occurs, delete the database and resync.

Investigation of this issue is in progress and a fix is targeted for v1.4.1.

#### Bootnodes must be validators when using onchain permissioning

- Onchain permissioning nodes can't peer when using a non-validator bootnode [\#BESU-181](https://jira.hyperledger.org/browse/BESU-181)

Workaround -> When using onchain permissioning, ensure bootnodes are also validators.

## 1.4.0

### Private State Migration

Hyperledger Besu v1.4 implements a new data structure for private state storage that is not backwards compatible.
A migration will be performed when starting v1.4 for the first time to reprocess existing private transactions
and re-create the private state data in the v1.4 format.

If you have existing private transactions, see [migration details](docs/Private-Txns-Migration.md).

### Additions and Improvements

* [TLS support](https://besu.hyperledger.org/en/latest/Concepts/TLS/) to secure client and server communication.

* [Multi-tenancy](https://besu.hyperledger.org/en/latest/Concepts/Privacy/Multi-Tenancy/) to enable multiple participants to use the same Besu and Orion node.

* [Plugin APIs](https://besu.hyperledger.org/en/latest/Concepts/Plugins/) to enable building of Java plugins to extend Hyperledger Besu.

* Support for additional [NAT methods](https://besu.hyperledger.org/en/latest/HowTo/Find-and-Connect/Specifying-NAT/).

* Added [`priv_call`](https://besu.hyperledger.org/en/latest/Reference/API-Methods/#priv_call) which invokes
a private contract function locally and does not change the private state.

* Besu has moved from an internal Bytes library to the [Apache Tuweni](https://tuweni.apache.org/) Bytes library.
This includes using the library in the Plugins API interfaces. [#295](https://github.com/hyperledger/besu/pull/295) and [#215](https://github.com/hyperledger/besu/pull/215)

### Early Access Features

Early access features are available features that are not recommended for production networks and may
have unstable interfaces.

* [Reorg compatible privacy](https://besu.hyperledger.org/en/latest/Concepts/Privacy/Privacy-Overview/#reorg-compatible-privacy)
to enable private transactions on networks using consensus mechanisms that fork.

* [Tracing API](https://besu.hyperledger.org/en/latest/Concepts/Transactions/Trace-Types) to obtain detailed information about transaction processing.

### Bug Fixes

See RC and Beta sections below.

### Known Issues

#### Fast sync defaulting to full sync

-  When fast sync cannot find enough valid peers rapidly enough, Besu defaults to full sync.

Workarounds:
1. To re-attempt fast syncing rather than continue full syncing, stop Besu, delete your database,
and start again.
2. When fast syncing, explicitly disable pruning using `--pruning-enabled=false` to reduce the likelihood
of encountering the pruning bug.

A fix to remove the default to full sync is [in progress](https://github.com/hyperledger/besu/pull/427)
and is planned for inclusion in v1.4.1.

#### Error full syncing with pruning

- Error syncing with mainnet on Besu 1.3.7 node - MerkleTrieException [\#BESU-160](https://jira.hyperledger.org/browse/BESU-160)
The associated error is `Unable to load trie node value for hash` and is caused by the combination of
full sync and pruning.

Workarounds:
1. Explicitly disable pruning using `--pruning-enabled=false` when using fast sync.
2. If the `MerkleTrieException` occurs, delete the database and resync.

Investigation of this issue is in progress and a fix is targeted for v1.4.1.

#### Bootnodes must be validators when using onchain permissioning

- Onchain permissioning nodes can't peer when using a non-validator bootnode [\#BESU-181](https://jira.hyperledger.org/browse/BESU-181)

Workaround -> When using onchain permissioning, ensure bootnodes are also validators.


## 1.4.0 RC-2

### Private State Migration
Hyperledger Besu v1.4 implements a new data structure for private state storage that is not backwards compatible.
A migration will be performed when starting v1.4 for the first time to reprocess existing private transactions
and re-create the private state data in the v1.4 format.
If you have existing private transactions, see [migration details](docs/Private-Txns-Migration.md).

## 1.4.0 RC-1

### Additions and Improvements

- New`trace_replayBlockTransactions` JSON-RPC API

This can be enabled using the `--rpc-http-api TRACE` CLI flag.  There are some philosophical differences between Besu and other implementations that are outlined in [trace_rpc_apis](docs/trace_rpc_apis.md).

- Ability to automatically detect Docker NAT settings from inside the conainter.

The default NAT method (AUTO) can detect this so no user intervention is required to enable this.

- Added [Multi-tenancy](https://besu.hyperledger.org/en/latest/Concepts/Privacy/Multi-Tenancy/) support which allows multiple participants to use the same Besu node for private transactions.

- Added TLS support for communication with privacy enclave

### Bug Fixes

- Private transactions are now validated before sent to the enclave [\#356](https://github.com/hyperledger/besu/pull/356)

### Known Bugs

- Error syncing with mainnet on Besu 1.3.7 node - MerkleTrieException [\#BESU-160](https://jira.hyperledger.org/browse/BESU-160)

Workaround -> Don't enable pruning when syncing to mainnet.

- Onchain permissioning nodes can't peer when using a non-validator bootnode [\#BESU-181](https://jira.hyperledger.org/browse/BESU-181)

Workaround -> When using onchain permissioning, ensure bootnodes are also validators.

## 1.4 Beta 3

### Additions and Improvements

- CLI option to enable TLS client auth for JSON-RPC HTTP [\#340](https://github.com/hyperledger/besu/pull/340)

Added CLI options to enable TLS client authentication and trusting client certificates:
~~~
--rpc-http-tls-client-auth-enabled - Enable TLS client authentication for the JSON-RPC HTTP service (default: false)
--rpc-http-tls-known-clients-file - Path to file containing client's certificate common name and fingerprint for client authentication.
--rpc-http-tls-ca-clients-enabled - Enable to accept clients certificate signed by a valid CA for client authentication (default: false)
~~~
If client-auth is enabled, user must either enable CA signed clients OR provide a known-clients file. An error is reported
if both CA signed clients is disabled and known-clients file is not specified.

- Stable Plugins APIs [\#346](https://github.com/hyperledger/besu/pull/346)

The `BesuEvents` service and related `data` package have been marked as a stable plugin API.

### Bug Fixes

- Return missing signers from getSignerMetrics [\#343](https://github.com/hyperledger/besu/pull/)

### Experimental Features

- Experimental support for `trace_replayBlockTransactions` - multiple PRs

Added support for the `trace_replayBlockTransactions` JSON-RPC call. To enable this API add
`TRACE` to the `rpc-http-api` options (for example,  `--rpc-http-api TRACE` on the command line).

This is not a production ready API.  There are known bugs relating to traced memory from calls and
returns, and the gas calculation reported in the flat traces does not always match up with the
correct gas calculated for consensus.

## 1.4 Beta 2

### Additions and Improvements

- Enable TLS for JSON-RPC HTTP Service [\#253](https://github.com/hyperledger/besu/pull/253)

Exposes new command line parameters to enable TLS on Ethereum JSON-RPC HTTP interface to allow clients like EthSigner to connect via TLS:
`--rpc-http-tls-enabled=true`
(Optional - Only required if `--rpc-http-enabled` is set to true) Set to `true` to enable TLS. False by default.
`--rpc-http-tls-keystore-file="/path/to/cert.pfx"`
(Must be specified if TLS is enabled) Path to PKCS12 format key store which contains server's certificate and it's private key
`--rpc-http-tls-keystore-password-file="/path/to/cert.passwd"`
(Must be specified if TLS is enabled) Path to the text file containing password for unlocking key store.
`--rpc-http-tls-known-clients-file="/path/to/rpc_tls_clients.txt"`
(Optional) Path to a plain text file containing space separated client’s certificate’s common name and its sha-256 fingerprints when
they are not signed by a known CA. The presence of this file (even empty) enables TLS client authentication. That is, the client
presents the certificate to server on TLS handshake and server establishes that the client certificate is either signed by a
proper/known CA. Otherwise, server trusts client certificate by reading the sha-256 fingerprint from known clients file specified above.

The format of the file is (as an example):
`localhost DF:65:B8:02:08:5E:91:82:0F:91:F5:1C:96:56:92:C4:1A:F6:C6:27:FD:6C:FC:31:F2:BB:90:17:22:59:5B:50`

### Bug Fixes

- TotalDifficulty is a BigInteger [\#253](https://github.com/hyperledger/besu/pull/253).
  Don't try and cast total difficulty down to a long because it will overflow long in a reasonable timeframe.

## 1.4 Beta 1

### Additions and Improvements

- Besu has moved from an internal Bytes library to the [Apache Tuweni](https://tuweni.apache.org/) Bytes library.  This includes using the library in the Plugins API interfaces. [#295](https://github.com/hyperledger/besu/pull/295) and [#215](https://github.com/hyperledger/besu/pull/215)
- Besu stops processing blocks if Orion is unavailable [\#253](https://github.com/hyperledger/besu/pull/253)
- Added priv_call [\#250](https://github.com/hyperledger/besu/pull/250).  Invokes a private contract function locally and does not change the private state.
- Support for [EIP-2124](https://github.com/ethereum/EIPs/blob/master/EIPS/eip-2124.md), which results in faster peer discovery [\#156](https://github.com/hyperledger/besu/pull/156)

## 1.3.8

### Additions and Improvements

- `admin_generateLogBloomCache` JSON-RPC API to generate a cache of the block bloombits that improves performance for log queries [\#262](https://github.com/hyperledger/besu/pull/262)

## Critical Fix in 1.3.7

1.3.7 includes a critical fix for Ethereum MainNet users and the Muir Glacier upgrade. We recommend users of Ethereum public networks
(MainNet, Ropsten, Rinkeby, and Goerli) upgrade immediately. This upgrade is also strongly recommended for users of private networks.

For more details, see [Hyperledger Besu Wiki](https://wiki.hyperledger.org/display/BESU/Mainnet+Consensus+Bug+Identified+and+Resolved+in+Hyperledger+Besu).

## Muir Glacier Compatibility

For compatibility with Ethereum Muir Glacier upgrade, use v1.3.7 or later.

## ETC Agharta Compatibility

For compatibility with ETC Agharta upgrade, use 1.3.7 or later.

### 1.3.7

### Additions and Improvements

- Hard Fork Support: Configures the Agharta activation block for the ETC MainNet configuration [\#251](https://github.com/hyperledger/besu/pull/251) (thanks to [soc1c](https://github.com/soc1c))
- `operator generate-log-bloom-cache` command line option to generate a cache of the block bloombits that improves performance for log queries  [\#245](https://github.com/hyperledger/besu/pull/245)

### Bug Fixes

- Resolves a Mainnet consensus issue [\#254](https://github.com/hyperledger/besu/pull/254)

### New Maintainer

[Edward Mack](https://github.com/hyperledger/besu/commits?author=edwardmack) added as a [new maintainer](https://github.com/hyperledger/besu/pull/219).

### 1.3.6

### Additions and Improvements

- Performance improvements:
  * Multithread Websockets to increase throughput [\#231](https://github.com/hyperledger/besu/pull/231)
  * NewBlockHeaders performance improvement [\#230](https://github.com/hyperledger/besu/pull/230)
- EIP2384 - Ice Age Adustment around Istanbul [\#211](https://github.com/hyperledger/besu/pull/211)
- Documentation updates include:
  * [Configuring mining using the Stratum protocol](https://besu.hyperledger.org/en/latest/HowTo/Configure/Configure-Mining/)
  * [ETC network command line options](https://besu.hyperledger.org/en/latest/Reference/CLI/CLI-Syntax/#network)
- Hard Fork Support:
   * MuirGlacier for Ethereum Mainnet and Ropsten Testnet
   * Agharta for Kotti and Mordor Testnets

### Bug Fixes

- [\#210](https://github.com/hyperledger/besu/pull/210) fixes WebSocket frames handling
  User impact: PING/PONG frames handling in Websocket services was not implemented

### 1.3.5

### Additions and Improvements

- Log Event Streaming for Plugin API [\#186](https://github.com/hyperledger/besu/pull/186)
- Allow use a external JWT public key in authenticated APIs [\#183](https://github.com/hyperledger/besu/pull/183)
- ETC Configuration, classic fork peer validator [\#176](https://github.com/hyperledger/besu/pull/176) (thanks to [edwardmack](https://github.com/edwardmack))
- Allow IBFT validators to be changed at a given block [\#173](https://github.com/hyperledger/besu/pull/173)
- Support external mining using Stratum [\#140](https://github.com/hyperledger/besu/pull/140) (thanks to [atoulme](https://github.com/atoulme))
- Add more fields to private transaction receipt [\#85](https://github.com/hyperledger/besu/pull/85) (thanks to [josh-richardson](https://github.com/josh-richardson))
- [Pruning documentation](https://besu.hyperledger.org/en/latest/Concepts/Pruning/)

### Technical Improvements

- ETC - Cleanup [\#201](https://github.com/hyperledger/besu/pull/201) (thanks to [GregTheGreek](https://github.com/GregTheGreek))
- User specific enclave public key configuration in auth file [\#196](https://github.com/hyperledger/besu/pull/196)
- Change CustomForks -\> Transitions [\#193](https://github.com/hyperledger/besu/pull/193)
- Pass identity information into RpcMethod from Http Service [\#189](https://github.com/hyperledger/besu/pull/189)
- Remove the use of JsonRpcParameters from RpcMethods [\#188](https://github.com/hyperledger/besu/pull/188)
- Repaired Metrics name collision between Privacy and RocksDB [\#187](https://github.com/hyperledger/besu/pull/187)
- Multi-Tenancy: Do not specify a public key anymore when requesting a … [\#185](https://github.com/hyperledger/besu/pull/185)
- Updates to circle building acceptance tests [\#184](https://github.com/hyperledger/besu/pull/184)
- Move Apache Tuweni dependency to official release [\#181](https://github.com/hyperledger/besu/pull/181) (thanks to [atoulme](https://github.com/atoulme))
- Update Gradle to 6.0, support Java 13 [\#180](https://github.com/hyperledger/besu/pull/180)
- ETC Atlantis fork [\#179](https://github.com/hyperledger/besu/pull/179) (thanks to [edwardmack](https://github.com/edwardmack))
- ETC Gotham Fork [\#178](https://github.com/hyperledger/besu/pull/178) (thanks to [edwardmack](https://github.com/edwardmack))
- ETC DieHard fork support [\#177](https://github.com/hyperledger/besu/pull/177) (thanks to [edwardmack](https://github.com/edwardmack))
- Remove 'parentHash', 'number' and 'gasUsed' fields from the genesis d… [\#175](https://github.com/hyperledger/besu/pull/175) (thanks to [SweeXordious](https://github.com/SweeXordious))
- Enable pruning by default for fast sync and validate conflicts with privacy [\#172](https://github.com/hyperledger/besu/pull/172)
- Update RocksDB [\#170](https://github.com/hyperledger/besu/pull/170)
- Vpdate ver to 1.3.5-snapshot [\#169](https://github.com/hyperledger/besu/pull/169)
- Added PoaQueryService method that returns local node signer… [\#163](https://github.com/hyperledger/besu/pull/163)
- Add versioning to privacy storage [\#149](https://github.com/hyperledger/besu/pull/149)
- Update reference tests [\#139](https://github.com/hyperledger/besu/pull/139)

### 1.3.4

- Reverted _Enable pruning by default for fast sync (#135)_ [\#164](https://github.com/hyperledger/besu/pull/164)

### 1.3.3

### Technical Improvements

- Add --identity flag for client identification in node browsers [\#150](https://github.com/hyperledger/besu/pull/150)
- Istanbul Mainnet Block [\#145](https://github.com/hyperledger/besu/pull/150)
- Add priv\_getEeaTransactionCount [\#110](https://github.com/hyperledger/besu/pull/110)

### Additions and Improvements

- Redesign of how JsonRpcMethods are created [\#159](https://github.com/hyperledger/besu/pull/159)
- Moving JsonRpcMethods classes into the same package, prior to refactor [\#154](https://github.com/hyperledger/besu/pull/154)
- Reflect default logging in CLI help [\#148](https://github.com/hyperledger/besu/pull/148)
- Handle zero port better in NAT [\#147](https://github.com/hyperledger/besu/pull/147)
- Rework how filter and log query parameters are created/used [\#146](https://github.com/hyperledger/besu/pull/146)
- Don't generate shutdown tasks in controller [\#141](https://github.com/hyperledger/besu/pull/141)
- Ibft queries [\#138](https://github.com/hyperledger/besu/pull/138)
- Enable pruning by default for fast sync [\#135](https://github.com/hyperledger/besu/pull/135)
- Ensure spotless runs in CI [\#132](https://github.com/hyperledger/besu/pull/132)
- Add more logging around peer disconnects [\#131](https://github.com/hyperledger/besu/pull/131)
- Repair EthGetLogs returning incorrect results [\#128](https://github.com/hyperledger/besu/pull/128)
- Use Bloombits for Logs queries [\#127](https://github.com/hyperledger/besu/pull/127)
- Improve message when extraData missing [\#121](https://github.com/hyperledger/besu/pull/121)
- Fix miner startup logic [\#104](https://github.com/hyperledger/besu/pull/104)
- Support log reordring from reorgs in `LogSubscriptionService` [\#86](https://github.com/hyperledger/besu/pull/86)

### 1.3.2

### Additions and Improvements

- besu -v to print plugin versions[\#123](https://github.com/hyperledger/besu/pull/123)

### Technical Improvements

- Update Governance and Code of Conduct verbiage [\#120](https://github.com/hyperledger/besu/pull/120)
- Fix private transaction root mismatch [\#118](https://github.com/hyperledger/besu/pull/118)
- Programatically enforce plugin CLI variable names [\#117](https://github.com/hyperledger/besu/pull/117)
- Additional unit test for selecting replaced pending transactions [\#116](https://github.com/hyperledger/besu/pull/116)
- Only set sync targets that have an estimated height value [\#115](https://github.com/hyperledger/besu/pull/115)
- Fix rlpx startup [\#114](https://github.com/hyperledger/besu/pull/114)
- Expose getPayload in Transaction plugin-api interface. [\#113](https://github.com/hyperledger/besu/pull/113)
- Dependency Version Upgrades [\#112](https://github.com/hyperledger/besu/pull/112)
- Add hash field in Transaction plugin interface. [\#111](https://github.com/hyperledger/besu/pull/111)
- Rework sync status events [\#106](https://github.com/hyperledger/besu/pull/106)

### 1.3.1

### Additions and Improvements

- Added GraphQL query/logs support [\#94](https://github.com/hyperledger/besu/pull/94)

### Technical Improvements

- Add totalDiffculty to BlockPropagated events. [\#97](https://github.com/hyperledger/besu/pull/97)
- Merge BlockchainQueries classes [\#101](https://github.com/hyperledger/besu/pull/101)
- Fixed casing of dynamic MetricCategorys [\#99](https://github.com/hyperledger/besu/pull/99)
- Fix private transactions breaking evm [\#96](https://github.com/hyperledger/besu/pull/96)
- Make SyncState variables thread-safe [\#95](https://github.com/hyperledger/besu/pull/95)
- Fix transaction tracking by sender [\#93](https://github.com/hyperledger/besu/pull/93)
- Make logic in PersistBlockTask more explicit to fix a LGTM warning [\#92](https://github.com/hyperledger/besu/pull/92)
- Removed Unused methods in the transaction simulator. [\#91](https://github.com/hyperledger/besu/pull/91)
- Fix ThreadBesuNodeRunner BesuConfiguration setup [\#90](https://github.com/hyperledger/besu/pull/90)
- JsonRpc method disabled error condition rewrite and unit test [\#80](https://github.com/hyperledger/besu/pull/80)
- Round trip testing of state trie account values [\#31](https://github.com/hyperledger/besu/pull/31)

### 1.3

### Breaking Change

- Disallow comments in Genesis JSON file. [\#49](https://github.com/hyperledger/besu/pull/49)

### Additions and Improvements

- Add `--required-block` command line option to deal with chain splits [\#79](https://github.com/hyperledger/besu/pull/79)
- Store db metadata file in the root data directory. [\#46](https://github.com/hyperledger/besu/pull/46)
- Add `--target-gas-limit` command line option. [\#24](https://github.com/hyperledger/besu/pull/24)(thanks to new contributor [cfelde](https://github.com/cfelde))
- Allow private contracts to access public state. [\#9](https://github.com/hyperledger/besu/pull/9)
- Documentation updates include:
  - Added [sample load balancer configurations](https://besu.hyperledger.org/en/latest/HowTo/Configure/Configure-HA/Sample-Configuration/)
  - Added [`retesteth`](https://besu.hyperledger.org/en/latest/Reference/CLI/CLI-Subcommands/#retesteth) subcommand
  - Added [`debug_accountRange`](https://besu.hyperledger.org/en/latest/Reference/API-Methods/#debug_accountrange) JSON-RPC API method
  - Clarified purpose of [static nodes](https://besu.hyperledger.org/en/latest/HowTo/Find-and-Connect/Managing-Peers/#static-nodes)
  - Added links [Kubernetes reference implementations](https://besu.hyperledger.org/en/latest/HowTo/Deploy/Kubernetes/)
  - Added content about [access between private and public states](https://besu.hyperledger.org/en/latest/Concepts/Privacy/Privacy-Groups/#access-between-states)
  - Added restriction that [account permissioning cannot be used with random key signing](https://besu.hyperledger.org/en/latest/HowTo/Use-Privacy/Sign-Privacy-Marker-Transactions/).
  - Added high availability requirement for [private transaction manager](https://besu.hyperledger.org/en/latest/Concepts/Privacy/Privacy-Overview/#availability) (ie, Orion)
  - Added [genesis file reference](https://besu.hyperledger.org/en/latest/Reference/Config-Items/)

### Technical Improvements

- Less verbose synching subscriptions [\#59](https://github.com/hyperledger/besu/pull/59)
- Return enclave key instead of private transaction hash [\#53](https://github.com/hyperledger/besu/pull/53)
- Fix mark sweep pruner bugs where nodes that should be kept were being swept  [\#50](https://github.com/hyperledger/besu/pull/50)
- Clean up BesuConfiguration construction [\#51](https://github.com/hyperledger/besu/pull/51)
- Private tx nonce errors return same msg as any tx [\#48](https://github.com/hyperledger/besu/pull/48)
- Fix default logging [\#47](https://github.com/hyperledger/besu/pull/47)
- Introduce virtual operation. [\#45](https://github.com/hyperledger/besu/pull/45)
- Downgrade RocksDBPlugin Logging Levels [\#44](https://github.com/hyperledger/besu/pull/44)
- Infrastructure for exposing PoA metrics for plugins. [\#37](https://github.com/hyperledger/besu/pull/37)
- Refactor privacy storage. [\#7](https://github.com/hyperledger/besu/pull/7)

## 1.2.4

### Additions and Improvements

- Add Istanbul block (5435345) for Rinkeby [\#35](https://github.com/hyperledger/besu/pull/35)
- Add Istanbul block (1561651) for Goerli [\#27](https://github.com/hyperledger/besu/pull/27)
- Add Istanbul block (6485846) for Ropsten [\#26](https://github.com/hyperledger/besu/pull/26)
- Add privDistributeRawTransaction endpoint [\#23](https://github.com/hyperledger/besu/pull/23) (thanks to [josh-richardson](https://github.com/josh-richardson))

### Technical Improvements

- Refactors pantheon private key to signing private key [\#34](https://github.com/hyperledger/besu/pull/34) (thanks to [josh-richardson](https://github.com/josh-richardson))
- Support both BESU\_ and PANTHEON\_ env var prefixes [\#32](https://github.com/hyperledger/besu/pull/32)
- Use only fully validated peers for fast sync pivot selection [\#21](https://github.com/hyperledger/besu/pull/21)
- Support Version Rollbacks for RocksDB \(\#6\) [\#19](https://github.com/hyperledger/besu/pull/19)
- Update Cava library to Tuweni Library [\#18](https://github.com/hyperledger/besu/pull/18)
- StateTrieAccountValue:Version should be written as an int, not a long [\#17](https://github.com/hyperledger/besu/pull/17)
- Handle discovery peers with updated endpoints [\#12](https://github.com/hyperledger/besu/pull/12)
- Change retesteth port [\#11](https://github.com/hyperledger/besu/pull/11)
- Renames eea\_getTransactionReceipt to priv\_getTransactionReceipt [\#10](https://github.com/hyperledger/besu/pull/10) (thanks to [josh-richardson](https://github.com/josh-richardson))
- Support Version Rollbacks for RocksDB [\#6](https://github.com/hyperledger/besu/pull/6)
- Moving AT DSL into its own module [\#3](https://github.com/hyperledger/besu/pull/3)

## 1.2.3

### Additions and Improvements
- Added an override facility for genesis configs [\#1915](https://github.com/PegaSysEng/pantheon/pull/1915)
- Finer grained logging configuration [\#1895](https://github.com/PegaSysEng/pantheon/pull/1895) (thanks to [matkt](https://github.com/matkt))

### Technical Improvements

- Add archiving of docker test reports [\#1921](https://github.com/PegaSysEng/pantheon/pull/1921)
- Events API: Transaction dropped, sync status, and renames [\#1919](https://github.com/PegaSysEng/pantheon/pull/1919)
- Remove metrics from plugin registration [\#1918](https://github.com/PegaSysEng/pantheon/pull/1918)
- Replace uses of Instant.now from within the IBFT module [\#1911](https://github.com/PegaSysEng/pantheon/pull/1911)
- Update plugins-api build script [\#1908](https://github.com/PegaSysEng/pantheon/pull/1908)
- Ignore flaky tracing tests [\#1907](https://github.com/PegaSysEng/pantheon/pull/1907)
- Ensure plugin-api module gets published at the correct maven path [\#1905](https://github.com/PegaSysEng/pantheon/pull/1905)
- Return the plugin-apis to this repo [\#1900](https://github.com/PegaSysEng/pantheon/pull/1900)
- Stop autogenerating BesuInfo.java [\#1899](https://github.com/PegaSysEng/pantheon/pull/1899)
- Extracted Metrics interfaces to plugins-api. [\#1898](https://github.com/PegaSysEng/pantheon/pull/1898)
- Fix key value storage clear so it removes all values [\#1894](https://github.com/PegaSysEng/pantheon/pull/1894)
- Ethsigner test [\#1892](https://github.com/PegaSysEng/pantheon/pull/1892) (thanks to [iikirilov](https://github.com/iikirilov))
- Return null private transaction receipt instead of error [\#1872](https://github.com/PegaSysEng/pantheon/pull/1872) (thanks to [iikirilov](https://github.com/iikirilov))
- Implement trace replay block transactions trace option [\#1886](https://github.com/PegaSysEng/pantheon/pull/1886)
- Use object parameter instead of list of parameters for priv\_createPrivacyGroup [\#1868](https://github.com/PegaSysEng/pantheon/pull/1868) (thanks to [iikirilov](https://github.com/iikirilov))
- Refactor privacy acceptance tests [\#1864](https://github.com/PegaSysEng/pantheon/pull/1864) (thanks to [iikirilov](https://github.com/iikirilov))

## 1.2.2

### Additions and Improvements
- Support large numbers for the `--network-id` option [\#1891](https://github.com/PegaSysEng/pantheon/pull/1891)
- Added eea\_getTransactionCount Json Rpc [\#1861](https://github.com/PegaSysEng/pantheon/pull/1861)
- PrivacyMarkerTransaction to be signed with a randomly generated key [\#1844](https://github.com/PegaSysEng/pantheon/pull/1844)
- Implement eth\_getproof JSON RPC API [\#1824](https://github.com/PegaSysEng/pantheon/pull/1824) (thanks to [matkt](https://github.com/matkt))
- Documentation updates include:
  - [Improved navigation](https://docs.pantheon.pegasys.tech/en/latest/)
  - [Added permissioning diagram](https://docs.pantheon.pegasys.tech/en/latest/Concepts/Permissioning/Permissioning-Overview/#onchain)
  - [Added Responsible Disclosure policy](https://docs.pantheon.pegasys.tech/en/latest/Reference/Responsible-Disclosure/)
  - [Added `blocks export` subcommand](https://besu.hyperledger.org/en/latest/Reference/CLI/CLI-Subcommands/#export)

### Technical Improvements
- Update the `pantheon blocks export` command usage [\#1887](https://github.com/PegaSysEng/pantheon/pull/1887) (thanks to [matkt](https://github.com/matkt))
- Stop Returning null for 'pending' RPC calls [\#1883](https://github.com/PegaSysEng/pantheon/pull/1883)
- Blake validation errors are hard errors [\#1882](https://github.com/PegaSysEng/pantheon/pull/1882)
- Add test cases for trace\_replayBlockTransactions [\#1881](https://github.com/PegaSysEng/pantheon/pull/1881)
- Simplify json rpc spec test setup [\#1880](https://github.com/PegaSysEng/pantheon/pull/1880)
- Tweak JSON import format [\#1878](https://github.com/PegaSysEng/pantheon/pull/1878)
- Transactions listeners should use the subscriber pattern [\#1877](https://github.com/PegaSysEng/pantheon/pull/1877)
- Maven spotless [\#1876](https://github.com/PegaSysEng/pantheon/pull/1876)
- Don't cache for localbalance [\#1875](https://github.com/PegaSysEng/pantheon/pull/1875)
- EIP-1108 - Reprice alt\_bn128  [\#1874](https://github.com/PegaSysEng/pantheon/pull/1874)
- Create stub trace\_replayBlockTransactions json-rpc method  [\#1873](https://github.com/PegaSysEng/pantheon/pull/1873)
- Improve trace log [\#1870](https://github.com/PegaSysEng/pantheon/pull/1870)
- Pruning Command Line Flags [\#1869](https://github.com/PegaSysEng/pantheon/pull/1869)
- Re-enable istanbul [\#1865](https://github.com/PegaSysEng/pantheon/pull/1865)
- Fix logic to disconnect from peers on fork [\#1863](https://github.com/PegaSysEng/pantheon/pull/1863)
- Blake 2b tweaks [\#1862](https://github.com/PegaSysEng/pantheon/pull/1862)
- Sweep state roots before child nodes [\#1854](https://github.com/PegaSysEng/pantheon/pull/1854)
- Update export subcommand to export blocks in rlp format [\#1852](https://github.com/PegaSysEng/pantheon/pull/1852)
- Updating docker tests to make it easier to follow & ensure it listens on the right interface on docker [\#1851](https://github.com/PegaSysEng/pantheon/pull/1851)
- Disable Istanbul block [\#1849](https://github.com/PegaSysEng/pantheon/pull/1849)
- Add read-only blockchain factory method [\#1845](https://github.com/PegaSysEng/pantheon/pull/1845)
- Removing the release plugin in favour of the new process with branches [\#1843](https://github.com/PegaSysEng/pantheon/pull/1843)
- Update Görli bootnodes [\#1842](https://github.com/PegaSysEng/pantheon/pull/1842)
- Upgrade graphql library to version 13.0 [\#1834](https://github.com/PegaSysEng/pantheon/pull/1834)
- Database versioning and enable multi-column database [\#1830](https://github.com/PegaSysEng/pantheon/pull/1830)
- Fixes invalid JsonGetter, comment [\#1811](https://github.com/PegaSysEng/pantheon/pull/1811) (thanks to [josh-richardson](https://github.com/josh-richardson))
- Add EthSigner acceptance test [\#1655](https://github.com/PegaSysEng/pantheon/pull/1655) (thanks to [iikirilov](https://github.com/iikirilov))
- Support plugin Richdata APIs via implementation [\#1581](https://github.com/PegaSysEng/pantheon/pull/1581)

## 1.2.1

### Additions and Improvements

- Removed the release plugin in favour of the new process with branches
[#1841](https://github.com/PegaSysEng/pantheon/pull/1841)
[#1843](https://github.com/PegaSysEng/pantheon/pull/1843)
[#1848](https://github.com/PegaSysEng/pantheon/pull/1848)
[#1855](https://github.com/PegaSysEng/pantheon/pull/1855)
- Updated Görli bootnodes [#1842](https://github.com/PegaSysEng/pantheon/pull/1842)
- Removed unnecessary test dependency [#1839](https://github.com/PegaSysEng/pantheon/pull/1839)
- Added warning when comments are used in genesis file [#1838](https://github.com/PegaSysEng/pantheon/pull/1838)
- Added an experimental flag for disabling timers [#1837](https://github.com/PegaSysEng/pantheon/pull/1837)
- Fixed FlatFileTaskCollection tests [#1833](https://github.com/PegaSysEng/pantheon/pull/1833)
- Added chain json import utility [#1832](https://github.com/PegaSysEng/pantheon/pull/1832)
- Added tests to AllNodesVisitor trie traversal [#1831](https://github.com/PegaSysEng/pantheon/pull/1831)
- Updated privateFrom to be required [#1829](https://github.com/PegaSysEng/pantheon/pull/1829) (thanks to [iikirilov](https://github.com/iikirilov))
- Made explicit that streamed accounts may be missing their address [#1828](https://github.com/PegaSysEng/pantheon/pull/1828)
- Refactored normalizeKeys method [#1826](https://github.com/PegaSysEng/pantheon/pull/1826)
- Removed dead parameters [#1825](https://github.com/PegaSysEng/pantheon/pull/1825)
- Added a nicer name for Corretto [#1819](https://github.com/PegaSysEng/pantheon/pull/1819)
- Changed core JSON-RPC method to support ReTestEth
[#1815](https://github.com/PegaSysEng/pantheon/pull/1815)
[#1818](https://github.com/PegaSysEng/pantheon/pull/1818)
- Added rewind to block functionality [#1814](https://github.com/PegaSysEng/pantheon/pull/1814)
- Added support for NoReward and NoProof seal engines [#1813](https://github.com/PegaSysEng/pantheon/pull/1813)
- Added strict short hex strings for retesteth [#1812](https://github.com/PegaSysEng/pantheon/pull/1812)
- Cleaned up genesis parsing [#1809](https://github.com/PegaSysEng/pantheon/pull/1809)
- Updating Orion to v1.3.2 [#1805](https://github.com/PegaSysEng/pantheon/pull/1805)
- Updaated newHeads subscription to emit events only for canonical blocks [#1798](https://github.com/PegaSysEng/pantheon/pull/1798)
- Repricing for trie-size-dependent opcodes [#1795](https://github.com/PegaSysEng/pantheon/pull/1795)
- Revised Istanbul Versioning assignemnts [#1794](https://github.com/PegaSysEng/pantheon/pull/1794)
- Updated RevertReason to return BytesValue [#1793](https://github.com/PegaSysEng/pantheon/pull/1793)
- Updated way priv_getPrivacyPrecompileAddress source [#1786](https://github.com/PegaSysEng/pantheon/pull/1786) (thanks to [iikirilov](https://github.com/iikirilov))
- Updated Chain ID opcode to return 0 as default [#1785](https://github.com/PegaSysEng/pantheon/pull/1785)
- Allowed fixedDifficulty=1 [#1784](https://github.com/PegaSysEng/pantheon/pull/1784)
- Updated Docker image defaults host interfaces [#1782](https://github.com/PegaSysEng/pantheon/pull/1782)
- Added tracking of world state account key preimages [#1780](https://github.com/PegaSysEng/pantheon/pull/1780)
- Modified PrivGetPrivateTransaction to take public tx hash [#1778](https://github.com/PegaSysEng/pantheon/pull/1778) (thanks to [josh-richardson](https://github.com/josh-richardson))
- Removed enclave public key from parameter
[#1789](https://github.com/PegaSysEng/pantheon/pull/1789)
[#1777](https://github.com/PegaSysEng/pantheon/pull/1777) (thanks to [iikirilov](https://github.com/iikirilov))
- Added storage key preimage tracking [#1772](https://github.com/PegaSysEng/pantheon/pull/1772)
- Updated priv_getPrivacyPrecompileAddress method return [#1766](https://github.com/PegaSysEng/pantheon/pull/1766) (thanks to [iikirilov](https://github.com/iikirilov))
- Added tests for permissioning with static nodes behaviour [#1764](https://github.com/PegaSysEng/pantheon/pull/1764)
- Added integration test for contract creation with privacyGroupId [#1762](https://github.com/PegaSysEng/pantheon/pull/1762) (thanks to [josh-richardson](https://github.com/josh-richardson))
- Added report node local address as the coinbase in Clique and IBFT
[#1758](https://github.com/PegaSysEng/pantheon/pull/1758)
[#1760](https://github.com/PegaSysEng/pantheon/pull/1760)
- Fixed private tx signature validation [#1753](https://github.com/PegaSysEng/pantheon/pull/1753)
- Updated CI configuration
[#1751](https://github.com/PegaSysEng/pantheon/pull/1751)
[#1835](https://github.com/PegaSysEng/pantheon/pull/1835)
- Added CLI flag for setting WorldStateDownloader task cache size [#1749](https://github.com/PegaSysEng/pantheon/pull/1749) (thanks to [matkt](https://github.com/matkt))
- Updated vertx to 2.8.0 [#1748](https://github.com/PegaSysEng/pantheon/pull/1748)
- changed RevertReason to BytesValue [#1746](https://github.com/PegaSysEng/pantheon/pull/1746)
- Added static nodes acceptance test [#1745](https://github.com/PegaSysEng/pantheon/pull/1745)
- Added report 0 hashrate when the mining coordinator doesn't support mining
[#1744](https://github.com/PegaSysEng/pantheon/pull/1744)
[#1757](https://github.com/PegaSysEng/pantheon/pull/1757)
- Implemented EIP-2200 - Net Gas Metering Revised [#1743](https://github.com/PegaSysEng/pantheon/pull/1743)
- Added chainId validation to PrivateTransactionValidator [#1741](https://github.com/PegaSysEng/pantheon/pull/1741)
- Reduced intrinsic gas cost [#1739](https://github.com/PegaSysEng/pantheon/pull/1739)
- De-duplicated test blocks data files [#1737](https://github.com/PegaSysEng/pantheon/pull/1737)
- Renamed various EEA methods to priv methods [#1736](https://github.com/PegaSysEng/pantheon/pull/1736) (thanks to [josh-richardson](https://github.com/josh-richardson))
- Permissioning Acceptance Test [#1735](https://github.com/PegaSysEng/pantheon/pull/1735)
 [#1759](https://github.com/PegaSysEng/pantheon/pull/1759)
- Add nonce handling to GenesisState [#1728](https://github.com/PegaSysEng/pantheon/pull/1728)
- Added 100-continue to HTTP [#1727](https://github.com/PegaSysEng/pantheon/pull/1727)
- Fixed get_signerMetrics [#1725](https://github.com/PegaSysEng/pantheon/pull/1725) (thanks to [matkt](https://github.com/matkt))
- Reworked "in-sync" checks [#1720](https://github.com/PegaSysEng/pantheon/pull/1720)
- Added Accounts Permissioning Acceptance Tests [#1719](https://github.com/PegaSysEng/pantheon/pull/1719)
- Added PrivateTransactionValidator to unify logic [#1713](https://github.com/PegaSysEng/pantheon/pull/1713)
- Added JSON-RPC API to report validator block production information [#1687](https://github.com/PegaSysEng/pantheon/pull/1687) (thanks to [matkt](https://github.com/matkt))
- Added Mark Sweep Pruner [#1638](https://github.com/PegaSysEng/pantheon/pull/1638)
- Added the Blake2b F compression function as a precompile in Besu [#1614](https://github.com/PegaSysEng/pantheon/pull/1614) (thanks to [iikirilov](https://github.com/iikirilov))
- Documentation updates include:
  - Added CPU requirements [#1734](https://github.com/PegaSysEng/pantheon/pull/1734)
  - Added reference to Ansible role [#1733](https://github.com/PegaSysEng/pantheon/pull/1733)
  - Updated revert reason example [#1754](https://github.com/PegaSysEng/pantheon/pull/1754)
  - Added content on deploying for production [#1774](https://github.com/PegaSysEng/pantheon/pull/1774)
  - Updated docker docs for location of data path [#1790](https://github.com/PegaSysEng/pantheon/pull/1790)
  - Updated permissiong documentation
  [#1792](https://github.com/PegaSysEng/pantheon/pull/1792)
  [#1652](https://github.com/PegaSysEng/pantheon/pull/1652)
  - Added permissioning webinar in the resources [#1717](https://github.com/PegaSysEng/pantheon/pull/1717)
  - Add web3.js-eea reference doc [#1617](https://github.com/PegaSysEng/pantheon/pull/1617)
  - Updated privacy documentation
  [#1650](https://github.com/PegaSysEng/pantheon/pull/1650)
  [#1721](https://github.com/PegaSysEng/pantheon/pull/1721)
  [#1722](https://github.com/PegaSysEng/pantheon/pull/1722)
  [#1724](https://github.com/PegaSysEng/pantheon/pull/1724)
  [#1729](https://github.com/PegaSysEng/pantheon/pull/1729)
  [#1730](https://github.com/PegaSysEng/pantheon/pull/1730)
  [#1731](https://github.com/PegaSysEng/pantheon/pull/1731)
  [#1732](https://github.com/PegaSysEng/pantheon/pull/1732)
  [#1740](https://github.com/PegaSysEng/pantheon/pull/1740)
  [#1750](https://github.com/PegaSysEng/pantheon/pull/1750)
  [#1761](https://github.com/PegaSysEng/pantheon/pull/1761)
  [#1765](https://github.com/PegaSysEng/pantheon/pull/1765)
  [#1769](https://github.com/PegaSysEng/pantheon/pull/1769)
  [#1770](https://github.com/PegaSysEng/pantheon/pull/1770)
  [#1771](https://github.com/PegaSysEng/pantheon/pull/1771)
  [#1773](https://github.com/PegaSysEng/pantheon/pull/1773)
  [#1787](https://github.com/PegaSysEng/pantheon/pull/1787)
  [#1788](https://github.com/PegaSysEng/pantheon/pull/1788)
  [#1796](https://github.com/PegaSysEng/pantheon/pull/1796)
  [#1803](https://github.com/PegaSysEng/pantheon/pull/1803)
  [#1810](https://github.com/PegaSysEng/pantheon/pull/1810)
  [#1817](https://github.com/PegaSysEng/pantheon/pull/1817)
  - Added documentation for getSignerMetrics [#1723](https://github.com/PegaSysEng/pantheon/pull/1723) (thanks to [matkt](https://github.com/matkt))
  - Added Java 11+ as a prerequisite for installing Besu using Homebrew. [#1755](https://github.com/PegaSysEng/pantheon/pull/1755)
  - Fixed documentation formatting and typos [#1718](https://github.com/PegaSysEng/pantheon/pull/1718)
  [#1742](https://github.com/PegaSysEng/pantheon/pull/1742)
  [#1763](https://github.com/PegaSysEng/pantheon/pull/1763)
  [#1779](https://github.com/PegaSysEng/pantheon/pull/1779)
  [#1781](https://github.com/PegaSysEng/pantheon/pull/1781)
  [#1827](https://github.com/PegaSysEng/pantheon/pull/1827)
  [#1767](https://github.com/PegaSysEng/pantheon/pull/1767) (thanks to [helderjnpinto](https://github.com/helderjnpinto))
  - Moved the docs to a [new doc repos](https://github.com/PegaSysEng/doc.pantheon) [#1822](https://github.com/PegaSysEng/pantheon/pull/1822)
- Explicitly configure some maven artifactIds [#1853](https://github.com/PegaSysEng/pantheon/pull/1853)
- Update export subcommand to export blocks in rlp format [#1852](https://github.com/PegaSysEng/pantheon/pull/1852)
- Implement `eth_getproof` JSON RPC API [#1824](https://github.com/PegaSysEng/pantheon/pull/1824)
- Database versioning and enable multi-column database [#1830](https://github.com/PegaSysEng/pantheon/pull/1830)
- Disable smoke tests on windows [#1847](https://github.com/PegaSysEng/pantheon/pull/1847)
- Add read-only blockchain factory method [#1845](https://github.com/PegaSysEng/pantheon/pull/1845)

## 1.2

### Additions and Improvements

- Add UPnP Support [\#1334](https://github.com/PegaSysEng/pantheon/pull/1334) (thanks to [notlesh](https://github.com/notlesh))
- Limit the fraction of wire connections initiated by peers [\#1665](https://github.com/PegaSysEng/pantheon/pull/1665)
- EIP-1706 - Disable SSTORE with gasleft lt call stipend  [\#1706](https://github.com/PegaSysEng/pantheon/pull/1706)
- EIP-1108 - Reprice alt\_bn128 [\#1704](https://github.com/PegaSysEng/pantheon/pull/1704)
- EIP-1344 ChainID Opcode [\#1690](https://github.com/PegaSysEng/pantheon/pull/1690)
- New release docker image [\#1664](https://github.com/PegaSysEng/pantheon/pull/1664)
- Support changing log level at runtime [\#1656](https://github.com/PegaSysEng/pantheon/pull/1656) (thanks to [matkt](https://github.com/matkt))
- Implement dump command to dump a specific block from storage [\#1641](https://github.com/PegaSysEng/pantheon/pull/1641) (thanks to [matkt](https://github.com/matkt))
- Add eea\_findPrivacyGroup endpoint to Besu [\#1635](https://github.com/PegaSysEng/pantheon/pull/1635) (thanks to [Puneetha17](https://github.com/Puneetha17))
- Updated eea send raw transaction with privacy group ID [\#1611](https://github.com/PegaSysEng/pantheon/pull/1611) (thanks to [iikirilov](https://github.com/iikirilov))
- Added Revert Reason [\#1603](https://github.com/PegaSysEng/pantheon/pull/1603)
- Documentation updates include:
  - Added [UPnP content](https://besu.hyperledger.org/en/latest/HowTo/Find-and-Connect/Using-UPnP/)
  - Added [load balancer image](https://besu.hyperledger.org/en/stable/)
  - Added [revert reason](https://besu.hyperledger.org/en/latest/HowTo/Send-Transactions/Revert-Reason/)
  - Added [admin\_changeLogLevel](https://besu.hyperledger.org/en/latest/Reference/API-Methods/#admin_changeloglevel) JSON RPC API (thanks to [matkt](https://github.com/matkt))
  - Updated for [new Docker image](https://besu.hyperledger.org/en/stable/)
  - Added [Docker image migration content](https://besu.hyperledger.org/en/latest/HowTo/Get-Started/Migration-Docker/)
  - Added [transaction validation content](https://besu.hyperledger.org/en/latest/Concepts/Transactions/Transaction-Validation/)
  - Updated [permissioning overview](https://besu.hyperledger.org/en/stable/) for onchain account permissioning
  - Updated [quickstart](https://besu.hyperledger.org/en/latest/HowTo/Deploy/Monitoring-Performance/#monitor-node-performance-using-prometheus) to include Prometheus and Grafana
  - Added [remote connections limits options](https://besu.hyperledger.org/en/latest/Reference/CLI/CLI-Syntax/#remote-connections-limit-enabled)
  - Updated [web3.js-eea reference](https://docs.pantheon.pegasys.tech/en/latest/Reference/web3js-eea-Methods/) to include privacy group methods
  - Updated [onchain permissioning to include account permissioning](hhttps://besu.hyperledger.org/en/latest/Concepts/Permissioning/Onchain-Permissioning/) and [Permissioning Management Dapp](https://besu.hyperledger.org/en/latest/Tutorials/Permissioning/Getting-Started-Onchain-Permissioning/#start-the-development-server-for-the-permissioning-management-dapp)
  - Added [deployment procedure for Permissioning Management Dapp](https://besu.hyperledger.org/en/stable/)
  - Added privacy content for [EEA-compliant and Besu-extended privacy](https://besu.hyperledger.org/en/latest/Concepts/Privacy/Privacy-Groups/)
  - Added content on [creating and managing privacy groups](https://besu.hyperledger.org/en/latest/Reference/web3js-eea-Methods/#createprivacygroup)
  - Added content on [accessing private and privacy marker transactions](https://besu.hyperledger.org/en/latest/HowTo/Use-Privacy/Access-Private-Transactions/)
  - Added content on [system requirements](https://besu.hyperledger.org/en/latest/HowTo/Get-Started/System-Requirements/)
  - Added reference to [Besu role on Galaxy to deploy using Ansible](https://besu.hyperledger.org/en/latest/HowTo/Deploy/Ansible/).

### Technical Improvements

- Remove enclave public key from parameter [\#1789](https://github.com/PegaSysEng/pantheon/pull/1789)
- Update defaults host interfaces [\#1782](https://github.com/PegaSysEng/pantheon/pull/1782)
- Modifies PrivGetPrivateTransaction to take public tx hash [\#1778](https://github.com/PegaSysEng/pantheon/pull/1778)
- Remove enclave public key from parameter [\#1777](https://github.com/PegaSysEng/pantheon/pull/1777)
- Return the ethereum address of the privacy precompile from priv_getPrivacyPrecompileAddress [\#1766](https://github.com/PegaSysEng/pantheon/pull/1766)
- Report node local address as the coinbase in Clique and IBFT [\#1760](https://github.com/PegaSysEng/pantheon/pull/1760)
- Additional integration test for contract creation with privacyGroupId [\#1762](https://github.com/PegaSysEng/pantheon/pull/1762)
- Report 0 hashrate when the mining coordinator doesn't support mining [\#1757](https://github.com/PegaSysEng/pantheon/pull/1757)
- Fix private tx signature validation [\#1753](https://github.com/PegaSysEng/pantheon/pull/1753)
- RevertReason changed to BytesValue [\#1746](https://github.com/PegaSysEng/pantheon/pull/1746)
- Renames various eea methods to priv methods [\#1736](https://github.com/PegaSysEng/pantheon/pull/1736)
- Update Orion version [\#1716](https://github.com/PegaSysEng/pantheon/pull/1716)
- Rename CLI flag for better ordering of options [\#1715](https://github.com/PegaSysEng/pantheon/pull/1715)
- Routine dependency updates [\#1712](https://github.com/PegaSysEng/pantheon/pull/1712)
- Fix spelling error in getApplicationPrefix method name [\#1711](https://github.com/PegaSysEng/pantheon/pull/1711)
- Wait and retry if best peer's chain is too short for fast sync [\#1708](https://github.com/PegaSysEng/pantheon/pull/1708)
- Eea get private transaction fix [\#1707](https://github.com/PegaSysEng/pantheon/pull/1707) (thanks to [iikirilov](https://github.com/iikirilov))
- Rework remote connection limit flag defaults [\#1705](https://github.com/PegaSysEng/pantheon/pull/1705)
- Report invalid options from config file [\#1703](https://github.com/PegaSysEng/pantheon/pull/1703)
- Add ERROR to list of CLI log level options [\#1699](https://github.com/PegaSysEng/pantheon/pull/1699)
- Enable onchain account permissioning CLI option [\#1686](https://github.com/PegaSysEng/pantheon/pull/1686)
- Exempt static nodes from all connection limits [\#1685](https://github.com/PegaSysEng/pantheon/pull/1685)
- Enclave refactoring [\#1684](https://github.com/PegaSysEng/pantheon/pull/1684)
- Add opcode and precompiled support for versioning  [\#1683](https://github.com/PegaSysEng/pantheon/pull/1683)
- Use a percentage instead of fraction for the remote connections percentage CLI option. [\#1682](https://github.com/PegaSysEng/pantheon/pull/1682)
- Added error msg for calling eth\_sendTransaction [\#1681](https://github.com/PegaSysEng/pantheon/pull/1681)
- Remove instructions for installing with Chocolatey [\#1680](https://github.com/PegaSysEng/pantheon/pull/1680)
- remove zulu-jdk8 from smoke tests [\#1679](https://github.com/PegaSysEng/pantheon/pull/1679)
- Add new MainNet bootnodes [\#1678](https://github.com/PegaSysEng/pantheon/pull/1678)
- updating smoke tests to use \>= jdk11 [\#1677](https://github.com/PegaSysEng/pantheon/pull/1677)
- Fix handling of remote connection limit [\#1676](https://github.com/PegaSysEng/pantheon/pull/1676)
- Add accountVersion to MessageFrame [\#1675](https://github.com/PegaSysEng/pantheon/pull/1675)
- Change getChildren return type [\#1674](https://github.com/PegaSysEng/pantheon/pull/1674)
- Use Log4J message template instead of String.format [\#1673](https://github.com/PegaSysEng/pantheon/pull/1673)
- Return hashrate of 0 when not mining. [\#1672](https://github.com/PegaSysEng/pantheon/pull/1672)
- Add hooks for validation  [\#1671](https://github.com/PegaSysEng/pantheon/pull/1671)
- Upgrade to pantheon-build:0.0.6-jdk11 which really does include jdk11 [\#1670](https://github.com/PegaSysEng/pantheon/pull/1670)
- Onchain permissioning startup check [\#1669](https://github.com/PegaSysEng/pantheon/pull/1669)
- Update BesuCommand to accept minTransactionGasPriceWei as an integer [\#1668](https://github.com/PegaSysEng/pantheon/pull/1668) (thanks to [matkt](https://github.com/matkt))
- Privacy group id consistent [\#1667](https://github.com/PegaSysEng/pantheon/pull/1667) (thanks to [iikirilov](https://github.com/iikirilov))
- Change eea\_getPrivateTransaction endpoint to accept hex [\#1666](https://github.com/PegaSysEng/pantheon/pull/1666) (thanks to [Puneetha17](https://github.com/Puneetha17))
- Factorise metrics code for KeyValueStorage database [\#1663](https://github.com/PegaSysEng/pantheon/pull/1663))
- Create a metric tracking DB size [\#1662](https://github.com/PegaSysEng/pantheon/pull/1662)
- AT- Removing unused methods on KeyValueStorage [\#1661](https://github.com/PegaSysEng/pantheon/pull/1661)
- Add Prerequisites and Quick-Start [\#1660](https://github.com/PegaSysEng/pantheon/pull/1660) (thanks to [lazaridiscom](https://github.com/lazaridiscom))
- Java 11 updates [\#1658](https://github.com/PegaSysEng/pantheon/pull/1658)
- Make test generated keys deterministic w/in block generator [\#1657](https://github.com/PegaSysEng/pantheon/pull/1657)
- Rename privacyGroupId to createPrivacyGroupId [\#1654](https://github.com/PegaSysEng/pantheon/pull/1654) (thanks to [Puneetha17](https://github.com/Puneetha17))
- Intermittent Test Failures in TransactionsMessageSenderTest [\#1653](https://github.com/PegaSysEng/pantheon/pull/1653)
- Sanity check the generated distribution files before upload [\#1648](https://github.com/PegaSysEng/pantheon/pull/1648)
- Use JDK 11 for release builds [\#1647](https://github.com/PegaSysEng/pantheon/pull/1647)
- Support multiple private marker transactions in a block  [\#1646](https://github.com/PegaSysEng/pantheon/pull/1646)
- Display World State Sync Progress in Logs [\#1645](https://github.com/PegaSysEng/pantheon/pull/1645)
- Remove the docker gradle plugin, handle building docker with shell now [\#1644](https://github.com/PegaSysEng/pantheon/pull/1644)
- Switch to using metric names from EIP-2159 [\#1634](https://github.com/PegaSysEng/pantheon/pull/1634)
- Account versioning [\#1612](https://github.com/PegaSysEng/pantheon/pull/1612)

## 1.1.4

### Additions and Improvements

- \[PAN-2832\] Support setting config options via environment variables [\#1597](https://github.com/PegaSysEng/pantheon/pull/1597)
- Print Besu version when starting [\#1593](https://github.com/PegaSysEng/pantheon/pull/1593)
- \[PAN-2746\] Add eea\_createPrivacyGroup & eea\_deletePrivacyGroup endpoint [\#1560](https://github.com/PegaSysEng/pantheon/pull/1560) (thanks to [Puneetha17](https://github.com/Puneetha17))

Documentation updates include:
- Added [readiness and liveness endpoints](https://besu.hyperledger.org/en/latest/HowTo/Interact/APIs/Using-JSON-RPC-API/#readiness-and-liveness-endpoints)
- Added [high availability content](https://besu.hyperledger.org/en/latest/HowTo/Configure/Configure-HA/High-Availability/)
- Added [web3js-eea client library](https://besu.hyperledger.org/en/latest/Tutorials/Quickstarts/Privacy-Quickstart/#clone-eeajs-libraries)
- Added content on [setting CLI options using environment variables](https://besu.hyperledger.org/en/latest/Reference/CLI/CLI-Syntax/#specifying-options)

### Technical Improvements

- Read config from env vars when no config file specified [\#1639](https://github.com/PegaSysEng/pantheon/pull/1639)
- Upgrade jackson-databind to 2.9.9.1 [\#1636](https://github.com/PegaSysEng/pantheon/pull/1636)
- Update Reference Tests [\#1633](https://github.com/PegaSysEng/pantheon/pull/1633)
- Ignore discport during static node permissioning check [\#1631](https://github.com/PegaSysEng/pantheon/pull/1631)
- Check connections more frequently during acceptance tests [\#1630](https://github.com/PegaSysEng/pantheon/pull/1630)
- Refactor experimental CLI options [\#1629](https://github.com/PegaSysEng/pantheon/pull/1629)
- JSON-RPC api net_services should display the actual ports [\#1628](https://github.com/PegaSysEng/pantheon/pull/1628)
- Refactor CLI [\#1627](https://github.com/PegaSysEng/pantheon/pull/1627)
- Simplify BesuCommand `run` and `parse` methods. [\#1626](https://github.com/PegaSysEng/pantheon/pull/1626)
- PAN-2860: Ignore discport during startup whitelist validation [\#1625](https://github.com/PegaSysEng/pantheon/pull/1625)
- Freeze plugin api version [\#1624](https://github.com/PegaSysEng/pantheon/pull/1624)
- Implement incoming transaction messages CLI option as an unstable command. [\#1622](https://github.com/PegaSysEng/pantheon/pull/1622)
- Update smoke tests docker images for zulu and openjdk to private ones [\#1620](https://github.com/PegaSysEng/pantheon/pull/1620)
- Remove duplication between EeaTransactionCountRpc & PrivateTransactionHandler [\#1619](https://github.com/PegaSysEng/pantheon/pull/1619)
- \[PAN-2709\] - nonce too low error [\#1618](https://github.com/PegaSysEng/pantheon/pull/1618)
- Cache TransactionValidationParams instead of creating new object for each call [\#1616](https://github.com/PegaSysEng/pantheon/pull/1616)
- \[PAN-2850\] Create a transaction pool configuration object [\#1615](https://github.com/PegaSysEng/pantheon/pull/1615)
- Add TransactionValidationParam to TxProcessor [\#1613](https://github.com/PegaSysEng/pantheon/pull/1613)
- Expose a CLI option to configure the life time of transaction messages. [\#1610](https://github.com/PegaSysEng/pantheon/pull/1610)
- Implement Prometheus metric counter for skipped expired transaction messages. [\#1609](https://github.com/PegaSysEng/pantheon/pull/1609)
- Upload jars to bintray as part of releases [\#1608](https://github.com/PegaSysEng/pantheon/pull/1608)
- Avoid publishing docker-pantheon directory to bintray during a release [\#1606](https://github.com/PegaSysEng/pantheon/pull/1606)
- \[PAN-2756\] Istanbul scaffolding [\#1605](https://github.com/PegaSysEng/pantheon/pull/1605)
- Implement a timeout in TransactionMessageProcessor [\#1604](https://github.com/PegaSysEng/pantheon/pull/1604)
- Reject transactions with gas price below the configured minimum [\#1602](https://github.com/PegaSysEng/pantheon/pull/1602)
- Always build the k8s image, only push to dockerhub for master branch [\#1601](https://github.com/PegaSysEng/pantheon/pull/1601)
- Properly validate AltBN128 pairing precompile input [\#1600](https://github.com/PegaSysEng/pantheon/pull/1600)
- \[PAN-2871\] Columnar rocksdb [\#1599](https://github.com/PegaSysEng/pantheon/pull/1599)
- Reverting change to dockerfile [\#1594](https://github.com/PegaSysEng/pantheon/pull/1594)
- Update dependency versions [\#1592](https://github.com/PegaSysEng/pantheon/pull/1592)
- \[PAN-2797\] Clean up failed connections [\#1591](https://github.com/PegaSysEng/pantheon/pull/1591)
- Cleaning up the build process for docker [\#1590](https://github.com/PegaSysEng/pantheon/pull/1590)
- \[PAN-2786\] Stop Transaction Pool Queue from Growing Unbounded [\#1586](https://github.com/PegaSysEng/pantheon/pull/1586)

## 1.1.3

### Additions and Improvements

- \[PAN-2811\] Be more lenient with discovery message deserialization. Completes our support for EIP-8 and enables Besu to work on Rinkeby again. [\#1580](https://github.com/PegaSysEng/pantheon/pull/1580)
- Added liveness and readiness probe stub endpoints [\#1553](https://github.com/PegaSysEng/pantheon/pull/1553)
- Implemented operator tool. \(blockchain network configuration for permissioned networks\) [\#1511](https://github.com/PegaSysEng/pantheon/pull/1511)
- \[PAN-2754\] Added eea\_getPrivacyPrecompileAddress [\#1579](https://github.com/PegaSysEng/pantheon/pull/1579) (thanks to [Puneetha17](https://github.com/Puneetha17))
- Publish the chain head gas used, gas limit, transaction count and ommer metrics [\#1551](https://github.com/PegaSysEng/pantheon/pull/1551)
- Add subscribe and unsubscribe count metrics [\#1541](https://github.com/PegaSysEng/pantheon/pull/1541)
- Add pivot block metrics [\#1537](https://github.com/PegaSysEng/pantheon/pull/1537)

Documentation updates include:

- Updated [IBFT 2.0 tutorial](https://besu.hyperledger.org/en/latest/Tutorials/Private-Network/Create-IBFT-Network/) to use network configuration tool
- Added [debug\_traceBlock\* methods](https://besu.hyperledger.org/en/latest/Reference/API-Methods/#debug_traceblock)
- Reorganised [monitoring documentation](https://besu.hyperledger.org/en/latest/HowTo/Deploy/Monitoring-Performance/)
- Added [link to sample Grafana dashboard](https://besu.hyperledger.org/en/latest/HowTo/Deploy/Monitoring-Performance/#monitor-node-performance-using-prometheus)
- Added [note about replacing transactions in transaction pool](https://besu.hyperledger.org/en/latest/Concepts/Transactions/Transaction-Pool/#replacing-transactions-with-same-nonce)
- Updated [example transaction scripts](https://besu.hyperledger.org/en/latest/HowTo/Send-Transactions/Transactions/#example-javascript-scripts)
- Updated [Alethio Ethstats and Explorer documentation](https://besu.hyperledger.org/en/latest/Concepts/AlethioOverview/)

### Technical Improvements

- PAN-2816: Hiding experimental account permissioning cli options [\#1584](https://github.com/PegaSysEng/pantheon/pull/1584)
- \[PAN-2630\] Synchronizer should disconnect the sync target peer on invalid block data [\#1578](https://github.com/PegaSysEng/pantheon/pull/1578)
- Rename MetricCategory to BesuMetricCategory [\#1574](https://github.com/PegaSysEng/pantheon/pull/1574)
- Convert MetricsConfigiguration to use a builder [\#1572](https://github.com/PegaSysEng/pantheon/pull/1572)
- PAN-2794: Including flag for onchain permissioning check on tx processor [\#1571](https://github.com/PegaSysEng/pantheon/pull/1571)
- Fix behaviour for absent account permissiong smart contract [\#1569](https://github.com/PegaSysEng/pantheon/pull/1569)
- Expand readiness check to check peer count and sync state [\#1568](https://github.com/PegaSysEng/pantheon/pull/1568)
- \[PAN-2798\] Reorganize p2p classes [\#1567](https://github.com/PegaSysEng/pantheon/pull/1567)
- PAN-2729: Account Smart Contract Permissioning ATs [\#1565](https://github.com/PegaSysEng/pantheon/pull/1565)
- Timeout build after 1 hour to prevent it hanging forever. [\#1564](https://github.com/PegaSysEng/pantheon/pull/1564)
- \[PAN-2791\] Make permissions checks for ongoing connections more granular [\#1563](https://github.com/PegaSysEng/pantheon/pull/1563)
- \[PAN-2721\] Fix TopicParameter deserialization [\#1562](https://github.com/PegaSysEng/pantheon/pull/1562)
- \[PAN-2779\] Allow signing private transaction with any key [\#1561](https://github.com/PegaSysEng/pantheon/pull/1561) (thanks to [iikirilov](https://github.com/iikirilov))
- \[PAN-2783\] Invert dependency between permissioning and p2p [\#1557](https://github.com/PegaSysEng/pantheon/pull/1557)
- Removing account filter from TransactionPool [\#1556](https://github.com/PegaSysEng/pantheon/pull/1556)
- \[PAN-1952\] - Remove ignored pending transaction event publish acceptance test [\#1552](https://github.com/PegaSysEng/pantheon/pull/1552)
- Make MetricCategories more flexible [\#1550](https://github.com/PegaSysEng/pantheon/pull/1550)
- Fix encoding for account permissioning check call [\#1549](https://github.com/PegaSysEng/pantheon/pull/1549)
- Discard known remote transactions prior to validation [\#1548](https://github.com/PegaSysEng/pantheon/pull/1548)
- \[PAN-2009\] - Fix cluster clean start after stop in Acceptance tests [\#1546](https://github.com/PegaSysEng/pantheon/pull/1546)
- FilterIdGenerator fixes [\#1544](https://github.com/PegaSysEng/pantheon/pull/1544)
- Only increment the added transaction counter if we actually added the transaction [\#1543](https://github.com/PegaSysEng/pantheon/pull/1543)
- When retrieving transactions by hash, check the pending transactions first [\#1542](https://github.com/PegaSysEng/pantheon/pull/1542)
- Fix thread safety in SubscriptionManager [\#1540](https://github.com/PegaSysEng/pantheon/pull/1540)
- \[PAN-2731\] Extract connection management from P2PNetwork [\#1538](https://github.com/PegaSysEng/pantheon/pull/1538)
- \[PAN-2010\] format filter id as quantity [\#1534](https://github.com/PegaSysEng/pantheon/pull/1534)
- PAN-2445: Onchain account permissioning [\#1507](https://github.com/PegaSysEng/pantheon/pull/1507)
- \[PAN-2672\] Return specific and useful error for enclave issues [\#1455](https://github.com/PegaSysEng/pantheon/pull/1455) (thanks to [Puneetha17](https://github.com/Puneetha17))

## 1.1.2

### Additions and Improvements

Documentation updates include:

- Added [GraphQL options](https://besu.hyperledger.org/en/latest/Reference/CLI/CLI-Syntax/#graphql-http-cors-origins)
- Added [troubleshooting point about illegal reflective access error](https://besu.hyperledger.org/en/latest/HowTo/Troubleshoot/Troubleshooting/#illegal-reflective-access-error-on-startup)
- Added [trusted bootnode behaviour for permissioning](https://besu.hyperledger.org/en/latest/Concepts/Permissioning/Onchain-Permissioning/#bootnodes)
- Added [how to obtain a WS authentication token](https://besu.hyperledger.org/en/latest/HowTo/Interact/APIs/Authentication/#obtaining-an-authentication-token)
- Updated [example scripts and added package.json file for creating signed transactions](https://besu.hyperledger.org/en/latest/HowTo/Send-Transactions/Transactions/)

### Technical Improvements

- Replaced Void datatype with void [\#1530](https://github.com/PegaSysEng/pantheon/pull/1530)
- Fix estimate gas RPC failing for clique when no blocks have been created [\#1528](https://github.com/PegaSysEng/pantheon/pull/1528)
- Avoid auto-boxing for gauge metrics [\#1526](https://github.com/PegaSysEng/pantheon/pull/1526)
- Add AT to ensure 0-miner Clique/IBFT are valid [\#1525](https://github.com/PegaSysEng/pantheon/pull/1525)
- AT DSL - renaming to suffix of Conditions and co-locating with Conditions [\#1524](https://github.com/PegaSysEng/pantheon/pull/1524)
- Set disconnect flag immediately when disconnecting a peer [\#1521](https://github.com/PegaSysEng/pantheon/pull/1521)
- \[PAN-2547\] Modified JSON-RPC subscription processing to avoid blocking [\#1519](https://github.com/PegaSysEng/pantheon/pull/1519)
- Dependency Version Updates [\#1517](https://github.com/PegaSysEng/pantheon/pull/1517)
- AT DSL - renaming ibft to ibft2 [\#1516](https://github.com/PegaSysEng/pantheon/pull/1516)
- \[PIE-1578\] Added local transaction permissioning metrics [\#1515](https://github.com/PegaSysEng/pantheon/pull/1515)
- \[PIE-1577\] Added node local metrics [\#1514](https://github.com/PegaSysEng/pantheon/pull/1514)
- AT DSL - Removing WaitCondition, consistently applying Condition instead [\#1513](https://github.com/PegaSysEng/pantheon/pull/1513)
- Remove usage of deprecated ConcurrentSet [\#1512](https://github.com/PegaSysEng/pantheon/pull/1512)
- Log error if clique or ibft have 0 validators in genesis [\#1509](https://github.com/PegaSysEng/pantheon/pull/1509)
- GraphQL library upgrade changes. [\#1508](https://github.com/PegaSysEng/pantheon/pull/1508)
- Add metrics to assist monitoring and alerting [\#1506](https://github.com/PegaSysEng/pantheon/pull/1506)
- Use external pantheon-plugin-api library [\#1505](https://github.com/PegaSysEng/pantheon/pull/1505)
- Tilde [\#1504](https://github.com/PegaSysEng/pantheon/pull/1504)
- Dependency version updates [\#1503](https://github.com/PegaSysEng/pantheon/pull/1503)
- Simplify text [\#1501](https://github.com/PegaSysEng/pantheon/pull/1501) (thanks to [bgravenorst](https://github.com/bgravenorst))
- \[PAN-1625\] Clique AT mining continues if validator offline [\#1500](https://github.com/PegaSysEng/pantheon/pull/1500)
- Acceptance Test DSL Node refactoring [\#1498](https://github.com/PegaSysEng/pantheon/pull/1498)
- Updated an incorrect command [\#1497](https://github.com/PegaSysEng/pantheon/pull/1497) (thanks to [bgravenorst](https://github.com/bgravenorst))
- Acceptance Test and DSL rename for IBFT2 [\#1493](https://github.com/PegaSysEng/pantheon/pull/1493)
- \[PIE-1580\] Metrics for smart contract permissioning actions [\#1492](https://github.com/PegaSysEng/pantheon/pull/1492)
- Handle RLPException when processing incoming DevP2P messages [\#1491](https://github.com/PegaSysEng/pantheon/pull/1491)
- Limit spotless checks to java classes in expected java  dirs [\#1490](https://github.com/PegaSysEng/pantheon/pull/1490)
- \[PAN-2560\] Add LocalNode class [\#1489](https://github.com/PegaSysEng/pantheon/pull/1489)
- Changed Enode length error String implementation. [\#1486](https://github.com/PegaSysEng/pantheon/pull/1486)
- PAN-2715 - return block not found reasons in error [\#1485](https://github.com/PegaSysEng/pantheon/pull/1485)
- \[PAN-2652\] Refactor Privacy acceptance test and add Privacy Ibft test [\#1483](https://github.com/PegaSysEng/pantheon/pull/1483) (thanks to [iikirilov](https://github.com/iikirilov))
- \[PAN-2603\] Onchain account permissioning support [\#1475](https://github.com/PegaSysEng/pantheon/pull/1475)
- Make CLI options names with hyphen-minus searchable and reduce index size [\#1476](https://github.com/PegaSysEng/pantheon/pull/1476)
- Added warning banner when using latest version [\#1454](https://github.com/PegaSysEng/pantheon/pull/1454)
- Add RTD config file to fix Python version issue [\#1453](https://github.com/PegaSysEng/pantheon/pull/1453)
- \[PAN-2647\] Validate Private Transaction nonce before submitting to Transaction Pool [\#1449](https://github.com/PegaSysEng/pantheon/pull/1449) (thanks to [iikirilov](https://github.com/iikirilov))
- Add placeholders system to have global variables in markdown [\#1425](https://github.com/PegaSysEng/pantheon/pull/1425)

## 1.1.1

### Additions and Improvements

- [GraphQL](https://besu.hyperledger.org/en/latest/HowTo/Interact/APIs/GraphQL/) [\#1311](https://github.com/PegaSysEng/pantheon/pull/1311) (thanks to [zyfrank](https://github.com/zyfrank))
- Added [`--tx-pool-retention-hours`](https://besu.hyperledger.org/en/latest/Reference/CLI/CLI-Syntax/#tx-pool-retention-hours) [\#1333](https://github.com/PegaSysEng/pantheon/pull/1333)
- Added Genesis file support for specifying the maximum stack size. [\#1431](https://github.com/PegaSysEng/pantheon/pull/1431)
- Included transaction details when subscribed to Pending transactions [\#1410](https://github.com/PegaSysEng/pantheon/pull/1410)
- Documentation updates include:
  - [Added configuration items specified in the genesis file](https://besu.hyperledger.org/en/latest/Reference/Config-Items/#configuration-items)
  - [Added pending transaction details subscription](https://besu.hyperledger.org/en/latest/HowTo/Interact/APIs/RPC-PubSub/#pending-transactionss)
  - [Added Troubleshooting content](https://besu.hyperledger.org/en/latest/HowTo/Troubleshoot/Troubleshooting/)
  - [Added Privacy Quickstart](https://besu.hyperledger.org/en/latest/Tutorials/Quickstarts/Privacy-Quickstart/)
  - [Added privacy roadmap](https://github.com/hyperledger/besu/blob/master/ROADMAP.md)


### Technical Improvements

- Create MaintainedPeers class [\#1484](https://github.com/PegaSysEng/pantheon/pull/1484)
- Fix for permissioned network with single bootnode [\#1479](https://github.com/PegaSysEng/pantheon/pull/1479)
- Have ThreadBesuNodeRunner support plugin tests [\#1477](https://github.com/PegaSysEng/pantheon/pull/1477)
- Less pointless plugins errors [\#1473](https://github.com/PegaSysEng/pantheon/pull/1473)
- Rename GraphQLRPC to just GraphQL [\#1472](https://github.com/PegaSysEng/pantheon/pull/1472)
- eth\_protocolVersion is a Quantity, not an Integer [\#1470](https://github.com/PegaSysEng/pantheon/pull/1470)
- Don't require 'to' in 'blocks' queries [\#1464](https://github.com/PegaSysEng/pantheon/pull/1464)
- Events Plugin - Add initial "NewBlock" event message [\#1463](https://github.com/PegaSysEng/pantheon/pull/1463)
- Make restriction field in Private Transaction an enum [\#1462](https://github.com/PegaSysEng/pantheon/pull/1462) (thanks to [iikirilov](https://github.com/iikirilov))
- Helpful graphql error when an account doesn't exist [\#1460](https://github.com/PegaSysEng/pantheon/pull/1460)
- Acceptance Test Cleanup [\#1458](https://github.com/PegaSysEng/pantheon/pull/1458)
- Large chain id support for private transactions [\#1452](https://github.com/PegaSysEng/pantheon/pull/1452)
- Optimise TransactionPool.addRemoteTransaction [\#1448](https://github.com/PegaSysEng/pantheon/pull/1448)
- Reduce synchronization in PendingTransactions [\#1447](https://github.com/PegaSysEng/pantheon/pull/1447)
- Add simple PeerPermissions interface [\#1446](https://github.com/PegaSysEng/pantheon/pull/1446)
- Make sure ThreadBesuNodeRunner is exercised by automation [\#1442](https://github.com/PegaSysEng/pantheon/pull/1442)
- Decode devp2p packets off the event thread [\#1439](https://github.com/PegaSysEng/pantheon/pull/1439)
- Allow config files to specify no bootnodes [\#1438](https://github.com/PegaSysEng/pantheon/pull/1438)
- Capture all logs and errors in the Besu log output [\#1437](https://github.com/PegaSysEng/pantheon/pull/1437)
- Ensure failed Txns are deleted when detected during mining [\#1436](https://github.com/PegaSysEng/pantheon/pull/1436)
- Plugin Framework [\#1435](https://github.com/PegaSysEng/pantheon/pull/1435)
- Equals cleanup [\#1434](https://github.com/PegaSysEng/pantheon/pull/1434)
- Transaction smart contract permissioning controller [\#1433](https://github.com/PegaSysEng/pantheon/pull/1433)
- Renamed AccountPermissioningProver to TransactionPermissio… [\#1432](https://github.com/PegaSysEng/pantheon/pull/1432)
- Refactorings and additions to add Account based Smart Contract permissioning [\#1430](https://github.com/PegaSysEng/pantheon/pull/1430)
- Fix p2p PeerInfo handling [\#1428](https://github.com/PegaSysEng/pantheon/pull/1428)
- IbftProcessor logs when a throwable terminates mining [\#1427](https://github.com/PegaSysEng/pantheon/pull/1427)
- Renamed AccountWhitelistController [\#1424](https://github.com/PegaSysEng/pantheon/pull/1424)
- Unwrap DelegatingBytes32 and prevent Hash from wrapping other Hash instances [\#1423](https://github.com/PegaSysEng/pantheon/pull/1423)
- If nonce is invalid, do not delete during mining [\#1422](https://github.com/PegaSysEng/pantheon/pull/1422)
- Deleting unused windows jenkinsfile [\#1421](https://github.com/PegaSysEng/pantheon/pull/1421)
- Get all our smoke tests for all platforms in 1 jenkins job [\#1420](https://github.com/PegaSysEng/pantheon/pull/1420)
- Add pending object to GraphQL queries [\#1419](https://github.com/PegaSysEng/pantheon/pull/1419)
- Start listening for p2p connections after start\(\) is invoked [\#1418](https://github.com/PegaSysEng/pantheon/pull/1418)
- Improved JSON-RPC responses when EnodeURI parameter has invalid EnodeId [\#1417](https://github.com/PegaSysEng/pantheon/pull/1417)
- Use port 0 when starting a websocket server in tests [\#1416](https://github.com/PegaSysEng/pantheon/pull/1416)
- Windows jdk smoke tests [\#1413](https://github.com/PegaSysEng/pantheon/pull/1413)
- Change AT discard RPC tests to be more reliable by checking discard using proposals [\#1411](https://github.com/PegaSysEng/pantheon/pull/1411)
- Simple account permissioning [\#1409](https://github.com/PegaSysEng/pantheon/pull/1409)
- Fix clique miner to respect changes to vanity data made via JSON-RPC [\#1408](https://github.com/PegaSysEng/pantheon/pull/1408)
- Avoid recomputing the logs bloom filter when reading receipts [\#1407](https://github.com/PegaSysEng/pantheon/pull/1407)
- Remove NodePermissioningLocalConfig external references [\#1406](https://github.com/PegaSysEng/pantheon/pull/1406)
- Add constantinople fix block for Rinkeby [\#1404](https://github.com/PegaSysEng/pantheon/pull/1404)
- Update EnodeURL to support enodes with listening disabled [\#1403](https://github.com/PegaSysEng/pantheon/pull/1403)
- Integration Integration test\(s\) on p2p of 'net\_services'  [\#1402](https://github.com/PegaSysEng/pantheon/pull/1402)
- Reference tests fail on Windows [\#1401](https://github.com/PegaSysEng/pantheon/pull/1401)
- Fix non-deterministic test caused by variable size of generated transactions [\#1399](https://github.com/PegaSysEng/pantheon/pull/1399)
- Start BlockPropagationManager immediately - don't wait for full sync [\#1398](https://github.com/PegaSysEng/pantheon/pull/1398)
- Added error message for RPC method disabled [\#1396](https://github.com/PegaSysEng/pantheon/pull/1396)
- Fix intermittency in FullSyncChainDownloaderTest [\#1394](https://github.com/PegaSysEng/pantheon/pull/1394)
- Add explanatory comment about default port [\#1392](https://github.com/PegaSysEng/pantheon/pull/1392)
- Handle case where peers advertise a listening port of 0 [\#1391](https://github.com/PegaSysEng/pantheon/pull/1391)
- Cache extra data [\#1389](https://github.com/PegaSysEng/pantheon/pull/1389)
- Update Log message in IBFT Controller [\#1387](https://github.com/PegaSysEng/pantheon/pull/1387)
- Remove unnecessary field [\#1384](https://github.com/PegaSysEng/pantheon/pull/1384)
- Add getPeer method to PeerConnection [\#1383](https://github.com/PegaSysEng/pantheon/pull/1383)
- Removing smart quotes [\#1381](https://github.com/PegaSysEng/pantheon/pull/1381) (thanks to [jmcnevin](https://github.com/jmcnevin))
- Use streams and avoid iterating child nodes multiple times [\#1380](https://github.com/PegaSysEng/pantheon/pull/1380)
- Use execute instead of submit so unhandled exceptions get logged [\#1379](https://github.com/PegaSysEng/pantheon/pull/1379)
- Prefer EnodeURL over Endpoint [\#1378](https://github.com/PegaSysEng/pantheon/pull/1378)
- Add flat file based task collection [\#1377](https://github.com/PegaSysEng/pantheon/pull/1377)
- Consolidate local enode representation [\#1376](https://github.com/PegaSysEng/pantheon/pull/1376)
- Rename rocksdDbConfiguration to rocksDbConfiguration [\#1375](https://github.com/PegaSysEng/pantheon/pull/1375)
- Remove EthTaskChainDownloader and supporting code [\#1373](https://github.com/PegaSysEng/pantheon/pull/1373)
- Handle the pipeline being aborted while finalizing an async operation [\#1372](https://github.com/PegaSysEng/pantheon/pull/1372)
- Rename methods that create and return streams away from getX\(\) [\#1368](https://github.com/PegaSysEng/pantheon/pull/1368)
- eea\_getTransactionCount fails if account has not interacted with private state [\#1367](https://github.com/PegaSysEng/pantheon/pull/1367) (thanks to [iikirilov](https://github.com/iikirilov))
- Increase RocksDB settings [\#1364](https://github.com/PegaSysEng/pantheon/pull/1364) ([ajsutton](https://github.com/ajsutton))
- Don't abort in-progress master builds when a new commit is added. [\#1358](https://github.com/PegaSysEng/pantheon/pull/1358)
- Request open ended headers from sync target [\#1355](https://github.com/PegaSysEng/pantheon/pull/1355)
- Enable the pipeline chain downloader by default [\#1344](https://github.com/PegaSysEng/pantheon/pull/1344)
- Create P2PNetwork Builder [\#1343](https://github.com/PegaSysEng/pantheon/pull/1343)
- Include static nodes in permissioning logic [\#1339](https://github.com/PegaSysEng/pantheon/pull/1339)
- JsonRpcError decoding to include message [\#1336](https://github.com/PegaSysEng/pantheon/pull/1336)
- Cache current chain head info [\#1335](https://github.com/PegaSysEng/pantheon/pull/1335)
- Queue pending requests when all peers are busy [\#1331](https://github.com/PegaSysEng/pantheon/pull/1331)
- Fix failed tests on Windows [\#1332](https://github.com/PegaSysEng/pantheon/pull/1332)
- Provide error message when invalid key specified in key file [\#1328](https://github.com/PegaSysEng/pantheon/pull/1328)
- Allow whitespace in file paths loaded from resources directory [\#1329](https://github.com/PegaSysEng/pantheon/pull/1329)
- Allow whitespace in path [\#1327](https://github.com/PegaSysEng/pantheon/pull/1327)
- Require block numbers for debug\_traceBlockByNumber to be in hex [\#1326](https://github.com/PegaSysEng/pantheon/pull/1326)
- Improve logging of chain download errors in the pipeline chain downloader [\#1325](https://github.com/PegaSysEng/pantheon/pull/1325)
- Ensure eth scheduler is stopped in tests [\#1324](https://github.com/PegaSysEng/pantheon/pull/1324)
- Normalize account permissioning addresses in whitelist [\#1321](https://github.com/PegaSysEng/pantheon/pull/1321)
- Allow private contract invocations in multiple privacy groups [\#1318](https://github.com/PegaSysEng/pantheon/pull/1318) (thanks to [iikirilov](https://github.com/iikirilov))
- Fix account permissioning check case matching [\#1315](https://github.com/PegaSysEng/pantheon/pull/1315)
- Use header validation mode for ommers [\#1313](https://github.com/PegaSysEng/pantheon/pull/1313)
- Configure RocksDb max background compaction and thread count [\#1312](https://github.com/PegaSysEng/pantheon/pull/1312)
- Missing p2p info when queried live [\#1310](https://github.com/PegaSysEng/pantheon/pull/1310)
- Tx limit size send peers follow up [\#1308](https://github.com/PegaSysEng/pantheon/pull/1308)
- Remove remnants of the old dev mode [\#1307](https://github.com/PegaSysEng/pantheon/pull/1307)
- Remove duplicate init code from BesuController instances [\#1305](https://github.com/PegaSysEng/pantheon/pull/1305)
- Stop synchronizer prior to stopping the network [\#1302](https://github.com/PegaSysEng/pantheon/pull/1302)
- Evict old transactions [\#1299](https://github.com/PegaSysEng/pantheon/pull/1299)
- Send local transactions to new peers [\#1253](https://github.com/PegaSysEng/pantheon/pull/1253)

## 1.1

### Additions and Improvements

- [Privacy](https://besu.hyperledger.org/en/latest/Concepts/Privacy/Privacy-Overview/)
- [Onchain Permissioning](https://besu.hyperledger.org/en/latest/Concepts/Permissioning/Permissioning-Overview/#onchain)
- [Fastsync](https://besu.hyperledger.org/en/latest/Reference/CLI/CLI-Syntax/#fast-sync-min-peers)
- Documentation updates include:
    - Added JSON-RPC methods:
      - [`txpool_pantheonStatistics`](https://besu.hyperledger.org/en/latest/Reference/API-Methods/#txpool_besustatistics)
      - [`net_services`](https://besu.hyperledger.org/en/latest/Reference/API-Methods/#net_services)
    - [Updated to indicate Docker image doesn't run on Windows](https://besu.hyperledger.org/en/latest/HowTo/Get-Started/Run-Docker-Image/)
    - [Added how to configure a free gas network](https://besu.hyperledger.org/en/latest/HowTo/Configure/FreeGas/)

### Technical Improvements

- priv_getTransactionCount fails if account has not interacted with private state [\#1369](https://github.com/PegaSysEng/pantheon/pull/1369)
- Updating Orion to 0.9.0 [\#1360](https://github.com/PegaSysEng/pantheon/pull/1360)
- Allow use of large chain IDs [\#1357](https://github.com/PegaSysEng/pantheon/pull/1357)
- Allow private contract invocations in multiple privacy groups [\#1340](https://github.com/PegaSysEng/pantheon/pull/1340)
- Missing p2p info when queried live [\#1338](https://github.com/PegaSysEng/pantheon/pull/1338)
- Fix expose transaction statistics [\#1337](https://github.com/PegaSysEng/pantheon/pull/1337)
- Normalize account permissioning addresses in whitelist [\#1321](https://github.com/PegaSysEng/pantheon/pull/1321)
- Update Enclave executePost method [\#1319](https://github.com/PegaSysEng/pantheon/pull/1319)
- Fix account permissioning check case matching [\#1315](https://github.com/PegaSysEng/pantheon/pull/1315)
- Removing 'all' from the help wording for host-whitelist [\#1304](https://github.com/PegaSysEng/pantheon/pull/1304)

## 1.1 RC

### Technical Improvements

- Better errors for when permissioning contract is set up wrong [\#1296](https://github.com/PegaSysEng/pantheon/pull/1296)
- Consolidate p2p node info methods [\#1288](https://github.com/PegaSysEng/pantheon/pull/1288)
- Update permissioning smart contract interface to match updated EEA proposal [\#1287](https://github.com/PegaSysEng/pantheon/pull/1287)
- Switch to new sync target if it exceeds the td threshold [\#1286](https://github.com/PegaSysEng/pantheon/pull/1286)
- Fix running ATs with in-process node runner [\#1285](https://github.com/PegaSysEng/pantheon/pull/1285)
- Simplify enode construction [\#1283](https://github.com/PegaSysEng/pantheon/pull/1283)
- Cleanup PeerConnection interface [\#1282](https://github.com/PegaSysEng/pantheon/pull/1282)
- Undo changes to PendingTransactions method visibility [\#1281](https://github.com/PegaSysEng/pantheon/pull/1281)
- Use default enclave public key to generate eea_getTransactionReceipt [\#1280](https://github.com/PegaSysEng/pantheon/pull/1280) (thanks to [Puneetha17](https://github.com/Puneetha17))
- Rollback to rocksdb 5.15.10 [\#1279](https://github.com/PegaSysEng/pantheon/pull/1279)
- Log error when a JSON decode problem is encountered [\#1278](https://github.com/PegaSysEng/pantheon/pull/1278)
- Create EnodeURL builder [\#1275](https://github.com/PegaSysEng/pantheon/pull/1275)
- Keep enode nodeId stored as a BytesValue [\#1274](https://github.com/PegaSysEng/pantheon/pull/1274)
- Feature/move subclass in pantheon command [\#1272](https://github.com/PegaSysEng/pantheon/pull/1272)
- Expose sync mode option [\#1270](https://github.com/PegaSysEng/pantheon/pull/1270)
- Refactor RocksDBStats [\#1266](https://github.com/PegaSysEng/pantheon/pull/1266)
- Normalize EnodeURLs [\#1264](https://github.com/PegaSysEng/pantheon/pull/1264)
- Build broken in Java 12 [\#1263](https://github.com/PegaSysEng/pantheon/pull/1263)
- Make PeerDiscovertAgentTest less flakey [\#1262](https://github.com/PegaSysEng/pantheon/pull/1262)
- Ignore extra json rpc params [\#1261](https://github.com/PegaSysEng/pantheon/pull/1261)
- Fetch local transactions in isolation [\#1259](https://github.com/PegaSysEng/pantheon/pull/1259)
- Update to debug trace transaction [\#1258](https://github.com/PegaSysEng/pantheon/pull/1258)
- Use labelled timer to differentiate between rocks db metrics [\#1254](https://github.com/PegaSysEng/pantheon/pull/1254) (thanks to [Puneetha17](https://github.com/Puneetha17))
- Migrate TransactionPool (& affiliated test) from 'core' to 'eth' [\#1251](https://github.com/PegaSysEng/pantheon/pull/1251)
- Use single instance of Rocksdb for privacy [\#1247](https://github.com/PegaSysEng/pantheon/pull/1247) (thanks to [Puneetha17](https://github.com/Puneetha17))
- Subscribing to sync events should receive false when in sync [\#1240](https://github.com/PegaSysEng/pantheon/pull/1240)
- Ignore transactions from the network while behind chain head [\#1228](https://github.com/PegaSysEng/pantheon/pull/1228)
- RocksDB Statistics in Metrics [\#1169](https://github.com/PegaSysEng/pantheon/pull/1169)
- Add block trace RPC methods [\#1088](https://github.com/PegaSysEng/pantheon/pull/1088) (thanks to [kziemianek](https://github.com/kziemianek))

## 1.0.3

### Additions and Improvements

- Notify of dropped messages [\#1156](https://github.com/PegaSysEng/pantheon/pull/1156)
- Documentation updates include:
    - Added [Permissioning Overview](https://besu.hyperledger.org/en/latest/Concepts/Permissioning/Permissioning-Overview/)
    - Added content on [Network vs Node Configuration](https://besu.hyperledger.org/en/latest/HowTo/Configure/Using-Configuration-File/)
    - Updated [RAM requirements](https://besu.hyperledger.org/en/latest/HowTo/Get-Started/System-Requirements/#ram)
    - Added [Privacy Overview](https://besu.hyperledger.org/en/latest/Concepts/Privacy/Privacy-Overview/) and [Processing Private Transactions](https://besu.hyperledger.org/en/latest/Concepts/Privacy/Private-Transaction-Processing/)
    - Renaming of Ethstats Lite Explorer to [Ethereum Lite Explorer](https://besu.hyperledger.org/en/latest/HowTo/Deploy/Lite-Block-Explorer/#lite-block-explorer-documentation) (thanks to [tzapu](https://github.com/tzapu))
    - Added content on using [Truffle with Besu](https://besu.hyperledger.org/en/latest/HowTo/Develop-Dapps/Truffle/)
    - Added [`droppedPendingTransactions` RPC Pub/Sub subscription](https://besu.hyperledger.org/en/latest/HowTo/Interact/APIs/RPC-PubSub/#dropped-transactions)
    - Added [`eea_*` JSON-RPC API methods](https://besu.hyperledger.org/en/latest/Reference/API-Methods/#eea-methods)
    - Added [architecture diagram](https://besu.hyperledger.org/en/latest/Concepts/ArchitectureOverview/)
    - Updated [permissioning CLI options](https://besu.hyperledger.org/en/latest/Reference/CLI/CLI-Syntax/#permissions-accounts-config-file-enabled) and [permissioned network tutorial](https://besu.hyperledger.org/en/stable/)

### Technical Improvements

- Choose sync target based on td rather than height [\#1256](https://github.com/PegaSysEng/pantheon/pull/1256)
- CLI ewp options [\#1246](https://github.com/PegaSysEng/pantheon/pull/1246)
- Update BesuCommand.java [\#1245](https://github.com/PegaSysEng/pantheon/pull/1245)
- Reduce memory usage in import [\#1239](https://github.com/PegaSysEng/pantheon/pull/1239)
- Improve eea_sendRawTransaction error messages [\#1238](https://github.com/PegaSysEng/pantheon/pull/1238) (thanks to [Puneetha17](https://github.com/Puneetha17))
- Single topic filter [\#1235](https://github.com/PegaSysEng/pantheon/pull/1235)
- Enable pipeline chain downloader for fast sync [\#1232](https://github.com/PegaSysEng/pantheon/pull/1232)
- Make contract size limit configurable [\#1227](https://github.com/PegaSysEng/pantheon/pull/1227)
- Refactor PrivacyParameters config to use builder pattern [\#1226](https://github.com/PegaSysEng/pantheon/pull/1226) (thanks to [antonydenyer](https://github.com/antonydenyer))
- Different request limits for different request types [\#1224](https://github.com/PegaSysEng/pantheon/pull/1224)
- Finish off fast sync pipeline download [\#1222](https://github.com/PegaSysEng/pantheon/pull/1222)
- Enable fast-sync options on command line [\#1218](https://github.com/PegaSysEng/pantheon/pull/1218)
- Replace filtering headers after the fact with calculating number to request up-front [\#1216](https://github.com/PegaSysEng/pantheon/pull/1216)
- Support async processing while maintaining output order [\#1215](https://github.com/PegaSysEng/pantheon/pull/1215)
- Add Unstable Options to the CLI [\#1213](https://github.com/PegaSysEng/pantheon/pull/1213)
- Add private cluster acceptance tests [\#1211](https://github.com/PegaSysEng/pantheon/pull/1211) (thanks to [Puneetha17](https://github.com/Puneetha17))
- Re-aligned smart contract interface to EEA client spec 477 [\#1209](https://github.com/PegaSysEng/pantheon/pull/1209)
- Count the number of items discarded when a pipe is aborted [\#1208](https://github.com/PegaSysEng/pantheon/pull/1208)
- Pipeline chain download - fetch and import data [\#1207](https://github.com/PegaSysEng/pantheon/pull/1207)
- Permission provider that allows bootnodes if you have no other connections [\#1206](https://github.com/PegaSysEng/pantheon/pull/1206)
- Cancel in-progress async operations when the pipeline is aborted [\#1205](https://github.com/PegaSysEng/pantheon/pull/1205)
- Pipeline chain download - Checkpoints [\#1203](https://github.com/PegaSysEng/pantheon/pull/1203)
- Push development images to public dockerhub [\#1202](https://github.com/PegaSysEng/pantheon/pull/1202)
- Push builds of master as docker development images [\#1200](https://github.com/PegaSysEng/pantheon/pull/1200)
- Doc CI pipeline for build and tests [\#1199](https://github.com/PegaSysEng/pantheon/pull/1199)
- Replace the use of a disconnect listener with EthPeer.isDisconnected [\#1197](https://github.com/PegaSysEng/pantheon/pull/1197)
- Prep chain downloader for branch by abstraction [\#1194](https://github.com/PegaSysEng/pantheon/pull/1194)
- Maintain the state of MessageFrame in private Tx [\#1193](https://github.com/PegaSysEng/pantheon/pull/1193) (thanks to [Puneetha17](https://github.com/Puneetha17))
- Persist private world state only if we are mining [\#1191](https://github.com/PegaSysEng/pantheon/pull/1191) (thanks to [Puneetha17](https://github.com/Puneetha17))
- Remove SyncState from SyncTargetManager [\#1188](https://github.com/PegaSysEng/pantheon/pull/1188)
- Acceptance tests base for smart contract node permissioning [\#1186](https://github.com/PegaSysEng/pantheon/pull/1186)
- Fix metrics breakages [\#1185](https://github.com/PegaSysEng/pantheon/pull/1185)
- Typo [\#1184](https://github.com/PegaSysEng/pantheon/pull/1184) (thanks to [araskachoi](https://github.com/araskachoi))
- StaticNodesParserTest to pass on Windows [\#1183](https://github.com/PegaSysEng/pantheon/pull/1183)
- Don't mark world state as stalled until a minimum time without progress is reached [\#1179](https://github.com/PegaSysEng/pantheon/pull/1179)
- Use header validation policy in DownloadHeaderSequenceTask [\#1172](https://github.com/PegaSysEng/pantheon/pull/1172)
- Bond with bootnodes [\#1160](https://github.com/PegaSysEng/pantheon/pull/1160)

## 1.0.2

### Additions and Improvements

- Removed DB init when using `public-key` subcommand [\#1049](https://github.com/PegaSysEng/pantheon/pull/1049)
- Output enode URL on startup [\#1137](https://github.com/PegaSysEng/pantheon/pull/1137)
- Added Remove Peer JSON-RPC [\#1129](https://github.com/PegaSysEng/pantheon/pull/1129)
- Added `net_enode` JSON-RPC [\#1119](https://github.com/PegaSysEng/pantheon/pull/1119) (thanks to [mbergstrand](https://github.com/mbergstrand))
- Maintain a `staticnodes.json` [\#1106](https://github.com/PegaSysEng/pantheon/pull/1106)
- Added `tx-pool-max-size` command line parameter [\#1078](https://github.com/PegaSysEng/pantheon/pull/1078)
- Added PendingTransactions JSON-RPC [\#1043](https://github.com/PegaSysEng/pantheon/pull/1043) (thanks to [EdwinLeeGreene](https://github.com/EdwinLeeGreene))
- Added `admin_nodeInfo` JSON-RPC [\#1012](https://github.com/PegaSysEng/pantheon/pull/1012)
- Added `--metrics-category` CLI to only enable select metrics [\#969](https://github.com/PegaSysEng/pantheon/pull/969)
- Documentation updates include:
   - Updated endpoints in [Private Network Quickstart](https://besu.hyperledger.org/en/latest/Tutorials/Quickstarts/Private-Network-Quickstart/) (thanks to [laubai](https://github.com/laubai))
   - Updated [documentation contribution guidelines](https://besu.hyperledger.org/en/stable/)
   - Added [`admin_removePeer`](https://besu.hyperledger.org/en/latest/Reference/API-Methods/#admin_removepeer)
   - Updated [tutorials](https://besu.hyperledger.org/en/latest/Tutorials/Private-Network/Create-Private-Clique-Network/) for printing of enode on startup
   - Added [`txpool_pantheonTransactions`](https://besu.hyperledger.org/en/stable/Reference/API-Methods/#txpool_besutransactions)
   - Added [Transaction Pool content](https://besu.hyperledger.org/en/latest/Concepts/Transactions/Transaction-Pool/)
   - Added [`tx-pool-max-size` CLI option](https://besu.hyperledger.org/en/latest/Reference/CLI/CLI-Syntax/#tx-pool-max-size)
   - Updated [developer build instructions to use installDist](https://besu.hyperledger.org/en/stable/)
   - Added [Azure quickstart tutorial](https://besu.hyperledger.org/en/latest/Tutorials/Quickstarts/Azure-Private-Network-Quickstart/)
   - Enabled copy button in code blocks
   - Added [IBFT 1.0](https://besu.hyperledger.org/en/latest/HowTo/Configure/Consensus-Protocols/QuorumIBFT/)
   - Added section on using [Geth attach with Besu](https://besu.hyperledger.org/en/latest/HowTo/Interact/APIs/Using-JSON-RPC-API/#geth-console)
   - Enabled the edit link doc site to ease external doc contributions
   - Added [EthStats docs](https://besu.hyperledger.org/HowTo/Deploy/Lite-Network-Monitor/) (thanks to [baxy](https://github.com/baxy))
   - Updated [Postman collection](https://besu.hyperledger.org/en/latest/HowTo/Interact/APIs/Authentication/#postman)
   - Added [`metrics-category` CLI option](https://besu.hyperledger.org/en/latest/Reference/CLI/CLI-Syntax/#metrics-category)
   - Added information on [block time and timeout settings](https://besu.hyperledger.org/en/latest/HowTo/Configure/Consensus-Protocols/IBFT/#block-time) for IBFT 2.0
   - Added [`admin_nodeInfo`](https://besu.hyperledger.org/en/latest/Reference/API-Methods/#admin_nodeinfo)
   - Added [permissions images](https://besu.hyperledger.org/en/latest/Concepts/Permissioning/Permissioning-Overview/)
   - Added permissioning blog to [Resources](https://besu.hyperledger.org/en/latest/Reference/Resources/)
   - Updated [Create Permissioned Network](https://besu.hyperledger.org/en/latest/Tutorials/Permissioning/Create-Permissioned-Network/) tutorial to use `export-address`
   - Updated [Clique](https://besu.hyperledger.org/en/latest/HowTo/Configure/Consensus-Protocols/Clique/) and [IBFT 2.0](https://besu.hyperledger.org/en/latest/HowTo/Configure/Consensus-Protocols/IBFT/) docs to include complete genesis file
   - Updated [Clique tutorial](https://besu.hyperledger.org/en/latest/Tutorials/Private-Network/Create-Private-Clique-Network/) to use `export-address` subcommand
   - Added IBFT 2.0 [future message configuration options](https://besu.hyperledger.org/en/latest/HowTo/Configure/Consensus-Protocols/IBFT/#optional-configuration-options)

### Technical Improvements
- Fixed so self persists to the whitelist [\#1176](https://github.com/PegaSysEng/pantheon/pull/1176)
- Fixed to add self to permissioning whitelist [\#1175](https://github.com/PegaSysEng/pantheon/pull/1175)
- Fixed permissioning issues [\#1174](https://github.com/PegaSysEng/pantheon/pull/1174)
- AdminAddPeer returns custom Json RPC error code [\#1171](https://github.com/PegaSysEng/pantheon/pull/1171)
- Periodically connect to peers from table [\#1170](https://github.com/PegaSysEng/pantheon/pull/1170)
- Improved bootnodes option error message [\#1092](https://github.com/PegaSysEng/pantheon/pull/1092)
- Automatically restrict trailing peers while syncing [\#1167](https://github.com/PegaSysEng/pantheon/pull/1167)
- Avoid bonding to ourselves [\#1166](https://github.com/PegaSysEng/pantheon/pull/1166)
- Fix Push Metrics [\#1164](https://github.com/PegaSysEng/pantheon/pull/1164)
- Synchroniser waits for new peer if best is up to date [\#1161](https://github.com/PegaSysEng/pantheon/pull/1161)
- Don't attempt to download checkpoint headers if the number of headers is negative [\#1158](https://github.com/PegaSysEng/pantheon/pull/1158)
- Capture metrics on Vertx event loop and worker thread queues [\#1155](https://github.com/PegaSysEng/pantheon/pull/1155)
- Simplify node permissioning ATs [\#1153](https://github.com/PegaSysEng/pantheon/pull/1153)
- Add metrics around discovery process [\#1152](https://github.com/PegaSysEng/pantheon/pull/1152)
- Prevent connecting to self [\#1150](https://github.com/PegaSysEng/pantheon/pull/1150)
- Refactoring permissioning ATs [\#1148](https://github.com/PegaSysEng/pantheon/pull/1148)
- Added two extra Ropsten bootnodes [\#1147](https://github.com/PegaSysEng/pantheon/pull/1147)
- Fixed TCP port handling [\#1144](https://github.com/PegaSysEng/pantheon/pull/1144)
- Better error on bad header [\#1143](https://github.com/PegaSysEng/pantheon/pull/1143)
- Refresh peer table while we have fewer than maxPeers connected [\#1142](https://github.com/PegaSysEng/pantheon/pull/1142)
- Refactor jsonrpc consumption of local node permissioning controller [\#1140](https://github.com/PegaSysEng/pantheon/pull/1140)
- Disconnect peers before the pivot block while fast syncing [\#1139](https://github.com/PegaSysEng/pantheon/pull/1139)
- Reduce the default transaction pool size from 30,000 to 4096 [\#1136](https://github.com/PegaSysEng/pantheon/pull/1136)
- Fail at load if static nodes not whitelisted [\#1135](https://github.com/PegaSysEng/pantheon/pull/1135)
- Fix private transaction acceptance test [\#1134](https://github.com/PegaSysEng/pantheon/pull/1134) (thanks to [Puneetha17](https://github.com/Puneetha17))
- Quieter exceptions when network is unreachable [\#1133](https://github.com/PegaSysEng/pantheon/pull/1133)
- nodepermissioningcontroller used for devp2p connection filtering [\#1132](https://github.com/PegaSysEng/pantheon/pull/1132)
- Remove duplicates from apis specified via CLI [\#1131](https://github.com/PegaSysEng/pantheon/pull/1131)
- Synchronizer returns false if it is in sync [\#1130](https://github.com/PegaSysEng/pantheon/pull/1130)
- Added fromHexStringStrict to check for exactly 20 byte addresses [\#1128](https://github.com/PegaSysEng/pantheon/pull/1128)
- Fix deadlock scenario in AsyncOperationProcessor and re-enable WorldStateDownloaderTest [\#1126](https://github.com/PegaSysEng/pantheon/pull/1126)
- Ignore WorldStateDownloaderTest [\#1125](https://github.com/PegaSysEng/pantheon/pull/1125)
- Updated local config permissioning flags [\#1118](https://github.com/PegaSysEng/pantheon/pull/1118)
- Pipeline Improvements [\#1117](https://github.com/PegaSysEng/pantheon/pull/1117)
- Permissioning cli smart contract [\#1116](https://github.com/PegaSysEng/pantheon/pull/1116)
- Adding default pending transactions value in BesuControllerBuilder [\#1114](https://github.com/PegaSysEng/pantheon/pull/1114)
- Fix intermittency in WorldStateDownloaderTest [\#1113](https://github.com/PegaSysEng/pantheon/pull/1113)
- Reduce number of seen blocks and transactions Besu tracks [\#1112](https://github.com/PegaSysEng/pantheon/pull/1112)
- Timeout long test [\#1111](https://github.com/PegaSysEng/pantheon/pull/1111)
- Errorprone 2.3.3 upgrades [\#1110](https://github.com/PegaSysEng/pantheon/pull/1110)
- Add metric to capture memory used by RocksDB table readers [\#1108](https://github.com/PegaSysEng/pantheon/pull/1108)
- Don't allow creation of multiple gauges with the same name [\#1107](https://github.com/PegaSysEng/pantheon/pull/1107)
- Update Peer Discovery to use NodePermissioningController [\#1105](https://github.com/PegaSysEng/pantheon/pull/1105)
- Move starting world state download process inside WorldDownloadState [\#1104](https://github.com/PegaSysEng/pantheon/pull/1104)
- Enable private Tx capability to Clique [\#1102](https://github.com/PegaSysEng/pantheon/pull/1102) (thanks to [Puneetha17](https://github.com/Puneetha17))
- Enable private Tx capability to IBFT [\#1101](https://github.com/PegaSysEng/pantheon/pull/1101) (thanks to [Puneetha17](https://github.com/Puneetha17))
- Version Upgrades [\#1100](https://github.com/PegaSysEng/pantheon/pull/1100)
- Don't delete completed tasks from RocksDbTaskQueue [\#1099](https://github.com/PegaSysEng/pantheon/pull/1099)
- Support flat mapping with multiple threads [\#1098](https://github.com/PegaSysEng/pantheon/pull/1098)
- Add pipe stage name to thread while executing [\#1097](https://github.com/PegaSysEng/pantheon/pull/1097)
- Use pipeline for world state download [\#1096](https://github.com/PegaSysEng/pantheon/pull/1096)
- TXPool JSON RPC tweaks [\#1095](https://github.com/PegaSysEng/pantheon/pull/1095)
- Add in-memory cache over world state download queue [\#1087](https://github.com/PegaSysEng/pantheon/pull/1087)
- Trim default metrics [\#1086](https://github.com/PegaSysEng/pantheon/pull/1086)
- Improve imported block log line [\#1085](https://github.com/PegaSysEng/pantheon/pull/1085)
- Smart contract permission controller [\#1083](https://github.com/PegaSysEng/pantheon/pull/1083)
- Add timeout when waiting for JSON-RPC, WebSocket RPC and Metrics services to stop [\#1082](https://github.com/PegaSysEng/pantheon/pull/1082)
- Add pipeline framework to make parallel processing simpler [\#1077](https://github.com/PegaSysEng/pantheon/pull/1077)
- Node permissioning controller [\#1075](https://github.com/PegaSysEng/pantheon/pull/1075)
- Smart contract permission controller stub [\#1074](https://github.com/PegaSysEng/pantheon/pull/1074)
- Expose a synchronous start method in Runner [\#1072](https://github.com/PegaSysEng/pantheon/pull/1072)
- Changes in chain head should trigger new permissioning check for active peers [\#1071](https://github.com/PegaSysEng/pantheon/pull/1071)
- Fix exceptions fetching metrics after world state download completes [\#1066](https://github.com/PegaSysEng/pantheon/pull/1066)
- Accept transactions in the pool with nonce above account sender nonce [\#1065](https://github.com/PegaSysEng/pantheon/pull/1065)
- Repair Istanbul to handle Eth/62 & Eth/63 [\#1063](https://github.com/PegaSysEng/pantheon/pull/1063)
- Close Private Storage Provider [\#1059](https://github.com/PegaSysEng/pantheon/pull/1059) (thanks to [Puneetha17](https://github.com/Puneetha17))
- Add labels to Pipelined tasks metrics [\#1057](https://github.com/PegaSysEng/pantheon/pull/1057)
- Re-enable Quorum Synchronisation [\#1056](https://github.com/PegaSysEng/pantheon/pull/1056)
- Don't log expected failures as errors [\#1054](https://github.com/PegaSysEng/pantheon/pull/1054)
- Make findSuitablePeer abstract [\#1053](https://github.com/PegaSysEng/pantheon/pull/1053)
- Track added at in txpool [\#1048](https://github.com/PegaSysEng/pantheon/pull/1048)
- Fix ImportBlocksTask to only request from peers that claim to have the blocks [\#1047](https://github.com/PegaSysEng/pantheon/pull/1047)
- Don't run the dao block validator if dao block is 0 [\#1044](https://github.com/PegaSysEng/pantheon/pull/1044)
- Don't make unnecessary copies of data in RocksDbKeyValueStorage [\#1040](https://github.com/PegaSysEng/pantheon/pull/1040)
- Update discovery logic to trust bootnodes only when out of sync [\#1039](https://github.com/PegaSysEng/pantheon/pull/1039)
- Fix IndexOutOfBoundsException in DetermineCommonAncestorTask [\#1038](https://github.com/PegaSysEng/pantheon/pull/1038)
- Add `rpc_modules` JSON-RPC [\#1036](https://github.com/PegaSysEng/pantheon/pull/1036)
- Simple permissioning smart contract [\#1035](https://github.com/PegaSysEng/pantheon/pull/1035)
- Refactor enodeurl to use inetaddr [\#1032](https://github.com/PegaSysEng/pantheon/pull/1032)
- Update CLI options in mismatched genesis file message [\#1031](https://github.com/PegaSysEng/pantheon/pull/1031)
- Remove dependence of eth.core on eth.permissioning [\#1030](https://github.com/PegaSysEng/pantheon/pull/1030)
- Make alloc optional and provide nicer error messages when genesis config is invalid [\#1029](https://github.com/PegaSysEng/pantheon/pull/1029)
- Handle metrics request closing before response is generated [\#1028](https://github.com/PegaSysEng/pantheon/pull/1028)
- Change EthNetworkConfig bootnodes to always be URIs [\#1027](https://github.com/PegaSysEng/pantheon/pull/1027)
- Avoid port conflicts in acceptance tests [\#1025](https://github.com/PegaSysEng/pantheon/pull/1025)
- Include reference tests in jacoco [\#1024](https://github.com/PegaSysEng/pantheon/pull/1024)
- Acceptance test - configurable gas price [\#1023](https://github.com/PegaSysEng/pantheon/pull/1023)
- Get Internal logs and output [\#1022](https://github.com/PegaSysEng/pantheon/pull/1022) (thanks to [Puneetha17](https://github.com/Puneetha17))
- Fix race condition in WebSocketService [\#1021](https://github.com/PegaSysEng/pantheon/pull/1021)
- Ensure devp2p ports are written to ports file correctly [\#1020](https://github.com/PegaSysEng/pantheon/pull/1020)
- Report the correct tcp port in PING packets when it differs from the UDP port [\#1019](https://github.com/PegaSysEng/pantheon/pull/1019)
- Refactor transient transaction processor [\#1017](https://github.com/PegaSysEng/pantheon/pull/1017)
- Resume world state download from existing queue [\#1016](https://github.com/PegaSysEng/pantheon/pull/1016)
- IBFT Acceptance tests updated with longer timeout on first block [\#1015](https://github.com/PegaSysEng/pantheon/pull/1015)
- Update IBFT acceptances tests to await first block [\#1013](https://github.com/PegaSysEng/pantheon/pull/1013)
- Remove full hashimoto implementation as its never used [\#1011](https://github.com/PegaSysEng/pantheon/pull/1011)
- Created SyncStatus notifications [\#1010](https://github.com/PegaSysEng/pantheon/pull/1010)
- Address acceptance test intermittency [\#1008](https://github.com/PegaSysEng/pantheon/pull/1008)
- Consider a world state download stalled after 100 requests with no progress [\#1007](https://github.com/PegaSysEng/pantheon/pull/1007)
- Reduce log level when block miner is interrupted [\#1006](https://github.com/PegaSysEng/pantheon/pull/1006)
- RunnerTest fail on Windows due to network startup timing issue [\#1005](https://github.com/PegaSysEng/pantheon/pull/1005)
- Generate Private Contract Address [\#1004](https://github.com/PegaSysEng/pantheon/pull/1004) (thanks to [vinistevam](https://github.com/vinistevam))
- Delete the legacy pipelined import code [\#1003](https://github.com/PegaSysEng/pantheon/pull/1003)
- Fix race condition in WebSocket AT [\#1002](https://github.com/PegaSysEng/pantheon/pull/1002)
- Cleanup IBFT logging levels [\#995](https://github.com/PegaSysEng/pantheon/pull/995)
- Integration Test implementation dependency for non-IntelliJ IDE [\#992](https://github.com/PegaSysEng/pantheon/pull/992)
- Ignore fast sync and full sync tests to avoid race condition [\#991](https://github.com/PegaSysEng/pantheon/pull/991)
- Make acceptance tests use the process based runner again [\#990](https://github.com/PegaSysEng/pantheon/pull/990)
- RoundChangeCertificateValidator requires unique authors [\#989](https://github.com/PegaSysEng/pantheon/pull/989)
- Make Rinkeby the benchmark chain.  [\#986](https://github.com/PegaSysEng/pantheon/pull/986)
- Add metrics to Parallel Download pipeline [\#985](https://github.com/PegaSysEng/pantheon/pull/985)
- Change ExpectBlockNumber to require at least the specified block number [\#981](https://github.com/PegaSysEng/pantheon/pull/981)
- Fix benchmark compilation [\#980](https://github.com/PegaSysEng/pantheon/pull/980)
- RPC tests can use 127.0.0.1 loopback rather than localhost [\#974](https://github.com/PegaSysEng/pantheon/pull/974) thanks to [glethuillier](https://github.com/glethuillier) for raising)
- Disable picocli ansi when testing [\#973](https://github.com/PegaSysEng/pantheon/pull/973)
- Add a jmh benchmark for WorldStateDownloader [\#972](https://github.com/PegaSysEng/pantheon/pull/972)
- Gradle dependency for JMH annotation, for IDEs that aren't IntelliJ \(… [\#971](https://github.com/PegaSysEng/pantheon/pull/971)
- Separate download state tracking from WorldStateDownloader [\#967](https://github.com/PegaSysEng/pantheon/pull/967)
- Gradle dependency for JMH annotation, for IDEs that aren't IntelliJ [\#966](https://github.com/PegaSysEng/pantheon/pull/966)
- Truffle HDwallet Web3 1.0 [\#964](https://github.com/PegaSysEng/pantheon/pull/964)
- Add missing JavaDoc tags in JSONToRLP [\#963](https://github.com/PegaSysEng/pantheon/pull/963)
- Only import block if it isn't already on the block chain [\#962](https://github.com/PegaSysEng/pantheon/pull/962)
- CLI stack traces when debugging [\#960](https://github.com/PegaSysEng/pantheon/pull/960)
- Create peer discovery packets on a worker thread [\#955](https://github.com/PegaSysEng/pantheon/pull/955)
- Remove start functionality from IbftController and IbftBlockHeightMan… [\#952](https://github.com/PegaSysEng/pantheon/pull/952)
- Cleanup IBFT executors [\#951](https://github.com/PegaSysEng/pantheon/pull/951)
- Single threaded world state persistence [\#950](https://github.com/PegaSysEng/pantheon/pull/950)
- Fix version number on master [\#946](https://github.com/PegaSysEng/pantheon/pull/946)
- Change automatic benchmark  [\#945](https://github.com/PegaSysEng/pantheon/pull/945)
- Eliminate redundant header validation [\#943](https://github.com/PegaSysEng/pantheon/pull/943)
- RocksDbQueue Threading Tweaks [\#940](https://github.com/PegaSysEng/pantheon/pull/940)
- Validate DAO block [\#939](https://github.com/PegaSysEng/pantheon/pull/939)
- Complete Private Transaction Processor [\#938](https://github.com/PegaSysEng/pantheon/pull/938) (thanks to [iikirilov](https://github.com/iikirilov))
- Add metrics for netty queue length [\#932](https://github.com/PegaSysEng/pantheon/pull/932)
- Update GetNodeDataFromPeerTask to return a map [\#931](https://github.com/PegaSysEng/pantheon/pull/931)

## 1.0.1

Public key address export subcommand was missing in 1.0 release.

### Additions and Improvements
- Added `public-key export-address` subcommand [\#888](https://github.com/PegaSysEng/pantheon/pull/888)
- Documentation update for the [`public-key export-address`](https://besu.hyperledger.org/en/stable/) subcommand.
- Updated [IBFT 2.0 overview](https://besu.hyperledger.org/en/stable/) to include use of `rlp encode` command and information on setting IBFT 2.0 properties to achieve your desired block time.

## 1.0

### Additions and Improvements
- [IBFT 2.0](https://besu.hyperledger.org/en/latest/Tutorials/Private-Network/Create-IBFT-Network/)
- [Permissioning](https://besu.hyperledger.org/en/latest/Concepts/Permissioning/Permissioning-Overview/)
- [JSON-RPC Authentication](https://besu.hyperledger.org/en/latest/HowTo/Interact/APIs/Authentication/)
- Added `rlp encode` subcommand [\#965](https://github.com/PegaSysEng/pantheon/pull/965)
- Method to reload permissions file [\#834](https://github.com/PegaSysEng/pantheon/pull/834)
- Added rebind mitigation for Websockets. [\#905](https://github.com/PegaSysEng/pantheon/pull/905)
- Support genesis contract code [\#749](https://github.com/PegaSysEng/pantheon/pull/749) (thanks to [kziemianek](https://github.com/kziemianek)).
- Documentation updates include:
  - Added details on [port configuration](https://besu.hyperledger.org/en/latest/HowTo/Find-and-Connect/Configuring-Ports/)
  - Added [Resources page](https://besu.hyperledger.org/en/latest/Reference/Resources/) linking to Besu blog posts and webinars
  - Added [JSON-RPC Authentication](https://besu.hyperledger.org/en/latest/HowTo/Interact/APIs/Authentication/)
  - Added [tutorial to create permissioned network](https://besu.hyperledger.org/en/latest/Tutorials/Permissioning/Create-Permissioned-Network/)
  - Added [Permissioning](https://besu.hyperledger.org/en/latest/Concepts/Permissioning/Permissioning-Overview/) content
  - Added [Permissioning API methods](https://besu.hyperledger.org/en/latest/Reference/API-Methods/#permissioning-methods)
  - Added [tutorial to create Clique private network](https://besu.hyperledger.org/en/latest/Tutorials/Private-Network/Create-Private-Clique-Network/)
  - Added [tutorial to create IBFT 2.0 private network](https://besu.hyperledger.org/en/latest/Tutorials/Private-Network/Create-IBFT-Network/)

### Technical Improvements
- RoundChangeCertificateValidator requires unique authors [\#997](https://github.com/PegaSysEng/pantheon/pull/997)
- RPC tests can use 127.0.0.1 loopback rather than localhost [\#979](https://github.com/PegaSysEng/pantheon/pull/979)
- Integration Test implementation dependency for non-IntelliJ IDE [\#978](https://github.com/PegaSysEng/pantheon/pull/978)
- Only import block if it isn't already on the block chain [\#977](https://github.com/PegaSysEng/pantheon/pull/977)
- Disable picocli ansi when testing [\#975](https://github.com/PegaSysEng/pantheon/pull/975)
- Create peer discovery packets on a worker thread [\#961](https://github.com/PegaSysEng/pantheon/pull/961)
- Removed Orion snapshot dependency [\#933](https://github.com/PegaSysEng/pantheon/pull/933)
- Use network ID instead of chain ID in MainnetBesuController. [\#929](https://github.com/PegaSysEng/pantheon/pull/929)
- Propagate new block messages to other clients in a worker thread [\#928](https://github.com/PegaSysEng/pantheon/pull/928)
- Parallel downloader should stop on puts if requested. [\#927](https://github.com/PegaSysEng/pantheon/pull/927)
- Permission config file location and option under docker [\#925](https://github.com/PegaSysEng/pantheon/pull/925)
- Fixed potential stall in world state download [\#922](https://github.com/PegaSysEng/pantheon/pull/922)
- Refactoring to introduce deleteOnExit\(\) for temp files [\#920](https://github.com/PegaSysEng/pantheon/pull/920)
- Reduce "Received transactions message" log from debug to trace [\#919](https://github.com/PegaSysEng/pantheon/pull/919)
- Handle PeerNotConnected exceptions when sending wire keep alives [\#918](https://github.com/PegaSysEng/pantheon/pull/918)
- admin_addpeers: error if node not whitelisted [\#917](https://github.com/PegaSysEng/pantheon/pull/917)
- Expose the Ibft MiningCoordinator [\#916](https://github.com/PegaSysEng/pantheon/pull/916)
- Check perm api against perm cli [\#915](https://github.com/PegaSysEng/pantheon/pull/915)
- Update metrics when completing a world state request with existing data [\#914](https://github.com/PegaSysEng/pantheon/pull/914)
- Improve RocksDBQueue dequeue performance [\#913](https://github.com/PegaSysEng/pantheon/pull/913)
- Error when removing bootnodes from nodes whitelist [\#912](https://github.com/PegaSysEng/pantheon/pull/912)
- Incremental Optimization\(s\) on BlockBroadcaster [\#911](https://github.com/PegaSysEng/pantheon/pull/911)
- Check permissions CLI dependencies [\#909](https://github.com/PegaSysEng/pantheon/pull/909)
- Limit the number of times we retry peer discovery interactions [\#908](https://github.com/PegaSysEng/pantheon/pull/908)
- IBFT to use VoteTallyCache [\#907](https://github.com/PegaSysEng/pantheon/pull/907)
- Add metric to expose number of inflight world state requests [\#906](https://github.com/PegaSysEng/pantheon/pull/906)
- Bootnodes not on whitelist - improve errors [\#904](https://github.com/PegaSysEng/pantheon/pull/904)
- Make chain download cancellable [\#901](https://github.com/PegaSysEng/pantheon/pull/901)
- Enforce accounts must start with 0x [\#900](https://github.com/PegaSysEng/pantheon/pull/900)
- When picking fast sync pivot block, use the peer with the best total difficulty [\#899](https://github.com/PegaSysEng/pantheon/pull/899)
- Process world state download data on a worker thread [\#898](https://github.com/PegaSysEng/pantheon/pull/898)
- CLI mixin help [\#895](https://github.com/PegaSysEng/pantheon/pull/895) ([macfarla](https://github.com/macfarla))
- Use absolute datapath instead of relative. [\#894](https://github.com/PegaSysEng/pantheon/pull/894).
- Fix task queue so that the updated failure count for requests is stored [\#893](https://github.com/PegaSysEng/pantheon/pull/893)
- Fix authentication header [\#891](https://github.com/PegaSysEng/pantheon/pull/891)
- Reorganize eth tasks [\#890](https://github.com/PegaSysEng/pantheon/pull/890)
- Unit tests of BlockBroadcaster [\#887](https://github.com/PegaSysEng/pantheon/pull/887)
- Fix authentication file validation errors [\#886](https://github.com/PegaSysEng/pantheon/pull/886)
- Fixing file locations under docker [\#885](https://github.com/PegaSysEng/pantheon/pull/885)
- Handle exceptions properly in EthScheduler [\#884](https://github.com/PegaSysEng/pantheon/pull/884)
- More bootnodes for goerli [\#880](https://github.com/PegaSysEng/pantheon/pull/880)
- Rename password hash command [\#879](https://github.com/PegaSysEng/pantheon/pull/879)
- Add metrics for EthScheduler executors [\#878](https://github.com/PegaSysEng/pantheon/pull/878)
- Disconnect peer removed from node whitelist [\#877](https://github.com/PegaSysEng/pantheon/pull/877)
- Reduce logging noise from invalid peer discovery packets and handshaking [\#876](https://github.com/PegaSysEng/pantheon/pull/876)
- Detect stalled world state downloads [\#875](https://github.com/PegaSysEng/pantheon/pull/875)
- Limit size of Ibft future message buffer [\#873](https://github.com/PegaSysEng/pantheon/pull/873)
- Ibft2: Replace NewRound with extended Proposal [\#872](https://github.com/PegaSysEng/pantheon/pull/872)
- Fixed admin_addPeer to periodically check maintained connections [\#871](https://github.com/PegaSysEng/pantheon/pull/871)
- WebSocket method permissions [\#870](https://github.com/PegaSysEng/pantheon/pull/870)
- Select new pivot block when world state becomes unavailable [\#869](https://github.com/PegaSysEng/pantheon/pull/869)
- Introduce FutureUtils to reduce duplicated code around CompletableFuture [\#868](https://github.com/PegaSysEng/pantheon/pull/868)
- Implement world state cancel [\#867](https://github.com/PegaSysEng/pantheon/pull/867)
- Renaming authentication configuration file CLI command [\#865](https://github.com/PegaSysEng/pantheon/pull/865)
- Break out RoundChangeCertificate validation [\#864](https://github.com/PegaSysEng/pantheon/pull/864)
- Disconnect peers where the common ancestor is before our fast sync pivot [\#862](https://github.com/PegaSysEng/pantheon/pull/862)
- Initial scaffolding for block propagation [\#860](https://github.com/PegaSysEng/pantheon/pull/860)
- Fix NullPointerException when determining fast sync pivot [\#859](https://github.com/PegaSysEng/pantheon/pull/859)
- Check for invalid token [\#856](https://github.com/PegaSysEng/pantheon/pull/856)
- Moving NodeWhitelistController to permissioning package [\#855](https://github.com/PegaSysEng/pantheon/pull/855)
- Fix state download race condition by creating a TaskQueue API [\#853](https://github.com/PegaSysEng/pantheon/pull/853)
- Changed separator in JSON RPC permissions [\#852](https://github.com/PegaSysEng/pantheon/pull/852)
- WebSocket acceptance tests now can use WebSockets [\#851](https://github.com/PegaSysEng/pantheon/pull/851)
- IBFT notifies EthPeer when remote node has a better block [\#849](https://github.com/PegaSysEng/pantheon/pull/849)
- Support resuming fast-sync downloads [\#848](https://github.com/PegaSysEng/pantheon/pull/848)
- Tweak Fast Sync Config [\#847](https://github.com/PegaSysEng/pantheon/pull/847)
- RPC authentication configuration validation + tests. [\#846](https://github.com/PegaSysEng/pantheon/pull/846)
- Tidy-up FastSyncState persistence [\#845](https://github.com/PegaSysEng/pantheon/pull/845)
- Do parallel extract signatures in the parallel block importer. [\#844](https://github.com/PegaSysEng/pantheon/pull/844)
- Fix 'the Input Is Too Long' Error on Windows [\#843](https://github.com/PegaSysEng/pantheon/pull/843) (thanks to [glethuillier](https://github.com/glethuillier)).
- Remove unnecessary sleep [\#842](https://github.com/PegaSysEng/pantheon/pull/842)
- Shutdown improvements [\#841](https://github.com/PegaSysEng/pantheon/pull/841)
- Speed up shutdown time [\#838](https://github.com/PegaSysEng/pantheon/pull/838)
- Add metrics to world state downloader [\#837](https://github.com/PegaSysEng/pantheon/pull/837)
- Store pivot block header [\#836](https://github.com/PegaSysEng/pantheon/pull/836)
- Clique should use beneficiary of zero on epoch blocks [\#833](https://github.com/PegaSysEng/pantheon/pull/833)
- Clique should ignore proposals for address 0 [\#831](https://github.com/PegaSysEng/pantheon/pull/831)
- Fix intermittency in FullSyncDownloaderTest [\#830](https://github.com/PegaSysEng/pantheon/pull/830)
- Added the authentication service to the WebSocket service [\#829](https://github.com/PegaSysEng/pantheon/pull/829)
- Extract creation and init of ProtocolContext into a re-usable class [\#828](https://github.com/PegaSysEng/pantheon/pull/828)
- Prevent duplicate commit seals in ibft header [\#827](https://github.com/PegaSysEng/pantheon/pull/827)
- Validate Ibft vanity data length [\#826](https://github.com/PegaSysEng/pantheon/pull/826)
- Refactored json rpc authentication to be provided as a service [\#825](https://github.com/PegaSysEng/pantheon/pull/825)
- Handle unavailable world states [\#824](https://github.com/PegaSysEng/pantheon/pull/824)
- Password in JWT payload [\#823](https://github.com/PegaSysEng/pantheon/pull/823)
- Homogenize error messages when required parameters are set [\#822](https://github.com/PegaSysEng/pantheon/pull/822) ([glethuillier](https://github.com/glethuillier)).
- Set remote peer chain head to parent of block received in NEW\_BLOCK\_MESSAGE [\#819](https://github.com/PegaSysEng/pantheon/pull/819)
- Peer disconnects should not result in stack traces [\#818](https://github.com/PegaSysEng/pantheon/pull/818)
- Abort previous builds [\#817](https://github.com/PegaSysEng/pantheon/pull/817)
- Parallel build stages [\#816](https://github.com/PegaSysEng/pantheon/pull/816)
- JWT authentication for JSON-RPC [\#815](https://github.com/PegaSysEng/pantheon/pull/815)
- Log errors that occur while finding a common ancestor [\#814](https://github.com/PegaSysEng/pantheon/pull/814)
- Shuffled log levels [\#813](https://github.com/PegaSysEng/pantheon/pull/813)
- Prevent duplicate IBFT messages being processed by state machine [\#811](https://github.com/PegaSysEng/pantheon/pull/811)
- Fix Orion startup ports [\#810](https://github.com/PegaSysEng/pantheon/pull/810)
- Commit world state continuously [\#809](https://github.com/PegaSysEng/pantheon/pull/809)
- Improve block propagation time [\#808](https://github.com/PegaSysEng/pantheon/pull/808)
- JSON-RPC authentication cli options & acceptance tests [\#807](https://github.com/PegaSysEng/pantheon/pull/807)
- Remove privacy not supported warning [\#806](https://github.com/PegaSysEng/pantheon/pull/806) (thanks to [vinistevam](https://github.com/vinistevam))
- Wire up Private Transaction Processor [\#805](https://github.com/PegaSysEng/pantheon/pull/805) (thanks to [Puneetha17](https://github.com/Puneetha17))
- Apply a limit to the number of responses in RespondingEthPeer.respondWhile [\#803](https://github.com/PegaSysEng/pantheon/pull/803)
- Avoid requesting empty block bodies from the network. [\#802](https://github.com/PegaSysEng/pantheon/pull/802)
- Handle partial responses to get receipts requests [\#801](https://github.com/PegaSysEng/pantheon/pull/801)
- Rename functions in Ibft MessageValidator [\#800](https://github.com/PegaSysEng/pantheon/pull/800)
- Upgrade GoogleJavaFormat to 1.7 [\#795](https://github.com/PegaSysEng/pantheon/pull/795)
- Minor refactorings of IntegrationTest infrastructure [\#786](https://github.com/PegaSysEng/pantheon/pull/786)
- Rework Ibft MessageValidatorFactory [\#785](https://github.com/PegaSysEng/pantheon/pull/785)
- Rework IbftRoundFactory [\#784](https://github.com/PegaSysEng/pantheon/pull/784)
- Rename artefacts to artifacts within IBFT [\#782](https://github.com/PegaSysEng/pantheon/pull/782)
- Rename TerminatedRoundArtefacts to PreparedRoundArtefacts [\#781](https://github.com/PegaSysEng/pantheon/pull/781)
- Rename Ibft MessageFactory methods [\#779](https://github.com/PegaSysEng/pantheon/pull/779)
- Update WorldStateDownloader to only filter out known code requests [\#777](https://github.com/PegaSysEng/pantheon/pull/777)
- Multiple name options only search for the longest one [\#776](https://github.com/PegaSysEng/pantheon/pull/776)
- Move ethTaskTimer to abstract root [\#775](https://github.com/PegaSysEng/pantheon/pull/775)
- Parallel Block importer [\#774](https://github.com/PegaSysEng/pantheon/pull/774)
- Wait for a peer with an estimated chain height before selecting a pivot block [\#772](https://github.com/PegaSysEng/pantheon/pull/772)
- Randomly perform full validation when fast syncing blocks [\#770](https://github.com/PegaSysEng/pantheon/pull/770)
- IBFT Message rework, piggybacking blocks on msgs. [\#769](https://github.com/PegaSysEng/pantheon/pull/769)
- EthScheduler additions [\#767](https://github.com/PegaSysEng/pantheon/pull/767)
- Fixing node whitelist isPermitted check [\#766](https://github.com/PegaSysEng/pantheon/pull/766)
- Eth/63 labels [\#764](https://github.com/PegaSysEng/pantheon/pull/764)
- Permissioning whitelist persistence. [\#763](https://github.com/PegaSysEng/pantheon/pull/763)
- Created message validators for NewRound and RoundChange [\#760](https://github.com/PegaSysEng/pantheon/pull/760)
- Add tests for FastSyncChainDownloader as a whole [\#758](https://github.com/PegaSysEng/pantheon/pull/758)
- Flatten IBFT Message API [\#757](https://github.com/PegaSysEng/pantheon/pull/757)
- Added TerminatedRoundArtefacts [\#756](https://github.com/PegaSysEng/pantheon/pull/756)
- Fix thread names in EthScheduler to include the thread number [\#755](https://github.com/PegaSysEng/pantheon/pull/755)
- Separate round change reception from RoundChangeCertificate [\#754](https://github.com/PegaSysEng/pantheon/pull/754)
- JSON-RPC authentication login [\#753](https://github.com/PegaSysEng/pantheon/pull/753)
- Spilt Ibft MessageValidator into components [\#752](https://github.com/PegaSysEng/pantheon/pull/752)
- Ensure first checkpoint headers is always in local blockchain for FastSyncCheckpointHeaderManager [\#750](https://github.com/PegaSysEng/pantheon/pull/750)
- Refactored permissioning components to be Optional. [\#747](https://github.com/PegaSysEng/pantheon/pull/747)
- Integrate rocksdb-based queue into WorldStateDownloader [\#746](https://github.com/PegaSysEng/pantheon/pull/746)
- Generify orion to enclave [\#745](https://github.com/PegaSysEng/pantheon/pull/745) (thanks to [vinistevam](https://github.com/vinistevam))
- Moved IBFT Message factory to use wrapped message types [\#744](https://github.com/PegaSysEng/pantheon/pull/744)
- Handle timeouts when requesting checkpoint headers correctly [\#743](https://github.com/PegaSysEng/pantheon/pull/743)
- Update RoundChangeManager to use flattened message [\#742](https://github.com/PegaSysEng/pantheon/pull/742)
- Handle validation failures when fast importing blocks [\#741](https://github.com/PegaSysEng/pantheon/pull/741)
- Updated IbftRound and RoundState APIs to use wrapped messages [\#740](https://github.com/PegaSysEng/pantheon/pull/740)
- Exception handling [\#739](https://github.com/PegaSysEng/pantheon/pull/739)
- Upgrade dependency versions and build cleanup [\#738](https://github.com/PegaSysEng/pantheon/pull/738)
- Update IbftBlockHeigntManager to accept new message types. [\#737](https://github.com/PegaSysEng/pantheon/pull/737)
- Error response handling for permissions APIs [\#736](https://github.com/PegaSysEng/pantheon/pull/736)
- IPV6 bootnodes don't work [\#735](https://github.com/PegaSysEng/pantheon/pull/735)
- Updated to use tags of pantheon build rather than another repo [\#734](https://github.com/PegaSysEng/pantheon/pull/734)
- Log milestones at startup and other minor logging improvements [\#733](https://github.com/PegaSysEng/pantheon/pull/733)
- Create wrapper types for Ibft Signed messages [\#731](https://github.com/PegaSysEng/pantheon/pull/731)
- Ibft to uniquely ID messages by their hash [\#730](https://github.com/PegaSysEng/pantheon/pull/730)
- Rename ibftrevised to ibft2 [\#722](https://github.com/PegaSysEng/pantheon/pull/722)
- Limit ibft msg queues [\#704](https://github.com/PegaSysEng/pantheon/pull/704)
- Implement privacy precompiled contract [\#696](https://github.com/PegaSysEng/pantheon/pull/696) (thanks to [Puneetha17](https://github.com/Puneetha17))
- Integration of RecursivePeerRefreshState and PeerDiscoveryController [\#420](https://github.com/PegaSysEng/pantheon/pull/420)

## 0.9.1

Built and compatible with with JDK8.

## 0.9

### Breaking Changes to Command Line

Breaking changes have been made to the command line options in v0.9 to improve usability. Many v0.8 command line options no longer work.

The [documentation](https://docs.pantheon.pegasys.tech/en/latest/) has been updated throughout to use the changed command line options and the [command line reference](https://besu.hyperledger.org/en/stable/) documents the changed options.

| Previous Option                     | New Option                                                                                                                                                                                                                                  | Change                            |
|-------------------------------------|------------------------------------------------------------------------------------------------------------------------------------------------------------------------------------------------------------------------------------------|----------------------------------|
| `--config`                          | [`--config-file`](https://besu.hyperledger.org/en/latest/Reference/CLI/CLI-Syntax/#config-file)                                                                                                                                  | Renamed                          |
| `--datadir`                         | [`--data-path`](https://besu.hyperledger.org/en/latest/Reference/CLI/CLI-Syntax/#data-path)                                                                                                                                      | Renamed                          |
| `--dev-mode`                        | [`--network=dev`](https://besu.hyperledger.org/en/latest/Reference/CLI/CLI-Syntax/#network)                                                                                                                                     | Replaced by `--network` option   |
| `--genesis`                         | [`--genesis-file`](https://besu.hyperledger.org/en/latest/Reference/CLI/CLI-Syntax/#genesis-file)                                                                                                                                | Renamed                          |
| `--goerli`                          | [`--network=goerli`](https://besu.hyperledger.org/en/latest/Reference/CLI/CLI-Syntax/#network)                                                                                                                                  | Replaced by `--network` option   |
| `--metrics-listen=<HOST:PORT>`      | [`--metrics-host=<HOST>`](https://besu.hyperledger.org/en/latest/Reference/CLI/CLI-Syntax/#metrics-host) and [`--metrics-port=<PORT>`](https://besu.hyperledger.org/en/latest/Reference/CLI/CLI-Syntax/#metrics-port) | Split into host and port options |
| `--miner-extraData`                 | [`--miner-extra-data`](https://besu.hyperledger.org/en/latest/Reference/CLI/CLI-Syntax/#miner-extra-data)                                                                                                                       | Renamed                          |
| `--miner-minTransactionGasPriceWei` | [`--min-gas-price`](https://besu.hyperledger.org/en/latest/Reference/CLI/CLI-Syntax/#min-gas-price)                                                                                                                              | Renamed                          |
| `--no-discovery`                    | [`--discovery-enabled`](https://besu.hyperledger.org/en/latest/Reference/CLI/CLI-Syntax/#discovery-enabled)                                                                                                                      | Replaced                         |
| `--node-private-key`                | [`--node-private-key-file`](https://besu.hyperledger.org/en/latest/Reference/CLI/CLI-Syntax/#node-private-key-file)                                                                                                              | Renamed                          |
| `--ottoman`                         | N/A                                                                                                                                                                                                                                         | Removed                          |
| `--p2p-listen=<HOST:PORT>`          | [`--p2p-host=<HOST>`](https://besu.hyperledger.org/en/latest/Reference/CLI/CLI-Syntax/#p2p-hostt) and [`--p2p-port=<PORT>`](https://besu.hyperledger.org/en/latest/Reference/CLI/CLI-Syntax/#p2p-port) | Split into host and port options |
| `--rinkeby`                         | [`--network=rinkeby`](https://besu.hyperledger.org/en/latest/Reference/CLI/CLI-Syntax/#network)                                                                                                                                     | Replaced by `--network` option   |
| `--ropsten`                         | [`--network=ropsten`](https://besu.hyperledger.org/en/latest/Reference/CLI/CLI-Syntax/#network)                                                                                                                                     | Replaced by `--network` option   |
| `--rpc-enabled`                     | [` --rpc-http-enabled`](https://besu.hyperledger.org/en/latest/Reference/CLI/CLI-Syntax/#rpc-http-enabled)| Renamed|
| `--rpc-listen=<HOST:PORT>`          | [`--rpc-http-host=<HOST>`](https://besu.hyperledger.org/en/latest/Reference/CLI/CLI-Syntax/#rpc-http-host) and [`--rpc-http-port=<PORT>`](https://besu.hyperledger.org/en/latest/Reference/CLI/CLI-Syntax/#rpc-http-port) | Split into host and port options |
| `--rpc-api`                         | [`--rpc-http-api`](https://besu.hyperledger.org/en/latest/Reference/CLI/CLI-Syntax/#rpc-http-api)| Renamed |
| `--rpc-cors-origins`                | [`--rpc-http-cors-origins`](https://besu.hyperledger.org/en/latest/Reference/CLI/CLI-Syntax/#rpc-http-cors-origins) | Renamed |
| `--ws-enabled`                      | [`--rpc-ws-enabled`](https://besu.hyperledger.org/en/latest/Reference/CLI/CLI-Syntax/#rpc-ws-enabled)  | Renamed |
| `--ws-api`                          | [`--rpc-ws-api`](https://besu.hyperledger.org/en/latest/Reference/CLI/CLI-Syntax/#rpc-ws-api) | Renamed|
| `--ws-listen=<HOST:PORT>`           | [`--rpc-ws-host=<HOST>`](https://besu.hyperledger.org/en/latest/Reference/CLI/CLI-Syntax/#rpc-ws-host) and [`--rpc-ws-port=<PORT>`](https://besu.hyperledger.org/en/latest/Reference/CLI/CLI-Syntax/#rpc-ws-port) | Split into host and port options |
| `--ws-refresh-delay`                | [`--rpc-ws-refresh-delay`](https://besu.hyperledger.org/en/latest/Reference/CLI/CLI-Syntax/#rpc-ws-refresh-delay)|Renamed|

| Previous Subcommand                 | New Subcommand                                                                                                                                                                                                                  | Change                            |
|-------------------------------------|------------------------------------------------------------------------------------------------------------------------------------------------------------------------------------------------------------------------------------------|----------------------------------|
| `pantheon import <block-file>`      | [`pantheon blocks import --from=<block-file>`](https://besu.hyperledger.org/en/latest/Reference/CLI/CLI-Subcommands/#blocks)                                                                                            | Renamed                          |
| `pantheon export-pub-key <key-file>`| [`pantheon public-key export --to=<key-file>`](https://besu.hyperledger.org/en/latest/Reference/CLI/CLI-Subcommands/#public-key)                                                                                                      | Renamed                          |


### Private Network Quickstart

The Private Network Quickstart has been moved from the `pantheon` repository to the `pantheon-quickstart`
repository. The [Private Network Quickstart tutorial](https://besu.hyperledger.org/en/latest/Tutorials/Quickstarts/Private-Network-Quickstart/)
has been updated to use the moved quickstart.

### Additions and Improvements

- `--network=goerli` supports relaunch of Görli testnet [\#717](https://github.com/PegaSysEng/pantheon/pull/717)
- TOML authentication provider [\#689](https://github.com/PegaSysEng/pantheon/pull/689)
- Metrics Push Gateway Options [\#678](https://github.com/PegaSysEng/pantheon/pull/678)
- Additional logging details for IBFT 2.0 [\#650](https://github.com/PegaSysEng/pantheon/pull/650)
- Permissioning config TOML file [\#643](https://github.com/PegaSysEng/pantheon/pull/643)
- Added metrics Prometheus Push Gateway Support [\#638](https://github.com/PegaSysEng/pantheon/pull/638)
- Clique and IBFT not enabled by default in RPC APIs [\#635](https://github.com/PegaSysEng/pantheon/pull/635)
- Added `admin_addPeer` JSON-RPC API method [\#622](https://github.com/PegaSysEng/pantheon/pull/622)
- Implemented `--p2p-enabled` configuration item [\#619](https://github.com/PegaSysEng/pantheon/pull/619)
- Command options and commands renaming [\#618](https://github.com/PegaSysEng/pantheon/pull/618)
- Added IBFT get pending votes [\#603](https://github.com/PegaSysEng/pantheon/pull/603)
- Implement Petersburg hardfork [\#601](https://github.com/PegaSysEng/pantheon/pull/601)
- Added private transaction abstraction [\#592](https://github.com/PegaSysEng/pantheon/pull/592) (thanks to [iikirilov](https://github.com/iikirilov))
- Added privacy command line commands [\#584](https://github.com/PegaSysEng/pantheon/pull/584) (thanks to [Puneetha17](https://github.com/Puneetha17))
- Documentation updates include:
  - Updated [Private Network Quickstart tutorial](https://besu.hyperledger.org/en/latest/Tutorials/Quickstarts/Private-Network-Quickstart/)
    to use quickstart in `pantheon-quickstart` repository and indicate that the quickstart is not supported on Windows.
  - Added IBFT 2.0 [content](https://besu.hyperledger.org/en/latest/HowTo/Configure/Consensus-Protocols/IBFT/) and [JSON RPC API methods](https://besu.hyperledger.org/en/latest/Reference/API-Methods/#ibft-20-methods).
  - Added [consensus protocols content](https://besu.hyperledger.org/en/latest/Concepts/Consensus-Protocols/Comparing-PoA/).
  - Added content on [events and logs](https://besu.hyperledger.org/en/latest/Concepts/Events-and-Logs/), and [using filters](https://besu.hyperledger.org/en/latest/HowTo/Interact/Filters/Accessing-Logs-Using-JSON-RPC/).
  - Added content on integrating with [Prometheus Push Gateway](https://besu.hyperledger.org/en/latest/HowTo/Deploy/Monitoring-Performance/#running-prometheus-with-besu-in-push-mode)

### Technical Improvements

- Download receipts during fast sync and import without processing transactions [\#701](https://github.com/PegaSysEng/pantheon/pull/701)
- Removed CLI options for `--nodes-whitelist` and `--accounts-whitelist` [\#694](https://github.com/PegaSysEng/pantheon/pull/694)
- Delegate `getRootCause` through to Guava's implementation [\#692](https://github.com/PegaSysEng/pantheon/pull/692)
- Benchmark update [\#691](https://github.com/PegaSysEng/pantheon/pull/691)
- Implement chain download for fast sync [\#690](https://github.com/PegaSysEng/pantheon/pull/690)
- Allow missing accounts to create zero-cost transactions [\#685](https://github.com/PegaSysEng/pantheon/pull/685)
- Node private key location should be fixed under docker [\#684](https://github.com/PegaSysEng/pantheon/pull/684)
- Parallel Processing File Import Performance [\#683](https://github.com/PegaSysEng/pantheon/pull/683)
- Integrate actual `WorldStateDownloader` with the fast sync work flow [\#682](https://github.com/PegaSysEng/pantheon/pull/682)
- Removed `--max-trailing-peers` option [\#680](https://github.com/PegaSysEng/pantheon/pull/680)
- Enabled warning on CLI dependent options [\#679](https://github.com/PegaSysEng/pantheon/pull/679)
- Update WorldStateDownloader run\(\) interface to accept header [\#677](https://github.com/PegaSysEng/pantheon/pull/677)
- Fixed Difficulty calculator [\#663](https://github.com/PegaSysEng/pantheon/pull/663)
- `discovery-enabled` option refactoring [\#661](https://github.com/PegaSysEng/pantheon/pull/661)
- Update orion default port approach [\#660](https://github.com/PegaSysEng/pantheon/pull/660)
- Extract out generic parts of Downloader [\#659](https://github.com/PegaSysEng/pantheon/pull/659)
- Start world downloader [\#658](https://github.com/PegaSysEng/pantheon/pull/658)
- Create a simple `WorldStateDownloader` [\#657](https://github.com/PegaSysEng/pantheon/pull/657)
- Added handling for when p2p is disabled [\#655](https://github.com/PegaSysEng/pantheon/pull/655)
- Enabled command line configuration for privacy precompiled contract address [\#653](https://github.com/PegaSysEng/pantheon/pull/653) (thanks to [Puneetha17](https://github.com/Puneetha17))
- IBFT transmitted packets are logged by gossiper [\#652](https://github.com/PegaSysEng/pantheon/pull/652)
- `admin_addPeer` acceptance test [\#651](https://github.com/PegaSysEng/pantheon/pull/651)
- Added `p2pEnabled` configuration to `ProcessBesuNodeRunner` [\#649](https://github.com/PegaSysEng/pantheon/pull/649)
- Added description to automatic benchmarks [\#646](https://github.com/PegaSysEng/pantheon/pull/646)
- Added `network` option [\#645](https://github.com/PegaSysEng/pantheon/pull/645)
- Remove OrionConfiguration [\#644](https://github.com/PegaSysEng/pantheon/pull/644) (thanks to [Puneetha17](https://github.com/Puneetha17))
- IBFT Json Acceptance tests [\#634](https://github.com/PegaSysEng/pantheon/pull/634)
- Upgraded build image to one that contains libsodium [\#632](https://github.com/PegaSysEng/pantheon/pull/632)
- Command line fixes [\#630](https://github.com/PegaSysEng/pantheon/pull/630)
- Consider peer count insufficient until minimum peers for fast sync are connected [\#629](https://github.com/PegaSysEng/pantheon/pull/629)
- Build tweaks [\#628](https://github.com/PegaSysEng/pantheon/pull/628)
- IBFT ensure non-validator does not partake in consensus [\#627](https://github.com/PegaSysEng/pantheon/pull/627)
- Added ability in acceptance tests to set up a node with `--no-discovery` [\#624](https://github.com/PegaSysEng/pantheon/pull/624)
- Gossip integration test [\#623](https://github.com/PegaSysEng/pantheon/pull/623)
- Removed quickstart code and CI pipeline [\#616](https://github.com/PegaSysEng/pantheon/pull/616)
- IBFT Integration Tests - Spurious Behaviour [\#615](https://github.com/PegaSysEng/pantheon/pull/615)
- Refactoring for more readable IBFT IT [\#614](https://github.com/PegaSysEng/pantheon/pull/614)
- Start of fast sync downloader [\#613](https://github.com/PegaSysEng/pantheon/pull/613)
- Split `IbftProcessor` into looping and event processing [\#612](https://github.com/PegaSysEng/pantheon/pull/612)
- IBFT Int Test - changed `TestContextFactory` to a builder [\#611](https://github.com/PegaSysEng/pantheon/pull/611)
- Discard prior round change msgs [\#610](https://github.com/PegaSysEng/pantheon/pull/610)
- `IbftGetValidatorsByBlockHash` added to json factory [\#607](https://github.com/PegaSysEng/pantheon/pull/607)
- IBFT Validator RPCs to return list of strings [\#606](https://github.com/PegaSysEng/pantheon/pull/606)
- Update Benchmark [\#605](https://github.com/PegaSysEng/pantheon/pull/605)
- Remove db package and move classes to more appropriate locations [\#599](https://github.com/PegaSysEng/pantheon/pull/599)
- Added `GetReceiptsFromPeerTask` [\#598](https://github.com/PegaSysEng/pantheon/pull/598)
- Added `GetNodeDataFromPeerTask` [\#597](https://github.com/PegaSysEng/pantheon/pull/597)
- Fixed deprecation warnings [\#596](https://github.com/PegaSysEng/pantheon/pull/596)
- IBFT Integration Tests - Future Height [\#591](https://github.com/PegaSysEng/pantheon/pull/591)
- Added `getNodeData` to `EthPeer` to enable requesting node data [\#589](https://github.com/PegaSysEng/pantheon/pull/589)
- `Blockcreator` to use `parentblock` specified at constuction [\#588](https://github.com/PegaSysEng/pantheon/pull/588)
- Support responding to `GetNodeData` requests [\#587](https://github.com/PegaSysEng/pantheon/pull/587)
- IBFT validates block on proposal reception [\#583](https://github.com/PegaSysEng/pantheon/pull/583)
- Rework `NewRoundValidator` tests [\#582](https://github.com/PegaSysEng/pantheon/pull/582)
- IBFT split extra data validation rule into components [\#581](https://github.com/PegaSysEng/pantheon/pull/581)
- Allow attached rules to be flagged `light` [\#580](https://github.com/PegaSysEng/pantheon/pull/580)
- Split Block Validation from Importing [\#579](https://github.com/PegaSysEng/pantheon/pull/579)
- Refactor `RoundChangeManager` creation [\#578](https://github.com/PegaSysEng/pantheon/pull/578)
- Add `-SNAPSHOT` postfix to version [\#577](https://github.com/PegaSysEng/pantheon/pull/577)
- IBFT - prevent proposed block being imported twice [\#576](https://github.com/PegaSysEng/pantheon/pull/576)
- Version upgrades [\#571](https://github.com/PegaSysEng/pantheon/pull/571)
- Tests that CLI options are disabled under docker [\#566](https://github.com/PegaSysEng/pantheon/pull/566)
- Renamed IBFT networking classes [\#555](https://github.com/PegaSysEng/pantheon/pull/555)
- Removed dead code from the consensus package [\#554](https://github.com/PegaSysEng/pantheon/pull/554)
- Prepared private transaction support [\#538](https://github.com/PegaSysEng/pantheon/pull/538) (thanks to [iikirilov](https://github.com/iikirilov))

## 0.8.5

Indefinitely delays the roll-out of Constantinople on Ethereum Mainnet due to a [potential security issue](https://blog.ethereum.org/2019/01/15/security-alert-ethereum-constantinople-postponement/) detected.

## Additions and Improvements
- Remove Constantinople fork block [\#574](https://github.com/PegaSysEng/pantheon/pull/574)

## Technical Improvements
- Rename IBFT message packages [\#568](https://github.com/PegaSysEng/pantheon/pull/568)


## 0.8.4

### Docker Image

If you have been running a node using the v0.8.3 Docker image, the node was not saving data to the
specified [data directory](https://besu.hyperledger.org/en/stable/),
or referring to the custom [configuration file](https://besu.hyperledger.org/en/stable/)
or [genesis file](https://besu.hyperledger.org/en/stable/).

To recover the node key and data directory from the Docker container:
`docker cp <container>:/opt/pantheon/key <destination_file>`
`docker cp <container>:/opt/pantheon/database <destination_directory>`

Where `container` is the name or ID of the Docker container containing the Besu node.

The container can be running or stopped when you copy the key and data directory. If your node was
fully synchronized to MainNet, the data directory will be ~2TB.

When restarting your node with the v0.8.4 Docker image:

* Save the node key in the [`key` file](https://besu.hyperledger.org/en/latest/Concepts/Node-Keys/#node-private-key) in the data
    directory or specify the location using the [`--node-private-key` option](https://besu.hyperledger.org/en/stable/).
* Specify the `<destination_directory` as a [volume for the data directory](https://besu.hyperledger.org/en/stable/).

### Bug Fixes
- Fixing default resource locations inside docker [\#529](https://github.com/PegaSysEng/pantheon/pull/529)
- NewRoundMessageValidator ignores Round Number when comparing blocks [\#523](https://github.com/PegaSysEng/pantheon/pull/523)
- Fix Array Configurable command line options [\#514](https://github.com/PegaSysEng/pantheon/pull/514)

## Additions and Improvements
- RocksDB Metrics [\#531](https://github.com/PegaSysEng/pantheon/pull/531)
- Added `ibft_getValidatorsByBlockHash` JSON RPC [\#519](https://github.com/PegaSysEng/pantheon/pull/519)
- Expose metrics to Prometheus [\#506](https://github.com/PegaSysEng/pantheon/pull/506)
- Added `ibft_getValidatorsByBlockNumber` [\#499](https://github.com/PegaSysEng/pantheon/pull/499)
- Added `Roadmap.md` file. [\#494](https://github.com/PegaSysEng/pantheon/pull/494)
- Added JSON RPC `eth hashrate` method. [\#488](https://github.com/PegaSysEng/pantheon/pull/488)
- Account whitelist API [\#487](https://github.com/PegaSysEng/pantheon/pull/487)
- Added nodes whitelist JSON-RPC APIs [\#476](https://github.com/PegaSysEng/pantheon/pull/476)
- Added account whitelisting [\#460](https://github.com/PegaSysEng/pantheon/pull/460)
- Added configurable refresh delay for SyncingSubscriptionService on start up [\#383](https://github.com/PegaSysEng/pantheon/pull/383)
- Added the Command Line Style Guide  [\#530](https://github.com/PegaSysEng/pantheon/pull/530)
- Documentation updates include:
  * Migrated to new [documentation site](https://docs.pantheon.pegasys.tech/en/latest/)
  * Added [configuration file content](https://besu.hyperledger.org/en/stable/)
  * Added [tutorial to create private network](https://besu.hyperledger.org/en/latest/Tutorials/Private-Network/Create-Private-Network/)
  * Added content on [enabling non-default APIs](https://besu.hyperledger.org/en/latest/Reference/API-Methods/)

## Technical Improvements

-  Updated `--bootnodes` command option to take zero arguments [\#548](https://github.com/PegaSysEng/pantheon/pull/548)
- IBFT Integration Testing - Local Node is proposer [\#527](https://github.com/PegaSysEng/pantheon/pull/527)
- Remove vertx from discovery tests [\#539](https://github.com/PegaSysEng/pantheon/pull/539)
- IBFT Integration testing - Round Change [\#537](https://github.com/PegaSysEng/pantheon/pull/537)
- NewRoundMessageValidator creates RoundChangeValidator with correct value [\#518](https://github.com/PegaSysEng/pantheon/pull/518)
- Remove time dependency from BlockTimer tests [\#513](https://github.com/PegaSysEng/pantheon/pull/513)
- Gradle 5.1 [\#512](https://github.com/PegaSysEng/pantheon/pull/512)
- Metrics measurement adjustment [\#511](https://github.com/PegaSysEng/pantheon/pull/511)
- Metrics export for import command. [\#509](https://github.com/PegaSysEng/pantheon/pull/509)
- IBFT Integration test framework [\#502](https://github.com/PegaSysEng/pantheon/pull/502)
- IBFT message gossiping [\#501](https://github.com/PegaSysEng/pantheon/pull/501)
- Remove non-transactional mutation from KeyValueStore [\#500](https://github.com/PegaSysEng/pantheon/pull/500)
- Ensured that the blockchain queries class handles optionals better. [\#486](https://github.com/PegaSysEng/pantheon/pull/486)
- IBFT mining acceptance test [\#483](https://github.com/PegaSysEng/pantheon/pull/483)
- Set base directory name to be lowercase in building.md [\#474](https://github.com/PegaSysEng/pantheon/pull/474) (Thanks to [Matthalp](https://github.com/Matthalp))
- Moved admin\_peers to Admin API group [\#473](https://github.com/PegaSysEng/pantheon/pull/473)
- Nodes whitelist acceptance test [\#472](https://github.com/PegaSysEng/pantheon/pull/472)
- Rework RoundChangeManagerTest to not reuse validators [\#469](https://github.com/PegaSysEng/pantheon/pull/469)
- Ignore node files to support truffle. [\#467](https://github.com/PegaSysEng/pantheon/pull/467)
- IBFT pantheon controller [\#461](https://github.com/PegaSysEng/pantheon/pull/461)
- IBFT Round to update internal state on reception of NewRound Message [\#451](https://github.com/PegaSysEng/pantheon/pull/451)
- Update RoundChangeManager correctly create its message validator [\#450](https://github.com/PegaSysEng/pantheon/pull/450)
- Use seconds for block timer time unit [\#445](https://github.com/PegaSysEng/pantheon/pull/445)
- IBFT controller and future msgs handling [\#431](https://github.com/PegaSysEng/pantheon/pull/431)
- Allow IBFT Round to be created using PreparedCert [\#429](https://github.com/PegaSysEng/pantheon/pull/429)
- Added MessageValidatorFactory [\#425](https://github.com/PegaSysEng/pantheon/pull/425)
- Inround payload [\#423](https://github.com/PegaSysEng/pantheon/pull/423)
- Updated IbftConfig Fields [\#422](https://github.com/PegaSysEng/pantheon/pull/422)
- Repair IbftBlockCreator and add tests [\#421](https://github.com/PegaSysEng/pantheon/pull/421)
- Make Besu behave as a submodule [\#419](https://github.com/PegaSysEng/pantheon/pull/419)
- Ibft Height Manager [\#418](https://github.com/PegaSysEng/pantheon/pull/418)
- Ensure bootnodes are a subset of node whitelist [\#414](https://github.com/PegaSysEng/pantheon/pull/414)
- IBFT Consensus Round Classes [\#405](https://github.com/PegaSysEng/pantheon/pull/405)
- IBFT message payload tests [\#404](https://github.com/PegaSysEng/pantheon/pull/404)
- Validate enodeurl syntax from command line [\#403](https://github.com/PegaSysEng/pantheon/pull/403)
- Update errorprone [\#401](https://github.com/PegaSysEng/pantheon/pull/401)
- IBFT round change manager [\#393](https://github.com/PegaSysEng/pantheon/pull/393)
- IBFT RoundState [\#392](https://github.com/PegaSysEng/pantheon/pull/392)
- Move Block data generator test helper to test support package [\#391](https://github.com/PegaSysEng/pantheon/pull/391)
- IBFT message tests [\#367](https://github.com/PegaSysEng/pantheon/pull/367)

## 0.8.3

### Breaking Change to JSON RPC-API

From v0.8.3, incoming HTTP requests are only accepted from hostnames specified using the `--host-whitelist` command-line option. If not specified, the default value for `--host-whitelist` is `localhost`.

If using the URL `http://127.0.0.1` to make JSON-RPC calls, use `--host-whitelist` to specify the hostname `127.0.0.1` or update the hostname to `localhost`.

If your application publishes RPC ports, specify the hostnames when starting Besu. For example:

```bash
pantheon --host-whitelist=example.com
```

Specify `*` or `all` for `--host-whitelist` to effectively disable host protection and replicate pre-v0.8.3 behavior. This is not recommended for production code.

### Bug Fixes

- Repair Clique Proposer Selection [\#339](https://github.com/PegaSysEng/pantheon/pull/339)
- High TX volume swamps block processing [\#337](https://github.com/PegaSysEng/pantheon/pull/337)
- Check if the connectFuture has completed successfully [\#293](https://github.com/PegaSysEng/pantheon/pull/293)
- Switch back to Xerial Snappy Library [\#284](https://github.com/PegaSysEng/pantheon/pull/284)
- ShortHex of 0 should be '0x0', not '0x' [\#272](https://github.com/PegaSysEng/pantheon/pull/272)
- Fix pantheon CLI default values infinite loop [\#266](https://github.com/PegaSysEng/pantheon/pull/266)

### Additions and Improvements

- Added `--nodes-whitelist` parameter to CLI and NodeWhitelistController [\#346](https://github.com/PegaSysEng/pantheon/pull/346)
- Discovery wiring for `--node-whitelist` [\#365](https://github.com/PegaSysEng/pantheon/pull/365)
- Plumb in three more metrics [\#344](https://github.com/PegaSysEng/pantheon/pull/344)
- `ProposerSelection` to support multiple IBFT implementations [\#307](https://github.com/PegaSysEng/pantheon/pull/307)
- Configuration to support IBFT original and revised [\#306](https://github.com/PegaSysEng/pantheon/pull/306)
- Added host whitelist for JSON-RPC. [**Breaking Change**](#breaking-change-to-json-rpc-api) [\#295](https://github.com/PegaSysEng/pantheon/pull/295)
- Reduce `Block creation processed cancelled` log message to debug [\#294](https://github.com/PegaSysEng/pantheon/pull/294)
- Implement iterative peer search [\#268](https://github.com/PegaSysEng/pantheon/pull/268)
- Added RLP enc/dec for PrePrepare, Commit and NewRound messages [\#200](https://github.com/PegaSysEng/pantheon/pull/200)
- IBFT block mining [\#169](https://github.com/PegaSysEng/pantheon/pull/169)
- Added `--goerli` CLI option [\#370](https://github.com/PegaSysEng/pantheon/pull/370) (Thanks to [@Nashatyrev](https://github.com/Nashatyrev))
- Begin capturing metrics to better understand Besu's behaviour [\#326](https://github.com/PegaSysEng/pantheon/pull/326)
- Documentation updates include:
   * Added Coding Conventions [\#342](https://github.com/PegaSysEng/pantheon/pull/342)
   * Reorganised [Installation documentation](https://github.com/PegaSysEng/pantheon/wiki/Installation) and added [Chocolatey installation](https://github.com/PegaSysEng/pantheon/wiki/Install-Binaries#windows-with-chocolatey) for Windows
   * Reorganised [JSON-RPC API documentation](https://github.com/PegaSysEng/pantheon/wiki/JSON-RPC-API)
   * Updated [RPC Pub/Sub API documentation](https://github.com/PegaSysEng/pantheon/wiki/RPC-PubSub)

### Technical Improvements

- Extracted non-Docker CLI parameters to picoCLI mixin. [\#323](https://github.com/PegaSysEng/pantheon/pull/323)
- IBFT preprepare to validate round matches block [\#329](https://github.com/PegaSysEng/pantheon/pull/329)
- Fix acceptance test [\#324](https://github.com/PegaSysEng/pantheon/pull/324)
- Added the `IbftFinalState` [\#385](https://github.com/PegaSysEng/pantheon/pull/385)
- Constantinople Fork Block [\#382](https://github.com/PegaSysEng/pantheon/pull/382)
- Fix `pantheon.cli.BesuCommandTest` test on Windows [\#380](https://github.com/PegaSysEng/pantheon/pull/380)
- JDK smoke testing is being configured differently now [\#374](https://github.com/PegaSysEng/pantheon/pull/374)
- Re-enable clique AT [\#373](https://github.com/PegaSysEng/pantheon/pull/373)
- Ignoring acceptance test [\#372](https://github.com/PegaSysEng/pantheon/pull/372)
- Changes to support Gradle 5.0 [\#371](https://github.com/PegaSysEng/pantheon/pull/371)
- Clique: Prevent out of turn blocks interrupt in-turn mining [\#364](https://github.com/PegaSysEng/pantheon/pull/364)
- Time all tasks [\#361](https://github.com/PegaSysEng/pantheon/pull/361)
- Rework `VoteTallyCache` to better represent purpose [\#360](https://github.com/PegaSysEng/pantheon/pull/360)
- Add an `UNKNOWN` `DisconnectReason` [\#359](https://github.com/PegaSysEng/pantheon/pull/359)
- New round validation [\#353](https://github.com/PegaSysEng/pantheon/pull/353)
- Update get validators for block hash test to start from block 1 [\#352](https://github.com/PegaSysEng/pantheon/pull/352)
- Idiomatic Builder Pattern [\#345](https://github.com/PegaSysEng/pantheon/pull/345)
- Revert `Repair Clique Proposer Selection` \#339 - Breaks Görli testnet [\#343](https://github.com/PegaSysEng/pantheon/pull/343)
- No fixed ports in tests [\#340](https://github.com/PegaSysEng/pantheon/pull/340)
- Update clique acceptance test genesis file to use correct clique property names [\#338](https://github.com/PegaSysEng/pantheon/pull/338)
- Supporting list of addresses in logs subscription [\#336](https://github.com/PegaSysEng/pantheon/pull/336)
- Render handler exception to `System.err` instead of `.out` [\#334](https://github.com/PegaSysEng/pantheon/pull/334)
- Renamed IBFT message classes [\#333](https://github.com/PegaSysEng/pantheon/pull/333)
- Add additional RLP tests [\#332](https://github.com/PegaSysEng/pantheon/pull/332)
- Downgrading spotless to 3.13.0 to fix threading issues [\#325](https://github.com/PegaSysEng/pantheon/pull/325)
- `eth_getTransactionReceipt` acceptance test [\#322](https://github.com/PegaSysEng/pantheon/pull/322)
- Upgrade vertx to 3.5.4 [\#316](https://github.com/PegaSysEng/pantheon/pull/316)
- Round change validation [\#315](https://github.com/PegaSysEng/pantheon/pull/315)
- Basic IBFT message validators [\#314](https://github.com/PegaSysEng/pantheon/pull/314)
- Minor repairs to clique block scheduling [\#308](https://github.com/PegaSysEng/pantheon/pull/308)
- Dependencies Version upgrade [\#303](https://github.com/PegaSysEng/pantheon/pull/303)
- Build multiple JVM [\#301](https://github.com/PegaSysEng/pantheon/pull/301)
- Smart contract acceptance test [\#296](https://github.com/PegaSysEng/pantheon/pull/296)
- Fixing WebSocket error response [\#292](https://github.com/PegaSysEng/pantheon/pull/292)
- Reword error messages following exceptions during mining [\#291](https://github.com/PegaSysEng/pantheon/pull/291)
- Clique acceptance tests [\#290](https://github.com/PegaSysEng/pantheon/pull/290)
- Delegate creation of additional JSON-RPC methods to the BesuController [\#289](https://github.com/PegaSysEng/pantheon/pull/289)
- Remove unnecessary `RlpInput` and `RlpOutput` classes [\#287](https://github.com/PegaSysEng/pantheon/pull/287)
- Remove `RlpUtils` [\#285](https://github.com/PegaSysEng/pantheon/pull/285)
- Enabling previously ignored acceptance tests [\#282](https://github.com/PegaSysEng/pantheon/pull/282)
- IPv6 peers [\#281](https://github.com/PegaSysEng/pantheon/pull/281)
- IPv6 Bootnode [\#280](https://github.com/PegaSysEng/pantheon/pull/280)
- Acceptance test for `getTransactionReceipt` JSON-RPC method [\#278](https://github.com/PegaSysEng/pantheon/pull/278)
- Inject `StorageProvider` into `BesuController` instances [\#259](https://github.com/PegaSysEng/pantheon/pull/259)

## 0.8.2

### Removed
 - Removed `import-blockchain` command because nothing exports to the required format yet (PR [\#223](https://github.com/PegaSysEng/pantheon/pull/223))

### Bug Fixes
 - `io.netty.util.internal.OutOfDirectMemoryError` errors by removing reference counting from network messages.
 - Log spam: endless loop in `nioEventLoopGroup` thanks to [@5chdn](https://github.com/5chdn) for reporting) (PR [#261](https://github.com/PegaSysEng/pantheon/pull/261))
 - Rinkeby import can stall with too many fragments thanks to [@steffenkux](https://github.com/steffenkux) and [@5chdn](https://github.com/5chdn) for reporting) (PR [#255](https://github.com/PegaSysEng/pantheon/pull/255))
 - Clique incorrectly used the chain ID instead of the network ID in ETH status messages (PR [#209](https://github.com/PegaSysEng/pantheon/pull/209))
 - Gradle deprecation warnings (PR [#246](https://github.com/PegaSysEng/pantheon/pull/246) with thanks to [@jvirtanen](https://github.com/jvirtanen))
 - Consensus issue on Ropsten:
    - Treat output length as a maximum length for CALL operations (PR [#236](https://github.com/PegaSysEng/pantheon/pull/236))
    - ECRec precompile should return empty instead of 32 zero bytes when the input is invalid (PR [#227](https://github.com/PegaSysEng/pantheon/pull/227))
 - File name too long error while building from source thanks to [@5chdn](https://github.com/5chdn) for reporting) (PR [#221](https://github.com/PegaSysEng/pantheon/pull/221))
 - Loop syntax in `runBesuPrivateNetwork.sh` (PR [#237](https://github.com/PegaSysEng/pantheon/pull/237) thanks to [@matt9ucci](https://github.com/matt9ucci))
 - Fix `CompressionException: Snappy decompression failed` errors thanks to [@5chdn](https://github.com/5chdn) for reporting) (PR [#274](https://github.com/PegaSysEng/pantheon/pull/274))

### Additions and Improvements
 - Added `--ropsten` command line argument to make syncing to Ropsten easier (PR [#197](https://github.com/PegaSysEng/pantheon/pull/197) with thanks to [@jvirtanen](https://github.com/jvirtanen))
 - Enabled constantinople in `--dev-mode` (PR [#256](https://github.com/PegaSysEng/pantheon/pull/256))
 - Supported Constantinople with Clique thanks to [@5chdn](https://github.com/5chdn) for reporting) (PR [#250](https://github.com/PegaSysEng/pantheon/pull/250), PR [#247](https://github.com/PegaSysEng/pantheon/pull/247))
 - Implemented `eth_chainId` JSON-RPC method (PR [#219](https://github.com/PegaSysEng/pantheon/pull/219))
 - Updated client version to be ethstats friendly (PR [#258](https://github.com/PegaSysEng/pantheon/pull/258))
 - Added `--node-private-key` option to allow nodekey file to be specified separately to data directory thanks to [@peterbroadhurst](https://github.com/peterbroadhurst) for requesting)  (PR [#234](https://github.com/PegaSysEng/pantheon/pull/234))
 - Added `--banned-nodeids` option to prevent connection to specific nodes (PR [#254](https://github.com/PegaSysEng/pantheon/pull/254))
 - Send client quitting disconnect message to peers on shutdown (PR [#253](https://github.com/PegaSysEng/pantheon/pull/253))
 - Improved error message for port conflict error (PR [#232](https://github.com/PegaSysEng/pantheon/pull/232))
 - Improved documentation by adding the following pages:
    * [Getting Started](https://github.com/PegaSysEng/pantheon/wiki/Getting-Started)
    * [Network ID and Chain ID](https://github.com/PegaSysEng/pantheon/wiki/NetworkID-And-ChainID)
    * [Node Keys](https://github.com/PegaSysEng/pantheon/wiki/Node-Keys)
    * [Networking](https://github.com/PegaSysEng/pantheon/wiki/Networking)
    * [Accounts for Testing](https://github.com/PegaSysEng/pantheon/wiki/Accounts-for-Testing)
    * [Logging](https://github.com/PegaSysEng/pantheon/wiki/Logging)
    * [Proof of Authority](https://github.com/PegaSysEng/pantheon/wiki/Proof-of-Authority)
    * [Passing JVM Options](https://github.com/PegaSysEng/pantheon/wiki/Passing-JVM-Options)


 ### Technical Improvements
 - Upgraded Ethereum reference tests to 6.0 beta 2. (thanks to [@jvirtanen](https://github.com/jvirtanen) for the initial upgrade to beta 1)
 - Set Java compiler default encoding to UTF-8 (PR [#238](https://github.com/PegaSysEng/pantheon/pull/238) thanks to [@matt9ucci](https://github.com/matt9ucci))
 - Removed duplicate code defining default JSON-RPC APIs (PR [#218](https://github.com/PegaSysEng/pantheon/pull/218) thanks to [@matt9ucci](https://github.com/matt9ucci))
 - Improved code for parsing config (PRs [#208](https://github.com/PegaSysEng/pantheon/pull/208), [#209](https://github.com/PegaSysEng/pantheon/pull/209))
 - Use `java.time.Clock` in favour of a custom Clock interface (PR [#220](https://github.com/PegaSysEng/pantheon/pull/220))
 - Improve modularity of storage systems (PR [#211](https://github.com/PegaSysEng/pantheon/pull/211), [#207](https://github.com/PegaSysEng/pantheon/pull/207))
 - Treat JavaDoc warnings as errors (PR [#171](https://github.com/PegaSysEng/pantheon/pull/171))
 - Add benchmark for `BlockHashOperation `as a template for benchmarking other EVM operations (PR [#203](https://github.com/PegaSysEng/pantheon/pull/203))
 - Added unit tests for `EthBlockNumber` (PR [#195](https://github.com/PegaSysEng/pantheon/pull/195) thanks to [@jvirtanen](https://github.com/jvirtanen))
 - Code style improvements (PR [#196](https://github.com/PegaSysEng/pantheon/pull/196) thanks to [@jvirtanen](https://github.com/jvirtanen))
 - Added unit tests for `Web3ClientVersion` (PR [#194](https://github.com/PegaSysEng/pantheon/pull/194) with thanks to [@jvirtanen](https://github.com/jvirtanen))
 - Removed RLPUtils from `RawBlockIterator` (PR [#179](https://github.com/PegaSysEng/pantheon/pull/179))
 - Replace the JNI based snappy library with a pure-Java version (PR [#257](https://github.com/PegaSysEng/pantheon/pull/257))<|MERGE_RESOLUTION|>--- conflicted
+++ resolved
@@ -8,6 +8,8 @@
 
 ### Additions and Improvements
 - Add `OperationTracer.tracePrepareTransaction`, where the sender account has not yet been altered[#6453](https://github.com/hyperledger/besu/pull/6453)
+- Improve the high spec flag by limiting it to a few column families [#6354](https://github.com/hyperledger/besu/pull/6354)
+
 
 ### Bug fixes
 - Fix the way an advertised host configured with `--p2p-host` is treated when communicating with the originator of a PING packet [#6225](https://github.com/hyperledger/besu/pull/6225)
@@ -61,11 +63,7 @@
 - Set Ethereum Classic mainnet activation block for Spiral network upgrade [#6267](https://github.com/hyperledger/besu/pull/6267)
 - Add custom genesis file name to config overview if specified [#6297](https://github.com/hyperledger/besu/pull/6297)
 - Update Gradle plugins and replace unmaintained License Gradle Plugin with the actively maintained Gradle License Report [#6275](https://github.com/hyperledger/besu/pull/6275)
-<<<<<<< HEAD
 - Optimize RocksDB WAL files, allows for faster restart and a more linear disk space utilization [#6328](https://github.com/hyperledger/besu/pull/6328)
-- Improve the high spec flag by limiting it to a few column families [#6354](https://github.com/hyperledger/besu/pull/6354)
-=======
->>>>>>> f1c29214
 
 ### Bug fixes
 - Hotfix for selfdestruct preimages on bonsai [#6359]((https://github.com/hyperledger/besu/pull/6359)
