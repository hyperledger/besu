# Changelog

## 23.1.0-beta2

### Breaking Changes
- Default configurations for the deprecated Ropsten, Kiln, Shandong, and Astor networks have been removed from the CLI network list. These networks can currently be accessed but will require a user-provided genesis configuration. [#4896](https://github.com/hyperledger/besu/pull/4869)

### Additions and Improvements

### Bug Fixes

## 23.1.0-beta

### Breaking Changes
- GoQuorum-compatible privacy is deprecated and will be removed in 23.4
- IBFT 1.0 is deprecated and will be removed in 23.4
- Optimize SSTORE Operation execution time (memoize current and original value) [#4836](https://github.com/hyperledger/besu/pull/4836)

### Additions and Improvements
- Added post-execution state logging option to EVM Tool [#4709](https://github.com/hyperledger/besu/pull/4709)
- Add access list to Transaction Call Object [#4802](https://github.com/hyperledger/besu/issues/4801)
- Add timestamp fork support, including shanghaiTime and cancunTime forks [#4743](https://github.com/hyperledger/besu/pull/4743)
- Optimization:  Memoize transaction size and hash at the same time [#4812](https://github.com/hyperledger/besu/pull/4812)
- Add chain data pruning feature with three experimental CLI options: `--Xchain-pruning-enabled`, `--Xchain-pruning-blocks-retained` and `--Xchain-pruning-frequency` [#4686](https://github.com/hyperledger/besu/pull/4686)
  - Note that chain pruning is hidden and disabled by default. Once you choose to enable chain pruning, a new column family will be added to the db and you cannot roll back to a previous version of Besu.

### Bug Fixes
- Fix for segmentation faults on worldstate truncation, snap-sync starts [#4786](https://github.com/hyperledger/besu/pull/4786)
- Fix for worldstate mismatch on failed forkchoiceUpdate [#4862](https://github.com/hyperledger/besu/pull/4862)

### Download Links

## 22.10.3

### Breaking Changes
- Added `--rpc-max-logs-range` CLI option to allow limiting the number of blocks queried by `eth_getLogs` RPC API. Default value: 1000 [#4597](https://github.com/hyperledger/besu/pull/4597)
- The `graalvm` docker variant no longer meets the performance requirements for Ethereum Mainnet.  The `openjdk-11` and `openjdk-latest` variants are recommended in its place.

### Additions and Improvements
<<<<<<< HEAD
- RPC methods that lookup block by hash will now return an error response if no block found [#4582](https://github.com/hyperledger/besu/pull/4582)
=======
- Implement Eth/68 sub-protocol [#4715](https://github.com/hyperledger/besu/issues/4715)
- Increase the speed of modexp gas execution and execution. [#4780](https://github.com/hyperledger/besu/pull/4780)
- Added experimental CLI options `--Xeth-capability-max` and `--Xeth-capability-min` to specify a range of capabilities to be supported by the Eth protocol. [#4752](https://github.com/hyperledger/besu/pull/4752)
- Set the default curve in the EVMTool, like is done in production operations [#4790](https://github.com/hyperledger/besu/pull/4790)

### Bug Fixes
- Fix storage key format for eth_getProof so that it follows the EIP-1474 spec [#4564](https://github.com/hyperledger/besu/pull/4564)

### Download Links
https://hyperledger.jfrog.io/hyperledger/besu-binaries/besu/22.10.3/besu-22.10.3.tar.gz / sha256: 7213f9445a84a196e94ae1877c6fdb1e51d37bfb19615da02ef5121d4f40e38c
https://hyperledger.jfrog.io/hyperledger/besu-binaries/besu/22.10.3/besu-22.10.3.zip / sha256: 0bf6bc98e01b0c1045f1b7d841a390c575bc5203c2a4e543d922fbc1ea0d3d5d

## 22.10.2
This is a hotfix release to resolve a race condition that results in segfaults, introduced in 22.10.1 release.
>>>>>>> 25f197ee

### Bug Fixes
- bugfix for async operations on Snapshot worldstates [#4767](https://github.com/hyperledger/besu/pull/4767)

### Download Links
https://hyperledger.jfrog.io/hyperledger/besu-binaries/besu/22.10.2/besu-22.10.2.tar.gz  / sha256: cdb36141e3cba6379d35016e0a2de2edba579d4786124b5f7257b1e4a68867a2
https://hyperledger.jfrog.io/hyperledger/besu-binaries/besu/22.10.2/besu-22.10.2.zip / sha256: 4c9208f684762670cb4f2c6ebfb6930e05e339a7c3c586fe8caa9f26462830aa


## 22.10.1

### Breaking Changes
- Fields `publicKey` and `raw` removed from RPC API `Transaction` result object [#4575](https://github.com/hyperledger/besu/pull/4575)

### Additions and Improvements
- Explain and improve price validation for London and local transactions during block proposal selection [#4602](https://github.com/hyperledger/besu/pull/4602)
- Support for ephemeral testnet Shandong, for EOF testing. [#4599](https://github.com/hyperledger/besu/pull/4599)
- Improve performance of block processing by parallelizing some parts during the "commit" step [#4635](https://github.com/hyperledger/besu/pull/4635)
- Upgrade RocksDB version from 7.6.0 to 7.7.3
- Added new RPC endpoints `debug_setHead` & `debug_replayBlock  [#4580](https://github.com/hyperledger/besu/pull/4580)
- Upgrade OpenTelemetry to version 1.19.0 [#3675](https://github.com/hyperledger/besu/pull/3675)
- Implement Eth/67 sub-protocol [#4596](https://github.com/hyperledger/besu/issues/4596)
- Backward sync log UX improvements [#4655](https://github.com/hyperledger/besu/pull/4655)
- Enable RocksDB Bloom filters to improve read performance [#4682](https://github.com/hyperledger/besu/pull/4682)
- Backward sync: use retry switching peer when fetching data from peers [#4656](https://github.com/hyperledger/besu/pull/4656)
- Shanghai implementation of EIP-3651 Warm coinbase [#4620](https://github.com/hyperledger/besu/pull/4620) 
- Shanghai implementation of EIP-3855 Push0 [#4660](https://github.com/hyperledger/besu/pull/4660)
- Shanghai implementation of EIP-3540 and EIP-3670 Ethereum Object Format and Code Validation [#4644](https://github.com/hyperledger/besu/pull/4644)
- Remove some log statements that are keeping some objects live in heap for a long time, to reduce the amount of memory required during initial sync [#4705](https://github.com/hyperledger/besu/pull/4705)
- Add field `type` to Transaction receipt object (eth_getTransactionReceipt) [#4505](https://github.com/hyperledger/besu/issues/4505)
- Print an overview of configuration and system information at startup [#4451](https://github.com/hyperledger/besu/pull/4451)
- Do not send new payloads to backward sync if initial sync is in progress [#4720](https://github.com/hyperledger/besu/issues/4720)
- Improve the way transaction fee cap validation is done on London fee market to not depend on transient network conditions [#4598](https://github.com/hyperledger/besu/pull/4598) 
- Preload and cache account and storage data from RocksDB to improve performance  [#4737](https://github.com/hyperledger/besu/issues/4737)

### Bug Fixes
- Restore updating chain head and finalized block during backward sync [#4718](https://github.com/hyperledger/besu/pull/4718)

### Download Links
https://hyperledger.jfrog.io/hyperledger/besu-binaries/besu/22.10.1/besu-22.10.1.tar.gz  / sha256: b6757b9fc69b782cdabb95b1e784d31b1effcc2e25c6b198b2f9d6b3786c7a8a
https://hyperledger.jfrog.io/hyperledger/besu-binaries/besu/22.10.1/besu-22.10.1.zip / sha256: 0dbee534620c7cc0fac0596e6df0c7f8a74be9df9cecd9d4f1407016f30fb9a1

## 22.10.0

### Breaking Changes
- Internal and interface APIs relating to storage have migrated from `UInt256` to `Bytes32` [#4562](https://github.com/hyperledger/besu/pull/4562)
- Flexible Privacy Groups (early access) support to Tessera's EC encryptor (contracts modified) [#4282](https://github.com/hyperledger/besu/pull/4282)
  * Before this change, the `bytes32` type was used for the enclave public keys, just supporting encryptors with public keys of that length (like the default NaCl)
  * For the EC encryptor, the encoded public key length is 91
- `--tx-pool-hashes-max-size` option removed (deprecated in 22.1.3)
- `--Xmerge-support` option removed (deprecated in 22.4.2) [#4518](https://github.com/hyperledger/besu/pull/4518)
- Breaking API changes in the `OperationTracer` interface to enable performance work.
  * The `traceExecution` method has been replaced with `tracePreExecution` and `tracePostExecution` methods, called just before and just after operation execution.
  * See `DebugOperationTracer` and `StandardJsonTracer` for migration examples.

### Additions and Improvements
- Updated jackson-databind library to version 2.13.4.2 addressing [CVE-2022-42003](https://nvd.nist.gov/vuln/detail/CVE-2022-42003)
- Update snapsync feature to avoid restarting the download of the world state from scratch when restarting Besu [#4381](https://github.com/hyperledger/besu/pull/4381)
- Added worldstate snapshot isolation to improve the stability of bonsai (`--Xbonsai-use-snapshots=true`) [#4351](https://github.com/hyperledger/besu/pull/4531)
- Reduce the number of runtime exceptions (SecurityModuleException) and unnecessary executions during ECIES handshake, by trying to decrypt EIP-8 formatted messages first [#4508](https://github.com/hyperledger/besu/pull/4508).
- Improved RLP processing of zero-length string as 0x80 [#4283](https://github.com/hyperledger/besu/pull/4283) [#4388](https://github.com/hyperledger/besu/issues/4388)
- Increased level of detail in JSON-RPC parameter error log messages [#4510](https://github.com/hyperledger/besu/pull/4510)
- New unstable configuration options to set the maximum time, in milliseconds, a PoS block creation jobs is allowed to run [#4519](https://github.com/hyperledger/besu/pull/4519)
- Tune EthScheduler thread pools to avoid recreating too many threads [#4529](https://github.com/hyperledger/besu/pull/4529)
- RocksDB snapshot based worldstate and plugin-api addition of Snapshot interfaces [#4409](https://github.com/hyperledger/besu/pull/4409)
- Continuously try to build better block proposals until timeout or GetPayload is called [#4516](https://github.com/hyperledger/besu/pull/4516)
- Upgrade RocksDB database version from 6.29.5 to 7.6.0 [#4517](https://github.com/hyperledger/besu/pull/4517)
- Avoid connecting to self when using static-nodes [#4521](https://github.com/hyperledger/besu/pull/4521)
- EVM performance has increased 20%-100% depending on the particulars of the contract. [#4540](https://github.com/hyperledger/besu/pull/4540)
- Improve calculateRootHash method performance during Block processing [#4568](https://github.com/hyperledger/besu/pull/4568)
- Bring GraphQL into compliance with execution-api specs [#4112](https://github.com/hyperledger/besu/pull/4112)
- Refactor unverified forkchoice event [#4487](https://github.com/hyperledger/besu/pull/4487)
- Improve UX of initial sync logs, pushing not relevant logs to debug level [#4486](https://github.com/hyperledger/besu/pull/4486)
- Optimize pivot block selector on PoS networks [#4488](https://github.com/hyperledger/besu/pull/4488)
- Optimize Snap sync on PoS networks [#4462](https://github.com/hyperledger/besu/pull/4462)

### Bug Fixes
- Fixed default fromBlock value and improved parameter interpretation in eth_getLogs RPC handler [#4513](https://github.com/hyperledger/besu/pull/4513)
- Fix for NoSuchElementException for missing invalid reason when rejecting a local sent transaction [#4569](https://github.com/hyperledger/besu/pull/4569)
- Corrects treating a block as bad on internal error during either validation or processing [#4512](https://github.com/hyperledger/besu/issues/4512)
- Corrects emission of blockadded events when rewinding during a re-org. Fix for [#4495](https://github.com/hyperledger/besu/issues/4495)
- Always return a transaction type for pending transactions [#4364](https://github.com/hyperledger/besu/pull/4364)
- Avoid a cyclic reference while printing EngineExchangeTransitionConfigurationParameter [#4357](https://github.com/hyperledger/besu/pull/4357)
- Corrects treating a block as bad on internal error [#4512](https://github.com/hyperledger/besu/issues/4512)
- In GraphQL update scalar parsing to be variable friendly [#4522](https://github.com/hyperledger/besu/pull/4522)
- Initiate connection to maintained peers soon after startup. [#4469](https://github.com/hyperledger/besu/pull/4469)
- Update apache-commons-text to 1.10.0 to address CVE-2022-42889 [#4542](https://github.com/hyperledger/besu/pull/4542)

### Download Links

https://hyperledger.jfrog.io/hyperledger/besu-binaries/besu/22.10.0/besu-22.10.0.tar.gz  / sha256: 88fb5df567e4ec3547d7d2970cfef00debbd020c0da66b19166d43779b3b2b85
https://hyperledger.jfrog.io/hyperledger/besu-binaries/besu/22.10.0/besu-22.10.0.zip / sha256: c8e39f7c879409cb9b47f4d3de5e9c521249083830a8c9a45e8a14a319fe195d

## 22.10.0-RC2

### Breaking Changes
- Flexible Privacy Groups (early access) support to Tessera's EC encryptor (contracts modified) [#4282](https://github.com/hyperledger/besu/pull/4282)
  * Before this change, the `bytes32` type was used for the enclave public keys, just supporting encryptors with public keys of that length (like the default NaCl)
  * For the EC encryptor, the encoded public key length is 91
- `--tx-pool-hashes-max-size` option removed (deprecated in 22.1.3)
- `--Xmerge-support` option remove (deprecated in 22.4.2) [#4518](https://github.com/hyperledger/besu/pull/4518)
- Breaking API changes in the `OperationTracer` interface to enable performance work.
  * The `traceExecution` method has been replaced with `tracePreExecution` and `tracePostExecution` methods, called just before and just after operation execution. 
  * See `DebugOperationTracer` and `StandardJsonTracer` for migration examples.

### Additions and Improvements
- Reduce the number of runtime exceptions (SecurityModuleException) and unnecessary executions during ECIES handshake, by trying to decrypt EIP-8 formatted messages first [#4508](https://github.com/hyperledger/besu/pull/4508).
- Improved RLP processing of zero-length string as 0x80 [#4283](https://github.com/hyperledger/besu/pull/4283) [#4388](https://github.com/hyperledger/besu/issues/4388)
- Increased level of detail in JSON-RPC parameter error log messages [#4510](https://github.com/hyperledger/besu/pull/4510)
- New experimental configuration options to set the maximum time, in milliseconds, a PoS block creation jobs is allowed to run [#4519](https://github.com/hyperledger/besu/pull/4519)
- Tune EthScheduler thread pools to avoid recreating too many threads [#4529](https://github.com/hyperledger/besu/pull/4529)
- RocksDB snapshot based worldstate and plugin-api addition of Snapshot interfaces [#4409](https://github.com/hyperledger/besu/pull/4409)
- Continuously try to build better block proposals until timeout or GetPayload is called [#4516](https://github.com/hyperledger/besu/pull/4516)
- Upgrade RocksDB database version from 6.29.5 to 7.6.0 [#4517](https://github.com/hyperledger/besu/pull/4517)
- Avoid connecting to self when using static-nodes [#4521](https://github.com/hyperledger/besu/pull/4521)
- EVM performance has increased 20%-100% depending on the particulars of the contract. [#4540](https://github.com/hyperledger/besu/pull/4540)
- Improve calculateRootHash method performance during Block processing [#4568](https://github.com/hyperledger/besu/pull/4568)

### Bug Fixes
- Corrects emission of blockadded events when rewinding during a re-org. Fix for [#4495](https://github.com/hyperledger/besu/issues/4495)
- Always return a transaction type for pending transactions [#4364](https://github.com/hyperledger/besu/pull/4364)
- Avoid a cyclic reference while printing EngineExchangeTransitionConfigurationParameter [#4357](https://github.com/hyperledger/besu/pull/4357)
- Corrects treating a block as bad on internal error [#4512](https://github.com/hyperledger/besu/issues/4512)
- In GraphQL update scalar parsing to be variable friendly [#4522](https://github.com/hyperledger/besu/pull/4522)
- Initiate connection to maintained peers soon after startup. [#4469](https://github.com/hyperledger/besu/pull/4469)
- Update apache-commons-text to 1.10.0 to address CVE-2022-42889 [#4542](https://github.com/hyperledger/besu/pull/4542)

### Download Links


## 22.10.0-RC1

### Additions and Improvements
- Bring GraphQL into compliance with execution-api specs [#4112](https://github.com/hyperledger/besu/pull/4112)
- Refactor unverified forkchoice event [#4487](https://github.com/hyperledger/besu/pull/4487)
- Improve UX of initial sync logs, pushing not relevant logs to debug level [#4486](https://github.com/hyperledger/besu/pull/4486)
- Optimize pivot block selector on PoS networks [#4488](https://github.com/hyperledger/besu/pull/4488)
- Optimize Snap sync on PoS networks [#4462](https://github.com/hyperledger/besu/pull/4462)

### Bug Fixes

### Download Links
https://hyperledger.jfrog.io/artifactory/besu-binaries/besu/22.10.0-RC1/besu-22.10.0-RC1.zip / sha256: 16fd47533aa2986491143e5f4a052c0aa4866ebfa415abbf3ca868e4fbeac6ce
https://hyperledger.jfrog.io/artifactory/besu-binaries/besu/22.10.0-RC1/besu-22.10.0-RC1.tar.gz / sha256: 48fd3480e4380580ed9187302be987e9eca2b445935ec6a509e7269898d8a4a8

## 22.7.7

### Additions and Improvements
- Tune EthScheduler thread pools to avoid recreating too many threads [#4529](https://github.com/hyperledger/besu/issues/4529)
- Reduce the number of runtime exceptions (SecurityModuleException) and unnecessary executions during ECIES handshake, by trying to decrypt EIP-8 formatted messages first [#4508](https://github.com/hyperledger/besu/pull/4508).
- The block variable was keeping too much memory while waiting for future to finish [#4489](https://github.com/hyperledger/besu/issues/4489)

### Bug Fixes
- Corrects treating a block as bad on internal error [#4512](https://github.com/hyperledger/besu/issues/4512)
- update appache-commons-text to 1.10.0 to address CVE-2022-42889 [#4542](https://github.com/hyperledger/besu/pull/4542)
- In GraphQL update scalar parsing to be variable friendly [#4522](https://github.com/hyperledger/besu/pull/4522)

### Download Links
https://hyperledger.jfrog.io/hyperledger/besu-binaries/besu/22.7.7/besu-22.7.7.zip / sha256: 79b2b1518605603d8268f873f2576617ca8340d89c045e0eda6896f40defea0d
https://hyperledger.jfrog.io/hyperledger/besu-binaries/besu/22.7.7/besu-22.7.7.tar.gz / sha256: 161c52ba9be8508767e80dbce796b4ad2cc5b649f7ed15387c6359d1e15753f6

## 22.7.6
Hotfix release of the 22.7.x series to address [#4495](https://github.com/hyperledger/besu/issues/4495) which could result in failed block proposals on merge networks.

### Additions and Improvements
- Bring GraphQL into compliance with execution-api specs [#4112](https://github.com/hyperledger/besu/pull/4112)

### Bug Fixes
- Corrects emission of blockadded events when rewinding during a re-org. [#4497](https://github.com/hyperledger/besu/issues/4497)

### Download Links
https://hyperledger.jfrog.io/hyperledger/besu-binaries/besu/22.7.6/besu-22.7.6.zip / sha256: ae05040027b96ba458a08cfee8577dafe1d85a3afce793f00f798cedb3ab547d
https://hyperledger.jfrog.io/hyperledger/besu-binaries/besu/22.7.6/besu-22.7.6.tar.gz / sha256: 9e538852f16fd39b884c4c342beaad813e33ab24890634c01eee3d37dc1da893

## 22.7.5

### Additions and Improvements
- Avoid sending added block events to transaction pool, and processing incoming transactions during initial sync [#4457](https://github.com/hyperledger/besu/pull/4457)
- When building a new proposal, keep the best block built until now instead of the last one [#4455](https://github.com/hyperledger/besu/pull/4455)
- Add Mainnet to merged networks [#4463](https://github.com/hyperledger/besu/pull/4463)

### Bug Fixes
- Fixed logIndex value returned by eth_getLogs RPC call [#4355](https://github.com/hyperledger/besu/pull/4355)

### Download Links
https://hyperledger.jfrog.io/hyperledger/besu-binaries/besu/22.7.5/besu-22.7.5.zip / sha256: b5d7b255b249beea0f46ec397122823c75f2373083a71a9f7b4c98b2b0f94997
https://hyperledger.jfrog.io/hyperledger/besu-binaries/besu/22.7.5/besu-22.7.5.tar.gz / sha256: 91e3cbc16c46c53f7bf55bdd968553d0fb4087bff1e244cb03ac175ac54cf718


## 22.7.4

### Bug Fixes
- Remove records that track transactions by sender when they are empty to same memory in the transaction pool [#4415](https://github.com/hyperledger/besu/pull/4415)
- Add Toml configuration file support for _--Xplugin-rocksdb-high-spec-enabled_ flag [#4438](https://github.com/hyperledger/besu/pull/4438)

### Download Links
- https://hyperledger.jfrog.io/hyperledger/besu-binaries/besu/22.7.4/besu-22.7.4.zip / sha256: 4f2a0c20bee7f266ec1dcb45fa90ae1ca42f4b22e9b21a601b7705357259aea9
- https://hyperledger.jfrog.io/hyperledger/besu-binaries/besu/22.7.4/besu-22.7.4.tar.gz / sha256: a60efc4d515ac94710bbc6d61a24f409b03fcfc02323bee2a2d75c883fc99dce

## 22.7.3

### Additions and Improvements
- Allow free gas networks in the London fee market [#4061](https://github.com/hyperledger/besu/issues/4061)
- Upgrade besu-native to 0.6.0 and use Blake2bf native implementation if available by default [#4264](https://github.com/hyperledger/besu/pull/4264)
- Resets engine QoS timer with every call to the engine API instead of only when ExchangeTransitionConfiguration is called [#4411](https://github.com/hyperledger/besu/issues/4411)
- ExchangeTransitionConfiguration mismatch will only submit a debug log not a warning anymore [#4411](https://github.com/hyperledger/besu/issues/4411)
- Upgrade besu-native to 0.6.1 and include linux arm64 build of bls12-381 [#4416](https://github.com/hyperledger/besu/pull/4416)
- Create a new flag on RocksDB (_--Xplugin-rocksdb-high-spec-enabled_) for high spec hardware to boost performance
- Transaction pool improvements to avoid filling the pool with not executable transactions, that could result in empty or semi-empty block proposals [#4425](https://github.com/hyperledger/besu/pull/4425)
- Limit Transaction pool consumption by sender to a configurable percentage of the pool size [#4417](https://github.com/hyperledger/besu/pull/4417)

### Bug Fixes
- Retry block creation if there is a transient error and we still have time, to mitigate empty block issue [#4407](https://github.com/hyperledger/besu/pull/4407)
- Fix StacklessClosedChannelException in Besu and resulted timeout errors in CL clients ([#4398](https://github.com/hyperledger/besu/issues/4398), [#4400](https://github.com/hyperledger/besu/issues/4400))
- Return JSON-RPC error code instead of INVALID in engine api when certain storage exceptions are encountered ([#4349](https://github.com/hyperledger/besu/issues/4349))

### Download links
- https://hyperledger.jfrog.io/artifactory/besu-binaries/besu/22.7.3/besu-22.7.3.tar.gz / sha256: `b0863fe2406cab57caf8a02f2bf02632cc5198622ac48b69bc63c128703bbd79`
- https://hyperledger.jfrog.io/artifactory/besu-binaries/besu/22.7.3/besu-22.7.3.zip / sha256: `368c6cb86119f8fe30bb12ab8c63b4d95a0fd8baf9c9414307a0a4033756b709`

## 22.7.2
### Besu 22.7.2 is a recommended release for the Merge and Mainnet users. 22.7.1 remains Merge-ready. This release provides additional robustness before the Merge with some fixes and improvements in sync, peering, and logging.

### Additions and Improvements
- Better management of jemalloc presence/absence in startup script [#4237](https://github.com/hyperledger/besu/pull/4237)
- Retry mechanism when getting a broadcasted block fail on all peers [#4271](https://github.com/hyperledger/besu/pull/4271)
- Filter out disconnected peers when fetching available peers [#4269](https://github.com/hyperledger/besu/pull/4269)
- Updated the default value of fast-sync-min-peers post merge [#4298](https://github.com/hyperledger/besu/pull/4298)
- Log imported block info post merge [#4310](https://github.com/hyperledger/besu/pull/4310)
- Transaction pool eviction by sender from tail of transaction list [#4327](https://github.com/hyperledger/besu/pull/4327)
- Transaction pool sender future nonce limits [#4336](https://github.com/hyperledger/besu/pull/4336)
- Pandas! Pandas now appear in 3 phases: The black bear and polar bear that are preparing? Those will appear when
your client has TTD configured (which is setup by default for mainnet), is in sync, and processing Proof of Work blocks. In the second phase you will see them powering up when the Terminal Total Difficulty block is added to the blockchain.
The final form of the Ethereum Panda will appear when the first finalized block is received from the Consensus Layer.

### Bug Fixes
- Accept wit/80 from Nethermind [#4279](https://github.com/hyperledger/besu/pull/4279)
- Properly shutdown the miner executor, to avoid waiting 30 seconds when stopping [#4353](https://github.com/hyperledger/besu/pull/4353)

### Download links
- https://hyperledger.jfrog.io/artifactory/besu-binaries/besu/22.7.2/besu-22.7.2.tar.gz / sha256: `8030a48f824c7bbc138b38a9e84e5531950bc16f6d21cda8b215232cce334214`
- https://hyperledger.jfrog.io/artifactory/besu-binaries/besu/22.7.2/besu-22.7.2.zip / sha256: `72653171b1ddd910e705fc6f616d7f1f4c120ef0d91718f0376f3ee5f2982c11`


## 22.7.1
### Merge Ready Release. Required update for The Merge on ethereum mainnet!
### Additions and Improvements
- Introduce a cap to reputation score increase [#4230](https://github.com/hyperledger/besu/pull/4230)
- Add experimental CLI option for `--Xp2p-peer-lower-bound` [#4200](https://github.com/hyperledger/besu/pull/4200)
- Improve pending blocks retrieval mechanism [#4227](https://github.com/hyperledger/besu/pull/4227)
- Set mainnet terminal total difficulty [#4260](https://github.com/hyperledger/besu/pull/4260)

### Bug Fixes
- Fixes off-by-one error for mainnet TTD fallback [#4223](https://github.com/hyperledger/besu/pull/4223)
- Fix off-by-one error in AbstractRetryingPeerTask [#4254](https://github.com/hyperledger/besu/pull/4254)
- Refactor and fix retrying get block switching peer [#4256](https://github.com/hyperledger/besu/pull/4256)
- Fix encoding of key (short hex) in eth_getProof [#4261](https://github.com/hyperledger/besu/pull/4261)
- Fix for post-merge networks fast-sync [#4224](https://github.com/hyperledger/besu/pull/4224), [#4276](https://github.com/hyperledger/besu/pull/4276)

### Download links
- https://hyperledger.jfrog.io/artifactory/besu-binaries/besu/22.7.1/besu-22.7.1.tar.gz / sha256: `7cca4c11e1d7525c172f2af9fbf456d134ada60e970d8b6abcfcd6c623b5dd36`
- https://hyperledger.jfrog.io/artifactory/besu-binaries/besu/22.7.1/besu-22.7.1.zip / sha256: `ba6e0b9b65ac36d041a5072392f119ff76e8e9f53a3d7b1e1a658ef1e4705d7a`



## 22.7.0

### Additions and Improvements
- Deprecation warning for Ropsten, Rinkeby, Kiln [#4173](https://github.com/hyperledger/besu/pull/4173)

### Bug Fixes

- Fixes previous known issue [#3890](https://github.com/hyperledger/besu/issues/3890)from RC3 requiring a restart post-merge to continue correct transaction handling.
- Stop producing stack traces when a get headers response only contains the range start header [#4189](https://github.com/hyperledger/besu/pull/4189)
- Upgrade Spotless to 6.8.0 [#4195](https://github.com/hyperledger/besu/pull/4195)
- Upgrade Gradle to 7.5 [#4196](https://github.com/hyperledger/besu/pull/4196)

### Download links
- https://hyperledger.jfrog.io/artifactory/besu-binaries/besu/22.7.0/besu-22.7.0.tar.gz / sha256: `af21104a880c37706b660aa816e1c38b2b3f603a97420ddcbc889324b71aa50e`
- https://hyperledger.jfrog.io/artifactory/besu-binaries/besu/22.7.0/besu-22.7.0.zip / sha256: `5b1586362e6e739c206c25224bb753a372bad70c0b22dbe091f9253024ebdc45`

## 22.7.0-RC3

### Known/Outstanding issues:
- Besu requires a restart post-merge to re-enable remote transaction processing [#3890](https://github.com/hyperledger/besu/issues/3890)

### Additions and Improvements
- Engine API: Change expiration time for JWT tokens to 60s [#4168](https://github.com/hyperledger/besu/pull/4168)
- Sepolia mergeNetSplit block [#4158](https://github.com/hyperledger/besu/pull/4158)
- Goerli TTD [#4160](https://github.com/hyperledger/besu/pull/4160)
- Several logging improvements

### Bug Fixes
- Allow to set any value for baseFeePerGas in the genesis file [#4177](https://github.com/hyperledger/besu/pull/4177)
- Fix for stack overflow when searching for TTD block [#4169](https://github.com/hyperledger/besu/pull/4169)
- Fix for chain stuck issue [#4175](https://github.com/hyperledger/besu/pull/4175)

### Download links
- https://hyperledger.jfrog.io/artifactory/besu-binaries/besu/22.7.0-RC3/besu-22.7.0-RC3.tar.gz / sha256: `6a1ee89c82db9fa782d34733d8a8c726670378bcb71befe013da48d7928490a6`
- https://hyperledger.jfrog.io/artifactory/besu-binaries/besu/22.7.0-RC3/besu-22.7.0-RC3.zip / sha256: `5de22445ab2a270cf33e1850cd28f1946442b7104738f0d1ac253a009c53414e`

## 22.7.0-RC2

### Additions and Improvements
- Add a block to the bad blocks if it did not descend from the terminal block [#4080](https://github.com/hyperledger/besu/pull/4080)
- Backward sync exception improvements [#4092](https://github.com/hyperledger/besu/pull/4092)
- Remove block header checks during backward sync, since they will be always performed during block import phase [#4098](https://github.com/hyperledger/besu/pull/4098)
- Optimize the backward sync retry strategy [#4095](https://github.com/hyperledger/besu/pull/4095)
- Add support for jemalloc library to better handle rocksdb memory consumption [#4126](https://github.com/hyperledger/besu/pull/4126)
- RocksDB configuration changes to improve performance. [#4132](https://github.com/hyperledger/besu/pull/4132)

### Bug Fixes
- Changed max message size in the p2p layer to 16.7MB from 10MB to improve peering performance [#4120](https://github.com/hyperledger/besu/pull/4120)
- Fixes for parent stateroot mismatch when using Bonsai storage mode (please report if you encounter this bug on this version) [#4094](https://github.com/hyperledger/besu/pull/4094)
- Above Bonsai related fixes have addressed situations where the event log was not indexed properly [#3921](https://github.com/hyperledger/besu/pull/3921)
- Fixes related to backward sync and reorgs [#4097](https://github.com/hyperledger/besu/pull/4097)
- Checkpoint sync with more merge friendly checkpoint blocks [#4085](https://github.com/hyperledger/besu/pull/4085)
- Fixes around RocksDB performance and memory usage [#4128](https://github.com/hyperledger/besu/pull/4128)
- Fix for RPC performance parallelization to improve RPC performance under heavy load [#3959](https://github.com/hyperledger/besu/pull/3959)
- Fix for post-Merge peering after PoW is removed in our logic for weighting peers [#4116](https://github.com/hyperledger/besu/pull/4116)
- Various logging changes to improve UX- Return the correct latest valid hash in case of bad block when calling engine methods [#4056](https://github.com/hyperledger/besu/pull/4056)
- Add a PoS block header rule to check that the current block is more recent than its parent [#4066](https://github.com/hyperledger/besu/pull/4066)
- Fixed a trie log layer issue on bonsai during reorg [#4069](https://github.com/hyperledger/besu/pull/4069)
- Fix transition protocol schedule to return the pre Merge schedule when reorg pre TTD [#4078](https://github.com/hyperledger/besu/pull/4078)
- Remove hash to sync from the queue only if the sync step succeeds [#4105](https://github.com/hyperledger/besu/pull/4105)
- The build process runs successfully even though the system language is not English [#4102](https://github.com/hyperledger/besu/pull/4102)
- Avoid starting or stopping the BlockPropagationManager more than once [#4122](https://github.com/hyperledger/besu/pull/4122)

### Download links
- https://hyperledger.jfrog.io/artifactory/besu-binaries/besu/22.7.0-RC2/besu-22.7.0-RC2.tar.gz / sha256: `befe15b893820c9c6451a74fd87b41f555ff28561494b3bebadd5da5c7ce25d3`
- https://hyperledger.jfrog.io/artifactory/besu-binaries/besu/22.7.0-RC2/besu-22.7.0-RC2.zip / sha256: `d56c340f5982b882fbecca2697ca72a5bbefe0e978d2d4504211f012e2242a81`

## 22.7.0-RC1

### Additions and Improvements
- Do not require a minimum block height when downloading headers or blocks [#3911](https://github.com/hyperledger/besu/pull/3911)
- When on PoS the head can be only be updated by ForkchoiceUpdate [#3994](https://github.com/hyperledger/besu/pull/3994)
- Version information available in metrics [#3997](https://github.com/hyperledger/besu/pull/3997)
- Add TTD and DNS to Sepolia config [#4024](https://github.com/hyperledger/besu/pull/4024)
- Return `type` with value `0x0` when serializing legacy transactions [#4027](https://github.com/hyperledger/besu/pull/4027)
- Ignore `ForkchoiceUpdate` if `newHead` is an ancestor of the chain head [#4055](https://github.com/hyperledger/besu/pull/4055)

### Bug Fixes
- Fixed a snapsync issue that can sometimes block the healing step [#3920](https://github.com/hyperledger/besu/pull/3920)
- Support free gas networks in the London fee market [#4003](https://github.com/hyperledger/besu/pull/4003)
- Limit the size of outgoing eth subprotocol messages.  [#4034](https://github.com/hyperledger/besu/pull/4034)
- Fixed a state root mismatch issue on bonsai that may appear occasionally [#4041](https://github.com/hyperledger/besu/pull/4041)

### Download links
- https://hyperledger.jfrog.io/artifactory/besu-binaries/besu/22.7.0-RC1/besu-22.7.0-RC1.tar.gz / sha256: `60ad8b53402beb62c24ad791799d9cfe444623a58f6f6cf1d0728459cb641e63`
- https://hyperledger.jfrog.io/artifactory/besu-binaries/besu/22.7.0-RC1/besu-22.7.0-RC1.zip / sha256: `7acfb3a73382bf70f6337e83cb7e9e472b4e5a9da88c5ed2fbd9e82fcf2046dc`

## 22.4.3

### Additions and Improvements
- \[EXPERIMENTAL\] Add checkpoint sync `--sync-mode="X_CHECKPOINT"` [#3849](https://github.com/hyperledger/besu/pull/3849)
- Support `finalized` and `safe` as tags for the block parameter in RPC APIs [#3950](https://github.com/hyperledger/besu/pull/3950)
- Added verification of payload attributes in ForkchoiceUpdated [#3837](https://github.com/hyperledger/besu/pull/3837)
- Add support for Gray Glacier hardfork [#3961](https://github.com/hyperledger/besu/issues/3961)

### Bug Fixes
- alias engine-rpc-port parameter with the former rpc param name [#3958](https://github.com/hyperledger/besu/pull/3958)

## 22.4.2

### Additions and Improvements
- Engine API Update: Replace deprecated INVALID_TERMINAL_BLOCK with INVALID last valid hash 0x0 [#3882](https://github.com/hyperledger/besu/pull/3882)
- Deprecate experimental merge flag and engine-rpc-enabled flag [#3875](https://github.com/hyperledger/besu/pull/3875)
- Update besu-native dependencies to 0.5.0 for linux arm64 support
- Update ropsten TTD to 100000000000000000000000

### Bug Fixes
- Stop backward sync if genesis block has been reached [#3869](https://github.com/hyperledger/besu/pull/3869)
- Allow to backward sync to request headers back to last finalized block if present or genesis [#3888](https://github.com/hyperledger/besu/pull/3888)

### Download link
- https://hyperledger.jfrog.io/artifactory/besu-binaries/besu/22.4.2/besu-22.4.2.zip / sha256: `e8e9eb7e3f544ecefeec863712fb8d3f6a569c9d70825a4ed2581c596db8fd45`
- https://hyperledger.jfrog.io/artifactory/besu-binaries/besu/22.4.2/besu-22.4.2.tar.gz / sha256: `9db0c37440cb56bcf671b8de13e0ecb6235171a497bdad91020b8c4a9dac2a27`

## 22.4.1

### Additions and Improvements
- GraphQL - allow null log topics in queries which match any topic [#3662](https://github.com/hyperledger/besu/pull/3662)
- multi-arch docker builds for amd64 and arm64 [#2954](https://github.com/hyperledger/besu/pull/2954)
- Filter Netty native lib errors likewise the pure Java implementation [#3807](https://github.com/hyperledger/besu/pull/3807)
- Add ropsten terminal total difficulty config [#3871](https://github.com/hyperledger/besu/pull/3871)

### Bug Fixes
- Stop the BlockPropagationManager when it receives the TTD reached event [#3809](https://github.com/hyperledger/besu/pull/3809)
- Correct getMixHashOrPrevRandao to return the value present in the block header [#3839](https://github.com/hyperledger/besu/pull/3839)

## 22.4.0

### Breaking Changes
- Version 22.4.x will be the last series to support Java 11. Version 22.7.0 will require Java 17 to build and run.
- In the Besu EVM Library all references to SHA3 have been renamed to the more accurate name Keccak256, including class names and comment. [#3749](https://github.com/hyperledger/besu/pull/3749)
- Removed the Gas object and replaced it with a primitive long [#3674](https://github.com/hyperledger/besu/pull/3674)
- Column family added for backward sync [#3638](https://github.com/hyperledger/besu/pull/3638)
  - Note that this added column family makes this a one-way upgrade. That is, once you upgrade your db to this version, you cannot roll back to a previous version of Besu.

### Bug Fixes
- Fix nullpointer on snapsync [#3773](https://github.com/hyperledger/besu/pull/3773)
- Introduce RocksDbSegmentIdentifier to avoid changing the storage plugin [#3755](https://github.com/hyperledger/besu/pull/3755)

## Download Links
- https://hyperledger.jfrog.io/artifactory/besu-binaries/besu/22.4.0/besu-22.4.0.zip / SHA256 d89e102a1941e70be31c176a6dd65cd5f3d69c4c
- https://hyperledger.jfrog.io/artifactory/besu-binaries/besu/22.4.0/besu-22.4.0.tar.gz / SHA256 868e38749dd40debe028624f8267f1fce7587010

## 22.4.0-RC2

### Breaking Changes
- In the Besu EVM Library all references to SHA3 have been renamed to the more accurate name Kecack256, including class names and comment. [#3749](https://github.com/hyperledger/besu/pull/3749)

### Additions and Improvements
- Onchain node permissioning
  - Log the enodeURL that was previously only throwing an IllegalStateException during the isPermitted check [#3697](https://github.com/hyperledger/besu/pull/3697),
  - Fail startup if node permissioning smart contract version does not match [#3765](https://github.com/hyperledger/besu/pull/3765)
- \[EXPERIMENTAL\] Add snapsync `--sync-mode="X_SNAP"` (only as client) [#3710](https://github.com/hyperledger/besu/pull/3710)
- Adapt Fast sync, and Snap sync, to use finalized block, from consensus layer, as pivot after the Merge [#3506](https://github.com/hyperledger/besu/issues/3506)
- Add IPC JSON-RPC interface (BSD/MacOS and Linux only) [#3695](https://github.com/hyperledger/besu/pull/3695)
- Column family added for backward sync [#3638](https://github.com/hyperledger/besu/pull/3638)
  - Note that this added column family makes this a one-way upgrade. That is, once you upgrade your db to this version, you cannot roll back to a previous version of Besu.

## Download Links
- https://hyperledger.jfrog.io/artifactory/besu-binaries/besu/22.4.0-RC2/besu-22.4.0-RC2.zip /  SHA256 5fa7f927c6717ebf503291c058815cd0c5fcfab13245d3b6beb66eb20cf7ac24
- https://hyperledger.jfrog.io/artifactory/besu-binaries/besu/22.4.0-RC2/besu-22.4.0-RC2.tar.gz / SHA256 1c4ecd17552cf5ebf120fc35dad753f45cb951ea0f817381feb2477ec0fff9c9

## 22.4.0-RC1

### Additions and Improvements
- Unit tests are now executed with JUnit5 [#3620](https://github.com/hyperledger/besu/pull/3620)
- Removed the Gas object and replaced it with a primitive long [#3674]

### Bug Fixes
- Flexible Privacy Precompile handles null payload ID [#3664](https://github.com/hyperledger/besu/pull/3664)
- Subcommand blocks import throws exception [#3646](https://github.com/hyperledger/besu/pull/3646)

## Download Links
- https://hyperledger.jfrog.io/artifactory/besu-binaries/besu/22.4.0-RC1/besu-22.4.0-RC1.zip / SHA256 0779082acc20a98eb810eb08778e0c0e1431046c07bc89019a2761fd1baa4c25
- https://hyperledger.jfrog.io/artifactory/besu-binaries/besu/22.4.0-RC1/besu-22.4.0-RC1.tar.gz / SHA256 15d8b0e335f962f95da46864109db9f28ed4f7bc351995b2b8db477c12b94860

## 22.1.3

### Breaking Changes
- Remove the experimental flag for bonsai tries CLI options `--data-storage-format` and `--bonsai-maximum-back-layers-to-load` [#3578](https://github.com/hyperledger/besu/pull/3578)
- Column family added for backward sync [#3532](https://github.com/hyperledger/besu/pull/3532)
  - Note that this added column family makes this a one-way upgrade. That is, once you upgrade your db to this version, you cannot roll back to a previous version of Besu.

### Deprecations
- `--tx-pool-hashes-max-size` is now deprecated and has no more effect, and it will be removed in a future release.

### Additions and Improvements
- Tune transaction synchronization parameter to adapt to mainnet traffic [#3610](https://github.com/hyperledger/besu/pull/3610)
- Improve eth/66 support [#3616](https://github.com/hyperledger/besu/pull/3616)
- Avoid reprocessing remote transactions already seen [#3626](https://github.com/hyperledger/besu/pull/3626)
- Upgraded jackson-databind dependency version [#3647](https://github.com/hyperledger/besu/pull/3647)

## Download Links
- https://hyperledger.jfrog.io/artifactory/besu-binaries/besu/22.1.3/besu-22.1.3.zip /  SHA256 9dafb80f2ec9ce8d732fd9e9894ca2455dd02418971c89cd6ccee94c53354d5d
- https://hyperledger.jfrog.io/artifactory/besu-binaries/besu/22.1.3/besu-22.1.3.tar.gz / SHA256 f9f8d37353aa4b5d12e87c08dd86328c1cffc591c6fc9e076c0f85a1d4663dfe

## 22.1.2

### Additions and Improvements
- Execution layer (The Merge):
  - Execution specific RPC endpoint [#3378](https://github.com/hyperledger/besu/issues/3378)
  - Adds JWT authentication to Engine APIs
  - Supports kiln V2.1 spec
- Tracing APIs
  - new API methods: trace_rawTransaction, trace_get, trace_callMany
  - added revertReason to trace APIs including: trace_transaction, trace_get, trace_call, trace_callMany, and trace_rawTransaction
- Allow mining beneficiary to transition at specific blocks for ibft2 and qbft consensus mechanisms.  [#3115](https://github.com/hyperledger/besu/issues/3115)
- Return richer information from the PrecompiledContract interface. [\#3546](https://github.com/hyperledger/besu/pull/3546)

### Bug Fixes
- Reject locally-sourced transactions below the minimum gas price when not mining. [#3397](https://github.com/hyperledger/besu/pull/3397)
- Fixed bug with contract address supplied to `debug_accountAt` [#3518](https://github.com/hyperledger/besu/pull/3518)

## Download Links
- https://hyperledger.jfrog.io/artifactory/besu-binaries/besu/22.1.2/besu-22.1.2.zip /  SHA256 1b26e3f8982c3a9dbabc72171f83f1cfe89eef84ead45b184ee9101f411c1251
- https://hyperledger.jfrog.io/artifactory/besu-binaries/besu/22.1.2/besu-22.1.2.tar.gz / SHA256 1eca9abddf351eaaf4e6eaa1b9536b8b4fd7d30a81d39f9d44ffeb198627ee7a

## 22.1.1

### Additions and Improvements
- Allow optional RPC methods that bypass authentication [#3382](https://github.com/hyperledger/besu/pull/3382)
- Execution layer (The Merge):
  - Extend block creation and mining to support The Merge [#3412](https://github.com/hyperledger/besu/pull/3412)
  - Backward sync [#3410](https://github.com/hyperledger/besu/pull/3410)
  - Extend validateAndProcessBlock to return an error message in case of failure, so it can be returned to the caller of ExecutePayload API [#3411](https://github.com/hyperledger/besu/pull/3411)
  - Persist latest finalized block [#2913](https://github.com/hyperledger/besu/issues/2913)
  - Add PostMergeContext, and stop syncing after the switch to PoS [#3453](https://github.com/hyperledger/besu/pull/3453)
  - Add header validation rules needed to validate The Merge blocks [#3454](https://github.com/hyperledger/besu/pull/3454)
  - Add core components: controller builder, protocol scheduler, coordinator, block creator and processor. [#3461](https://github.com/hyperledger/besu/pull/3461)
  - Execution specific RPC endpoint [#2914](https://github.com/hyperledger/besu/issues/2914), [#3350](https://github.com/hyperledger/besu/pull/3350)
- QBFT consensus algorithm is production ready

## Download Links
- https://hyperledger.jfrog.io/artifactory/besu-binaries/besu/22.1.1/besu-22.1.1.zip /  SHA256 cfff79e19e5f9a184d0b62886990698b77d019a0745ea63b5f9373870518173e
- https://hyperledger.jfrog.io/artifactory/besu-binaries/besu/22.1.1/besu-22.1.1.tar.gz / SHA256 51cc9d35215f977ac7338e5c611c60f225fd6a8c1c26f188e661624a039e83f3

## 22.1.0

### Breaking Changes
- Plugin API: BlockHeader.getBaseFee() method now returns an optional Wei instead of an optional Long [#3065](https://github.com/hyperledger/besu/issues/3065)
- Removed deprecated hash variable `protected volatile Hash hash;` which was used for private transactions [#3110](https://github.com/hyperledger/besu/pull/3110)

### Additions and Improvements
- Add support for additional JWT authentication algorithms [#3017](https://github.com/hyperledger/besu/pull/3017)
- Represent baseFee as Wei instead of long accordingly to the spec [#2785](https://github.com/hyperledger/besu/issues/2785)
- Implements [EIP-4399](https://eips.ethereum.org/EIPS/eip-4399) to repurpose DIFFICULTY opcode after the merge as a source of entropy from the Beacon chain. [#3081](https://github.com/hyperledger/besu/issues/3081)
- Re-order external services (e.g JsonRpcHttpService) to start before blocks start processing [#3118](https://github.com/hyperledger/besu/pull/3118)
- Stream JSON RPC responses to avoid creating big JSON strings in memory [#3076](https://github.com/hyperledger/besu/pull/3076)
- Ethereum Classic Mystique Hard Fork [#3256](https://github.com/hyperledger/besu/pull/3256)
- Genesis file parameter `blockperiodseconds` is validated as a positive integer on startup to prevent unexpected runtime behaviour [#3186](https://github.com/hyperledger/besu/pull/3186)
- Add option to require replay protection for locally submitted transactions [\#1975](https://github.com/hyperledger/besu/issues/1975)
- Update to block header validation for IBFT and QBFT to support London fork EIP-1559 [#3251](https://github.com/hyperledger/besu/pull/3251)
- Move into SLF4J as logging facade [#3285](https://github.com/hyperledger/besu/pull/3285)
- Changing the order in which we traverse the word state tree during fast sync. This should improve fast sync during subsequent pivot changes.[#3202](https://github.com/hyperledger/besu/pull/3202)
- Updated besu-native to version 0.4.3 [#3331](https://github.com/hyperledger/besu/pull/3331)
- Refactor synchronizer to asynchronously retrieve blocks from peers, and to change peer when retrying to get a block. [#3326](https://github.com/hyperledger/besu/pull/3326)
- Disable RocksDB TTL compactions [#3356](https://github.com/hyperledger/besu/pull/3356)
- add a websocket frame size configuration CLI parameter [3386][https://github.com/hyperledger/besu/pull/3386]
- Add `--ec-curve` parameter to export/export-address public-key subcommands [#3333](https://github.com/hyperledger/besu/pull/3333)

### Bug Fixes
- Change the base docker image from Debian Buster to Ubuntu 20.04 [#3171](https://github.com/hyperledger/besu/issues/3171) fixes [#3045](https://github.com/hyperledger/besu/issues/3045)
- Make 'to' field optional in eth_call method according to the spec [#3177](https://github.com/hyperledger/besu/pull/3177)
- Update to log4j 2.17.1. Resolves potential vulnerability only exploitable when using custom log4j configurations that are writable by untrusted users.
- Fix regression on cors-origin star value
- Fix for ethFeeHistory accepting hex values for blockCount
- Fix a sync issue, when the chain downloader incorrectly shutdown when a task in the pipeline is cancelled. [#3319](https://github.com/hyperledger/besu/pull/3319)
- add a websocket frame size configuration CLI parameter [3368][https://github.com/hyperledger/besu/pull/3379]
- Prevent node from peering to itself [#3342](https://github.com/hyperledger/besu/pull/3342)
- Fix an `IndexOutOfBoundsException` exception when getting block from peers. [#3304](https://github.com/hyperledger/besu/issues/3304)
- Handle legacy eth64 without throwing null pointer exceptions [#3343](https://github.com/hyperledger/besu/pull/3343)

### Download Links
- https://hyperledger.jfrog.io/artifactory/besu-binaries/besu/22.1.0/besu-22.1.0.tar.gz \ SHA256 232bd7f274691ca14c26289fdc289d3fcdf69426dd96e2fa1601f4d079645c2f
- https://hyperledger.jfrog.io/artifactory/besu-binaries/besu/22.1.0/besu-22.1.0.zip \ SHA256 1b701ff5b647b64aff3d73d6f1fe3fdf73f14adbe31504011eff1660ab56ad2b

## 21.10.9

### Bug Fixes
- Fix regression on cors-origin star value
- Fix for ethFeeHistory accepting hex values for blockCount

 **Full Changelog**: https://github.com/hyperledger/besu/compare/21.10.8...21.10.9

[besu-21.10.9.tar.gz](https://hyperledger.jfrog.io/artifactory/besu-binaries/besu/21.10.9/besu-21.10.9.tar.gz) a4b85ba72ee73017303e4b2f0fdde84a87d376c2c17fdcebfa4e34680f52fc71
[besu-21.10.9.zip](https://hyperledger.jfrog.io/artifactory/besu-binaries/besu/21.10.9/besu-21.10.9.zip) c3ba3f07340fa80064ba7c06f2c0ec081184e000f9a925d132084352d0665ef9

## 21.10.8

### Additions and Improvements
- Ethereum Classic Mystique Hard Fork [#3256](https://github.com/hyperledger/besu/pull/3256)

### Download Links
https://hyperledger.jfrog.io/artifactory/besu-binaries/besu/21.10.8/besu-21.10.8.tar.gz \ SHA256 d325e2e36bc38a707a9eebf92068f5021606a8c6b6464bb4b4d59008ef8014fc
https://hyperledger.jfrog.io/artifactory/besu-binaries/besu/21.10.8/besu-21.10.8.zip \ SHA256 a91da1e82fb378e16437327bba56dd299aafdb0614ba528167a1dae85440c5af

## 21.10.7

### Bug Fixes
- Update dependencies (including vert.x, kubernetes client-java, okhttp, commons-codec)

### Additions and Improvements
- Add support for additional JWT authentication algorithms [#3017](https://github.com/hyperledger/besu/pull/3017)
- Remove Orion ATs

### Download Links
https://hyperledger.jfrog.io/artifactory/besu-binaries/besu/21.10.7/besu-21.10.7.tar.gz \ SHA256 94cee804fcaea366c9575380ef0e30ed04bf2fc7451190a94887f14c07f301ff
https://hyperledger.jfrog.io/artifactory/besu-binaries/besu/21.10.7/besu-21.10.7.zip \ SHA256 faf1ebfb20aa6171aa6ea98d7653339272567c318711d11e350471b5bba62c00

## 21.10.6

### Bug Fixes
- Update log4j to 2.17.1

### Download Links
https://hyperledger.jfrog.io/artifactory/besu-binaries/besu/21.10.6/besu-21.10.6.tar.gz \ SHA256 ef579490031dd4eb3704b4041e352cfb2e7e787fcff7506b69ef88843d4e1220
https://hyperledger.jfrog.io/artifactory/besu-binaries/besu/21.10.6/besu-21.10.6.zip \ SHA256 0fdda65bc993905daa14824840724d0b74e3f16f771f5726f5307f6d9575a719

## 21.10.5

### Bug Fixes
- Update log4j to 2.17.0

### Download Links
https://hyperledger.jfrog.io/artifactory/besu-binaries/besu/21.10.5/besu-21.10.5.tar.gz \ SHA256 0d1b6ed8f3e1325ad0d4acabad63c192385e6dcbefe40dc6b647e8ad106445a8
https://hyperledger.jfrog.io/artifactory/besu-binaries/besu/21.10.5/besu-21.10.5.zip \ SHA256 a1689a8a65c4c6f633b686983a6a1653e7ac86e742ad2ec6351176482d6e0c57

## 21.10.4

### Bug Fixes
- Update log4j to 2.16.0.
- Change the base docker image from Debian Buster to Ubuntu 20.04 [#3171](https://github.com/hyperledger/besu/issues/3171) fixes [#3045](https://github.com/hyperledger/besu/issues/3045)

### Download links
This release is not recommended for production use.

## 21.10.3

### Additions and Improvements
- Updated log4j to 2.15.0 and disabled JNDI message format lookups to improve security.
- Represent baseFee as Wei instead of long accordingly to the spec [#2785](https://github.com/hyperledger/besu/issues/2785)
- Adding support of the NO_COLOR environment variable as described in the [NO_COLOR](https://no-color.org/) standard [#3085](https://github.com/hyperledger/besu/pull/3085)
- Add `privx_findFlexiblePrivacyGroup` RPC Method, `privx_findOnchainPrivacyGroup` will be removed in a future release [#3075](https://github.com/hyperledger/besu/pull/3075)
- The invalid value is now shown when `--bootnodes` cannot parse an item to make it easier to identify which option is invalid.
- Adding two new options to be able to specify desired TLS protocol version and Java cipher suites [#3105](https://github.com/hyperledger/besu/pull/3105)
- Implements [EIP-4399](https://eips.ethereum.org/EIPS/eip-4399) to repurpose DIFFICULTY opcode after the merge as a source of entropy from the Beacon chain. [#3081](https://github.com/hyperledger/besu/issues/3081)

### Bug Fixes
- Change the base docker image from Debian Buster to Ubuntu 20.04 [#3171](https://github.com/hyperledger/besu/issues/3171) fixes [#3045](https://github.com/hyperledger/besu/issues/3045)

### Download Link
This release is not recommended for production use.

## 21.10.2

### Additions and Improvements
- Add discovery options to genesis file [#2944](https://github.com/hyperledger/besu/pull/2944)
- Add validate-config subcommand to perform basic syntax validation of TOML config [#2994](https://github.com/hyperledger/besu/pull/2994)
- Updated Sepolia Nodes [#3034](https://github.com/hyperledger/besu/pull/3034) [#3035](https://github.com/hyperledger/besu/pull/3035)

### Bug Fixes
- Reduce shift calculations to shifts that may have an actual result. [#3039](https://github.com/hyperledger/besu/pull/3039)
- DNS Discovery daemon wasn't started [#3033](https://github.com/hyperledger/besu/pull/3033)

### Download Link
This release is not recommended for production use.

## 21.10.1

### Additions and Improvements
- Add CLI autocomplete scripts. [#2854](https://github.com/hyperledger/besu/pull/2854)
- Add support for PKCS11 keystore on PKI Block Creation. [#2865](https://github.com/hyperledger/besu/pull/2865)
- Optimize EVM Memory for MLOAD Operations [#2917](https://github.com/hyperledger/besu/pull/2917)
- Upgrade CircleCI OpenJDK docker image to version 11.0.12. [#2928](https://github.com/hyperledger/besu/pull/2928)
- Update JDK 11 to latest version in Besu Docker images. [#2925](https://github.com/hyperledger/besu/pull/2925)
- Add Sepolia proof-of-work testnet configurations [#2920](https://github.com/hyperledger/besu/pull/2920)
- Allow block period to be configured for IBFT2 and QBFT using transitions [#2902](https://github.com/hyperledger/besu/pull/2902)
- Add support for binary messages (0x02) for websocket. [#2980](https://github.com/hyperledger/besu/pull/2980)

### Bug Fixes
- Do not change the sender balance, but set gas fee to zero, when simulating a transaction without enforcing balance checks. [#2454](https://github.com/hyperledger/besu/pull/2454)
- Ensure genesis block has the default base fee if london is at block 0 [#2920](https://github.com/hyperledger/besu/pull/2920)
- Fixes the exit condition for loading a BonsaiPersistedWorldState for a sibling block of the last one persisted [#2967](https://github.com/hyperledger/besu/pull/2967)

### Early Access Features
- Enable plugins to expose custom JSON-RPC / WebSocket methods [#1317](https://github.com/hyperledger/besu/issues/1317)

### Download Link
This release is not recommended for production use.

## 21.10.0

### Additions and Improvements
- The EVM has been factored out into a standalone module, suitable for inclusion as a library. [#2790](https://github.com/hyperledger/besu/pull/2790)
- Low level performance improvements changes to cut worst-case EVM performance in half. [#2796](https://github.com/hyperledger/besu/pull/2796)
- Migrate `ExceptionalHaltReason` from an enum to an interface to allow downstream users of the EVM to add new exceptional halt reasons. [#2810](https://github.com/hyperledger/besu/pull/2810)
- reduces need for JUMPDEST analysis via caching [#2607](https://github.com/hyperledger/besu/pull/2821)
- Add support for custom private key file for public-key export and public-key export-address commands [#2801](https://github.com/hyperledger/besu/pull/2801)
- Add CLI autocomplete scripts. [#2854](https://github.com/hyperledger/besu/pull/2854)
- Added support for PKCS11 keystore on PKI Block Creation. [#2865](https://github.com/hyperledger/besu/pull/2865)
- add support for ArrowGlacier hardfork [#2943](https://github.com/hyperledger/besu/issues/2943)

### Bug Fixes
- Allow BESU_CONFIG_FILE environment to specify TOML file [#2455](https://github.com/hyperledger/besu/issues/2455)
- Fix bug with private contracts not able to call public contracts that call public contracts [#2816](https://github.com/hyperledger/besu/pull/2816)
- Fixes the exit condition for loading a BonsaiPersistedWorldState for a sibling block of the last one persisted [#2967](https://github.com/hyperledger/besu/pull/2967)
- Fixes bonsai getMutable regression affecting fast-sync [#2934](https://github.com/hyperledger/besu/pull/2934)
- Regression in RC1 involving LogOperation and frame memory overwrites [#2908](https://github.com/hyperledger/besu/pull/2908)
- Allow `eth_call` and `eth_estimateGas` to accept contract address as sender. [#2891](https://github.com/hyperledger/besu/pull/2891)

### Early Access Features
- Enable plugins to expose custom JSON-RPC / WebSocket methods [#1317](https://github.com/hyperledger/besu/issues/1317)

### Download Link
This release is not recommended for production use. \
SHA256: 71374454753c2ee595f4f34dc6913f731818d50150accbc98088aace313c6935

## 21.10.0-RC4

### Additions and Improvements

### Bug Fixes
- Fixes the exit condition for loading a BonsaiPersistedWorldState for a sibling block of the last one persisted [#2967](https://github.com/hyperledger/besu/pull/2967)
- Fixes bonsai getMutable regression affecting fast-sync [#2934](https://github.com/hyperledger/besu/pull/2934)

### Early Access Features
### Download Link
This release is not recommended for production use. \
SHA256: b16e15764b8bc06c5c3f9f19bc8b99fa48e7894aa5a6ccdad65da49bbf564793

## 21.10.0-RC3

### Bug Fixes
- Regression in RC1 involving LogOperation and frame memory overwrites [#2908](https://github.com/hyperledger/besu/pull/2908)
- Allow `eth_call` and `eth_estimateGas` to accept contract address as sender. [#2891](https://github.com/hyperledger/besu/pull/2891)
- Fix Concurrency issues in Ethpeers. [#2896](https://github.com/hyperledger/besu/pull/2896)

### Download
This release is not recommended for production use. \
SHA256: 3d4857589336717bf5e4e5ef711b9a7f3bc46b49e1cf5b3b6574a00ccc6eda94

## 21.10.0-RC1/RC2
### Additions and Improvements
- The EVM has been factored out into a standalone module, suitable for inclusion as a library. [#2790](https://github.com/hyperledger/besu/pull/2790)
- Low level performance improvements changes to cut worst-case EVM performance in half. [#2796](https://github.com/hyperledger/besu/pull/2796)
- Migrate `ExceptionalHaltReason` from an enum to an interface to allow downstream users of the EVM to add new exceptional halt reasons. [#2810](https://github.com/hyperledger/besu/pull/2810)
- reduces need for JUMPDEST analysis via caching [#2607](https://github.com/hyperledger/besu/pull/2821)
- Add support for custom private key file for public-key export and public-key export-address commands [#2801](https://github.com/hyperledger/besu/pull/2801)

### Bug Fixes
- Allow BESU_CONFIG_FILE environment to specify TOML file [#2455](https://github.com/hyperledger/besu/issues/2455)
- Fix bug with private contracts not able to call public contracts that call public contracts [#2816](https://github.com/hyperledger/besu/pull/2816)

### Early Access Features

### Download
This release is not recommended for production use. \
SHA256: 536612e5e4d7a5e7a582f729f01ba591ba68cc389e8379fea3571ed85322ff51


## 21.7.4
### Additions and Improvements
- Upgrade Gradle to 7.2, which supports building with Java 17 [#2761](https://github.com/hyperledger/besu/pull/2376)

### Bug Fixes
- Set an idle timeout for metrics connections, to clean up ports when no longer used [\#2748](https://github.com/hyperledger/besu/pull/2748)
- Onchain privacy groups can be unlocked after being locked without having to add a participant [\#2693](https://github.com/hyperledger/besu/pull/2693)
- Update Gas Schedule for Ethereum Classic [#2746](https://github.com/hyperledger/besu/pull/2746)

### Early Access Features
- \[EXPERIMENTAL\] Added support for QBFT with PKI-backed Block Creation. [#2647](https://github.com/hyperledger/besu/issues/2647)
- \[EXPERIMENTAL\] Added support for QBFT to use retrieve validators from a smart contract [#2574](https://github.com/hyperledger/besu/pull/2574)

### Download Link
https://hyperledger.jfrog.io/native/besu-binaries/besu/21.7.4/besu-21.7.4.zip \
SHA256: 778d3c42851db11fec9171f77b22662f2baeb9b2ce913d7cfaaf1042ec19b7f9

## 21.7.3
### Additions and Improvements
- Migration to Apache Tuweni 2.0 [\#2376](https://github.com/hyperledger/besu/pull/2376)
- \[EXPERIMENTAL\] Added support for DevP2P-over-TLS [#2536](https://github.com/hyperledger/besu/pull/2536)
- `eth_getWork`, `eth_submitWork` support over the Stratum port [#2581](https://github.com/hyperledger/besu/pull/2581)
- Stratum metrics [#2583](https://github.com/hyperledger/besu/pull/2583)
- Support for mining ommers [#2576](https://github.com/hyperledger/besu/pull/2576)
- Updated onchain permissioning to validate permissions on transaction submission [\#2595](https://github.com/hyperledger/besu/pull/2595)
- Removed deprecated CLI option `--privacy-precompiled-address` [#2605](https://github.com/hyperledger/besu/pull/2605)
- Removed code supporting EIP-1702. [#2657](https://github.com/hyperledger/besu/pull/2657)
- A native library was added for the alternative signature algorithm secp256r1, which will be used by default [#2630](https://github.com/hyperledger/besu/pull/2630)
- The command line option --Xsecp-native-enabled was added as an alias for --Xsecp256k1-native-enabled [#2630](https://github.com/hyperledger/besu/pull/2630)
- Added Labelled gauges for metrics [#2646](https://github.com/hyperledger/besu/pull/2646)
- support for `eth/66` networking protocol [#2365](https://github.com/hyperledger/besu/pull/2365)
- update RPC methods for post london 1559 transaction [#2535](https://github.com/hyperledger/besu/pull/2535)
- \[EXPERIMENTAL\] Added support for using DNS host name in place of IP address in onchain node permissioning rules [#2667](https://github.com/hyperledger/besu/pull/2667)
- Implement EIP-3607 Reject transactions from senders with deployed code. [#2676](https://github.com/hyperledger/besu/pull/2676)
- Ignore all unknown fields when supplied to eth_estimateGas or eth_call. [\#2690](https://github.com/hyperledger/besu/pull/2690)

### Bug Fixes
- Consider effective price and effective priority fee in transaction replacement rules [\#2529](https://github.com/hyperledger/besu/issues/2529)
- GetTransactionCount should return the latest transaction count if it is greater than the transaction pool [\#2633](https://github.com/hyperledger/besu/pull/2633)

### Early Access Features

## 21.7.2

### Additions and Improvements
This release contains improvements and bugfixes for optimum compatibility with other London client versions.

## Bug Fixes
- hotfix for private transaction identification for mainnet transactions [#2609](https://github.com/hyperledger/besu/pull/2609)

## Download Link
https://hyperledger.jfrog.io/artifactory/besu-binaries/besu/21.7.2/besu-21.7.2.zip \
db47fd9ba33b36436ed6798d2474f7621c733353fd04f49d6defffd12e3b6e14


## 21.7.1

### Additions and Improvements
- `priv_call` now uses NO_TRACING OperationTracer implementation which improves memory usage [\#2482](https://github.com/hyperledger/besu/pull/2482)
- Ping and Pong messages now support ENR encoding as scalars or bytes [\#2512](https://github.com/hyperledger/besu/pull/2512)

### Download Link
https://hyperledger.jfrog.io/artifactory/besu-binaries/besu/21.7.1/besu-21.7.1.zip \
sha256sum 83fc44e39a710a95d8b6cbbbf04010dea76122bafcc633a993cd15304905a402

## 21.7.0

### Additions and Improvements
This release contains the activation blocks for London across all supported testnets. They are:
  * Ropsten 10_499_401 (24 Jun 2021)
  * Goerli 5_062_605 (30 Jun 2021)
  * Rinkeby 8_897_988 (7 Jul 2021)
  * Mainnet 12_965_000 (4 Aug 2021)
- eip-1559 changes: accept transactions which have maxFeePerGas below current baseFee [\#2374](https://github.com/hyperledger/besu/pull/2374)
- Introduced transitions for IBFT2 block rewards [\#1977](https://github.com/hyperledger/besu/pull/1977)
- Change Ethstats's status from experimental feature to stable. [\#2405](https://github.com/hyperledger/besu/pull/2405)
- Fixed disabling of native libraries for secp256k1 and altBn128. [\#2163](https://github.com/hyperledger/besu/pull/2163)
- eth_feeHistory API for wallet providers [\#2466](https://github.com/hyperledger/besu/pull/2466)

### Bug Fixes
- Ibft2 could create invalid RoundChange messages in some circumstances containing duplicate prepares [\#2449](https://github.com/hyperledger/besu/pull/2449)
- Updated `eth_sendRawTransaction` to return an error when maxPriorityFeePerGas exceeds maxFeePerGas [\#2424](https://github.com/hyperledger/besu/pull/2424)
- Fixed NoSuchElementException with EIP1559 transaction receipts when using eth_getTransactionReceipt [\#2477](https://github.com/hyperledger/besu/pull/2477)

### Early Access Features
- QBFT is a Byzantine Fault Tolerant consensus algorithm, building on the capabilities of IBFT and IBFT 2.0. It aims to provide performance improvements in cases of excess round change, and provides interoperability with other EEA compliant clients, such as GoQuorum.
  - Note: QBFT currently only supports new networks. Existing networks using IBFT2.0 cannot migrate to QBFT. This will become available in a future release.
  - Note: QBFT is an early access feature pending community feedback. Please make use of QBFT in new development networks and reach out in case of issues or concerns
- GoQuorum-compatible privacy. This mode uses Tessera and is interoperable with GoQuorum.
  - Note: GoQuorum-compatible privacy is an early access feature pending community feedback.

### Download Link
https://hyperledger.jfrog.io/artifactory/besu-binaries/besu/21.7.0/besu-21.7.0.zip
sha256sum 389465fdcc2cc5e5007a02dc2b8a2c43d577198867316bc5cc4392803ed71034

## 21.7.0-RC2

### Additions and Improvements
- eth_feeHistory API for wallet providers [\#2466](https://github.com/hyperledger/besu/pull/2466)
### Bug Fixes
- Ibft2 could create invalid RoundChange messages in some circumstances containing duplicate prepares [\#2449](https://github.com/hyperledger/besu/pull/2449)

## Download Link
https://hyperledger.jfrog.io/artifactory/besu-binaries/besu/21.7.0-RC2/besu-21.7.0-RC2.zip
sha256sum 7bc97c359386cad84d449f786dc0a8ed8728616b6704ce473c63f1d94af3a9ef


## 21.7.0-RC1

### Additions and Improvements
- eip-1559 changes: accept transactions which have maxFeePerGas below current baseFee [\#2374](https://github.com/hyperledger/besu/pull/2374)
- Introduced transitions for IBFT2 block rewards [\#1977](https://github.com/hyperledger/besu/pull/1977)
- Change Ethstats's status from experimental feature to stable. [\#2405](https://github.com/hyperledger/besu/pull/2405)
- Fixed disabling of native libraries for secp256k1 and altBn128. [\#2163](https://github.com/hyperledger/besu/pull/2163)


### Bug Fixes

- Updated `eth_sendRawTransaction` to return an error when maxPriorityFeePerGas exceeds maxFeePerGas [\#2424](https://github.com/hyperledger/besu/pull/2424)

### Early Access Features
This release contains the activation blocks for London across all supported testnets. They are:
  * Ropsten 10_499_401 (24 Jun 2021)
  * Goerli 5_062_605 (30 Jun 2021)
  * Rinkeby 8_897_988 (7 Jul 2021)

## Download Link
https://hyperledger.jfrog.io/artifactory/besu-binaries/besu/21.7.0-RC1/besu-21.7.0-RC1.zip
sha256sum fc959646af65a0e267fc4d695e0af7e87331d774e6e8e890f5cc391549ed175a

## 21.1.7

## Privacy users - Orion Project Deprecation
Tessera is now the recommended Private Transaction Manager for Hyperledger Besu.

Now that all primary Orion functionality has been merged into Tessera, Orion is being deprecated.
We encourage all users with active projects to use the provided migration instructions,
documented [here](https://docs.orion.consensys.net/en/latest/Tutorials/Migrating-from-Orion-to-Tessera/).

We will continue to support Orion users until 30th November 2021. If you have any questions or
concerns, please reach out to the ConsenSys protocol engineering team in the
[#orion channel on Discord](https://discord.gg/hYpHRjK) or by [email](mailto:quorum@consensys.net).


### Additions and Improvements
* Upgrade OpenTelemetry to 1.2.0. [\#2313](https://github.com/hyperledger/besu/pull/2313)

* Ethereum Classic Magneto Hard Fork [\#2315](https://github.com/hyperledger/besu/pull/2315)

* Added support for the upcoming CALAVERAS ephemeral testnet and removed the configuration for the deprecated BAIKAL ephemeral testnet. [\#2343](https://github.com/hyperledger/besu/pull/2343)

### Bug Fixes
* Fix invalid transfer values with the tracing API specifically for CALL operation [\#2319](https://github.com/hyperledger/besu/pull/2319)

### Early Access Features

#### Previously identified known issues

- Fixed issue in discv5 where nonce was incorrectly reused. [\#2075](https://github.com/hyperledger/besu/pull/2075)
- Fixed issues in debug_standardTraceBadBlockToFile and debug_standardTraceBlockToFile. [\#2120](https://github.com/hyperledger/besu/pull/2120)
- Fixed invalid error code in several JSON RPC methods when the requested block is not in the range. [\#2138](https://github.com/hyperledger/besu/pull/2138)

## Download Link
https://hyperledger.jfrog.io/artifactory/besu-binaries/besu/21.1.7/besu-21.1.7.zip

sha256: f415c9b67d26819caeb9940324b2b1b9ce6e872c9181052739438545e84e2531


## 21.1.6

### Additions and Improvements

* Added support for the upcoming BAIKAL ephemeral testnet and removed the configuration for the deprecated YOLOv3 ephemeral testnet. [\#2237](https://github.com/hyperledger/besu/pull/2237)
* Implemented [EIP-3541](https://eips.ethereum.org/EIPS/eip-3541): Reject new contracts starting with the 0xEF byte [\#2243](https://github.com/hyperledger/besu/pull/2243)
* Implemented [EIP-3529](https://eips.ethereum.org/EIPS/eip-3529): Reduction in refunds [\#2238](https://github.com/hyperledger/besu/pull/2238)
* Implemented [EIP-3554](https://eips.ethereum.org/EIPS/eip-3554): Difficulty Bomb Delay [\#2289](https://github.com/hyperledger/besu/pull/2289)
* \[EXPERIMENTAL\] Added support for secp256r1 keys. [#2008](https://github.com/hyperledger/besu/pull/2008)

### Bug Fixes

- Added ACCESS_LIST transactions to the list of transactions using legacy gas pricing for 1559 [\#2239](https://github.com/hyperledger/besu/pull/2239)
- Reduced logging level of public key decoding failure of malformed packets. [\#2143](https://github.com/hyperledger/besu/pull/2143)
- Add 1559 parameters to json-rpc responses.  [\#2222](https://github.com/hyperledger/besu/pull/2222)

### Early Access Features

#### Previously identified known issues

- Fixed issue in discv5 where nonce was incorrectly reused. [\#2075](https://github.com/hyperledger/besu/pull/2075)
- Fixed issues in debug_standardTraceBadBlockToFile and debug_standardTraceBlockToFile. [\#2120](https://github.com/hyperledger/besu/pull/2120)
- Fixed invalid error code in several JSON RPC methods when the requested block is not in the range. [\#2138](https://github.com/hyperledger/besu/pull/2138)

## Download Link
https://hyperledger.jfrog.io/artifactory/besu-binaries/besu/21.1.6/besu-21.1.6.zip

sha256: 3952c69a32bb390ec84ccf4c2c3eb600ea3696af9a05914985d10e1632ef8488

## 21.1.5

### Additions and Improvements

- Ignore `nonce` when supplied to eth_estimateGas or eth_call. [\#2133](https://github.com/hyperledger/besu/pull/2133)
- Ignore `privateFor` for tx estimation. [\#2160](https://github.com/hyperledger/besu/pull/2160)

### Bug Fixes

- Fixed `NullPointerException` when crossing network upgrade blocks when peer discovery is disabled. [\#2140](https://github.com/hyperledger/besu/pull/2140)

### Early Access Features

#### Previously identified known issues

- Fixed issue in discv5 where nonce was incorrectly reused. [\#2075](https://github.com/hyperledger/besu/pull/2075)
- Fixed issues in debug_standardTraceBadBlockToFile and debug_standardTraceBlockToFile. [\#2120](https://github.com/hyperledger/besu/pull/2120)

## Download Link
https://hyperledger.jfrog.io/artifactory/besu-binaries/besu/21.1.5/besu-21.1.5.zip

sha256: edd78fcc772cfa97d11d8ee7b5766e6fac4b31b582f940838a292f2aeb204777

## 21.1.4

### Additions and Improvements

- Adds `--discovery-dns-url` CLI command [\#2088](https://github.com/hyperledger/besu/pull/2088)

### Bug Fixes

- Fixed issue in discv5 where nonce was incorrectly reused. [\#2075](https://github.com/hyperledger/besu/pull/2075)
- Fixed issues in debug_standardTraceBadBlockToFile and debug_standardTraceBlockToFile. [\#2120](https://github.com/hyperledger/besu/pull/2120)

### Early Access Features

#### Previously identified known issues

- [Fast sync when running Besu on cloud providers](KNOWN_ISSUES.md#fast-sync-when-running-besu-on-cloud-providers)
- [Privacy users with private transactions created using v1.3.4 or earlier](KNOWN_ISSUES.md#privacy-users-with-private-transactions-created-using-v134-or-earlier)

## Download Link
https://hyperledger.jfrog.io/artifactory/besu-binaries/besu/21.1.4/besu-21.1.4.zip
58ae55b492680d92aeccfbed477e8b9c25ccc1a97cca71895e27448d754a7d8b

## 21.1.3

### Additions and Improvements
* Increase node diversity when downloading blocks [\#2033](https://github.com/hyperledger/besu/pull/2033)

### Bug Fixes
* Ethereum Node Records are now dynamically recalculated when we pass network upgrade blocks. This allows for better peering through transitions without needing to restart the node. [\#1998](https://github.com/hyperledger/besu/pull/1998)


### Early Access Features

#### Previously identified known issues

- [Fast sync when running Besu on cloud providers](KNOWN_ISSUES.md#fast-sync-when-running-besu-on-cloud-providers)
- [Privacy users with private transactions created using v1.3.4 or earlier](KNOWN_ISSUES.md#privacy-users-with-private-transactions-created-using-v134-or-earlier)

### Download link
https://hyperledger.jfrog.io/artifactory/besu-binaries/besu/21.1.3/besu-21.1.3.zip
38893cae225e5c53036d06adbeccc30aeb86ef08c543fb742941a8c618485c8a

## 21.1.2

### Berlin Network Upgrade

### Important note: the 21.1.1 release contains an outdated version of the Berlin network upgrade. If you are using Besu on public Ethereum networks, you must upgrade to 21.1.2.

This release contains the activation blocks for Berlin across all supported testnets and the Ethereum mainnet. They are:
  * Ropsten 9_812_189 (10 Mar 2021)
  * Goerli 4_460_644 (17 Mar 2021)
  * Rinkeby 8_290_928 (24 Mar 2021)
  * Ethereum 12_244_000 (14 Apr 2021)


### Additions and Improvements
- Added option to set a limit for JSON-RPC connections
  * HTTP connections `--rpc-http-max-active-connections` [\#1996](https://github.com/hyperledger/besu/pull/1996)
  * WS connections `--rpc-ws-max-active-connections` [\#2006](https://github.com/hyperledger/besu/pull/2006)
- Added ASTOR testnet ETC support [\#2017](https://github.com/hyperledger/besu/pull/2017)
### Bug Fixes
* Don't Register BLS12 precompiles for Berlin [\#2015](https://github.com/hyperledger/besu/pull/2015)

#### Previously identified known issues

- [Fast sync when running Besu on cloud providers](KNOWN_ISSUES.md#fast-sync-when-running-besu-on-cloud-providers)
- [Privacy users with private transactions created using v1.3.4 or earlier](KNOWN_ISSUES.md#privacy-users-with-private-transactions-created-using-v134-or-earlier)

### Download link
https://hyperledger.jfrog.io/artifactory/besu-binaries/besu/21.1.2/besu-21.1.2.zip
02f4b6622756b77fed814d8c1bbf986c6178d8f5adb9d61076e061124c3d12aa

## 21.1.1

### Berlin Network Upgrade

### Important note: this release contains an outdated version of the Berlin network upgrade. If you are using Besu on public Ethereum networks, you must upgrade to 21.1.2.

This release contains the activation blocks for Berlin across all supported testnets and the Ethereum mainnet. They are:
  * Ropsten 9_812_189 (10 Mar 2021)
  * Goerli 4_460_644 (17 Mar 2021)
  * Rinkeby 8_290_928 (24 Mar 2021)
  * Ethereum 12_244_000 (14 Apr 2021)

### Additions and Improvements
* Removed EIP-2315 from the Berlin network upgrade [\#1983](https://github.com/hyperledger/besu/pull/1983)
* Added `besu_transaction_pool_transactions` to the reported metrics, counting the mempool size [\#1869](https://github.com/hyperledger/besu/pull/1869)
* Distributions and maven artifacts have been moved off of bintray [\#1886](https://github.com/hyperledger/besu/pull/1886)
* admin_peers json RPC response now includes the remote nodes enode URL
* add support for keccak mining and a ecip1049_dev network [\#1882](https://github.com/hyperledger/besu/pull/1882)
### Bug Fixes
* Fixed incorrect `groupId` in published maven pom files.
* Fixed GraphQL response for missing account, return empty account instead [\#1946](https://github.com/hyperledger/besu/issues/1946)

### Early Access Features

#### Previously identified known issues

- [Fast sync when running Besu on cloud providers](KNOWN_ISSUES.md#fast-sync-when-running-besu-on-cloud-providers)
- [Privacy users with private transactions created using v1.3.4 or earlier](KNOWN_ISSUES.md#privacy-users-with-private-transactions-created-using-v134-or-earlier)

### Download link
sha256: `c22a80a54e9fed864734b9fbd69a0a46840fd27ca5211648a3eaf8a955417218 `


## 21.1.0

### Important note: this release contains an outdated version of the Berlin network upgrade, which was changed on March 5, 2021 ([link](https://github.com/ethereum/pm/issues/263#issuecomment-791473406)). If you are using Besu on public Ethereum networks, you must upgrade to 21.1.2.

## 21.1.0 Features

Features added between 20.10.0 to 21.1.0 include:
* Berlin Network Upgrade: this release contains the activation blocks for Berlin across all supported testnets and the Ethereum mainnet. They are:
  * Ropsten 9_812_189 (10 Mar 2021)
  * Goerli 4_460_644 (17 Mar 2021)
  * Rinkeby 8_290_928 (24 Mar 2021)
  * Ethereum 12_244_000 (14 Apr 2021)
* Besu Launcher: Besu now has support for the [Quorum Mainnet Launcher](https://github.com/ConsenSys/quorum-mainnet-launcher) which makes it easy for users to configure and launch Besu on the Ethereum mainnet.
* Bonsai Tries: A new database format which reduces storage requirements and improves performance for access to recent state. _Note: only full sync is currently supported._
* Miner Data JSON-RPC: The `eth_getMinerDataByBlockHash` and `eth_getMinerDataByBlockNumber` endpoints return miner rewards and coinbase address for a given block.
* EIP-1898 support: [The EIP](https://eips.ethereum.org/EIPS/eip-1898) adds `blockHash` to JSON-RPC methods which accept a default block parameter.

### Early Access Features
* Bonsai Tries: A new database format which reduces storage requirements and improves performance for access to recent state. _Note: only full sync is currently supported._
* QBFT: A new consensus algorithm to support interoperability with other Enterprise Ethereum Alliance compatible clients.

### 21.1.0 Breaking Changes
* `--skip-pow-validation-enabled` is now an error with `block import --format JSON`. This is because the JSON format doesn't include the nonce so the proof of work must be calculated.
* `eth_call` will not return a JSON-RPC result if the call fails, but will return an error instead. If it was for a revert the revert reason will be included.
* `eth_call` will not fail for account balance issues by default. An parameter `"strict": true` can be added to the call parameters (with `to` and `from`) to enforce balance checks.

### Additions and Improvements
* Added `besu_transaction_pool_transactions` to the reported metrics, counting the mempool size [\#1869](https://github.com/hyperledger/besu/pull/1869)
* Added activation blocks for Berlin Network Upgrade [\#1929](https://github.com/hyperledger/besu/pull/1929)

### Bug Fixes
* Fixed representation of access list for access list transactions in JSON-RPC results.

#### Previously identified known issues

- [Fast sync when running Besu on cloud providers](KNOWN_ISSUES.md#fast-sync-when-running-besu-on-cloud-providers)
- [Privacy users with private transactions created using v1.3.4 or earlier](KNOWN_ISSUES.md#privacy-users-with-private-transactions-created-using-v134-or-earlier)

### Download link
sha256: `e4c8fe4007e3e5f7f2528cbf1eeb5457caf06536c974a6ff4305035ff5724476`

## 21.1.0-RC2
### Additions and Improvements
* Support for the Berlin Network Upgrade, although the block number must be set manually with `--override-genesis-config=berlinBlock=<blocknumber>`. This is because the block numbers haven't been determined yet. The next release will include the number in the genesis file so it will support Berlin with no intervention. [\#1898](https://github.com/hyperledger/besu/pull/1898)

## 21.1.0-RC1

### 21.1.0 Breaking Changes
* `--skip-pow-validation-enabled` is now an error with `block import --format JSON`. This is because the JSON format doesn't include the nonce so the proof of work must be calculated.
* `eth_call` will not return a JSON-RPC result if the call fails, but will return an error instead. If it was for a revert the revert reason will be included.
* `eth_call` will not fail for account balance issues by default. An parameter `"strict": true` can be added to the call parameters (with `to` and `from`) to enforce balance checks.

### Additions and Improvements
* Removed unused flags in default genesis configs [\#1812](https://github.com/hyperledger/besu/pull/1812)
* `--skip-pow-validation-enabled` is now an error with `block import --format JSON`. This is because the JSON format doesn't include the nonce so the proof of work must be calculated. [\#1815](https://github.com/hyperledger/besu/pull/1815)
* Added a new CLI option `--Xlauncher` to start a mainnet launcher. It will help to configure Besu easily.
* Return the revert reason from `eth_call` JSON-RPC api calls when the contract causes a revert. [\#1829](https://github.com/hyperledger/besu/pull/1829)
* Added `chainId`, `publicKey`, and `raw` to JSON-RPC api calls returning detailed transaction results. [\#1835](https://github.com/hyperledger/besu/pull/1835)

### Bug Fixes
* Ethereum classic heights will no longer be reported in mainnet metrics. Issue [\#1751](https://github.com/hyperledger/besu/pull/1751) Fix [\#1820](https://github.com/hyperledger/besu/pull/1820)
* Don't enforce balance checks in `eth_call` unless explicitly requested. Issue [\#502](https://github.com/hyperledger/besu/pull/502) Fix [\#1834](https://github.com/hyperledger/besu/pull/1834)

### Early Access Features

#### Previously identified known issues

- [Fast sync when running Besu on cloud providers](KNOWN_ISSUES.md#fast-sync-when-running-besu-on-cloud-providers)
- [Privacy users with private transactions created using v1.3.4 or earlier](KNOWN_ISSUES.md#privacy-users-with-private-transactions-created-using-v134-or-earlier)


### Download link

Link removed because this release contains an outdated version of the Berlin network upgrade, which was changed on March 5, 2021 ([link](https://github.com/ethereum/pm/issues/263#issuecomment-791473406)). If you are using Besu on public Ethereum networks, you must upgrade to 21.1.1. sha256 hash left for reference.

sha256: `b0fe3942052b8fd43fc3025a298a6c701f9edae2e100f0c563a1c5a4ceef71f1`

## 20.10.4

### Additions and Improvements
* Implemented [EIP-778](https://eips.ethereum.org/EIPS/eip-778): Ethereum Node Records (ENR) [\#1680](https://github.com/hyperledger/besu/pull/1680)
* Implemented [EIP-868](https://eips.ethereum.org/EIPS/eip-868): Node Discovery v4 ENR Extension [\#1721](https://github.com/hyperledger/besu/pull/1721)
* Added revert reason to eth_estimateGas RPC call. [\#1730](https://github.com/hyperledger/besu/pull/1730)
* Added command line option --static-nodes-file. [#1644](https://github.com/hyperledger/besu/pull/1644)
* Implemented [EIP-1898](https://eips.ethereum.org/EIPS/eip-1898): Add `blockHash` to JSON-RPC methods which accept a default block parameter [\#1757](https://github.com/hyperledger/besu/pull/1757)

### Bug Fixes
* Accept locally-sourced transactions below the minimum gas price. [#1480](https://github.com/hyperledger/besu/issues/1480) [#1743](https://github.com/hyperledger/besu/pull/1743)

#### Previously identified known issues

- [Fast sync when running Besu on cloud providers](KNOWN_ISSUES.md#fast-sync-when-running-besu-on-cloud-providers)
- [Privacy users with private transactions created using v1.3.4 or earlier](KNOWN_ISSUES.md#privacy-users-with-private-transactions-created-using-v134-or-earlier)

### Download link
https://hyperledger.jfrog.io/artifactory/besu-binaries/besu/20.10.4/besu-20.10.4.zip
sha256: f15cd5243b809659bba1706c1745aecafc012d3fc44a91419522da925493537c

## 20.10.3

### Additions and Improvements
* Added `memory` as an option to `--key-value-storage`.  This ephemeral storage is intended for sync testing and debugging.  [\#1617](https://github.com/hyperledger/besu/pull/1617)
* Fixed gasPrice parameter not always respected when passed to `eth_estimateGas` endpoint [\#1636](https://github.com/hyperledger/besu/pull/1636)
* Enabled eth65 by default [\#1682](https://github.com/hyperledger/besu/pull/1682)
* Warn that bootnodes will be ignored if specified with discovery disabled [\#1717](https://github.com/hyperledger/besu/pull/1717)

### Bug Fixes
* Accept to use default port values if not in use. [#1673](https://github.com/hyperledger/besu/pull/1673)
* Block Validation Errors should be at least INFO level not DEBUG or TRACE.  Bug [\#1568](https://github.com/hyperledger/besu/pull/1568) PR [\#1706](https://github.com/hyperledger/besu/pull/1706)
* Fixed invalid and wrong trace data, especially when calling a precompiled contract [#1710](https://github.com/hyperledger/besu/pull/1710)

#### Previously identified known issues

- [Fast sync when running Besu on cloud providers](KNOWN_ISSUES.md#fast-sync-when-running-besu-on-cloud-providers)
- [Privacy users with private transactions created using v1.3.4 or earlier](KNOWN_ISSUES.md#privacy-users-with-private-transactions-created-using-v134-or-earlier)

### Download link
https://hyperledger.jfrog.io/artifactory/besu-binaries/besu/20.10.3/besu-20.10.3.zip
sha256: `b5f46d945754dedcbbb1e5dd96bf2bfd13272ff09c6a66c0150b979a578f4389`

## 20.10.2

### Additions and Improvements
* Added support for batched requests in WebSockets. [#1583](https://github.com/hyperledger/besu/pull/1583)
* Added protocols section to `admin_peers` to provide info about peer health. [\#1582](https://github.com/hyperledger/besu/pull/1582)
* Added CLI option `--goquorum-compatibility-enabled` to enable GoQuorum compatibility mode. [#1598](https://github.com/hyperledger/besu/pull/1598). Note that this mode is incompatible with Mainnet.

### Bug Fixes

* Ibft2 will discard any received messages targeting a chain height <= current head - this resolves some corner cases in system correctness directly following block import. [#1575](https://github.com/hyperledger/besu/pull/1575)
* EvmTool now throws `UnsupportedForkException` when there is an unknown fork and is YOLOv2 compatible [\#1584](https://github.com/hyperledger/besu/pull/1584)
* `eth_newFilter` now supports `blockHash` parameter as per the spec [\#1548](https://github.com/hyperledger/besu/issues/1540). (`blockhash` is also still supported.)
* Fixed an issue that caused loss of peers and desynchronization when eth65 was enabled [\#1601](https://github.com/hyperledger/besu/pull/1601)

#### Previously identified known issues

- [Fast sync when running Besu on cloud providers](KNOWN_ISSUES.md#fast-sync-when-running-besu-on-cloud-providers)
- [Privacy users with private transactions created using v1.3.4 or earlier](KNOWN_ISSUES.md#privacy-users-with-private-transactions-created-using-v134-or-earlier)

### Download Link

https://hyperledger.jfrog.io/artifactory/besu-binaries/besu/20.10.2/besu-20.10.2.zip
sha256: `710aed228dcbe9b8103aef39e4431b0c63e73c3a708ce88bcd1ecfa1722ad307`

## 20.10.1

### Additions and Improvements
* `--random-peer-priority-enabled` flag added. Allows for incoming connections to be prioritized randomly. This will prevent (typically small, stable) networks from forming impenetrable peer cliques. [#1440](https://github.com/hyperledger/besu/pull/1440)
* `miner_changeTargetGasLimit` RPC added. If a target gas limit is set, allows the node operator to change it at runtime.
* Hide deprecated `--host-whitelist` option. [\#1444](https://github.com/hyperledger/besu/pull/1444)
* Prioritize high gas prices during mining. Previously we ordered only by the order in which the transactions were received. This will increase expected profit when mining. [\#1449](https://github.com/hyperledger/besu/pull/1449)
* Added support for the updated smart contract-based [node permissioning EEA interface](https://entethalliance.github.io/client-spec/spec.html#dfn-connectionallowed). [\#1435](https://github.com/hyperledger/besu/pull/1435) and [\#1496](https://github.com/hyperledger/besu/pull/1496)
* Added EvmTool binary to the distribution.  EvmTool is a CLI that can execute EVM bytecode and execute ethereum state tests. [\#1465](https://github.com/hyperledger/besu/pull/1465)
* Updated the libraries for secp256k1 and AltBN series precompiles. These updates provide significant performance improvements to those areas. [\#1499](https://github.com/hyperledger/besu/pull/1499)
* Provide MegaGas/second measurements in the log when doing a full block import, such as the catch up phase of a fast sync. [\#1512](https://github.com/hyperledger/besu/pull/1512)
* Added new endpoints to get miner data, `eth_getMinerDataByBlockHash` and `eth_getMinerDataByBlockNumber`. [\#1538](https://github.com/hyperledger/besu/pull/1538)
* Added direct support for OpenTelemetry metrics [\#1492](https://github.com/hyperledger/besu/pull/1492)
* Added support for `qip714block` config parameter in genesis file, paving the way towards permissioning interoperability between Besu and GoQuorum. [\#1545](https://github.com/hyperledger/besu/pull/1545)
* Added new CLI option `--compatibility-eth64-forkid-enabled`. [\#1542](https://github.com/hyperledger/besu/pull/1542)

### Bug Fixes

* Fix a bug on `eth_estimateGas` which returned `Internal error` instead of `Execution reverted` in case of reverted transaction. [\#1478](https://github.com/hyperledger/besu/pull/1478)
* Fixed a bug where Local Account Permissioning was being incorrectly enforced on block import/validation. [\#1510](https://github.com/hyperledger/besu/pull/1510)
* Fixed invalid enode URL when discovery is disabled  [\#1521](https://github.com/hyperledger/besu/pull/1521)
* Removed duplicate files from zip and tar.gz distributions. [\#1566](https://github.com/hyperledger/besu/pull/1566)
* Add a more rational value to eth_gasPrice, based on a configurable percentile of prior block's transactions (default: median of last 100 blocks).  [\#1563](https://github.com/hyperledger/besu/pull/1563)

## Deprecated

### --privacy-precompiled-address (Scheduled for removal in _Next_ Release)
Deprecated in 1.5.1
- CLI option `--privacy-precompiled-address` option removed. This address is now derived, based	on `--privacy-onchain-groups-enabled`. [\#1222](https://github.com/hyperledger/besu/pull/1222)

### Besu Sample Network repository

The [Besu Sample Networks repository](https://github.com/ConsenSys/besu-sample-networks) has been replaced by the [Quorum Developer Quickstart](https://besu.hyperledger.org/en/latest/Tutorials/Developer-Quickstart).

#### Previously identified known issues

- [Eth/65 loses peers](KNOWN_ISSUES.md#eth65-loses-peers)
- [Fast sync when running Besu on cloud providers](KNOWN_ISSUES.md#fast-sync-when-running-besu-on-cloud-providers)
- [Privacy users with private transactions created using v1.3.4 or earlier](KNOWN_ISSUES.md#privacy-users-with-private-transactions-created-using-v134-or-earlier)

### Download Link

https://hyperledger.jfrog.io/artifactory/besu-binaries/besu/20.10.1/besu-20.10.1.zip
sha256: `ac4fae310957c176564396f73c0f03c60c41129d43d078560d0dab533a69fd2a`

## 20.10.0

## Release format

Hyperledger Besu is moving its versioning scheme to [CalVer](https://calver.org/) starting with the 20.10.0 (formerly 1.6.0) release. More information about the specific version of CalVer Besu is using can be found on the [wiki](https://wiki.hyperledger.org/display/BESU/Using+CalVer+for+Besu+Releases).

## 20.10 Breaking Changes

When upgrading to 20.10, ensure you've taken into account the following breaking changes.

### JSON-RPC HTTP Error Codes For Valid Calls ([\#1426](https://github.com/hyperledger/besu/pull/1426))

Prior versions of Besu would set the HTTP Status 400 Bad Request for JSON-RPC requests that completed in an error, regardless of the kind of error.  These responses could include a complete JSON-RPC response with an error field.

In Besu version 20.10, properly formatted requests that have valid parameters (count and content) will return a HTTP Status 200 OK, with an error field if an error occurred. For example, requesting an account that does not exist in the chain, or a block by hash that Besu does not have, will now return HTTP 200 OK responses. Unparsable requests, improperly formatted requests, or requests with invalid parameters will continue to return HTTP 400 Bad Request.

Users of Web3J should note that many calls will now return a result with the error field containing the message whereas before a call would throw an exception with the error message as the exception message.

## 20.10.0 Additions and Improvements

* Added support for ECIP-1099 / Classic Thanos Fork: Calibrate Epoch Duration. [\#1421](https://github.com/hyperledger/besu/pull/1421) [\#1441](https://github.com/hyperledger/besu/pull/1441) [\#1462](https://github.com/hyperledger/besu/pull/1462)
* Added the Open Telemetry Java agent to report traces to a remote backend. Added an example to showcase the trace reporting capabilities.
* Added EvmTool binary to the distribution.  EvmTool is a CLI that can execute EVM bytecode and execute ethereum state tests. Documentation for it is available [here](https://besu.hyperledger.org/en/stable/HowTo/Troubleshoot/Use-EVM-Tool/). [\#1465](https://github.com/hyperledger/besu/pull/1465)
* Added support for the upcoming YOLOv2 ephemeral testnet and removed the flag for the deprecated YOLOv1 ephemeral testnet. [#1386](https://github.com/hyperledger/besu/pull/1386)
* Added `debug_standardTraceBlockToFile` JSON-RPC API. This API accepts a block hash and will replay the block. It returns a list of files containing the result of the trace (one file per transaction). [\#1392](https://github.com/hyperledger/besu/pull/1392)
* Added `debug_standardTraceBadBlockToFile` JSON-RPC API. This API is similar to `debug_standardTraceBlockToFile`, but can be used to obtain info about a block which has been rejected as invalid. [\#1403](https://github.com/hyperledger/besu/pull/1403)
* Added support for EIP-2929 to YOLOv2. [#1387](https://github.com/hyperledger/besu/pull/1387)
* Added `--start-block` and `--end-block` to the `blocks import` subcommand [\#1399](https://github.com/hyperledger/besu/pull/1399)
* Added support for multi-tenancy when using the early access feature of [onchain privacy group management](https://besu.hyperledger.org/en/stable/Concepts/Privacy/Onchain-PrivacyGroups/)
* \[Reverted\] Fixed memory leak in eth/65 subprotocol behavior. It is now enabled by default. [\#1420](https://github.com/hyperledger/besu/pull/1420), [#1348](https://github.com/hyperledger/besu/pull/1348), [#1321](https://github.com/hyperledger/besu/pull/1321)

### Bug Fixes

* Log block import rejection reasons at "INFO" level.  Bug [#1412](https://github.com/hyperledger/besu/issues/1412)
* Fixed NPE when executing `eth_estimateGas` with privacy enabled.  Bug [#1404](https://github.com/hyperledger/besu/issues/1404)

#### Previously identified known issues

- [Eth/65 loses peers](KNOWN_ISSUES.md#eth65-loses-peers)
- [Fast sync when running Besu on cloud providers](KNOWN_ISSUES.md#fast-sync-when-running-besu-on-cloud-providers)
- [Privacy users with private transactions created using v1.3.4 or earlier](KNOWN_ISSUES.md#privacy-users-with-private-transactions-created-using-v134-or-earlier)

## Deprecated and Scheduled for removal in _Next_ Release

### --privacy-precompiled-address
Deprecated in 1.5.1
- CLI option `--privacy-precompiled-address` option removed. This address is now derived, based
on `--privacy-onchain-groups-enabled`. [\#1222](https://github.com/hyperledger/besu/pull/1222)

### Download link
https://hyperledger.jfrog.io/artifactory/besu-binaries/besu/20.10.0/besu-20.10.0.zip

sha256sum: `2b50a375aae64b838a2cd9d43747006492cae573f1be11745b7f643646fd5a01`

## 1.5.5

### Additions and Improvements
* The new version of the [web3js-eea library (v0.10)](https://github.com/PegaSysEng/web3js-eea) supports the onchain privacy group management changes made in Besu v1.5.3.

### Bug Fixes
* Added `debug_getBadBlocks` JSON-RPC API to analyze and detect consensus flaws. Even if a block is rejected it will be returned by this method [\#1378](https://github.com/hyperledger/besu/pull/1378)
* Fix logs queries missing results against chain head [\#1351](https://github.com/hyperledger/besu/pull/1351) and [\#1381](https://github.com/hyperledger/besu/pull/1381)

#### Previously identified known issues

- [Eth/65 loses peers](KNOWN_ISSUES.md#eth65-loses-peers)
- [Fast sync when running Besu on cloud providers](KNOWN_ISSUES.md#fast-sync-when-running-besu-on-cloud-providers)
- [Privacy users with private transactions created using v1.3.4 or earlier](KNOWN_ISSUES.md#privacy-users-with-private-transactions-created-using-v134-or-earlier)
- [Changes not saved to database correctly causing inconsistent private states](KNOWN_ISSUES.md#Changes-not-saved-to-database-correctly-causing-inconsistent-private-states)

### Download link

https://hyperledger.jfrog.io/artifactory/besu-binaries/besu/1.5.5/besu-1.5.5.zip

sha256sum: `e67b0a899dc4421054eaa9a8112cb89e1e5f6a56f0d8aa1b0c5111c53dfad2ad`


## 1.5.4

### Additions and Improvements

* Added `priv_debugGetStateRoot` JSON-RPC API to retrieve the state root of a specified privacy group. [\#1326](https://github.com/hyperledger/besu/pull/1326)
* Added reorg logging and `--reorg-logging-threshold` to configure the same. Besu now logs any reorgs where the old or new chain head is more than the threshold away from their common ancestors. The default is 6.
* Added `debug_batchSendRawTransaction` JSON-RPC API to submit multiple signed transactions with a single call. [\#1350](https://github.com/hyperledger/besu/pull/1350)

### Bug Fixes

* The metrics HTTP server no longer rejects requests containing `Accept` header that doesn't precisely match the prometheus text format [\#1345](https://github.com/hyperledger/besu/pull/1345)
* JSON-RPC method `net_version` should return network ID instead of chain ID [\#1355](https://github.com/hyperledger/besu/pull/1355)

#### Previously identified known issues

- [Logs queries missing results against chain head](KNOWN_ISSUES.md#Logs-queries-missing-results-against-chain-head)
- [Eth/65 loses peers](KNOWN_ISSUES.md#eth65-loses-peers)
- [Fast sync when running Besu on cloud providers](KNOWN_ISSUES.md#fast-sync-when-running-besu-on-cloud-providers)
- [Privacy users with private transactions created using v1.3.4 or earlier](KNOWN_ISSUES.md#privacy-users-with-private-transactions-created-using-v134-or-earlier)
- [Changes not saved to database correctly causing inconsistent private states](KNOWN_ISSUES.md#Changes-not-saved-to-database-correctly-causing-inconsistent-private-states)

### Download link
https://hyperledger.jfrog.io/artifactory/besu-binaries/besu/1.5.4/besu-1.5.4.zip

sha256sum: `1f4df8e1c5e3b5b3abf6289ccfe70f302aa7c29a652b2eb713ffbdc507670420`

## 1.5.3

### Additions and Improvements

* The EvmTool now processes State Tests from the Ethereum Reference Tests. [\#1311](https://github.com/hyperledger/besu/pull/1311)
* Early access DNS support added via the `--Xdns-enabled` and `--Xdns-update-enabled` CLI options. [\#1247](https://github.com/hyperledger/besu/pull/1247)
* Add genesis config option `ecip1017EraRounds` for Ethereum Classic chains. [\#1329](https://github.com/hyperledger/besu/pull/1329)

### Bug Fixes

* K8S Permissioning to use of Service IP's rather than pod IP's which can fail [\#1190](https://github.com/hyperledger/besu/issues/1190)

#### Previously identified known issues

- [Logs queries missing results against chain head](KNOWN_ISSUES.md#Logs-queries-missing-results-against-chain-head)
- [Eth/65 loses peers](KNOWN_ISSUES.md#eth65-loses-peers)
- [Fast sync when running Besu on cloud providers](KNOWN_ISSUES.md#fast-sync-when-running-besu-on-cloud-providers)
- [Privacy users with private transactions created using v1.3.4 or earlier](KNOWN_ISSUES.md#privacy-users-with-private-transactions-created-using-v134-or-earlier)
- [Changes not saved to database correctly causing inconsistent private states](KNOWN_ISSUES.md#Changes-not-saved-to-database-correctly-causing-inconsistent-private-states)

### Breaking Change to Onchain Privacy Group Management

This [early access feature](https://besu.hyperledger.org/en/stable/Concepts/Privacy/Onchain-PrivacyGroups/) was changed in a way that makes onchain privacy groups created with previous versions no longer usable.

To enhance control over permissions on the privacy group management contract:

* The enclave key was removed as the first parameter for `addParticipant` and `removeParticipant`.
* The owner of the privacy group management contract is the signer of the private transaction that creates
  the privacy group. In the default onchain privacy group management contract implementation, only the
  owner can add and remove participants, and upgrade the management contract.

The onchain privacy support in the current version of the web3js-eea library (v0.9) will not be compatible with Besu v1.5.3.  We are actively working on an upgrade to webj3-eea that will support these changes.

### Download link
https://hyperledger.jfrog.io/artifactory/besu-binaries/besu/1.5.3/besu-1.5.3.zip

sha256sum: `735cd511e1dae1590f2829d9535cb383aa8c526f059b3451859e5fcfccc48985`

## 1.5.2

### Additions and Improvements

* Experimental offline backup and restore has been added via the `operator x-backup-state` and `operator x-restore-state` CLI commands.  Data formats will be fluid for as long as the `x-` prefix is present in the CLI so it is advised not to rely on these backups for disaster recovery. [\#1235](https://github.com/hyperledger/besu/pull/1235)
* Experimental ethstats support added via the `Xethstats` and `Xethstats-contact` CLI commands. [\#1239](https://github.com/hyperledger/besu/pull/1239)
* Peers added via the JSON-RPC `admin_addPeer` and `admin_removePeer` will be shared or no longer shared via discovery respectively.  Previously they were not shared. [\#1177](https://github.com/hyperledger/besu/pull/1177) contributed by [br0tchain](https://github.com/br0tchain).
* New Docker Images (see below). [\#1277](https://github.com/hyperledger/besu/pull/1277)
* Reworked static peer discovery handling. [\#1292](https://github.com/hyperledger/besu/pull/1292)

### New Java VMs in Docker Image

* New docker images are being generated to use the latest version of OpenJDK (currently 14.0.1) with the tag suffix of `-openjdk-latest`, for example `1.5.2-openjdk-latest`.
* New docker images are being generated to use [GraalVM](https://www.graalvm.org/) with the tag suffix of `-graalvm`, for example `1.5.2-graalvm`.
* The existing images based on Java 11 are also being tagged with the suffix `-openjdk-11`, for example `1.5.2-openjdk-11`, as well as `1.5.2`.

The intent is that the major Java VM version or Java VM type shipped with the default docker images (`latest`, `1.5.x`, etc.) may be changed during future quarterly releases but will remain consistent within quarterly releases.

### Bug Fixes
- Offchain permissioning - fixed bug where sync status check prevented peering if static nodes configured. [\#1252](https://github.com/hyperledger/besu/issues/1252)

- GraphQL queries of `miner` in IBFT networks will no longer return an error.  PR [\#1282](https://github.com/hyperledger/besu/pull/1282) issue [\#1272](https://github.com/hyperledger/besu/issues/1272).

#### Previously identified known issues

- [Logs queries missing results against chain head](KNOWN_ISSUES.md#Logs-queries-missing-results-against-chain-head)
- [Eth/65 loses peers](KNOWN_ISSUES.md#eth65-loses-peers)
- [Fast sync when running Besu on cloud providers](KNOWN_ISSUES.md#fast-sync-when-running-besu-on-cloud-providers)
- [Privacy users with private transactions created using v1.3.4 or earlier](KNOWN_ISSUES.md#privacy-users-with-private-transactions-created-using-v134-or-earlier)
- [Permissioning issues on Kubernetes](KNOWN_ISSUES.md#Kubernetes-permissioning-uses-Service-IPs-rather-than-pod-IPs-which-can-fail)
- [Restarts caused by insufficient memory can cause inconsistent private state](KNOWN_ISSUES.md#Restart-caused-by-insufficient-memory-can-cause-inconsistent-private-state)

### New and Old Maintainer

- [David Mechler](https://github.com/hyperledger/besu/commits?author=davemec) has been added as a [new maintainer](https://github.com/hyperledger/besu/pull/1267).
- [Edward Evans](https://github.com/hyperledger/besu/commits?author=EdJoJob) voluntarily moved to [emeritus status](https://github.com/hyperledger/besu/pull/1270).

### Download link
https://hyperledger.jfrog.io/artifactory/besu-binaries/besu/1.5.2/besu-1.5.2.zip

sha256sum: `629f44e230a635b09f8d82f2196d70d31193233718118a46412f11c50772dc85`

## 1.5.1

### Deprecated
- CLI option `--privacy-precompiled-address` option is deprecated. This address is now derived, based
on `--privacy-onchain-groups-enabled`. [\#1222](https://github.com/hyperledger/besu/pull/1222)

### Additions and Improvements

* In an IBFT2 network, a fixed block reward value and recipient address can be defined in genesis file [\#1132](https://github.com/hyperledger/besu/pull/1132)
* JSON-RPC HTTP API Authorization: exit early when checking user permissions. [\#1144](https://github.com/hyperledger/besu/pull/1144)
* HTTP/2 is enabled for JSON-RPC HTTP API over TLS. [\#1145](https://github.com/hyperledger/besu/pull/1145)
* Color output in consoles. It can be disabled with `--color-enabled=false` [\#1257](https://github.com/hyperledger/besu/pull/1257)
* Add compatibility with ClusterIP services for the Kubernetes Nat Manager  [\#1156](https://github.com/hyperledger/besu/pull/1156)
* In an IBFT2 network; a fixed block reward value and recipient address can be defined in genesis file [\#1132](https://github.com/hyperledger/besu/pull/1132)
* Add fee cap for transactions submitted via RPC. [\#1137](https://github.com/hyperledger/besu/pull/1137)

### Bug fixes

* When the default sync mode was changed to fast sync for named networks, there was one caveat we didn't address. The `dev` network should've been full sync by default. This has now been fixed. [\#1257](https://github.com/hyperledger/besu/pull/1257)
* Fix synchronization timeout issue when the blocks were too large [\#1149](https://github.com/hyperledger/besu/pull/1149)
* Fix missing results from eth_getLogs request. [\#1154](https://github.com/hyperledger/besu/pull/1154)
* Fix issue allowing Besu to be used for DDoS amplification. [\#1146](https://github.com/hyperledger/besu/pull/1146)

### Known Issues

Known issues are open issues categorized as [Very High or High impact](https://wiki.hyperledger.org/display/BESU/Defect+Prioritisation+Policy).

#### Previously identified known issues

- [Scope of logs query causing Besu to hang](KNOWN_ISSUES.md#scope-of-logs-query-causing-besu-to-hang)
- [Eth/65 loses peers](KNOWN_ISSUES.md#eth65-loses-peers)
- [Fast sync when running Besu on cloud providers](KNOWN_ISSUES.md#fast-sync-when-running-besu-on-cloud-providers)
- [Privacy users with private transactions created using v1.3.4 or earlier](KNOWN_ISSUES.md#privacy-users-with-private-transactions-created-using-v134-or-earlier)
- [Permissioning issues on Kubernetes](KNOWN_ISSUES.md#Kubernetes-permissioning-uses-Service-IPs-rather-than-pod-IPs-which-can-fail)
- [Restarts caused by insufficient memory can cause inconsistent private state](KNOWN_ISSUES.md#Restart-caused-by-insufficient-memory-can-cause-inconsistent-private-state)

### Download link
https://hyperledger.jfrog.io/artifactory/besu-binaries/besu/1.5.1/besu-1.5.1.zip

sha256sum: `c17f49b6b8686822417184952487fc135772f0be03514085926a6984fd955b88`

## 1.5 Breaking changes

When upgrading to 1.5, ensure you've taken into account the following breaking changes.

### Docker users with volume mounts

To maintain best security practices, we're changing the `user:group` on the Docker container to `besu`.

What this means for you:

* If you are running Besu as a binary, there is no impact.
* If you are running Besu as a Docker container *and* have a volume mount for data,  ensure that the
permissions on the directory allow other users and groups to r/w. Ideally this should be set to
`besu:besu` as the owner.

Note that the `besu` user only exists within the container not outside it. The same user ID may match
a different user outside the image.

If you’re mounting local folders, it is best to set the user via the Docker `—user` argument. Use the
UID because the username may not exist inside the docker container. Ensure the directory being mounted
is owned by that user.

### Remove Manual NAT method

The NAT manager `MANUAL` method has been removed.
If you have been using the `MANUAL` method, use the `NONE` method instead. The behavior of the
`NONE` method is the same as the previously supported `MANUAL` methods.

### Privacy users

Besu minor version upgrades require upgrading Orion to the latest minor version. That is, for
Besu <> Orion node pairs, when upgrading Besu to v1.5, it is required that Orion is upgraded to
v1.6. Older versions of Orion will no longer work with Besu v1.5.

## 1.5 Features

Features added between from 1.4 to 1.5 include:
* Mining Support
  Besu supports `eth_hashrate` and `eth_submitHashrate` to obtain the hashrate when we mine with a GPU mining worker.
* Tracing
  The [Tracing API](https://besu.hyperledger.org/en/latest/Reference/API-Methods/#trace-methods) is no longer an Early Access feature and now has full support for `trace_replayBlockTransactions`, `trace_Block` and `trace_transaction`.
* Plugin API Block Events
  `BlockAdded` and `BlockReorg` are now exposed via the [Plugin API](https://javadoc.io/doc/org.hyperledger.besu/plugin-api/latest/org/hyperledger/besu/plugin/services/BesuEvents.html).
* [Filters](https://besu.hyperledger.org/en/stable/HowTo/Interact/Filters/Accessing-Logs-Using-JSON-RPC/) and
  [subscriptions](https://besu.hyperledger.org/en/stable/HowTo/Interact/APIs/RPC-PubSub/) for private contracts.
* [SecurityModule Plugin API](https://javadoc.io/doc/org.hyperledger.besu/plugin-api/latest/org/hyperledger/besu/plugin/services/SecurityModuleService.html)
  This allows use of a different [security module](https://besu.hyperledger.org/en/stable/Reference/CLI/CLI-Syntax/#security-module)
  as a plugin to provide cryptographic function that can be used by NodeKey (such as sign, ECDHKeyAgreement etc.).
* [Onchain privacy groups](https://besu.hyperledger.org/en/latest/Concepts/Privacy/Onchain-PrivacyGroups/)
  with add and remove members. This is an early access feature. Early access features are not recommended
  for production networks and may have unstable interfaces.

## 1.5 Additions and Improvements

* Public Networks Default to Fast Sync: The default sync mode for named permissionless networks, such as the Ethereum mainnet and testnets, is now `FAST`.
  * The default is unchanged for private networks. That is, the sync mode defaults to `FULL` for private networks.
  * Use the [`--sync-mode` command line option](https://besu.hyperledger.org/Reference/CLI/CLI-Syntax/#sync-mode) to change the sync mode. [\#384](https://github.com/hyperledger/besu/pull/384)
* Proper Mining Support: Added full support for `eth_hashrate` and `eth_submitHashrate`. It is now possible to have the hashrate when we mine with a GPU mining worker [\#1063](https://github.com/hyperledger/besu/pull/1063)
* Performance Improvements: The addition of native libraries ([\#775](https://github.com/hyperledger/besu/pull/775)) and changes to data structures in the EVM ([\#1089](https://github.com/hyperledger/besu/pull/1089)) have improved Besu sync and EVM execution times.
* Tracing API Improvements: The [Tracing API](https://besu.hyperledger.org/en/latest/Reference/API-Methods/#trace-methods) is no longer an Early Access feature and now has full support for `trace_replayBlockTransactions`, `trace_Block` and `trace_transaction`.
* New Plugin API Block Events: `BlockAdded` and `BlockReorg` are now exposed via the Plugin API [\#637](https://github.com/hyperledger/besu/pull/637).
* Added experimental CLI option `--Xnat-kube-pod-name` to specify the name of the loadbalancer used by the Kubernetes nat manager [\#1078](https://github.com/hyperledger/besu/pull/1078)
- Local permissioning TOML config now supports additional keys (`nodes-allowlist` and `accounts-allowlist`).
Support for `nodes-whitelist` and `accounts-whitelist` will be removed in a future release.
- Add missing `mixHash` field for `eth_getBlockBy*` JSON RPC endpoints. [\#1098](https://github.com/hyperledger/besu/pull/1098)
* Besu now has a strict check on private transactions to ensure the privateFrom in the transaction
matches the sender Orion key that has distributed the payload. Besu 1.5+ requires Orion 1.6+ to work.
[#357](https://github.com/PegaSysEng/orion/issues/357)

### Bug fixes

No bug fixes with [user impact in this release](https://wiki.hyperledger.org/display/BESU/Changelog).

### Known Issues

Known issues are open issues categorized as [Very High or High impact](https://wiki.hyperledger.org/display/BESU/Defect+Prioritisation+Policy).

#### New known issues

- K8S permissioning uses of Service IPs rather than pod IPs which can fail. [\#1190](https://github.com/hyperledger/besu/pull/1190)
Workaround - Do not use permissioning on K8S.

- Restart caused by insufficient memory can cause inconsistent private state. [\#1110](https://github.com/hyperledger/besu/pull/1110)
Workaround - Ensure you allocate enough memory for the Java Runtime Environment that the node does not run out of memory.

#### Previously identified known issues

- [Scope of logs query causing Besu to hang](KNOWN_ISSUES.md#scope-of-logs-query-causing-besu-to-hang)
- [Eth/65 loses peers](KNOWN_ISSUES.md#eth65-loses-peers)
- [Fast sync when running Besu on cloud providers](KNOWN_ISSUES.md#fast-sync-when-running-besu-on-cloud-providers)
- [Privacy users with private transactions created using v1.3.4 or earlier](KNOWN_ISSUES.md#privacy-users-with-private-transactions-created-using-v134-or-earlier)

### Download link
https://hyperledger.jfrog.io/artifactory/besu-binaries/besu/1.5.0/besu-1.5.0.zip

sha256sum: `56929d6a71cc681688351041c919e9630ab6df7de37dd0c4ae9e19a4f44460b2`

**For download links of releases prior to 1.5.0, please visit https://hyperledger.jfrog.io/artifactory/besu-binaries/besu/**

## 1.4.6

### Additions and Improvements

- Print node address on startup. [\#938](https://github.com/hyperledger/besu/pull/938)
- Transaction pool: price bump replacement mechanism configurable through CLI. [\#928](https://github.com/hyperledger/besu/pull/928) [\#930](https://github.com/hyperledger/besu/pull/930)

### Bug Fixes

- Added timeout to queries. [\#986](https://github.com/hyperledger/besu/pull/986)
- Fixed issue where networks using onchain permissioning could stall when the bootnodes were not validators. [\#969](https://github.com/hyperledger/besu/pull/969)
- Update getForks method to ignore ClassicForkBlock chain parameter to fix issue with ETC syncing. [\#1014](https://github.com/hyperledger/besu/pull/1014)

### Known Issues

Known issues are open issues categorized as [Very High or High impact](https://wiki.hyperledger.org/display/BESU/Defect+Prioritisation+Policy).

#### Previously identified known issues

- [Scope of logs query causing Besu to hang](KNOWN_ISSUES.md#scope-of-logs-query-causing-besu-to-hang)
- [Eth/65 loses peers](KNOWN_ISSUES.md#eth65-loses-peers)
- [Fast sync when running Besu on cloud providers](KNOWN_ISSUES.md#fast-sync-when-running-besu-on-cloud-providers)
- [Privacy users with private transactions created using v1.3.4 or earlier](KNOWN_ISSUES.md#privacy-users-with-private-transactions-created-using-v134-or-earlier)

## 1.4.5

### Additions and Improvements

- Implemented WebSocket logs subscription for private contracts (`priv_subscribe`/`priv_unsubscribe`) [\#762](https://github.com/hyperledger/besu/pull/762)
- Introduced SecurityModule plugin API. This allows use of a different security module as a plugin to
  provide cryptographic function that can be used by NodeKey (such as sign, ECDHKeyAgreement etc.). KeyPairSecurityModule
  is registered and used by default. The CLI option `--security-module=<name> (defaults to localfile)` can be used
  to identify the security module plugin name to use instead. [\#713](https://github.com/hyperledger/besu/pull/713)
- Several testing related changes to improve compatibility with [Hive](https://hivetests.ethdevops.io/) and Retesteth.
  [\#806](https://github.com/hyperledger/besu/pull/806) and [#845](https://github.com/hyperledger/besu/pull/845)
- Native libraries for secp256k1 and Altbn128 encryption are enabled by default.  To disable these libraries use
  `--Xsecp256k1-native-enabled=false` and `--Xaltbn128-native-enabled=false`. [\#775](https://github.com/hyperledger/besu/pull/775)

### Bug Fixes

- Fixed `eth_estimateGas` JSON RPC so it no longer returns gas estimates that are too low. [\#842](https://github.com/hyperledger/besu/pull/842)
- Full help not displayed unless explicitly requested. [\#437](https://github.com/hyperledger/besu/pull/437)
- Compatibility with undocumented Geth `eth_subscribe` fields. [\#654](https://github.com/hyperledger/besu/pull/654)
- Current block number included as part of `eth_getWork` response. [\#849](https://github.com/hyperledger/besu/pull/849)

### Known Issues

Known issues are open issues categorized as [Very High or High impact](https://wiki.hyperledger.org/display/BESU/Defect+Prioritisation+Policy).

#### New known issues

* Scope of logs query causing Besu to crash. [\#944](https://github.com/hyperledger/besu/pull/944)

Workaround - Limit the number of blocks queried by each `eth_getLogs` call.

#### Previously identified known issues

- [`Intrinsic gas exceeds gas limit` returned when calling `delete mapping[addr]` or `mapping[addr] = 0`](KNOWN_ISSUES.md#intrinsic-gas-exceeds-gas-limit)
- [Eth/65 not backwards compatible](KNOWN_ISSUES.md#eth65-not-backwards-compatible)
- [Error full syncing with pruning](KNOWN_ISSUES.md#error-full-syncing-with-pruning)
- [Fast sync when running Besu on cloud providers](KNOWN_ISSUES.md#fast-sync-when-running-besu-on-cloud-providers)
- [Bootnodes must be validators when using onchain permissioning](KNOWN_ISSUES.md#bootnodes-must-be-validators-when-using-onchain-permissioning)
- [Privacy users with private transactions created using v1.3.4 or earlier](KNOWN_ISSUES.md#privacy-users-with-private-transactions-created-using-v134-or-earlier)

## 1.4.4

### Additions and Improvements

- Implemented [`priv_getLogs`](https://besu.hyperledger.org/en/latest/Reference/API-Methods/#priv_getlogs). [\#686](https://github.com/hyperledger/besu/pull/686)
- Implemented private contract log filters including JSON-RPC methods to interact with private filters. [\#735](https://github.com/hyperledger/besu/pull/735)
- Implemented EIP-2315: Simple Subroutines for the EVM [\#717](https://github.com/hyperledger/besu/pull/717)
- Implemented Splunk logging. [\#725](https://github.com/hyperledger/besu/pull/725)
- Implemented optional native library encryption. [\#675](https://github.com/hyperledger/besu/pull/675).  To enable add `--Xsecp256k1-native-enabled` (for transaciton signatures) and/or `--Xaltbn128-native-enabled` (for altbn128 precomiled contracts) as command line options.

### Bug Fixes

- Flag added to toggle `eth/65` off by default. `eth/65` will remain toggled off by default until
a fix is completed for the [eth/65 known issue](KNOWN_ISSUES.md). [\#741](https://github.com/hyperledger/besu/pull/741)
- Resolve crashing NAT detectors on GKE. [\#731](https://github.com/hyperledger/besu/pull/731) fixes [\#507](https://github.com/hyperledger/besu/issues/507).
[Besu-Kubernetes Readme](https://github.com/PegaSysEng/besu-kubernetes/blob/master/README.md#network-topology-and-high-availability-requirements)
updated to reflect changes.
- Deal with quick service start failures [\#714](https://github.com/hyperledger/besu/pull/714) fixes [\#662](https://github.com/hyperledger/besu/issues/662)

### Known Issues

Known issues are open issues categorized as [Very High or High impact](https://wiki.hyperledger.org/display/BESU/Defect+Prioritisation+Policy).

#### New known issues

- `Intrinsic gas exceeds gas limit` returned when calling `delete mapping[addr]` or `mapping[addr] = 0` [\#696](https://github.com/hyperledger/besu/issues/696)

Calling delete and set to 0 Solidity mapping in Solidity fail.

#### Previously identified known issues

- [Eth/65 not backwards compatible](KNOWN_ISSUES.md#eth65-not-backwards-compatible)
- [Error full syncing with pruning](KNOWN_ISSUES.md#error-full-syncing-with-pruning)
- [Fast sync when running Besu on cloud providers](KNOWN_ISSUES.md#fast-sync-when-running-besu-on-cloud-providers)
- [Bootnodes must be validators when using onchain permissioning](KNOWN_ISSUES.md#bootnodes-must-be-validators-when-using-onchain-permissioning)
- [Privacy users with private transactions created using v1.3.4 or earlier](KNOWN_ISSUES.md#privacy-users-with-private-transactions-created-using-v134-or-earlier)

## 1.4.3

### Issues identified with 1.4.3 release

The `eth/65` change is not [backwards compatible](https://github.com/hyperledger/besu/issues/723).
This has the following impact:
* In a private network, nodes using the 1.4.3 client cannot interact with nodes using 1.4.2 or earlier
clients.
* On mainnet, synchronizing eventually stalls.

Workaround -> revert to v1.4.2.

A [fix](https://github.com/hyperledger/besu/pull/732) is currently [being tested](https://github.com/hyperledger/besu/pull/733).

### Critical Issue for Privacy Users

A critical issue for privacy users with private transactions created using Hyperledger Besu v1.3.4
or earlier has been identified. If you have a network with private transaction created using v1.3.4
or earlier, please read the following and take the appropriate steps:
https://wiki.hyperledger.org/display/BESU/Critical+Issue+for+Privacy+Users

### Additions and Improvements

- Added `eth/65` support. [\#608](https://github.com/hyperledger/besu/pull/608)
- Added block added and block reorg events. Added revert reason to block added transactions. [\#637](https://github.com/hyperledger/besu/pull/637)

### Deprecated

- Private Transaction `hash` field and `getHash()` method have been deprecated. They will be removed
in 1.5.0 release. [\#639](https://github.com/hyperledger/besu/pull/639)

### Known Issues

#### Fast sync when running Besu on cloud providers

A known [RocksDB issue](https://github.com/facebook/rocksdb/issues/6435) causes fast sync to fail
when running Besu on certain cloud providers. The following error is displayed repeatedly:

```
...
EthScheduler-Services-1 (importBlock) | ERROR | PipelineChainDownloader | Chain download failed. Restarting after short delay.
java.util.concurrent.CompletionException: org.hyperledger.besu.plugin.services.exception.StorageException: org.rocksdb.RocksDBException: block checksum mismatch:
....
```

This behaviour has been seen on AWS and Digital Ocean.

Workaround -> On AWS, a full restart of the AWS VM is required to restart the fast sync.

Fast sync is not currently supported on Digital Ocean. We are investigating options to
[add support for fast sync on Digital Ocean](https://github.com/hyperledger/besu/issues/591).

#### Error full syncing with pruning

- Error syncing with mainnet on Besu 1.3.7 node - MerkleTrieException [\#580](https://github.com/hyperledger/besu/issues/580)
The associated error is `Unable to load trie node value for hash` and is caused by the combination of
full sync and pruning.

Workarounds:
1. Explicitly disable pruning using `--pruning-enabled=false` when using fast sync.
2. If the `MerkleTrieException` occurs, delete the database and resync.

A fix for this issue is being actively worked on.

#### Fast sync reverting to full sync

In some cases of FastSyncException, fast sync reverts back to a full sync before having reached the
pivot block. [\#683](https://github.com/hyperledger/besu/issues/683)

Workaround -> To re-attempt fast syncing rather than continue full syncing, stop Besu, delete your
database, and start again.

#### Bootnodes must be validators when using onchain permissioning

- Onchain permissioning nodes can't peer when using a non-validator bootnode [\#528](https://github.com/hyperledger/besu/issues/528)

Workaround -> When using onchain permissioning, ensure bootnodes are also validators.


## 1.4.2

### Additions and Improvements

- Added `trace_block` JSON RPC API [\#449](https://github.com/hyperledger/besu/pull/449)
- Added `pulledStates` and `knownStates` to the EthQL `syncing` query and `eth_syncing` JSON-RPC api [\#565](https://github.com/hyperledger/besu/pull/565)

### Bug Fixes

- Fixed file parsing behaviour for privacy enclave keystore password file [\#554](https://github.com/hyperledger/besu/pull/554) (thanks to [magooster](https://github.com/magooster))
- Fixed known issue with being unable to re-add members to onchain privacy groups [\#471](https://github.com/hyperledger/besu/pull/471)

### Updated Early Access Features

* [Onchain privacy groups](https://besu.hyperledger.org/en/latest/Concepts/Privacy/Onchain-PrivacyGroups/) with add and remove members. Known issue resolved (see above).
* [TRACE API](https://besu.hyperledger.org/en/latest/Reference/API-Methods/#trace-methods) now includes `trace_block`, `trace_replayBlockTransactions`, and `trace_transaction`.
Fixed some issues on the trace replay block transactions API [\#522](https://github.com/hyperledger/besu/pull/522).

### Known Issues

#### Fast sync defaulting to full sync

-  When fast sync cannot find enough valid peers rapidly enough, Besu defaults to full sync.

Workarounds:
1. To re-attempt fast syncing rather than continue full syncing, stop Besu, delete your database,
and start again.
2. When fast syncing, explicitly disable pruning using `--pruning-enabled=false` to reduce the likelihood
of encountering the pruning bug.

A fix to remove the default to full sync is [in progress](https://github.com/hyperledger/besu/pull/427)
is being actively worked on.

#### Error full syncing with pruning

- Error syncing with mainnet on Besu 1.3.7 node - MerkleTrieException [\#BESU-160](https://jira.hyperledger.org/browse/BESU-160)
The associated error is `Unable to load trie node value for hash` and is caused by the combination of
full sync and pruning.

Workarounds:
1. Explicitly disable pruning using `--pruning-enabled=false` when using fast sync.
2. If the `MerkleTrieException` occurs, delete the database and resync.

A fix for this issue is being actively worked on.

#### Bootnodes must be validators when using onchain permissioning

- Onchain permissioning nodes can't peer when using a non-validator bootnode [\#BESU-181](https://jira.hyperledger.org/browse/BESU-181)

Workaround -> When using onchain permissioning, ensure bootnodes are also validators.

## 1.4.1

### Additions and Improvements

- Added priv_getCode [\#250](https://github.com/hyperledger/besu/pull/408). Gets the bytecode associated with a private address.
- Added `trace_transaction` JSON RPC API [\#441](https://github.com/hyperledger/besu/pull/441)
- Removed -X unstable prefix for pruning options (`--pruning-blocks-retained`, `--pruning-block-confirmations`) [\#440](https://github.com/hyperledger/besu/pull/440)
- Implemented [ECIP-1088](https://ecips.ethereumclassic.org/ECIPs/ecip-1088): Phoenix EVM and Protocol upgrades. [\#434](https://github.com/hyperledger/besu/pull/434)

### Bug Fixes

- [BESU-25](https://jira.hyperledger.org/browse/BESU-25) Use v5 Devp2p when pinging [\#392](https://github.com/hyperledger/besu/pull/392)
- Fixed a bug to manage concurrent access to cache files [\#438](https://github.com/hyperledger/besu/pull/438)
- Fixed configuration file bug: `pruning-blocks-retained` now accepts an integer in the config [\#440](https://github.com/hyperledger/besu/pull/440)
- Specifying RPC credentials file should not force RPC Authentication to be enabled [\#454](https://github.com/hyperledger/besu/pull/454)
- Enhanced estimateGas messages [\#436](https://github.com/hyperledger/besu/pull/436). When a estimateGas request fails a validation check, an improved error message is returned in the response.

### Early Access Features

Early access features are available features that are not recommended for production networks and may
have unstable interfaces.

* [Onchain privacy groups](https://besu.hyperledger.org/en/latest/Concepts/Privacy/Onchain-PrivacyGroups/) with add and remove members.
  Not being able to to re-add a member to an onchain privacy group is a [known issue](https://github.com/hyperledger/besu/issues/455)
  with the add and remove functionality.

### Known Issues

#### Fast sync defaulting to full sync

-  When fast sync cannot find enough valid peers rapidly enough, Besu defaults to full sync.

Workarounds:
1. To re-attempt fast syncing rather than continue full syncing, stop Besu, delete your database,
and start again.
2. When fast syncing, explicitly disable pruning using `--pruning-enabled=false` to reduce the likelihood
of encountering the pruning bug.

A fix to remove the default to full sync is [in progress](https://github.com/hyperledger/besu/pull/427)
and is planned for inclusion in v1.4.1.

#### Error full syncing with pruning

- Error syncing with mainnet on Besu 1.3.7 node - MerkleTrieException [\#BESU-160](https://jira.hyperledger.org/browse/BESU-160)
The associated error is `Unable to load trie node value for hash` and is caused by the combination of
full sync and pruning.

Workarounds:
1. Explicitly disable pruning using `--pruning-enabled=false` when using fast sync.
2. If the `MerkleTrieException` occurs, delete the database and resync.

Investigation of this issue is in progress and a fix is targeted for v1.4.1.

#### Bootnodes must be validators when using onchain permissioning

- Onchain permissioning nodes can't peer when using a non-validator bootnode [\#BESU-181](https://jira.hyperledger.org/browse/BESU-181)

Workaround -> When using onchain permissioning, ensure bootnodes are also validators.

## 1.4.0

### Private State Migration

Hyperledger Besu v1.4 implements a new data structure for private state storage that is not backwards compatible.
A migration will be performed when starting v1.4 for the first time to reprocess existing private transactions
and re-create the private state data in the v1.4 format.

If you have existing private transactions, see [migration details](docs/Private-Txns-Migration.md).

### Additions and Improvements

* [TLS support](https://besu.hyperledger.org/en/latest/Concepts/TLS/) to secure client and server communication.

* [Multi-tenancy](https://besu.hyperledger.org/en/latest/Concepts/Privacy/Multi-Tenancy/) to enable multiple participants to use the same Besu and Orion node.

* [Plugin APIs](https://besu.hyperledger.org/en/latest/Concepts/Plugins/) to enable building of Java plugins to extend Hyperledger Besu.

* Support for additional [NAT methods](https://besu.hyperledger.org/en/latest/HowTo/Find-and-Connect/Specifying-NAT/).

* Added [`priv_call`](https://besu.hyperledger.org/en/latest/Reference/API-Methods/#priv_call) which invokes
a private contract function locally and does not change the private state.

* Besu has moved from an internal Bytes library to the [Apache Tuweni](https://tuweni.apache.org/) Bytes library.
This includes using the library in the Plugins API interfaces. [#295](https://github.com/hyperledger/besu/pull/295) and [#215](https://github.com/hyperledger/besu/pull/215)

### Early Access Features

Early access features are available features that are not recommended for production networks and may
have unstable interfaces.

* [Reorg compatible privacy](https://besu.hyperledger.org/en/latest/Concepts/Privacy/Privacy-Overview/#reorg-compatible-privacy)
to enable private transactions on networks using consensus mechanisms that fork.

* [Tracing API](https://besu.hyperledger.org/en/latest/Concepts/Transactions/Trace-Types) to obtain detailed information about transaction processing.

### Bug Fixes

See RC and Beta sections below.

### Known Issues

#### Fast sync defaulting to full sync

-  When fast sync cannot find enough valid peers rapidly enough, Besu defaults to full sync.

Workarounds:
1. To re-attempt fast syncing rather than continue full syncing, stop Besu, delete your database,
and start again.
2. When fast syncing, explicitly disable pruning using `--pruning-enabled=false` to reduce the likelihood
of encountering the pruning bug.

A fix to remove the default to full sync is [in progress](https://github.com/hyperledger/besu/pull/427)
and is planned for inclusion in v1.4.1.

#### Error full syncing with pruning

- Error syncing with mainnet on Besu 1.3.7 node - MerkleTrieException [\#BESU-160](https://jira.hyperledger.org/browse/BESU-160)
The associated error is `Unable to load trie node value for hash` and is caused by the combination of
full sync and pruning.

Workarounds:
1. Explicitly disable pruning using `--pruning-enabled=false` when using fast sync.
2. If the `MerkleTrieException` occurs, delete the database and resync.

Investigation of this issue is in progress and a fix is targeted for v1.4.1.

#### Bootnodes must be validators when using onchain permissioning

- Onchain permissioning nodes can't peer when using a non-validator bootnode [\#BESU-181](https://jira.hyperledger.org/browse/BESU-181)

Workaround -> When using onchain permissioning, ensure bootnodes are also validators.


## 1.4.0 RC-2

### Private State Migration
Hyperledger Besu v1.4 implements a new data structure for private state storage that is not backwards compatible.
A migration will be performed when starting v1.4 for the first time to reprocess existing private transactions
and re-create the private state data in the v1.4 format.
If you have existing private transactions, see [migration details](docs/Private-Txns-Migration.md).

## 1.4.0 RC-1

### Additions and Improvements

- New`trace_replayBlockTransactions` JSON-RPC API

This can be enabled using the `--rpc-http-api TRACE` CLI flag.  There are some philosophical differences between Besu and other implementations that are outlined in [trace_rpc_apis](docs/trace_rpc_apis.md).

- Ability to automatically detect Docker NAT settings from inside the conainter.

The default NAT method (AUTO) can detect this so no user intervention is required to enable this.

- Added [Multi-tenancy](https://besu.hyperledger.org/en/latest/Concepts/Privacy/Multi-Tenancy/) support which allows multiple participants to use the same Besu node for private transactions.

- Added TLS support for communication with privacy enclave

### Bug Fixes

- Private transactions are now validated before sent to the enclave [\#356](https://github.com/hyperledger/besu/pull/356)

### Known Bugs

- Error syncing with mainnet on Besu 1.3.7 node - MerkleTrieException [\#BESU-160](https://jira.hyperledger.org/browse/BESU-160)

Workaround -> Don't enable pruning when syncing to mainnet.

- Onchain permissioning nodes can't peer when using a non-validator bootnode [\#BESU-181](https://jira.hyperledger.org/browse/BESU-181)

Workaround -> When using onchain permissioning, ensure bootnodes are also validators.

## 1.4 Beta 3

### Additions and Improvements

- CLI option to enable TLS client auth for JSON-RPC HTTP [\#340](https://github.com/hyperledger/besu/pull/340)

Added CLI options to enable TLS client authentication and trusting client certificates:
~~~
--rpc-http-tls-client-auth-enabled - Enable TLS client authentication for the JSON-RPC HTTP service (default: false)
--rpc-http-tls-known-clients-file - Path to file containing client's certificate common name and fingerprint for client authentication.
--rpc-http-tls-ca-clients-enabled - Enable to accept clients certificate signed by a valid CA for client authentication (default: false)
~~~
If client-auth is enabled, user must either enable CA signed clients OR provide a known-clients file. An error is reported
if both CA signed clients is disabled and known-clients file is not specified.

- Stable Plugins APIs [\#346](https://github.com/hyperledger/besu/pull/346)

The `BesuEvents` service and related `data` package have been marked as a stable plugin API.

### Bug Fixes

- Return missing signers from getSignerMetrics [\#343](https://github.com/hyperledger/besu/pull/)

### Experimental Features

- Experimental support for `trace_replayBlockTransactions` - multiple PRs

Added support for the `trace_replayBlockTransactions` JSON-RPC call. To enable this API add
`TRACE` to the `rpc-http-api` options (for example,  `--rpc-http-api TRACE` on the command line).

This is not a production ready API.  There are known bugs relating to traced memory from calls and
returns, and the gas calculation reported in the flat traces does not always match up with the
correct gas calculated for consensus.

## 1.4 Beta 2

### Additions and Improvements

- Enable TLS for JSON-RPC HTTP Service [\#253](https://github.com/hyperledger/besu/pull/253)

Exposes new command line parameters to enable TLS on Ethereum JSON-RPC HTTP interface to allow clients like EthSigner to connect via TLS:
`--rpc-http-tls-enabled=true`
(Optional - Only required if `--rpc-http-enabled` is set to true) Set to `true` to enable TLS. False by default.
`--rpc-http-tls-keystore-file="/path/to/cert.pfx"`
(Must be specified if TLS is enabled) Path to PKCS12 format key store which contains server's certificate and it's private key
`--rpc-http-tls-keystore-password-file="/path/to/cert.passwd"`
(Must be specified if TLS is enabled) Path to the text file containing password for unlocking key store.
`--rpc-http-tls-known-clients-file="/path/to/rpc_tls_clients.txt"`
(Optional) Path to a plain text file containing space separated client’s certificate’s common name and its sha-256 fingerprints when
they are not signed by a known CA. The presence of this file (even empty) enables TLS client authentication. That is, the client
presents the certificate to server on TLS handshake and server establishes that the client certificate is either signed by a
proper/known CA. Otherwise, server trusts client certificate by reading the sha-256 fingerprint from known clients file specified above.

The format of the file is (as an example):
`localhost DF:65:B8:02:08:5E:91:82:0F:91:F5:1C:96:56:92:C4:1A:F6:C6:27:FD:6C:FC:31:F2:BB:90:17:22:59:5B:50`

### Bug Fixes

- TotalDifficulty is a BigInteger [\#253](https://github.com/hyperledger/besu/pull/253).
  Don't try and cast total difficulty down to a long because it will overflow long in a reasonable timeframe.

## 1.4 Beta 1

### Additions and Improvements

- Besu has moved from an internal Bytes library to the [Apache Tuweni](https://tuweni.apache.org/) Bytes library.  This includes using the library in the Plugins API interfaces. [#295](https://github.com/hyperledger/besu/pull/295) and [#215](https://github.com/hyperledger/besu/pull/215)
- Besu stops processing blocks if Orion is unavailable [\#253](https://github.com/hyperledger/besu/pull/253)
- Added priv_call [\#250](https://github.com/hyperledger/besu/pull/250).  Invokes a private contract function locally and does not change the private state.
- Support for [EIP-2124](https://github.com/ethereum/EIPs/blob/master/EIPS/eip-2124.md), which results in faster peer discovery [\#156](https://github.com/hyperledger/besu/pull/156)

## 1.3.8

### Additions and Improvements

- `admin_generateLogBloomCache` JSON-RPC API to generate a cache of the block bloombits that improves performance for log queries [\#262](https://github.com/hyperledger/besu/pull/262)

## Critical Fix in 1.3.7

1.3.7 includes a critical fix for Ethereum MainNet users and the Muir Glacier upgrade. We recommend users of Ethereum public networks
(MainNet, Ropsten, Rinkeby, and Goerli) upgrade immediately. This upgrade is also strongly recommended for users of private networks.

For more details, see [Hyperledger Besu Wiki](https://wiki.hyperledger.org/display/BESU/Mainnet+Consensus+Bug+Identified+and+Resolved+in+Hyperledger+Besu).

## Muir Glacier Compatibility

For compatibility with Ethereum Muir Glacier upgrade, use v1.3.7 or later.

## ETC Agharta Compatibility

For compatibility with ETC Agharta upgrade, use 1.3.7 or later.

### 1.3.7

### Additions and Improvements

- Hard Fork Support: Configures the Agharta activation block for the ETC MainNet configuration [\#251](https://github.com/hyperledger/besu/pull/251) (thanks to [soc1c](https://github.com/soc1c))
- `operator generate-log-bloom-cache` command line option to generate a cache of the block bloombits that improves performance for log queries  [\#245](https://github.com/hyperledger/besu/pull/245)

### Bug Fixes

- Resolves a Mainnet consensus issue [\#254](https://github.com/hyperledger/besu/pull/254)

### New Maintainer

[Edward Mack](https://github.com/hyperledger/besu/commits?author=edwardmack) added as a [new maintainer](https://github.com/hyperledger/besu/pull/219).

### 1.3.6

### Additions and Improvements

- Performance improvements:
  * Multithread Websockets to increase throughput [\#231](https://github.com/hyperledger/besu/pull/231)
  * NewBlockHeaders performance improvement [\#230](https://github.com/hyperledger/besu/pull/230)
- EIP2384 - Ice Age Adustment around Istanbul [\#211](https://github.com/hyperledger/besu/pull/211)
- Documentation updates include:
  * [Configuring mining using the Stratum protocol](https://besu.hyperledger.org/en/latest/HowTo/Configure/Configure-Mining/)
  * [ETC network command line options](https://besu.hyperledger.org/en/latest/Reference/CLI/CLI-Syntax/#network)
- Hard Fork Support:
   * MuirGlacier for Ethereum Mainnet and Ropsten Testnet
   * Agharta for Kotti and Mordor Testnets

### Bug Fixes

- [\#210](https://github.com/hyperledger/besu/pull/210) fixes WebSocket frames handling
  User impact: PING/PONG frames handling in Websocket services was not implemented

### 1.3.5

### Additions and Improvements

- Log Event Streaming for Plugin API [\#186](https://github.com/hyperledger/besu/pull/186)
- Allow use a external JWT public key in authenticated APIs [\#183](https://github.com/hyperledger/besu/pull/183)
- ETC Configuration, classic fork peer validator [\#176](https://github.com/hyperledger/besu/pull/176) (thanks to [edwardmack](https://github.com/edwardmack))
- Allow IBFT validators to be changed at a given block [\#173](https://github.com/hyperledger/besu/pull/173)
- Support external mining using Stratum [\#140](https://github.com/hyperledger/besu/pull/140) (thanks to [atoulme](https://github.com/atoulme))
- Add more fields to private transaction receipt [\#85](https://github.com/hyperledger/besu/pull/85) (thanks to [josh-richardson](https://github.com/josh-richardson))
- [Pruning documentation](https://besu.hyperledger.org/en/latest/Concepts/Pruning/)

### Technical Improvements

- ETC - Cleanup [\#201](https://github.com/hyperledger/besu/pull/201) (thanks to [GregTheGreek](https://github.com/GregTheGreek))
- User specific enclave public key configuration in auth file [\#196](https://github.com/hyperledger/besu/pull/196)
- Change CustomForks -\> Transitions [\#193](https://github.com/hyperledger/besu/pull/193)
- Pass identity information into RpcMethod from Http Service [\#189](https://github.com/hyperledger/besu/pull/189)
- Remove the use of JsonRpcParameters from RpcMethods [\#188](https://github.com/hyperledger/besu/pull/188)
- Repaired Metrics name collision between Privacy and RocksDB [\#187](https://github.com/hyperledger/besu/pull/187)
- Multi-Tenancy: Do not specify a public key anymore when requesting a … [\#185](https://github.com/hyperledger/besu/pull/185)
- Updates to circle building acceptance tests [\#184](https://github.com/hyperledger/besu/pull/184)
- Move Apache Tuweni dependency to official release [\#181](https://github.com/hyperledger/besu/pull/181) (thanks to [atoulme](https://github.com/atoulme))
- Update Gradle to 6.0, support Java 13 [\#180](https://github.com/hyperledger/besu/pull/180)
- ETC Atlantis fork [\#179](https://github.com/hyperledger/besu/pull/179) (thanks to [edwardmack](https://github.com/edwardmack))
- ETC Gotham Fork [\#178](https://github.com/hyperledger/besu/pull/178) (thanks to [edwardmack](https://github.com/edwardmack))
- ETC DieHard fork support [\#177](https://github.com/hyperledger/besu/pull/177) (thanks to [edwardmack](https://github.com/edwardmack))
- Remove 'parentHash', 'number' and 'gasUsed' fields from the genesis d… [\#175](https://github.com/hyperledger/besu/pull/175) (thanks to [SweeXordious](https://github.com/SweeXordious))
- Enable pruning by default for fast sync and validate conflicts with privacy [\#172](https://github.com/hyperledger/besu/pull/172)
- Update RocksDB [\#170](https://github.com/hyperledger/besu/pull/170)
- Vpdate ver to 1.3.5-snapshot [\#169](https://github.com/hyperledger/besu/pull/169)
- Added PoaQueryService method that returns local node signer… [\#163](https://github.com/hyperledger/besu/pull/163)
- Add versioning to privacy storage [\#149](https://github.com/hyperledger/besu/pull/149)
- Update reference tests [\#139](https://github.com/hyperledger/besu/pull/139)

### 1.3.4

- Reverted _Enable pruning by default for fast sync (#135)_ [\#164](https://github.com/hyperledger/besu/pull/164)

### 1.3.3

### Technical Improvements

- Add --identity flag for client identification in node browsers [\#150](https://github.com/hyperledger/besu/pull/150)
- Istanbul Mainnet Block [\#145](https://github.com/hyperledger/besu/pull/150)
- Add priv\_getEeaTransactionCount [\#110](https://github.com/hyperledger/besu/pull/110)

### Additions and Improvements

- Redesign of how JsonRpcMethods are created [\#159](https://github.com/hyperledger/besu/pull/159)
- Moving JsonRpcMethods classes into the same package, prior to refactor [\#154](https://github.com/hyperledger/besu/pull/154)
- Reflect default logging in CLI help [\#148](https://github.com/hyperledger/besu/pull/148)
- Handle zero port better in NAT [\#147](https://github.com/hyperledger/besu/pull/147)
- Rework how filter and log query parameters are created/used [\#146](https://github.com/hyperledger/besu/pull/146)
- Don't generate shutdown tasks in controller [\#141](https://github.com/hyperledger/besu/pull/141)
- Ibft queries [\#138](https://github.com/hyperledger/besu/pull/138)
- Enable pruning by default for fast sync [\#135](https://github.com/hyperledger/besu/pull/135)
- Ensure spotless runs in CI [\#132](https://github.com/hyperledger/besu/pull/132)
- Add more logging around peer disconnects [\#131](https://github.com/hyperledger/besu/pull/131)
- Repair EthGetLogs returning incorrect results [\#128](https://github.com/hyperledger/besu/pull/128)
- Use Bloombits for Logs queries [\#127](https://github.com/hyperledger/besu/pull/127)
- Improve message when extraData missing [\#121](https://github.com/hyperledger/besu/pull/121)
- Fix miner startup logic [\#104](https://github.com/hyperledger/besu/pull/104)
- Support log reordring from reorgs in `LogSubscriptionService` [\#86](https://github.com/hyperledger/besu/pull/86)

### 1.3.2

### Additions and Improvements

- besu -v to print plugin versions[\#123](https://github.com/hyperledger/besu/pull/123)

### Technical Improvements

- Update Governance and Code of Conduct verbiage [\#120](https://github.com/hyperledger/besu/pull/120)
- Fix private transaction root mismatch [\#118](https://github.com/hyperledger/besu/pull/118)
- Programatically enforce plugin CLI variable names [\#117](https://github.com/hyperledger/besu/pull/117)
- Additional unit test for selecting replaced pending transactions [\#116](https://github.com/hyperledger/besu/pull/116)
- Only set sync targets that have an estimated height value [\#115](https://github.com/hyperledger/besu/pull/115)
- Fix rlpx startup [\#114](https://github.com/hyperledger/besu/pull/114)
- Expose getPayload in Transaction plugin-api interface. [\#113](https://github.com/hyperledger/besu/pull/113)
- Dependency Version Upgrades [\#112](https://github.com/hyperledger/besu/pull/112)
- Add hash field in Transaction plugin interface. [\#111](https://github.com/hyperledger/besu/pull/111)
- Rework sync status events [\#106](https://github.com/hyperledger/besu/pull/106)

### 1.3.1

### Additions and Improvements

- Added GraphQL query/logs support [\#94](https://github.com/hyperledger/besu/pull/94)

### Technical Improvements

- Add totalDiffculty to BlockPropagated events. [\#97](https://github.com/hyperledger/besu/pull/97)
- Merge BlockchainQueries classes [\#101](https://github.com/hyperledger/besu/pull/101)
- Fixed casing of dynamic MetricCategorys [\#99](https://github.com/hyperledger/besu/pull/99)
- Fix private transactions breaking evm [\#96](https://github.com/hyperledger/besu/pull/96)
- Make SyncState variables thread-safe [\#95](https://github.com/hyperledger/besu/pull/95)
- Fix transaction tracking by sender [\#93](https://github.com/hyperledger/besu/pull/93)
- Make logic in PersistBlockTask more explicit to fix a LGTM warning [\#92](https://github.com/hyperledger/besu/pull/92)
- Removed Unused methods in the transaction simulator. [\#91](https://github.com/hyperledger/besu/pull/91)
- Fix ThreadBesuNodeRunner BesuConfiguration setup [\#90](https://github.com/hyperledger/besu/pull/90)
- JsonRpc method disabled error condition rewrite and unit test [\#80](https://github.com/hyperledger/besu/pull/80)
- Round trip testing of state trie account values [\#31](https://github.com/hyperledger/besu/pull/31)

### 1.3

### Breaking Change

- Disallow comments in Genesis JSON file. [\#49](https://github.com/hyperledger/besu/pull/49)

### Additions and Improvements

- Add `--required-block` command line option to deal with chain splits [\#79](https://github.com/hyperledger/besu/pull/79)
- Store db metadata file in the root data directory. [\#46](https://github.com/hyperledger/besu/pull/46)
- Add `--target-gas-limit` command line option. [\#24](https://github.com/hyperledger/besu/pull/24)(thanks to new contributor [cfelde](https://github.com/cfelde))
- Allow private contracts to access public state. [\#9](https://github.com/hyperledger/besu/pull/9)
- Documentation updates include:
  - Added [sample load balancer configurations](https://besu.hyperledger.org/en/latest/HowTo/Configure/Configure-HA/Sample-Configuration/)
  - Added [`retesteth`](https://besu.hyperledger.org/en/latest/Reference/CLI/CLI-Subcommands/#retesteth) subcommand
  - Added [`debug_accountRange`](https://besu.hyperledger.org/en/latest/Reference/API-Methods/#debug_accountrange) JSON-RPC API method
  - Clarified purpose of [static nodes](https://besu.hyperledger.org/en/latest/HowTo/Find-and-Connect/Managing-Peers/#static-nodes)
  - Added links [Kubernetes reference implementations](https://besu.hyperledger.org/en/latest/HowTo/Deploy/Kubernetes/)
  - Added content about [access between private and public states](https://besu.hyperledger.org/en/latest/Concepts/Privacy/Privacy-Groups/#access-between-states)
  - Added restriction that [account permissioning cannot be used with random key signing](https://besu.hyperledger.org/en/latest/HowTo/Use-Privacy/Sign-Privacy-Marker-Transactions/).
  - Added high availability requirement for [private transaction manager](https://besu.hyperledger.org/en/latest/Concepts/Privacy/Privacy-Overview/#availability) (ie, Orion)
  - Added [genesis file reference](https://besu.hyperledger.org/en/latest/Reference/Config-Items/)

### Technical Improvements

- Less verbose synching subscriptions [\#59](https://github.com/hyperledger/besu/pull/59)
- Return enclave key instead of private transaction hash [\#53](https://github.com/hyperledger/besu/pull/53)
- Fix mark sweep pruner bugs where nodes that should be kept were being swept  [\#50](https://github.com/hyperledger/besu/pull/50)
- Clean up BesuConfiguration construction [\#51](https://github.com/hyperledger/besu/pull/51)
- Private tx nonce errors return same msg as any tx [\#48](https://github.com/hyperledger/besu/pull/48)
- Fix default logging [\#47](https://github.com/hyperledger/besu/pull/47)
- Introduce virtual operation. [\#45](https://github.com/hyperledger/besu/pull/45)
- Downgrade RocksDBPlugin Logging Levels [\#44](https://github.com/hyperledger/besu/pull/44)
- Infrastructure for exposing PoA metrics for plugins. [\#37](https://github.com/hyperledger/besu/pull/37)
- Refactor privacy storage. [\#7](https://github.com/hyperledger/besu/pull/7)

## 1.2.4

### Additions and Improvements

- Add Istanbul block (5435345) for Rinkeby [\#35](https://github.com/hyperledger/besu/pull/35)
- Add Istanbul block (1561651) for Goerli [\#27](https://github.com/hyperledger/besu/pull/27)
- Add Istanbul block (6485846) for Ropsten [\#26](https://github.com/hyperledger/besu/pull/26)
- Add privDistributeRawTransaction endpoint [\#23](https://github.com/hyperledger/besu/pull/23) (thanks to [josh-richardson](https://github.com/josh-richardson))

### Technical Improvements

- Refactors pantheon private key to signing private key [\#34](https://github.com/hyperledger/besu/pull/34) (thanks to [josh-richardson](https://github.com/josh-richardson))
- Support both BESU\_ and PANTHEON\_ env var prefixes [\#32](https://github.com/hyperledger/besu/pull/32)
- Use only fully validated peers for fast sync pivot selection [\#21](https://github.com/hyperledger/besu/pull/21)
- Support Version Rollbacks for RocksDB \(\#6\) [\#19](https://github.com/hyperledger/besu/pull/19)
- Update Cava library to Tuweni Library [\#18](https://github.com/hyperledger/besu/pull/18)
- StateTrieAccountValue:Version should be written as an int, not a long [\#17](https://github.com/hyperledger/besu/pull/17)
- Handle discovery peers with updated endpoints [\#12](https://github.com/hyperledger/besu/pull/12)
- Change retesteth port [\#11](https://github.com/hyperledger/besu/pull/11)
- Renames eea\_getTransactionReceipt to priv\_getTransactionReceipt [\#10](https://github.com/hyperledger/besu/pull/10) (thanks to [josh-richardson](https://github.com/josh-richardson))
- Support Version Rollbacks for RocksDB [\#6](https://github.com/hyperledger/besu/pull/6)
- Moving AT DSL into its own module [\#3](https://github.com/hyperledger/besu/pull/3)

## 1.2.3

### Additions and Improvements
- Added an override facility for genesis configs [\#1915](https://github.com/PegaSysEng/pantheon/pull/1915)
- Finer grained logging configuration [\#1895](https://github.com/PegaSysEng/pantheon/pull/1895) (thanks to [matkt](https://github.com/matkt))

### Technical Improvements

- Add archiving of docker test reports [\#1921](https://github.com/PegaSysEng/pantheon/pull/1921)
- Events API: Transaction dropped, sync status, and renames [\#1919](https://github.com/PegaSysEng/pantheon/pull/1919)
- Remove metrics from plugin registration [\#1918](https://github.com/PegaSysEng/pantheon/pull/1918)
- Replace uses of Instant.now from within the IBFT module [\#1911](https://github.com/PegaSysEng/pantheon/pull/1911)
- Update plugins-api build script [\#1908](https://github.com/PegaSysEng/pantheon/pull/1908)
- Ignore flaky tracing tests [\#1907](https://github.com/PegaSysEng/pantheon/pull/1907)
- Ensure plugin-api module gets published at the correct maven path [\#1905](https://github.com/PegaSysEng/pantheon/pull/1905)
- Return the plugin-apis to this repo [\#1900](https://github.com/PegaSysEng/pantheon/pull/1900)
- Stop autogenerating BesuInfo.java [\#1899](https://github.com/PegaSysEng/pantheon/pull/1899)
- Extracted Metrics interfaces to plugins-api. [\#1898](https://github.com/PegaSysEng/pantheon/pull/1898)
- Fix key value storage clear so it removes all values [\#1894](https://github.com/PegaSysEng/pantheon/pull/1894)
- Ethsigner test [\#1892](https://github.com/PegaSysEng/pantheon/pull/1892) (thanks to [iikirilov](https://github.com/iikirilov))
- Return null private transaction receipt instead of error [\#1872](https://github.com/PegaSysEng/pantheon/pull/1872) (thanks to [iikirilov](https://github.com/iikirilov))
- Implement trace replay block transactions trace option [\#1886](https://github.com/PegaSysEng/pantheon/pull/1886)
- Use object parameter instead of list of parameters for priv\_createPrivacyGroup [\#1868](https://github.com/PegaSysEng/pantheon/pull/1868) (thanks to [iikirilov](https://github.com/iikirilov))
- Refactor privacy acceptance tests [\#1864](https://github.com/PegaSysEng/pantheon/pull/1864) (thanks to [iikirilov](https://github.com/iikirilov))

## 1.2.2

### Additions and Improvements
- Support large numbers for the `--network-id` option [\#1891](https://github.com/PegaSysEng/pantheon/pull/1891)
- Added eea\_getTransactionCount Json Rpc [\#1861](https://github.com/PegaSysEng/pantheon/pull/1861)
- PrivacyMarkerTransaction to be signed with a randomly generated key [\#1844](https://github.com/PegaSysEng/pantheon/pull/1844)
- Implement eth\_getproof JSON RPC API [\#1824](https://github.com/PegaSysEng/pantheon/pull/1824) (thanks to [matkt](https://github.com/matkt))
- Documentation updates include:
  - [Improved navigation](https://docs.pantheon.pegasys.tech/en/latest/)
  - [Added permissioning diagram](https://docs.pantheon.pegasys.tech/en/latest/Concepts/Permissioning/Permissioning-Overview/#onchain)
  - [Added Responsible Disclosure policy](https://docs.pantheon.pegasys.tech/en/latest/Reference/Responsible-Disclosure/)
  - [Added `blocks export` subcommand](https://besu.hyperledger.org/en/latest/Reference/CLI/CLI-Subcommands/#export)

### Technical Improvements
- Update the `pantheon blocks export` command usage [\#1887](https://github.com/PegaSysEng/pantheon/pull/1887) (thanks to [matkt](https://github.com/matkt))
- Stop Returning null for 'pending' RPC calls [\#1883](https://github.com/PegaSysEng/pantheon/pull/1883)
- Blake validation errors are hard errors [\#1882](https://github.com/PegaSysEng/pantheon/pull/1882)
- Add test cases for trace\_replayBlockTransactions [\#1881](https://github.com/PegaSysEng/pantheon/pull/1881)
- Simplify json rpc spec test setup [\#1880](https://github.com/PegaSysEng/pantheon/pull/1880)
- Tweak JSON import format [\#1878](https://github.com/PegaSysEng/pantheon/pull/1878)
- Transactions listeners should use the subscriber pattern [\#1877](https://github.com/PegaSysEng/pantheon/pull/1877)
- Maven spotless [\#1876](https://github.com/PegaSysEng/pantheon/pull/1876)
- Don't cache for localbalance [\#1875](https://github.com/PegaSysEng/pantheon/pull/1875)
- EIP-1108 - Reprice alt\_bn128  [\#1874](https://github.com/PegaSysEng/pantheon/pull/1874)
- Create stub trace\_replayBlockTransactions json-rpc method  [\#1873](https://github.com/PegaSysEng/pantheon/pull/1873)
- Improve trace log [\#1870](https://github.com/PegaSysEng/pantheon/pull/1870)
- Pruning Command Line Flags [\#1869](https://github.com/PegaSysEng/pantheon/pull/1869)
- Re-enable istanbul [\#1865](https://github.com/PegaSysEng/pantheon/pull/1865)
- Fix logic to disconnect from peers on fork [\#1863](https://github.com/PegaSysEng/pantheon/pull/1863)
- Blake 2b tweaks [\#1862](https://github.com/PegaSysEng/pantheon/pull/1862)
- Sweep state roots before child nodes [\#1854](https://github.com/PegaSysEng/pantheon/pull/1854)
- Update export subcommand to export blocks in rlp format [\#1852](https://github.com/PegaSysEng/pantheon/pull/1852)
- Updating docker tests to make it easier to follow & ensure it listens on the right interface on docker [\#1851](https://github.com/PegaSysEng/pantheon/pull/1851)
- Disable Istanbul block [\#1849](https://github.com/PegaSysEng/pantheon/pull/1849)
- Add read-only blockchain factory method [\#1845](https://github.com/PegaSysEng/pantheon/pull/1845)
- Removing the release plugin in favour of the new process with branches [\#1843](https://github.com/PegaSysEng/pantheon/pull/1843)
- Update Görli bootnodes [\#1842](https://github.com/PegaSysEng/pantheon/pull/1842)
- Upgrade graphql library to version 13.0 [\#1834](https://github.com/PegaSysEng/pantheon/pull/1834)
- Database versioning and enable multi-column database [\#1830](https://github.com/PegaSysEng/pantheon/pull/1830)
- Fixes invalid JsonGetter, comment [\#1811](https://github.com/PegaSysEng/pantheon/pull/1811) (thanks to [josh-richardson](https://github.com/josh-richardson))
- Add EthSigner acceptance test [\#1655](https://github.com/PegaSysEng/pantheon/pull/1655) (thanks to [iikirilov](https://github.com/iikirilov))
- Support plugin Richdata APIs via implementation [\#1581](https://github.com/PegaSysEng/pantheon/pull/1581)

## 1.2.1

### Additions and Improvements

- Removed the release plugin in favour of the new process with branches
[#1841](https://github.com/PegaSysEng/pantheon/pull/1841)
[#1843](https://github.com/PegaSysEng/pantheon/pull/1843)
[#1848](https://github.com/PegaSysEng/pantheon/pull/1848)
[#1855](https://github.com/PegaSysEng/pantheon/pull/1855)
- Updated Görli bootnodes [#1842](https://github.com/PegaSysEng/pantheon/pull/1842)
- Removed unnecessary test dependency [#1839](https://github.com/PegaSysEng/pantheon/pull/1839)
- Added warning when comments are used in genesis file [#1838](https://github.com/PegaSysEng/pantheon/pull/1838)
- Added an experimental flag for disabling timers [#1837](https://github.com/PegaSysEng/pantheon/pull/1837)
- Fixed FlatFileTaskCollection tests [#1833](https://github.com/PegaSysEng/pantheon/pull/1833)
- Added chain json import utility [#1832](https://github.com/PegaSysEng/pantheon/pull/1832)
- Added tests to AllNodesVisitor trie traversal [#1831](https://github.com/PegaSysEng/pantheon/pull/1831)
- Updated privateFrom to be required [#1829](https://github.com/PegaSysEng/pantheon/pull/1829) (thanks to [iikirilov](https://github.com/iikirilov))
- Made explicit that streamed accounts may be missing their address [#1828](https://github.com/PegaSysEng/pantheon/pull/1828)
- Refactored normalizeKeys method [#1826](https://github.com/PegaSysEng/pantheon/pull/1826)
- Removed dead parameters [#1825](https://github.com/PegaSysEng/pantheon/pull/1825)
- Added a nicer name for Corretto [#1819](https://github.com/PegaSysEng/pantheon/pull/1819)
- Changed core JSON-RPC method to support ReTestEth
[#1815](https://github.com/PegaSysEng/pantheon/pull/1815)
[#1818](https://github.com/PegaSysEng/pantheon/pull/1818)
- Added rewind to block functionality [#1814](https://github.com/PegaSysEng/pantheon/pull/1814)
- Added support for NoReward and NoProof seal engines [#1813](https://github.com/PegaSysEng/pantheon/pull/1813)
- Added strict short hex strings for retesteth [#1812](https://github.com/PegaSysEng/pantheon/pull/1812)
- Cleaned up genesis parsing [#1809](https://github.com/PegaSysEng/pantheon/pull/1809)
- Updating Orion to v1.3.2 [#1805](https://github.com/PegaSysEng/pantheon/pull/1805)
- Updaated newHeads subscription to emit events only for canonical blocks [#1798](https://github.com/PegaSysEng/pantheon/pull/1798)
- Repricing for trie-size-dependent opcodes [#1795](https://github.com/PegaSysEng/pantheon/pull/1795)
- Revised Istanbul Versioning assignemnts [#1794](https://github.com/PegaSysEng/pantheon/pull/1794)
- Updated RevertReason to return BytesValue [#1793](https://github.com/PegaSysEng/pantheon/pull/1793)
- Updated way priv_getPrivacyPrecompileAddress source [#1786](https://github.com/PegaSysEng/pantheon/pull/1786) (thanks to [iikirilov](https://github.com/iikirilov))
- Updated Chain ID opcode to return 0 as default [#1785](https://github.com/PegaSysEng/pantheon/pull/1785)
- Allowed fixedDifficulty=1 [#1784](https://github.com/PegaSysEng/pantheon/pull/1784)
- Updated Docker image defaults host interfaces [#1782](https://github.com/PegaSysEng/pantheon/pull/1782)
- Added tracking of world state account key preimages [#1780](https://github.com/PegaSysEng/pantheon/pull/1780)
- Modified PrivGetPrivateTransaction to take public tx hash [#1778](https://github.com/PegaSysEng/pantheon/pull/1778) (thanks to [josh-richardson](https://github.com/josh-richardson))
- Removed enclave public key from parameter
[#1789](https://github.com/PegaSysEng/pantheon/pull/1789)
[#1777](https://github.com/PegaSysEng/pantheon/pull/1777) (thanks to [iikirilov](https://github.com/iikirilov))
- Added storage key preimage tracking [#1772](https://github.com/PegaSysEng/pantheon/pull/1772)
- Updated priv_getPrivacyPrecompileAddress method return [#1766](https://github.com/PegaSysEng/pantheon/pull/1766) (thanks to [iikirilov](https://github.com/iikirilov))
- Added tests for permissioning with static nodes behaviour [#1764](https://github.com/PegaSysEng/pantheon/pull/1764)
- Added integration test for contract creation with privacyGroupId [#1762](https://github.com/PegaSysEng/pantheon/pull/1762) (thanks to [josh-richardson](https://github.com/josh-richardson))
- Added report node local address as the coinbase in Clique and IBFT
[#1758](https://github.com/PegaSysEng/pantheon/pull/1758)
[#1760](https://github.com/PegaSysEng/pantheon/pull/1760)
- Fixed private tx signature validation [#1753](https://github.com/PegaSysEng/pantheon/pull/1753)
- Updated CI configuration
[#1751](https://github.com/PegaSysEng/pantheon/pull/1751)
[#1835](https://github.com/PegaSysEng/pantheon/pull/1835)
- Added CLI flag for setting WorldStateDownloader task cache size [#1749](https://github.com/PegaSysEng/pantheon/pull/1749) (thanks to [matkt](https://github.com/matkt))
- Updated vertx to 2.8.0 [#1748](https://github.com/PegaSysEng/pantheon/pull/1748)
- changed RevertReason to BytesValue [#1746](https://github.com/PegaSysEng/pantheon/pull/1746)
- Added static nodes acceptance test [#1745](https://github.com/PegaSysEng/pantheon/pull/1745)
- Added report 0 hashrate when the mining coordinator doesn't support mining
[#1744](https://github.com/PegaSysEng/pantheon/pull/1744)
[#1757](https://github.com/PegaSysEng/pantheon/pull/1757)
- Implemented EIP-2200 - Net Gas Metering Revised [#1743](https://github.com/PegaSysEng/pantheon/pull/1743)
- Added chainId validation to PrivateTransactionValidator [#1741](https://github.com/PegaSysEng/pantheon/pull/1741)
- Reduced intrinsic gas cost [#1739](https://github.com/PegaSysEng/pantheon/pull/1739)
- De-duplicated test blocks data files [#1737](https://github.com/PegaSysEng/pantheon/pull/1737)
- Renamed various EEA methods to priv methods [#1736](https://github.com/PegaSysEng/pantheon/pull/1736) (thanks to [josh-richardson](https://github.com/josh-richardson))
- Permissioning Acceptance Test [#1735](https://github.com/PegaSysEng/pantheon/pull/1735)
 [#1759](https://github.com/PegaSysEng/pantheon/pull/1759)
- Add nonce handling to GenesisState [#1728](https://github.com/PegaSysEng/pantheon/pull/1728)
- Added 100-continue to HTTP [#1727](https://github.com/PegaSysEng/pantheon/pull/1727)
- Fixed get_signerMetrics [#1725](https://github.com/PegaSysEng/pantheon/pull/1725) (thanks to [matkt](https://github.com/matkt))
- Reworked "in-sync" checks [#1720](https://github.com/PegaSysEng/pantheon/pull/1720)
- Added Accounts Permissioning Acceptance Tests [#1719](https://github.com/PegaSysEng/pantheon/pull/1719)
- Added PrivateTransactionValidator to unify logic [#1713](https://github.com/PegaSysEng/pantheon/pull/1713)
- Added JSON-RPC API to report validator block production information [#1687](https://github.com/PegaSysEng/pantheon/pull/1687) (thanks to [matkt](https://github.com/matkt))
- Added Mark Sweep Pruner [#1638](https://github.com/PegaSysEng/pantheon/pull/1638)
- Added the Blake2b F compression function as a precompile in Besu [#1614](https://github.com/PegaSysEng/pantheon/pull/1614) (thanks to [iikirilov](https://github.com/iikirilov))
- Documentation updates include:
  - Added CPU requirements [#1734](https://github.com/PegaSysEng/pantheon/pull/1734)
  - Added reference to Ansible role [#1733](https://github.com/PegaSysEng/pantheon/pull/1733)
  - Updated revert reason example [#1754](https://github.com/PegaSysEng/pantheon/pull/1754)
  - Added content on deploying for production [#1774](https://github.com/PegaSysEng/pantheon/pull/1774)
  - Updated docker docs for location of data path [#1790](https://github.com/PegaSysEng/pantheon/pull/1790)
  - Updated permissiong documentation
  [#1792](https://github.com/PegaSysEng/pantheon/pull/1792)
  [#1652](https://github.com/PegaSysEng/pantheon/pull/1652)
  - Added permissioning webinar in the resources [#1717](https://github.com/PegaSysEng/pantheon/pull/1717)
  - Add web3.js-eea reference doc [#1617](https://github.com/PegaSysEng/pantheon/pull/1617)
  - Updated privacy documentation
  [#1650](https://github.com/PegaSysEng/pantheon/pull/1650)
  [#1721](https://github.com/PegaSysEng/pantheon/pull/1721)
  [#1722](https://github.com/PegaSysEng/pantheon/pull/1722)
  [#1724](https://github.com/PegaSysEng/pantheon/pull/1724)
  [#1729](https://github.com/PegaSysEng/pantheon/pull/1729)
  [#1730](https://github.com/PegaSysEng/pantheon/pull/1730)
  [#1731](https://github.com/PegaSysEng/pantheon/pull/1731)
  [#1732](https://github.com/PegaSysEng/pantheon/pull/1732)
  [#1740](https://github.com/PegaSysEng/pantheon/pull/1740)
  [#1750](https://github.com/PegaSysEng/pantheon/pull/1750)
  [#1761](https://github.com/PegaSysEng/pantheon/pull/1761)
  [#1765](https://github.com/PegaSysEng/pantheon/pull/1765)
  [#1769](https://github.com/PegaSysEng/pantheon/pull/1769)
  [#1770](https://github.com/PegaSysEng/pantheon/pull/1770)
  [#1771](https://github.com/PegaSysEng/pantheon/pull/1771)
  [#1773](https://github.com/PegaSysEng/pantheon/pull/1773)
  [#1787](https://github.com/PegaSysEng/pantheon/pull/1787)
  [#1788](https://github.com/PegaSysEng/pantheon/pull/1788)
  [#1796](https://github.com/PegaSysEng/pantheon/pull/1796)
  [#1803](https://github.com/PegaSysEng/pantheon/pull/1803)
  [#1810](https://github.com/PegaSysEng/pantheon/pull/1810)
  [#1817](https://github.com/PegaSysEng/pantheon/pull/1817)
  - Added documentation for getSignerMetrics [#1723](https://github.com/PegaSysEng/pantheon/pull/1723) (thanks to [matkt](https://github.com/matkt))
  - Added Java 11+ as a prerequisite for installing Besu using Homebrew. [#1755](https://github.com/PegaSysEng/pantheon/pull/1755)
  - Fixed documentation formatting and typos [#1718](https://github.com/PegaSysEng/pantheon/pull/1718)
  [#1742](https://github.com/PegaSysEng/pantheon/pull/1742)
  [#1763](https://github.com/PegaSysEng/pantheon/pull/1763)
  [#1779](https://github.com/PegaSysEng/pantheon/pull/1779)
  [#1781](https://github.com/PegaSysEng/pantheon/pull/1781)
  [#1827](https://github.com/PegaSysEng/pantheon/pull/1827)
  [#1767](https://github.com/PegaSysEng/pantheon/pull/1767) (thanks to [helderjnpinto](https://github.com/helderjnpinto))
  - Moved the docs to a [new doc repos](https://github.com/PegaSysEng/doc.pantheon) [#1822](https://github.com/PegaSysEng/pantheon/pull/1822)
- Explicitly configure some maven artifactIds [#1853](https://github.com/PegaSysEng/pantheon/pull/1853)
- Update export subcommand to export blocks in rlp format [#1852](https://github.com/PegaSysEng/pantheon/pull/1852)
- Implement `eth_getproof` JSON RPC API [#1824](https://github.com/PegaSysEng/pantheon/pull/1824)
- Database versioning and enable multi-column database [#1830](https://github.com/PegaSysEng/pantheon/pull/1830)
- Disable smoke tests on windows [#1847](https://github.com/PegaSysEng/pantheon/pull/1847)
- Add read-only blockchain factory method [#1845](https://github.com/PegaSysEng/pantheon/pull/1845)

## 1.2

### Additions and Improvements

- Add UPnP Support [\#1334](https://github.com/PegaSysEng/pantheon/pull/1334) (thanks to [notlesh](https://github.com/notlesh))
- Limit the fraction of wire connections initiated by peers [\#1665](https://github.com/PegaSysEng/pantheon/pull/1665)
- EIP-1706 - Disable SSTORE with gasleft lt call stipend  [\#1706](https://github.com/PegaSysEng/pantheon/pull/1706)
- EIP-1108 - Reprice alt\_bn128 [\#1704](https://github.com/PegaSysEng/pantheon/pull/1704)
- EIP-1344 ChainID Opcode [\#1690](https://github.com/PegaSysEng/pantheon/pull/1690)
- New release docker image [\#1664](https://github.com/PegaSysEng/pantheon/pull/1664)
- Support changing log level at runtime [\#1656](https://github.com/PegaSysEng/pantheon/pull/1656) (thanks to [matkt](https://github.com/matkt))
- Implement dump command to dump a specific block from storage [\#1641](https://github.com/PegaSysEng/pantheon/pull/1641) (thanks to [matkt](https://github.com/matkt))
- Add eea\_findPrivacyGroup endpoint to Besu [\#1635](https://github.com/PegaSysEng/pantheon/pull/1635) (thanks to [Puneetha17](https://github.com/Puneetha17))
- Updated eea send raw transaction with privacy group ID [\#1611](https://github.com/PegaSysEng/pantheon/pull/1611) (thanks to [iikirilov](https://github.com/iikirilov))
- Added Revert Reason [\#1603](https://github.com/PegaSysEng/pantheon/pull/1603)
- Documentation updates include:
  - Added [UPnP content](https://besu.hyperledger.org/en/latest/HowTo/Find-and-Connect/Using-UPnP/)
  - Added [load balancer image](https://besu.hyperledger.org/en/stable/)
  - Added [revert reason](https://besu.hyperledger.org/en/latest/HowTo/Send-Transactions/Revert-Reason/)
  - Added [admin\_changeLogLevel](https://besu.hyperledger.org/en/latest/Reference/API-Methods/#admin_changeloglevel) JSON RPC API (thanks to [matkt](https://github.com/matkt))
  - Updated for [new Docker image](https://besu.hyperledger.org/en/stable/)
  - Added [Docker image migration content](https://besu.hyperledger.org/en/latest/HowTo/Get-Started/Migration-Docker/)
  - Added [transaction validation content](https://besu.hyperledger.org/en/latest/Concepts/Transactions/Transaction-Validation/)
  - Updated [permissioning overview](https://besu.hyperledger.org/en/stable/) for onchain account permissioning
  - Updated [quickstart](https://besu.hyperledger.org/en/latest/HowTo/Deploy/Monitoring-Performance/#monitor-node-performance-using-prometheus) to include Prometheus and Grafana
  - Added [remote connections limits options](https://besu.hyperledger.org/en/latest/Reference/CLI/CLI-Syntax/#remote-connections-limit-enabled)
  - Updated [web3.js-eea reference](https://docs.pantheon.pegasys.tech/en/latest/Reference/web3js-eea-Methods/) to include privacy group methods
  - Updated [onchain permissioning to include account permissioning](hhttps://besu.hyperledger.org/en/latest/Concepts/Permissioning/Onchain-Permissioning/) and [Permissioning Management Dapp](https://besu.hyperledger.org/en/latest/Tutorials/Permissioning/Getting-Started-Onchain-Permissioning/#start-the-development-server-for-the-permissioning-management-dapp)
  - Added [deployment procedure for Permissioning Management Dapp](https://besu.hyperledger.org/en/stable/)
  - Added privacy content for [EEA-compliant and Besu-extended privacy](https://besu.hyperledger.org/en/latest/Concepts/Privacy/Privacy-Groups/)
  - Added content on [creating and managing privacy groups](https://besu.hyperledger.org/en/latest/Reference/web3js-eea-Methods/#createprivacygroup)
  - Added content on [accessing private and privacy marker transactions](https://besu.hyperledger.org/en/latest/HowTo/Use-Privacy/Access-Private-Transactions/)
  - Added content on [system requirements](https://besu.hyperledger.org/en/latest/HowTo/Get-Started/System-Requirements/)
  - Added reference to [Besu role on Galaxy to deploy using Ansible](https://besu.hyperledger.org/en/latest/HowTo/Deploy/Ansible/).

### Technical Improvements

- Remove enclave public key from parameter [\#1789](https://github.com/PegaSysEng/pantheon/pull/1789)
- Update defaults host interfaces [\#1782](https://github.com/PegaSysEng/pantheon/pull/1782)
- Modifies PrivGetPrivateTransaction to take public tx hash [\#1778](https://github.com/PegaSysEng/pantheon/pull/1778)
- Remove enclave public key from parameter [\#1777](https://github.com/PegaSysEng/pantheon/pull/1777)
- Return the ethereum address of the privacy precompile from priv_getPrivacyPrecompileAddress [\#1766](https://github.com/PegaSysEng/pantheon/pull/1766)
- Report node local address as the coinbase in Clique and IBFT [\#1760](https://github.com/PegaSysEng/pantheon/pull/1760)
- Additional integration test for contract creation with privacyGroupId [\#1762](https://github.com/PegaSysEng/pantheon/pull/1762)
- Report 0 hashrate when the mining coordinator doesn't support mining [\#1757](https://github.com/PegaSysEng/pantheon/pull/1757)
- Fix private tx signature validation [\#1753](https://github.com/PegaSysEng/pantheon/pull/1753)
- RevertReason changed to BytesValue [\#1746](https://github.com/PegaSysEng/pantheon/pull/1746)
- Renames various eea methods to priv methods [\#1736](https://github.com/PegaSysEng/pantheon/pull/1736)
- Update Orion version [\#1716](https://github.com/PegaSysEng/pantheon/pull/1716)
- Rename CLI flag for better ordering of options [\#1715](https://github.com/PegaSysEng/pantheon/pull/1715)
- Routine dependency updates [\#1712](https://github.com/PegaSysEng/pantheon/pull/1712)
- Fix spelling error in getApplicationPrefix method name [\#1711](https://github.com/PegaSysEng/pantheon/pull/1711)
- Wait and retry if best peer's chain is too short for fast sync [\#1708](https://github.com/PegaSysEng/pantheon/pull/1708)
- Eea get private transaction fix [\#1707](https://github.com/PegaSysEng/pantheon/pull/1707) (thanks to [iikirilov](https://github.com/iikirilov))
- Rework remote connection limit flag defaults [\#1705](https://github.com/PegaSysEng/pantheon/pull/1705)
- Report invalid options from config file [\#1703](https://github.com/PegaSysEng/pantheon/pull/1703)
- Add ERROR to list of CLI log level options [\#1699](https://github.com/PegaSysEng/pantheon/pull/1699)
- Enable onchain account permissioning CLI option [\#1686](https://github.com/PegaSysEng/pantheon/pull/1686)
- Exempt static nodes from all connection limits [\#1685](https://github.com/PegaSysEng/pantheon/pull/1685)
- Enclave refactoring [\#1684](https://github.com/PegaSysEng/pantheon/pull/1684)
- Add opcode and precompiled support for versioning  [\#1683](https://github.com/PegaSysEng/pantheon/pull/1683)
- Use a percentage instead of fraction for the remote connections percentage CLI option. [\#1682](https://github.com/PegaSysEng/pantheon/pull/1682)
- Added error msg for calling eth\_sendTransaction [\#1681](https://github.com/PegaSysEng/pantheon/pull/1681)
- Remove instructions for installing with Chocolatey [\#1680](https://github.com/PegaSysEng/pantheon/pull/1680)
- remove zulu-jdk8 from smoke tests [\#1679](https://github.com/PegaSysEng/pantheon/pull/1679)
- Add new MainNet bootnodes [\#1678](https://github.com/PegaSysEng/pantheon/pull/1678)
- updating smoke tests to use \>= jdk11 [\#1677](https://github.com/PegaSysEng/pantheon/pull/1677)
- Fix handling of remote connection limit [\#1676](https://github.com/PegaSysEng/pantheon/pull/1676)
- Add accountVersion to MessageFrame [\#1675](https://github.com/PegaSysEng/pantheon/pull/1675)
- Change getChildren return type [\#1674](https://github.com/PegaSysEng/pantheon/pull/1674)
- Use Log4J message template instead of String.format [\#1673](https://github.com/PegaSysEng/pantheon/pull/1673)
- Return hashrate of 0 when not mining. [\#1672](https://github.com/PegaSysEng/pantheon/pull/1672)
- Add hooks for validation  [\#1671](https://github.com/PegaSysEng/pantheon/pull/1671)
- Upgrade to pantheon-build:0.0.6-jdk11 which really does include jdk11 [\#1670](https://github.com/PegaSysEng/pantheon/pull/1670)
- Onchain permissioning startup check [\#1669](https://github.com/PegaSysEng/pantheon/pull/1669)
- Update BesuCommand to accept minTransactionGasPriceWei as an integer [\#1668](https://github.com/PegaSysEng/pantheon/pull/1668) (thanks to [matkt](https://github.com/matkt))
- Privacy group id consistent [\#1667](https://github.com/PegaSysEng/pantheon/pull/1667) (thanks to [iikirilov](https://github.com/iikirilov))
- Change eea\_getPrivateTransaction endpoint to accept hex [\#1666](https://github.com/PegaSysEng/pantheon/pull/1666) (thanks to [Puneetha17](https://github.com/Puneetha17))
- Factorise metrics code for KeyValueStorage database [\#1663](https://github.com/PegaSysEng/pantheon/pull/1663))
- Create a metric tracking DB size [\#1662](https://github.com/PegaSysEng/pantheon/pull/1662)
- AT- Removing unused methods on KeyValueStorage [\#1661](https://github.com/PegaSysEng/pantheon/pull/1661)
- Add Prerequisites and Quick-Start [\#1660](https://github.com/PegaSysEng/pantheon/pull/1660) (thanks to [lazaridiscom](https://github.com/lazaridiscom))
- Java 11 updates [\#1658](https://github.com/PegaSysEng/pantheon/pull/1658)
- Make test generated keys deterministic w/in block generator [\#1657](https://github.com/PegaSysEng/pantheon/pull/1657)
- Rename privacyGroupId to createPrivacyGroupId [\#1654](https://github.com/PegaSysEng/pantheon/pull/1654) (thanks to [Puneetha17](https://github.com/Puneetha17))
- Intermittent Test Failures in TransactionsMessageSenderTest [\#1653](https://github.com/PegaSysEng/pantheon/pull/1653)
- Sanity check the generated distribution files before upload [\#1648](https://github.com/PegaSysEng/pantheon/pull/1648)
- Use JDK 11 for release builds [\#1647](https://github.com/PegaSysEng/pantheon/pull/1647)
- Support multiple private marker transactions in a block  [\#1646](https://github.com/PegaSysEng/pantheon/pull/1646)
- Display World State Sync Progress in Logs [\#1645](https://github.com/PegaSysEng/pantheon/pull/1645)
- Remove the docker gradle plugin, handle building docker with shell now [\#1644](https://github.com/PegaSysEng/pantheon/pull/1644)
- Switch to using metric names from EIP-2159 [\#1634](https://github.com/PegaSysEng/pantheon/pull/1634)
- Account versioning [\#1612](https://github.com/PegaSysEng/pantheon/pull/1612)

## 1.1.4

### Additions and Improvements

- \[PAN-2832\] Support setting config options via environment variables [\#1597](https://github.com/PegaSysEng/pantheon/pull/1597)
- Print Besu version when starting [\#1593](https://github.com/PegaSysEng/pantheon/pull/1593)
- \[PAN-2746\] Add eea\_createPrivacyGroup & eea\_deletePrivacyGroup endpoint [\#1560](https://github.com/PegaSysEng/pantheon/pull/1560) (thanks to [Puneetha17](https://github.com/Puneetha17))

Documentation updates include:
- Added [readiness and liveness endpoints](https://besu.hyperledger.org/en/latest/HowTo/Interact/APIs/Using-JSON-RPC-API/#readiness-and-liveness-endpoints)
- Added [high availability content](https://besu.hyperledger.org/en/latest/HowTo/Configure/Configure-HA/High-Availability/)
- Added [web3js-eea client library](https://besu.hyperledger.org/en/latest/Tutorials/Quickstarts/Privacy-Quickstart/#clone-eeajs-libraries)
- Added content on [setting CLI options using environment variables](https://besu.hyperledger.org/en/latest/Reference/CLI/CLI-Syntax/#specifying-options)

### Technical Improvements

- Read config from env vars when no config file specified [\#1639](https://github.com/PegaSysEng/pantheon/pull/1639)
- Upgrade jackson-databind to 2.9.9.1 [\#1636](https://github.com/PegaSysEng/pantheon/pull/1636)
- Update Reference Tests [\#1633](https://github.com/PegaSysEng/pantheon/pull/1633)
- Ignore discport during static node permissioning check [\#1631](https://github.com/PegaSysEng/pantheon/pull/1631)
- Check connections more frequently during acceptance tests [\#1630](https://github.com/PegaSysEng/pantheon/pull/1630)
- Refactor experimental CLI options [\#1629](https://github.com/PegaSysEng/pantheon/pull/1629)
- JSON-RPC api net_services should display the actual ports [\#1628](https://github.com/PegaSysEng/pantheon/pull/1628)
- Refactor CLI [\#1627](https://github.com/PegaSysEng/pantheon/pull/1627)
- Simplify BesuCommand `run` and `parse` methods. [\#1626](https://github.com/PegaSysEng/pantheon/pull/1626)
- PAN-2860: Ignore discport during startup whitelist validation [\#1625](https://github.com/PegaSysEng/pantheon/pull/1625)
- Freeze plugin api version [\#1624](https://github.com/PegaSysEng/pantheon/pull/1624)
- Implement incoming transaction messages CLI option as an unstable command. [\#1622](https://github.com/PegaSysEng/pantheon/pull/1622)
- Update smoke tests docker images for zulu and openjdk to private ones [\#1620](https://github.com/PegaSysEng/pantheon/pull/1620)
- Remove duplication between EeaTransactionCountRpc & PrivateTransactionHandler [\#1619](https://github.com/PegaSysEng/pantheon/pull/1619)
- \[PAN-2709\] - nonce too low error [\#1618](https://github.com/PegaSysEng/pantheon/pull/1618)
- Cache TransactionValidationParams instead of creating new object for each call [\#1616](https://github.com/PegaSysEng/pantheon/pull/1616)
- \[PAN-2850\] Create a transaction pool configuration object [\#1615](https://github.com/PegaSysEng/pantheon/pull/1615)
- Add TransactionValidationParam to TxProcessor [\#1613](https://github.com/PegaSysEng/pantheon/pull/1613)
- Expose a CLI option to configure the life time of transaction messages. [\#1610](https://github.com/PegaSysEng/pantheon/pull/1610)
- Implement Prometheus metric counter for skipped expired transaction messages. [\#1609](https://github.com/PegaSysEng/pantheon/pull/1609)
- Upload jars to bintray as part of releases [\#1608](https://github.com/PegaSysEng/pantheon/pull/1608)
- Avoid publishing docker-pantheon directory to bintray during a release [\#1606](https://github.com/PegaSysEng/pantheon/pull/1606)
- \[PAN-2756\] Istanbul scaffolding [\#1605](https://github.com/PegaSysEng/pantheon/pull/1605)
- Implement a timeout in TransactionMessageProcessor [\#1604](https://github.com/PegaSysEng/pantheon/pull/1604)
- Reject transactions with gas price below the configured minimum [\#1602](https://github.com/PegaSysEng/pantheon/pull/1602)
- Always build the k8s image, only push to dockerhub for master branch [\#1601](https://github.com/PegaSysEng/pantheon/pull/1601)
- Properly validate AltBN128 pairing precompile input [\#1600](https://github.com/PegaSysEng/pantheon/pull/1600)
- \[PAN-2871\] Columnar rocksdb [\#1599](https://github.com/PegaSysEng/pantheon/pull/1599)
- Reverting change to dockerfile [\#1594](https://github.com/PegaSysEng/pantheon/pull/1594)
- Update dependency versions [\#1592](https://github.com/PegaSysEng/pantheon/pull/1592)
- \[PAN-2797\] Clean up failed connections [\#1591](https://github.com/PegaSysEng/pantheon/pull/1591)
- Cleaning up the build process for docker [\#1590](https://github.com/PegaSysEng/pantheon/pull/1590)
- \[PAN-2786\] Stop Transaction Pool Queue from Growing Unbounded [\#1586](https://github.com/PegaSysEng/pantheon/pull/1586)

## 1.1.3

### Additions and Improvements

- \[PAN-2811\] Be more lenient with discovery message deserialization. Completes our support for EIP-8 and enables Besu to work on Rinkeby again. [\#1580](https://github.com/PegaSysEng/pantheon/pull/1580)
- Added liveness and readiness probe stub endpoints [\#1553](https://github.com/PegaSysEng/pantheon/pull/1553)
- Implemented operator tool. \(blockchain network configuration for permissioned networks\) [\#1511](https://github.com/PegaSysEng/pantheon/pull/1511)
- \[PAN-2754\] Added eea\_getPrivacyPrecompileAddress [\#1579](https://github.com/PegaSysEng/pantheon/pull/1579) (thanks to [Puneetha17](https://github.com/Puneetha17))
- Publish the chain head gas used, gas limit, transaction count and ommer metrics [\#1551](https://github.com/PegaSysEng/pantheon/pull/1551)
- Add subscribe and unsubscribe count metrics [\#1541](https://github.com/PegaSysEng/pantheon/pull/1541)
- Add pivot block metrics [\#1537](https://github.com/PegaSysEng/pantheon/pull/1537)

Documentation updates include:

- Updated [IBFT 2.0 tutorial](https://besu.hyperledger.org/en/latest/Tutorials/Private-Network/Create-IBFT-Network/) to use network configuration tool
- Added [debug\_traceBlock\* methods](https://besu.hyperledger.org/en/latest/Reference/API-Methods/#debug_traceblock)
- Reorganised [monitoring documentation](https://besu.hyperledger.org/en/latest/HowTo/Deploy/Monitoring-Performance/)
- Added [link to sample Grafana dashboard](https://besu.hyperledger.org/en/latest/HowTo/Deploy/Monitoring-Performance/#monitor-node-performance-using-prometheus)
- Added [note about replacing transactions in transaction pool](https://besu.hyperledger.org/en/latest/Concepts/Transactions/Transaction-Pool/#replacing-transactions-with-same-nonce)
- Updated [example transaction scripts](https://besu.hyperledger.org/en/latest/HowTo/Send-Transactions/Transactions/#example-javascript-scripts)
- Updated [Alethio Ethstats and Explorer documentation](https://besu.hyperledger.org/en/latest/Concepts/AlethioOverview/)

### Technical Improvements

- PAN-2816: Hiding experimental account permissioning cli options [\#1584](https://github.com/PegaSysEng/pantheon/pull/1584)
- \[PAN-2630\] Synchronizer should disconnect the sync target peer on invalid block data [\#1578](https://github.com/PegaSysEng/pantheon/pull/1578)
- Rename MetricCategory to BesuMetricCategory [\#1574](https://github.com/PegaSysEng/pantheon/pull/1574)
- Convert MetricsConfigiguration to use a builder [\#1572](https://github.com/PegaSysEng/pantheon/pull/1572)
- PAN-2794: Including flag for onchain permissioning check on tx processor [\#1571](https://github.com/PegaSysEng/pantheon/pull/1571)
- Fix behaviour for absent account permissiong smart contract [\#1569](https://github.com/PegaSysEng/pantheon/pull/1569)
- Expand readiness check to check peer count and sync state [\#1568](https://github.com/PegaSysEng/pantheon/pull/1568)
- \[PAN-2798\] Reorganize p2p classes [\#1567](https://github.com/PegaSysEng/pantheon/pull/1567)
- PAN-2729: Account Smart Contract Permissioning ATs [\#1565](https://github.com/PegaSysEng/pantheon/pull/1565)
- Timeout build after 1 hour to prevent it hanging forever. [\#1564](https://github.com/PegaSysEng/pantheon/pull/1564)
- \[PAN-2791\] Make permissions checks for ongoing connections more granular [\#1563](https://github.com/PegaSysEng/pantheon/pull/1563)
- \[PAN-2721\] Fix TopicParameter deserialization [\#1562](https://github.com/PegaSysEng/pantheon/pull/1562)
- \[PAN-2779\] Allow signing private transaction with any key [\#1561](https://github.com/PegaSysEng/pantheon/pull/1561) (thanks to [iikirilov](https://github.com/iikirilov))
- \[PAN-2783\] Invert dependency between permissioning and p2p [\#1557](https://github.com/PegaSysEng/pantheon/pull/1557)
- Removing account filter from TransactionPool [\#1556](https://github.com/PegaSysEng/pantheon/pull/1556)
- \[PAN-1952\] - Remove ignored pending transaction event publish acceptance test [\#1552](https://github.com/PegaSysEng/pantheon/pull/1552)
- Make MetricCategories more flexible [\#1550](https://github.com/PegaSysEng/pantheon/pull/1550)
- Fix encoding for account permissioning check call [\#1549](https://github.com/PegaSysEng/pantheon/pull/1549)
- Discard known remote transactions prior to validation [\#1548](https://github.com/PegaSysEng/pantheon/pull/1548)
- \[PAN-2009\] - Fix cluster clean start after stop in Acceptance tests [\#1546](https://github.com/PegaSysEng/pantheon/pull/1546)
- FilterIdGenerator fixes [\#1544](https://github.com/PegaSysEng/pantheon/pull/1544)
- Only increment the added transaction counter if we actually added the transaction [\#1543](https://github.com/PegaSysEng/pantheon/pull/1543)
- When retrieving transactions by hash, check the pending transactions first [\#1542](https://github.com/PegaSysEng/pantheon/pull/1542)
- Fix thread safety in SubscriptionManager [\#1540](https://github.com/PegaSysEng/pantheon/pull/1540)
- \[PAN-2731\] Extract connection management from P2PNetwork [\#1538](https://github.com/PegaSysEng/pantheon/pull/1538)
- \[PAN-2010\] format filter id as quantity [\#1534](https://github.com/PegaSysEng/pantheon/pull/1534)
- PAN-2445: Onchain account permissioning [\#1507](https://github.com/PegaSysEng/pantheon/pull/1507)
- \[PAN-2672\] Return specific and useful error for enclave issues [\#1455](https://github.com/PegaSysEng/pantheon/pull/1455) (thanks to [Puneetha17](https://github.com/Puneetha17))

## 1.1.2

### Additions and Improvements

Documentation updates include:

- Added [GraphQL options](https://besu.hyperledger.org/en/latest/Reference/CLI/CLI-Syntax/#graphql-http-cors-origins)
- Added [troubleshooting point about illegal reflective access error](https://besu.hyperledger.org/en/latest/HowTo/Troubleshoot/Troubleshooting/#illegal-reflective-access-error-on-startup)
- Added [trusted bootnode behaviour for permissioning](https://besu.hyperledger.org/en/latest/Concepts/Permissioning/Onchain-Permissioning/#bootnodes)
- Added [how to obtain a WS authentication token](https://besu.hyperledger.org/en/latest/HowTo/Interact/APIs/Authentication/#obtaining-an-authentication-token)
- Updated [example scripts and added package.json file for creating signed transactions](https://besu.hyperledger.org/en/latest/HowTo/Send-Transactions/Transactions/)

### Technical Improvements

- Replaced Void datatype with void [\#1530](https://github.com/PegaSysEng/pantheon/pull/1530)
- Fix estimate gas RPC failing for clique when no blocks have been created [\#1528](https://github.com/PegaSysEng/pantheon/pull/1528)
- Avoid auto-boxing for gauge metrics [\#1526](https://github.com/PegaSysEng/pantheon/pull/1526)
- Add AT to ensure 0-miner Clique/IBFT are valid [\#1525](https://github.com/PegaSysEng/pantheon/pull/1525)
- AT DSL - renaming to suffix of Conditions and co-locating with Conditions [\#1524](https://github.com/PegaSysEng/pantheon/pull/1524)
- Set disconnect flag immediately when disconnecting a peer [\#1521](https://github.com/PegaSysEng/pantheon/pull/1521)
- \[PAN-2547\] Modified JSON-RPC subscription processing to avoid blocking [\#1519](https://github.com/PegaSysEng/pantheon/pull/1519)
- Dependency Version Updates [\#1517](https://github.com/PegaSysEng/pantheon/pull/1517)
- AT DSL - renaming ibft to ibft2 [\#1516](https://github.com/PegaSysEng/pantheon/pull/1516)
- \[PIE-1578\] Added local transaction permissioning metrics [\#1515](https://github.com/PegaSysEng/pantheon/pull/1515)
- \[PIE-1577\] Added node local metrics [\#1514](https://github.com/PegaSysEng/pantheon/pull/1514)
- AT DSL - Removing WaitCondition, consistently applying Condition instead [\#1513](https://github.com/PegaSysEng/pantheon/pull/1513)
- Remove usage of deprecated ConcurrentSet [\#1512](https://github.com/PegaSysEng/pantheon/pull/1512)
- Log error if clique or ibft have 0 validators in genesis [\#1509](https://github.com/PegaSysEng/pantheon/pull/1509)
- GraphQL library upgrade changes. [\#1508](https://github.com/PegaSysEng/pantheon/pull/1508)
- Add metrics to assist monitoring and alerting [\#1506](https://github.com/PegaSysEng/pantheon/pull/1506)
- Use external pantheon-plugin-api library [\#1505](https://github.com/PegaSysEng/pantheon/pull/1505)
- Tilde [\#1504](https://github.com/PegaSysEng/pantheon/pull/1504)
- Dependency version updates [\#1503](https://github.com/PegaSysEng/pantheon/pull/1503)
- Simplify text [\#1501](https://github.com/PegaSysEng/pantheon/pull/1501) (thanks to [bgravenorst](https://github.com/bgravenorst))
- \[PAN-1625\] Clique AT mining continues if validator offline [\#1500](https://github.com/PegaSysEng/pantheon/pull/1500)
- Acceptance Test DSL Node refactoring [\#1498](https://github.com/PegaSysEng/pantheon/pull/1498)
- Updated an incorrect command [\#1497](https://github.com/PegaSysEng/pantheon/pull/1497) (thanks to [bgravenorst](https://github.com/bgravenorst))
- Acceptance Test and DSL rename for IBFT2 [\#1493](https://github.com/PegaSysEng/pantheon/pull/1493)
- \[PIE-1580\] Metrics for smart contract permissioning actions [\#1492](https://github.com/PegaSysEng/pantheon/pull/1492)
- Handle RLPException when processing incoming DevP2P messages [\#1491](https://github.com/PegaSysEng/pantheon/pull/1491)
- Limit spotless checks to java classes in expected java  dirs [\#1490](https://github.com/PegaSysEng/pantheon/pull/1490)
- \[PAN-2560\] Add LocalNode class [\#1489](https://github.com/PegaSysEng/pantheon/pull/1489)
- Changed Enode length error String implementation. [\#1486](https://github.com/PegaSysEng/pantheon/pull/1486)
- PAN-2715 - return block not found reasons in error [\#1485](https://github.com/PegaSysEng/pantheon/pull/1485)
- \[PAN-2652\] Refactor Privacy acceptance test and add Privacy Ibft test [\#1483](https://github.com/PegaSysEng/pantheon/pull/1483) (thanks to [iikirilov](https://github.com/iikirilov))
- \[PAN-2603\] Onchain account permissioning support [\#1475](https://github.com/PegaSysEng/pantheon/pull/1475)
- Make CLI options names with hyphen-minus searchable and reduce index size [\#1476](https://github.com/PegaSysEng/pantheon/pull/1476)
- Added warning banner when using latest version [\#1454](https://github.com/PegaSysEng/pantheon/pull/1454)
- Add RTD config file to fix Python version issue [\#1453](https://github.com/PegaSysEng/pantheon/pull/1453)
- \[PAN-2647\] Validate Private Transaction nonce before submitting to Transaction Pool [\#1449](https://github.com/PegaSysEng/pantheon/pull/1449) (thanks to [iikirilov](https://github.com/iikirilov))
- Add placeholders system to have global variables in markdown [\#1425](https://github.com/PegaSysEng/pantheon/pull/1425)

## 1.1.1

### Additions and Improvements

- [GraphQL](https://besu.hyperledger.org/en/latest/HowTo/Interact/APIs/GraphQL/) [\#1311](https://github.com/PegaSysEng/pantheon/pull/1311) (thanks to [zyfrank](https://github.com/zyfrank))
- Added [`--tx-pool-retention-hours`](https://besu.hyperledger.org/en/latest/Reference/CLI/CLI-Syntax/#tx-pool-retention-hours) [\#1333](https://github.com/PegaSysEng/pantheon/pull/1333)
- Added Genesis file support for specifying the maximum stack size. [\#1431](https://github.com/PegaSysEng/pantheon/pull/1431)
- Included transaction details when subscribed to Pending transactions [\#1410](https://github.com/PegaSysEng/pantheon/pull/1410)
- Documentation updates include:
  - [Added configuration items specified in the genesis file](https://besu.hyperledger.org/en/latest/Reference/Config-Items/#configuration-items)
  - [Added pending transaction details subscription](https://besu.hyperledger.org/en/latest/HowTo/Interact/APIs/RPC-PubSub/#pending-transactionss)
  - [Added Troubleshooting content](https://besu.hyperledger.org/en/latest/HowTo/Troubleshoot/Troubleshooting/)
  - [Added Privacy Quickstart](https://besu.hyperledger.org/en/latest/Tutorials/Quickstarts/Privacy-Quickstart/)
  - [Added privacy roadmap](https://github.com/hyperledger/besu/blob/master/ROADMAP.md)


### Technical Improvements

- Create MaintainedPeers class [\#1484](https://github.com/PegaSysEng/pantheon/pull/1484)
- Fix for permissioned network with single bootnode [\#1479](https://github.com/PegaSysEng/pantheon/pull/1479)
- Have ThreadBesuNodeRunner support plugin tests [\#1477](https://github.com/PegaSysEng/pantheon/pull/1477)
- Less pointless plugins errors [\#1473](https://github.com/PegaSysEng/pantheon/pull/1473)
- Rename GraphQLRPC to just GraphQL [\#1472](https://github.com/PegaSysEng/pantheon/pull/1472)
- eth\_protocolVersion is a Quantity, not an Integer [\#1470](https://github.com/PegaSysEng/pantheon/pull/1470)
- Don't require 'to' in 'blocks' queries [\#1464](https://github.com/PegaSysEng/pantheon/pull/1464)
- Events Plugin - Add initial "NewBlock" event message [\#1463](https://github.com/PegaSysEng/pantheon/pull/1463)
- Make restriction field in Private Transaction an enum [\#1462](https://github.com/PegaSysEng/pantheon/pull/1462) (thanks to [iikirilov](https://github.com/iikirilov))
- Helpful graphql error when an account doesn't exist [\#1460](https://github.com/PegaSysEng/pantheon/pull/1460)
- Acceptance Test Cleanup [\#1458](https://github.com/PegaSysEng/pantheon/pull/1458)
- Large chain id support for private transactions [\#1452](https://github.com/PegaSysEng/pantheon/pull/1452)
- Optimise TransactionPool.addRemoteTransaction [\#1448](https://github.com/PegaSysEng/pantheon/pull/1448)
- Reduce synchronization in PendingTransactions [\#1447](https://github.com/PegaSysEng/pantheon/pull/1447)
- Add simple PeerPermissions interface [\#1446](https://github.com/PegaSysEng/pantheon/pull/1446)
- Make sure ThreadBesuNodeRunner is exercised by automation [\#1442](https://github.com/PegaSysEng/pantheon/pull/1442)
- Decode devp2p packets off the event thread [\#1439](https://github.com/PegaSysEng/pantheon/pull/1439)
- Allow config files to specify no bootnodes [\#1438](https://github.com/PegaSysEng/pantheon/pull/1438)
- Capture all logs and errors in the Besu log output [\#1437](https://github.com/PegaSysEng/pantheon/pull/1437)
- Ensure failed Txns are deleted when detected during mining [\#1436](https://github.com/PegaSysEng/pantheon/pull/1436)
- Plugin Framework [\#1435](https://github.com/PegaSysEng/pantheon/pull/1435)
- Equals cleanup [\#1434](https://github.com/PegaSysEng/pantheon/pull/1434)
- Transaction smart contract permissioning controller [\#1433](https://github.com/PegaSysEng/pantheon/pull/1433)
- Renamed AccountPermissioningProver to TransactionPermissio… [\#1432](https://github.com/PegaSysEng/pantheon/pull/1432)
- Refactorings and additions to add Account based Smart Contract permissioning [\#1430](https://github.com/PegaSysEng/pantheon/pull/1430)
- Fix p2p PeerInfo handling [\#1428](https://github.com/PegaSysEng/pantheon/pull/1428)
- IbftProcessor logs when a throwable terminates mining [\#1427](https://github.com/PegaSysEng/pantheon/pull/1427)
- Renamed AccountWhitelistController [\#1424](https://github.com/PegaSysEng/pantheon/pull/1424)
- Unwrap DelegatingBytes32 and prevent Hash from wrapping other Hash instances [\#1423](https://github.com/PegaSysEng/pantheon/pull/1423)
- If nonce is invalid, do not delete during mining [\#1422](https://github.com/PegaSysEng/pantheon/pull/1422)
- Deleting unused windows jenkinsfile [\#1421](https://github.com/PegaSysEng/pantheon/pull/1421)
- Get all our smoke tests for all platforms in 1 jenkins job [\#1420](https://github.com/PegaSysEng/pantheon/pull/1420)
- Add pending object to GraphQL queries [\#1419](https://github.com/PegaSysEng/pantheon/pull/1419)
- Start listening for p2p connections after start\(\) is invoked [\#1418](https://github.com/PegaSysEng/pantheon/pull/1418)
- Improved JSON-RPC responses when EnodeURI parameter has invalid EnodeId [\#1417](https://github.com/PegaSysEng/pantheon/pull/1417)
- Use port 0 when starting a websocket server in tests [\#1416](https://github.com/PegaSysEng/pantheon/pull/1416)
- Windows jdk smoke tests [\#1413](https://github.com/PegaSysEng/pantheon/pull/1413)
- Change AT discard RPC tests to be more reliable by checking discard using proposals [\#1411](https://github.com/PegaSysEng/pantheon/pull/1411)
- Simple account permissioning [\#1409](https://github.com/PegaSysEng/pantheon/pull/1409)
- Fix clique miner to respect changes to vanity data made via JSON-RPC [\#1408](https://github.com/PegaSysEng/pantheon/pull/1408)
- Avoid recomputing the logs bloom filter when reading receipts [\#1407](https://github.com/PegaSysEng/pantheon/pull/1407)
- Remove NodePermissioningLocalConfig external references [\#1406](https://github.com/PegaSysEng/pantheon/pull/1406)
- Add constantinople fix block for Rinkeby [\#1404](https://github.com/PegaSysEng/pantheon/pull/1404)
- Update EnodeURL to support enodes with listening disabled [\#1403](https://github.com/PegaSysEng/pantheon/pull/1403)
- Integration Integration test\(s\) on p2p of 'net\_services'  [\#1402](https://github.com/PegaSysEng/pantheon/pull/1402)
- Reference tests fail on Windows [\#1401](https://github.com/PegaSysEng/pantheon/pull/1401)
- Fix non-deterministic test caused by variable size of generated transactions [\#1399](https://github.com/PegaSysEng/pantheon/pull/1399)
- Start BlockPropagationManager immediately - don't wait for full sync [\#1398](https://github.com/PegaSysEng/pantheon/pull/1398)
- Added error message for RPC method disabled [\#1396](https://github.com/PegaSysEng/pantheon/pull/1396)
- Fix intermittency in FullSyncChainDownloaderTest [\#1394](https://github.com/PegaSysEng/pantheon/pull/1394)
- Add explanatory comment about default port [\#1392](https://github.com/PegaSysEng/pantheon/pull/1392)
- Handle case where peers advertise a listening port of 0 [\#1391](https://github.com/PegaSysEng/pantheon/pull/1391)
- Cache extra data [\#1389](https://github.com/PegaSysEng/pantheon/pull/1389)
- Update Log message in IBFT Controller [\#1387](https://github.com/PegaSysEng/pantheon/pull/1387)
- Remove unnecessary field [\#1384](https://github.com/PegaSysEng/pantheon/pull/1384)
- Add getPeer method to PeerConnection [\#1383](https://github.com/PegaSysEng/pantheon/pull/1383)
- Removing smart quotes [\#1381](https://github.com/PegaSysEng/pantheon/pull/1381) (thanks to [jmcnevin](https://github.com/jmcnevin))
- Use streams and avoid iterating child nodes multiple times [\#1380](https://github.com/PegaSysEng/pantheon/pull/1380)
- Use execute instead of submit so unhandled exceptions get logged [\#1379](https://github.com/PegaSysEng/pantheon/pull/1379)
- Prefer EnodeURL over Endpoint [\#1378](https://github.com/PegaSysEng/pantheon/pull/1378)
- Add flat file based task collection [\#1377](https://github.com/PegaSysEng/pantheon/pull/1377)
- Consolidate local enode representation [\#1376](https://github.com/PegaSysEng/pantheon/pull/1376)
- Rename rocksdDbConfiguration to rocksDbConfiguration [\#1375](https://github.com/PegaSysEng/pantheon/pull/1375)
- Remove EthTaskChainDownloader and supporting code [\#1373](https://github.com/PegaSysEng/pantheon/pull/1373)
- Handle the pipeline being aborted while finalizing an async operation [\#1372](https://github.com/PegaSysEng/pantheon/pull/1372)
- Rename methods that create and return streams away from getX\(\) [\#1368](https://github.com/PegaSysEng/pantheon/pull/1368)
- eea\_getTransactionCount fails if account has not interacted with private state [\#1367](https://github.com/PegaSysEng/pantheon/pull/1367) (thanks to [iikirilov](https://github.com/iikirilov))
- Increase RocksDB settings [\#1364](https://github.com/PegaSysEng/pantheon/pull/1364) ([ajsutton](https://github.com/ajsutton))
- Don't abort in-progress master builds when a new commit is added. [\#1358](https://github.com/PegaSysEng/pantheon/pull/1358)
- Request open ended headers from sync target [\#1355](https://github.com/PegaSysEng/pantheon/pull/1355)
- Enable the pipeline chain downloader by default [\#1344](https://github.com/PegaSysEng/pantheon/pull/1344)
- Create P2PNetwork Builder [\#1343](https://github.com/PegaSysEng/pantheon/pull/1343)
- Include static nodes in permissioning logic [\#1339](https://github.com/PegaSysEng/pantheon/pull/1339)
- JsonRpcError decoding to include message [\#1336](https://github.com/PegaSysEng/pantheon/pull/1336)
- Cache current chain head info [\#1335](https://github.com/PegaSysEng/pantheon/pull/1335)
- Queue pending requests when all peers are busy [\#1331](https://github.com/PegaSysEng/pantheon/pull/1331)
- Fix failed tests on Windows [\#1332](https://github.com/PegaSysEng/pantheon/pull/1332)
- Provide error message when invalid key specified in key file [\#1328](https://github.com/PegaSysEng/pantheon/pull/1328)
- Allow whitespace in file paths loaded from resources directory [\#1329](https://github.com/PegaSysEng/pantheon/pull/1329)
- Allow whitespace in path [\#1327](https://github.com/PegaSysEng/pantheon/pull/1327)
- Require block numbers for debug\_traceBlockByNumber to be in hex [\#1326](https://github.com/PegaSysEng/pantheon/pull/1326)
- Improve logging of chain download errors in the pipeline chain downloader [\#1325](https://github.com/PegaSysEng/pantheon/pull/1325)
- Ensure eth scheduler is stopped in tests [\#1324](https://github.com/PegaSysEng/pantheon/pull/1324)
- Normalize account permissioning addresses in whitelist [\#1321](https://github.com/PegaSysEng/pantheon/pull/1321)
- Allow private contract invocations in multiple privacy groups [\#1318](https://github.com/PegaSysEng/pantheon/pull/1318) (thanks to [iikirilov](https://github.com/iikirilov))
- Fix account permissioning check case matching [\#1315](https://github.com/PegaSysEng/pantheon/pull/1315)
- Use header validation mode for ommers [\#1313](https://github.com/PegaSysEng/pantheon/pull/1313)
- Configure RocksDb max background compaction and thread count [\#1312](https://github.com/PegaSysEng/pantheon/pull/1312)
- Missing p2p info when queried live [\#1310](https://github.com/PegaSysEng/pantheon/pull/1310)
- Tx limit size send peers follow up [\#1308](https://github.com/PegaSysEng/pantheon/pull/1308)
- Remove remnants of the old dev mode [\#1307](https://github.com/PegaSysEng/pantheon/pull/1307)
- Remove duplicate init code from BesuController instances [\#1305](https://github.com/PegaSysEng/pantheon/pull/1305)
- Stop synchronizer prior to stopping the network [\#1302](https://github.com/PegaSysEng/pantheon/pull/1302)
- Evict old transactions [\#1299](https://github.com/PegaSysEng/pantheon/pull/1299)
- Send local transactions to new peers [\#1253](https://github.com/PegaSysEng/pantheon/pull/1253)

## 1.1

### Additions and Improvements

- [Privacy](https://besu.hyperledger.org/en/latest/Concepts/Privacy/Privacy-Overview/)
- [Onchain Permissioning](https://besu.hyperledger.org/en/latest/Concepts/Permissioning/Permissioning-Overview/#onchain)
- [Fastsync](https://besu.hyperledger.org/en/latest/Reference/CLI/CLI-Syntax/#fast-sync-min-peers)
- Documentation updates include:
    - Added JSON-RPC methods:
      - [`txpool_pantheonStatistics`](https://besu.hyperledger.org/en/latest/Reference/API-Methods/#txpool_besustatistics)
      - [`net_services`](https://besu.hyperledger.org/en/latest/Reference/API-Methods/#net_services)
    - [Updated to indicate Docker image doesn't run on Windows](https://besu.hyperledger.org/en/latest/HowTo/Get-Started/Run-Docker-Image/)
    - [Added how to configure a free gas network](https://besu.hyperledger.org/en/latest/HowTo/Configure/FreeGas/)

### Technical Improvements

- priv_getTransactionCount fails if account has not interacted with private state [\#1369](https://github.com/PegaSysEng/pantheon/pull/1369)
- Updating Orion to 0.9.0 [\#1360](https://github.com/PegaSysEng/pantheon/pull/1360)
- Allow use of large chain IDs [\#1357](https://github.com/PegaSysEng/pantheon/pull/1357)
- Allow private contract invocations in multiple privacy groups [\#1340](https://github.com/PegaSysEng/pantheon/pull/1340)
- Missing p2p info when queried live [\#1338](https://github.com/PegaSysEng/pantheon/pull/1338)
- Fix expose transaction statistics [\#1337](https://github.com/PegaSysEng/pantheon/pull/1337)
- Normalize account permissioning addresses in whitelist [\#1321](https://github.com/PegaSysEng/pantheon/pull/1321)
- Update Enclave executePost method [\#1319](https://github.com/PegaSysEng/pantheon/pull/1319)
- Fix account permissioning check case matching [\#1315](https://github.com/PegaSysEng/pantheon/pull/1315)
- Removing 'all' from the help wording for host-whitelist [\#1304](https://github.com/PegaSysEng/pantheon/pull/1304)

## 1.1 RC

### Technical Improvements

- Better errors for when permissioning contract is set up wrong [\#1296](https://github.com/PegaSysEng/pantheon/pull/1296)
- Consolidate p2p node info methods [\#1288](https://github.com/PegaSysEng/pantheon/pull/1288)
- Update permissioning smart contract interface to match updated EEA proposal [\#1287](https://github.com/PegaSysEng/pantheon/pull/1287)
- Switch to new sync target if it exceeds the td threshold [\#1286](https://github.com/PegaSysEng/pantheon/pull/1286)
- Fix running ATs with in-process node runner [\#1285](https://github.com/PegaSysEng/pantheon/pull/1285)
- Simplify enode construction [\#1283](https://github.com/PegaSysEng/pantheon/pull/1283)
- Cleanup PeerConnection interface [\#1282](https://github.com/PegaSysEng/pantheon/pull/1282)
- Undo changes to PendingTransactions method visibility [\#1281](https://github.com/PegaSysEng/pantheon/pull/1281)
- Use default enclave public key to generate eea_getTransactionReceipt [\#1280](https://github.com/PegaSysEng/pantheon/pull/1280) (thanks to [Puneetha17](https://github.com/Puneetha17))
- Rollback to rocksdb 5.15.10 [\#1279](https://github.com/PegaSysEng/pantheon/pull/1279)
- Log error when a JSON decode problem is encountered [\#1278](https://github.com/PegaSysEng/pantheon/pull/1278)
- Create EnodeURL builder [\#1275](https://github.com/PegaSysEng/pantheon/pull/1275)
- Keep enode nodeId stored as a BytesValue [\#1274](https://github.com/PegaSysEng/pantheon/pull/1274)
- Feature/move subclass in pantheon command [\#1272](https://github.com/PegaSysEng/pantheon/pull/1272)
- Expose sync mode option [\#1270](https://github.com/PegaSysEng/pantheon/pull/1270)
- Refactor RocksDBStats [\#1266](https://github.com/PegaSysEng/pantheon/pull/1266)
- Normalize EnodeURLs [\#1264](https://github.com/PegaSysEng/pantheon/pull/1264)
- Build broken in Java 12 [\#1263](https://github.com/PegaSysEng/pantheon/pull/1263)
- Make PeerDiscovertAgentTest less flakey [\#1262](https://github.com/PegaSysEng/pantheon/pull/1262)
- Ignore extra json rpc params [\#1261](https://github.com/PegaSysEng/pantheon/pull/1261)
- Fetch local transactions in isolation [\#1259](https://github.com/PegaSysEng/pantheon/pull/1259)
- Update to debug trace transaction [\#1258](https://github.com/PegaSysEng/pantheon/pull/1258)
- Use labelled timer to differentiate between rocks db metrics [\#1254](https://github.com/PegaSysEng/pantheon/pull/1254) (thanks to [Puneetha17](https://github.com/Puneetha17))
- Migrate TransactionPool (& affiliated test) from 'core' to 'eth' [\#1251](https://github.com/PegaSysEng/pantheon/pull/1251)
- Use single instance of Rocksdb for privacy [\#1247](https://github.com/PegaSysEng/pantheon/pull/1247) (thanks to [Puneetha17](https://github.com/Puneetha17))
- Subscribing to sync events should receive false when in sync [\#1240](https://github.com/PegaSysEng/pantheon/pull/1240)
- Ignore transactions from the network while behind chain head [\#1228](https://github.com/PegaSysEng/pantheon/pull/1228)
- RocksDB Statistics in Metrics [\#1169](https://github.com/PegaSysEng/pantheon/pull/1169)
- Add block trace RPC methods [\#1088](https://github.com/PegaSysEng/pantheon/pull/1088) (thanks to [kziemianek](https://github.com/kziemianek))

## 1.0.3

### Additions and Improvements

- Notify of dropped messages [\#1156](https://github.com/PegaSysEng/pantheon/pull/1156)
- Documentation updates include:
    - Added [Permissioning Overview](https://besu.hyperledger.org/en/latest/Concepts/Permissioning/Permissioning-Overview/)
    - Added content on [Network vs Node Configuration](https://besu.hyperledger.org/en/latest/HowTo/Configure/Using-Configuration-File/)
    - Updated [RAM requirements](https://besu.hyperledger.org/en/latest/HowTo/Get-Started/System-Requirements/#ram)
    - Added [Privacy Overview](https://besu.hyperledger.org/en/latest/Concepts/Privacy/Privacy-Overview/) and [Processing Private Transactions](https://besu.hyperledger.org/en/latest/Concepts/Privacy/Private-Transaction-Processing/)
    - Renaming of Ethstats Lite Explorer to [Ethereum Lite Explorer](https://besu.hyperledger.org/en/latest/HowTo/Deploy/Lite-Block-Explorer/#lite-block-explorer-documentation) (thanks to [tzapu](https://github.com/tzapu))
    - Added content on using [Truffle with Besu](https://besu.hyperledger.org/en/latest/HowTo/Develop-Dapps/Truffle/)
    - Added [`droppedPendingTransactions` RPC Pub/Sub subscription](https://besu.hyperledger.org/en/latest/HowTo/Interact/APIs/RPC-PubSub/#dropped-transactions)
    - Added [`eea_*` JSON-RPC API methods](https://besu.hyperledger.org/en/latest/Reference/API-Methods/#eea-methods)
    - Added [architecture diagram](https://besu.hyperledger.org/en/latest/Concepts/ArchitectureOverview/)
    - Updated [permissioning CLI options](https://besu.hyperledger.org/en/latest/Reference/CLI/CLI-Syntax/#permissions-accounts-config-file-enabled) and [permissioned network tutorial](https://besu.hyperledger.org/en/stable/)

### Technical Improvements

- Choose sync target based on td rather than height [\#1256](https://github.com/PegaSysEng/pantheon/pull/1256)
- CLI ewp options [\#1246](https://github.com/PegaSysEng/pantheon/pull/1246)
- Update BesuCommand.java [\#1245](https://github.com/PegaSysEng/pantheon/pull/1245)
- Reduce memory usage in import [\#1239](https://github.com/PegaSysEng/pantheon/pull/1239)
- Improve eea_sendRawTransaction error messages [\#1238](https://github.com/PegaSysEng/pantheon/pull/1238) (thanks to [Puneetha17](https://github.com/Puneetha17))
- Single topic filter [\#1235](https://github.com/PegaSysEng/pantheon/pull/1235)
- Enable pipeline chain downloader for fast sync [\#1232](https://github.com/PegaSysEng/pantheon/pull/1232)
- Make contract size limit configurable [\#1227](https://github.com/PegaSysEng/pantheon/pull/1227)
- Refactor PrivacyParameters config to use builder pattern [\#1226](https://github.com/PegaSysEng/pantheon/pull/1226) (thanks to [antonydenyer](https://github.com/antonydenyer))
- Different request limits for different request types [\#1224](https://github.com/PegaSysEng/pantheon/pull/1224)
- Finish off fast sync pipeline download [\#1222](https://github.com/PegaSysEng/pantheon/pull/1222)
- Enable fast-sync options on command line [\#1218](https://github.com/PegaSysEng/pantheon/pull/1218)
- Replace filtering headers after the fact with calculating number to request up-front [\#1216](https://github.com/PegaSysEng/pantheon/pull/1216)
- Support async processing while maintaining output order [\#1215](https://github.com/PegaSysEng/pantheon/pull/1215)
- Add Unstable Options to the CLI [\#1213](https://github.com/PegaSysEng/pantheon/pull/1213)
- Add private cluster acceptance tests [\#1211](https://github.com/PegaSysEng/pantheon/pull/1211) (thanks to [Puneetha17](https://github.com/Puneetha17))
- Re-aligned smart contract interface to EEA client spec 477 [\#1209](https://github.com/PegaSysEng/pantheon/pull/1209)
- Count the number of items discarded when a pipe is aborted [\#1208](https://github.com/PegaSysEng/pantheon/pull/1208)
- Pipeline chain download - fetch and import data [\#1207](https://github.com/PegaSysEng/pantheon/pull/1207)
- Permission provider that allows bootnodes if you have no other connections [\#1206](https://github.com/PegaSysEng/pantheon/pull/1206)
- Cancel in-progress async operations when the pipeline is aborted [\#1205](https://github.com/PegaSysEng/pantheon/pull/1205)
- Pipeline chain download - Checkpoints [\#1203](https://github.com/PegaSysEng/pantheon/pull/1203)
- Push development images to public dockerhub [\#1202](https://github.com/PegaSysEng/pantheon/pull/1202)
- Push builds of master as docker development images [\#1200](https://github.com/PegaSysEng/pantheon/pull/1200)
- Doc CI pipeline for build and tests [\#1199](https://github.com/PegaSysEng/pantheon/pull/1199)
- Replace the use of a disconnect listener with EthPeer.isDisconnected [\#1197](https://github.com/PegaSysEng/pantheon/pull/1197)
- Prep chain downloader for branch by abstraction [\#1194](https://github.com/PegaSysEng/pantheon/pull/1194)
- Maintain the state of MessageFrame in private Tx [\#1193](https://github.com/PegaSysEng/pantheon/pull/1193) (thanks to [Puneetha17](https://github.com/Puneetha17))
- Persist private world state only if we are mining [\#1191](https://github.com/PegaSysEng/pantheon/pull/1191) (thanks to [Puneetha17](https://github.com/Puneetha17))
- Remove SyncState from SyncTargetManager [\#1188](https://github.com/PegaSysEng/pantheon/pull/1188)
- Acceptance tests base for smart contract node permissioning [\#1186](https://github.com/PegaSysEng/pantheon/pull/1186)
- Fix metrics breakages [\#1185](https://github.com/PegaSysEng/pantheon/pull/1185)
- Typo [\#1184](https://github.com/PegaSysEng/pantheon/pull/1184) (thanks to [araskachoi](https://github.com/araskachoi))
- StaticNodesParserTest to pass on Windows [\#1183](https://github.com/PegaSysEng/pantheon/pull/1183)
- Don't mark world state as stalled until a minimum time without progress is reached [\#1179](https://github.com/PegaSysEng/pantheon/pull/1179)
- Use header validation policy in DownloadHeaderSequenceTask [\#1172](https://github.com/PegaSysEng/pantheon/pull/1172)
- Bond with bootnodes [\#1160](https://github.com/PegaSysEng/pantheon/pull/1160)

## 1.0.2

### Additions and Improvements

- Removed DB init when using `public-key` subcommand [\#1049](https://github.com/PegaSysEng/pantheon/pull/1049)
- Output enode URL on startup [\#1137](https://github.com/PegaSysEng/pantheon/pull/1137)
- Added Remove Peer JSON-RPC [\#1129](https://github.com/PegaSysEng/pantheon/pull/1129)
- Added `net_enode` JSON-RPC [\#1119](https://github.com/PegaSysEng/pantheon/pull/1119) (thanks to [mbergstrand](https://github.com/mbergstrand))
- Maintain a `staticnodes.json` [\#1106](https://github.com/PegaSysEng/pantheon/pull/1106)
- Added `tx-pool-max-size` command line parameter [\#1078](https://github.com/PegaSysEng/pantheon/pull/1078)
- Added PendingTransactions JSON-RPC [\#1043](https://github.com/PegaSysEng/pantheon/pull/1043) (thanks to [EdwinLeeGreene](https://github.com/EdwinLeeGreene))
- Added `admin_nodeInfo` JSON-RPC [\#1012](https://github.com/PegaSysEng/pantheon/pull/1012)
- Added `--metrics-category` CLI to only enable select metrics [\#969](https://github.com/PegaSysEng/pantheon/pull/969)
- Documentation updates include:
   - Updated endpoints in [Private Network Quickstart](https://besu.hyperledger.org/en/latest/Tutorials/Quickstarts/Private-Network-Quickstart/) (thanks to [laubai](https://github.com/laubai))
   - Updated [documentation contribution guidelines](https://besu.hyperledger.org/en/stable/)
   - Added [`admin_removePeer`](https://besu.hyperledger.org/en/latest/Reference/API-Methods/#admin_removepeer)
   - Updated [tutorials](https://besu.hyperledger.org/en/latest/Tutorials/Private-Network/Create-Private-Clique-Network/) for printing of enode on startup
   - Added [`txpool_pantheonTransactions`](https://besu.hyperledger.org/en/stable/Reference/API-Methods/#txpool_besutransactions)
   - Added [Transaction Pool content](https://besu.hyperledger.org/en/latest/Concepts/Transactions/Transaction-Pool/)
   - Added [`tx-pool-max-size` CLI option](https://besu.hyperledger.org/en/latest/Reference/CLI/CLI-Syntax/#tx-pool-max-size)
   - Updated [developer build instructions to use installDist](https://besu.hyperledger.org/en/stable/)
   - Added [Azure quickstart tutorial](https://besu.hyperledger.org/en/latest/Tutorials/Quickstarts/Azure-Private-Network-Quickstart/)
   - Enabled copy button in code blocks
   - Added [IBFT 1.0](https://besu.hyperledger.org/en/latest/HowTo/Configure/Consensus-Protocols/QuorumIBFT/)
   - Added section on using [Geth attach with Besu](https://besu.hyperledger.org/en/latest/HowTo/Interact/APIs/Using-JSON-RPC-API/#geth-console)
   - Enabled the edit link doc site to ease external doc contributions
   - Added [EthStats docs](https://besu.hyperledger.org/HowTo/Deploy/Lite-Network-Monitor/) (thanks to [baxy](https://github.com/baxy))
   - Updated [Postman collection](https://besu.hyperledger.org/en/latest/HowTo/Interact/APIs/Authentication/#postman)
   - Added [`metrics-category` CLI option](https://besu.hyperledger.org/en/latest/Reference/CLI/CLI-Syntax/#metrics-category)
   - Added information on [block time and timeout settings](https://besu.hyperledger.org/en/latest/HowTo/Configure/Consensus-Protocols/IBFT/#block-time) for IBFT 2.0
   - Added [`admin_nodeInfo`](https://besu.hyperledger.org/en/latest/Reference/API-Methods/#admin_nodeinfo)
   - Added [permissions images](https://besu.hyperledger.org/en/latest/Concepts/Permissioning/Permissioning-Overview/)
   - Added permissioning blog to [Resources](https://besu.hyperledger.org/en/latest/Reference/Resources/)
   - Updated [Create Permissioned Network](https://besu.hyperledger.org/en/latest/Tutorials/Permissioning/Create-Permissioned-Network/) tutorial to use `export-address`
   - Updated [Clique](https://besu.hyperledger.org/en/latest/HowTo/Configure/Consensus-Protocols/Clique/) and [IBFT 2.0](https://besu.hyperledger.org/en/latest/HowTo/Configure/Consensus-Protocols/IBFT/) docs to include complete genesis file
   - Updated [Clique tutorial](https://besu.hyperledger.org/en/latest/Tutorials/Private-Network/Create-Private-Clique-Network/) to use `export-address` subcommand
   - Added IBFT 2.0 [future message configuration options](https://besu.hyperledger.org/en/latest/HowTo/Configure/Consensus-Protocols/IBFT/#optional-configuration-options)

### Technical Improvements
- Fixed so self persists to the whitelist [\#1176](https://github.com/PegaSysEng/pantheon/pull/1176)
- Fixed to add self to permissioning whitelist [\#1175](https://github.com/PegaSysEng/pantheon/pull/1175)
- Fixed permissioning issues [\#1174](https://github.com/PegaSysEng/pantheon/pull/1174)
- AdminAddPeer returns custom Json RPC error code [\#1171](https://github.com/PegaSysEng/pantheon/pull/1171)
- Periodically connect to peers from table [\#1170](https://github.com/PegaSysEng/pantheon/pull/1170)
- Improved bootnodes option error message [\#1092](https://github.com/PegaSysEng/pantheon/pull/1092)
- Automatically restrict trailing peers while syncing [\#1167](https://github.com/PegaSysEng/pantheon/pull/1167)
- Avoid bonding to ourselves [\#1166](https://github.com/PegaSysEng/pantheon/pull/1166)
- Fix Push Metrics [\#1164](https://github.com/PegaSysEng/pantheon/pull/1164)
- Synchroniser waits for new peer if best is up to date [\#1161](https://github.com/PegaSysEng/pantheon/pull/1161)
- Don't attempt to download checkpoint headers if the number of headers is negative [\#1158](https://github.com/PegaSysEng/pantheon/pull/1158)
- Capture metrics on Vertx event loop and worker thread queues [\#1155](https://github.com/PegaSysEng/pantheon/pull/1155)
- Simplify node permissioning ATs [\#1153](https://github.com/PegaSysEng/pantheon/pull/1153)
- Add metrics around discovery process [\#1152](https://github.com/PegaSysEng/pantheon/pull/1152)
- Prevent connecting to self [\#1150](https://github.com/PegaSysEng/pantheon/pull/1150)
- Refactoring permissioning ATs [\#1148](https://github.com/PegaSysEng/pantheon/pull/1148)
- Added two extra Ropsten bootnodes [\#1147](https://github.com/PegaSysEng/pantheon/pull/1147)
- Fixed TCP port handling [\#1144](https://github.com/PegaSysEng/pantheon/pull/1144)
- Better error on bad header [\#1143](https://github.com/PegaSysEng/pantheon/pull/1143)
- Refresh peer table while we have fewer than maxPeers connected [\#1142](https://github.com/PegaSysEng/pantheon/pull/1142)
- Refactor jsonrpc consumption of local node permissioning controller [\#1140](https://github.com/PegaSysEng/pantheon/pull/1140)
- Disconnect peers before the pivot block while fast syncing [\#1139](https://github.com/PegaSysEng/pantheon/pull/1139)
- Reduce the default transaction pool size from 30,000 to 4096 [\#1136](https://github.com/PegaSysEng/pantheon/pull/1136)
- Fail at load if static nodes not whitelisted [\#1135](https://github.com/PegaSysEng/pantheon/pull/1135)
- Fix private transaction acceptance test [\#1134](https://github.com/PegaSysEng/pantheon/pull/1134) (thanks to [Puneetha17](https://github.com/Puneetha17))
- Quieter exceptions when network is unreachable [\#1133](https://github.com/PegaSysEng/pantheon/pull/1133)
- nodepermissioningcontroller used for devp2p connection filtering [\#1132](https://github.com/PegaSysEng/pantheon/pull/1132)
- Remove duplicates from apis specified via CLI [\#1131](https://github.com/PegaSysEng/pantheon/pull/1131)
- Synchronizer returns false if it is in sync [\#1130](https://github.com/PegaSysEng/pantheon/pull/1130)
- Added fromHexStringStrict to check for exactly 20 byte addresses [\#1128](https://github.com/PegaSysEng/pantheon/pull/1128)
- Fix deadlock scenario in AsyncOperationProcessor and re-enable WorldStateDownloaderTest [\#1126](https://github.com/PegaSysEng/pantheon/pull/1126)
- Ignore WorldStateDownloaderTest [\#1125](https://github.com/PegaSysEng/pantheon/pull/1125)
- Updated local config permissioning flags [\#1118](https://github.com/PegaSysEng/pantheon/pull/1118)
- Pipeline Improvements [\#1117](https://github.com/PegaSysEng/pantheon/pull/1117)
- Permissioning cli smart contract [\#1116](https://github.com/PegaSysEng/pantheon/pull/1116)
- Adding default pending transactions value in BesuControllerBuilder [\#1114](https://github.com/PegaSysEng/pantheon/pull/1114)
- Fix intermittency in WorldStateDownloaderTest [\#1113](https://github.com/PegaSysEng/pantheon/pull/1113)
- Reduce number of seen blocks and transactions Besu tracks [\#1112](https://github.com/PegaSysEng/pantheon/pull/1112)
- Timeout long test [\#1111](https://github.com/PegaSysEng/pantheon/pull/1111)
- Errorprone 2.3.3 upgrades [\#1110](https://github.com/PegaSysEng/pantheon/pull/1110)
- Add metric to capture memory used by RocksDB table readers [\#1108](https://github.com/PegaSysEng/pantheon/pull/1108)
- Don't allow creation of multiple gauges with the same name [\#1107](https://github.com/PegaSysEng/pantheon/pull/1107)
- Update Peer Discovery to use NodePermissioningController [\#1105](https://github.com/PegaSysEng/pantheon/pull/1105)
- Move starting world state download process inside WorldDownloadState [\#1104](https://github.com/PegaSysEng/pantheon/pull/1104)
- Enable private Tx capability to Clique [\#1102](https://github.com/PegaSysEng/pantheon/pull/1102) (thanks to [Puneetha17](https://github.com/Puneetha17))
- Enable private Tx capability to IBFT [\#1101](https://github.com/PegaSysEng/pantheon/pull/1101) (thanks to [Puneetha17](https://github.com/Puneetha17))
- Version Upgrades [\#1100](https://github.com/PegaSysEng/pantheon/pull/1100)
- Don't delete completed tasks from RocksDbTaskQueue [\#1099](https://github.com/PegaSysEng/pantheon/pull/1099)
- Support flat mapping with multiple threads [\#1098](https://github.com/PegaSysEng/pantheon/pull/1098)
- Add pipe stage name to thread while executing [\#1097](https://github.com/PegaSysEng/pantheon/pull/1097)
- Use pipeline for world state download [\#1096](https://github.com/PegaSysEng/pantheon/pull/1096)
- TXPool JSON RPC tweaks [\#1095](https://github.com/PegaSysEng/pantheon/pull/1095)
- Add in-memory cache over world state download queue [\#1087](https://github.com/PegaSysEng/pantheon/pull/1087)
- Trim default metrics [\#1086](https://github.com/PegaSysEng/pantheon/pull/1086)
- Improve imported block log line [\#1085](https://github.com/PegaSysEng/pantheon/pull/1085)
- Smart contract permission controller [\#1083](https://github.com/PegaSysEng/pantheon/pull/1083)
- Add timeout when waiting for JSON-RPC, WebSocket RPC and Metrics services to stop [\#1082](https://github.com/PegaSysEng/pantheon/pull/1082)
- Add pipeline framework to make parallel processing simpler [\#1077](https://github.com/PegaSysEng/pantheon/pull/1077)
- Node permissioning controller [\#1075](https://github.com/PegaSysEng/pantheon/pull/1075)
- Smart contract permission controller stub [\#1074](https://github.com/PegaSysEng/pantheon/pull/1074)
- Expose a synchronous start method in Runner [\#1072](https://github.com/PegaSysEng/pantheon/pull/1072)
- Changes in chain head should trigger new permissioning check for active peers [\#1071](https://github.com/PegaSysEng/pantheon/pull/1071)
- Fix exceptions fetching metrics after world state download completes [\#1066](https://github.com/PegaSysEng/pantheon/pull/1066)
- Accept transactions in the pool with nonce above account sender nonce [\#1065](https://github.com/PegaSysEng/pantheon/pull/1065)
- Repair Istanbul to handle Eth/62 & Eth/63 [\#1063](https://github.com/PegaSysEng/pantheon/pull/1063)
- Close Private Storage Provider [\#1059](https://github.com/PegaSysEng/pantheon/pull/1059) (thanks to [Puneetha17](https://github.com/Puneetha17))
- Add labels to Pipelined tasks metrics [\#1057](https://github.com/PegaSysEng/pantheon/pull/1057)
- Re-enable Quorum Synchronisation [\#1056](https://github.com/PegaSysEng/pantheon/pull/1056)
- Don't log expected failures as errors [\#1054](https://github.com/PegaSysEng/pantheon/pull/1054)
- Make findSuitablePeer abstract [\#1053](https://github.com/PegaSysEng/pantheon/pull/1053)
- Track added at in txpool [\#1048](https://github.com/PegaSysEng/pantheon/pull/1048)
- Fix ImportBlocksTask to only request from peers that claim to have the blocks [\#1047](https://github.com/PegaSysEng/pantheon/pull/1047)
- Don't run the dao block validator if dao block is 0 [\#1044](https://github.com/PegaSysEng/pantheon/pull/1044)
- Don't make unnecessary copies of data in RocksDbKeyValueStorage [\#1040](https://github.com/PegaSysEng/pantheon/pull/1040)
- Update discovery logic to trust bootnodes only when out of sync [\#1039](https://github.com/PegaSysEng/pantheon/pull/1039)
- Fix IndexOutOfBoundsException in DetermineCommonAncestorTask [\#1038](https://github.com/PegaSysEng/pantheon/pull/1038)
- Add `rpc_modules` JSON-RPC [\#1036](https://github.com/PegaSysEng/pantheon/pull/1036)
- Simple permissioning smart contract [\#1035](https://github.com/PegaSysEng/pantheon/pull/1035)
- Refactor enodeurl to use inetaddr [\#1032](https://github.com/PegaSysEng/pantheon/pull/1032)
- Update CLI options in mismatched genesis file message [\#1031](https://github.com/PegaSysEng/pantheon/pull/1031)
- Remove dependence of eth.core on eth.permissioning [\#1030](https://github.com/PegaSysEng/pantheon/pull/1030)
- Make alloc optional and provide nicer error messages when genesis config is invalid [\#1029](https://github.com/PegaSysEng/pantheon/pull/1029)
- Handle metrics request closing before response is generated [\#1028](https://github.com/PegaSysEng/pantheon/pull/1028)
- Change EthNetworkConfig bootnodes to always be URIs [\#1027](https://github.com/PegaSysEng/pantheon/pull/1027)
- Avoid port conflicts in acceptance tests [\#1025](https://github.com/PegaSysEng/pantheon/pull/1025)
- Include reference tests in jacoco [\#1024](https://github.com/PegaSysEng/pantheon/pull/1024)
- Acceptance test - configurable gas price [\#1023](https://github.com/PegaSysEng/pantheon/pull/1023)
- Get Internal logs and output [\#1022](https://github.com/PegaSysEng/pantheon/pull/1022) (thanks to [Puneetha17](https://github.com/Puneetha17))
- Fix race condition in WebSocketService [\#1021](https://github.com/PegaSysEng/pantheon/pull/1021)
- Ensure devp2p ports are written to ports file correctly [\#1020](https://github.com/PegaSysEng/pantheon/pull/1020)
- Report the correct tcp port in PING packets when it differs from the UDP port [\#1019](https://github.com/PegaSysEng/pantheon/pull/1019)
- Refactor transient transaction processor [\#1017](https://github.com/PegaSysEng/pantheon/pull/1017)
- Resume world state download from existing queue [\#1016](https://github.com/PegaSysEng/pantheon/pull/1016)
- IBFT Acceptance tests updated with longer timeout on first block [\#1015](https://github.com/PegaSysEng/pantheon/pull/1015)
- Update IBFT acceptances tests to await first block [\#1013](https://github.com/PegaSysEng/pantheon/pull/1013)
- Remove full hashimoto implementation as its never used [\#1011](https://github.com/PegaSysEng/pantheon/pull/1011)
- Created SyncStatus notifications [\#1010](https://github.com/PegaSysEng/pantheon/pull/1010)
- Address acceptance test intermittency [\#1008](https://github.com/PegaSysEng/pantheon/pull/1008)
- Consider a world state download stalled after 100 requests with no progress [\#1007](https://github.com/PegaSysEng/pantheon/pull/1007)
- Reduce log level when block miner is interrupted [\#1006](https://github.com/PegaSysEng/pantheon/pull/1006)
- RunnerTest fail on Windows due to network startup timing issue [\#1005](https://github.com/PegaSysEng/pantheon/pull/1005)
- Generate Private Contract Address [\#1004](https://github.com/PegaSysEng/pantheon/pull/1004) (thanks to [vinistevam](https://github.com/vinistevam))
- Delete the legacy pipelined import code [\#1003](https://github.com/PegaSysEng/pantheon/pull/1003)
- Fix race condition in WebSocket AT [\#1002](https://github.com/PegaSysEng/pantheon/pull/1002)
- Cleanup IBFT logging levels [\#995](https://github.com/PegaSysEng/pantheon/pull/995)
- Integration Test implementation dependency for non-IntelliJ IDE [\#992](https://github.com/PegaSysEng/pantheon/pull/992)
- Ignore fast sync and full sync tests to avoid race condition [\#991](https://github.com/PegaSysEng/pantheon/pull/991)
- Make acceptance tests use the process based runner again [\#990](https://github.com/PegaSysEng/pantheon/pull/990)
- RoundChangeCertificateValidator requires unique authors [\#989](https://github.com/PegaSysEng/pantheon/pull/989)
- Make Rinkeby the benchmark chain.  [\#986](https://github.com/PegaSysEng/pantheon/pull/986)
- Add metrics to Parallel Download pipeline [\#985](https://github.com/PegaSysEng/pantheon/pull/985)
- Change ExpectBlockNumber to require at least the specified block number [\#981](https://github.com/PegaSysEng/pantheon/pull/981)
- Fix benchmark compilation [\#980](https://github.com/PegaSysEng/pantheon/pull/980)
- RPC tests can use 127.0.0.1 loopback rather than localhost [\#974](https://github.com/PegaSysEng/pantheon/pull/974) thanks to [glethuillier](https://github.com/glethuillier) for raising)
- Disable picocli ansi when testing [\#973](https://github.com/PegaSysEng/pantheon/pull/973)
- Add a jmh benchmark for WorldStateDownloader [\#972](https://github.com/PegaSysEng/pantheon/pull/972)
- Gradle dependency for JMH annotation, for IDEs that aren't IntelliJ \(… [\#971](https://github.com/PegaSysEng/pantheon/pull/971)
- Separate download state tracking from WorldStateDownloader [\#967](https://github.com/PegaSysEng/pantheon/pull/967)
- Gradle dependency for JMH annotation, for IDEs that aren't IntelliJ [\#966](https://github.com/PegaSysEng/pantheon/pull/966)
- Truffle HDwallet Web3 1.0 [\#964](https://github.com/PegaSysEng/pantheon/pull/964)
- Add missing JavaDoc tags in JSONToRLP [\#963](https://github.com/PegaSysEng/pantheon/pull/963)
- Only import block if it isn't already on the block chain [\#962](https://github.com/PegaSysEng/pantheon/pull/962)
- CLI stack traces when debugging [\#960](https://github.com/PegaSysEng/pantheon/pull/960)
- Create peer discovery packets on a worker thread [\#955](https://github.com/PegaSysEng/pantheon/pull/955)
- Remove start functionality from IbftController and IbftBlockHeightMan… [\#952](https://github.com/PegaSysEng/pantheon/pull/952)
- Cleanup IBFT executors [\#951](https://github.com/PegaSysEng/pantheon/pull/951)
- Single threaded world state persistence [\#950](https://github.com/PegaSysEng/pantheon/pull/950)
- Fix version number on master [\#946](https://github.com/PegaSysEng/pantheon/pull/946)
- Change automatic benchmark  [\#945](https://github.com/PegaSysEng/pantheon/pull/945)
- Eliminate redundant header validation [\#943](https://github.com/PegaSysEng/pantheon/pull/943)
- RocksDbQueue Threading Tweaks [\#940](https://github.com/PegaSysEng/pantheon/pull/940)
- Validate DAO block [\#939](https://github.com/PegaSysEng/pantheon/pull/939)
- Complete Private Transaction Processor [\#938](https://github.com/PegaSysEng/pantheon/pull/938) (thanks to [iikirilov](https://github.com/iikirilov))
- Add metrics for netty queue length [\#932](https://github.com/PegaSysEng/pantheon/pull/932)
- Update GetNodeDataFromPeerTask to return a map [\#931](https://github.com/PegaSysEng/pantheon/pull/931)

## 1.0.1

Public key address export subcommand was missing in 1.0 release.

### Additions and Improvements
- Added `public-key export-address` subcommand [\#888](https://github.com/PegaSysEng/pantheon/pull/888)
- Documentation update for the [`public-key export-address`](https://besu.hyperledger.org/en/stable/) subcommand.
- Updated [IBFT 2.0 overview](https://besu.hyperledger.org/en/stable/) to include use of `rlp encode` command and information on setting IBFT 2.0 properties to achieve your desired block time.

## 1.0

### Additions and Improvements
- [IBFT 2.0](https://besu.hyperledger.org/en/latest/Tutorials/Private-Network/Create-IBFT-Network/)
- [Permissioning](https://besu.hyperledger.org/en/latest/Concepts/Permissioning/Permissioning-Overview/)
- [JSON-RPC Authentication](https://besu.hyperledger.org/en/latest/HowTo/Interact/APIs/Authentication/)
- Added `rlp encode` subcommand [\#965](https://github.com/PegaSysEng/pantheon/pull/965)
- Method to reload permissions file [\#834](https://github.com/PegaSysEng/pantheon/pull/834)
- Added rebind mitigation for Websockets. [\#905](https://github.com/PegaSysEng/pantheon/pull/905)
- Support genesis contract code [\#749](https://github.com/PegaSysEng/pantheon/pull/749) (thanks to [kziemianek](https://github.com/kziemianek)).
- Documentation updates include:
  - Added details on [port configuration](https://besu.hyperledger.org/en/latest/HowTo/Find-and-Connect/Configuring-Ports/)
  - Added [Resources page](https://besu.hyperledger.org/en/latest/Reference/Resources/) linking to Besu blog posts and webinars
  - Added [JSON-RPC Authentication](https://besu.hyperledger.org/en/latest/HowTo/Interact/APIs/Authentication/)
  - Added [tutorial to create permissioned network](https://besu.hyperledger.org/en/latest/Tutorials/Permissioning/Create-Permissioned-Network/)
  - Added [Permissioning](https://besu.hyperledger.org/en/latest/Concepts/Permissioning/Permissioning-Overview/) content
  - Added [Permissioning API methods](https://besu.hyperledger.org/en/latest/Reference/API-Methods/#permissioning-methods)
  - Added [tutorial to create Clique private network](https://besu.hyperledger.org/en/latest/Tutorials/Private-Network/Create-Private-Clique-Network/)
  - Added [tutorial to create IBFT 2.0 private network](https://besu.hyperledger.org/en/latest/Tutorials/Private-Network/Create-IBFT-Network/)

### Technical Improvements
- RoundChangeCertificateValidator requires unique authors [\#997](https://github.com/PegaSysEng/pantheon/pull/997)
- RPC tests can use 127.0.0.1 loopback rather than localhost [\#979](https://github.com/PegaSysEng/pantheon/pull/979)
- Integration Test implementation dependency for non-IntelliJ IDE [\#978](https://github.com/PegaSysEng/pantheon/pull/978)
- Only import block if it isn't already on the block chain [\#977](https://github.com/PegaSysEng/pantheon/pull/977)
- Disable picocli ansi when testing [\#975](https://github.com/PegaSysEng/pantheon/pull/975)
- Create peer discovery packets on a worker thread [\#961](https://github.com/PegaSysEng/pantheon/pull/961)
- Removed Orion snapshot dependency [\#933](https://github.com/PegaSysEng/pantheon/pull/933)
- Use network ID instead of chain ID in MainnetBesuController. [\#929](https://github.com/PegaSysEng/pantheon/pull/929)
- Propagate new block messages to other clients in a worker thread [\#928](https://github.com/PegaSysEng/pantheon/pull/928)
- Parallel downloader should stop on puts if requested. [\#927](https://github.com/PegaSysEng/pantheon/pull/927)
- Permission config file location and option under docker [\#925](https://github.com/PegaSysEng/pantheon/pull/925)
- Fixed potential stall in world state download [\#922](https://github.com/PegaSysEng/pantheon/pull/922)
- Refactoring to introduce deleteOnExit\(\) for temp files [\#920](https://github.com/PegaSysEng/pantheon/pull/920)
- Reduce "Received transactions message" log from debug to trace [\#919](https://github.com/PegaSysEng/pantheon/pull/919)
- Handle PeerNotConnected exceptions when sending wire keep alives [\#918](https://github.com/PegaSysEng/pantheon/pull/918)
- admin_addpeers: error if node not whitelisted [\#917](https://github.com/PegaSysEng/pantheon/pull/917)
- Expose the Ibft MiningCoordinator [\#916](https://github.com/PegaSysEng/pantheon/pull/916)
- Check perm api against perm cli [\#915](https://github.com/PegaSysEng/pantheon/pull/915)
- Update metrics when completing a world state request with existing data [\#914](https://github.com/PegaSysEng/pantheon/pull/914)
- Improve RocksDBQueue dequeue performance [\#913](https://github.com/PegaSysEng/pantheon/pull/913)
- Error when removing bootnodes from nodes whitelist [\#912](https://github.com/PegaSysEng/pantheon/pull/912)
- Incremental Optimization\(s\) on BlockBroadcaster [\#911](https://github.com/PegaSysEng/pantheon/pull/911)
- Check permissions CLI dependencies [\#909](https://github.com/PegaSysEng/pantheon/pull/909)
- Limit the number of times we retry peer discovery interactions [\#908](https://github.com/PegaSysEng/pantheon/pull/908)
- IBFT to use VoteTallyCache [\#907](https://github.com/PegaSysEng/pantheon/pull/907)
- Add metric to expose number of inflight world state requests [\#906](https://github.com/PegaSysEng/pantheon/pull/906)
- Bootnodes not on whitelist - improve errors [\#904](https://github.com/PegaSysEng/pantheon/pull/904)
- Make chain download cancellable [\#901](https://github.com/PegaSysEng/pantheon/pull/901)
- Enforce accounts must start with 0x [\#900](https://github.com/PegaSysEng/pantheon/pull/900)
- When picking fast sync pivot block, use the peer with the best total difficulty [\#899](https://github.com/PegaSysEng/pantheon/pull/899)
- Process world state download data on a worker thread [\#898](https://github.com/PegaSysEng/pantheon/pull/898)
- CLI mixin help [\#895](https://github.com/PegaSysEng/pantheon/pull/895) ([macfarla](https://github.com/macfarla))
- Use absolute datapath instead of relative. [\#894](https://github.com/PegaSysEng/pantheon/pull/894).
- Fix task queue so that the updated failure count for requests is stored [\#893](https://github.com/PegaSysEng/pantheon/pull/893)
- Fix authentication header [\#891](https://github.com/PegaSysEng/pantheon/pull/891)
- Reorganize eth tasks [\#890](https://github.com/PegaSysEng/pantheon/pull/890)
- Unit tests of BlockBroadcaster [\#887](https://github.com/PegaSysEng/pantheon/pull/887)
- Fix authentication file validation errors [\#886](https://github.com/PegaSysEng/pantheon/pull/886)
- Fixing file locations under docker [\#885](https://github.com/PegaSysEng/pantheon/pull/885)
- Handle exceptions properly in EthScheduler [\#884](https://github.com/PegaSysEng/pantheon/pull/884)
- More bootnodes for goerli [\#880](https://github.com/PegaSysEng/pantheon/pull/880)
- Rename password hash command [\#879](https://github.com/PegaSysEng/pantheon/pull/879)
- Add metrics for EthScheduler executors [\#878](https://github.com/PegaSysEng/pantheon/pull/878)
- Disconnect peer removed from node whitelist [\#877](https://github.com/PegaSysEng/pantheon/pull/877)
- Reduce logging noise from invalid peer discovery packets and handshaking [\#876](https://github.com/PegaSysEng/pantheon/pull/876)
- Detect stalled world state downloads [\#875](https://github.com/PegaSysEng/pantheon/pull/875)
- Limit size of Ibft future message buffer [\#873](https://github.com/PegaSysEng/pantheon/pull/873)
- Ibft2: Replace NewRound with extended Proposal [\#872](https://github.com/PegaSysEng/pantheon/pull/872)
- Fixed admin_addPeer to periodically check maintained connections [\#871](https://github.com/PegaSysEng/pantheon/pull/871)
- WebSocket method permissions [\#870](https://github.com/PegaSysEng/pantheon/pull/870)
- Select new pivot block when world state becomes unavailable [\#869](https://github.com/PegaSysEng/pantheon/pull/869)
- Introduce FutureUtils to reduce duplicated code around CompletableFuture [\#868](https://github.com/PegaSysEng/pantheon/pull/868)
- Implement world state cancel [\#867](https://github.com/PegaSysEng/pantheon/pull/867)
- Renaming authentication configuration file CLI command [\#865](https://github.com/PegaSysEng/pantheon/pull/865)
- Break out RoundChangeCertificate validation [\#864](https://github.com/PegaSysEng/pantheon/pull/864)
- Disconnect peers where the common ancestor is before our fast sync pivot [\#862](https://github.com/PegaSysEng/pantheon/pull/862)
- Initial scaffolding for block propagation [\#860](https://github.com/PegaSysEng/pantheon/pull/860)
- Fix NullPointerException when determining fast sync pivot [\#859](https://github.com/PegaSysEng/pantheon/pull/859)
- Check for invalid token [\#856](https://github.com/PegaSysEng/pantheon/pull/856)
- Moving NodeWhitelistController to permissioning package [\#855](https://github.com/PegaSysEng/pantheon/pull/855)
- Fix state download race condition by creating a TaskQueue API [\#853](https://github.com/PegaSysEng/pantheon/pull/853)
- Changed separator in JSON RPC permissions [\#852](https://github.com/PegaSysEng/pantheon/pull/852)
- WebSocket acceptance tests now can use WebSockets [\#851](https://github.com/PegaSysEng/pantheon/pull/851)
- IBFT notifies EthPeer when remote node has a better block [\#849](https://github.com/PegaSysEng/pantheon/pull/849)
- Support resuming fast-sync downloads [\#848](https://github.com/PegaSysEng/pantheon/pull/848)
- Tweak Fast Sync Config [\#847](https://github.com/PegaSysEng/pantheon/pull/847)
- RPC authentication configuration validation + tests. [\#846](https://github.com/PegaSysEng/pantheon/pull/846)
- Tidy-up FastSyncState persistence [\#845](https://github.com/PegaSysEng/pantheon/pull/845)
- Do parallel extract signatures in the parallel block importer. [\#844](https://github.com/PegaSysEng/pantheon/pull/844)
- Fix 'the Input Is Too Long' Error on Windows [\#843](https://github.com/PegaSysEng/pantheon/pull/843) (thanks to [glethuillier](https://github.com/glethuillier)).
- Remove unnecessary sleep [\#842](https://github.com/PegaSysEng/pantheon/pull/842)
- Shutdown improvements [\#841](https://github.com/PegaSysEng/pantheon/pull/841)
- Speed up shutdown time [\#838](https://github.com/PegaSysEng/pantheon/pull/838)
- Add metrics to world state downloader [\#837](https://github.com/PegaSysEng/pantheon/pull/837)
- Store pivot block header [\#836](https://github.com/PegaSysEng/pantheon/pull/836)
- Clique should use beneficiary of zero on epoch blocks [\#833](https://github.com/PegaSysEng/pantheon/pull/833)
- Clique should ignore proposals for address 0 [\#831](https://github.com/PegaSysEng/pantheon/pull/831)
- Fix intermittency in FullSyncDownloaderTest [\#830](https://github.com/PegaSysEng/pantheon/pull/830)
- Added the authentication service to the WebSocket service [\#829](https://github.com/PegaSysEng/pantheon/pull/829)
- Extract creation and init of ProtocolContext into a re-usable class [\#828](https://github.com/PegaSysEng/pantheon/pull/828)
- Prevent duplicate commit seals in ibft header [\#827](https://github.com/PegaSysEng/pantheon/pull/827)
- Validate Ibft vanity data length [\#826](https://github.com/PegaSysEng/pantheon/pull/826)
- Refactored json rpc authentication to be provided as a service [\#825](https://github.com/PegaSysEng/pantheon/pull/825)
- Handle unavailable world states [\#824](https://github.com/PegaSysEng/pantheon/pull/824)
- Password in JWT payload [\#823](https://github.com/PegaSysEng/pantheon/pull/823)
- Homogenize error messages when required parameters are set [\#822](https://github.com/PegaSysEng/pantheon/pull/822) ([glethuillier](https://github.com/glethuillier)).
- Set remote peer chain head to parent of block received in NEW\_BLOCK\_MESSAGE [\#819](https://github.com/PegaSysEng/pantheon/pull/819)
- Peer disconnects should not result in stack traces [\#818](https://github.com/PegaSysEng/pantheon/pull/818)
- Abort previous builds [\#817](https://github.com/PegaSysEng/pantheon/pull/817)
- Parallel build stages [\#816](https://github.com/PegaSysEng/pantheon/pull/816)
- JWT authentication for JSON-RPC [\#815](https://github.com/PegaSysEng/pantheon/pull/815)
- Log errors that occur while finding a common ancestor [\#814](https://github.com/PegaSysEng/pantheon/pull/814)
- Shuffled log levels [\#813](https://github.com/PegaSysEng/pantheon/pull/813)
- Prevent duplicate IBFT messages being processed by state machine [\#811](https://github.com/PegaSysEng/pantheon/pull/811)
- Fix Orion startup ports [\#810](https://github.com/PegaSysEng/pantheon/pull/810)
- Commit world state continuously [\#809](https://github.com/PegaSysEng/pantheon/pull/809)
- Improve block propagation time [\#808](https://github.com/PegaSysEng/pantheon/pull/808)
- JSON-RPC authentication cli options & acceptance tests [\#807](https://github.com/PegaSysEng/pantheon/pull/807)
- Remove privacy not supported warning [\#806](https://github.com/PegaSysEng/pantheon/pull/806) (thanks to [vinistevam](https://github.com/vinistevam))
- Wire up Private Transaction Processor [\#805](https://github.com/PegaSysEng/pantheon/pull/805) (thanks to [Puneetha17](https://github.com/Puneetha17))
- Apply a limit to the number of responses in RespondingEthPeer.respondWhile [\#803](https://github.com/PegaSysEng/pantheon/pull/803)
- Avoid requesting empty block bodies from the network. [\#802](https://github.com/PegaSysEng/pantheon/pull/802)
- Handle partial responses to get receipts requests [\#801](https://github.com/PegaSysEng/pantheon/pull/801)
- Rename functions in Ibft MessageValidator [\#800](https://github.com/PegaSysEng/pantheon/pull/800)
- Upgrade GoogleJavaFormat to 1.7 [\#795](https://github.com/PegaSysEng/pantheon/pull/795)
- Minor refactorings of IntegrationTest infrastructure [\#786](https://github.com/PegaSysEng/pantheon/pull/786)
- Rework Ibft MessageValidatorFactory [\#785](https://github.com/PegaSysEng/pantheon/pull/785)
- Rework IbftRoundFactory [\#784](https://github.com/PegaSysEng/pantheon/pull/784)
- Rename artefacts to artifacts within IBFT [\#782](https://github.com/PegaSysEng/pantheon/pull/782)
- Rename TerminatedRoundArtefacts to PreparedRoundArtefacts [\#781](https://github.com/PegaSysEng/pantheon/pull/781)
- Rename Ibft MessageFactory methods [\#779](https://github.com/PegaSysEng/pantheon/pull/779)
- Update WorldStateDownloader to only filter out known code requests [\#777](https://github.com/PegaSysEng/pantheon/pull/777)
- Multiple name options only search for the longest one [\#776](https://github.com/PegaSysEng/pantheon/pull/776)
- Move ethTaskTimer to abstract root [\#775](https://github.com/PegaSysEng/pantheon/pull/775)
- Parallel Block importer [\#774](https://github.com/PegaSysEng/pantheon/pull/774)
- Wait for a peer with an estimated chain height before selecting a pivot block [\#772](https://github.com/PegaSysEng/pantheon/pull/772)
- Randomly perform full validation when fast syncing blocks [\#770](https://github.com/PegaSysEng/pantheon/pull/770)
- IBFT Message rework, piggybacking blocks on msgs. [\#769](https://github.com/PegaSysEng/pantheon/pull/769)
- EthScheduler additions [\#767](https://github.com/PegaSysEng/pantheon/pull/767)
- Fixing node whitelist isPermitted check [\#766](https://github.com/PegaSysEng/pantheon/pull/766)
- Eth/63 labels [\#764](https://github.com/PegaSysEng/pantheon/pull/764)
- Permissioning whitelist persistence. [\#763](https://github.com/PegaSysEng/pantheon/pull/763)
- Created message validators for NewRound and RoundChange [\#760](https://github.com/PegaSysEng/pantheon/pull/760)
- Add tests for FastSyncChainDownloader as a whole [\#758](https://github.com/PegaSysEng/pantheon/pull/758)
- Flatten IBFT Message API [\#757](https://github.com/PegaSysEng/pantheon/pull/757)
- Added TerminatedRoundArtefacts [\#756](https://github.com/PegaSysEng/pantheon/pull/756)
- Fix thread names in EthScheduler to include the thread number [\#755](https://github.com/PegaSysEng/pantheon/pull/755)
- Separate round change reception from RoundChangeCertificate [\#754](https://github.com/PegaSysEng/pantheon/pull/754)
- JSON-RPC authentication login [\#753](https://github.com/PegaSysEng/pantheon/pull/753)
- Spilt Ibft MessageValidator into components [\#752](https://github.com/PegaSysEng/pantheon/pull/752)
- Ensure first checkpoint headers is always in local blockchain for FastSyncCheckpointHeaderManager [\#750](https://github.com/PegaSysEng/pantheon/pull/750)
- Refactored permissioning components to be Optional. [\#747](https://github.com/PegaSysEng/pantheon/pull/747)
- Integrate rocksdb-based queue into WorldStateDownloader [\#746](https://github.com/PegaSysEng/pantheon/pull/746)
- Generify orion to enclave [\#745](https://github.com/PegaSysEng/pantheon/pull/745) (thanks to [vinistevam](https://github.com/vinistevam))
- Moved IBFT Message factory to use wrapped message types [\#744](https://github.com/PegaSysEng/pantheon/pull/744)
- Handle timeouts when requesting checkpoint headers correctly [\#743](https://github.com/PegaSysEng/pantheon/pull/743)
- Update RoundChangeManager to use flattened message [\#742](https://github.com/PegaSysEng/pantheon/pull/742)
- Handle validation failures when fast importing blocks [\#741](https://github.com/PegaSysEng/pantheon/pull/741)
- Updated IbftRound and RoundState APIs to use wrapped messages [\#740](https://github.com/PegaSysEng/pantheon/pull/740)
- Exception handling [\#739](https://github.com/PegaSysEng/pantheon/pull/739)
- Upgrade dependency versions and build cleanup [\#738](https://github.com/PegaSysEng/pantheon/pull/738)
- Update IbftBlockHeigntManager to accept new message types. [\#737](https://github.com/PegaSysEng/pantheon/pull/737)
- Error response handling for permissions APIs [\#736](https://github.com/PegaSysEng/pantheon/pull/736)
- IPV6 bootnodes don't work [\#735](https://github.com/PegaSysEng/pantheon/pull/735)
- Updated to use tags of pantheon build rather than another repo [\#734](https://github.com/PegaSysEng/pantheon/pull/734)
- Log milestones at startup and other minor logging improvements [\#733](https://github.com/PegaSysEng/pantheon/pull/733)
- Create wrapper types for Ibft Signed messages [\#731](https://github.com/PegaSysEng/pantheon/pull/731)
- Ibft to uniquely ID messages by their hash [\#730](https://github.com/PegaSysEng/pantheon/pull/730)
- Rename ibftrevised to ibft2 [\#722](https://github.com/PegaSysEng/pantheon/pull/722)
- Limit ibft msg queues [\#704](https://github.com/PegaSysEng/pantheon/pull/704)
- Implement privacy precompiled contract [\#696](https://github.com/PegaSysEng/pantheon/pull/696) (thanks to [Puneetha17](https://github.com/Puneetha17))
- Integration of RecursivePeerRefreshState and PeerDiscoveryController [\#420](https://github.com/PegaSysEng/pantheon/pull/420)

## 0.9.1

Built and compatible with with JDK8.

## 0.9

### Breaking Changes to Command Line

Breaking changes have been made to the command line options in v0.9 to improve usability. Many v0.8 command line options no longer work.

The [documentation](https://docs.pantheon.pegasys.tech/en/latest/) has been updated throughout to use the changed command line options and the [command line reference](https://besu.hyperledger.org/en/stable/) documents the changed options.

| Previous Option                     | New Option                                                                                                                                                                                                                                  | Change                            |
|-------------------------------------|------------------------------------------------------------------------------------------------------------------------------------------------------------------------------------------------------------------------------------------|----------------------------------|
| `--config`                          | [`--config-file`](https://besu.hyperledger.org/en/latest/Reference/CLI/CLI-Syntax/#config-file)                                                                                                                                  | Renamed                          |
| `--datadir`                         | [`--data-path`](https://besu.hyperledger.org/en/latest/Reference/CLI/CLI-Syntax/#data-path)                                                                                                                                      | Renamed                          |
| `--dev-mode`                        | [`--network=dev`](https://besu.hyperledger.org/en/latest/Reference/CLI/CLI-Syntax/#network)                                                                                                                                     | Replaced by `--network` option   |
| `--genesis`                         | [`--genesis-file`](https://besu.hyperledger.org/en/latest/Reference/CLI/CLI-Syntax/#genesis-file)                                                                                                                                | Renamed                          |
| `--goerli`                          | [`--network=goerli`](https://besu.hyperledger.org/en/latest/Reference/CLI/CLI-Syntax/#network)                                                                                                                                  | Replaced by `--network` option   |
| `--metrics-listen=<HOST:PORT>`      | [`--metrics-host=<HOST>`](https://besu.hyperledger.org/en/latest/Reference/CLI/CLI-Syntax/#metrics-host) and [`--metrics-port=<PORT>`](https://besu.hyperledger.org/en/latest/Reference/CLI/CLI-Syntax/#metrics-port) | Split into host and port options |
| `--miner-extraData`                 | [`--miner-extra-data`](https://besu.hyperledger.org/en/latest/Reference/CLI/CLI-Syntax/#miner-extra-data)                                                                                                                       | Renamed                          |
| `--miner-minTransactionGasPriceWei` | [`--min-gas-price`](https://besu.hyperledger.org/en/latest/Reference/CLI/CLI-Syntax/#min-gas-price)                                                                                                                              | Renamed                          |
| `--no-discovery`                    | [`--discovery-enabled`](https://besu.hyperledger.org/en/latest/Reference/CLI/CLI-Syntax/#discovery-enabled)                                                                                                                      | Replaced                         |
| `--node-private-key`                | [`--node-private-key-file`](https://besu.hyperledger.org/en/latest/Reference/CLI/CLI-Syntax/#node-private-key-file)                                                                                                              | Renamed                          |
| `--ottoman`                         | N/A                                                                                                                                                                                                                                         | Removed                          |
| `--p2p-listen=<HOST:PORT>`          | [`--p2p-host=<HOST>`](https://besu.hyperledger.org/en/latest/Reference/CLI/CLI-Syntax/#p2p-hostt) and [`--p2p-port=<PORT>`](https://besu.hyperledger.org/en/latest/Reference/CLI/CLI-Syntax/#p2p-port) | Split into host and port options |
| `--rinkeby`                         | [`--network=rinkeby`](https://besu.hyperledger.org/en/latest/Reference/CLI/CLI-Syntax/#network)                                                                                                                                     | Replaced by `--network` option   |
| `--ropsten`                         | [`--network=ropsten`](https://besu.hyperledger.org/en/latest/Reference/CLI/CLI-Syntax/#network)                                                                                                                                     | Replaced by `--network` option   |
| `--rpc-enabled`                     | [` --rpc-http-enabled`](https://besu.hyperledger.org/en/latest/Reference/CLI/CLI-Syntax/#rpc-http-enabled)| Renamed|
| `--rpc-listen=<HOST:PORT>`          | [`--rpc-http-host=<HOST>`](https://besu.hyperledger.org/en/latest/Reference/CLI/CLI-Syntax/#rpc-http-host) and [`--rpc-http-port=<PORT>`](https://besu.hyperledger.org/en/latest/Reference/CLI/CLI-Syntax/#rpc-http-port) | Split into host and port options |
| `--rpc-api`                         | [`--rpc-http-api`](https://besu.hyperledger.org/en/latest/Reference/CLI/CLI-Syntax/#rpc-http-api)| Renamed |
| `--rpc-cors-origins`                | [`--rpc-http-cors-origins`](https://besu.hyperledger.org/en/latest/Reference/CLI/CLI-Syntax/#rpc-http-cors-origins) | Renamed |
| `--ws-enabled`                      | [`--rpc-ws-enabled`](https://besu.hyperledger.org/en/latest/Reference/CLI/CLI-Syntax/#rpc-ws-enabled)  | Renamed |
| `--ws-api`                          | [`--rpc-ws-api`](https://besu.hyperledger.org/en/latest/Reference/CLI/CLI-Syntax/#rpc-ws-api) | Renamed|
| `--ws-listen=<HOST:PORT>`           | [`--rpc-ws-host=<HOST>`](https://besu.hyperledger.org/en/latest/Reference/CLI/CLI-Syntax/#rpc-ws-host) and [`--rpc-ws-port=<PORT>`](https://besu.hyperledger.org/en/latest/Reference/CLI/CLI-Syntax/#rpc-ws-port) | Split into host and port options |
| `--ws-refresh-delay`                | [`--rpc-ws-refresh-delay`](https://besu.hyperledger.org/en/latest/Reference/CLI/CLI-Syntax/#rpc-ws-refresh-delay)|Renamed|

| Previous Subcommand                 | New Subcommand                                                                                                                                                                                                                  | Change                            |
|-------------------------------------|------------------------------------------------------------------------------------------------------------------------------------------------------------------------------------------------------------------------------------------|----------------------------------|
| `pantheon import <block-file>`      | [`pantheon blocks import --from=<block-file>`](https://besu.hyperledger.org/en/latest/Reference/CLI/CLI-Subcommands/#blocks)                                                                                            | Renamed                          |
| `pantheon export-pub-key <key-file>`| [`pantheon public-key export --to=<key-file>`](https://besu.hyperledger.org/en/latest/Reference/CLI/CLI-Subcommands/#public-key)                                                                                                      | Renamed                          |


### Private Network Quickstart

The Private Network Quickstart has been moved from the `pantheon` repository to the `pantheon-quickstart`
repository. The [Private Network Quickstart tutorial](https://besu.hyperledger.org/en/latest/Tutorials/Quickstarts/Private-Network-Quickstart/)
has been updated to use the moved quickstart.

### Additions and Improvements

- `--network=goerli` supports relaunch of Görli testnet [\#717](https://github.com/PegaSysEng/pantheon/pull/717)
- TOML authentication provider [\#689](https://github.com/PegaSysEng/pantheon/pull/689)
- Metrics Push Gateway Options [\#678](https://github.com/PegaSysEng/pantheon/pull/678)
- Additional logging details for IBFT 2.0 [\#650](https://github.com/PegaSysEng/pantheon/pull/650)
- Permissioning config TOML file [\#643](https://github.com/PegaSysEng/pantheon/pull/643)
- Added metrics Prometheus Push Gateway Support [\#638](https://github.com/PegaSysEng/pantheon/pull/638)
- Clique and IBFT not enabled by default in RPC APIs [\#635](https://github.com/PegaSysEng/pantheon/pull/635)
- Added `admin_addPeer` JSON-RPC API method [\#622](https://github.com/PegaSysEng/pantheon/pull/622)
- Implemented `--p2p-enabled` configuration item [\#619](https://github.com/PegaSysEng/pantheon/pull/619)
- Command options and commands renaming [\#618](https://github.com/PegaSysEng/pantheon/pull/618)
- Added IBFT get pending votes [\#603](https://github.com/PegaSysEng/pantheon/pull/603)
- Implement Petersburg hardfork [\#601](https://github.com/PegaSysEng/pantheon/pull/601)
- Added private transaction abstraction [\#592](https://github.com/PegaSysEng/pantheon/pull/592) (thanks to [iikirilov](https://github.com/iikirilov))
- Added privacy command line commands [\#584](https://github.com/PegaSysEng/pantheon/pull/584) (thanks to [Puneetha17](https://github.com/Puneetha17))
- Documentation updates include:
  - Updated [Private Network Quickstart tutorial](https://besu.hyperledger.org/en/latest/Tutorials/Quickstarts/Private-Network-Quickstart/)
    to use quickstart in `pantheon-quickstart` repository and indicate that the quickstart is not supported on Windows.
  - Added IBFT 2.0 [content](https://besu.hyperledger.org/en/latest/HowTo/Configure/Consensus-Protocols/IBFT/) and [JSON RPC API methods](https://besu.hyperledger.org/en/latest/Reference/API-Methods/#ibft-20-methods).
  - Added [consensus protocols content](https://besu.hyperledger.org/en/latest/Concepts/Consensus-Protocols/Comparing-PoA/).
  - Added content on [events and logs](https://besu.hyperledger.org/en/latest/Concepts/Events-and-Logs/), and [using filters](https://besu.hyperledger.org/en/latest/HowTo/Interact/Filters/Accessing-Logs-Using-JSON-RPC/).
  - Added content on integrating with [Prometheus Push Gateway](https://besu.hyperledger.org/en/latest/HowTo/Deploy/Monitoring-Performance/#running-prometheus-with-besu-in-push-mode)

### Technical Improvements

- Download receipts during fast sync and import without processing transactions [\#701](https://github.com/PegaSysEng/pantheon/pull/701)
- Removed CLI options for `--nodes-whitelist` and `--accounts-whitelist` [\#694](https://github.com/PegaSysEng/pantheon/pull/694)
- Delegate `getRootCause` through to Guava's implementation [\#692](https://github.com/PegaSysEng/pantheon/pull/692)
- Benchmark update [\#691](https://github.com/PegaSysEng/pantheon/pull/691)
- Implement chain download for fast sync [\#690](https://github.com/PegaSysEng/pantheon/pull/690)
- Allow missing accounts to create zero-cost transactions [\#685](https://github.com/PegaSysEng/pantheon/pull/685)
- Node private key location should be fixed under docker [\#684](https://github.com/PegaSysEng/pantheon/pull/684)
- Parallel Processing File Import Performance [\#683](https://github.com/PegaSysEng/pantheon/pull/683)
- Integrate actual `WorldStateDownloader` with the fast sync work flow [\#682](https://github.com/PegaSysEng/pantheon/pull/682)
- Removed `--max-trailing-peers` option [\#680](https://github.com/PegaSysEng/pantheon/pull/680)
- Enabled warning on CLI dependent options [\#679](https://github.com/PegaSysEng/pantheon/pull/679)
- Update WorldStateDownloader run\(\) interface to accept header [\#677](https://github.com/PegaSysEng/pantheon/pull/677)
- Fixed Difficulty calculator [\#663](https://github.com/PegaSysEng/pantheon/pull/663)
- `discovery-enabled` option refactoring [\#661](https://github.com/PegaSysEng/pantheon/pull/661)
- Update orion default port approach [\#660](https://github.com/PegaSysEng/pantheon/pull/660)
- Extract out generic parts of Downloader [\#659](https://github.com/PegaSysEng/pantheon/pull/659)
- Start world downloader [\#658](https://github.com/PegaSysEng/pantheon/pull/658)
- Create a simple `WorldStateDownloader` [\#657](https://github.com/PegaSysEng/pantheon/pull/657)
- Added handling for when p2p is disabled [\#655](https://github.com/PegaSysEng/pantheon/pull/655)
- Enabled command line configuration for privacy precompiled contract address [\#653](https://github.com/PegaSysEng/pantheon/pull/653) (thanks to [Puneetha17](https://github.com/Puneetha17))
- IBFT transmitted packets are logged by gossiper [\#652](https://github.com/PegaSysEng/pantheon/pull/652)
- `admin_addPeer` acceptance test [\#651](https://github.com/PegaSysEng/pantheon/pull/651)
- Added `p2pEnabled` configuration to `ProcessBesuNodeRunner` [\#649](https://github.com/PegaSysEng/pantheon/pull/649)
- Added description to automatic benchmarks [\#646](https://github.com/PegaSysEng/pantheon/pull/646)
- Added `network` option [\#645](https://github.com/PegaSysEng/pantheon/pull/645)
- Remove OrionConfiguration [\#644](https://github.com/PegaSysEng/pantheon/pull/644) (thanks to [Puneetha17](https://github.com/Puneetha17))
- IBFT Json Acceptance tests [\#634](https://github.com/PegaSysEng/pantheon/pull/634)
- Upgraded build image to one that contains libsodium [\#632](https://github.com/PegaSysEng/pantheon/pull/632)
- Command line fixes [\#630](https://github.com/PegaSysEng/pantheon/pull/630)
- Consider peer count insufficient until minimum peers for fast sync are connected [\#629](https://github.com/PegaSysEng/pantheon/pull/629)
- Build tweaks [\#628](https://github.com/PegaSysEng/pantheon/pull/628)
- IBFT ensure non-validator does not partake in consensus [\#627](https://github.com/PegaSysEng/pantheon/pull/627)
- Added ability in acceptance tests to set up a node with `--no-discovery` [\#624](https://github.com/PegaSysEng/pantheon/pull/624)
- Gossip integration test [\#623](https://github.com/PegaSysEng/pantheon/pull/623)
- Removed quickstart code and CI pipeline [\#616](https://github.com/PegaSysEng/pantheon/pull/616)
- IBFT Integration Tests - Spurious Behaviour [\#615](https://github.com/PegaSysEng/pantheon/pull/615)
- Refactoring for more readable IBFT IT [\#614](https://github.com/PegaSysEng/pantheon/pull/614)
- Start of fast sync downloader [\#613](https://github.com/PegaSysEng/pantheon/pull/613)
- Split `IbftProcessor` into looping and event processing [\#612](https://github.com/PegaSysEng/pantheon/pull/612)
- IBFT Int Test - changed `TestContextFactory` to a builder [\#611](https://github.com/PegaSysEng/pantheon/pull/611)
- Discard prior round change msgs [\#610](https://github.com/PegaSysEng/pantheon/pull/610)
- `IbftGetValidatorsByBlockHash` added to json factory [\#607](https://github.com/PegaSysEng/pantheon/pull/607)
- IBFT Validator RPCs to return list of strings [\#606](https://github.com/PegaSysEng/pantheon/pull/606)
- Update Benchmark [\#605](https://github.com/PegaSysEng/pantheon/pull/605)
- Remove db package and move classes to more appropriate locations [\#599](https://github.com/PegaSysEng/pantheon/pull/599)
- Added `GetReceiptsFromPeerTask` [\#598](https://github.com/PegaSysEng/pantheon/pull/598)
- Added `GetNodeDataFromPeerTask` [\#597](https://github.com/PegaSysEng/pantheon/pull/597)
- Fixed deprecation warnings [\#596](https://github.com/PegaSysEng/pantheon/pull/596)
- IBFT Integration Tests - Future Height [\#591](https://github.com/PegaSysEng/pantheon/pull/591)
- Added `getNodeData` to `EthPeer` to enable requesting node data [\#589](https://github.com/PegaSysEng/pantheon/pull/589)
- `Blockcreator` to use `parentblock` specified at constuction [\#588](https://github.com/PegaSysEng/pantheon/pull/588)
- Support responding to `GetNodeData` requests [\#587](https://github.com/PegaSysEng/pantheon/pull/587)
- IBFT validates block on proposal reception [\#583](https://github.com/PegaSysEng/pantheon/pull/583)
- Rework `NewRoundValidator` tests [\#582](https://github.com/PegaSysEng/pantheon/pull/582)
- IBFT split extra data validation rule into components [\#581](https://github.com/PegaSysEng/pantheon/pull/581)
- Allow attached rules to be flagged `light` [\#580](https://github.com/PegaSysEng/pantheon/pull/580)
- Split Block Validation from Importing [\#579](https://github.com/PegaSysEng/pantheon/pull/579)
- Refactor `RoundChangeManager` creation [\#578](https://github.com/PegaSysEng/pantheon/pull/578)
- Add `-SNAPSHOT` postfix to version [\#577](https://github.com/PegaSysEng/pantheon/pull/577)
- IBFT - prevent proposed block being imported twice [\#576](https://github.com/PegaSysEng/pantheon/pull/576)
- Version upgrades [\#571](https://github.com/PegaSysEng/pantheon/pull/571)
- Tests that CLI options are disabled under docker [\#566](https://github.com/PegaSysEng/pantheon/pull/566)
- Renamed IBFT networking classes [\#555](https://github.com/PegaSysEng/pantheon/pull/555)
- Removed dead code from the consensus package [\#554](https://github.com/PegaSysEng/pantheon/pull/554)
- Prepared private transaction support [\#538](https://github.com/PegaSysEng/pantheon/pull/538) (thanks to [iikirilov](https://github.com/iikirilov))

## 0.8.5

Indefinitely delays the roll-out of Constantinople on Ethereum Mainnet due to a [potential security issue](https://blog.ethereum.org/2019/01/15/security-alert-ethereum-constantinople-postponement/) detected.

## Additions and Improvements
- Remove Constantinople fork block [\#574](https://github.com/PegaSysEng/pantheon/pull/574)

## Technical Improvements
- Rename IBFT message packages [\#568](https://github.com/PegaSysEng/pantheon/pull/568)


## 0.8.4

### Docker Image

If you have been running a node using the v0.8.3 Docker image, the node was not saving data to the
specified [data directory](https://besu.hyperledger.org/en/stable/),
or referring to the custom [configuration file](https://besu.hyperledger.org/en/stable/)
or [genesis file](https://besu.hyperledger.org/en/stable/).

To recover the node key and data directory from the Docker container:
`docker cp <container>:/opt/pantheon/key <destination_file>`
`docker cp <container>:/opt/pantheon/database <destination_directory>`

Where `container` is the name or ID of the Docker container containing the Besu node.

The container can be running or stopped when you copy the key and data directory. If your node was
fully synchronized to MainNet, the data directory will be ~2TB.

When restarting your node with the v0.8.4 Docker image:

* Save the node key in the [`key` file](https://besu.hyperledger.org/en/latest/Concepts/Node-Keys/#node-private-key) in the data
    directory or specify the location using the [`--node-private-key` option](https://besu.hyperledger.org/en/stable/).
* Specify the `<destination_directory` as a [volume for the data directory](https://besu.hyperledger.org/en/stable/).

### Bug Fixes
- Fixing default resource locations inside docker [\#529](https://github.com/PegaSysEng/pantheon/pull/529)
- NewRoundMessageValidator ignores Round Number when comparing blocks [\#523](https://github.com/PegaSysEng/pantheon/pull/523)
- Fix Array Configurable command line options [\#514](https://github.com/PegaSysEng/pantheon/pull/514)

## Additions and Improvements
- RocksDB Metrics [\#531](https://github.com/PegaSysEng/pantheon/pull/531)
- Added `ibft_getValidatorsByBlockHash` JSON RPC [\#519](https://github.com/PegaSysEng/pantheon/pull/519)
- Expose metrics to Prometheus [\#506](https://github.com/PegaSysEng/pantheon/pull/506)
- Added `ibft_getValidatorsByBlockNumber` [\#499](https://github.com/PegaSysEng/pantheon/pull/499)
- Added `Roadmap.md` file. [\#494](https://github.com/PegaSysEng/pantheon/pull/494)
- Added JSON RPC `eth hashrate` method. [\#488](https://github.com/PegaSysEng/pantheon/pull/488)
- Account whitelist API [\#487](https://github.com/PegaSysEng/pantheon/pull/487)
- Added nodes whitelist JSON-RPC APIs [\#476](https://github.com/PegaSysEng/pantheon/pull/476)
- Added account whitelisting [\#460](https://github.com/PegaSysEng/pantheon/pull/460)
- Added configurable refresh delay for SyncingSubscriptionService on start up [\#383](https://github.com/PegaSysEng/pantheon/pull/383)
- Added the Command Line Style Guide  [\#530](https://github.com/PegaSysEng/pantheon/pull/530)
- Documentation updates include:
  * Migrated to new [documentation site](https://docs.pantheon.pegasys.tech/en/latest/)
  * Added [configuration file content](https://besu.hyperledger.org/en/stable/)
  * Added [tutorial to create private network](https://besu.hyperledger.org/en/latest/Tutorials/Private-Network/Create-Private-Network/)
  * Added content on [enabling non-default APIs](https://besu.hyperledger.org/en/latest/Reference/API-Methods/)

## Technical Improvements

-  Updated `--bootnodes` command option to take zero arguments [\#548](https://github.com/PegaSysEng/pantheon/pull/548)
- IBFT Integration Testing - Local Node is proposer [\#527](https://github.com/PegaSysEng/pantheon/pull/527)
- Remove vertx from discovery tests [\#539](https://github.com/PegaSysEng/pantheon/pull/539)
- IBFT Integration testing - Round Change [\#537](https://github.com/PegaSysEng/pantheon/pull/537)
- NewRoundMessageValidator creates RoundChangeValidator with correct value [\#518](https://github.com/PegaSysEng/pantheon/pull/518)
- Remove time dependency from BlockTimer tests [\#513](https://github.com/PegaSysEng/pantheon/pull/513)
- Gradle 5.1 [\#512](https://github.com/PegaSysEng/pantheon/pull/512)
- Metrics measurement adjustment [\#511](https://github.com/PegaSysEng/pantheon/pull/511)
- Metrics export for import command. [\#509](https://github.com/PegaSysEng/pantheon/pull/509)
- IBFT Integration test framework [\#502](https://github.com/PegaSysEng/pantheon/pull/502)
- IBFT message gossiping [\#501](https://github.com/PegaSysEng/pantheon/pull/501)
- Remove non-transactional mutation from KeyValueStore [\#500](https://github.com/PegaSysEng/pantheon/pull/500)
- Ensured that the blockchain queries class handles optionals better. [\#486](https://github.com/PegaSysEng/pantheon/pull/486)
- IBFT mining acceptance test [\#483](https://github.com/PegaSysEng/pantheon/pull/483)
- Set base directory name to be lowercase in building.md [\#474](https://github.com/PegaSysEng/pantheon/pull/474) (Thanks to [Matthalp](https://github.com/Matthalp))
- Moved admin\_peers to Admin API group [\#473](https://github.com/PegaSysEng/pantheon/pull/473)
- Nodes whitelist acceptance test [\#472](https://github.com/PegaSysEng/pantheon/pull/472)
- Rework RoundChangeManagerTest to not reuse validators [\#469](https://github.com/PegaSysEng/pantheon/pull/469)
- Ignore node files to support truffle. [\#467](https://github.com/PegaSysEng/pantheon/pull/467)
- IBFT pantheon controller [\#461](https://github.com/PegaSysEng/pantheon/pull/461)
- IBFT Round to update internal state on reception of NewRound Message [\#451](https://github.com/PegaSysEng/pantheon/pull/451)
- Update RoundChangeManager correctly create its message validator [\#450](https://github.com/PegaSysEng/pantheon/pull/450)
- Use seconds for block timer time unit [\#445](https://github.com/PegaSysEng/pantheon/pull/445)
- IBFT controller and future msgs handling [\#431](https://github.com/PegaSysEng/pantheon/pull/431)
- Allow IBFT Round to be created using PreparedCert [\#429](https://github.com/PegaSysEng/pantheon/pull/429)
- Added MessageValidatorFactory [\#425](https://github.com/PegaSysEng/pantheon/pull/425)
- Inround payload [\#423](https://github.com/PegaSysEng/pantheon/pull/423)
- Updated IbftConfig Fields [\#422](https://github.com/PegaSysEng/pantheon/pull/422)
- Repair IbftBlockCreator and add tests [\#421](https://github.com/PegaSysEng/pantheon/pull/421)
- Make Besu behave as a submodule [\#419](https://github.com/PegaSysEng/pantheon/pull/419)
- Ibft Height Manager [\#418](https://github.com/PegaSysEng/pantheon/pull/418)
- Ensure bootnodes are a subset of node whitelist [\#414](https://github.com/PegaSysEng/pantheon/pull/414)
- IBFT Consensus Round Classes [\#405](https://github.com/PegaSysEng/pantheon/pull/405)
- IBFT message payload tests [\#404](https://github.com/PegaSysEng/pantheon/pull/404)
- Validate enodeurl syntax from command line [\#403](https://github.com/PegaSysEng/pantheon/pull/403)
- Update errorprone [\#401](https://github.com/PegaSysEng/pantheon/pull/401)
- IBFT round change manager [\#393](https://github.com/PegaSysEng/pantheon/pull/393)
- IBFT RoundState [\#392](https://github.com/PegaSysEng/pantheon/pull/392)
- Move Block data generator test helper to test support package [\#391](https://github.com/PegaSysEng/pantheon/pull/391)
- IBFT message tests [\#367](https://github.com/PegaSysEng/pantheon/pull/367)

## 0.8.3

### Breaking Change to JSON RPC-API

From v0.8.3, incoming HTTP requests are only accepted from hostnames specified using the `--host-whitelist` command-line option. If not specified, the default value for `--host-whitelist` is `localhost`.

If using the URL `http://127.0.0.1` to make JSON-RPC calls, use `--host-whitelist` to specify the hostname `127.0.0.1` or update the hostname to `localhost`.

If your application publishes RPC ports, specify the hostnames when starting Besu. For example:

```bash
pantheon --host-whitelist=example.com
```

Specify `*` or `all` for `--host-whitelist` to effectively disable host protection and replicate pre-v0.8.3 behavior. This is not recommended for production code.

### Bug Fixes

- Repair Clique Proposer Selection [\#339](https://github.com/PegaSysEng/pantheon/pull/339)
- High TX volume swamps block processing [\#337](https://github.com/PegaSysEng/pantheon/pull/337)
- Check if the connectFuture has completed successfully [\#293](https://github.com/PegaSysEng/pantheon/pull/293)
- Switch back to Xerial Snappy Library [\#284](https://github.com/PegaSysEng/pantheon/pull/284)
- ShortHex of 0 should be '0x0', not '0x' [\#272](https://github.com/PegaSysEng/pantheon/pull/272)
- Fix pantheon CLI default values infinite loop [\#266](https://github.com/PegaSysEng/pantheon/pull/266)

### Additions and Improvements

- Added `--nodes-whitelist` parameter to CLI and NodeWhitelistController [\#346](https://github.com/PegaSysEng/pantheon/pull/346)
- Discovery wiring for `--node-whitelist` [\#365](https://github.com/PegaSysEng/pantheon/pull/365)
- Plumb in three more metrics [\#344](https://github.com/PegaSysEng/pantheon/pull/344)
- `ProposerSelection` to support multiple IBFT implementations [\#307](https://github.com/PegaSysEng/pantheon/pull/307)
- Configuration to support IBFT original and revised [\#306](https://github.com/PegaSysEng/pantheon/pull/306)
- Added host whitelist for JSON-RPC. [**Breaking Change**](#breaking-change-to-json-rpc-api) [\#295](https://github.com/PegaSysEng/pantheon/pull/295)
- Reduce `Block creation processed cancelled` log message to debug [\#294](https://github.com/PegaSysEng/pantheon/pull/294)
- Implement iterative peer search [\#268](https://github.com/PegaSysEng/pantheon/pull/268)
- Added RLP enc/dec for PrePrepare, Commit and NewRound messages [\#200](https://github.com/PegaSysEng/pantheon/pull/200)
- IBFT block mining [\#169](https://github.com/PegaSysEng/pantheon/pull/169)
- Added `--goerli` CLI option [\#370](https://github.com/PegaSysEng/pantheon/pull/370) (Thanks to [@Nashatyrev](https://github.com/Nashatyrev))
- Begin capturing metrics to better understand Besu's behaviour [\#326](https://github.com/PegaSysEng/pantheon/pull/326)
- Documentation updates include:
   * Added Coding Conventions [\#342](https://github.com/PegaSysEng/pantheon/pull/342)
   * Reorganised [Installation documentation](https://github.com/PegaSysEng/pantheon/wiki/Installation) and added [Chocolatey installation](https://github.com/PegaSysEng/pantheon/wiki/Install-Binaries#windows-with-chocolatey) for Windows
   * Reorganised [JSON-RPC API documentation](https://github.com/PegaSysEng/pantheon/wiki/JSON-RPC-API)
   * Updated [RPC Pub/Sub API documentation](https://github.com/PegaSysEng/pantheon/wiki/RPC-PubSub)

### Technical Improvements

- Extracted non-Docker CLI parameters to picoCLI mixin. [\#323](https://github.com/PegaSysEng/pantheon/pull/323)
- IBFT preprepare to validate round matches block [\#329](https://github.com/PegaSysEng/pantheon/pull/329)
- Fix acceptance test [\#324](https://github.com/PegaSysEng/pantheon/pull/324)
- Added the `IbftFinalState` [\#385](https://github.com/PegaSysEng/pantheon/pull/385)
- Constantinople Fork Block [\#382](https://github.com/PegaSysEng/pantheon/pull/382)
- Fix `pantheon.cli.BesuCommandTest` test on Windows [\#380](https://github.com/PegaSysEng/pantheon/pull/380)
- JDK smoke testing is being configured differently now [\#374](https://github.com/PegaSysEng/pantheon/pull/374)
- Re-enable clique AT [\#373](https://github.com/PegaSysEng/pantheon/pull/373)
- Ignoring acceptance test [\#372](https://github.com/PegaSysEng/pantheon/pull/372)
- Changes to support Gradle 5.0 [\#371](https://github.com/PegaSysEng/pantheon/pull/371)
- Clique: Prevent out of turn blocks interrupt in-turn mining [\#364](https://github.com/PegaSysEng/pantheon/pull/364)
- Time all tasks [\#361](https://github.com/PegaSysEng/pantheon/pull/361)
- Rework `VoteTallyCache` to better represent purpose [\#360](https://github.com/PegaSysEng/pantheon/pull/360)
- Add an `UNKNOWN` `DisconnectReason` [\#359](https://github.com/PegaSysEng/pantheon/pull/359)
- New round validation [\#353](https://github.com/PegaSysEng/pantheon/pull/353)
- Update get validators for block hash test to start from block 1 [\#352](https://github.com/PegaSysEng/pantheon/pull/352)
- Idiomatic Builder Pattern [\#345](https://github.com/PegaSysEng/pantheon/pull/345)
- Revert `Repair Clique Proposer Selection` \#339 - Breaks Görli testnet [\#343](https://github.com/PegaSysEng/pantheon/pull/343)
- No fixed ports in tests [\#340](https://github.com/PegaSysEng/pantheon/pull/340)
- Update clique acceptance test genesis file to use correct clique property names [\#338](https://github.com/PegaSysEng/pantheon/pull/338)
- Supporting list of addresses in logs subscription [\#336](https://github.com/PegaSysEng/pantheon/pull/336)
- Render handler exception to `System.err` instead of `.out` [\#334](https://github.com/PegaSysEng/pantheon/pull/334)
- Renamed IBFT message classes [\#333](https://github.com/PegaSysEng/pantheon/pull/333)
- Add additional RLP tests [\#332](https://github.com/PegaSysEng/pantheon/pull/332)
- Downgrading spotless to 3.13.0 to fix threading issues [\#325](https://github.com/PegaSysEng/pantheon/pull/325)
- `eth_getTransactionReceipt` acceptance test [\#322](https://github.com/PegaSysEng/pantheon/pull/322)
- Upgrade vertx to 3.5.4 [\#316](https://github.com/PegaSysEng/pantheon/pull/316)
- Round change validation [\#315](https://github.com/PegaSysEng/pantheon/pull/315)
- Basic IBFT message validators [\#314](https://github.com/PegaSysEng/pantheon/pull/314)
- Minor repairs to clique block scheduling [\#308](https://github.com/PegaSysEng/pantheon/pull/308)
- Dependencies Version upgrade [\#303](https://github.com/PegaSysEng/pantheon/pull/303)
- Build multiple JVM [\#301](https://github.com/PegaSysEng/pantheon/pull/301)
- Smart contract acceptance test [\#296](https://github.com/PegaSysEng/pantheon/pull/296)
- Fixing WebSocket error response [\#292](https://github.com/PegaSysEng/pantheon/pull/292)
- Reword error messages following exceptions during mining [\#291](https://github.com/PegaSysEng/pantheon/pull/291)
- Clique acceptance tests [\#290](https://github.com/PegaSysEng/pantheon/pull/290)
- Delegate creation of additional JSON-RPC methods to the BesuController [\#289](https://github.com/PegaSysEng/pantheon/pull/289)
- Remove unnecessary `RlpInput` and `RlpOutput` classes [\#287](https://github.com/PegaSysEng/pantheon/pull/287)
- Remove `RlpUtils` [\#285](https://github.com/PegaSysEng/pantheon/pull/285)
- Enabling previously ignored acceptance tests [\#282](https://github.com/PegaSysEng/pantheon/pull/282)
- IPv6 peers [\#281](https://github.com/PegaSysEng/pantheon/pull/281)
- IPv6 Bootnode [\#280](https://github.com/PegaSysEng/pantheon/pull/280)
- Acceptance test for `getTransactionReceipt` JSON-RPC method [\#278](https://github.com/PegaSysEng/pantheon/pull/278)
- Inject `StorageProvider` into `BesuController` instances [\#259](https://github.com/PegaSysEng/pantheon/pull/259)

## 0.8.2

### Removed
 - Removed `import-blockchain` command because nothing exports to the required format yet (PR [\#223](https://github.com/PegaSysEng/pantheon/pull/223))

### Bug Fixes
 - `io.netty.util.internal.OutOfDirectMemoryError` errors by removing reference counting from network messages.
 - Log spam: endless loop in `nioEventLoopGroup` thanks to [@5chdn](https://github.com/5chdn) for reporting) (PR [#261](https://github.com/PegaSysEng/pantheon/pull/261))
 - Rinkeby import can stall with too many fragments thanks to [@steffenkux](https://github.com/steffenkux) and [@5chdn](https://github.com/5chdn) for reporting) (PR [#255](https://github.com/PegaSysEng/pantheon/pull/255))
 - Clique incorrectly used the chain ID instead of the network ID in ETH status messages (PR [#209](https://github.com/PegaSysEng/pantheon/pull/209))
 - Gradle deprecation warnings (PR [#246](https://github.com/PegaSysEng/pantheon/pull/246) with thanks to [@jvirtanen](https://github.com/jvirtanen))
 - Consensus issue on Ropsten:
    - Treat output length as a maximum length for CALL operations (PR [#236](https://github.com/PegaSysEng/pantheon/pull/236))
    - ECRec precompile should return empty instead of 32 zero bytes when the input is invalid (PR [#227](https://github.com/PegaSysEng/pantheon/pull/227))
 - File name too long error while building from source thanks to [@5chdn](https://github.com/5chdn) for reporting) (PR [#221](https://github.com/PegaSysEng/pantheon/pull/221))
 - Loop syntax in `runBesuPrivateNetwork.sh` (PR [#237](https://github.com/PegaSysEng/pantheon/pull/237) thanks to [@matt9ucci](https://github.com/matt9ucci))
 - Fix `CompressionException: Snappy decompression failed` errors thanks to [@5chdn](https://github.com/5chdn) for reporting) (PR [#274](https://github.com/PegaSysEng/pantheon/pull/274))

### Additions and Improvements
 - Added `--ropsten` command line argument to make syncing to Ropsten easier (PR [#197](https://github.com/PegaSysEng/pantheon/pull/197) with thanks to [@jvirtanen](https://github.com/jvirtanen))
 - Enabled constantinople in `--dev-mode` (PR [#256](https://github.com/PegaSysEng/pantheon/pull/256))
 - Supported Constantinople with Clique thanks to [@5chdn](https://github.com/5chdn) for reporting) (PR [#250](https://github.com/PegaSysEng/pantheon/pull/250), PR [#247](https://github.com/PegaSysEng/pantheon/pull/247))
 - Implemented `eth_chainId` JSON-RPC method (PR [#219](https://github.com/PegaSysEng/pantheon/pull/219))
 - Updated client version to be ethstats friendly (PR [#258](https://github.com/PegaSysEng/pantheon/pull/258))
 - Added `--node-private-key` option to allow nodekey file to be specified separately to data directory thanks to [@peterbroadhurst](https://github.com/peterbroadhurst) for requesting)  (PR [#234](https://github.com/PegaSysEng/pantheon/pull/234))
 - Added `--banned-nodeids` option to prevent connection to specific nodes (PR [#254](https://github.com/PegaSysEng/pantheon/pull/254))
 - Send client quitting disconnect message to peers on shutdown (PR [#253](https://github.com/PegaSysEng/pantheon/pull/253))
 - Improved error message for port conflict error (PR [#232](https://github.com/PegaSysEng/pantheon/pull/232))
 - Improved documentation by adding the following pages:
    * [Getting Started](https://github.com/PegaSysEng/pantheon/wiki/Getting-Started)
    * [Network ID and Chain ID](https://github.com/PegaSysEng/pantheon/wiki/NetworkID-And-ChainID)
    * [Node Keys](https://github.com/PegaSysEng/pantheon/wiki/Node-Keys)
    * [Networking](https://github.com/PegaSysEng/pantheon/wiki/Networking)
    * [Accounts for Testing](https://github.com/PegaSysEng/pantheon/wiki/Accounts-for-Testing)
    * [Logging](https://github.com/PegaSysEng/pantheon/wiki/Logging)
    * [Proof of Authority](https://github.com/PegaSysEng/pantheon/wiki/Proof-of-Authority)
    * [Passing JVM Options](https://github.com/PegaSysEng/pantheon/wiki/Passing-JVM-Options)


 ### Technical Improvements
 - Upgraded Ethereum reference tests to 6.0 beta 2. (thanks to [@jvirtanen](https://github.com/jvirtanen) for the initial upgrade to beta 1)
 - Set Java compiler default encoding to UTF-8 (PR [#238](https://github.com/PegaSysEng/pantheon/pull/238) thanks to [@matt9ucci](https://github.com/matt9ucci))
 - Removed duplicate code defining default JSON-RPC APIs (PR [#218](https://github.com/PegaSysEng/pantheon/pull/218) thanks to [@matt9ucci](https://github.com/matt9ucci))
 - Improved code for parsing config (PRs [#208](https://github.com/PegaSysEng/pantheon/pull/208), [#209](https://github.com/PegaSysEng/pantheon/pull/209))
 - Use `java.time.Clock` in favour of a custom Clock interface (PR [#220](https://github.com/PegaSysEng/pantheon/pull/220))
 - Improve modularity of storage systems (PR [#211](https://github.com/PegaSysEng/pantheon/pull/211), [#207](https://github.com/PegaSysEng/pantheon/pull/207))
 - Treat JavaDoc warnings as errors (PR [#171](https://github.com/PegaSysEng/pantheon/pull/171))
 - Add benchmark for `BlockHashOperation `as a template for benchmarking other EVM operations (PR [#203](https://github.com/PegaSysEng/pantheon/pull/203))
 - Added unit tests for `EthBlockNumber` (PR [#195](https://github.com/PegaSysEng/pantheon/pull/195) thanks to [@jvirtanen](https://github.com/jvirtanen))
 - Code style improvements (PR [#196](https://github.com/PegaSysEng/pantheon/pull/196) thanks to [@jvirtanen](https://github.com/jvirtanen))
 - Added unit tests for `Web3ClientVersion` (PR [#194](https://github.com/PegaSysEng/pantheon/pull/194) with thanks to [@jvirtanen](https://github.com/jvirtanen))
 - Removed RLPUtils from `RawBlockIterator` (PR [#179](https://github.com/PegaSysEng/pantheon/pull/179))
 - Replace the JNI based snappy library with a pure-Java version (PR [#257](https://github.com/PegaSysEng/pantheon/pull/257))<|MERGE_RESOLUTION|>--- conflicted
+++ resolved
@@ -6,6 +6,7 @@
 - Default configurations for the deprecated Ropsten, Kiln, Shandong, and Astor networks have been removed from the CLI network list. These networks can currently be accessed but will require a user-provided genesis configuration. [#4896](https://github.com/hyperledger/besu/pull/4869)
 
 ### Additions and Improvements
+- RPC methods that lookup block by hash will now return an error response if no block found [#4582](https://github.com/hyperledger/besu/pull/4582)
 
 ### Bug Fixes
 
@@ -37,9 +38,6 @@
 - The `graalvm` docker variant no longer meets the performance requirements for Ethereum Mainnet.  The `openjdk-11` and `openjdk-latest` variants are recommended in its place.
 
 ### Additions and Improvements
-<<<<<<< HEAD
-- RPC methods that lookup block by hash will now return an error response if no block found [#4582](https://github.com/hyperledger/besu/pull/4582)
-=======
 - Implement Eth/68 sub-protocol [#4715](https://github.com/hyperledger/besu/issues/4715)
 - Increase the speed of modexp gas execution and execution. [#4780](https://github.com/hyperledger/besu/pull/4780)
 - Added experimental CLI options `--Xeth-capability-max` and `--Xeth-capability-min` to specify a range of capabilities to be supported by the Eth protocol. [#4752](https://github.com/hyperledger/besu/pull/4752)
@@ -54,7 +52,6 @@
 
 ## 22.10.2
 This is a hotfix release to resolve a race condition that results in segfaults, introduced in 22.10.1 release.
->>>>>>> 25f197ee
 
 ### Bug Fixes
 - bugfix for async operations on Snapshot worldstates [#4767](https://github.com/hyperledger/besu/pull/4767)
