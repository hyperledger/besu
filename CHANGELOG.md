# Changelog

## 1.5 Breaking changes

When upgrading to 1.5, ensure you've taken into account the following breaking changes. 

### Docker users with volume mounts 

To maintain best security practices, we're changing the `user:group` on the Docker container to `besu`.

What this means for you:

* If you are running Besu as a binary, there is no impact.
* If you are running Besu as a Docker container *and* have a volume mount for data,  ensure that the 
permissions on the directory allow other users and groups to r/w. Ideally this should be set to
`besu:besu` as the owner.

Note that the `besu` user only exists within the container not outside it. The same user ID may match
a different user outside the image.

If you’re mounting local folders, it is best to set the user via the Docker `—user` argument. Use the
UID because the username may not exist inside the docker container. Ensure the directory being mounted
is owned by that user.

### Remove Manual NAT method

The NAT manager `MANUAL` method has been removed. 
If you have have been using the `MANUAL` method, use the `NONE` method instead. The behavior of the 
`NONE` method is the same as the previously supported `MANUAL` methods.

### Privacy users 

Besu minor version upgrades require upgrading Orion to the latest minor version. That is, for 
Besu <> Orion node pairs, when upgrading Besu to v1.5, it is required that Orion is upgraded to 
v1.6. Older versions of Orion will no longer work with Besu v1.5.  

## 1.5 Features 

Features added between from 1.4 to 1.5 include: 
* Mining Support 
  Besu supports `eth_hashrate` and `eth_submitHashrate` to obtain the hashrate when we mine with a GPU mining worker. 
* Tracing 
  The [Tracing API](https://besu.hyperledger.org/en/latest/Reference/API-Methods/#trace-methods) is no longer an Early Access feature and now has full support for `trace_replayBlockTransactions`, `trace_Block` and `trace_transaction`.  
* Plugin API Block Events 
  `BlockAdded` and `BlockReorg` are now exposed via the [Plugin API](https://javadoc.io/doc/org.hyperledger.besu/plugin-api/latest/org/hyperledger/besu/plugin/services/BesuEvents.html). 
* [Filters](https://besu.hyperledger.org/en/stable/HowTo/Interact/Filters/Accessing-Logs-Using-JSON-RPC/) and 
  [subscriptions](https://besu.hyperledger.org/en/stable/HowTo/Interact/APIs/RPC-PubSub/) for private contracts.  
* [SecurityModule Plugin API](https://javadoc.io/doc/org.hyperledger.besu/plugin-api/latest/org/hyperledger/besu/plugin/services/SecurityModuleService.html)
  This allows use of a different [security module](https://besu.hyperledger.org/en/stable/Reference/CLI/CLI-Syntax/#security-module) 
  as a plugin to provide cryptographic function that can be used by NodeKey (such as sign, ECDHKeyAgreement etc.). 
* [Onchain privacy groups](https://besu.hyperledger.org/en/latest/Concepts/Privacy/Onchain-PrivacyGroups/)
  with add and remove members. This is an early access feature. Early access features are not recommended
  for production networks and may have unstable interfaces.

## 1.5 

### Additions and Improvements 

* Public Networks Default to Fast Sync: The default sync mode for named permissionless networks, such as the Ethereum mainnet and testnets, is now `FAST`.
  * The default is unchanged for private networks. That is, the sync mode defaults to `FULL` for private networks. 
  * Use the [`--sync-mode` command line option](https://besu.hyperledger.org/Reference/CLI/CLI-Syntax/#sync-mode) to change the sync mode. [\#384](https://github.com/hyperledger/besu/pull/384)
* Proper Mining Support: Added full support for `eth_hashrate` and `eth_submitHashrate`. It is now possible to have the hashrate when we mine with a GPU mining worker [\#1063](https://github.com/hyperledger/besu/pull/1063)
* Performance Improvements: The addition of native libraries ([\#775](https://github.com/hyperledger/besu/pull/775)) and changes to data structures in the EVM ([\#1089](https://github.com/hyperledger/besu/pull/1089)) have improved Besu sync and EVM execution times. 
* Tracing API Improvements: The [Tracing API](https://besu.hyperledger.org/en/latest/Reference/API-Methods/#trace-methods) is no longer an Early Access feature and now has full support for `trace_replayBlockTransactions`, `trace_Block` and `trace_transaction`.  
* New Plugin API Block Events: `BlockAdded` and `BlockReorg` are now exposed via the Plugin API [\#637](https://github.com/hyperledger/besu/pull/637). 
<<<<<<< HEAD
* Added experimental CLI option `--Xnat-kube-pod-name` to specify the name of the loadbalancer used by the Kubernetes nat manager [\#1078](https://github.com/hyperledger/besu/pull/1078)
- Local permissioning TOML config now supports additional keys (`nodes-allowlist` and `accounts-allowlist`). 
Support for `nodes-whitelist` and `accounts-whitelist` will be removed in a future release. 
- Add missing `mixHash` field for `eth_getBlockBy*` JSON RPC endpoints. [\#1098](https://github.com/hyperledger/besu/pull/1098)
=======
* Add CLI option `--Xnat-kube-pod-name` to specify the name of the loadbalancer used by the Kubernetes nat manager [\#1078](https://github.com/hyperledger/besu/pull/1078)
* Besu now has a strict check on private transactions to ensure the privateFrom in the transaction
matches the sender Orion key that has distributed the payload. Besu 1.5+ requires Orion 1.6+ to work. 
[#357](https://github.com/PegaSysEng/orion/issues/357)
>>>>>>> 07ff4345

### Bug fixes 

No bug fixes with [user impact in this release](https://wiki.hyperledger.org/display/BESU/Changelog). 
 
### Known Issues 

Known issues are open issues categorized as [Very High or High impact](https://wiki.hyperledger.org/display/BESU/Defect+Prioritisation+Policy).

#### Previously identified known issues
 
- [Scope of logs query causing Besu to hang](KNOWN_ISSUES.md#scope-of-logs-query-causing-besu-to-hang)
- [Eth/65 loses peers](KNOWN_ISSUES.md#eth65-loses-peers)
- [Fast sync when running Besu on cloud providers](KNOWN_ISSUES.md#fast-sync-when-running-besu-on-cloud-providers)
- [Privacy users with private transactions created using v1.3.4 or earlier](KNOWN_ISSUES.md#privacy-users-with-private-transactions-created-using-v134-or-earlier)

## 1.4.6

### Additions and Improvements

- Print node address on startup. [\#938](https://github.com/hyperledger/besu/pull/938)
- Transaction pool: price bump replacement mechanism configurable through CLI. [\#928](https://github.com/hyperledger/besu/pull/928) [\#930](https://github.com/hyperledger/besu/pull/930)

### Bug Fixes

- Added timeout to queries. [\#986](https://github.com/hyperledger/besu/pull/986)
- Fixed issue where networks using onchain permissioning could stall when the bootnodes were not validators. [\#969](https://github.com/hyperledger/besu/pull/969)
- Update getForks method to ignore ClassicForkBlock chain parameter to fix issue with ETC syncing. [\#1014](https://github.com/hyperledger/besu/pull/1014)

### Known Issues 

Known issues are open issues categorized as [Very High or High impact](https://wiki.hyperledger.org/display/BESU/Defect+Prioritisation+Policy).

#### Previously identified known issues
 
- [Scope of logs query causing Besu to hang](KNOWN_ISSUES.md#scope-of-logs-query-causing-besu-to-hang)
- [Eth/65 loses peers](KNOWN_ISSUES.md#eth65-loses-peers)
- [Fast sync when running Besu on cloud providers](KNOWN_ISSUES.md#fast-sync-when-running-besu-on-cloud-providers)
- [Privacy users with private transactions created using v1.3.4 or earlier](KNOWN_ISSUES.md#privacy-users-with-private-transactions-created-using-v134-or-earlier)

## 1.4.5

### Additions and Improvements

- Implemented WebSocket logs subscription for private contracts (`priv_subscribe`/`priv_unsubscribe`) [\#762](https://github.com/hyperledger/besu/pull/762)
- Introduced SecurityModule plugin API. This allows use of a different security module as a plugin to 
  provide cryptographic function that can be used by NodeKey (such as sign, ECDHKeyAgreement etc.). KeyPairSecurityModule
  is registered and used by default. The CLI option `--security-module=<name> (defaults to localfile)` can be used 
  to identify the security module plugin name to use instead. [\#713](https://github.com/hyperledger/besu/pull/713)
- Several testing related changes to improve compatibility with [Hive](https://hivetests.ethdevops.io/) and Retesteth. 
  [\#806](https://github.com/hyperledger/besu/pull/806) and [#845](https://github.com/hyperledger/besu/pull/845)
- Native libraries for secp256k1 and Altbn128 encryption are enabled by default.  To disable these libraries use 
  `--Xsecp256k1-native-enabled=false` and `--Xaltbn128-native-enabled=false`. [\#775](https://github.com/hyperledger/besu/pull/775)

### Bug Fixes

- Fixed `eth_estimateGas` JSON RPC so it no longer returns gas estimates that are too low. [\#842](https://github.com/hyperledger/besu/pull/842) 
- Full help not displayed unless explicitly requested. [\#437](https://github.com/hyperledger/besu/pull/437)
- Compatibility with undocumented Geth `eth_subscribe` fields. [\#654](https://github.com/hyperledger/besu/pull/654)
- Current block number included as part of `eth_getWork` response. [\#849](https://github.com/hyperledger/besu/pull/849) 

### Known Issues 

Known issues are open issues categorized as [Very High or High impact](https://wiki.hyperledger.org/display/BESU/Defect+Prioritisation+Policy).

#### New known issues 

* Scope of logs query causing Besu to crash. [\#944](https://github.com/hyperledger/besu/pull/944) 

Workaround - Limit the number of blocks queried by each `eth_getLogs` call. 

#### Previously identified known issues

- [`Intrinsic gas exceeds gas limit` returned when calling `delete mapping[addr]` or `mapping[addr] = 0`](KNOWN_ISSUES.md#intrinsic-gas-exceeds-gas-limit)
- [Eth/65 not backwards compatible](KNOWN_ISSUES.md#eth65-not-backwards-compatible)
- [Error full syncing with pruning](KNOWN_ISSUES.md#error-full-syncing-with-pruning)
- [Fast sync when running Besu on cloud providers](KNOWN_ISSUES.md#fast-sync-when-running-besu-on-cloud-providers)
- [Bootnodes must be validators when using onchain permissioning](KNOWN_ISSUES.md#bootnodes-must-be-validators-when-using-onchain-permissioning)
- [Privacy users with private transactions created using v1.3.4 or earlier](KNOWN_ISSUES.md#privacy-users-with-private-transactions-created-using-v134-or-earlier)

## 1.4.4

### Additions and Improvements

- Implemented [`priv_getLogs`](https://besu.hyperledger.org/en/latest/Reference/API-Methods/#priv_getlogs). [\#686](https://github.com/hyperledger/besu/pull/686)
- Implemented private contract log filters including JSON-RPC methods to interact with private filters. [\#735](https://github.com/hyperledger/besu/pull/735)
- Implemented EIP-2315: Simple Subroutines for the EVM [\#717](https://github.com/hyperledger/besu/pull/717)
- Implemented Splunk logging. [\#725](https://github.com/hyperledger/besu/pull/725)
- Implemented optional native library encryption. [\#675](https://github.com/hyperledger/besu/pull/675).  To enable add `--Xsecp256k1-native-enabled` (for transaciton signatures) and/or `--Xaltbn128-native-enabled` (for altbn128 precomiled contracts) as command line options. 

### Bug Fixes 

- Flag added to toggle `eth/65` off by default. `eth/65` will remain toggled off by default until 
a fix is completed for the [eth/65 known issue](KNOWN_ISSUES.md). [\#741](https://github.com/hyperledger/besu/pull/741)
- Resolve crashing NAT detectors on GKE. [\#731](https://github.com/hyperledger/besu/pull/731) fixes [\#507](https://github.com/hyperledger/besu/issues/507). 
[Besu-Kubernetes Readme](https://github.com/PegaSysEng/besu-kubernetes/blob/master/README.md#network-topology-and-high-availability-requirements) 
updated to reflect changes.  
- Deal with quick service start failures [\#714](https://github.com/hyperledger/besu/pull/714) fixes [\#662](https://github.com/hyperledger/besu/issues/662) 

### Known Issues 

Known issues are open issues categorized as [Very High or High impact](https://wiki.hyperledger.org/display/BESU/Defect+Prioritisation+Policy).

#### New known issues

- `Intrinsic gas exceeds gas limit` returned when calling `delete mapping[addr]` or `mapping[addr] = 0` [\#696](https://github.com/hyperledger/besu/issues/696)

Calling delete and set to 0 Solidity mapping in Solidity fail.

#### Previously identified known issues

- [Eth/65 not backwards compatible](KNOWN_ISSUES.md#eth65-not-backwards-compatible)
- [Error full syncing with pruning](KNOWN_ISSUES.md#error-full-syncing-with-pruning)
- [Fast sync when running Besu on cloud providers](KNOWN_ISSUES.md#fast-sync-when-running-besu-on-cloud-providers)
- [Bootnodes must be validators when using onchain permissioning](KNOWN_ISSUES.md#bootnodes-must-be-validators-when-using-onchain-permissioning)
- [Privacy users with private transactions created using v1.3.4 or earlier](KNOWN_ISSUES.md#privacy-users-with-private-transactions-created-using-v134-or-earlier)

## 1.4.3

### Issues identified with 1.4.3 release 

The `eth/65` change is not [backwards compatible](https://github.com/hyperledger/besu/issues/723). 
This has the following impact: 
* In a private network, nodes using the 1.4.3 client cannot interact with nodes using 1.4.2 or earlier
clients. 
* On mainnet, synchronizing eventually stalls.   

Workaround -> revert to v1.4.2. 

A [fix](https://github.com/hyperledger/besu/pull/732) is currently [being tested](https://github.com/hyperledger/besu/pull/733). 

### Critical Issue for Privacy Users 

A critical issue for privacy users with private transactions created using Hyperledger Besu v1.3.4 
or earlier has been identified. If you have a network with private transaction created using v1.3.4 
or earlier, please read the following and take the appropriate steps: 
https://wiki.hyperledger.org/display/BESU/Critical+Issue+for+Privacy+Users 

### Additions and Improvements

- Added `eth/65` support. [\#608](https://github.com/hyperledger/besu/pull/608)
- Added block added and block reorg events. Added revert reason to block added transactions. [\#637](https://github.com/hyperledger/besu/pull/637)

### Deprecated 

- Private Transaction `hash` field and `getHash()` method have been deprecated. They will be removed 
in 1.5.0 release. [\#639](https://github.com/hyperledger/besu/pull/639)

### Known Issues 

#### Fast sync when running Besu on cloud providers  

A known [RocksDB issue](https://github.com/facebook/rocksdb/issues/6435) causes fast sync to fail 
when running Besu on certain cloud providers. The following error is displayed repeatedly: 

```
...
EthScheduler-Services-1 (importBlock) | ERROR | PipelineChainDownloader | Chain download failed. Restarting after short delay.
java.util.concurrent.CompletionException: org.hyperledger.besu.plugin.services.exception.StorageException: org.rocksdb.RocksDBException: block checksum mismatch:
....
```

This behaviour has been seen on AWS and Digital Ocean. 

Workaround -> On AWS, a full restart of the AWS VM is required to restart the fast sync. 

Fast sync is not currently supported on Digital Ocean. We are investigating options to 
[add support for fast sync on Digital Ocean](https://github.com/hyperledger/besu/issues/591). 

#### Error full syncing with pruning

- Error syncing with mainnet on Besu 1.3.7 node - MerkleTrieException [\#580](https://github.com/hyperledger/besu/issues/580)
The associated error is `Unable to load trie node value for hash` and is caused by the combination of
full sync and pruning.

Workarounds:
1. Explicitly disable pruning using `--pruning-enabled=false` when using fast sync.
2. If the `MerkleTrieException` occurs, delete the database and resync.

A fix for this issue is being actively worked on.

#### Fast sync reverting to full sync 

In some cases of FastSyncException, fast sync reverts back to a full sync before having reached the 
pivot block. [\#683](https://github.com/hyperledger/besu/issues/683)

Workaround -> To re-attempt fast syncing rather than continue full syncing, stop Besu, delete your 
database, and start again.

#### Bootnodes must be validators when using onchain permissioning

- Onchain permissioning nodes can't peer when using a non-validator bootnode [\#528](https://github.com/hyperledger/besu/issues/528)

Workaround -> When using onchain permissioning, ensure bootnodes are also validators. 


## 1.4.2

### Additions and Improvements

- Added `trace_block` JSON RPC API [\#449](https://github.com/hyperledger/besu/pull/449)
- Added `pulledStates` and `knownStates` to the EthQL `syncing` query and `eth_syncing` JSON-RPC api [\#565](https://github.com/hyperledger/besu/pull/565)

### Bug Fixes

- Fixed file parsing behaviour for privacy enclave keystore password file [\#554](https://github.com/hyperledger/besu/pull/554) (thanks to [magooster](https://github.com/magooster))
- Fixed known issue with being unable to re-add members to onchain privacy groups [\#471](https://github.com/hyperledger/besu/pull/471)

### Updated Early Access Features 

* [Onchain privacy groups](https://besu.hyperledger.org/en/latest/Concepts/Privacy/Onchain-PrivacyGroups/) with add and remove members. Known issue resolved (see above).
* [TRACE API](https://besu.hyperledger.org/en/latest/Reference/API-Methods/#trace-methods) now includes `trace_block`, `trace_replayBlockTransactions`, and `trace_transaction`. 
Fixed some issues on the trace replay block transactions API [\#522](https://github.com/hyperledger/besu/pull/522). 

### Known Issues 

#### Fast sync defaulting to full sync

-  When fast sync cannot find enough valid peers rapidly enough, Besu defaults to full sync.

Workarounds:
1. To re-attempt fast syncing rather than continue full syncing, stop Besu, delete your database,
and start again.
2. When fast syncing, explicitly disable pruning using `--pruning-enabled=false` to reduce the likelihood
of encountering the pruning bug.

A fix to remove the default to full sync is [in progress](https://github.com/hyperledger/besu/pull/427)
is being actively worked on.

#### Error full syncing with pruning

- Error syncing with mainnet on Besu 1.3.7 node - MerkleTrieException [\#BESU-160](https://jira.hyperledger.org/browse/BESU-160)
The associated error is `Unable to load trie node value for hash` and is caused by the combination of
full sync and pruning.

Workarounds:
1. Explicitly disable pruning using `--pruning-enabled=false` when using fast sync.
2. If the `MerkleTrieException` occurs, delete the database and resync.

A fix for this issue is being actively worked on.

#### Bootnodes must be validators when using onchain permissioning

- Onchain permissioning nodes can't peer when using a non-validator bootnode [\#BESU-181](https://jira.hyperledger.org/browse/BESU-181)

Workaround -> When using onchain permissioning, ensure bootnodes are also validators. 

## 1.4.1

### Additions and Improvements 

- Added priv_getCode [\#250](https://github.com/hyperledger/besu/pull/408). Gets the bytecode associated with a private address.
- Added `trace_transaction` JSON RPC API [\#441](https://github.com/hyperledger/besu/pull/441)
- Removed -X unstable prefix for pruning options (`--pruning-blocks-retained`, `--pruning-block-confirmations`) [\#440](https://github.com/hyperledger/besu/pull/440)
- Implemented [ECIP-1088](https://ecips.ethereumclassic.org/ECIPs/ecip-1088): Phoenix EVM and Protocol upgrades. [\#434](https://github.com/hyperledger/besu/pull/434)

### Bug Fixes

- [BESU-25](https://jira.hyperledger.org/browse/BESU-25) Use v5 Devp2p when pinging [\#392](https://github.com/hyperledger/besu/pull/392)
- Fixed a bug to manage concurrent access to cache files [\#438](https://github.com/hyperledger/besu/pull/438)
- Fixed configuration file bug: `pruning-blocks-retained` now accepts an integer in the config [\#440](https://github.com/hyperledger/besu/pull/440)
- Specifying RPC credentials file should not force RPC Authentication to be enabled [\#454](https://github.com/hyperledger/besu/pull/454) 
- Enhanced estimateGas messages [\#436](https://github.com/hyperledger/besu/pull/436). When a estimateGas request fails a validation check, an improved error message is returned in the response.

### Early Access Features

Early access features are available features that are not recommended for production networks and may
have unstable interfaces.

* [Onchain privacy groups](https://besu.hyperledger.org/en/latest/Concepts/Privacy/Onchain-PrivacyGroups/) with add and remove members. 
  Not being able to to re-add a member to an onchain privacy group is a [known issue](https://github.com/hyperledger/besu/issues/455) 
  with the add and remove functionality. 

### Known Issues 

#### Fast sync defaulting to full sync

-  When fast sync cannot find enough valid peers rapidly enough, Besu defaults to full sync.

Workarounds:
1. To re-attempt fast syncing rather than continue full syncing, stop Besu, delete your database,
and start again.
2. When fast syncing, explicitly disable pruning using `--pruning-enabled=false` to reduce the likelihood
of encountering the pruning bug.

A fix to remove the default to full sync is [in progress](https://github.com/hyperledger/besu/pull/427)
and is planned for inclusion in v1.4.1.

#### Error full syncing with pruning

- Error syncing with mainnet on Besu 1.3.7 node - MerkleTrieException [\#BESU-160](https://jira.hyperledger.org/browse/BESU-160)
The associated error is `Unable to load trie node value for hash` and is caused by the combination of
full sync and pruning.

Workarounds:
1. Explicitly disable pruning using `--pruning-enabled=false` when using fast sync.
2. If the `MerkleTrieException` occurs, delete the database and resync.

Investigation of this issue is in progress and a fix is targeted for v1.4.1.

#### Bootnodes must be validators when using onchain permissioning

- Onchain permissioning nodes can't peer when using a non-validator bootnode [\#BESU-181](https://jira.hyperledger.org/browse/BESU-181)

Workaround -> When using onchain permissioning, ensure bootnodes are also validators. 

## 1.4.0

### Private State Migration

Hyperledger Besu v1.4 implements a new data structure for private state storage that is not backwards compatible.
A migration will be performed when starting v1.4 for the first time to reprocess existing private transactions
and re-create the private state data in the v1.4 format.

If you have existing private transactions, see [migration details](docs/Private-Txns-Migration.md).

### Additions and Improvements

* [TLS support](https://besu.hyperledger.org/en/latest/Concepts/TLS/) to secure client and server communication.

* [Multi-tenancy](https://besu.hyperledger.org/en/latest/Concepts/Privacy/Multi-Tenancy/) to enable multiple participants to use the same Besu and Orion node.

* [Plugin APIs](https://besu.hyperledger.org/en/latest/Concepts/Plugins/) to enable building of Java plugins to extend Hyperledger Besu.

* Support for additional [NAT methods](https://besu.hyperledger.org/en/latest/HowTo/Find-and-Connect/Specifying-NAT/).

* Added [`priv_call`](https://besu.hyperledger.org/en/latest/Reference/API-Methods/#priv_call) which invokes
a private contract function locally and does not change the private state.

* Besu has moved from an internal Bytes library to the [Apache Tuweni](https://tuweni.apache.org/) Bytes library.  
This includes using the library in the Plugins API interfaces. [#295](https://github.com/hyperledger/besu/pull/295) and [#215](https://github.com/hyperledger/besu/pull/215)

### Early Access Features

Early access features are available features that are not recommended for production networks and may
have unstable interfaces.

* [Reorg compatible privacy](https://besu.hyperledger.org/en/latest/Concepts/Privacy/Privacy-Overview/#reorg-compatible-privacy)
to enable private transactions on networks using consensus mechanisms that fork.

* [Tracing API](https://besu.hyperledger.org/en/latest/Concepts/Transactions/Trace-Types) to obtain detailed information about transaction processing.

### Bug Fixes

See RC and Beta sections below.

### Known Issues

#### Fast sync defaulting to full sync

-  When fast sync cannot find enough valid peers rapidly enough, Besu defaults to full sync.

Workarounds:
1. To re-attempt fast syncing rather than continue full syncing, stop Besu, delete your database,
and start again.
2. When fast syncing, explicitly disable pruning using `--pruning-enabled=false` to reduce the likelihood
of encountering the pruning bug.

A fix to remove the default to full sync is [in progress](https://github.com/hyperledger/besu/pull/427)
and is planned for inclusion in v1.4.1.

#### Error full syncing with pruning

- Error syncing with mainnet on Besu 1.3.7 node - MerkleTrieException [\#BESU-160](https://jira.hyperledger.org/browse/BESU-160)
The associated error is `Unable to load trie node value for hash` and is caused by the combination of
full sync and pruning.

Workarounds:
1. Explicitly disable pruning using `--pruning-enabled=false` when using fast sync.
2. If the `MerkleTrieException` occurs, delete the database and resync.

Investigation of this issue is in progress and a fix is targeted for v1.4.1.

#### Bootnodes must be validators when using onchain permissioning

- Onchain permissioning nodes can't peer when using a non-validator bootnode [\#BESU-181](https://jira.hyperledger.org/browse/BESU-181)

Workaround -> When using onchain permissioning, ensure bootnodes are also validators. 


## 1.4.0 RC-2

### Private State Migration
Hyperledger Besu v1.4 implements a new data structure for private state storage that is not backwards compatible.
A migration will be performed when starting v1.4 for the first time to reprocess existing private transactions
and re-create the private state data in the v1.4 format.
If you have existing private transactions, see [migration details](docs/Private-Txns-Migration.md).

## 1.4.0 RC-1

### Additions and Improvements

- New`trace_replayBlockTransactions` JSON-RPC API

This can be enabled using the `--rpc-http-api TRACE` CLI flag.  There are some philosophical differences between Besu and other implementations that are outlined in [trace_rpc_apis](docs/trace_rpc_apis.md).

- Ability to automatically detect Docker NAT settings from inside the conainter.

The default NAT method (AUTO) can detect this so no user intervention is required to enable this.

- Added [Multi-tenancy](https://besu.hyperledger.org/en/latest/Concepts/Privacy/Multi-Tenancy/) support which allows multiple participants to use the same Besu node for private transactions.

- Added TLS support for communication with privacy enclave

### Bug Fixes

- Private transactions are now validated before sent to the enclave [\#356](https://github.com/hyperledger/besu/pull/356)

### Known Bugs

- Error syncing with mainnet on Besu 1.3.7 node - MerkleTrieException [\#BESU-160](https://jira.hyperledger.org/browse/BESU-160)

Workaround -> Don't enable pruning when syncing to mainnet.

- Onchain permissioning nodes can't peer when using a non-validator bootnode [\#BESU-181](https://jira.hyperledger.org/browse/BESU-181)

Workaround -> When using onchain permissioning, ensure bootnodes are also validators.

## 1.4 Beta 3

### Additions and Improvements

- CLI option to enable TLS client auth for JSON-RPC HTTP [\#340](https://github.com/hyperledger/besu/pull/340)

Added CLI options to enable TLS client authentication and trusting client certificates:
~~~
--rpc-http-tls-client-auth-enabled - Enable TLS client authentication for the JSON-RPC HTTP service (default: false)
--rpc-http-tls-known-clients-file - Path to file containing client's certificate common name and fingerprint for client authentication.
--rpc-http-tls-ca-clients-enabled - Enable to accept clients certificate signed by a valid CA for client authentication (default: false)
~~~
If client-auth is enabled, user must either enable CA signed clients OR provide a known-clients file. An error is reported
if both CA signed clients is disabled and known-clients file is not specified.

- Stable Plugins APIs [\#346](https://github.com/hyperledger/besu/pull/346)

The `BesuEvents` service and related `data` package have been marked as a stable plugin API.

### Bug Fixes

- Return missing signers from getSignerMetrics [\#343](https://github.com/hyperledger/besu/pull/)

### Experimental Features

- Experimental support for `trace_replayBlockTransactions` - multiple PRs

Added support for the `trace_replayBlockTransactions` JSON-RPC call. To enable this API add
`TRACE` to the `rpc-http-api` options (for example,  `--rpc-http-api TRACE` on the command line).

This is not a production ready API.  There are known bugs relating to traced memory from calls and
returns, and the gas calculation reported in the flat traces does not always match up with the
correct gas calculated for consensus.

## 1.4 Beta 2

### Additions and Improvements

- Enable TLS for JSON-RPC HTTP Service [\#253](https://github.com/hyperledger/besu/pull/253)

Exposes new command line parameters to enable TLS on Ethereum JSON-RPC HTTP interface to allow clients like EthSigner to connect via TLS:
`--rpc-http-tls-enabled=true`
(Optional - Only required if `--rpc-http-enabled` is set to true) Set to `true` to enable TLS. False by default.
`--rpc-http-tls-keystore-file="/path/to/cert.pfx"`
(Must be specified if TLS is enabled) Path to PKCS12 format key store which contains server's certificate and it's private key
`--rpc-http-tls-keystore-password-file="/path/to/cert.passwd"`
(Must be specified if TLS is enabled) Path to the text file containing password for unlocking key store.
`--rpc-http-tls-known-clients-file="/path/to/rpc_tls_clients.txt"`
(Optional) Path to a plain text file containing space separated client’s certificate’s common name and its sha-256 fingerprints when
they are not signed by a known CA. The presence of this file (even empty) enables TLS client authentication. That is, the client
presents the certificate to server on TLS handshake and server establishes that the client certificate is either signed by a
proper/known CA. Otherwise, server trusts client certificate by reading the sha-256 fingerprint from known clients file specified above.

The format of the file is (as an example):
`localhost DF:65:B8:02:08:5E:91:82:0F:91:F5:1C:96:56:92:C4:1A:F6:C6:27:FD:6C:FC:31:F2:BB:90:17:22:59:5B:50`

### Bug Fixes

- TotalDifficulty is a BigInteger [\#253](https://github.com/hyperledger/besu/pull/253).
  Don't try and cast total difficulty down to a long because it will overflow long in a reasonable timeframe.

## 1.4 Beta 1

### Additions and Improvements

- Besu has moved from an internal Bytes library to the [Apache Tuweni](https://tuweni.apache.org/) Bytes library.  This includes using the library in the Plugins API interfaces. [#295](https://github.com/hyperledger/besu/pull/295) and [#215](https://github.com/hyperledger/besu/pull/215)
- Besu stops processing blocks if Orion is unavailable [\#253](https://github.com/hyperledger/besu/pull/253)
- Added priv_call [\#250](https://github.com/hyperledger/besu/pull/250).  Invokes a private contract function locally and does not change the private state.
- Support for [EIP-2124](https://github.com/ethereum/EIPs/blob/master/EIPS/eip-2124.md), which results in faster peer discovery [\#156](https://github.com/hyperledger/besu/pull/156)

## 1.3.8

### Additions and Improvements

- `admin_generateLogBloomCache` JSON-RPC API to generate a cache of the block bloombits that improves performance for log queries [\#262](https://github.com/hyperledger/besu/pull/262)

## Critical Fix in 1.3.7

1.3.7 includes a critical fix for Ethereum MainNet users and the Muir Glacier upgrade. We recommend users of Ethereum public networks
(MainNet, Ropsten, Rinkeby, and Goerli) upgrade immediately. This upgrade is also strongly recommended for users of private networks.

For more details, see [Hyperledger Besu Wiki](https://wiki.hyperledger.org/display/BESU/Mainnet+Consensus+Bug+Identified+and+Resolved+in+Hyperledger+Besu).

## Muir Glacier Compatibility

For compatibility with Ethereum Muir Glacier upgrade, use v1.3.7 or later.

## ETC Agharta Compatibility

For compatibility with ETC Agharta upgrade, use 1.3.7 or later.

### 1.3.7

### Additions and Improvements

- Hard Fork Support: Configures the Agharta activation block for the ETC MainNet configuration [\#251](https://github.com/hyperledger/besu/pull/251) (thanks to [soc1c](https://github.com/soc1c))
- `operator generate-log-bloom-cache` command line option to generate a cache of the block bloombits that improves performance for log queries  [\#245](https://github.com/hyperledger/besu/pull/245)

### Bug Fixes

- Resolves a Mainnet consensus issue [\#254](https://github.com/hyperledger/besu/pull/254)

### New Maintainer

[Edward Mack](https://github.com/hyperledger/besu/commits?author=edwardmack) added as a [new maintainer](https://github.com/hyperledger/besu/pull/219).

### 1.3.6

### Additions and Improvements

- Performance improvements:
  * Multithread Websockets to increase throughput [\#231](https://github.com/hyperledger/besu/pull/231)
  * NewBlockHeaders performance improvement [\#230](https://github.com/hyperledger/besu/pull/230)
- EIP2384 - Ice Age Adustment around Istanbul [\#211](https://github.com/hyperledger/besu/pull/211)
- Documentation updates include:
  * [Configuring mining using the Stratum protocol](https://besu.hyperledger.org/en/latest/HowTo/Configure/Configure-Mining/)
  * [ETC network command line options](https://besu.hyperledger.org/en/latest/Reference/CLI/CLI-Syntax/#network)
- Hard Fork Support:
   * MuirGlacier for Ethereum Mainnet and Ropsten Testnet
   * Agharta for Kotti and Mordor Testnets

### Bug Fixes

- [\#210](https://github.com/hyperledger/besu/pull/210) fixes WebSocket frames handling
  User impact: PING/PONG frames handling in Websocket services was not implemented

### 1.3.5

### Additions and Improvements

- Log Event Streaming for Plugin API [\#186](https://github.com/hyperledger/besu/pull/186)
- Allow use a external JWT public key in authenticated APIs [\#183](https://github.com/hyperledger/besu/pull/183)
- ETC Configuration, classic fork peer validator [\#176](https://github.com/hyperledger/besu/pull/176) (thanks to [edwardmack](https://github.com/edwardmack))
- Allow IBFT validators to be changed at a given block [\#173](https://github.com/hyperledger/besu/pull/173)
- Support external mining using Stratum [\#140](https://github.com/hyperledger/besu/pull/140) (thanks to [atoulme](https://github.com/atoulme))
- Add more fields to private transaction receipt [\#85](https://github.com/hyperledger/besu/pull/85) (thanks to [josh-richardson](https://github.com/josh-richardson))
- [Pruning documentation](https://besu.hyperledger.org/en/latest/Concepts/Pruning/)

### Technical Improvements

- ETC - Cleanup [\#201](https://github.com/hyperledger/besu/pull/201) (thanks to [GregTheGreek](https://github.com/GregTheGreek))
- User specific enclave public key configuration in auth file [\#196](https://github.com/hyperledger/besu/pull/196)
- Change CustomForks -\> Transitions [\#193](https://github.com/hyperledger/besu/pull/193)
- Pass identity information into RpcMethod from Http Service [\#189](https://github.com/hyperledger/besu/pull/189)
- Remove the use of JsonRpcParameters from RpcMethods [\#188](https://github.com/hyperledger/besu/pull/188)
- Repaired Metrics name collision between Privacy and RocksDB [\#187](https://github.com/hyperledger/besu/pull/187)
- Multi-Tenancy: Do not specify a public key anymore when requesting a … [\#185](https://github.com/hyperledger/besu/pull/185)
- Updates to circle building acceptance tests [\#184](https://github.com/hyperledger/besu/pull/184)
- Move Apache Tuweni dependency to official release [\#181](https://github.com/hyperledger/besu/pull/181) (thanks to [atoulme](https://github.com/atoulme))
- Update Gradle to 6.0, support Java 13 [\#180](https://github.com/hyperledger/besu/pull/180)
- ETC Atlantis fork [\#179](https://github.com/hyperledger/besu/pull/179) (thanks to [edwardmack](https://github.com/edwardmack))
- ETC Gotham Fork [\#178](https://github.com/hyperledger/besu/pull/178) (thanks to [edwardmack](https://github.com/edwardmack))
- ETC DieHard fork support [\#177](https://github.com/hyperledger/besu/pull/177) (thanks to [edwardmack](https://github.com/edwardmack))
- Remove 'parentHash', 'number' and 'gasUsed' fields from the genesis d… [\#175](https://github.com/hyperledger/besu/pull/175) (thanks to [SweeXordious](https://github.com/SweeXordious))
- Enable pruning by default for fast sync and validate conflicts with privacy [\#172](https://github.com/hyperledger/besu/pull/172)
- Update RocksDB [\#170](https://github.com/hyperledger/besu/pull/170)
- Vpdate ver to 1.3.5-snapshot [\#169](https://github.com/hyperledger/besu/pull/169)
- Added PoaQueryService method that returns local node signer… [\#163](https://github.com/hyperledger/besu/pull/163)
- Add versioning to privacy storage [\#149](https://github.com/hyperledger/besu/pull/149)
- Update reference tests [\#139](https://github.com/hyperledger/besu/pull/139)

### 1.3.4

- Reverted _Enable pruning by default for fast sync (#135)_ [\#164](https://github.com/hyperledger/besu/pull/164)

### 1.3.3

### Technical Improvements

- Add --identity flag for client identification in node browsers [\#150](https://github.com/hyperledger/besu/pull/150)
- Istanbul Mainnet Block [\#145](https://github.com/hyperledger/besu/pull/150)
- Add priv\_getEeaTransactionCount [\#110](https://github.com/hyperledger/besu/pull/110)

### Additions and Improvements

- Redesign of how JsonRpcMethods are created [\#159](https://github.com/hyperledger/besu/pull/159)
- Moving JsonRpcMethods classes into the same package, prior to refactor [\#154](https://github.com/hyperledger/besu/pull/154)
- Reflect default logging in CLI help [\#148](https://github.com/hyperledger/besu/pull/148)
- Handle zero port better in NAT [\#147](https://github.com/hyperledger/besu/pull/147)
- Rework how filter and log query parameters are created/used [\#146](https://github.com/hyperledger/besu/pull/146)
- Don't generate shutdown tasks in controller [\#141](https://github.com/hyperledger/besu/pull/141)
- Ibft queries [\#138](https://github.com/hyperledger/besu/pull/138)
- Enable pruning by default for fast sync [\#135](https://github.com/hyperledger/besu/pull/135)
- Ensure spotless runs in CI [\#132](https://github.com/hyperledger/besu/pull/132)
- Add more logging around peer disconnects [\#131](https://github.com/hyperledger/besu/pull/131)
- Repair EthGetLogs returning incorrect results [\#128](https://github.com/hyperledger/besu/pull/128)
- Use Bloombits for Logs queries [\#127](https://github.com/hyperledger/besu/pull/127)
- Improve message when extraData missing [\#121](https://github.com/hyperledger/besu/pull/121)
- Fix miner startup logic [\#104](https://github.com/hyperledger/besu/pull/104)
- Support log reordring from reorgs in `LogSubscriptionService` [\#86](https://github.com/hyperledger/besu/pull/86)

### 1.3.2

### Additions and Improvements

- besu -v to print plugin versions[\#123](https://github.com/hyperledger/besu/pull/123)

### Technical Improvements

- Update Governance and Code of Conduct verbiage [\#120](https://github.com/hyperledger/besu/pull/120)
- Fix private transaction root mismatch [\#118](https://github.com/hyperledger/besu/pull/118)
- Programatically enforce plugin CLI variable names [\#117](https://github.com/hyperledger/besu/pull/117)
- Additional unit test for selecting replaced pending transactions [\#116](https://github.com/hyperledger/besu/pull/116)
- Only set sync targets that have an estimated height value [\#115](https://github.com/hyperledger/besu/pull/115)
- Fix rlpx startup [\#114](https://github.com/hyperledger/besu/pull/114)
- Expose getPayload in Transaction plugin-api interface. [\#113](https://github.com/hyperledger/besu/pull/113)
- Dependency Version Upgrades [\#112](https://github.com/hyperledger/besu/pull/112)
- Add hash field in Transaction plugin interface. [\#111](https://github.com/hyperledger/besu/pull/111)
- Rework sync status events [\#106](https://github.com/hyperledger/besu/pull/106)

### 1.3.1

### Additions and Improvements

- Added GraphQL query/logs support [\#94](https://github.com/hyperledger/besu/pull/94)

### Technical Improvements

- Add totalDiffculty to BlockPropagated events. [\#97](https://github.com/hyperledger/besu/pull/97)
- Merge BlockchainQueries classes [\#101](https://github.com/hyperledger/besu/pull/101)
- Fixed casing of dynamic MetricCategorys [\#99](https://github.com/hyperledger/besu/pull/99)
- Fix private transactions breaking evm [\#96](https://github.com/hyperledger/besu/pull/96)
- Make SyncState variables thread-safe [\#95](https://github.com/hyperledger/besu/pull/95)
- Fix transaction tracking by sender [\#93](https://github.com/hyperledger/besu/pull/93)
- Make logic in PersistBlockTask more explicit to fix a LGTM warning [\#92](https://github.com/hyperledger/besu/pull/92)
- Removed Unused methods in the transaction simulator. [\#91](https://github.com/hyperledger/besu/pull/91)
- Fix ThreadBesuNodeRunner BesuConfiguration setup [\#90](https://github.com/hyperledger/besu/pull/90)
- JsonRpc method disabled error condition rewrite and unit test [\#80](https://github.com/hyperledger/besu/pull/80)
- Round trip testing of state trie account values [\#31](https://github.com/hyperledger/besu/pull/31)

### 1.3

### Breaking Change

- Disallow comments in Genesis JSON file. [\#49](https://github.com/hyperledger/besu/pull/49)

### Additions and Improvements

- Add `--required-block` command line option to deal with chain splits [\#79](https://github.com/hyperledger/besu/pull/79)
- Store db metadata file in the root data directory. [\#46](https://github.com/hyperledger/besu/pull/46)
- Add `--target-gas-limit` command line option. [\#24](https://github.com/hyperledger/besu/pull/24)(thanks to new contributor [cfelde](https://github.com/cfelde))
- Allow private contracts to access public state. [\#9](https://github.com/hyperledger/besu/pull/9)
- Documentation updates include:
  - Added [sample load balancer configurations](https://besu.hyperledger.org/en/latest/HowTo/Configure/Configure-HA/Sample-Configuration/)  
  - Added [`retesteth`](https://besu.hyperledger.org/en/latest/Reference/CLI/CLI-Subcommands/#retesteth) subcommand
  - Added [`debug_accountRange`](https://besu.hyperledger.org/en/latest/Reference/API-Methods/#debug_accountrange) JSON-RPC API method
  - Clarified purpose of [static nodes](https://besu.hyperledger.org/en/latest/HowTo/Find-and-Connect/Managing-Peers/#static-nodes)
  - Added links [Kubernetes reference implementations](https://besu.hyperledger.org/en/latest/HowTo/Deploy/Kubernetes/)
  - Added content about [access between private and public states](https://besu.hyperledger.org/en/latest/Concepts/Privacy/Privacy-Groups/#access-between-states)
  - Added restriction that [account permissioning cannot be used with random key signing](https://besu.hyperledger.org/en/latest/HowTo/Use-Privacy/Sign-Privacy-Marker-Transactions/).
  - Added high availability requirement for [private transaction manager](https://besu.hyperledger.org/en/latest/Concepts/Privacy/Privacy-Overview/#availability) (ie, Orion)
  - Added [genesis file reference](https://besu.hyperledger.org/en/latest/Reference/Config-Items/)

### Technical Improvements

- Less verbose synching subscriptions [\#59](https://github.com/hyperledger/besu/pull/59)
- Return enclave key instead of private transaction hash [\#53](https://github.com/hyperledger/besu/pull/53)
- Fix mark sweep pruner bugs where nodes that should be kept were being swept  [\#50](https://github.com/hyperledger/besu/pull/50)
- Clean up BesuConfiguration construction [\#51](https://github.com/hyperledger/besu/pull/51)
- Private tx nonce errors return same msg as any tx [\#48](https://github.com/hyperledger/besu/pull/48)
- Fix default logging [\#47](https://github.com/hyperledger/besu/pull/47)
- Introduce virtual operation. [\#45](https://github.com/hyperledger/besu/pull/45)
- Downgrade RocksDBPlugin Logging Levels [\#44](https://github.com/hyperledger/besu/pull/44)
- Infrastructure for exposing PoA metrics for plugins. [\#37](https://github.com/hyperledger/besu/pull/37)
- Refactor privacy storage. [\#7](https://github.com/hyperledger/besu/pull/7)

## 1.2.4

### Additions and Improvements

- Add Istanbul block (5435345) for Rinkeby [\#35](https://github.com/hyperledger/besu/pull/35)
- Add Istanbul block (1561651) for Goerli [\#27](https://github.com/hyperledger/besu/pull/27)
- Add Istanbul block (6485846) for Ropsten [\#26](https://github.com/hyperledger/besu/pull/26)
- Add privDistributeRawTransaction endpoint [\#23](https://github.com/hyperledger/besu/pull/23) (thanks to [josh-richardson](https://github.com/josh-richardson))

### Technical Improvements

- Refactors pantheon private key to signing private key [\#34](https://github.com/hyperledger/besu/pull/34) (thanks to [josh-richardson](https://github.com/josh-richardson))
- Support both BESU\_ and PANTHEON\_ env var prefixes [\#32](https://github.com/hyperledger/besu/pull/32)
- Use only fully validated peers for fast sync pivot selection [\#21](https://github.com/hyperledger/besu/pull/21)
- Support Version Rollbacks for RocksDB \(\#6\) [\#19](https://github.com/hyperledger/besu/pull/19)
- Update Cava library to Tuweni Library [\#18](https://github.com/hyperledger/besu/pull/18)
- StateTrieAccountValue:Version should be written as an int, not a long [\#17](https://github.com/hyperledger/besu/pull/17)
- Handle discovery peers with updated endpoints [\#12](https://github.com/hyperledger/besu/pull/12)
- Change retesteth port [\#11](https://github.com/hyperledger/besu/pull/11)
- Renames eea\_getTransactionReceipt to priv\_getTransactionReceipt [\#10](https://github.com/hyperledger/besu/pull/10) (thanks to [josh-richardson](https://github.com/josh-richardson))
- Support Version Rollbacks for RocksDB [\#6](https://github.com/hyperledger/besu/pull/6)
- Moving AT DSL into its own module [\#3](https://github.com/hyperledger/besu/pull/3)

## 1.2.3

### Additions and Improvements
- Added an override facility for genesis configs [\#1915](https://github.com/PegaSysEng/pantheon/pull/1915)
- Finer grained logging configuration [\#1895](https://github.com/PegaSysEng/pantheon/pull/1895) (thanks to [matkt](https://github.com/matkt))

### Technical Improvements

- Add archiving of docker test reports [\#1921](https://github.com/PegaSysEng/pantheon/pull/1921)
- Events API: Transaction dropped, sync status, and renames [\#1919](https://github.com/PegaSysEng/pantheon/pull/1919)
- Remove metrics from plugin registration [\#1918](https://github.com/PegaSysEng/pantheon/pull/1918)
- Replace uses of Instant.now from within the IBFT module [\#1911](https://github.com/PegaSysEng/pantheon/pull/1911)
- Update plugins-api build script [\#1908](https://github.com/PegaSysEng/pantheon/pull/1908)
- Ignore flaky tracing tests [\#1907](https://github.com/PegaSysEng/pantheon/pull/1907)
- Ensure plugin-api module gets published at the correct maven path [\#1905](https://github.com/PegaSysEng/pantheon/pull/1905)
- Return the plugin-apis to this repo [\#1900](https://github.com/PegaSysEng/pantheon/pull/1900)
- Stop autogenerating BesuInfo.java [\#1899](https://github.com/PegaSysEng/pantheon/pull/1899)
- Extracted Metrics interfaces to plugins-api. [\#1898](https://github.com/PegaSysEng/pantheon/pull/1898)
- Fix key value storage clear so it removes all values [\#1894](https://github.com/PegaSysEng/pantheon/pull/1894)
- Ethsigner test [\#1892](https://github.com/PegaSysEng/pantheon/pull/1892) (thanks to [iikirilov](https://github.com/iikirilov))
- Return null private transaction receipt instead of error [\#1872](https://github.com/PegaSysEng/pantheon/pull/1872) (thanks to [iikirilov](https://github.com/iikirilov))
- Implement trace replay block transactions trace option [\#1886](https://github.com/PegaSysEng/pantheon/pull/1886)
- Use object parameter instead of list of parameters for priv\_createPrivacyGroup [\#1868](https://github.com/PegaSysEng/pantheon/pull/1868) (thanks to [iikirilov](https://github.com/iikirilov))
- Refactor privacy acceptance tests [\#1864](https://github.com/PegaSysEng/pantheon/pull/1864) (thanks to [iikirilov](https://github.com/iikirilov))

## 1.2.2

### Additions and Improvements
- Support large numbers for the `--network-id` option [\#1891](https://github.com/PegaSysEng/pantheon/pull/1891)
- Added eea\_getTransactionCount Json Rpc [\#1861](https://github.com/PegaSysEng/pantheon/pull/1861)
- PrivacyMarkerTransaction to be signed with a randomly generated key [\#1844](https://github.com/PegaSysEng/pantheon/pull/1844)
- Implement eth\_getproof JSON RPC API [\#1824](https://github.com/PegaSysEng/pantheon/pull/1824) (thanks to [matkt](https://github.com/matkt))
- Documentation updates include:
  - [Improved navigation](https://docs.pantheon.pegasys.tech/en/latest/)
  - [Added permissioning diagram](https://docs.pantheon.pegasys.tech/en/latest/Concepts/Permissioning/Permissioning-Overview/#onchain)
  - [Added Responsible Disclosure policy](https://docs.pantheon.pegasys.tech/en/latest/Reference/Responsible-Disclosure/)
  - [Added `blocks export` subcommand](https://besu.hyperledger.org/en/latest/Reference/CLI/CLI-Subcommands/#export)

### Technical Improvements  
- Update the `pantheon blocks export` command usage [\#1887](https://github.com/PegaSysEng/pantheon/pull/1887) (thanks to [matkt](https://github.com/matkt))
- Stop Returning null for 'pending' RPC calls [\#1883](https://github.com/PegaSysEng/pantheon/pull/1883)
- Blake validation errors are hard errors [\#1882](https://github.com/PegaSysEng/pantheon/pull/1882)
- Add test cases for trace\_replayBlockTransactions [\#1881](https://github.com/PegaSysEng/pantheon/pull/1881)
- Simplify json rpc spec test setup [\#1880](https://github.com/PegaSysEng/pantheon/pull/1880)
- Tweak JSON import format [\#1878](https://github.com/PegaSysEng/pantheon/pull/1878)
- Transactions listeners should use the subscriber pattern [\#1877](https://github.com/PegaSysEng/pantheon/pull/1877)
- Maven spotless [\#1876](https://github.com/PegaSysEng/pantheon/pull/1876)
- Don't cache for localbalance [\#1875](https://github.com/PegaSysEng/pantheon/pull/1875)
- EIP-1108 - Reprice alt\_bn128  [\#1874](https://github.com/PegaSysEng/pantheon/pull/1874)
- Create stub trace\_replayBlockTransactions json-rpc method  [\#1873](https://github.com/PegaSysEng/pantheon/pull/1873)
- Improve trace log [\#1870](https://github.com/PegaSysEng/pantheon/pull/1870)
- Pruning Command Line Flags [\#1869](https://github.com/PegaSysEng/pantheon/pull/1869)
- Re-enable istanbul [\#1865](https://github.com/PegaSysEng/pantheon/pull/1865)
- Fix logic to disconnect from peers on fork [\#1863](https://github.com/PegaSysEng/pantheon/pull/1863)
- Blake 2b tweaks [\#1862](https://github.com/PegaSysEng/pantheon/pull/1862)
- Sweep state roots before child nodes [\#1854](https://github.com/PegaSysEng/pantheon/pull/1854)
- Update export subcommand to export blocks in rlp format [\#1852](https://github.com/PegaSysEng/pantheon/pull/1852)
- Updating docker tests to make it easier to follow & ensure it listens on the right interface on docker [\#1851](https://github.com/PegaSysEng/pantheon/pull/1851)
- Disable Istanbul block [\#1849](https://github.com/PegaSysEng/pantheon/pull/1849)
- Add read-only blockchain factory method [\#1845](https://github.com/PegaSysEng/pantheon/pull/1845)
- Removing the release plugin in favour of the new process with branches [\#1843](https://github.com/PegaSysEng/pantheon/pull/1843)
- Update Görli bootnodes [\#1842](https://github.com/PegaSysEng/pantheon/pull/1842)
- Upgrade graphql library to version 13.0 [\#1834](https://github.com/PegaSysEng/pantheon/pull/1834)
- Database versioning and enable multi-column database [\#1830](https://github.com/PegaSysEng/pantheon/pull/1830)
- Fixes invalid JsonGetter, comment [\#1811](https://github.com/PegaSysEng/pantheon/pull/1811) (thanks to [josh-richardson](https://github.com/josh-richardson))
- Add EthSigner acceptance test [\#1655](https://github.com/PegaSysEng/pantheon/pull/1655) (thanks to [iikirilov](https://github.com/iikirilov))
- Support plugin Richdata APIs via implementation [\#1581](https://github.com/PegaSysEng/pantheon/pull/1581)

## 1.2.1

### Additions and Improvements

- Removed the release plugin in favour of the new process with branches
[#1841](https://github.com/PegaSysEng/pantheon/pull/1841)
[#1843](https://github.com/PegaSysEng/pantheon/pull/1843)
[#1848](https://github.com/PegaSysEng/pantheon/pull/1848)
[#1855](https://github.com/PegaSysEng/pantheon/pull/1855)
- Updated Görli bootnodes [#1842](https://github.com/PegaSysEng/pantheon/pull/1842)
- Removed unnecessary test dependency [#1839](https://github.com/PegaSysEng/pantheon/pull/1839)
- Added warning when comments are used in genesis file [#1838](https://github.com/PegaSysEng/pantheon/pull/1838)
- Added an experimental flag for disabling timers [#1837](https://github.com/PegaSysEng/pantheon/pull/1837)
- Fixed FlatFileTaskCollection tests [#1833](https://github.com/PegaSysEng/pantheon/pull/1833)
- Added chain json import utility [#1832](https://github.com/PegaSysEng/pantheon/pull/1832)
- Added tests to AllNodesVisitor trie traversal [#1831](https://github.com/PegaSysEng/pantheon/pull/1831)
- Updated privateFrom to be required [#1829](https://github.com/PegaSysEng/pantheon/pull/1829) (thanks to [iikirilov](https://github.com/iikirilov))
- Made explicit that streamed accounts may be missing their address [#1828](https://github.com/PegaSysEng/pantheon/pull/1828)
- Refactored normalizeKeys method [#1826](https://github.com/PegaSysEng/pantheon/pull/1826)
- Removed dead parameters [#1825](https://github.com/PegaSysEng/pantheon/pull/1825)
- Added a nicer name for Corretto [#1819](https://github.com/PegaSysEng/pantheon/pull/1819)
- Changed core JSON-RPC method to support ReTestEth
[#1815](https://github.com/PegaSysEng/pantheon/pull/1815)
[#1818](https://github.com/PegaSysEng/pantheon/pull/1818)
- Added rewind to block functionality [#1814](https://github.com/PegaSysEng/pantheon/pull/1814)
- Added support for NoReward and NoProof seal engines [#1813](https://github.com/PegaSysEng/pantheon/pull/1813)
- Added strict short hex strings for retesteth [#1812](https://github.com/PegaSysEng/pantheon/pull/1812)
- Cleaned up genesis parsing [#1809](https://github.com/PegaSysEng/pantheon/pull/1809)
- Updating Orion to v1.3.2 [#1805](https://github.com/PegaSysEng/pantheon/pull/1805)
- Updaated newHeads subscription to emit events only for canonical blocks [#1798](https://github.com/PegaSysEng/pantheon/pull/1798)
- Repricing for trie-size-dependent opcodes [#1795](https://github.com/PegaSysEng/pantheon/pull/1795)
- Revised Istanbul Versioning assignemnts [#1794](https://github.com/PegaSysEng/pantheon/pull/1794)
- Updated RevertReason to return BytesValue [#1793](https://github.com/PegaSysEng/pantheon/pull/1793)
- Updated way priv_getPrivacyPrecompileAddress source [#1786](https://github.com/PegaSysEng/pantheon/pull/1786) (thanks to [iikirilov](https://github.com/iikirilov))
- Updated Chain ID opcode to return 0 as default [#1785](https://github.com/PegaSysEng/pantheon/pull/1785)
- Allowed fixedDifficulty=1 [#1784](https://github.com/PegaSysEng/pantheon/pull/1784)
- Updated Docker image defaults host interfaces [#1782](https://github.com/PegaSysEng/pantheon/pull/1782)
- Added tracking of world state account key preimages [#1780](https://github.com/PegaSysEng/pantheon/pull/1780)
- Modified PrivGetPrivateTransaction to take public tx hash [#1778](https://github.com/PegaSysEng/pantheon/pull/1778) (thanks to [josh-richardson](https://github.com/josh-richardson))
- Removed enclave public key from parameter
[#1789](https://github.com/PegaSysEng/pantheon/pull/1789)
[#1777](https://github.com/PegaSysEng/pantheon/pull/1777) (thanks to [iikirilov](https://github.com/iikirilov))
- Added storage key preimage tracking [#1772](https://github.com/PegaSysEng/pantheon/pull/1772)
- Updated priv_getPrivacyPrecompileAddress method return [#1766](https://github.com/PegaSysEng/pantheon/pull/1766) (thanks to [iikirilov](https://github.com/iikirilov))
- Added tests for permissioning with static nodes behaviour [#1764](https://github.com/PegaSysEng/pantheon/pull/1764)
- Added integration test for contract creation with privacyGroupId [#1762](https://github.com/PegaSysEng/pantheon/pull/1762) (thanks to [josh-richardson](https://github.com/josh-richardson))
- Added report node local address as the coinbase in Clique and IBFT
[#1758](https://github.com/PegaSysEng/pantheon/pull/1758)
[#1760](https://github.com/PegaSysEng/pantheon/pull/1760)
- Fixed private tx signature validation [#1753](https://github.com/PegaSysEng/pantheon/pull/1753)
- Updated CI configuration
[#1751](https://github.com/PegaSysEng/pantheon/pull/1751)
[#1835](https://github.com/PegaSysEng/pantheon/pull/1835)
- Added CLI flag for setting WorldStateDownloader task cache size [#1749](https://github.com/PegaSysEng/pantheon/pull/1749) (thanks to [matkt](https://github.com/matkt))
- Updated vertx to 2.8.0 [#1748](https://github.com/PegaSysEng/pantheon/pull/1748)
- changed RevertReason to BytesValue [#1746](https://github.com/PegaSysEng/pantheon/pull/1746)
- Added static nodes acceptance test [#1745](https://github.com/PegaSysEng/pantheon/pull/1745)
- Added report 0 hashrate when the mining coordinator doesn't support mining
[#1744](https://github.com/PegaSysEng/pantheon/pull/1744)
[#1757](https://github.com/PegaSysEng/pantheon/pull/1757)
- Implemented EIP-2200 - Net Gas Metering Revised [#1743](https://github.com/PegaSysEng/pantheon/pull/1743)
- Added chainId validation to PrivateTransactionValidator [#1741](https://github.com/PegaSysEng/pantheon/pull/1741)
- Reduced intrinsic gas cost [#1739](https://github.com/PegaSysEng/pantheon/pull/1739)
- De-duplicated test blocks data files [#1737](https://github.com/PegaSysEng/pantheon/pull/1737)
- Renamed various EEA methods to priv methods [#1736](https://github.com/PegaSysEng/pantheon/pull/1736) (thanks to [josh-richardson](https://github.com/josh-richardson))
- Permissioning Acceptance Test [#1735](https://github.com/PegaSysEng/pantheon/pull/1735)
 [#1759](https://github.com/PegaSysEng/pantheon/pull/1759)
- Add nonce handling to GenesisState [#1728](https://github.com/PegaSysEng/pantheon/pull/1728)
- Added 100-continue to HTTP [#1727](https://github.com/PegaSysEng/pantheon/pull/1727)
- Fixed get_signerMetrics [#1725](https://github.com/PegaSysEng/pantheon/pull/1725) (thanks to [matkt](https://github.com/matkt))
- Reworked "in-sync" checks [#1720](https://github.com/PegaSysEng/pantheon/pull/1720)
- Added Accounts Permissioning Acceptance Tests [#1719](https://github.com/PegaSysEng/pantheon/pull/1719)
- Added PrivateTransactionValidator to unify logic [#1713](https://github.com/PegaSysEng/pantheon/pull/1713)
- Added JSON-RPC API to report validator block production information [#1687](https://github.com/PegaSysEng/pantheon/pull/1687) (thanks to [matkt](https://github.com/matkt))
- Added Mark Sweep Pruner [#1638](https://github.com/PegaSysEng/pantheon/pull/1638)
- Added the Blake2b F compression function as a precompile in Besu [#1614](https://github.com/PegaSysEng/pantheon/pull/1614) (thanks to [iikirilov](https://github.com/iikirilov))
- Documentation updates include:
  - Added CPU requirements [#1734](https://github.com/PegaSysEng/pantheon/pull/1734)
  - Added reference to Ansible role [#1733](https://github.com/PegaSysEng/pantheon/pull/1733)
  - Updated revert reason example [#1754](https://github.com/PegaSysEng/pantheon/pull/1754)
  - Added content on deploying for production [#1774](https://github.com/PegaSysEng/pantheon/pull/1774)
  - Updated docker docs for location of data path [#1790](https://github.com/PegaSysEng/pantheon/pull/1790)
  - Updated permissiong documentation
  [#1792](https://github.com/PegaSysEng/pantheon/pull/1792)
  [#1652](https://github.com/PegaSysEng/pantheon/pull/1652)
  - Added permissioning webinar in the resources [#1717](https://github.com/PegaSysEng/pantheon/pull/1717)
  - Add web3.js-eea reference doc [#1617](https://github.com/PegaSysEng/pantheon/pull/1617)
  - Updated privacy documentation
  [#1650](https://github.com/PegaSysEng/pantheon/pull/1650)
  [#1721](https://github.com/PegaSysEng/pantheon/pull/1721)
  [#1722](https://github.com/PegaSysEng/pantheon/pull/1722)
  [#1724](https://github.com/PegaSysEng/pantheon/pull/1724)
  [#1729](https://github.com/PegaSysEng/pantheon/pull/1729)
  [#1730](https://github.com/PegaSysEng/pantheon/pull/1730)
  [#1731](https://github.com/PegaSysEng/pantheon/pull/1731)
  [#1732](https://github.com/PegaSysEng/pantheon/pull/1732)
  [#1740](https://github.com/PegaSysEng/pantheon/pull/1740)
  [#1750](https://github.com/PegaSysEng/pantheon/pull/1750)
  [#1761](https://github.com/PegaSysEng/pantheon/pull/1761)
  [#1765](https://github.com/PegaSysEng/pantheon/pull/1765)
  [#1769](https://github.com/PegaSysEng/pantheon/pull/1769)
  [#1770](https://github.com/PegaSysEng/pantheon/pull/1770)
  [#1771](https://github.com/PegaSysEng/pantheon/pull/1771)
  [#1773](https://github.com/PegaSysEng/pantheon/pull/1773)
  [#1787](https://github.com/PegaSysEng/pantheon/pull/1787)
  [#1788](https://github.com/PegaSysEng/pantheon/pull/1788)
  [#1796](https://github.com/PegaSysEng/pantheon/pull/1796)
  [#1803](https://github.com/PegaSysEng/pantheon/pull/1803)
  [#1810](https://github.com/PegaSysEng/pantheon/pull/1810)
  [#1817](https://github.com/PegaSysEng/pantheon/pull/1817)
  - Added documentation for getSignerMetrics [#1723](https://github.com/PegaSysEng/pantheon/pull/1723) (thanks to [matkt](https://github.com/matkt))
  - Added Java 11+ as a prerequisite for installing Besu using Homebrew. [#1755](https://github.com/PegaSysEng/pantheon/pull/1755)
  - Fixed documentation formatting and typos [#1718](https://github.com/PegaSysEng/pantheon/pull/1718)
  [#1742](https://github.com/PegaSysEng/pantheon/pull/1742)
  [#1763](https://github.com/PegaSysEng/pantheon/pull/1763)
  [#1779](https://github.com/PegaSysEng/pantheon/pull/1779)
  [#1781](https://github.com/PegaSysEng/pantheon/pull/1781)
  [#1827](https://github.com/PegaSysEng/pantheon/pull/1827)
  [#1767](https://github.com/PegaSysEng/pantheon/pull/1767) (thanks to [helderjnpinto](https://github.com/helderjnpinto))
  - Moved the docs to a [new doc repos](https://github.com/PegaSysEng/doc.pantheon) [#1822](https://github.com/PegaSysEng/pantheon/pull/1822)
- Explicitly configure some maven artifactIds [#1853](https://github.com/PegaSysEng/pantheon/pull/1853)
- Update export subcommand to export blocks in rlp format [#1852](https://github.com/PegaSysEng/pantheon/pull/1852)
- Implement `eth_getproof` JSON RPC API [#1824](https://github.com/PegaSysEng/pantheon/pull/1824)
- Database versioning and enable multi-column database [#1830](https://github.com/PegaSysEng/pantheon/pull/1830)
- Disable smoke tests on windows [#1847](https://github.com/PegaSysEng/pantheon/pull/1847)
- Add read-only blockchain factory method [#1845](https://github.com/PegaSysEng/pantheon/pull/1845)

## 1.2

### Additions and Improvements

- Add UPnP Support [\#1334](https://github.com/PegaSysEng/pantheon/pull/1334) (thanks to [notlesh](https://github.com/notlesh))
- Limit the fraction of wire connections initiated by peers [\#1665](https://github.com/PegaSysEng/pantheon/pull/1665)
- EIP-1706 - Disable SSTORE with gasleft lt call stipend  [\#1706](https://github.com/PegaSysEng/pantheon/pull/1706)
- EIP-1108 - Reprice alt\_bn128 [\#1704](https://github.com/PegaSysEng/pantheon/pull/1704)
- EIP-1344 ChainID Opcode [\#1690](https://github.com/PegaSysEng/pantheon/pull/1690)
- New release docker image [\#1664](https://github.com/PegaSysEng/pantheon/pull/1664)
- Support changing log level at runtime [\#1656](https://github.com/PegaSysEng/pantheon/pull/1656) (thanks to [matkt](https://github.com/matkt))
- Implement dump command to dump a specific block from storage [\#1641](https://github.com/PegaSysEng/pantheon/pull/1641) (thanks to [matkt](https://github.com/matkt))
- Add eea\_findPrivacyGroup endpoint to Besu [\#1635](https://github.com/PegaSysEng/pantheon/pull/1635) (thanks to [Puneetha17](https://github.com/Puneetha17))
- Updated eea send raw transaction with privacy group ID [\#1611](https://github.com/PegaSysEng/pantheon/pull/1611) (thanks to [iikirilov](https://github.com/iikirilov))
- Added Revert Reason [\#1603](https://github.com/PegaSysEng/pantheon/pull/1603)
- Documentation updates include:
  - Added [UPnP content](https://besu.hyperledger.org/en/latest/HowTo/Find-and-Connect/Using-UPnP/)
  - Added [load balancer image](https://besu.hyperledger.org/en/stable/)
  - Added [revert reason](https://besu.hyperledger.org/en/latest/HowTo/Send-Transactions/Revert-Reason/)
  - Added [admin\_changeLogLevel](https://besu.hyperledger.org/en/latest/Reference/API-Methods/#admin_changeloglevel) JSON RPC API (thanks to [matkt](https://github.com/matkt))
  - Updated for [new Docker image](https://besu.hyperledger.org/en/stable/)
  - Added [Docker image migration content](https://besu.hyperledger.org/en/latest/HowTo/Get-Started/Migration-Docker/)
  - Added [transaction validation content](https://besu.hyperledger.org/en/latest/Concepts/Transactions/Transaction-Validation/)
  - Updated [permissioning overview](https://besu.hyperledger.org/en/stable/) for onchain account permissioning
  - Updated [quickstart](https://besu.hyperledger.org/en/latest/HowTo/Deploy/Monitoring-Performance/#monitor-node-performance-using-prometheus) to include Prometheus and Grafana
  - Added [remote connections limits options](https://besu.hyperledger.org/en/latest/Reference/CLI/CLI-Syntax/#remote-connections-limit-enabled)
  - Updated [web3.js-eea reference](https://docs.pantheon.pegasys.tech/en/latest/Reference/web3js-eea-Methods/) to include privacy group methods
  - Updated [onchain permissioning to include account permissioning](hhttps://besu.hyperledger.org/en/latest/Concepts/Permissioning/Onchain-Permissioning/) and [Permissioning Management Dapp](https://besu.hyperledger.org/en/latest/Tutorials/Permissioning/Getting-Started-Onchain-Permissioning/#start-the-development-server-for-the-permissioning-management-dapp)
  - Added [deployment procedure for Permissioning Management Dapp](https://besu.hyperledger.org/en/stable/)
  - Added privacy content for [EEA-compliant and Besu-extended privacy](https://besu.hyperledger.org/en/latest/Concepts/Privacy/Privacy-Groups/)
  - Added content on [creating and managing privacy groups](https://besu.hyperledger.org/en/latest/Reference/web3js-eea-Methods/#createprivacygroup)
  - Added content on [accessing private and privacy marker transactions](https://besu.hyperledger.org/en/latest/HowTo/Use-Privacy/Access-Private-Transactions/)
  - Added content on [system requirements](https://besu.hyperledger.org/en/latest/HowTo/Get-Started/System-Requirements/)
  - Added reference to [Besu role on Galaxy to deploy using Ansible](https://besu.hyperledger.org/en/latest/HowTo/Deploy/Ansible/).  

### Technical Improvements

- Remove enclave public key from parameter [\#1789](https://github.com/PegaSysEng/pantheon/pull/1789)
- Update defaults host interfaces [\#1782](https://github.com/PegaSysEng/pantheon/pull/1782)
- Modifies PrivGetPrivateTransaction to take public tx hash [\#1778](https://github.com/PegaSysEng/pantheon/pull/1778)
- Remove enclave public key from parameter [\#1777](https://github.com/PegaSysEng/pantheon/pull/1777)
- Return the ethereum address of the privacy precompile from priv_getPrivacyPrecompileAddress [\#1766](https://github.com/PegaSysEng/pantheon/pull/1766)
- Report node local address as the coinbase in Clique and IBFT [\#1760](https://github.com/PegaSysEng/pantheon/pull/1760)
- Additional integration test for contract creation with privacyGroupId [\#1762](https://github.com/PegaSysEng/pantheon/pull/1762)
- Report 0 hashrate when the mining coordinator doesn't support mining [\#1757](https://github.com/PegaSysEng/pantheon/pull/1757)
- Fix private tx signature validation [\#1753](https://github.com/PegaSysEng/pantheon/pull/1753)
- RevertReason changed to BytesValue [\#1746](https://github.com/PegaSysEng/pantheon/pull/1746)
- Renames various eea methods to priv methods [\#1736](https://github.com/PegaSysEng/pantheon/pull/1736)
- Update Orion version [\#1716](https://github.com/PegaSysEng/pantheon/pull/1716)
- Rename CLI flag for better ordering of options [\#1715](https://github.com/PegaSysEng/pantheon/pull/1715)
- Routine dependency updates [\#1712](https://github.com/PegaSysEng/pantheon/pull/1712)
- Fix spelling error in getApplicationPrefix method name [\#1711](https://github.com/PegaSysEng/pantheon/pull/1711)
- Wait and retry if best peer's chain is too short for fast sync [\#1708](https://github.com/PegaSysEng/pantheon/pull/1708)
- Eea get private transaction fix [\#1707](https://github.com/PegaSysEng/pantheon/pull/1707) (thanks to [iikirilov](https://github.com/iikirilov))
- Rework remote connection limit flag defaults [\#1705](https://github.com/PegaSysEng/pantheon/pull/1705)
- Report invalid options from config file [\#1703](https://github.com/PegaSysEng/pantheon/pull/1703)
- Add ERROR to list of CLI log level options [\#1699](https://github.com/PegaSysEng/pantheon/pull/1699)
- Enable onchain account permissioning CLI option [\#1686](https://github.com/PegaSysEng/pantheon/pull/1686)
- Exempt static nodes from all connection limits [\#1685](https://github.com/PegaSysEng/pantheon/pull/1685)
- Enclave refactoring [\#1684](https://github.com/PegaSysEng/pantheon/pull/1684)
- Add opcode and precompiled support for versioning  [\#1683](https://github.com/PegaSysEng/pantheon/pull/1683)
- Use a percentage instead of fraction for the remote connections percentage CLI option. [\#1682](https://github.com/PegaSysEng/pantheon/pull/1682)
- Added error msg for calling eth\_sendTransaction [\#1681](https://github.com/PegaSysEng/pantheon/pull/1681)
- Remove instructions for installing with Chocolatey [\#1680](https://github.com/PegaSysEng/pantheon/pull/1680)
- remove zulu-jdk8 from smoke tests [\#1679](https://github.com/PegaSysEng/pantheon/pull/1679)
- Add new MainNet bootnodes [\#1678](https://github.com/PegaSysEng/pantheon/pull/1678)
- updating smoke tests to use \>= jdk11 [\#1677](https://github.com/PegaSysEng/pantheon/pull/1677)
- Fix handling of remote connection limit [\#1676](https://github.com/PegaSysEng/pantheon/pull/1676)
- Add accountVersion to MessageFrame [\#1675](https://github.com/PegaSysEng/pantheon/pull/1675)
- Change getChildren return type [\#1674](https://github.com/PegaSysEng/pantheon/pull/1674)
- Use Log4J message template instead of String.format [\#1673](https://github.com/PegaSysEng/pantheon/pull/1673)
- Return hashrate of 0 when not mining. [\#1672](https://github.com/PegaSysEng/pantheon/pull/1672)
- Add hooks for validation  [\#1671](https://github.com/PegaSysEng/pantheon/pull/1671)
- Upgrade to pantheon-build:0.0.6-jdk11 which really does include jdk11 [\#1670](https://github.com/PegaSysEng/pantheon/pull/1670)
- Onchain permissioning startup check [\#1669](https://github.com/PegaSysEng/pantheon/pull/1669)
- Update BesuCommand to accept minTransactionGasPriceWei as an integer [\#1668](https://github.com/PegaSysEng/pantheon/pull/1668) (thanks to [matkt](https://github.com/matkt))
- Privacy group id consistent [\#1667](https://github.com/PegaSysEng/pantheon/pull/1667) (thanks to [iikirilov](https://github.com/iikirilov))
- Change eea\_getPrivateTransaction endpoint to accept hex [\#1666](https://github.com/PegaSysEng/pantheon/pull/1666) (thanks to [Puneetha17](https://github.com/Puneetha17))
- Factorise metrics code for KeyValueStorage database [\#1663](https://github.com/PegaSysEng/pantheon/pull/1663))
- Create a metric tracking DB size [\#1662](https://github.com/PegaSysEng/pantheon/pull/1662)
- AT- Removing unused methods on KeyValueStorage [\#1661](https://github.com/PegaSysEng/pantheon/pull/1661)
- Add Prerequisites and Quick-Start [\#1660](https://github.com/PegaSysEng/pantheon/pull/1660) (thanks to [lazaridiscom](https://github.com/lazaridiscom))
- Java 11 updates [\#1658](https://github.com/PegaSysEng/pantheon/pull/1658)
- Make test generated keys deterministic w/in block generator [\#1657](https://github.com/PegaSysEng/pantheon/pull/1657)
- Rename privacyGroupId to createPrivacyGroupId [\#1654](https://github.com/PegaSysEng/pantheon/pull/1654) (thanks to [Puneetha17](https://github.com/Puneetha17))
- Intermittent Test Failures in TransactionsMessageSenderTest [\#1653](https://github.com/PegaSysEng/pantheon/pull/1653)
- Sanity check the generated distribution files before upload [\#1648](https://github.com/PegaSysEng/pantheon/pull/1648)
- Use JDK 11 for release builds [\#1647](https://github.com/PegaSysEng/pantheon/pull/1647)
- Support multiple private marker transactions in a block  [\#1646](https://github.com/PegaSysEng/pantheon/pull/1646)
- Display World State Sync Progress in Logs [\#1645](https://github.com/PegaSysEng/pantheon/pull/1645)
- Remove the docker gradle plugin, handle building docker with shell now [\#1644](https://github.com/PegaSysEng/pantheon/pull/1644)
- Switch to using metric names from EIP-2159 [\#1634](https://github.com/PegaSysEng/pantheon/pull/1634)
- Account versioning [\#1612](https://github.com/PegaSysEng/pantheon/pull/1612)

## 1.1.4

### Additions and Improvements

- \[PAN-2832\] Support setting config options via environment variables [\#1597](https://github.com/PegaSysEng/pantheon/pull/1597)
- Print Besu version when starting [\#1593](https://github.com/PegaSysEng/pantheon/pull/1593)
- \[PAN-2746\] Add eea\_createPrivacyGroup & eea\_deletePrivacyGroup endpoint [\#1560](https://github.com/PegaSysEng/pantheon/pull/1560) (thanks to [Puneetha17](https://github.com/Puneetha17))

Documentation updates include:
- Added [readiness and liveness endpoints](https://besu.hyperledger.org/en/latest/HowTo/Interact/APIs/Using-JSON-RPC-API/#readiness-and-liveness-endpoints)
- Added [high availability content](https://besu.hyperledger.org/en/latest/HowTo/Configure/Configure-HA/High-Availability/)
- Added [web3js-eea client library](https://besu.hyperledger.org/en/latest/Tutorials/Quickstarts/Privacy-Quickstart/#clone-eeajs-libraries)
- Added content on [setting CLI options using environment variables](https://besu.hyperledger.org/en/latest/Reference/CLI/CLI-Syntax/#specifying-options)

### Technical Improvements

- Read config from env vars when no config file specified [\#1639](https://github.com/PegaSysEng/pantheon/pull/1639)
- Upgrade jackson-databind to 2.9.9.1 [\#1636](https://github.com/PegaSysEng/pantheon/pull/1636)
- Update Reference Tests [\#1633](https://github.com/PegaSysEng/pantheon/pull/1633)
- Ignore discport during static node permissioning check [\#1631](https://github.com/PegaSysEng/pantheon/pull/1631)
- Check connections more frequently during acceptance tests [\#1630](https://github.com/PegaSysEng/pantheon/pull/1630)
- Refactor experimental CLI options [\#1629](https://github.com/PegaSysEng/pantheon/pull/1629)
- JSON-RPC api net_services should display the actual ports [\#1628](https://github.com/PegaSysEng/pantheon/pull/1628)
- Refactor CLI [\#1627](https://github.com/PegaSysEng/pantheon/pull/1627)
- Simplify BesuCommand `run` and `parse` methods. [\#1626](https://github.com/PegaSysEng/pantheon/pull/1626)
- PAN-2860: Ignore discport during startup whitelist validation [\#1625](https://github.com/PegaSysEng/pantheon/pull/1625)
- Freeze plugin api version [\#1624](https://github.com/PegaSysEng/pantheon/pull/1624)
- Implement incoming transaction messages CLI option as an unstable command. [\#1622](https://github.com/PegaSysEng/pantheon/pull/1622)
- Update smoke tests docker images for zulu and openjdk to private ones [\#1620](https://github.com/PegaSysEng/pantheon/pull/1620)
- Remove duplication between EeaTransactionCountRpc & PrivateTransactionHandler [\#1619](https://github.com/PegaSysEng/pantheon/pull/1619)
- \[PAN-2709\] - nonce too low error [\#1618](https://github.com/PegaSysEng/pantheon/pull/1618)
- Cache TransactionValidationParams instead of creating new object for each call [\#1616](https://github.com/PegaSysEng/pantheon/pull/1616)
- \[PAN-2850\] Create a transaction pool configuration object [\#1615](https://github.com/PegaSysEng/pantheon/pull/1615)
- Add TransactionValidationParam to TxProcessor [\#1613](https://github.com/PegaSysEng/pantheon/pull/1613)
- Expose a CLI option to configure the life time of transaction messages. [\#1610](https://github.com/PegaSysEng/pantheon/pull/1610)
- Implement Prometheus metric counter for skipped expired transaction messages. [\#1609](https://github.com/PegaSysEng/pantheon/pull/1609)
- Upload jars to bintray as part of releases [\#1608](https://github.com/PegaSysEng/pantheon/pull/1608)
- Avoid publishing docker-pantheon directory to bintray during a release [\#1606](https://github.com/PegaSysEng/pantheon/pull/1606)
- \[PAN-2756\] Istanbul scaffolding [\#1605](https://github.com/PegaSysEng/pantheon/pull/1605)
- Implement a timeout in TransactionMessageProcessor [\#1604](https://github.com/PegaSysEng/pantheon/pull/1604)
- Reject transactions with gas price below the configured minimum [\#1602](https://github.com/PegaSysEng/pantheon/pull/1602)
- Always build the k8s image, only push to dockerhub for master branch [\#1601](https://github.com/PegaSysEng/pantheon/pull/1601)
- Properly validate AltBN128 pairing precompile input [\#1600](https://github.com/PegaSysEng/pantheon/pull/1600)
- \[PAN-2871\] Columnar rocksdb [\#1599](https://github.com/PegaSysEng/pantheon/pull/1599)
- Reverting change to dockerfile [\#1594](https://github.com/PegaSysEng/pantheon/pull/1594)
- Update dependency versions [\#1592](https://github.com/PegaSysEng/pantheon/pull/1592)
- \[PAN-2797\] Clean up failed connections [\#1591](https://github.com/PegaSysEng/pantheon/pull/1591)
- Cleaning up the build process for docker [\#1590](https://github.com/PegaSysEng/pantheon/pull/1590)
- \[PAN-2786\] Stop Transaction Pool Queue from Growing Unbounded [\#1586](https://github.com/PegaSysEng/pantheon/pull/1586)

## 1.1.3

### Additions and Improvements

- \[PAN-2811\] Be more lenient with discovery message deserialization. Completes our support for EIP-8 and enables Besu to work on Rinkeby again. [\#1580](https://github.com/PegaSysEng/pantheon/pull/1580)
- Added liveness and readiness probe stub endpoints [\#1553](https://github.com/PegaSysEng/pantheon/pull/1553)
- Implemented operator tool. \(blockchain network configuration for permissioned networks\) [\#1511](https://github.com/PegaSysEng/pantheon/pull/1511)
- \[PAN-2754\] Added eea\_getPrivacyPrecompileAddress [\#1579](https://github.com/PegaSysEng/pantheon/pull/1579) (thanks to [Puneetha17](https://github.com/Puneetha17))
- Publish the chain head gas used, gas limit, transaction count and ommer metrics [\#1551](https://github.com/PegaSysEng/pantheon/pull/1551)
- Add subscribe and unsubscribe count metrics [\#1541](https://github.com/PegaSysEng/pantheon/pull/1541)
- Add pivot block metrics [\#1537](https://github.com/PegaSysEng/pantheon/pull/1537)

Documentation updates include:

- Updated [IBFT 2.0 tutorial](https://besu.hyperledger.org/en/latest/Tutorials/Private-Network/Create-IBFT-Network/) to use network configuration tool
- Added [debug\_traceBlock\* methods](https://besu.hyperledger.org/en/latest/Reference/API-Methods/#debug_traceblock)
- Reorganised [monitoring documentation](https://besu.hyperledger.org/en/latest/HowTo/Deploy/Monitoring-Performance/)
- Added [link to sample Grafana dashboard](https://besu.hyperledger.org/en/latest/HowTo/Deploy/Monitoring-Performance/#monitor-node-performance-using-prometheus)
- Added [note about replacing transactions in transaction pool](https://besu.hyperledger.org/en/latest/Concepts/Transactions/Transaction-Pool/#replacing-transactions-with-same-nonce)
- Updated [example transaction scripts](https://besu.hyperledger.org/en/latest/HowTo/Send-Transactions/Transactions/#example-javascript-scripts)
- Updated [Alethio Ethstats and Explorer documentation](https://besu.hyperledger.org/en/latest/Concepts/AlethioOverview/)

### Technical Improvements

- PAN-2816: Hiding experimental account permissioning cli options [\#1584](https://github.com/PegaSysEng/pantheon/pull/1584)
- \[PAN-2630\] Synchronizer should disconnect the sync target peer on invalid block data [\#1578](https://github.com/PegaSysEng/pantheon/pull/1578)
- Rename MetricCategory to BesuMetricCategory [\#1574](https://github.com/PegaSysEng/pantheon/pull/1574)
- Convert MetricsConfigiguration to use a builder [\#1572](https://github.com/PegaSysEng/pantheon/pull/1572)
- PAN-2794: Including flag for onchain permissioning check on tx processor [\#1571](https://github.com/PegaSysEng/pantheon/pull/1571)
- Fix behaviour for absent account permissiong smart contract [\#1569](https://github.com/PegaSysEng/pantheon/pull/1569)
- Expand readiness check to check peer count and sync state [\#1568](https://github.com/PegaSysEng/pantheon/pull/1568)
- \[PAN-2798\] Reorganize p2p classes [\#1567](https://github.com/PegaSysEng/pantheon/pull/1567)
- PAN-2729: Account Smart Contract Permissioning ATs [\#1565](https://github.com/PegaSysEng/pantheon/pull/1565)
- Timeout build after 1 hour to prevent it hanging forever. [\#1564](https://github.com/PegaSysEng/pantheon/pull/1564)
- \[PAN-2791\] Make permissions checks for ongoing connections more granular [\#1563](https://github.com/PegaSysEng/pantheon/pull/1563)
- \[PAN-2721\] Fix TopicParameter deserialization [\#1562](https://github.com/PegaSysEng/pantheon/pull/1562)
- \[PAN-2779\] Allow signing private transaction with any key [\#1561](https://github.com/PegaSysEng/pantheon/pull/1561) (thanks to [iikirilov](https://github.com/iikirilov))
- \[PAN-2783\] Invert dependency between permissioning and p2p [\#1557](https://github.com/PegaSysEng/pantheon/pull/1557)
- Removing account filter from TransactionPool [\#1556](https://github.com/PegaSysEng/pantheon/pull/1556)
- \[PAN-1952\] - Remove ignored pending transaction event publish acceptance test [\#1552](https://github.com/PegaSysEng/pantheon/pull/1552)
- Make MetricCategories more flexible [\#1550](https://github.com/PegaSysEng/pantheon/pull/1550)
- Fix encoding for account permissioning check call [\#1549](https://github.com/PegaSysEng/pantheon/pull/1549)
- Discard known remote transactions prior to validation [\#1548](https://github.com/PegaSysEng/pantheon/pull/1548)
- \[PAN-2009\] - Fix cluster clean start after stop in Acceptance tests [\#1546](https://github.com/PegaSysEng/pantheon/pull/1546)
- FilterIdGenerator fixes [\#1544](https://github.com/PegaSysEng/pantheon/pull/1544)
- Only increment the added transaction counter if we actually added the transaction [\#1543](https://github.com/PegaSysEng/pantheon/pull/1543)
- When retrieving transactions by hash, check the pending transactions first [\#1542](https://github.com/PegaSysEng/pantheon/pull/1542)
- Fix thread safety in SubscriptionManager [\#1540](https://github.com/PegaSysEng/pantheon/pull/1540)
- \[PAN-2731\] Extract connection management from P2PNetwork [\#1538](https://github.com/PegaSysEng/pantheon/pull/1538)
- \[PAN-2010\] format filter id as quantity [\#1534](https://github.com/PegaSysEng/pantheon/pull/1534)
- PAN-2445: Onchain account permissioning [\#1507](https://github.com/PegaSysEng/pantheon/pull/1507)
- \[PAN-2672\] Return specific and useful error for enclave issues [\#1455](https://github.com/PegaSysEng/pantheon/pull/1455) (thanks to [Puneetha17](https://github.com/Puneetha17))

## 1.1.2

### Additions and Improvements

Documentation updates include:

- Added [GraphQL options](https://besu.hyperledger.org/en/latest/Reference/CLI/CLI-Syntax/#graphql-http-cors-origins)
- Added [troubleshooting point about illegal reflective access error](https://besu.hyperledger.org/en/latest/HowTo/Troubleshoot/Troubleshooting/#illegal-reflective-access-error-on-startup)
- Added [trusted bootnode behaviour for permissioning](https://besu.hyperledger.org/en/latest/Concepts/Permissioning/Onchain-Permissioning/#bootnodes)
- Added [how to obtain a WS authentication token](https://besu.hyperledger.org/en/latest/HowTo/Interact/APIs/Authentication/#obtaining-an-authentication-token)
- Updated [example scripts and added package.json file for creating signed transactions](https://besu.hyperledger.org/en/latest/HowTo/Send-Transactions/Transactions/)

### Technical Improvements

- Replaced Void datatype with void [\#1530](https://github.com/PegaSysEng/pantheon/pull/1530)
- Fix estimate gas RPC failing for clique when no blocks have been created [\#1528](https://github.com/PegaSysEng/pantheon/pull/1528)
- Avoid auto-boxing for gauge metrics [\#1526](https://github.com/PegaSysEng/pantheon/pull/1526)
- Add AT to ensure 0-miner Clique/IBFT are valid [\#1525](https://github.com/PegaSysEng/pantheon/pull/1525)
- AT DSL - renaming to suffix of Conditions and co-locating with Conditions [\#1524](https://github.com/PegaSysEng/pantheon/pull/1524)
- Set disconnect flag immediately when disconnecting a peer [\#1521](https://github.com/PegaSysEng/pantheon/pull/1521)
- \[PAN-2547\] Modified JSON-RPC subscription processing to avoid blocking [\#1519](https://github.com/PegaSysEng/pantheon/pull/1519)
- Dependency Version Updates [\#1517](https://github.com/PegaSysEng/pantheon/pull/1517)
- AT DSL - renaming ibft to ibft2 [\#1516](https://github.com/PegaSysEng/pantheon/pull/1516)
- \[PIE-1578\] Added local transaction permissioning metrics [\#1515](https://github.com/PegaSysEng/pantheon/pull/1515)
- \[PIE-1577\] Added node local metrics [\#1514](https://github.com/PegaSysEng/pantheon/pull/1514)
- AT DSL - Removing WaitCondition, consistently applying Condition instead [\#1513](https://github.com/PegaSysEng/pantheon/pull/1513)
- Remove usage of deprecated ConcurrentSet [\#1512](https://github.com/PegaSysEng/pantheon/pull/1512)
- Log error if clique or ibft have 0 validators in genesis [\#1509](https://github.com/PegaSysEng/pantheon/pull/1509)
- GraphQL library upgrade changes. [\#1508](https://github.com/PegaSysEng/pantheon/pull/1508)
- Add metrics to assist monitoring and alerting [\#1506](https://github.com/PegaSysEng/pantheon/pull/1506)
- Use external pantheon-plugin-api library [\#1505](https://github.com/PegaSysEng/pantheon/pull/1505)
- Tilde [\#1504](https://github.com/PegaSysEng/pantheon/pull/1504)
- Dependency version updates [\#1503](https://github.com/PegaSysEng/pantheon/pull/1503)
- Simplify text [\#1501](https://github.com/PegaSysEng/pantheon/pull/1501) (thanks to [bgravenorst](https://github.com/bgravenorst))
- \[PAN-1625\] Clique AT mining continues if validator offline [\#1500](https://github.com/PegaSysEng/pantheon/pull/1500)
- Acceptance Test DSL Node refactoring [\#1498](https://github.com/PegaSysEng/pantheon/pull/1498)
- Updated an incorrect command [\#1497](https://github.com/PegaSysEng/pantheon/pull/1497) (thanks to [bgravenorst](https://github.com/bgravenorst))
- Acceptance Test and DSL rename for IBFT2 [\#1493](https://github.com/PegaSysEng/pantheon/pull/1493)
- \[PIE-1580\] Metrics for smart contract permissioning actions [\#1492](https://github.com/PegaSysEng/pantheon/pull/1492)
- Handle RLPException when processing incoming DevP2P messages [\#1491](https://github.com/PegaSysEng/pantheon/pull/1491)
- Limit spotless checks to java classes in expected java  dirs [\#1490](https://github.com/PegaSysEng/pantheon/pull/1490)
- \[PAN-2560\] Add LocalNode class [\#1489](https://github.com/PegaSysEng/pantheon/pull/1489)
- Changed Enode length error String implementation. [\#1486](https://github.com/PegaSysEng/pantheon/pull/1486)
- PAN-2715 - return block not found reasons in error [\#1485](https://github.com/PegaSysEng/pantheon/pull/1485)
- \[PAN-2652\] Refactor Privacy acceptance test and add Privacy Ibft test [\#1483](https://github.com/PegaSysEng/pantheon/pull/1483) (thanks to [iikirilov](https://github.com/iikirilov))
- \[PAN-2603\] Onchain account permissioning support [\#1475](https://github.com/PegaSysEng/pantheon/pull/1475)
- Make CLI options names with hyphen-minus searchable and reduce index size [\#1476](https://github.com/PegaSysEng/pantheon/pull/1476)
- Added warning banner when using latest version [\#1454](https://github.com/PegaSysEng/pantheon/pull/1454)
- Add RTD config file to fix Python version issue [\#1453](https://github.com/PegaSysEng/pantheon/pull/1453)
- \[PAN-2647\] Validate Private Transaction nonce before submitting to Transaction Pool [\#1449](https://github.com/PegaSysEng/pantheon/pull/1449) (thanks to [iikirilov](https://github.com/iikirilov))
- Add placeholders system to have global variables in markdown [\#1425](https://github.com/PegaSysEng/pantheon/pull/1425)

## 1.1.1

### Additions and Improvements

- [GraphQL](https://besu.hyperledger.org/en/latest/HowTo/Interact/APIs/GraphQL/) [\#1311](https://github.com/PegaSysEng/pantheon/pull/1311) (thanks to [zyfrank](https://github.com/zyfrank))
- Added [`--tx-pool-retention-hours`](https://besu.hyperledger.org/en/latest/Reference/CLI/CLI-Syntax/#tx-pool-retention-hours) [\#1333](https://github.com/PegaSysEng/pantheon/pull/1333)
- Added Genesis file support for specifying the maximum stack size. [\#1431](https://github.com/PegaSysEng/pantheon/pull/1431)
- Included transaction details when subscribed to Pending transactions [\#1410](https://github.com/PegaSysEng/pantheon/pull/1410)
- Documentation updates include:
  - [Added configuration items specified in the genesis file](https://besu.hyperledger.org/en/latest/Reference/Config-Items/#configuration-items)  
  - [Added pending transaction details subscription](https://besu.hyperledger.org/en/latest/HowTo/Interact/APIs/RPC-PubSub/#pending-transactionss)
  - [Added Troubleshooting content](https://besu.hyperledger.org/en/latest/HowTo/Troubleshoot/Troubleshooting/)
  - [Added Privacy Quickstart](https://besu.hyperledger.org/en/latest/Tutorials/Quickstarts/Privacy-Quickstart/)  
  - [Added privacy roadmap](https://github.com/hyperledger/besu/blob/master/ROADMAP.md)  


### Technical Improvements

- Create MaintainedPeers class [\#1484](https://github.com/PegaSysEng/pantheon/pull/1484)
- Fix for permissioned network with single bootnode [\#1479](https://github.com/PegaSysEng/pantheon/pull/1479)
- Have ThreadBesuNodeRunner support plugin tests [\#1477](https://github.com/PegaSysEng/pantheon/pull/1477)
- Less pointless plugins errors [\#1473](https://github.com/PegaSysEng/pantheon/pull/1473)
- Rename GraphQLRPC to just GraphQL [\#1472](https://github.com/PegaSysEng/pantheon/pull/1472)
- eth\_protocolVersion is a Quantity, not an Integer [\#1470](https://github.com/PegaSysEng/pantheon/pull/1470)
- Don't require 'to' in 'blocks' queries [\#1464](https://github.com/PegaSysEng/pantheon/pull/1464)
- Events Plugin - Add initial "NewBlock" event message [\#1463](https://github.com/PegaSysEng/pantheon/pull/1463)
- Make restriction field in Private Transaction an enum [\#1462](https://github.com/PegaSysEng/pantheon/pull/1462) (thanks to [iikirilov](https://github.com/iikirilov))
- Helpful graphql error when an account doesn't exist [\#1460](https://github.com/PegaSysEng/pantheon/pull/1460)
- Acceptance Test Cleanup [\#1458](https://github.com/PegaSysEng/pantheon/pull/1458)
- Large chain id support for private transactions [\#1452](https://github.com/PegaSysEng/pantheon/pull/1452)
- Optimise TransactionPool.addRemoteTransaction [\#1448](https://github.com/PegaSysEng/pantheon/pull/1448)
- Reduce synchronization in PendingTransactions [\#1447](https://github.com/PegaSysEng/pantheon/pull/1447)
- Add simple PeerPermissions interface [\#1446](https://github.com/PegaSysEng/pantheon/pull/1446)
- Make sure ThreadBesuNodeRunner is exercised by automation [\#1442](https://github.com/PegaSysEng/pantheon/pull/1442)
- Decode devp2p packets off the event thread [\#1439](https://github.com/PegaSysEng/pantheon/pull/1439)
- Allow config files to specify no bootnodes [\#1438](https://github.com/PegaSysEng/pantheon/pull/1438)
- Capture all logs and errors in the Besu log output [\#1437](https://github.com/PegaSysEng/pantheon/pull/1437)
- Ensure failed Txns are deleted when detected during mining [\#1436](https://github.com/PegaSysEng/pantheon/pull/1436)
- Plugin Framework [\#1435](https://github.com/PegaSysEng/pantheon/pull/1435)
- Equals cleanup [\#1434](https://github.com/PegaSysEng/pantheon/pull/1434)
- Transaction smart contract permissioning controller [\#1433](https://github.com/PegaSysEng/pantheon/pull/1433)
- Renamed AccountPermissioningProver to TransactionPermissio… [\#1432](https://github.com/PegaSysEng/pantheon/pull/1432)
- Refactorings and additions to add Account based Smart Contract permissioning [\#1430](https://github.com/PegaSysEng/pantheon/pull/1430)
- Fix p2p PeerInfo handling [\#1428](https://github.com/PegaSysEng/pantheon/pull/1428)
- IbftProcessor logs when a throwable terminates mining [\#1427](https://github.com/PegaSysEng/pantheon/pull/1427)
- Renamed AccountWhitelistController [\#1424](https://github.com/PegaSysEng/pantheon/pull/1424)
- Unwrap DelegatingBytes32 and prevent Hash from wrapping other Hash instances [\#1423](https://github.com/PegaSysEng/pantheon/pull/1423)
- If nonce is invalid, do not delete during mining [\#1422](https://github.com/PegaSysEng/pantheon/pull/1422)
- Deleting unused windows jenkinsfile [\#1421](https://github.com/PegaSysEng/pantheon/pull/1421)
- Get all our smoke tests for all platforms in 1 jenkins job [\#1420](https://github.com/PegaSysEng/pantheon/pull/1420)
- Add pending object to GraphQL queries [\#1419](https://github.com/PegaSysEng/pantheon/pull/1419)
- Start listening for p2p connections after start\(\) is invoked [\#1418](https://github.com/PegaSysEng/pantheon/pull/1418)
- Improved JSON-RPC responses when EnodeURI parameter has invalid EnodeId [\#1417](https://github.com/PegaSysEng/pantheon/pull/1417)
- Use port 0 when starting a websocket server in tests [\#1416](https://github.com/PegaSysEng/pantheon/pull/1416)
- Windows jdk smoke tests [\#1413](https://github.com/PegaSysEng/pantheon/pull/1413)
- Change AT discard RPC tests to be more reliable by checking discard using proposals [\#1411](https://github.com/PegaSysEng/pantheon/pull/1411)
- Simple account permissioning [\#1409](https://github.com/PegaSysEng/pantheon/pull/1409)
- Fix clique miner to respect changes to vanity data made via JSON-RPC [\#1408](https://github.com/PegaSysEng/pantheon/pull/1408)
- Avoid recomputing the logs bloom filter when reading receipts [\#1407](https://github.com/PegaSysEng/pantheon/pull/1407)
- Remove NodePermissioningLocalConfig external references [\#1406](https://github.com/PegaSysEng/pantheon/pull/1406)
- Add constantinople fix block for Rinkeby [\#1404](https://github.com/PegaSysEng/pantheon/pull/1404)
- Update EnodeURL to support enodes with listening disabled [\#1403](https://github.com/PegaSysEng/pantheon/pull/1403)
- Integration Integration test\(s\) on p2p of 'net\_services'  [\#1402](https://github.com/PegaSysEng/pantheon/pull/1402)
- Reference tests fail on Windows [\#1401](https://github.com/PegaSysEng/pantheon/pull/1401)
- Fix non-deterministic test caused by variable size of generated transactions [\#1399](https://github.com/PegaSysEng/pantheon/pull/1399)
- Start BlockPropagationManager immediately - don't wait for full sync [\#1398](https://github.com/PegaSysEng/pantheon/pull/1398)
- Added error message for RPC method disabled [\#1396](https://github.com/PegaSysEng/pantheon/pull/1396)
- Fix intermittency in FullSyncChainDownloaderTest [\#1394](https://github.com/PegaSysEng/pantheon/pull/1394)
- Add explanatory comment about default port [\#1392](https://github.com/PegaSysEng/pantheon/pull/1392)
- Handle case where peers advertise a listening port of 0 [\#1391](https://github.com/PegaSysEng/pantheon/pull/1391)
- Cache extra data [\#1389](https://github.com/PegaSysEng/pantheon/pull/1389)
- Update Log message in IBFT Controller [\#1387](https://github.com/PegaSysEng/pantheon/pull/1387)
- Remove unnecessary field [\#1384](https://github.com/PegaSysEng/pantheon/pull/1384)
- Add getPeer method to PeerConnection [\#1383](https://github.com/PegaSysEng/pantheon/pull/1383)
- Removing smart quotes [\#1381](https://github.com/PegaSysEng/pantheon/pull/1381) (thanks to [jmcnevin](https://github.com/jmcnevin))
- Use streams and avoid iterating child nodes multiple times [\#1380](https://github.com/PegaSysEng/pantheon/pull/1380)
- Use execute instead of submit so unhandled exceptions get logged [\#1379](https://github.com/PegaSysEng/pantheon/pull/1379)
- Prefer EnodeURL over Endpoint [\#1378](https://github.com/PegaSysEng/pantheon/pull/1378)
- Add flat file based task collection [\#1377](https://github.com/PegaSysEng/pantheon/pull/1377)
- Consolidate local enode representation [\#1376](https://github.com/PegaSysEng/pantheon/pull/1376)
- Rename rocksdDbConfiguration to rocksDbConfiguration [\#1375](https://github.com/PegaSysEng/pantheon/pull/1375)
- Remove EthTaskChainDownloader and supporting code [\#1373](https://github.com/PegaSysEng/pantheon/pull/1373)
- Handle the pipeline being aborted while finalizing an async operation [\#1372](https://github.com/PegaSysEng/pantheon/pull/1372)
- Rename methods that create and return streams away from getX\(\) [\#1368](https://github.com/PegaSysEng/pantheon/pull/1368)
- eea\_getTransactionCount fails if account has not interacted with private state [\#1367](https://github.com/PegaSysEng/pantheon/pull/1367) (thanks to [iikirilov](https://github.com/iikirilov))
- Increase RocksDB settings [\#1364](https://github.com/PegaSysEng/pantheon/pull/1364) ([ajsutton](https://github.com/ajsutton))
- Don't abort in-progress master builds when a new commit is added. [\#1358](https://github.com/PegaSysEng/pantheon/pull/1358)
- Request open ended headers from sync target [\#1355](https://github.com/PegaSysEng/pantheon/pull/1355)
- Enable the pipeline chain downloader by default [\#1344](https://github.com/PegaSysEng/pantheon/pull/1344)
- Create P2PNetwork Builder [\#1343](https://github.com/PegaSysEng/pantheon/pull/1343)
- Include static nodes in permissioning logic [\#1339](https://github.com/PegaSysEng/pantheon/pull/1339)
- JsonRpcError decoding to include message [\#1336](https://github.com/PegaSysEng/pantheon/pull/1336)
- Cache current chain head info [\#1335](https://github.com/PegaSysEng/pantheon/pull/1335)
- Queue pending requests when all peers are busy [\#1331](https://github.com/PegaSysEng/pantheon/pull/1331)
- Fix failed tests on Windows [\#1332](https://github.com/PegaSysEng/pantheon/pull/1332)
- Provide error message when invalid key specified in key file [\#1328](https://github.com/PegaSysEng/pantheon/pull/1328)
- Allow whitespace in file paths loaded from resources directory [\#1329](https://github.com/PegaSysEng/pantheon/pull/1329)
- Allow whitespace in path [\#1327](https://github.com/PegaSysEng/pantheon/pull/1327)
- Require block numbers for debug\_traceBlockByNumber to be in hex [\#1326](https://github.com/PegaSysEng/pantheon/pull/1326)
- Improve logging of chain download errors in the pipeline chain downloader [\#1325](https://github.com/PegaSysEng/pantheon/pull/1325)
- Ensure eth scheduler is stopped in tests [\#1324](https://github.com/PegaSysEng/pantheon/pull/1324)
- Normalize account permissioning addresses in whitelist [\#1321](https://github.com/PegaSysEng/pantheon/pull/1321)
- Allow private contract invocations in multiple privacy groups [\#1318](https://github.com/PegaSysEng/pantheon/pull/1318) (thanks to [iikirilov](https://github.com/iikirilov))
- Fix account permissioning check case matching [\#1315](https://github.com/PegaSysEng/pantheon/pull/1315)
- Use header validation mode for ommers [\#1313](https://github.com/PegaSysEng/pantheon/pull/1313)
- Configure RocksDb max background compaction and thread count [\#1312](https://github.com/PegaSysEng/pantheon/pull/1312)
- Missing p2p info when queried live [\#1310](https://github.com/PegaSysEng/pantheon/pull/1310)
- Tx limit size send peers follow up [\#1308](https://github.com/PegaSysEng/pantheon/pull/1308)
- Remove remnants of the old dev mode [\#1307](https://github.com/PegaSysEng/pantheon/pull/1307)
- Remove duplicate init code from BesuController instances [\#1305](https://github.com/PegaSysEng/pantheon/pull/1305)
- Stop synchronizer prior to stopping the network [\#1302](https://github.com/PegaSysEng/pantheon/pull/1302)
- Evict old transactions [\#1299](https://github.com/PegaSysEng/pantheon/pull/1299)
- Send local transactions to new peers [\#1253](https://github.com/PegaSysEng/pantheon/pull/1253)

## 1.1

### Additions and Improvements

- [Privacy](https://besu.hyperledger.org/en/latest/Concepts/Privacy/Privacy-Overview/)
- [Onchain Permissioning](https://besu.hyperledger.org/en/latest/Concepts/Permissioning/Permissioning-Overview/#onchain)
- [Fastsync](https://besu.hyperledger.org/en/latest/Reference/CLI/CLI-Syntax/#fast-sync-min-peers)
- Documentation updates include:
    - Added JSON-RPC methods:
      - [`txpool_pantheonStatistics`](https://besu.hyperledger.org/en/latest/Reference/API-Methods/#txpool_besustatistics)
      - [`net_services`](https://besu.hyperledger.org/en/latest/Reference/API-Methods/#net_services)
    - [Updated to indicate Docker image doesn't run on Windows](https://besu.hyperledger.org/en/latest/HowTo/Get-Started/Run-Docker-Image/)
    - [Added how to configure a free gas network](https://besu.hyperledger.org/en/latest/HowTo/Configure/FreeGas/)

### Technical Improvements

- priv_getTransactionCount fails if account has not interacted with private state [\#1369](https://github.com/PegaSysEng/pantheon/pull/1369)
- Updating Orion to 0.9.0 [\#1360](https://github.com/PegaSysEng/pantheon/pull/1360)
- Allow use of large chain IDs [\#1357](https://github.com/PegaSysEng/pantheon/pull/1357)
- Allow private contract invocations in multiple privacy groups [\#1340](https://github.com/PegaSysEng/pantheon/pull/1340)
- Missing p2p info when queried live [\#1338](https://github.com/PegaSysEng/pantheon/pull/1338)
- Fix expose transaction statistics [\#1337](https://github.com/PegaSysEng/pantheon/pull/1337)
- Normalize account permissioning addresses in whitelist [\#1321](https://github.com/PegaSysEng/pantheon/pull/1321)
- Update Enclave executePost method [\#1319](https://github.com/PegaSysEng/pantheon/pull/1319)
- Fix account permissioning check case matching [\#1315](https://github.com/PegaSysEng/pantheon/pull/1315)
- Removing 'all' from the help wording for host-whitelist [\#1304](https://github.com/PegaSysEng/pantheon/pull/1304)

## 1.1 RC

### Technical Improvements

- Better errors for when permissioning contract is set up wrong [\#1296](https://github.com/PegaSysEng/pantheon/pull/1296)
- Consolidate p2p node info methods [\#1288](https://github.com/PegaSysEng/pantheon/pull/1288)
- Update permissioning smart contract interface to match updated EEA proposal [\#1287](https://github.com/PegaSysEng/pantheon/pull/1287)
- Switch to new sync target if it exceeds the td threshold [\#1286](https://github.com/PegaSysEng/pantheon/pull/1286)
- Fix running ATs with in-process node runner [\#1285](https://github.com/PegaSysEng/pantheon/pull/1285)
- Simplify enode construction [\#1283](https://github.com/PegaSysEng/pantheon/pull/1283)
- Cleanup PeerConnection interface [\#1282](https://github.com/PegaSysEng/pantheon/pull/1282)
- Undo changes to PendingTransactions method visibility [\#1281](https://github.com/PegaSysEng/pantheon/pull/1281)
- Use default enclave public key to generate eea_getTransactionReceipt [\#1280](https://github.com/PegaSysEng/pantheon/pull/1280) (thanks to [Puneetha17](https://github.com/Puneetha17))
- Rollback to rocksdb 5.15.10 [\#1279](https://github.com/PegaSysEng/pantheon/pull/1279)
- Log error when a JSON decode problem is encountered [\#1278](https://github.com/PegaSysEng/pantheon/pull/1278)
- Create EnodeURL builder [\#1275](https://github.com/PegaSysEng/pantheon/pull/1275)
- Keep enode nodeId stored as a BytesValue [\#1274](https://github.com/PegaSysEng/pantheon/pull/1274)
- Feature/move subclass in pantheon command [\#1272](https://github.com/PegaSysEng/pantheon/pull/1272)
- Expose sync mode option [\#1270](https://github.com/PegaSysEng/pantheon/pull/1270)
- Refactor RocksDBStats [\#1266](https://github.com/PegaSysEng/pantheon/pull/1266)
- Normalize EnodeURLs [\#1264](https://github.com/PegaSysEng/pantheon/pull/1264)
- Build broken in Java 12 [\#1263](https://github.com/PegaSysEng/pantheon/pull/1263)
- Make PeerDiscovertAgentTest less flakey [\#1262](https://github.com/PegaSysEng/pantheon/pull/1262)
- Ignore extra json rpc params [\#1261](https://github.com/PegaSysEng/pantheon/pull/1261)
- Fetch local transactions in isolation [\#1259](https://github.com/PegaSysEng/pantheon/pull/1259)
- Update to debug trace transaction [\#1258](https://github.com/PegaSysEng/pantheon/pull/1258)
- Use labelled timer to differentiate between rocks db metrics [\#1254](https://github.com/PegaSysEng/pantheon/pull/1254) (thanks to [Puneetha17](https://github.com/Puneetha17))
- Migrate TransactionPool (& affiliated test) from 'core' to 'eth' [\#1251](https://github.com/PegaSysEng/pantheon/pull/1251)
- Use single instance of Rocksdb for privacy [\#1247](https://github.com/PegaSysEng/pantheon/pull/1247) (thanks to [Puneetha17](https://github.com/Puneetha17))
- Subscribing to sync events should receive false when in sync [\#1240](https://github.com/PegaSysEng/pantheon/pull/1240)
- Ignore transactions from the network while behind chain head [\#1228](https://github.com/PegaSysEng/pantheon/pull/1228)
- RocksDB Statistics in Metrics [\#1169](https://github.com/PegaSysEng/pantheon/pull/1169)
- Add block trace RPC methods [\#1088](https://github.com/PegaSysEng/pantheon/pull/1088) (thanks to [kziemianek](https://github.com/kziemianek))

## 1.0.3

### Additions and Improvements

- Notify of dropped messages [\#1156](https://github.com/PegaSysEng/pantheon/pull/1156)
- Documentation updates include:
    - Added [Permissioning Overview](https://besu.hyperledger.org/en/latest/Concepts/Permissioning/Permissioning-Overview/)
    - Added content on [Network vs Node Configuration](https://besu.hyperledger.org/en/latest/HowTo/Configure/Using-Configuration-File/)   
    - Updated [RAM requirements](https://besu.hyperledger.org/en/latest/HowTo/Get-Started/System-Requirements/#ram)  
    - Added [Privacy Overview](https://besu.hyperledger.org/en/latest/Concepts/Privacy/Privacy-Overview/) and [Processing Private Transactions](https://besu.hyperledger.org/en/latest/Concepts/Privacy/Private-Transaction-Processing/)
    - Renaming of Ethstats Lite Explorer to [Ethereum Lite Explorer](https://besu.hyperledger.org/en/latest/HowTo/Deploy/Lite-Block-Explorer/#lite-block-explorer-documentation) (thanks to [tzapu](https://github.com/tzapu))
    - Added content on using [Truffle with Besu](https://besu.hyperledger.org/en/latest/HowTo/Develop-Dapps/Truffle/)
    - Added [`droppedPendingTransactions` RPC Pub/Sub subscription](https://besu.hyperledger.org/en/latest/HowTo/Interact/APIs/RPC-PubSub/#dropped-transactions)
    - Added [`eea_*` JSON-RPC API methods](https://besu.hyperledger.org/en/latest/Reference/API-Methods/#eea-methods)  
    - Added [architecture diagram](https://besu.hyperledger.org/en/latest/Concepts/ArchitectureOverview/)
    - Updated [permissioning CLI options](https://besu.hyperledger.org/en/latest/Reference/CLI/CLI-Syntax/#permissions-accounts-config-file-enabled) and [permissioned network tutorial](https://besu.hyperledger.org/en/stable/)  

### Technical Improvements

- Choose sync target based on td rather than height [\#1256](https://github.com/PegaSysEng/pantheon/pull/1256)
- CLI ewp options [\#1246](https://github.com/PegaSysEng/pantheon/pull/1246)
- Update BesuCommand.java [\#1245](https://github.com/PegaSysEng/pantheon/pull/1245)
- Reduce memory usage in import [\#1239](https://github.com/PegaSysEng/pantheon/pull/1239)
- Improve eea_sendRawTransaction error messages [\#1238](https://github.com/PegaSysEng/pantheon/pull/1238) (thanks to [Puneetha17](https://github.com/Puneetha17))
- Single topic filter [\#1235](https://github.com/PegaSysEng/pantheon/pull/1235)
- Enable pipeline chain downloader for fast sync [\#1232](https://github.com/PegaSysEng/pantheon/pull/1232)
- Make contract size limit configurable [\#1227](https://github.com/PegaSysEng/pantheon/pull/1227)
- Refactor PrivacyParameters config to use builder pattern [\#1226](https://github.com/PegaSysEng/pantheon/pull/1226) (thanks to [antonydenyer](https://github.com/antonydenyer))
- Different request limits for different request types [\#1224](https://github.com/PegaSysEng/pantheon/pull/1224)
- Finish off fast sync pipeline download [\#1222](https://github.com/PegaSysEng/pantheon/pull/1222)
- Enable fast-sync options on command line [\#1218](https://github.com/PegaSysEng/pantheon/pull/1218)
- Replace filtering headers after the fact with calculating number to request up-front [\#1216](https://github.com/PegaSysEng/pantheon/pull/1216)
- Support async processing while maintaining output order [\#1215](https://github.com/PegaSysEng/pantheon/pull/1215)
- Add Unstable Options to the CLI [\#1213](https://github.com/PegaSysEng/pantheon/pull/1213)
- Add private cluster acceptance tests [\#1211](https://github.com/PegaSysEng/pantheon/pull/1211) (thanks to [Puneetha17](https://github.com/Puneetha17))
- Re-aligned smart contract interface to EEA client spec 477 [\#1209](https://github.com/PegaSysEng/pantheon/pull/1209)
- Count the number of items discarded when a pipe is aborted [\#1208](https://github.com/PegaSysEng/pantheon/pull/1208)
- Pipeline chain download - fetch and import data [\#1207](https://github.com/PegaSysEng/pantheon/pull/1207)
- Permission provider that allows bootnodes if you have no other connections [\#1206](https://github.com/PegaSysEng/pantheon/pull/1206)
- Cancel in-progress async operations when the pipeline is aborted [\#1205](https://github.com/PegaSysEng/pantheon/pull/1205)
- Pipeline chain download - Checkpoints [\#1203](https://github.com/PegaSysEng/pantheon/pull/1203)
- Push development images to public dockerhub [\#1202](https://github.com/PegaSysEng/pantheon/pull/1202)
- Push builds of master as docker development images [\#1200](https://github.com/PegaSysEng/pantheon/pull/1200)
- Doc CI pipeline for build and tests [\#1199](https://github.com/PegaSysEng/pantheon/pull/1199)
- Replace the use of a disconnect listener with EthPeer.isDisconnected [\#1197](https://github.com/PegaSysEng/pantheon/pull/1197)
- Prep chain downloader for branch by abstraction [\#1194](https://github.com/PegaSysEng/pantheon/pull/1194)
- Maintain the state of MessageFrame in private Tx [\#1193](https://github.com/PegaSysEng/pantheon/pull/1193) (thanks to [Puneetha17](https://github.com/Puneetha17))
- Persist private world state only if we are mining [\#1191](https://github.com/PegaSysEng/pantheon/pull/1191) (thanks to [Puneetha17](https://github.com/Puneetha17))
- Remove SyncState from SyncTargetManager [\#1188](https://github.com/PegaSysEng/pantheon/pull/1188)
- Acceptance tests base for smart contract node permissioning [\#1186](https://github.com/PegaSysEng/pantheon/pull/1186)
- Fix metrics breakages [\#1185](https://github.com/PegaSysEng/pantheon/pull/1185)
- Typo [\#1184](https://github.com/PegaSysEng/pantheon/pull/1184) (thanks to [araskachoi](https://github.com/araskachoi))
- StaticNodesParserTest to pass on Windows [\#1183](https://github.com/PegaSysEng/pantheon/pull/1183)
- Don't mark world state as stalled until a minimum time without progress is reached [\#1179](https://github.com/PegaSysEng/pantheon/pull/1179)
- Use header validation policy in DownloadHeaderSequenceTask [\#1172](https://github.com/PegaSysEng/pantheon/pull/1172)
- Bond with bootnodes [\#1160](https://github.com/PegaSysEng/pantheon/pull/1160)

## 1.0.2

### Additions and Improvements

- Removed DB init when using `public-key` subcommand [\#1049](https://github.com/PegaSysEng/pantheon/pull/1049)
- Output enode URL on startup [\#1137](https://github.com/PegaSysEng/pantheon/pull/1137)
- Added Remove Peer JSON-RPC [\#1129](https://github.com/PegaSysEng/pantheon/pull/1129)
- Added `net_enode` JSON-RPC [\#1119](https://github.com/PegaSysEng/pantheon/pull/1119) (thanks to [mbergstrand](https://github.com/mbergstrand))
- Maintain a `staticnodes.json` [\#1106](https://github.com/PegaSysEng/pantheon/pull/1106)
- Added `tx-pool-max-size` command line parameter [\#1078](https://github.com/PegaSysEng/pantheon/pull/1078)
- Added PendingTransactions JSON-RPC [\#1043](https://github.com/PegaSysEng/pantheon/pull/1043) (thanks to [EdwinLeeGreene](https://github.com/EdwinLeeGreene))
- Added `admin_nodeInfo` JSON-RPC [\#1012](https://github.com/PegaSysEng/pantheon/pull/1012)
- Added `--metrics-category` CLI to only enable select metrics [\#969](https://github.com/PegaSysEng/pantheon/pull/969)
- Documentation updates include:
   - Updated endpoints in [Private Network Quickstart](https://besu.hyperledger.org/en/latest/Tutorials/Quickstarts/Private-Network-Quickstart/) (thanks to [laubai](https://github.com/laubai))
   - Updated [documentation contribution guidelines](https://besu.hyperledger.org/en/stable/)
   - Added [`admin_removePeer`](https://besu.hyperledger.org/en/latest/Reference/API-Methods/#admin_removepeer)
   - Updated [tutorials](https://besu.hyperledger.org/en/latest/Tutorials/Private-Network/Create-Private-Clique-Network/) for printing of enode on startup
   - Added [`txpool_pantheonTransactions`](https://besu.hyperledger.org/en/stable/Reference/API-Methods/#txpool_besutransactions)
   - Added [Transaction Pool content](https://besu.hyperledger.org/en/latest/Concepts/Transactions/Transaction-Pool/)
   - Added [`tx-pool-max-size` CLI option](https://besu.hyperledger.org/en/latest/Reference/CLI/CLI-Syntax/#tx-pool-max-size)
   - Updated [developer build instructions to use installDist](https://besu.hyperledger.org/en/stable/)
   - Added [Azure quickstart tutorial](https://besu.hyperledger.org/en/latest/Tutorials/Quickstarts/Azure-Private-Network-Quickstart/)
   - Enabled copy button in code blocks
   - Added [IBFT 1.0](https://besu.hyperledger.org/en/latest/HowTo/Configure/Consensus-Protocols/QuorumIBFT/)
   - Added section on using [Geth attach with Besu](https://besu.hyperledger.org/en/latest/HowTo/Interact/APIs/Using-JSON-RPC-API/#geth-console)    
   - Enabled the edit link doc site to ease external doc contributions
   - Added [EthStats docs](https://besu.hyperledger.org/HowTo/Deploy/Lite-Network-Monitor/) (thanks to [baxy](https://github.com/baxy))
   - Updated [Postman collection](https://besu.hyperledger.org/en/latest/HowTo/Interact/APIs/Authentication/#postman)  
   - Added [`metrics-category` CLI option](https://besu.hyperledger.org/en/latest/Reference/CLI/CLI-Syntax/#metrics-category)
   - Added information on [block time and timeout settings](https://besu.hyperledger.org/en/latest/HowTo/Configure/Consensus-Protocols/IBFT/#block-time) for IBFT 2.0
   - Added [`admin_nodeInfo`](https://besu.hyperledger.org/en/latest/Reference/API-Methods/#admin_nodeinfo)
   - Added [permissions images](https://besu.hyperledger.org/en/latest/Concepts/Permissioning/Permissioning-Overview/)
   - Added permissioning blog to [Resources](https://besu.hyperledger.org/en/latest/Reference/Resources/)
   - Updated [Create Permissioned Network](https://besu.hyperledger.org/en/latest/Tutorials/Permissioning/Create-Permissioned-Network/) tutorial to use `export-address`
   - Updated [Clique](https://besu.hyperledger.org/en/latest/HowTo/Configure/Consensus-Protocols/Clique/) and [IBFT 2.0](https://besu.hyperledger.org/en/latest/HowTo/Configure/Consensus-Protocols/IBFT/) docs to include complete genesis file  
   - Updated [Clique tutorial](https://besu.hyperledger.org/en/latest/Tutorials/Private-Network/Create-Private-Clique-Network/) to use `export-address` subcommand  
   - Added IBFT 2.0 [future message configuration options](https://besu.hyperledger.org/en/latest/HowTo/Configure/Consensus-Protocols/IBFT/#optional-configuration-options)

### Technical Improvements
- Fixed so self persists to the whitelist [\#1176](https://github.com/PegaSysEng/pantheon/pull/1176)
- Fixed to add self to permissioning whitelist [\#1175](https://github.com/PegaSysEng/pantheon/pull/1175)
- Fixed permissioning issues [\#1174](https://github.com/PegaSysEng/pantheon/pull/1174)
- AdminAddPeer returns custom Json RPC error code [\#1171](https://github.com/PegaSysEng/pantheon/pull/1171)
- Periodically connect to peers from table [\#1170](https://github.com/PegaSysEng/pantheon/pull/1170)
- Improved bootnodes option error message [\#1092](https://github.com/PegaSysEng/pantheon/pull/1092)
- Automatically restrict trailing peers while syncing [\#1167](https://github.com/PegaSysEng/pantheon/pull/1167)
- Avoid bonding to ourselves [\#1166](https://github.com/PegaSysEng/pantheon/pull/1166)
- Fix Push Metrics [\#1164](https://github.com/PegaSysEng/pantheon/pull/1164)
- Synchroniser waits for new peer if best is up to date [\#1161](https://github.com/PegaSysEng/pantheon/pull/1161)
- Don't attempt to download checkpoint headers if the number of headers is negative [\#1158](https://github.com/PegaSysEng/pantheon/pull/1158)
- Capture metrics on Vertx event loop and worker thread queues [\#1155](https://github.com/PegaSysEng/pantheon/pull/1155)
- Simplify node permissioning ATs [\#1153](https://github.com/PegaSysEng/pantheon/pull/1153)
- Add metrics around discovery process [\#1152](https://github.com/PegaSysEng/pantheon/pull/1152)
- Prevent connecting to self [\#1150](https://github.com/PegaSysEng/pantheon/pull/1150)
- Refactoring permissioning ATs [\#1148](https://github.com/PegaSysEng/pantheon/pull/1148)
- Added two extra Ropsten bootnodes [\#1147](https://github.com/PegaSysEng/pantheon/pull/1147)
- Fixed TCP port handling [\#1144](https://github.com/PegaSysEng/pantheon/pull/1144)
- Better error on bad header [\#1143](https://github.com/PegaSysEng/pantheon/pull/1143)
- Refresh peer table while we have fewer than maxPeers connected [\#1142](https://github.com/PegaSysEng/pantheon/pull/1142)
- Refactor jsonrpc consumption of local node permissioning controller [\#1140](https://github.com/PegaSysEng/pantheon/pull/1140)
- Disconnect peers before the pivot block while fast syncing [\#1139](https://github.com/PegaSysEng/pantheon/pull/1139)
- Reduce the default transaction pool size from 30,000 to 4096 [\#1136](https://github.com/PegaSysEng/pantheon/pull/1136)
- Fail at load if static nodes not whitelisted [\#1135](https://github.com/PegaSysEng/pantheon/pull/1135)
- Fix private transaction acceptance test [\#1134](https://github.com/PegaSysEng/pantheon/pull/1134) (thanks to [Puneetha17](https://github.com/Puneetha17))
- Quieter exceptions when network is unreachable [\#1133](https://github.com/PegaSysEng/pantheon/pull/1133)
- nodepermissioningcontroller used for devp2p connection filtering [\#1132](https://github.com/PegaSysEng/pantheon/pull/1132)
- Remove duplicates from apis specified via CLI [\#1131](https://github.com/PegaSysEng/pantheon/pull/1131)
- Synchronizer returns false if it is in sync [\#1130](https://github.com/PegaSysEng/pantheon/pull/1130)
- Added fromHexStringStrict to check for exactly 20 byte addresses [\#1128](https://github.com/PegaSysEng/pantheon/pull/1128)
- Fix deadlock scenario in AsyncOperationProcessor and re-enable WorldStateDownloaderTest [\#1126](https://github.com/PegaSysEng/pantheon/pull/1126)
- Ignore WorldStateDownloaderTest [\#1125](https://github.com/PegaSysEng/pantheon/pull/1125)
- Updated local config permissioning flags [\#1118](https://github.com/PegaSysEng/pantheon/pull/1118)
- Pipeline Improvements [\#1117](https://github.com/PegaSysEng/pantheon/pull/1117)
- Permissioning cli smart contract [\#1116](https://github.com/PegaSysEng/pantheon/pull/1116)
- Adding default pending transactions value in BesuControllerBuilder [\#1114](https://github.com/PegaSysEng/pantheon/pull/1114)
- Fix intermittency in WorldStateDownloaderTest [\#1113](https://github.com/PegaSysEng/pantheon/pull/1113)
- Reduce number of seen blocks and transactions Besu tracks [\#1112](https://github.com/PegaSysEng/pantheon/pull/1112)
- Timeout long test [\#1111](https://github.com/PegaSysEng/pantheon/pull/1111)
- Errorprone 2.3.3 upgrades [\#1110](https://github.com/PegaSysEng/pantheon/pull/1110)
- Add metric to capture memory used by RocksDB table readers [\#1108](https://github.com/PegaSysEng/pantheon/pull/1108)
- Don't allow creation of multiple gauges with the same name [\#1107](https://github.com/PegaSysEng/pantheon/pull/1107)
- Update Peer Discovery to use NodePermissioningController [\#1105](https://github.com/PegaSysEng/pantheon/pull/1105)
- Move starting world state download process inside WorldDownloadState [\#1104](https://github.com/PegaSysEng/pantheon/pull/1104)
- Enable private Tx capability to Clique [\#1102](https://github.com/PegaSysEng/pantheon/pull/1102) (thanks to [Puneetha17](https://github.com/Puneetha17))
- Enable private Tx capability to IBFT [\#1101](https://github.com/PegaSysEng/pantheon/pull/1101) (thanks to [Puneetha17](https://github.com/Puneetha17))
- Version Upgrades [\#1100](https://github.com/PegaSysEng/pantheon/pull/1100)
- Don't delete completed tasks from RocksDbTaskQueue [\#1099](https://github.com/PegaSysEng/pantheon/pull/1099)
- Support flat mapping with multiple threads [\#1098](https://github.com/PegaSysEng/pantheon/pull/1098)
- Add pipe stage name to thread while executing [\#1097](https://github.com/PegaSysEng/pantheon/pull/1097)
- Use pipeline for world state download [\#1096](https://github.com/PegaSysEng/pantheon/pull/1096)
- TXPool JSON RPC tweaks [\#1095](https://github.com/PegaSysEng/pantheon/pull/1095)
- Add in-memory cache over world state download queue [\#1087](https://github.com/PegaSysEng/pantheon/pull/1087)
- Trim default metrics [\#1086](https://github.com/PegaSysEng/pantheon/pull/1086)
- Improve imported block log line [\#1085](https://github.com/PegaSysEng/pantheon/pull/1085)
- Smart contract permission controller [\#1083](https://github.com/PegaSysEng/pantheon/pull/1083)
- Add timeout when waiting for JSON-RPC, WebSocket RPC and Metrics services to stop [\#1082](https://github.com/PegaSysEng/pantheon/pull/1082)
- Add pipeline framework to make parallel processing simpler [\#1077](https://github.com/PegaSysEng/pantheon/pull/1077)
- Node permissioning controller [\#1075](https://github.com/PegaSysEng/pantheon/pull/1075)
- Smart contract permission controller stub [\#1074](https://github.com/PegaSysEng/pantheon/pull/1074)
- Expose a synchronous start method in Runner [\#1072](https://github.com/PegaSysEng/pantheon/pull/1072)
- Changes in chain head should trigger new permissioning check for active peers [\#1071](https://github.com/PegaSysEng/pantheon/pull/1071)
- Fix exceptions fetching metrics after world state download completes [\#1066](https://github.com/PegaSysEng/pantheon/pull/1066)
- Accept transactions in the pool with nonce above account sender nonce [\#1065](https://github.com/PegaSysEng/pantheon/pull/1065)
- Repair Istanbul to handle Eth/62 & Eth/63 [\#1063](https://github.com/PegaSysEng/pantheon/pull/1063)
- Close Private Storage Provider [\#1059](https://github.com/PegaSysEng/pantheon/pull/1059) (thanks to [Puneetha17](https://github.com/Puneetha17))
- Add labels to Pipelined tasks metrics [\#1057](https://github.com/PegaSysEng/pantheon/pull/1057)
- Re-enable Quorum Synchronisation [\#1056](https://github.com/PegaSysEng/pantheon/pull/1056)
- Don't log expected failures as errors [\#1054](https://github.com/PegaSysEng/pantheon/pull/1054)
- Make findSuitablePeer abstract [\#1053](https://github.com/PegaSysEng/pantheon/pull/1053)
- Track added at in txpool [\#1048](https://github.com/PegaSysEng/pantheon/pull/1048)
- Fix ImportBlocksTask to only request from peers that claim to have the blocks [\#1047](https://github.com/PegaSysEng/pantheon/pull/1047)
- Don't run the dao block validator if dao block is 0 [\#1044](https://github.com/PegaSysEng/pantheon/pull/1044)
- Don't make unnecessary copies of data in RocksDbKeyValueStorage [\#1040](https://github.com/PegaSysEng/pantheon/pull/1040)
- Update discovery logic to trust bootnodes only when out of sync [\#1039](https://github.com/PegaSysEng/pantheon/pull/1039)
- Fix IndexOutOfBoundsException in DetermineCommonAncestorTask [\#1038](https://github.com/PegaSysEng/pantheon/pull/1038)
- Add `rpc_modules` JSON-RPC [\#1036](https://github.com/PegaSysEng/pantheon/pull/1036)
- Simple permissioning smart contract [\#1035](https://github.com/PegaSysEng/pantheon/pull/1035)
- Refactor enodeurl to use inetaddr [\#1032](https://github.com/PegaSysEng/pantheon/pull/1032)
- Update CLI options in mismatched genesis file message [\#1031](https://github.com/PegaSysEng/pantheon/pull/1031)
- Remove dependence of eth.core on eth.permissioning [\#1030](https://github.com/PegaSysEng/pantheon/pull/1030)
- Make alloc optional and provide nicer error messages when genesis config is invalid [\#1029](https://github.com/PegaSysEng/pantheon/pull/1029)
- Handle metrics request closing before response is generated [\#1028](https://github.com/PegaSysEng/pantheon/pull/1028)
- Change EthNetworkConfig bootnodes to always be URIs [\#1027](https://github.com/PegaSysEng/pantheon/pull/1027)
- Avoid port conflicts in acceptance tests [\#1025](https://github.com/PegaSysEng/pantheon/pull/1025)
- Include reference tests in jacoco [\#1024](https://github.com/PegaSysEng/pantheon/pull/1024)
- Acceptance test - configurable gas price [\#1023](https://github.com/PegaSysEng/pantheon/pull/1023)
- Get Internal logs and output [\#1022](https://github.com/PegaSysEng/pantheon/pull/1022) (thanks to [Puneetha17](https://github.com/Puneetha17))
- Fix race condition in WebSocketService [\#1021](https://github.com/PegaSysEng/pantheon/pull/1021)
- Ensure devp2p ports are written to ports file correctly [\#1020](https://github.com/PegaSysEng/pantheon/pull/1020)
- Report the correct tcp port in PING packets when it differs from the UDP port [\#1019](https://github.com/PegaSysEng/pantheon/pull/1019)
- Refactor transient transaction processor [\#1017](https://github.com/PegaSysEng/pantheon/pull/1017)
- Resume world state download from existing queue [\#1016](https://github.com/PegaSysEng/pantheon/pull/1016)
- IBFT Acceptance tests updated with longer timeout on first block [\#1015](https://github.com/PegaSysEng/pantheon/pull/1015)
- Update IBFT acceptances tests to await first block [\#1013](https://github.com/PegaSysEng/pantheon/pull/1013)
- Remove full hashimoto implementation as its never used [\#1011](https://github.com/PegaSysEng/pantheon/pull/1011)
- Created SyncStatus notifications [\#1010](https://github.com/PegaSysEng/pantheon/pull/1010)
- Address acceptance test intermittency [\#1008](https://github.com/PegaSysEng/pantheon/pull/1008)
- Consider a world state download stalled after 100 requests with no progress [\#1007](https://github.com/PegaSysEng/pantheon/pull/1007)
- Reduce log level when block miner is interrupted [\#1006](https://github.com/PegaSysEng/pantheon/pull/1006)
- RunnerTest fail on Windows due to network startup timing issue [\#1005](https://github.com/PegaSysEng/pantheon/pull/1005)
- Generate Private Contract Address [\#1004](https://github.com/PegaSysEng/pantheon/pull/1004) (thanks to [vinistevam](https://github.com/vinistevam))
- Delete the legacy pipelined import code [\#1003](https://github.com/PegaSysEng/pantheon/pull/1003)
- Fix race condition in WebSocket AT [\#1002](https://github.com/PegaSysEng/pantheon/pull/1002)
- Cleanup IBFT logging levels [\#995](https://github.com/PegaSysEng/pantheon/pull/995)
- Integration Test implementation dependency for non-IntelliJ IDE [\#992](https://github.com/PegaSysEng/pantheon/pull/992)
- Ignore fast sync and full sync tests to avoid race condition [\#991](https://github.com/PegaSysEng/pantheon/pull/991)
- Make acceptance tests use the process based runner again [\#990](https://github.com/PegaSysEng/pantheon/pull/990)
- RoundChangeCertificateValidator requires unique authors [\#989](https://github.com/PegaSysEng/pantheon/pull/989)
- Make Rinkeby the benchmark chain.  [\#986](https://github.com/PegaSysEng/pantheon/pull/986)
- Add metrics to Parallel Download pipeline [\#985](https://github.com/PegaSysEng/pantheon/pull/985)
- Change ExpectBlockNumber to require at least the specified block number [\#981](https://github.com/PegaSysEng/pantheon/pull/981)
- Fix benchmark compilation [\#980](https://github.com/PegaSysEng/pantheon/pull/980)
- RPC tests can use 127.0.0.1 loopback rather than localhost [\#974](https://github.com/PegaSysEng/pantheon/pull/974) thanks to [glethuillier](https://github.com/glethuillier) for raising)
- Disable picocli ansi when testing [\#973](https://github.com/PegaSysEng/pantheon/pull/973)
- Add a jmh benchmark for WorldStateDownloader [\#972](https://github.com/PegaSysEng/pantheon/pull/972)
- Gradle dependency for JMH annotation, for IDEs that aren't IntelliJ \(… [\#971](https://github.com/PegaSysEng/pantheon/pull/971)
- Separate download state tracking from WorldStateDownloader [\#967](https://github.com/PegaSysEng/pantheon/pull/967)
- Gradle dependency for JMH annotation, for IDEs that aren't IntelliJ [\#966](https://github.com/PegaSysEng/pantheon/pull/966)
- Truffle HDwallet Web3 1.0 [\#964](https://github.com/PegaSysEng/pantheon/pull/964)
- Add missing JavaDoc tags in JSONToRLP [\#963](https://github.com/PegaSysEng/pantheon/pull/963)
- Only import block if it isn't already on the block chain [\#962](https://github.com/PegaSysEng/pantheon/pull/962)
- CLI stack traces when debugging [\#960](https://github.com/PegaSysEng/pantheon/pull/960)
- Create peer discovery packets on a worker thread [\#955](https://github.com/PegaSysEng/pantheon/pull/955)
- Remove start functionality from IbftController and IbftBlockHeightMan… [\#952](https://github.com/PegaSysEng/pantheon/pull/952)
- Cleanup IBFT executors [\#951](https://github.com/PegaSysEng/pantheon/pull/951)
- Single threaded world state persistence [\#950](https://github.com/PegaSysEng/pantheon/pull/950)
- Fix version number on master [\#946](https://github.com/PegaSysEng/pantheon/pull/946)
- Change automatic benchmark  [\#945](https://github.com/PegaSysEng/pantheon/pull/945)
- Eliminate redundant header validation [\#943](https://github.com/PegaSysEng/pantheon/pull/943)
- RocksDbQueue Threading Tweaks [\#940](https://github.com/PegaSysEng/pantheon/pull/940)
- Validate DAO block [\#939](https://github.com/PegaSysEng/pantheon/pull/939)
- Complete Private Transaction Processor [\#938](https://github.com/PegaSysEng/pantheon/pull/938) (thanks to [iikirilov](https://github.com/iikirilov))
- Add metrics for netty queue length [\#932](https://github.com/PegaSysEng/pantheon/pull/932)
- Update GetNodeDataFromPeerTask to return a map [\#931](https://github.com/PegaSysEng/pantheon/pull/931)

## 1.0.1

Public key address export subcommand was missing in 1.0 release.

### Additions and Improvements
- Added `public-key export-address` subcommand [\#888](https://github.com/PegaSysEng/pantheon/pull/888)
- Documentation update for the [`public-key export-address`](https://besu.hyperledger.org/en/stable/) subcommand.
- Updated [IBFT 2.0 overview](https://besu.hyperledger.org/en/stable/) to include use of `rlp encode` command and information on setting IBFT 2.0 properties to achieve your desired block time.

## 1.0

### Additions and Improvements
- [IBFT 2.0](https://besu.hyperledger.org/en/latest/Tutorials/Private-Network/Create-IBFT-Network/)
- [Permissioning](https://besu.hyperledger.org/en/latest/Concepts/Permissioning/Permissioning-Overview/)
- [JSON-RPC Authentication](https://besu.hyperledger.org/en/latest/HowTo/Interact/APIs/Authentication/)
- Added `rlp encode` subcommand [\#965](https://github.com/PegaSysEng/pantheon/pull/965)
- Method to reload permissions file [\#834](https://github.com/PegaSysEng/pantheon/pull/834)
- Added rebind mitigation for Websockets. [\#905](https://github.com/PegaSysEng/pantheon/pull/905)
- Support genesis contract code [\#749](https://github.com/PegaSysEng/pantheon/pull/749) (thanks to [kziemianek](https://github.com/kziemianek)).
- Documentation updates include:
  - Added details on [port configuration](https://besu.hyperledger.org/en/latest/HowTo/Find-and-Connect/Configuring-Ports/)    
  - Added [Resources page](https://besu.hyperledger.org/en/latest/Reference/Resources/) linking to Besu blog posts and webinars
  - Added [JSON-RPC Authentication](https://besu.hyperledger.org/en/latest/HowTo/Interact/APIs/Authentication/)  
  - Added [tutorial to create permissioned network](https://besu.hyperledger.org/en/latest/Tutorials/Permissioning/Create-Permissioned-Network/)
  - Added [Permissioning](https://besu.hyperledger.org/en/latest/Concepts/Permissioning/Permissioning-Overview/) content
  - Added [Permissioning API methods](https://besu.hyperledger.org/en/latest/Reference/API-Methods/#permissioning-methods)
  - Added [tutorial to create Clique private network](https://besu.hyperledger.org/en/latest/Tutorials/Private-Network/Create-Private-Clique-Network/)
  - Added [tutorial to create IBFT 2.0 private network](https://besu.hyperledger.org/en/latest/Tutorials/Private-Network/Create-IBFT-Network/)

### Technical Improvements
- RoundChangeCertificateValidator requires unique authors [\#997](https://github.com/PegaSysEng/pantheon/pull/997)
- RPC tests can use 127.0.0.1 loopback rather than localhost [\#979](https://github.com/PegaSysEng/pantheon/pull/979)
- Integration Test implementation dependency for non-IntelliJ IDE [\#978](https://github.com/PegaSysEng/pantheon/pull/978)
- Only import block if it isn't already on the block chain [\#977](https://github.com/PegaSysEng/pantheon/pull/977)
- Disable picocli ansi when testing [\#975](https://github.com/PegaSysEng/pantheon/pull/975)
- Create peer discovery packets on a worker thread [\#961](https://github.com/PegaSysEng/pantheon/pull/961)
- Removed Orion snapshot dependency [\#933](https://github.com/PegaSysEng/pantheon/pull/933)
- Use network ID instead of chain ID in MainnetBesuController. [\#929](https://github.com/PegaSysEng/pantheon/pull/929)
- Propagate new block messages to other clients in a worker thread [\#928](https://github.com/PegaSysEng/pantheon/pull/928)
- Parallel downloader should stop on puts if requested. [\#927](https://github.com/PegaSysEng/pantheon/pull/927)
- Permission config file location and option under docker [\#925](https://github.com/PegaSysEng/pantheon/pull/925)
- Fixed potential stall in world state download [\#922](https://github.com/PegaSysEng/pantheon/pull/922)
- Refactoring to introduce deleteOnExit\(\) for temp files [\#920](https://github.com/PegaSysEng/pantheon/pull/920)
- Reduce "Received transactions message" log from debug to trace [\#919](https://github.com/PegaSysEng/pantheon/pull/919)
- Handle PeerNotConnected exceptions when sending wire keep alives [\#918](https://github.com/PegaSysEng/pantheon/pull/918)
- admin_addpeers: error if node not whitelisted [\#917](https://github.com/PegaSysEng/pantheon/pull/917)
- Expose the Ibft MiningCoordinator [\#916](https://github.com/PegaSysEng/pantheon/pull/916)
- Check perm api against perm cli [\#915](https://github.com/PegaSysEng/pantheon/pull/915)
- Update metrics when completing a world state request with existing data [\#914](https://github.com/PegaSysEng/pantheon/pull/914)
- Improve RocksDBQueue dequeue performance [\#913](https://github.com/PegaSysEng/pantheon/pull/913)
- Error when removing bootnodes from nodes whitelist [\#912](https://github.com/PegaSysEng/pantheon/pull/912)
- Incremental Optimization\(s\) on BlockBroadcaster [\#911](https://github.com/PegaSysEng/pantheon/pull/911)
- Check permissions CLI dependencies [\#909](https://github.com/PegaSysEng/pantheon/pull/909)
- Limit the number of times we retry peer discovery interactions [\#908](https://github.com/PegaSysEng/pantheon/pull/908)
- IBFT to use VoteTallyCache [\#907](https://github.com/PegaSysEng/pantheon/pull/907)
- Add metric to expose number of inflight world state requests [\#906](https://github.com/PegaSysEng/pantheon/pull/906)
- Bootnodes not on whitelist - improve errors [\#904](https://github.com/PegaSysEng/pantheon/pull/904)
- Make chain download cancellable [\#901](https://github.com/PegaSysEng/pantheon/pull/901)
- Enforce accounts must start with 0x [\#900](https://github.com/PegaSysEng/pantheon/pull/900)
- When picking fast sync pivot block, use the peer with the best total difficulty [\#899](https://github.com/PegaSysEng/pantheon/pull/899)
- Process world state download data on a worker thread [\#898](https://github.com/PegaSysEng/pantheon/pull/898)
- CLI mixin help [\#895](https://github.com/PegaSysEng/pantheon/pull/895) ([macfarla](https://github.com/macfarla))
- Use absolute datapath instead of relative. [\#894](https://github.com/PegaSysEng/pantheon/pull/894).
- Fix task queue so that the updated failure count for requests is stored [\#893](https://github.com/PegaSysEng/pantheon/pull/893)
- Fix authentication header [\#891](https://github.com/PegaSysEng/pantheon/pull/891)
- Reorganize eth tasks [\#890](https://github.com/PegaSysEng/pantheon/pull/890)
- Unit tests of BlockBroadcaster [\#887](https://github.com/PegaSysEng/pantheon/pull/887)
- Fix authentication file validation errors [\#886](https://github.com/PegaSysEng/pantheon/pull/886)
- Fixing file locations under docker [\#885](https://github.com/PegaSysEng/pantheon/pull/885)
- Handle exceptions properly in EthScheduler [\#884](https://github.com/PegaSysEng/pantheon/pull/884)
- More bootnodes for goerli [\#880](https://github.com/PegaSysEng/pantheon/pull/880)
- Rename password hash command [\#879](https://github.com/PegaSysEng/pantheon/pull/879)
- Add metrics for EthScheduler executors [\#878](https://github.com/PegaSysEng/pantheon/pull/878)
- Disconnect peer removed from node whitelist [\#877](https://github.com/PegaSysEng/pantheon/pull/877)
- Reduce logging noise from invalid peer discovery packets and handshaking [\#876](https://github.com/PegaSysEng/pantheon/pull/876)
- Detect stalled world state downloads [\#875](https://github.com/PegaSysEng/pantheon/pull/875)
- Limit size of Ibft future message buffer [\#873](https://github.com/PegaSysEng/pantheon/pull/873)
- Ibft2: Replace NewRound with extended Proposal [\#872](https://github.com/PegaSysEng/pantheon/pull/872)
- Fixed admin_addPeer to periodically check maintained connections [\#871](https://github.com/PegaSysEng/pantheon/pull/871)
- WebSocket method permissions [\#870](https://github.com/PegaSysEng/pantheon/pull/870)
- Select new pivot block when world state becomes unavailable [\#869](https://github.com/PegaSysEng/pantheon/pull/869)
- Introduce FutureUtils to reduce duplicated code around CompletableFuture [\#868](https://github.com/PegaSysEng/pantheon/pull/868)
- Implement world state cancel [\#867](https://github.com/PegaSysEng/pantheon/pull/867)
- Renaming authentication configuration file CLI command [\#865](https://github.com/PegaSysEng/pantheon/pull/865)
- Break out RoundChangeCertificate validation [\#864](https://github.com/PegaSysEng/pantheon/pull/864)
- Disconnect peers where the common ancestor is before our fast sync pivot [\#862](https://github.com/PegaSysEng/pantheon/pull/862)
- Initial scaffolding for block propagation [\#860](https://github.com/PegaSysEng/pantheon/pull/860)
- Fix NullPointerException when determining fast sync pivot [\#859](https://github.com/PegaSysEng/pantheon/pull/859)
- Check for invalid token [\#856](https://github.com/PegaSysEng/pantheon/pull/856)
- Moving NodeWhitelistController to permissioning package [\#855](https://github.com/PegaSysEng/pantheon/pull/855)
- Fix state download race condition by creating a TaskQueue API [\#853](https://github.com/PegaSysEng/pantheon/pull/853)
- Changed separator in JSON RPC permissions [\#852](https://github.com/PegaSysEng/pantheon/pull/852)
- WebSocket acceptance tests now can use WebSockets [\#851](https://github.com/PegaSysEng/pantheon/pull/851)
- IBFT notifies EthPeer when remote node has a better block [\#849](https://github.com/PegaSysEng/pantheon/pull/849)
- Support resuming fast-sync downloads [\#848](https://github.com/PegaSysEng/pantheon/pull/848)
- Tweak Fast Sync Config [\#847](https://github.com/PegaSysEng/pantheon/pull/847)
- RPC authentication configuration validation + tests. [\#846](https://github.com/PegaSysEng/pantheon/pull/846)
- Tidy-up FastSyncState persistence [\#845](https://github.com/PegaSysEng/pantheon/pull/845)
- Do parallel extract signatures in the parallel block importer. [\#844](https://github.com/PegaSysEng/pantheon/pull/844)
- Fix 'the Input Is Too Long' Error on Windows [\#843](https://github.com/PegaSysEng/pantheon/pull/843) (thanks to [glethuillier](https://github.com/glethuillier)).
- Remove unnecessary sleep [\#842](https://github.com/PegaSysEng/pantheon/pull/842)
- Shutdown improvements [\#841](https://github.com/PegaSysEng/pantheon/pull/841)
- Speed up shutdown time [\#838](https://github.com/PegaSysEng/pantheon/pull/838)
- Add metrics to world state downloader [\#837](https://github.com/PegaSysEng/pantheon/pull/837)
- Store pivot block header [\#836](https://github.com/PegaSysEng/pantheon/pull/836)
- Clique should use beneficiary of zero on epoch blocks [\#833](https://github.com/PegaSysEng/pantheon/pull/833)
- Clique should ignore proposals for address 0 [\#831](https://github.com/PegaSysEng/pantheon/pull/831)
- Fix intermittency in FullSyncDownloaderTest [\#830](https://github.com/PegaSysEng/pantheon/pull/830)
- Added the authentication service to the WebSocket service [\#829](https://github.com/PegaSysEng/pantheon/pull/829)
- Extract creation and init of ProtocolContext into a re-usable class [\#828](https://github.com/PegaSysEng/pantheon/pull/828)
- Prevent duplicate commit seals in ibft header [\#827](https://github.com/PegaSysEng/pantheon/pull/827)
- Validate Ibft vanity data length [\#826](https://github.com/PegaSysEng/pantheon/pull/826)
- Refactored json rpc authentication to be provided as a service [\#825](https://github.com/PegaSysEng/pantheon/pull/825)
- Handle unavailable world states [\#824](https://github.com/PegaSysEng/pantheon/pull/824)
- Password in JWT payload [\#823](https://github.com/PegaSysEng/pantheon/pull/823)
- Homogenize error messages when required parameters are set [\#822](https://github.com/PegaSysEng/pantheon/pull/822) ([glethuillier](https://github.com/glethuillier)).
- Set remote peer chain head to parent of block received in NEW\_BLOCK\_MESSAGE [\#819](https://github.com/PegaSysEng/pantheon/pull/819)
- Peer disconnects should not result in stack traces [\#818](https://github.com/PegaSysEng/pantheon/pull/818)
- Abort previous builds [\#817](https://github.com/PegaSysEng/pantheon/pull/817)
- Parallel build stages [\#816](https://github.com/PegaSysEng/pantheon/pull/816)
- JWT authentication for JSON-RPC [\#815](https://github.com/PegaSysEng/pantheon/pull/815)
- Log errors that occur while finding a common ancestor [\#814](https://github.com/PegaSysEng/pantheon/pull/814)
- Shuffled log levels [\#813](https://github.com/PegaSysEng/pantheon/pull/813)
- Prevent duplicate IBFT messages being processed by state machine [\#811](https://github.com/PegaSysEng/pantheon/pull/811)
- Fix Orion startup ports [\#810](https://github.com/PegaSysEng/pantheon/pull/810)
- Commit world state continuously [\#809](https://github.com/PegaSysEng/pantheon/pull/809)
- Improve block propagation time [\#808](https://github.com/PegaSysEng/pantheon/pull/808)
- JSON-RPC authentication cli options & acceptance tests [\#807](https://github.com/PegaSysEng/pantheon/pull/807)
- Remove privacy not supported warning [\#806](https://github.com/PegaSysEng/pantheon/pull/806) (thanks to [vinistevam](https://github.com/vinistevam))
- Wire up Private Transaction Processor [\#805](https://github.com/PegaSysEng/pantheon/pull/805) (thanks to [Puneetha17](https://github.com/Puneetha17))
- Apply a limit to the number of responses in RespondingEthPeer.respondWhile [\#803](https://github.com/PegaSysEng/pantheon/pull/803)
- Avoid requesting empty block bodies from the network. [\#802](https://github.com/PegaSysEng/pantheon/pull/802)
- Handle partial responses to get receipts requests [\#801](https://github.com/PegaSysEng/pantheon/pull/801)
- Rename functions in Ibft MessageValidator [\#800](https://github.com/PegaSysEng/pantheon/pull/800)
- Upgrade GoogleJavaFormat to 1.7 [\#795](https://github.com/PegaSysEng/pantheon/pull/795)
- Minor refactorings of IntegrationTest infrastructure [\#786](https://github.com/PegaSysEng/pantheon/pull/786)
- Rework Ibft MessageValidatorFactory [\#785](https://github.com/PegaSysEng/pantheon/pull/785)
- Rework IbftRoundFactory [\#784](https://github.com/PegaSysEng/pantheon/pull/784)
- Rename artefacts to artifacts within IBFT [\#782](https://github.com/PegaSysEng/pantheon/pull/782)
- Rename TerminatedRoundArtefacts to PreparedRoundArtefacts [\#781](https://github.com/PegaSysEng/pantheon/pull/781)
- Rename Ibft MessageFactory methods [\#779](https://github.com/PegaSysEng/pantheon/pull/779)
- Update WorldStateDownloader to only filter out known code requests [\#777](https://github.com/PegaSysEng/pantheon/pull/777)
- Multiple name options only search for the longest one [\#776](https://github.com/PegaSysEng/pantheon/pull/776)
- Move ethTaskTimer to abstract root [\#775](https://github.com/PegaSysEng/pantheon/pull/775)
- Parallel Block importer [\#774](https://github.com/PegaSysEng/pantheon/pull/774)
- Wait for a peer with an estimated chain height before selecting a pivot block [\#772](https://github.com/PegaSysEng/pantheon/pull/772)
- Randomly perform full validation when fast syncing blocks [\#770](https://github.com/PegaSysEng/pantheon/pull/770)
- IBFT Message rework, piggybacking blocks on msgs. [\#769](https://github.com/PegaSysEng/pantheon/pull/769)
- EthScheduler additions [\#767](https://github.com/PegaSysEng/pantheon/pull/767)
- Fixing node whitelist isPermitted check [\#766](https://github.com/PegaSysEng/pantheon/pull/766)
- Eth/63 labels [\#764](https://github.com/PegaSysEng/pantheon/pull/764)
- Permissioning whitelist persistence. [\#763](https://github.com/PegaSysEng/pantheon/pull/763)
- Created message validators for NewRound and RoundChange [\#760](https://github.com/PegaSysEng/pantheon/pull/760)
- Add tests for FastSyncChainDownloader as a whole [\#758](https://github.com/PegaSysEng/pantheon/pull/758)
- Flatten IBFT Message API [\#757](https://github.com/PegaSysEng/pantheon/pull/757)
- Added TerminatedRoundArtefacts [\#756](https://github.com/PegaSysEng/pantheon/pull/756)
- Fix thread names in EthScheduler to include the thread number [\#755](https://github.com/PegaSysEng/pantheon/pull/755)
- Separate round change reception from RoundChangeCertificate [\#754](https://github.com/PegaSysEng/pantheon/pull/754)
- JSON-RPC authentication login [\#753](https://github.com/PegaSysEng/pantheon/pull/753)
- Spilt Ibft MessageValidator into components [\#752](https://github.com/PegaSysEng/pantheon/pull/752)
- Ensure first checkpoint headers is always in local blockchain for FastSyncCheckpointHeaderManager [\#750](https://github.com/PegaSysEng/pantheon/pull/750)
- Refactored permissioning components to be Optional. [\#747](https://github.com/PegaSysEng/pantheon/pull/747)
- Integrate rocksdb-based queue into WorldStateDownloader [\#746](https://github.com/PegaSysEng/pantheon/pull/746)
- Generify orion to enclave [\#745](https://github.com/PegaSysEng/pantheon/pull/745) (thanks to [vinistevam](https://github.com/vinistevam))
- Moved IBFT Message factory to use wrapped message types [\#744](https://github.com/PegaSysEng/pantheon/pull/744)
- Handle timeouts when requesting checkpoint headers correctly [\#743](https://github.com/PegaSysEng/pantheon/pull/743)
- Update RoundChangeManager to use flattened message [\#742](https://github.com/PegaSysEng/pantheon/pull/742)
- Handle validation failures when fast importing blocks [\#741](https://github.com/PegaSysEng/pantheon/pull/741)
- Updated IbftRound and RoundState APIs to use wrapped messages [\#740](https://github.com/PegaSysEng/pantheon/pull/740)
- Exception handling [\#739](https://github.com/PegaSysEng/pantheon/pull/739)
- Upgrade dependency versions and build cleanup [\#738](https://github.com/PegaSysEng/pantheon/pull/738)
- Update IbftBlockHeigntManager to accept new message types. [\#737](https://github.com/PegaSysEng/pantheon/pull/737)
- Error response handling for permissions APIs [\#736](https://github.com/PegaSysEng/pantheon/pull/736)
- IPV6 bootnodes don't work [\#735](https://github.com/PegaSysEng/pantheon/pull/735)
- Updated to use tags of pantheon build rather than another repo [\#734](https://github.com/PegaSysEng/pantheon/pull/734)
- Log milestones at startup and other minor logging improvements [\#733](https://github.com/PegaSysEng/pantheon/pull/733)
- Create wrapper types for Ibft Signed messages [\#731](https://github.com/PegaSysEng/pantheon/pull/731)
- Ibft to uniquely ID messages by their hash [\#730](https://github.com/PegaSysEng/pantheon/pull/730)
- Rename ibftrevised to ibft2 [\#722](https://github.com/PegaSysEng/pantheon/pull/722)
- Limit ibft msg queues [\#704](https://github.com/PegaSysEng/pantheon/pull/704)
- Implement privacy precompiled contract [\#696](https://github.com/PegaSysEng/pantheon/pull/696) (thanks to [Puneetha17](https://github.com/Puneetha17))
- Integration of RecursivePeerRefreshState and PeerDiscoveryController [\#420](https://github.com/PegaSysEng/pantheon/pull/420)

## 0.9.1

Built and compatible with with JDK8.

## 0.9

### Breaking Changes to Command Line

Breaking changes have been made to the command line options in v0.9 to improve usability. Many v0.8 command line options no longer work.

The [documentation](https://docs.pantheon.pegasys.tech/en/latest/) has been updated throughout to use the changed command line options and the [command line reference](https://besu.hyperledger.org/en/stable/) documents the changed options.

| Previous Option                     | New Option                                                                                                                                                                                                                                  | Change                            |
|-------------------------------------|------------------------------------------------------------------------------------------------------------------------------------------------------------------------------------------------------------------------------------------|----------------------------------|
| `--config`                          | [`--config-file`](https://besu.hyperledger.org/en/latest/Reference/CLI/CLI-Syntax/#config-file)                                                                                                                                  | Renamed                          |
| `--datadir`                         | [`--data-path`](https://besu.hyperledger.org/en/latest/Reference/CLI/CLI-Syntax/#data-path)                                                                                                                                      | Renamed                          |
| `--dev-mode`                        | [`--network=dev`](https://besu.hyperledger.org/en/latest/Reference/CLI/CLI-Syntax/#network)                                                                                                                                     | Replaced by `--network` option   |
| `--genesis`                         | [`--genesis-file`](https://besu.hyperledger.org/en/latest/Reference/CLI/CLI-Syntax/#genesis-file)                                                                                                                                | Renamed                          |
| `--goerli`                          | [`--network=goerli`]((https://besu.hyperledger.org/en/latest/Reference/CLI/CLI-Syntax/#network)                                                                                                                                  | Replaced by `--network` option   |
| `--metrics-listen=<HOST:PORT>`      | [`--metrics-host=<HOST>`](https://besu.hyperledger.org/en/latest/Reference/CLI/CLI-Syntax/#metrics-host) and [`--metrics-port=<PORT>`](https://besu.hyperledger.org/en/latest/Reference/CLI/CLI-Syntax/#metrics-port) | Split into host and port options |
| `--miner-extraData`                 | [`--miner-extra-data`](https://besu.hyperledger.org/en/latest/Reference/CLI/CLI-Syntax/#miner-extra-data)                                                                                                                       | Renamed                          |
| `--miner-minTransactionGasPriceWei` | [`--min-gas-price`](https://besu.hyperledger.org/en/latest/Reference/CLI/CLI-Syntax/#min-gas-price)                                                                                                                              | Renamed                          |
| `--no-discovery`                    | [`--discovery-enabled`](https://besu.hyperledger.org/en/latest/Reference/CLI/CLI-Syntax/#discovery-enabled)                                                                                                                      | Replaced                         |
| `--node-private-key`                | [`--node-private-key-file`](https://besu.hyperledger.org/en/latest/Reference/CLI/CLI-Syntax/#node-private-key-file)                                                                                                              | Renamed                          |
| `--ottoman`                         | N/A                                                                                                                                                                                                                                         | Removed                          |
| `--p2p-listen=<HOST:PORT>`          | [`--p2p-host=<HOST>`](https://besu.hyperledger.org/en/latest/Reference/CLI/CLI-Syntax/#p2p-hostt) and [`--p2p-port=<PORT>`](https://besu.hyperledger.org/en/latest/Reference/CLI/CLI-Syntax/#p2p-port) | Split into host and port options |
| `--rinkeby`                         | [`--network=rinkeby`]((https://besu.hyperledger.org/en/latest/Reference/CLI/CLI-Syntax/#network)                                                                                                                                     | Replaced by `--network` option   |
| `--ropsten`                         | [`--network=ropsten`]((https://besu.hyperledger.org/en/latest/Reference/CLI/CLI-Syntax/#network)                                                                                                                                     | Replaced by `--network` option   |
| `--rpc-enabled`                     | [` --rpc-http-enabled`](https://besu.hyperledger.org/en/latest/Reference/CLI/CLI-Syntax/#rpc-http-enabled)| Renamed|
| `--rpc-listen=<HOST:PORT>`          | [`--rpc-http-host=<HOST>`](https://besu.hyperledger.org/en/latest/Reference/CLI/CLI-Syntax/#rpc-http-host) and [`--rpc-http-port=<PORT>`](https://besu.hyperledger.org/en/latest/Reference/CLI/CLI-Syntax/#rpc-http-port) | Split into host and port options |
| `--rpc-api`                         | [`--rpc-http-api`](https://besu.hyperledger.org/en/latest/Reference/CLI/CLI-Syntax/#rpc-http-api)| Renamed |
| `--rpc-cors-origins`                | [`--rpc-http-cors-origins`](https://besu.hyperledger.org/en/latest/Reference/CLI/CLI-Syntax/#rpc-http-cors-origins) | Renamed |
| `--ws-enabled`                      | [`--rpc-ws-enabled`](https://besu.hyperledger.org/en/latest/Reference/CLI/CLI-Syntax/#rpc-ws-enabled)  | Renamed |
| `--ws-api`                          | [`--rpc-ws-api`](https://besu.hyperledger.org/en/latest/Reference/CLI/CLI-Syntax/#rpc-ws-api) | Renamed|
| `--ws-listen=<HOST:PORT>`           | [`--rpc-ws-host=<HOST>`](https://besu.hyperledger.org/en/latest/Reference/CLI/CLI-Syntax/#rpc-ws-host) and [`--rpc-ws-port=<PORT>`](https://besu.hyperledger.org/en/latest/Reference/CLI/CLI-Syntax/#rpc-ws-port) | Split into host and port options |
| `--ws-refresh-delay`                | [`--rpc-ws-refresh-delay`](https://besu.hyperledger.org/en/latest/Reference/CLI/CLI-Syntax/#rpc-ws-refresh-delay)|Renamed|

| Previous Subcommand                 | New Subcommand                                                                                                                                                                                                                  | Change                            |
|-------------------------------------|------------------------------------------------------------------------------------------------------------------------------------------------------------------------------------------------------------------------------------------|----------------------------------|
| `pantheon import <block-file>`      | [`pantheon blocks import --from=<block-file>`](https://besu.hyperledger.org/en/latest/Reference/CLI/CLI-Subcommands/#blocks)                                                                                            | Renamed                          |
| `pantheon export-pub-key <key-file>`| [`pantheon public-key export --to=<key-file>`](https://besu.hyperledger.org/en/latest/Reference/CLI/CLI-Subcommands/#public-key)                                                                                                      | Renamed                          |


### Private Network Quickstart

The Private Network Quickstart has been moved from the `pantheon` repository to the `pantheon-quickstart`
repository. The [Private Network Quickstart tutorial](https://besu.hyperledger.org/en/latest/Tutorials/Quickstarts/Private-Network-Quickstart/)
has been updated to use the moved quickstart.

### Additions and Improvements

- `--network=goerli` supports relaunch of Görli testnet [\#717](https://github.com/PegaSysEng/pantheon/pull/717)
- TOML authentication provider [\#689](https://github.com/PegaSysEng/pantheon/pull/689)
- Metrics Push Gateway Options [\#678](https://github.com/PegaSysEng/pantheon/pull/678)
- Additional logging details for IBFT 2.0 [\#650](https://github.com/PegaSysEng/pantheon/pull/650)
- Permissioning config TOML file [\#643](https://github.com/PegaSysEng/pantheon/pull/643)
- Added metrics Prometheus Push Gateway Support [\#638](https://github.com/PegaSysEng/pantheon/pull/638)
- Clique and IBFT not enabled by default in RPC APIs [\#635](https://github.com/PegaSysEng/pantheon/pull/635)
- Added `admin_addPeer` JSON-RPC API method [\#622](https://github.com/PegaSysEng/pantheon/pull/622)
- Implemented `--p2p-enabled` configuration item [\#619](https://github.com/PegaSysEng/pantheon/pull/619)
- Command options and commands renaming [\#618](https://github.com/PegaSysEng/pantheon/pull/618)
- Added IBFT get pending votes [\#603](https://github.com/PegaSysEng/pantheon/pull/603)
- Implement Petersburg hardfork [\#601](https://github.com/PegaSysEng/pantheon/pull/601)
- Added private transaction abstraction [\#592](https://github.com/PegaSysEng/pantheon/pull/592) (thanks to [iikirilov](https://github.com/iikirilov))
- Added privacy command line commands [\#584](https://github.com/PegaSysEng/pantheon/pull/584) (thanks to [Puneetha17](https://github.com/Puneetha17))
- Documentation updates include:
  - Updated [Private Network Quickstart tutorial](https://besu.hyperledger.org/en/latest/Tutorials/Quickstarts/Private-Network-Quickstart/)
    to use quickstart in `pantheon-quickstart` repository and indicate that the quickstart is not supported on Windows.
  - Added IBFT 2.0 [content](https://besu.hyperledger.org/en/latest/HowTo/Configure/Consensus-Protocols/IBFT/) and [JSON RPC API methods](https://besu.hyperledger.org/en/latest/Reference/API-Methods/#ibft-20-methods).
  - Added [consensus protocols content](https://besu.hyperledger.org/en/latest/Concepts/Consensus-Protocols/Comparing-PoA/).
  - Added content on [events and logs](https://besu.hyperledger.org/en/latest/Concepts/Events-and-Logs/), and [using filters](https://besu.hyperledger.org/en/latest/HowTo/Interact/Filters/Accessing-Logs-Using-JSON-RPC/).
  - Added content on integrating with [Prometheus Push Gateway](https://besu.hyperledger.org/en/latest/HowTo/Deploy/Monitoring-Performance/#running-prometheus-with-besu-in-push-mode)

### Technical Improvements

- Download receipts during fast sync and import without processing transactions [\#701](https://github.com/PegaSysEng/pantheon/pull/701)
- Removed CLI options for `--nodes-whitelist` and `--accounts-whitelist` [\#694](https://github.com/PegaSysEng/pantheon/pull/694)
- Delegate `getRootCause` through to Guava's implementation [\#692](https://github.com/PegaSysEng/pantheon/pull/692)
- Benchmark update [\#691](https://github.com/PegaSysEng/pantheon/pull/691)
- Implement chain download for fast sync [\#690](https://github.com/PegaSysEng/pantheon/pull/690)
- Allow missing accounts to create zero-cost transactions [\#685](https://github.com/PegaSysEng/pantheon/pull/685)
- Node private key location should be fixed under docker [\#684](https://github.com/PegaSysEng/pantheon/pull/684)
- Parallel Processing File Import Performance [\#683](https://github.com/PegaSysEng/pantheon/pull/683)
- Integrate actual `WorldStateDownloader` with the fast sync work flow [\#682](https://github.com/PegaSysEng/pantheon/pull/682)
- Removed `--max-trailing-peers` option [\#680](https://github.com/PegaSysEng/pantheon/pull/680)
- Enabled warning on CLI dependent options [\#679](https://github.com/PegaSysEng/pantheon/pull/679)
- Update WorldStateDownloader run\(\) interface to accept header [\#677](https://github.com/PegaSysEng/pantheon/pull/677)
- Fixed Difficulty calculator [\#663](https://github.com/PegaSysEng/pantheon/pull/663)
- `discovery-enabled` option refactoring [\#661](https://github.com/PegaSysEng/pantheon/pull/661)
- Update orion default port approach [\#660](https://github.com/PegaSysEng/pantheon/pull/660)
- Extract out generic parts of Downloader [\#659](https://github.com/PegaSysEng/pantheon/pull/659)
- Start world downloader [\#658](https://github.com/PegaSysEng/pantheon/pull/658)
- Create a simple `WorldStateDownloader` [\#657](https://github.com/PegaSysEng/pantheon/pull/657)
- Added handling for when p2p is disabled [\#655](https://github.com/PegaSysEng/pantheon/pull/655)
- Enabled command line configuration for privacy precompiled contract address [\#653](https://github.com/PegaSysEng/pantheon/pull/653) (thanks to [Puneetha17](https://github.com/Puneetha17))
- IBFT transmitted packets are logged by gossiper [\#652](https://github.com/PegaSysEng/pantheon/pull/652)
- `admin_addPeer` acceptance test [\#651](https://github.com/PegaSysEng/pantheon/pull/651)
- Added `p2pEnabled` configuration to `ProcessBesuNodeRunner` [\#649](https://github.com/PegaSysEng/pantheon/pull/649)
- Added description to automatic benchmarks [\#646](https://github.com/PegaSysEng/pantheon/pull/646)
- Added `network` option [\#645](https://github.com/PegaSysEng/pantheon/pull/645)
- Remove OrionConfiguration [\#644](https://github.com/PegaSysEng/pantheon/pull/644) (thanks to [Puneetha17](https://github.com/Puneetha17))
- IBFT Json Acceptance tests [\#634](https://github.com/PegaSysEng/pantheon/pull/634)
- Upgraded build image to one that contains libsodium [\#632](https://github.com/PegaSysEng/pantheon/pull/632)
- Command line fixes [\#630](https://github.com/PegaSysEng/pantheon/pull/630)
- Consider peer count insufficient until minimum peers for fast sync are connected [\#629](https://github.com/PegaSysEng/pantheon/pull/629)
- Build tweaks [\#628](https://github.com/PegaSysEng/pantheon/pull/628)
- IBFT ensure non-validator does not partake in consensus [\#627](https://github.com/PegaSysEng/pantheon/pull/627)
- Added ability in acceptance tests to set up a node with `--no-discovery` [\#624](https://github.com/PegaSysEng/pantheon/pull/624)
- Gossip integration test [\#623](https://github.com/PegaSysEng/pantheon/pull/623)
- Removed quickstart code and CI pipeline [\#616](https://github.com/PegaSysEng/pantheon/pull/616)
- IBFT Integration Tests - Spurious Behaviour [\#615](https://github.com/PegaSysEng/pantheon/pull/615)
- Refactoring for more readable IBFT IT [\#614](https://github.com/PegaSysEng/pantheon/pull/614)
- Start of fast sync downloader [\#613](https://github.com/PegaSysEng/pantheon/pull/613)
- Split `IbftProcessor` into looping and event processing [\#612](https://github.com/PegaSysEng/pantheon/pull/612)
- IBFT Int Test - changed `TestContextFactory` to a builder [\#611](https://github.com/PegaSysEng/pantheon/pull/611)
- Discard prior round change msgs [\#610](https://github.com/PegaSysEng/pantheon/pull/610)
- `IbftGetValidatorsByBlockHash` added to json factory [\#607](https://github.com/PegaSysEng/pantheon/pull/607)
- IBFT Validator RPCs to return list of strings [\#606](https://github.com/PegaSysEng/pantheon/pull/606)
- Update Benchmark [\#605](https://github.com/PegaSysEng/pantheon/pull/605)
- Remove db package and move classes to more appropriate locations [\#599](https://github.com/PegaSysEng/pantheon/pull/599)
- Added `GetReceiptsFromPeerTask` [\#598](https://github.com/PegaSysEng/pantheon/pull/598)
- Added `GetNodeDataFromPeerTask` [\#597](https://github.com/PegaSysEng/pantheon/pull/597)
- Fixed deprecation warnings [\#596](https://github.com/PegaSysEng/pantheon/pull/596)
- IBFT Integration Tests - Future Height [\#591](https://github.com/PegaSysEng/pantheon/pull/591)
- Added `getNodeData` to `EthPeer` to enable requesting node data [\#589](https://github.com/PegaSysEng/pantheon/pull/589)
- `Blockcreator` to use `parentblock` specified at constuction [\#588](https://github.com/PegaSysEng/pantheon/pull/588)
- Support responding to `GetNodeData` requests [\#587](https://github.com/PegaSysEng/pantheon/pull/587)
- IBFT validates block on proposal reception [\#583](https://github.com/PegaSysEng/pantheon/pull/583)
- Rework `NewRoundValidator` tests [\#582](https://github.com/PegaSysEng/pantheon/pull/582)
- IBFT split extra data validation rule into components [\#581](https://github.com/PegaSysEng/pantheon/pull/581)
- Allow attached rules to be flagged `light` [\#580](https://github.com/PegaSysEng/pantheon/pull/580)
- Split Block Validation from Importing [\#579](https://github.com/PegaSysEng/pantheon/pull/579)
- Refactor `RoundChangeManager` creation [\#578](https://github.com/PegaSysEng/pantheon/pull/578)
- Add `-SNAPSHOT` postfix to version [\#577](https://github.com/PegaSysEng/pantheon/pull/577)
- IBFT - prevent proposed block being imported twice [\#576](https://github.com/PegaSysEng/pantheon/pull/576)
- Version upgrades [\#571](https://github.com/PegaSysEng/pantheon/pull/571)
- Tests that CLI options are disabled under docker [\#566](https://github.com/PegaSysEng/pantheon/pull/566)
- Renamed IBFT networking classes [\#555](https://github.com/PegaSysEng/pantheon/pull/555)
- Removed dead code from the consensus package [\#554](https://github.com/PegaSysEng/pantheon/pull/554)
- Prepared private transaction support [\#538](https://github.com/PegaSysEng/pantheon/pull/538) (thanks to [iikirilov](https://github.com/iikirilov))

## 0.8.5

Indefinitely delays the roll-out of Constantinople on Ethereum Mainnet due to a [potential security issue](https://blog.ethereum.org/2019/01/15/security-alert-ethereum-constantinople-postponement/) detected.

## Additions and Improvements
- Remove Constantinople fork block [\#574](https://github.com/PegaSysEng/pantheon/pull/574)

## Technical Improvements
- Rename IBFT message packages [\#568](https://github.com/PegaSysEng/pantheon/pull/568)


## 0.8.4

### Docker Image

If you have been running a node using the v0.8.3 Docker image, the node was not saving data to the
specified [data directory](https://besu.hyperledger.org/en/stable/),
or referring to the custom [configuration file](https://besu.hyperledger.org/en/stable/)
or [genesis file](https://besu.hyperledger.org/en/stable/).

To recover the node key and data directory from the Docker container:
`docker cp <container>:/opt/pantheon/key <destination_file>`
`docker cp <container>:/opt/pantheon/database <destination_directory>`

Where `container` is the name or ID of the Docker container containing the Besu node.

The container can be running or stopped when you copy the key and data directory. If your node was
fully synchronized to MainNet, the data directory will be ~2TB.  

When restarting your node with the v0.8.4 Docker image:

* Save the node key in the [`key` file](https://besu.hyperledger.org/en/latest/Concepts/Node-Keys/#node-private-key) in the data
    directory or specify the location using the [`--node-private-key` option](https://besu.hyperledger.org/en/stable/).  
* Specify the `<destination_directory` as a [volume for the data directory](https://besu.hyperledger.org/en/stable/).

### Bug Fixes
- Fixing default resource locations inside docker [\#529](https://github.com/PegaSysEng/pantheon/pull/529)
- NewRoundMessageValidator ignores Round Number when comparing blocks [\#523](https://github.com/PegaSysEng/pantheon/pull/523)
- Fix Array Configurable command line options [\#514](https://github.com/PegaSysEng/pantheon/pull/514)

## Additions and Improvements
- RocksDB Metrics [\#531](https://github.com/PegaSysEng/pantheon/pull/531)
- Added `ibft_getValidatorsByBlockHash` JSON RPC [\#519](https://github.com/PegaSysEng/pantheon/pull/519)
- Expose metrics to Prometheus [\#506](https://github.com/PegaSysEng/pantheon/pull/506)
- Added `ibft_getValidatorsByBlockNumber` [\#499](https://github.com/PegaSysEng/pantheon/pull/499)
- Added `Roadmap.md` file. [\#494](https://github.com/PegaSysEng/pantheon/pull/494)
- Added JSON RPC `eth hashrate` method. [\#488](https://github.com/PegaSysEng/pantheon/pull/488)
- Account whitelist API [\#487](https://github.com/PegaSysEng/pantheon/pull/487)
- Added nodes whitelist JSON-RPC APIs [\#476](https://github.com/PegaSysEng/pantheon/pull/476)
- Added account whitelisting [\#460](https://github.com/PegaSysEng/pantheon/pull/460)
- Added configurable refresh delay for SyncingSubscriptionService on start up [\#383](https://github.com/PegaSysEng/pantheon/pull/383)
- Added the Command Line Style Guide  [\#530](https://github.com/PegaSysEng/pantheon/pull/530)
- Documentation updates include:
  * Migrated to new [documentation site](https://docs.pantheon.pegasys.tech/en/latest/)  
  * Added [configuration file content](https://besu.hyperledger.org/en/stable/)
  * Added [tutorial to create private network](https://besu.hyperledger.org/en/latest/Tutorials/Private-Network/Create-Private-Network/)
  * Added content on [enabling non-default APIs](https://besu.hyperledger.org/en/latest/Reference/API-Methods/)

## Technical Improvements

-  Updated `--bootnodes` command option to take zero arguments [\#548](https://github.com/PegaSysEng/pantheon/pull/548)
- IBFT Integration Testing - Local Node is proposer [\#527](https://github.com/PegaSysEng/pantheon/pull/527)
- Remove vertx from discovery tests [\#539](https://github.com/PegaSysEng/pantheon/pull/539)
- IBFT Integration testing - Round Change [\#537](https://github.com/PegaSysEng/pantheon/pull/537)
- NewRoundMessageValidator creates RoundChangeValidator with correct value [\#518](https://github.com/PegaSysEng/pantheon/pull/518)
- Remove time dependency from BlockTimer tests [\#513](https://github.com/PegaSysEng/pantheon/pull/513)
- Gradle 5.1 [\#512](https://github.com/PegaSysEng/pantheon/pull/512)
- Metrics measurement adjustment [\#511](https://github.com/PegaSysEng/pantheon/pull/511)
- Metrics export for import command. [\#509](https://github.com/PegaSysEng/pantheon/pull/509)
- IBFT Integration test framework [\#502](https://github.com/PegaSysEng/pantheon/pull/502)
- IBFT message gossiping [\#501](https://github.com/PegaSysEng/pantheon/pull/501)
- Remove non-transactional mutation from KeyValueStore [\#500](https://github.com/PegaSysEng/pantheon/pull/500)
- Ensured that the blockchain queries class handles optionals better. [\#486](https://github.com/PegaSysEng/pantheon/pull/486)
- IBFT mining acceptance test [\#483](https://github.com/PegaSysEng/pantheon/pull/483)
- Set base directory name to be lowercase in building.md [\#474](https://github.com/PegaSysEng/pantheon/pull/474) (Thanks to [Matthalp](https://github.com/Matthalp))
- Moved admin\_peers to Admin API group [\#473](https://github.com/PegaSysEng/pantheon/pull/473)
- Nodes whitelist acceptance test [\#472](https://github.com/PegaSysEng/pantheon/pull/472)
- Rework RoundChangeManagerTest to not reuse validators [\#469](https://github.com/PegaSysEng/pantheon/pull/469)
- Ignore node files to support truffle. [\#467](https://github.com/PegaSysEng/pantheon/pull/467)
- IBFT pantheon controller [\#461](https://github.com/PegaSysEng/pantheon/pull/461)
- IBFT Round to update internal state on reception of NewRound Message [\#451](https://github.com/PegaSysEng/pantheon/pull/451)
- Update RoundChangeManager correctly create its message validator [\#450](https://github.com/PegaSysEng/pantheon/pull/450)
- Use seconds for block timer time unit [\#445](https://github.com/PegaSysEng/pantheon/pull/445)
- IBFT controller and future msgs handling [\#431](https://github.com/PegaSysEng/pantheon/pull/431)
- Allow IBFT Round to be created using PreparedCert [\#429](https://github.com/PegaSysEng/pantheon/pull/429)
- Added MessageValidatorFactory [\#425](https://github.com/PegaSysEng/pantheon/pull/425)
- Inround payload [\#423](https://github.com/PegaSysEng/pantheon/pull/423)
- Updated IbftConfig Fields [\#422](https://github.com/PegaSysEng/pantheon/pull/422)
- Repair IbftBlockCreator and add tests [\#421](https://github.com/PegaSysEng/pantheon/pull/421)
- Make Besu behave as a submodule [\#419](https://github.com/PegaSysEng/pantheon/pull/419)
- Ibft Height Manager [\#418](https://github.com/PegaSysEng/pantheon/pull/418)
- Ensure bootnodes are a subset of node whitelist [\#414](https://github.com/PegaSysEng/pantheon/pull/414)
- IBFT Consensus Round Classes [\#405](https://github.com/PegaSysEng/pantheon/pull/405)
- IBFT message payload tests [\#404](https://github.com/PegaSysEng/pantheon/pull/404)
- Validate enodeurl syntax from command line [\#403](https://github.com/PegaSysEng/pantheon/pull/403)
- Update errorprone [\#401](https://github.com/PegaSysEng/pantheon/pull/401)
- IBFT round change manager [\#393](https://github.com/PegaSysEng/pantheon/pull/393)
- IBFT RoundState [\#392](https://github.com/PegaSysEng/pantheon/pull/392)
- Move Block data generator test helper to test support package [\#391](https://github.com/PegaSysEng/pantheon/pull/391)
- IBFT message tests [\#367](https://github.com/PegaSysEng/pantheon/pull/367)

## 0.8.3

### Breaking Change to JSON RPC-API

From v0.8.3, incoming HTTP requests are only accepted from hostnames specified using the `--host-whitelist` command-line option. If not specified, the default value for `--host-whitelist` is `localhost`.

If using the URL `http://127.0.0.1` to make JSON-RPC calls, use `--host-whitelist` to specify the hostname `127.0.0.1` or update the hostname to `localhost`.

If your application publishes RPC ports, specify the hostnames when starting Besu. For example:  

```bash
pantheon --host-whitelist=example.com
```

Specify `*` or `all` for `--host-whitelist` to effectively disable host protection and replicate pre-v0.8.3 behavior. This is not recommended for production code.

### Bug Fixes

- Repair Clique Proposer Selection [\#339](https://github.com/PegaSysEng/pantheon/pull/339)
- High TX volume swamps block processing [\#337](https://github.com/PegaSysEng/pantheon/pull/337)
- Check if the connectFuture has completed successfully [\#293](https://github.com/PegaSysEng/pantheon/pull/293)
- Switch back to Xerial Snappy Library [\#284](https://github.com/PegaSysEng/pantheon/pull/284)
- ShortHex of 0 should be '0x0', not '0x' [\#272](https://github.com/PegaSysEng/pantheon/pull/272)
- Fix pantheon CLI default values infinite loop [\#266](https://github.com/PegaSysEng/pantheon/pull/266)

### Additions and Improvements

- Added `--nodes-whitelist` parameter to CLI and NodeWhitelistController [\#346](https://github.com/PegaSysEng/pantheon/pull/346)
- Discovery wiring for `--node-whitelist` [\#365](https://github.com/PegaSysEng/pantheon/pull/365)
- Plumb in three more metrics [\#344](https://github.com/PegaSysEng/pantheon/pull/344)
- `ProposerSelection` to support multiple IBFT implementations [\#307](https://github.com/PegaSysEng/pantheon/pull/307)
- Configuration to support IBFT original and revised [\#306](https://github.com/PegaSysEng/pantheon/pull/306)
- Added host whitelist for JSON-RPC. [**Breaking Change**](#breaking-change-to-json-rpc-api) [\#295](https://github.com/PegaSysEng/pantheon/pull/295)
- Reduce `Block creation processed cancelled` log message to debug [\#294](https://github.com/PegaSysEng/pantheon/pull/294)
- Implement iterative peer search [\#268](https://github.com/PegaSysEng/pantheon/pull/268)
- Added RLP enc/dec for PrePrepare, Commit and NewRound messages [\#200](https://github.com/PegaSysEng/pantheon/pull/200)
- IBFT block mining [\#169](https://github.com/PegaSysEng/pantheon/pull/169)
- Added `--goerli` CLI option [\#370](https://github.com/PegaSysEng/pantheon/pull/370) (Thanks to [@Nashatyrev](https://github.com/Nashatyrev))
- Begin capturing metrics to better understand Besu's behaviour [\#326](https://github.com/PegaSysEng/pantheon/pull/326)
- Documentation updates include:
   * Added Coding Conventions [\#342](https://github.com/PegaSysEng/pantheon/pull/342)
   * Reorganised [Installation documentation](https://github.com/PegaSysEng/pantheon/wiki/Installation) and added [Chocolatey installation](https://github.com/PegaSysEng/pantheon/wiki/Install-Binaries#windows-with-chocolatey) for Windows
   * Reorganised [JSON-RPC API documentation](https://github.com/PegaSysEng/pantheon/wiki/JSON-RPC-API)
   * Updated [RPC Pub/Sub API documentation](https://github.com/PegaSysEng/pantheon/wiki/RPC-PubSub)

### Technical Improvements

- Extracted non-Docker CLI parameters to picoCLI mixin. [\#323](https://github.com/PegaSysEng/pantheon/pull/323)
- IBFT preprepare to validate round matches block [\#329](https://github.com/PegaSysEng/pantheon/pull/329)
- Fix acceptance test [\#324](https://github.com/PegaSysEng/pantheon/pull/324)
- Added the `IbftFinalState` [\#385](https://github.com/PegaSysEng/pantheon/pull/385)
- Constantinople Fork Block [\#382](https://github.com/PegaSysEng/pantheon/pull/382)
- Fix `pantheon.cli.BesuCommandTest` test on Windows [\#380](https://github.com/PegaSysEng/pantheon/pull/380)
- JDK smoke testing is being configured differently now [\#374](https://github.com/PegaSysEng/pantheon/pull/374)
- Re-enable clique AT [\#373](https://github.com/PegaSysEng/pantheon/pull/373)
- Ignoring acceptance test [\#372](https://github.com/PegaSysEng/pantheon/pull/372)
- Changes to support Gradle 5.0 [\#371](https://github.com/PegaSysEng/pantheon/pull/371)
- Clique: Prevent out of turn blocks interrupt in-turn mining [\#364](https://github.com/PegaSysEng/pantheon/pull/364)
- Time all tasks [\#361](https://github.com/PegaSysEng/pantheon/pull/361)
- Rework `VoteTallyCache` to better represent purpose [\#360](https://github.com/PegaSysEng/pantheon/pull/360)
- Add an `UNKNOWN` `DisconnectReason` [\#359](https://github.com/PegaSysEng/pantheon/pull/359)
- New round validation [\#353](https://github.com/PegaSysEng/pantheon/pull/353)
- Update get validators for block hash test to start from block 1 [\#352](https://github.com/PegaSysEng/pantheon/pull/352)
- Idiomatic Builder Pattern [\#345](https://github.com/PegaSysEng/pantheon/pull/345)
- Revert `Repair Clique Proposer Selection` \#339 - Breaks Görli testnet [\#343](https://github.com/PegaSysEng/pantheon/pull/343)
- No fixed ports in tests [\#340](https://github.com/PegaSysEng/pantheon/pull/340)
- Update clique acceptance test genesis file to use correct clique property names [\#338](https://github.com/PegaSysEng/pantheon/pull/338)
- Supporting list of addresses in logs subscription [\#336](https://github.com/PegaSysEng/pantheon/pull/336)
- Render handler exception to `System.err` instead of `.out` [\#334](https://github.com/PegaSysEng/pantheon/pull/334)
- Renamed IBFT message classes [\#333](https://github.com/PegaSysEng/pantheon/pull/333)
- Add additional RLP tests [\#332](https://github.com/PegaSysEng/pantheon/pull/332)
- Downgrading spotless to 3.13.0 to fix threading issues [\#325](https://github.com/PegaSysEng/pantheon/pull/325)
- `eth_getTransactionReceipt` acceptance test [\#322](https://github.com/PegaSysEng/pantheon/pull/322)
- Upgrade vertx to 3.5.4 [\#316](https://github.com/PegaSysEng/pantheon/pull/316)
- Round change validation [\#315](https://github.com/PegaSysEng/pantheon/pull/315)
- Basic IBFT message validators [\#314](https://github.com/PegaSysEng/pantheon/pull/314)
- Minor repairs to clique block scheduling [\#308](https://github.com/PegaSysEng/pantheon/pull/308)
- Dependencies Version upgrade [\#303](https://github.com/PegaSysEng/pantheon/pull/303)
- Build multiple JVM [\#301](https://github.com/PegaSysEng/pantheon/pull/301)
- Smart contract acceptance test [\#296](https://github.com/PegaSysEng/pantheon/pull/296)
- Fixing WebSocket error response [\#292](https://github.com/PegaSysEng/pantheon/pull/292)
- Reword error messages following exceptions during mining [\#291](https://github.com/PegaSysEng/pantheon/pull/291)
- Clique acceptance tests [\#290](https://github.com/PegaSysEng/pantheon/pull/290)
- Delegate creation of additional JSON-RPC methods to the BesuController [\#289](https://github.com/PegaSysEng/pantheon/pull/289)
- Remove unnecessary `RlpInput` and `RlpOutput` classes [\#287](https://github.com/PegaSysEng/pantheon/pull/287)
- Remove `RlpUtils` [\#285](https://github.com/PegaSysEng/pantheon/pull/285)
- Enabling previously ignored acceptance tests [\#282](https://github.com/PegaSysEng/pantheon/pull/282)
- IPv6 peers [\#281](https://github.com/PegaSysEng/pantheon/pull/281)
- IPv6 Bootnode [\#280](https://github.com/PegaSysEng/pantheon/pull/280)
- Acceptance test for `getTransactionReceipt` JSON-RPC method [\#278](https://github.com/PegaSysEng/pantheon/pull/278)
- Inject `StorageProvider` into `BesuController` instances [\#259](https://github.com/PegaSysEng/pantheon/pull/259)

## 0.8.2

### Removed
 - Removed `import-blockchain` command because nothing exports to the required format yet (PR [\#223](https://github.com/PegaSysEng/pantheon/pull/223))

### Bug Fixes
 - `io.netty.util.internal.OutOfDirectMemoryError` errors by removing reference counting from network messages.
 - Log spam: endless loop in `nioEventLoopGroup` thanks to [@5chdn](https://github.com/5chdn) for reporting) (PR [#261](https://github.com/PegaSysEng/pantheon/pull/261))
 - Rinkeby import can stall with too many fragments thanks to [@steffenkux](https://github.com/steffenkux) and [@5chdn](https://github.com/5chdn) for reporting) (PR [#255](https://github.com/PegaSysEng/pantheon/pull/255))
 - Clique incorrectly used the chain ID instead of the network ID in ETH status messages (PR [#209](https://github.com/PegaSysEng/pantheon/pull/209))
 - Gradle deprecation warnings (PR [#246](https://github.com/PegaSysEng/pantheon/pull/246) with thanks to [@jvirtanen](https://github.com/jvirtanen))
 - Consensus issue on Ropsten:
    - Treat output length as a maximum length for CALL operations (PR [#236](https://github.com/PegaSysEng/pantheon/pull/236))
    - ECRec precompile should return empty instead of 32 zero bytes when the input is invalid (PR [#227](https://github.com/PegaSysEng/pantheon/pull/227))
 - File name too long error while building from source thanks to [@5chdn](https://github.com/5chdn) for reporting) (PR [#221](https://github.com/PegaSysEng/pantheon/pull/221))
 - Loop syntax in `runBesuPrivateNetwork.sh` (PR [#237](https://github.com/PegaSysEng/pantheon/pull/237) thanks to [@matt9ucci](https://github.com/matt9ucci))
 - Fix `CompressionException: Snappy decompression failed` errors thanks to [@5chdn](https://github.com/5chdn) for reporting) (PR [#274](https://github.com/PegaSysEng/pantheon/pull/274))

### Additions and Improvements
 - Added `--ropsten` command line argument to make syncing to Ropsten easier (PR [#197](https://github.com/PegaSysEng/pantheon/pull/197) with thanks to [@jvirtanen](https://github.com/jvirtanen))
 - Enabled constantinople in `--dev-mode` (PR [#256](https://github.com/PegaSysEng/pantheon/pull/256))
 - Supported Constantinople with Clique thanks to [@5chdn](https://github.com/5chdn) for reporting) (PR [#250](https://github.com/PegaSysEng/pantheon/pull/250), PR [#247](https://github.com/PegaSysEng/pantheon/pull/247))
 - Implemented `eth_chainId` JSON-RPC method (PR [#219](https://github.com/PegaSysEng/pantheon/pull/219))
 - Updated client version to be ethstats friendly (PR [#258](https://github.com/PegaSysEng/pantheon/pull/258))
 - Added `--node-private-key` option to allow nodekey file to be specified separately to data directory thanks to [@peterbroadhurst](https://github.com/peterbroadhurst) for requesting)  (PR [#234](https://github.com/PegaSysEng/pantheon/pull/234))
 - Added `--banned-nodeids` option to prevent connection to specific nodes (PR [#254](https://github.com/PegaSysEng/pantheon/pull/254))
 - Send client quitting disconnect message to peers on shutdown (PR [#253](https://github.com/PegaSysEng/pantheon/pull/253))
 - Improved error message for port conflict error (PR [#232](https://github.com/PegaSysEng/pantheon/pull/232))
 - Improved documentation by adding the following pages:
    * [Getting Started](https://github.com/PegaSysEng/pantheon/wiki/Getting-Started)
    * [Network ID and Chain ID](https://github.com/PegaSysEng/pantheon/wiki/NetworkID-And-ChainID)
    * [Node Keys](https://github.com/PegaSysEng/pantheon/wiki/Node-Keys)
    * [Networking](https://github.com/PegaSysEng/pantheon/wiki/Networking)
    * [Accounts for Testing](https://github.com/PegaSysEng/pantheon/wiki/Accounts-for-Testing)
    * [Logging](https://github.com/PegaSysEng/pantheon/wiki/Logging)
    * [Proof of Authority](https://github.com/PegaSysEng/pantheon/wiki/Proof-of-Authority)
    * [Passing JVM Options](https://github.com/PegaSysEng/pantheon/wiki/Passing-JVM-Options)


 ### Technical Improvements
 - Upgraded Ethereum reference tests to 6.0 beta 2. (thanks to [@jvirtanen](https://github.com/jvirtanen) for the initial upgrade to beta 1)
 - Set Java compiler default encoding to UTF-8 (PR [#238](https://github.com/PegaSysEng/pantheon/pull/238) thanks to [@matt9ucci](https://github.com/matt9ucci))
 - Removed duplicate code defining default JSON-RPC APIs (PR [#218](https://github.com/PegaSysEng/pantheon/pull/218) thanks to [@matt9ucci](https://github.com/matt9ucci))
 - Improved code for parsing config (PRs [#208](https://github.com/PegaSysEng/pantheon/pull/208), [#209](https://github.com/PegaSysEng/pantheon/pull/209))
 - Use `java.time.Clock` in favour of a custom Clock interface (PR [#220](https://github.com/PegaSysEng/pantheon/pull/220))
 - Improve modularity of storage systems (PR [#211](https://github.com/PegaSysEng/pantheon/pull/211), [#207](https://github.com/PegaSysEng/pantheon/pull/207))
 - Treat JavaDoc warnings as errors (PR [#171](https://github.com/PegaSysEng/pantheon/pull/171))
 - Add benchmark for `BlockHashOperation `as a template for benchmarking other EVM operations (PR [#203](https://github.com/PegaSysEng/pantheon/pull/203))
 - Added unit tests for `EthBlockNumber` (PR [#195](https://github.com/PegaSysEng/pantheon/pull/195) thanks to [@jvirtanen](https://github.com/jvirtanen))
 - Code style improvements (PR [#196](https://github.com/PegaSysEng/pantheon/pull/196) thanks to [@jvirtanen](https://github.com/jvirtanen))
 - Added unit tests for `Web3ClientVersion` (PR [#194](https://github.com/PegaSysEng/pantheon/pull/194) with thanks to [@jvirtanen](https://github.com/jvirtanen))
 - Removed RLPUtils from `RawBlockIterator` (PR [#179](https://github.com/PegaSysEng/pantheon/pull/179))
 - Replace the JNI based snappy library with a pure-Java version (PR [#257](https://github.com/PegaSysEng/pantheon/pull/257))<|MERGE_RESOLUTION|>--- conflicted
+++ resolved
@@ -63,17 +63,13 @@
 * Performance Improvements: The addition of native libraries ([\#775](https://github.com/hyperledger/besu/pull/775)) and changes to data structures in the EVM ([\#1089](https://github.com/hyperledger/besu/pull/1089)) have improved Besu sync and EVM execution times. 
 * Tracing API Improvements: The [Tracing API](https://besu.hyperledger.org/en/latest/Reference/API-Methods/#trace-methods) is no longer an Early Access feature and now has full support for `trace_replayBlockTransactions`, `trace_Block` and `trace_transaction`.  
 * New Plugin API Block Events: `BlockAdded` and `BlockReorg` are now exposed via the Plugin API [\#637](https://github.com/hyperledger/besu/pull/637). 
-<<<<<<< HEAD
 * Added experimental CLI option `--Xnat-kube-pod-name` to specify the name of the loadbalancer used by the Kubernetes nat manager [\#1078](https://github.com/hyperledger/besu/pull/1078)
 - Local permissioning TOML config now supports additional keys (`nodes-allowlist` and `accounts-allowlist`). 
 Support for `nodes-whitelist` and `accounts-whitelist` will be removed in a future release. 
 - Add missing `mixHash` field for `eth_getBlockBy*` JSON RPC endpoints. [\#1098](https://github.com/hyperledger/besu/pull/1098)
-=======
-* Add CLI option `--Xnat-kube-pod-name` to specify the name of the loadbalancer used by the Kubernetes nat manager [\#1078](https://github.com/hyperledger/besu/pull/1078)
 * Besu now has a strict check on private transactions to ensure the privateFrom in the transaction
 matches the sender Orion key that has distributed the payload. Besu 1.5+ requires Orion 1.6+ to work. 
 [#357](https://github.com/PegaSysEng/orion/issues/357)
->>>>>>> 07ff4345
 
 ### Bug fixes 
 
