--- conflicted
+++ resolved
@@ -2,15 +2,13 @@
 
 ## 22.4.0-RC1
 
-<<<<<<< HEAD
 ### Bug Fixes
 - Flexible Privacy Precompile handles null payload ID [#3664](https://github.com/hyperledger/besu/pull/3664)
-=======
+
 ### Breaking Changes
 
 ### Additions and Improvements
 - Unit tests are now executed with JUnit5 [#3620](https://github.com/hyperledger/besu/pull/3620)
->>>>>>> b4027d6e
 
 ## 22.1.3
 
