# Changelog

## [Unreleased]

### Upcoming Breaking Changes

### Breaking Changes

### Additions and Improvements
<<<<<<< HEAD
- Layered txpool: new options `--tx-pool-min-score` to remove a tx from pool when its score is lower than the specified value [#7576](https://github.com/hyperledger/besu/pull/7576)
=======
- Update Java and Gradle dependecies [#7571](https://github.com/hyperledger/besu/pull/7571)
>>>>>>> dc6324c8

### Bug fixes
- Layered txpool: do not send notifications when moving tx between layers [#7539](https://github.com/hyperledger/besu/pull/7539)
- Layered txpool: fix for unsent drop notifications on remove [#7538](https://github.com/hyperledger/besu/pull/7538)

## 24.9.0

### Upcoming Breaking Changes

### Breaking Changes
- Receipt compaction is enabled by default. It will no longer be possible to downgrade Besu to versions prior to 24.5.1.

### Additions and Improvements
- Add 'inbound' field to admin_peers JSON-RPC Call [#7461](https://github.com/hyperledger/besu/pull/7461)
- Add pending block header to `TransactionEvaluationContext` plugin API [#7483](https://github.com/hyperledger/besu/pull/7483)
- Add bootnode to holesky config [#7500](https://github.com/hyperledger/besu/pull/7500)
- Implement engine_getClientVersionV1 [#7512](https://github.com/hyperledger/besu/pull/7512)
- Performance optimzation for ECMUL (1 of 2) [#7509](https://github.com/hyperledger/besu/pull/7509)
- Performance optimzation for ECMUL (2 of 2) [#7543](https://github.com/hyperledger/besu/pull/7543)
- Include current chain head block when computing `eth_maxPriorityFeePerGas` [#7485](https://github.com/hyperledger/besu/pull/7485)
- Remove (old) documentation updates from the changelog [#7562](https://github.com/hyperledger/besu/pull/7562)

### Bug fixes
- Fix tracing in precompiled contracts when halting for out of gas [#7318](https://github.com/hyperledger/besu/issues/7318)
- Correctly release txpool save and restore lock in case of exceptions [#7473](https://github.com/hyperledger/besu/pull/7473)
- Fix for `eth_gasPrice` could not retrieve block error [#7482](https://github.com/hyperledger/besu/pull/7482)
- Correctly drops messages that exceeds local message size limit [#5455](https://github.com/hyperledger/besu/pull/7507)
- **DebugMetrics**: Fixed a `ClassCastException` occurring in `DebugMetrics` when handling nested metric structures. Previously, `Double` values within these structures were incorrectly cast to `Map` objects, leading to errors. This update allows for proper handling of both direct values and nested structures at the same level. Issue# [#7383](https://github.com/hyperledger/besu/pull/7383)
- `evmtool` was not respecting the `--genesis` setting, resulting in unexpected trace results. [#7433](https://github.com/hyperledger/besu/pull/7433)
- The genesis config override `contractSizeLimit` was not wired into code size limits [#7557](https://github.com/hyperledger/besu/pull/7557)
- Fix incorrect key filtering in LayeredKeyValueStorage stream [#7535](https://github.com/hyperledger/besu/pull/7557)

## 24.8.0

### Upcoming Breaking Changes
- Receipt compaction will be enabled by default in a future version of Besu. After this change it will not be possible to downgrade to the previous Besu version.
- --Xbonsai-limit-trie-logs-enabled is deprecated, use --bonsai-limit-trie-logs-enabled instead
- --Xbonsai-trie-logs-pruning-window-size is deprecated, use --bonsai-trie-logs-pruning-window-size instead
- `besu storage x-trie-log` subcommand is deprecated, use `besu storage trie-log` instead
- Allow configuration of Withdrawal Request Contract Address via genesis configuration [#7356](https://github.com/hyperledger/besu/pull/7356)

### Breaking Changes
- Remove long-deprecated `perm*whitelist*` methods [#7401](https://github.com/hyperledger/besu/pull/7401)

### Additions and Improvements
- Expose set finalized/safe block in plugin api BlockchainService. These method can be used by plugins to set finalized/safe block for a PoA network (such as QBFT, IBFT and Clique).[#7382](https://github.com/hyperledger/besu/pull/7382)
- In process RPC service [#7395](https://github.com/hyperledger/besu/pull/7395)
- Added support for tracing private transactions using `priv_traceTransaction` API. [#6161](https://github.com/hyperledger/besu/pull/6161)
- Wrap WorldUpdater into EVMWorldupdater [#7434](https://github.com/hyperledger/besu/pull/7434)
- Bump besu-native to 0.9.4 [#7456](https://github.com/hyperledger/besu/pull/7456)=

### Bug fixes
- Correct entrypoint in Docker evmtool [#7430](https://github.com/hyperledger/besu/pull/7430)
- Fix protocol schedule check for devnets [#7429](https://github.com/hyperledger/besu/pull/7429)
- Fix behaviour when starting in a pre-merge network [#7431](https://github.com/hyperledger/besu/pull/7431)
- Fix Null pointer from DNS daemon [#7505](https://github.com/hyperledger/besu/issues/7505)

### Download Links
https://github.com/hyperledger/besu/releases/tag/24.8.0
https://github.com/hyperledger/besu/releases/download/24.8.0/besu-24.8.0.tar.gz / sha256 9671157a623fb94005357bc409d1697a0d62bb6fd434b1733441bb301a9534a4
https://github.com/hyperledger/besu/releases/download/24.8.0/besu-24.8.0.zip / sha256 9ee217d2188e8da89002c3f42e4f85f89aab782e9512bd03520296f0a4dcdd90

## 24.7.1

### Breaking Changes
- Remove deprecated sync modes (X_SNAP and X_CHECKPOINT). Use SNAP and CHECKPOINT instead [#7309](https://github.com/hyperledger/besu/pull/7309)
- Remove PKI-backed QBFT (deprecated in 24.5.1) Other forms of QBFT remain unchanged. [#7293](https://github.com/hyperledger/besu/pull/7293)
- Do not maintain connections to PoA bootnodes [#7358](https://github.com/hyperledger/besu/pull/7358). See [#7314](https://github.com/hyperledger/besu/pull/7314) for recommended alternative behaviour.

### Upcoming Breaking Changes
- Receipt compaction will be enabled by default in a future version of Besu. After this change it will not be possible to downgrade to the previous Besu version.
- --Xbonsai-limit-trie-logs-enabled is deprecated, use --bonsai-limit-trie-logs-enabled instead
- --Xbonsai-trie-logs-pruning-window-size is deprecated, use --bonsai-trie-logs-pruning-window-size instead
- `besu storage x-trie-log` subcommand is deprecated, use `besu storage trie-log` instead

### Additions and Improvements
- `--Xsnapsync-bft-enabled` option enables experimental support for snap sync with IBFT/QBFT permissioned Bonsai-DB chains [#7140](https://github.com/hyperledger/besu/pull/7140)
- Add support to load external profiles using `--profile` [#7265](https://github.com/hyperledger/besu/issues/7265)
- `privacy-nonce-always-increments` option enables private transactions to always increment the nonce, even if the transaction is invalid [#6593](https://github.com/hyperledger/besu/pull/6593)
- Added `block-test` subcommand to the evmtool which runs blockchain reference tests [#7293](https://github.com/hyperledger/besu/pull/7293)
- removed PKI backed QBFT [#7310](https://github.com/hyperledger/besu/pull/7310)
- Implement gnark-crypto for eip-2537 [#7316](https://github.com/hyperledger/besu/pull/7316)
- Improve blob size transaction selector [#7312](https://github.com/hyperledger/besu/pull/7312)
- Added EIP-7702 [#7237](https://github.com/hyperledger/besu/pull/7237)
- Implement gnark-crypto for eip-196 [#7262](https://github.com/hyperledger/besu/pull/7262)
- Add trie log pruner metrics [#7352](https://github.com/hyperledger/besu/pull/7352)
- Force bonsai-limit-trie-logs-enabled=false when sync-mode=FULL instead of startup error [#7357](https://github.com/hyperledger/besu/pull/7357)
- `--Xbonsai-parallel-tx-processing-enabled` option enables executing transactions in parallel during block processing for Bonsai nodes
- Reduce default trie log pruning window size from 30,000 to 5,000 [#7365](https://github.com/hyperledger/besu/pull/7365)
- Add option `--poa-discovery-retry-bootnodes` for PoA networks to always use bootnodes during peer refresh, not just on first start [#7314](https://github.com/hyperledger/besu/pull/7314)

### Bug fixes
- Fix `eth_call` deserialization to correctly ignore unknown fields in the transaction object. [#7323](https://github.com/hyperledger/besu/pull/7323)
- Prevent Besu from starting up with sync-mode=FULL and bonsai-limit-trie-logs-enabled=true for private networks [#7357](https://github.com/hyperledger/besu/pull/7357)
- Add 30 second timeout to trie log pruner preload [#7365](https://github.com/hyperledger/besu/pull/7365)
- Avoid executing pruner preload during trie log subcommands [#7366](https://github.com/hyperledger/besu/pull/7366)

### Download Links
https://github.com/hyperledger/besu/releases/tag/24.7.1
https://github.com/hyperledger/besu/releases/download/24.7.1/besu-24.7.1.tar.gz / sha256 59ac352a86fd887225737a5fe4dad1742347edd3c3fbed98b079177e4ea8d544
https://github.com/hyperledger/besu/releases/download/24.7.1/besu-24.7.1.zip / sha256 e616f8100f026a71a146a33847b40257c279b38085b17bb991df045cccb6f832

## 24.7.0

### Upcoming Breaking Changes
- Receipt compaction will be enabled by default in a future version of Besu. After this change it will not be possible to downgrade to the previous Besu version.
- PKI-backed QBFT will be removed in a future version of Besu. Other forms of QBFT will remain unchanged.
- --Xbonsai-limit-trie-logs-enabled is deprecated, use --bonsai-limit-trie-logs-enabled instead
- --Xbonsai-trie-logs-pruning-window-size is deprecated, use --bonsai-trie-logs-pruning-window-size instead
- `besu storage x-trie-log` subcommand is deprecated, use `besu storage trie-log` instead

### Breaking Changes
- `Xp2p-peer-lower-bound` has been removed. [#7247](https://github.com/hyperledger/besu/pull/7247)

### Additions and Improvements
- Support for eth_maxPriorityFeePerGas [#5658](https://github.com/hyperledger/besu/issues/5658)
- Improve genesis state performance at startup [#6977](https://github.com/hyperledger/besu/pull/6977)
- Enable continuous profiling with default setting [#7006](https://github.com/hyperledger/besu/pull/7006)
- A full and up to date implementation of EOF for Prague [#7169](https://github.com/hyperledger/besu/pull/7169)
- Add Subnet-Based Peer Permissions.  [#7168](https://github.com/hyperledger/besu/pull/7168)
- Reduce lock contention on transaction pool when building a block [#7180](https://github.com/hyperledger/besu/pull/7180)
- Update Docker base image to Ubuntu 24.04 [#7251](https://github.com/hyperledger/besu/pull/7251)
- Add LUKSO as predefined network name [#7223](https://github.com/hyperledger/besu/pull/7223)
- Refactored how code, initcode, and max stack size are configured in forks. [#7245](https://github.com/hyperledger/besu/pull/7245)
- Nodes in a permissioned chain maintain (and retry) connections to bootnodes [#7257](https://github.com/hyperledger/besu/pull/7257)
- Promote experimental `besu storage x-trie-log` subcommand to production-ready [#7278](https://github.com/hyperledger/besu/pull/7278)
- Enhanced BFT round-change diagnostics [#7271](https://github.com/hyperledger/besu/pull/7271)

### Bug fixes
- Validation errors ignored in accounts-allowlist and empty list [#7138](https://github.com/hyperledger/besu/issues/7138)
- Fix "Invalid block detected" for BFT chains using Bonsai DB [#7204](https://github.com/hyperledger/besu/pull/7204)
- Fix "Could not confirm best peer had pivot block" [#7109](https://github.com/hyperledger/besu/issues/7109)
- Fix "Chain Download Halt" [#6884](https://github.com/hyperledger/besu/issues/6884)

### Download Links
https://github.com/hyperledger/besu/releases/tag/24.7.0
https://github.com/hyperledger/besu/releases/download/24.7.0/besu-24.7.0.tar.gz / sha256 96cf47defd1d8c10bfc22634e53e3d640eaa81ef58cb0808e5f4265998979530
https://github.com/hyperledger/besu/releases/download/24.7.0/besu-24.7.0.zip / sha256 7e92e2eb469be197af8c8ca7ac494e7a2e7ee91cbdb02d99ff87fb5209e0c2a0



## 24.6.0

### Breaking Changes
- Java 21 has been enforced as minimum version to build and run Besu.
- With --Xbonsai-limit-trie-logs-enabled by default in this release, historic trie log data will be removed from the database unless sync-mode=FULL. It respects the --bonsai-historical-block-limit setting so shouldn't break any RPCs, but may be breaking if you are accessing this data from the database directly. Can be disabled with --bonsai-limit-trie-logs-enabled=false
- In profile=ENTERPRISE, use sync-mode=FULL (instead of FAST) and data-storage-format=FOREST (instead of BONSAI) [#7186](https://github.com/hyperledger/besu/pull/7186)
  - If this breaks your node, you can reset sync-mode=FAST and data-storage-format=BONSAI

### Upcoming Breaking Changes
- Receipt compaction will be enabled by default in a future version of Besu. After this change it will not be possible to downgrade to the previous Besu version.
- PKI-backed QBFT will be removed in a future version of Besu. Other forms of QBFT will remain unchanged.
- --Xbonsai-limit-trie-logs-enabled is deprecated, use --bonsai-limit-trie-logs-enabled instead
- --Xbonsai-trie-logs-pruning-window-size is deprecated, use --bonsai-trie-logs-pruning-window-size instead

### Additions and Improvements
- Add two counters to DefaultBlockchain in order to be able to calculate TPS and Mgas/s [#7105](https://github.com/hyperledger/besu/pull/7105)
- Enable --Xbonsai-limit-trie-logs-enabled by default, unless sync-mode=FULL [#7181](https://github.com/hyperledger/besu/pull/7181)
- Promote experimental --Xbonsai-limit-trie-logs-enabled to production-ready, --bonsai-limit-trie-logs-enabled [#7192](https://github.com/hyperledger/besu/pull/7192)
- Promote experimental --Xbonsai-trie-logs-pruning-window-size to production-ready, --bonsai-trie-logs-pruning-window-size [#7192](https://github.com/hyperledger/besu/pull/7192)
- `admin_nodeInfo` JSON/RPC call returns the currently active EVM version [#7127](https://github.com/hyperledger/besu/pull/7127)
- Improve the selection of the most profitable built block [#7174](https://github.com/hyperledger/besu/pull/7174)

### Bug fixes
- Make `eth_gasPrice` aware of the base fee market [#7102](https://github.com/hyperledger/besu/pull/7102)

### Download Links
https://github.com/hyperledger/besu/releases/tag/24.6.0
https://github.com/hyperledger/besu/releases/download/24.6.0/besu-24.6.0.tar.gz / sha256 fa86e5c6873718cd568e3326151ce06957a5e7546b52df79a831ea9e39b857ab
https://github.com/hyperledger/besu/releases/download/24.6.0/besu-24.6.0.zip / sha256 8b2d3a674cd7ead68b9ca68fea21e46d5ec9b278bbadc73f8c13c6a1e1bc0e4d

## 24.5.2

### Upcoming Breaking Changes
- Version 24.5.x will be the last series to support Java 17. Next release after versions 24.5.x will require Java 21 to build and run.
- Receipt compaction will be enabled by default in a future version of Besu. After this change it will not be possible to downgrade to the previous Besu version.
- PKI-backed QBFT will be removed in a future version of Besu. Other forms of QBFT will remain unchanged.

### Additions and Improvements
- Remove deprecated Goerli testnet [#7049](https://github.com/hyperledger/besu/pull/7049)
- Default bonsai to use full-flat db and code-storage-by-code-hash [#6984](https://github.com/hyperledger/besu/pull/6894)
- New RPC methods miner_setExtraData and miner_getExtraData [#7078](https://github.com/hyperledger/besu/pull/7078)
- Disconnect peers that have multiple discovery ports since they give us bad neighbours [#7089](https://github.com/hyperledger/besu/pull/7089)
- Port Tuweni dns-discovery into Besu. [#7129](https://github.com/hyperledger/besu/pull/7129)

### Known Issues
- [Frequency: occasional < 10%] Chain download halt. Only affects new syncs (new nodes syncing from scratch). Symptom: Block import halts, despite having a full set of peers and world state downloading finishing. Generally restarting besu will resolve the issue. We are tracking this in [#6884](https://github.com/hyperledger/besu/pull/6884)

### Bug fixes
- Fix parsing `gasLimit` parameter when its value is > `Long.MAX_VALUE` [#7116](https://github.com/hyperledger/besu/pull/7116)
- Skip validation of withdrawals when importing BFT blocks since withdrawals don't apply to BFT chains [#7115](https://github.com/hyperledger/besu/pull/7115)
- Make `v` abd `yParity` match in type 1 and 2 transactions in JSON-RPC and GraphQL [#7139](https://github.com/hyperledger/besu/pull/7139)

### Download Links
https://github.com/hyperledger/besu/releases/tag/24.5.2
https://github.com/hyperledger/besu/releases/download/24.5.2/besu-24.5.2.tar.gz / sha256 4049bf48022ae073065b46e27088399dfb22035e9134ed4ac2c86dd8c5b5fbe9
https://github.com/hyperledger/besu/releases/download/24.5.2/besu-24.5.2.zip / sha256 23966b501a69e320e8f8f46a3d103ccca45b53f8fee35a6543bd9a260b5784ee

## 24.5.1

### Breaking Changes
- RocksDB database metadata format has changed to be more expressive, the migration of an existing metadata file to the new format is automatic at startup. Before performing a downgrade to a previous version it is mandatory to revert to the original format using the subcommand `besu --data-path=/path/to/besu/datadir storage revert-metadata v2-to-v1`.
- BFT networks won't start with SNAP or CHECKPOINT sync (previously Besu would start with this config but quietly fail to sync, so it's now more obvious that it won't work) [#6625](https://github.com/hyperledger/besu/pull/6625), [#6667](https://github.com/hyperledger/besu/pull/6667)
- Forest pruning has been removed, it was deprecated since 24.1.0. In case you are still using it you must now remove any of the following options: `pruning-enabled`, `pruning-blocks-retained` and `pruning-block-confirmations`, from your configuration, and you may want to consider switching to Bonsai.
- Deprecated Goerli testnet has been removed.

### Upcoming Breaking Changes
- Version 24.5.x will be the last series to support Java 17. Next release after versions 24.5.x will require Java 21 to build and run.
- Receipt compaction will be enabled by default in a future version of Besu. After this change it will not be possible to downgrade to the previous Besu version.
- PKI-backed QBFT will be removed in a future version of Besu. Other forms of QBFT will remain unchanged. 

### Known Issues
- [Frequency: occasional < 10%] Chain download halt. Only affects new syncs (new nodes syncing from scratch). Symptom: Block import halts, despite having a full set of peers and world state downloading finishing. Generally restarting besu will resolve the issue. We are tracking this in [#6884](https://github.com/hyperledger/besu/pull/6884)
- [Frequency: occasional < 10%] Low peer numbers. More likely to occur on testnets (holesky and sepolia) but also can occur on mainnet. Symptom: peer count stays at 0 for an hour or more. Generally restarting besu will resolve the issue. We are tracking this in [#6805](https://github.com/hyperledger/besu/pull/6805)

### Additions and Improvements
- Update "host allow list" logic to transition from deprecated `host()` method to suggested `authority()` method.[#6878](https://github.com/hyperledger/besu/issues/6878)
- `txpool_besuPendingTransactions`change parameter `numResults` to optional parameter [#6708](https://github.com/hyperledger/besu/pull/6708)
- Extend `Blockchain` service [#6592](https://github.com/hyperledger/besu/pull/6592)
- Add bft-style `blockperiodseconds` transitions to Clique [#6596](https://github.com/hyperledger/besu/pull/6596)
- Add `createemptyblocks` transitions to Clique [#6608](https://github.com/hyperledger/besu/pull/6608)
- RocksDB database metadata refactoring [#6555](https://github.com/hyperledger/besu/pull/6555)
- Make layered txpool aware of `minGasPrice` and `minPriorityFeePerGas` dynamic options [#6611](https://github.com/hyperledger/besu/pull/6611)
- Update commons-compress to 1.26.0 [#6648](https://github.com/hyperledger/besu/pull/6648)
- Update Vert.x to 4.5.4 [#6666](https://github.com/hyperledger/besu/pull/6666)
- Refactor and extend `TransactionPoolValidatorService` [#6636](https://github.com/hyperledger/besu/pull/6636)
- Introduce `TransactionSimulationService` [#6686](https://github.com/hyperledger/besu/pull/6686)
- Transaction call object to accept both `input` and `data` field simultaneously if they are set to equal values [#6702](https://github.com/hyperledger/besu/pull/6702)
- `eth_call` for blob tx allows for empty `maxFeePerBlobGas` [#6731](https://github.com/hyperledger/besu/pull/6731)
- Extend error handling of plugin RPC methods [#6759](https://github.com/hyperledger/besu/pull/6759)
- Added engine_newPayloadV4 and engine_getPayloadV4 methods [#6783](https://github.com/hyperledger/besu/pull/6783)
- Reduce storage size of receipts [#6602](https://github.com/hyperledger/besu/pull/6602)
- Dedicated log marker for invalid txs removed from the txpool [#6826](https://github.com/hyperledger/besu/pull/6826)
- Prevent startup with BONSAI and privacy enabled [#6809](https://github.com/hyperledger/besu/pull/6809)
- Remove deprecated Forest pruning [#6810](https://github.com/hyperledger/besu/pull/6810)
- Experimental Snap Sync Server [#6640](https://github.com/hyperledger/besu/pull/6640)
- Upgrade Reference Tests to 13.2 [#6854](https://github.com/hyperledger/besu/pull/6854)
- Update Web3j dependencies [#6811](https://github.com/hyperledger/besu/pull/6811)
- Add `tx-pool-blob-price-bump` option to configure the price bump percentage required to replace blob transactions (by default 100%) [#6874](https://github.com/hyperledger/besu/pull/6874)
- Log detailed timing of block creation steps [#6880](https://github.com/hyperledger/besu/pull/6880)
- Expose transaction count by type metrics for the layered txpool [#6903](https://github.com/hyperledger/besu/pull/6903)
- Expose bad block events via the BesuEvents plugin API  [#6848](https://github.com/hyperledger/besu/pull/6848)
- Add RPC errors metric [#6919](https://github.com/hyperledger/besu/pull/6919/)
- Add `rlp decode` subcommand to decode IBFT/QBFT extraData to validator list [#6895](https://github.com/hyperledger/besu/pull/6895)
- Allow users to specify which plugins are registered [#6700](https://github.com/hyperledger/besu/pull/6700)
- Layered txpool tuning for blob transactions [#6940](https://github.com/hyperledger/besu/pull/6940)

### Bug fixes
- Fix txpool dump/restore race condition [#6665](https://github.com/hyperledger/besu/pull/6665)
- Make block transaction selection max time aware of PoA transitions [#6676](https://github.com/hyperledger/besu/pull/6676)
- Don't enable the BFT mining coordinator when running sub commands such as `blocks export` [#6675](https://github.com/hyperledger/besu/pull/6675)
- In JSON-RPC return optional `v` fields for type 1 and type 2 transactions [#6762](https://github.com/hyperledger/besu/pull/6762)
- Fix Shanghai/QBFT block import bug when syncing new nodes [#6765](https://github.com/hyperledger/besu/pull/6765)
- Fix to avoid broadcasting full blob txs, instead of only the tx announcement, to a subset of nodes [#6835](https://github.com/hyperledger/besu/pull/6835)
- Snap client fixes discovered during snap server testing [#6847](https://github.com/hyperledger/besu/pull/6847)
- Correctly initialize the txpool as disabled on creation [#6890](https://github.com/hyperledger/besu/pull/6890)
- Fix worldstate download halt when using snap sync during initial sync [#6981](https://github.com/hyperledger/besu/pull/6981)
- Fix chain halt due to peers only partially responding with headers. And worldstate halts caused by a halt in the chain sync [#7027](https://github.com/hyperledger/besu/pull/7027)

### Download Links
https://github.com/hyperledger/besu/releases/tag/24.5.1
https://github.com/hyperledger/besu/releases/download/24.5.1/besu-24.5.1.tar.gz / sha256 77e39b21dbd4186136193fc6e832ddc1225eb5078a5ac980fb754b33ad35d554
https://github.com/hyperledger/besu/releases/download/24.5.1/besu-24.5.1.zip / sha256 13d75b6b22e1303f39fd3eaddf736b24ca150b2bafa7b98fce7c7782e54b213f

## 24.3.0

### Breaking Changes
- SNAP - Snap sync is now the default for named networks [#6530](https://github.com/hyperledger/besu/pull/6530)
  - if you want to use the previous default behavior, you'll need to specify `--sync-mode=FAST`
- BONSAI - Default data storage format is now Bonsai [#6536](https://github.com/hyperledger/besu/pull/6536)
  - if you had previously used the default (FOREST), at startup you will get an error indicating the mismatch
    `Mismatch: DB at '/your-path' is FOREST (Version 1) but config expects BONSAI (Version 2). Please check your config.`
  - to fix this mismatch, specify the format explicitly using `--data-storage-format=FOREST`
- Following the OpenMetrics convention, the updated Prometheus client adds the `_total` suffix to every metrics of type counter, with the effect that some existing metrics have been renamed to have this suffix. If you are using the official Besu Grafana dashboard [(available here)](https://grafana.com/grafana/dashboards/16455-besu-full/), just update it to the latest revision, that accepts the old and the new name of the affected metrics. If you have a custom dashboard or use the metrics in other ways, then you need to manually update it to support the new naming.
- The `trace-filter` method in JSON-RPC API now has a default block range limit of 1000, adjustable with `--rpc-max-trace-filter-range` (thanks @alyokaz) [#6446](https://github.com/hyperledger/besu/pull/6446)
- Requesting the Ethereum Node Record (ENR) to acquire the fork id from bonded peers is now enabled by default, so the following change has been made [#5628](https://github.com/hyperledger/besu/pull/5628):
- `--Xfilter-on-enr-fork-id` has been removed. To disable the feature use `--filter-on-enr-fork-id=false`.
- `--engine-jwt-enabled` has been removed. Use `--engine-jwt-disabled` instead. [#6491](https://github.com/hyperledger/besu/pull/6491)
- Release docker images now provided at ghcr.io instead of dockerhub

### Deprecations
- X_SNAP and X_CHECKPOINT are marked for deprecation and will be removed in 24.6.0 in favor of SNAP and CHECKPOINT [#6405](https://github.com/hyperledger/besu/pull/6405)
- `--Xp2p-peer-lower-bound` is deprecated. [#6501](https://github.com/hyperledger/besu/pull/6501)

### Upcoming Breaking Changes
- `--Xbonsai-limit-trie-logs-enabled` will be removed. You will need to use `--bonsai-limit-trie-logs-enabled` instead. Additionally, this limit will change to be enabled by default.
  - If you do not want the limit enabled (eg you have `--bonsai-historical-block-limit` set < 512), you need to explicitly disable it using `--bonsai-limit-trie-logs-enabled=false` or increase the limit. [#6561](https://github.com/hyperledger/besu/pull/6561)

### Additions and Improvements
- Upgrade Prometheus and Opentelemetry dependencies [#6422](https://github.com/hyperledger/besu/pull/6422)
- Add `OperationTracer.tracePrepareTransaction`, where the sender account has not yet been altered[#6453](https://github.com/hyperledger/besu/pull/6453)
- Improve the high spec flag by limiting it to a few column families [#6354](https://github.com/hyperledger/besu/pull/6354)
- Log blob count when importing a block via Engine API [#6466](https://github.com/hyperledger/besu/pull/6466)
- Introduce `--Xbonsai-limit-trie-logs-enabled` experimental feature which by default will only retain the latest 512 trie logs, saving about 3GB per week in database growth [#5390](https://github.com/hyperledger/besu/issues/5390)
- Introduce `besu storage x-trie-log prune` experimental offline subcommand which will prune all redundant trie logs except the latest 512 [#6303](https://github.com/hyperledger/besu/pull/6303)
- Improve flat trace generation performance [#6472](https://github.com/hyperledger/besu/pull/6472)
- SNAP and CHECKPOINT sync - early access flag removed so now simply SNAP and CHECKPOINT [#6405](https://github.com/hyperledger/besu/pull/6405)
- X_SNAP and X_CHECKPOINT are marked for deprecation and will be removed in 24.4.0
- Github Actions based build.
- Introduce caching mechanism to optimize Keccak hash calculations for account storage slots during block processing [#6452](https://github.com/hyperledger/besu/pull/6452)
- Added configuration options for `pragueTime` to genesis file for Prague fork development [#6473](https://github.com/hyperledger/besu/pull/6473)
- Moving trielog storage to RocksDB's blobdb to improve write amplications [#6289](https://github.com/hyperledger/besu/pull/6289)
- Support for `shanghaiTime` fork and Shanghai EVM smart contracts in QBFT/IBFT chains [#6353](https://github.com/hyperledger/besu/pull/6353)
- Change ExecutionHaltReason for contract creation collision case to return ILLEGAL_STATE_CHANGE [#6518](https://github.com/hyperledger/besu/pull/6518) 
- Experimental feature `--Xbonsai-code-using-code-hash-enabled` for storing Bonsai code storage by code hash [#6505](https://github.com/hyperledger/besu/pull/6505)
- More accurate column size `storage rocksdb usage` subcommand [#6540](https://github.com/hyperledger/besu/pull/6540)
- Adds `storage rocksdb x-stats` subcommand [#6540](https://github.com/hyperledger/besu/pull/6540)
- New `eth_blobBaseFee`JSON-RPC method [#6581](https://github.com/hyperledger/besu/pull/6581)
- Add blob transaction support to `eth_call` [#6661](https://github.com/hyperledger/besu/pull/6661)
- Add blobs to `eth_feeHistory` [#6679](https://github.com/hyperledger/besu/pull/6679)
- Upgrade reference tests to version 13.1 [#6574](https://github.com/hyperledger/besu/pull/6574)
- Extend `BesuConfiguration` service [#6584](https://github.com/hyperledger/besu/pull/6584)
- Add `ethereum_min_gas_price` and `ethereum_min_priority_fee` metrics to track runtime values of `min-gas-price` and `min-priority-fee` [#6587](https://github.com/hyperledger/besu/pull/6587)
- Option to perform version incompatibility checks when starting Besu. In this first release of the feature, if `--version-compatibility-protection` is set to true it checks that the version of Besu being started is the same or higher than the previous version. [6307](https://github.com/hyperledger/besu/pull/6307)
- Moved account frame warming from GasCalculator into the Call operations [#6557](https://github.com/hyperledger/besu/pull/6557)

### Bug fixes
- Fix the way an advertised host configured with `--p2p-host` is treated when communicating with the originator of a PING packet [#6225](https://github.com/hyperledger/besu/pull/6225)
- Fix `poa-block-txs-selection-max-time` option that was inadvertently reset to its default after being configured [#6444](https://github.com/hyperledger/besu/pull/6444)
- Fix for tx incorrectly discarded when there is a timeout during block creation [#6563](https://github.com/hyperledger/besu/pull/6563)
- Fix traces so that call gas costing in traces matches other clients traces [#6525](https://github.com/hyperledger/besu/pull/6525)

### Download Links
https://github.com/hyperledger/besu/releases/tag/24.3.0
https://github.com/hyperledger/besu/releases/download/24.3.0/besu-24.3.0.tar.gz / sha256 8037ce51bb5bb396d29717a812ea7ff577b0d6aa341d67d1e5b77cbc55b15f84
https://github.com/hyperledger/besu/releases/download/24.3.0/besu-24.3.0.zip / sha256 41ea2ca734a3b377f43ee178166b5b809827084789378dbbe4e5b52bbd8e0674

## 24.1.2

### Bug fixes
- Fix ETC Spiral upgrade breach of consensus [#6524](https://github.com/hyperledger/besu/pull/6524)

### Additions and Improvements
- Adds timestamp to enable Cancun upgrade on mainnet [#6545](https://github.com/hyperledger/besu/pull/6545)
- Github Actions based build.[#6427](https://github.com/hyperledger/besu/pull/6427)

### Download Links
https://hyperledger.jfrog.io/artifactory/besu-binaries/besu/24.1.2/besu-24.1.2.zip / sha256 9033f300edd81c770d3aff27a29f59dd4b6142a113936886a8f170718e412971
https://hyperledger.jfrog.io/artifactory/besu-binaries/besu/24.1.2/besu-24.1.2.tar.gz / sha256 082db8cf4fb67527aa0dd757e5d254b3b497f5027c23287f9c0a74a6a743bf08

## 24.1.1

### Breaking Changes
- New `EXECUTION_HALTED` error returned if there is an error executing or simulating a transaction, with the reason for execution being halted. Replaces the generic `INTERNAL_ERROR` return code in certain cases which some applications may be checking for [#6343](https://github.com/hyperledger/besu/pull/6343)
- The Besu Docker images with `openjdk-latest` tags since 23.10.3 were incorrectly using UID 1001 instead of 1000 for the container's `besu` user. The user now uses 1000 again. Containers created from or migrated to images using UID 1001 will need to chown their persistent database files to UID 1000 (thanks @h4l) [#6360](https://github.com/hyperledger/besu/pull/6360)
- The deprecated `--privacy-onchain-groups-enabled` option has now been removed. Use the `--privacy-flexible-groups-enabled` option instead. [#6411](https://github.com/hyperledger/besu/pull/6411)
- The time that can be spent selecting transactions during block creation is not capped at 5 seconds for PoS and PoW networks, and for PoA networks, at 75% of the block period specified in the genesis. This is to prevent possible DoS attacks in case a single transaction is taking too long to execute, and to have a stable block production rate. This could be a breaking change if an existing network needs to accept transactions that take more time to execute than the newly introduced limit. If it is mandatory for these networks to keep processing these long processing transaction, then the default value of `block-txs-selection-max-time` or `poa-block-txs-selection-max-time` needs to be tuned accordingly. [#6423](https://github.com/hyperledger/besu/pull/6423)

### Deprecations

### Additions and Improvements
- Optimize RocksDB WAL files, allows for faster restart and a more linear disk space utilization [#6328](https://github.com/hyperledger/besu/pull/6328)
- Disable transaction handling when the node is not in sync, to avoid unnecessary transaction validation work [#6302](https://github.com/hyperledger/besu/pull/6302)
- Introduce TransactionEvaluationContext to pass data between transaction selectors and plugin, during block creation [#6381](https://github.com/hyperledger/besu/pull/6381)
- Upgrade dependencies [#6377](https://github.com/hyperledger/besu/pull/6377)
- Upgrade `com.fasterxml.jackson` dependencies [#6378](https://github.com/hyperledger/besu/pull/6378)
- Upgrade Guava dependency [#6396](https://github.com/hyperledger/besu/pull/6396)
- Upgrade Mockito [#6397](https://github.com/hyperledger/besu/pull/6397)
- Upgrade `tech.pegasys.discovery:discovery` [#6414](https://github.com/hyperledger/besu/pull/6414)
- Options to tune the max allowed time that can be spent selecting transactions during block creation are now stable [#6423](https://github.com/hyperledger/besu/pull/6423)
- Support for "pending" in `qbft_getValidatorsByBlockNumber` [#6436](https://github.com/hyperledger/besu/pull/6436)

### Bug fixes
- INTERNAL_ERROR from `eth_estimateGas` JSON/RPC calls [#6344](https://github.com/hyperledger/besu/issues/6344)
- Fix Besu Docker images with `openjdk-latest` tags since 23.10.3 using UID 1001 instead of 1000 for the `besu` user [#6360](https://github.com/hyperledger/besu/pull/6360)
- Fluent EVM API definition for Tangerine Whistle had incorrect code size validation configured [#6382](https://github.com/hyperledger/besu/pull/6382)
- Correct mining beneficiary for Clique networks in TraceServiceImpl [#6390](https://github.com/hyperledger/besu/pull/6390)
- Fix to gas limit delta calculations used in block production. Besu should now increment or decrement the block gas limit towards its target correctly (thanks @arbora) #6425
- Ensure Backward Sync waits for initial sync before starting a session [#6455](https://github.com/hyperledger/besu/issues/6455)
- Silence the noisy DNS query errors [#6458](https://github.com/hyperledger/besu/issues/6458)

### Download Links
https://hyperledger.jfrog.io/artifactory/besu-binaries/besu/24.1.1/besu-24.1.1.zip / sha256 e23c5b790180756964a70dcdd575ee2ed2c2efa79af00bce956d23bd2f7dc67c
https://hyperledger.jfrog.io/artifactory/besu-binaries/besu/24.1.1/besu-24.1.1.tar.gz / sha256 4b0ddd5a25be2df5d2324bff935785eb63e4e3a5f421614ea690bacb5b9cb344

### Errata
Note, due to a CI race with the release job, the initial published version of 24.1.1 were overwritten by artifacts generated from the same sources, but differ in their embedded timestamps. The initial SHAs are noted here but are deprecated:
~~https://hyperledger.jfrog.io/artifactory/besu-binaries/besu/24.1.1/besu-24.1.1.zip / sha256 b6b64f939e0bb4937ce90fc647e0a7073ce3e359c10352b502059955070a60c6
https://hyperledger.jfrog.io/artifactory/besu-binaries/besu/24.1.1/besu-24.1.1.tar.gz / sha256 cfcae04c30769bf338b0740ac65870f9346d3469931bb46cdba3b2f65d311e7a~~


## 24.1.0

### Breaking Changes

### Deprecations
- Forest pruning (`pruning-enabled` option) is deprecated and will be removed soon. To save disk space consider switching to Bonsai data storage format [#6230](https://github.com/hyperledger/besu/pull/6230)

### Additions and Improvements
- Add error messages on authentication failures with username and password [#6212](https://github.com/hyperledger/besu/pull/6212)
- New `Sequenced` transaction pool. The pool is an evolution of the `legacy` pool and is likely to be more suitable to enterprise or permissioned chains than the `layered` transaction pool. Select to use this pool with `--tx-pool=sequenced`. Supports the same options as the `legacy` pool [#6274](https://github.com/hyperledger/besu/issues/6274)
- Set Ethereum Classic mainnet activation block for Spiral network upgrade [#6267](https://github.com/hyperledger/besu/pull/6267)
- Add custom genesis file name to config overview if specified [#6297](https://github.com/hyperledger/besu/pull/6297)
- Update Gradle plugins and replace unmaintained License Gradle Plugin with the actively maintained Gradle License Report [#6275](https://github.com/hyperledger/besu/pull/6275)
- Optimize RocksDB WAL files, allows for faster restart and a more linear disk space utilization [#6328](https://github.com/hyperledger/besu/pull/6328)
- Add a cache on senders by transaction hash [#6375](https://github.com/hyperledger/besu/pull/6375)

### Bug fixes
- Hotfix for selfdestruct preimages on bonsai [#6359]((https://github.com/hyperledger/besu/pull/6359)
- Fix trielog shipping issue during self destruct [#6340]((https://github.com/hyperledger/besu/pull/6340)
- mitigation for trielog failure [#6315]((https://github.com/hyperledger/besu/pull/6315)

### Download Links
https://hyperledger.jfrog.io/artifactory/besu-binaries/besu/24.1.0/besu-24.1.0.zip / sha256 d36c8aeef70f0a516d4c26d3bc696c3e2a671e515c9e6e9475a31fe759e39f64
https://hyperledger.jfrog.io/artifactory/besu-binaries/besu/24.1.0/besu-24.1.0.tar.gz / sha256 602b04c0729a7b17361d1f0b39f4ce6a2ebe47932165add666560fe594d9ca99


## 23.10.3-hotfix
This is a hotfix for a selfdestruct defect that occurred on mainnet at block [18947893](https://etherscan.io/block/18947893)

### Bug fixes
- Hotfix for selfdestruct preimages on bonsai [#6359]((https://github.com/hyperledger/besu/pull/6359)
- mitigation for trielog failure [#6315]((https://github.com/hyperledger/besu/pull/6315)

### Download Links
https://hyperledger.jfrog.io/artifactory/besu-binaries/besu/23.10.3-hotfix/besu-23.10.3-hotfix.zip / sha256 1c37762909858a40eca749fb85b77fb4d1e918f247aff56d518144828bd85378
https://hyperledger.jfrog.io/artifactory/besu-binaries/besu/23.10.3-hotfix/besu-23.10.3-hotfix.tar.gz / sha256 8e38e9fd0c16e049aa324effc96f9ec31dc06e82ea4995e9dd75d571394667af


## 23.10.3

### Additions and Improvements
- Implement debug_traceCall [#5885](https://github.com/hyperledger/besu/pull/5885)
- Transactions that takes too long to evaluate, during block creation, are dropped from the txpool [#6163](https://github.com/hyperledger/besu/pull/6163)
- New option `tx-pool-min-gas-price` to set a lower bound when accepting txs to the pool [#6098](https://github.com/hyperledger/besu/pull/6098)
- Update OpenJDK latest Docker image to use Java 21 [#6189](https://github.com/hyperledger/besu/pull/6189)
- Allow a transaction selection plugin to specify custom selection results [#6190](https://github.com/hyperledger/besu/pull/6190)
- Add `rpc-gas-cap` to allow users to set gas limit to the RPC methods used to simulate transactions[#6156](https://github.com/hyperledger/besu/pull/6156)
- Fix the unavailability of `address` field when returning an `Account` entity on GraphQL in case of unreachable world state [#6198](https://github.com/hyperledger/besu/pull/6198)
- Update OpenJ9 Docker image to latest version [#6226](https://github.com/hyperledger/besu/pull/6226)
- Add error messages on authentication failures with username and password [#6212](https://github.com/hyperledger/besu/pull/6212)
- Add `rocksdb usage` to the `storage` subcommand to allow users and dev to check columns families usage [#6185](https://github.com/hyperledger/besu/pull/6185)
- Ethereum Classic Spiral network upgrade [#6078](https://github.com/hyperledger/besu/pull/6078)
- Fix self destruct collision [#6205](https://github.com/hyperledger/besu/pull/6205)
- Mark deleted storage on cleared [#6305](https://github.com/hyperledger/besu/pull/6305)

### Bug fixes
- Fix Docker image name clash between Besu and evmtool [#6194](https://github.com/hyperledger/besu/pull/6194)
- Fix `logIndex` in `eth_getTransactionReceipt` JSON RPC method [#6206](https://github.com/hyperledger/besu/pull/6206)

### Download Links
https://hyperledger.jfrog.io/artifactory/besu-binaries/besu/23.10.3/besu-23.10.3.zip / sha256 da7ef8a6ceb88d3e327cacddcdb32218d1750b464c14165a74068f6dc6e0871a
https://hyperledger.jfrog.io/artifactory/besu-binaries/besu/23.10.3/besu-23.10.3.tar.gz / sha256 73c834cf32c7bbe255d7d8cc7ca5d1eb0df8430b9114935c8dcf3a675b2acbc2

## 23.10.2

### Breaking Changes
- TX pool eviction in the legacy TX pool now favours keeping oldest transactions (more likely to evict higher nonces, less likely to introduce nonce gaps) [#6106](https://github.com/hyperledger/besu/pull/6106) and [#6146](https://github.com/hyperledger/besu/pull/6146)

### Deprecations

### Additions and Improvements
- Ethereum Classic Spiral network upgrade [#6078](https://github.com/hyperledger/besu/pull/6078)
- Add a method to read from a `Memory` instance without altering its inner state [#6073](https://github.com/hyperledger/besu/pull/6073)
- Accept `input` and `data` field for the payload of transaction-related RPC methods [#6094](https://github.com/hyperledger/besu/pull/6094)
- Add APIs to set and get the min gas price a transaction must pay for being selected during block creation [#6097](https://github.com/hyperledger/besu/pull/6097)
- TraceService: return results for transactions in block [#6086](https://github.com/hyperledger/besu/pull/6086)
- New option `--min-priority-fee` that sets the minimum priority fee a transaction must meet to be selected for a block. [#6080](https://github.com/hyperledger/besu/pull/6080) [#6083](https://github.com/hyperledger/besu/pull/6083)
- Implement new `miner_setMinPriorityFee` and `miner_getMinPriorityFee` RPC methods [#6080](https://github.com/hyperledger/besu/pull/6080)
- Clique config option `createemptyblocks` to not create empty blocks [#6082](https://github.com/hyperledger/besu/pull/6082)
- Upgrade EVM Reference Tests to v13 (Cancun) [#6114](https://github.com/hyperledger/besu/pull/6114)
- Add `yParity` to GraphQL and JSON-RPC for relevant querise. [6119](https://github.com/hyperledger/besu/pull/6119)
- Force tx replacement price bump to zero when zero base fee market is configured or `--min-gas-price` is set to 0. This allows for easier tx replacement in networks where there is not gas price. [#6079](https://github.com/hyperledger/besu/pull/6079)
- Introduce the possibility to limit the time spent selecting pending transactions during block creation, using the new experimental option `Xblock-txs-selection-max-time` on PoS and PoW networks (by default set to 5000ms) or `Xpoa-block-txs-selection-max-time` on PoA networks (by default 75% of the min block time) [#6044](https://github.com/hyperledger/besu/pull/6044)
- Remove LowestInvalidNonceCache from `legacy` transaction pool to make it more private networks friendly [#6148](https://github.com/hyperledger/besu/pull/6148)
- Optimization: Delete leftPad when capturing the stack before and after a frame execution [#6102](https://github.com/hyperledger/besu/pull/6102)

### Bug fixes
- Upgrade netty to address CVE-2023-44487, CVE-2023-34462 [#6100](https://github.com/hyperledger/besu/pull/6100)
- Upgrade grpc to address CVE-2023-32731, CVE-2023-33953, CVE-2023-44487, CVE-2023-4785 [#6100](https://github.com/hyperledger/besu/pull/6100)
- Fix blob gas calculation in reference tests [#6107](https://github.com/hyperledger/besu/pull/6107)
- Limit memory used in handling invalid blocks [#6138](https://github.com/hyperledger/besu/pull/6138)

---

### Download Links
https://hyperledger.jfrog.io/artifactory/besu-binaries/besu/23.10.2/besu-23.10.2.zip / sha256: 597ab71898d379180106baf24878239ed49acefea5772344fd359b0ff13fe19f

https://hyperledger.jfrog.io/artifactory/besu-binaries/besu/23.10.2/besu-23.10.2.tar.gz / sha256: 255818a5c6067a38aa8b565d8f32a49a172a7536a1d370673bbb75f548263c2c

## 23.10.1

### Additions and Improvements
- New option `--tx-pool-priority-senders` to specify a list of senders, that has the effect to prioritize any transactions sent by these senders from any source [#5959](https://github.com/hyperledger/besu/pull/5959)
- Cache last n blocks by using a new Besu flag `--cache-last-blocks=n` [#6009](https://github.com/hyperledger/besu/pull/6009)
- Optimize performances of RPC method `eth_feeHistory` [#6011](https://github.com/hyperledger/besu/pull/6011) [#6035](https://github.com/hyperledger/besu/pull/6035)
- Logging summary of plugins at Info as part of the config overview [#5964](https://github.com/hyperledger/besu/pull/5964) [#6049](https://github.com/hyperledger/besu/pull/6049)
- Layered tx pool memory improvements [#5985](https://github.com/hyperledger/besu/pull/5985) [#5974](https://github.com/hyperledger/besu/pull/5974)
- Update Bouncy Castle to 1.76, and force the use of the `jdk18on` variant [#5748](https://github.com/hyperledger/besu/pull/5748)
- Add GraphQL support for new fields in Cancun [#5923](https://github.com/hyperledger/besu/pull/5923) [#5975](https://github.com/hyperledger/besu/pull/5975)
- Add new configuration options to the EVM Fluent APIs [#5930](https://github.com/hyperledger/besu/pull/5930)


### Deprecations
- `--tx-pool-disable-locals` has been deprecated for removal in favor of `--tx-pool-no-local-priority`, no semantic change, only a renaming [#5959](https://github.com/hyperledger/besu/pull/5959)

### Bug Fixes
- Fix regression with t8n tool filling [#5979](https://github.com/hyperledger/besu/pull/5979)
- Fix EOF and EIP-4788 regressions in reference tests  [#6060](https://github.com/hyperledger/besu/pull/6060)

### Download Links
https://hyperledger.jfrog.io/artifactory/besu-binaries/besu/23.10.1/besu-23.10.1.tar.gz / sha256: e27645f345583f3ee447e5418302382c6f8335d2da8707bdd20033aabd86ce4c

https://hyperledger.jfrog.io/artifactory/besu-binaries/besu/23.10.1/besu-23.10.1.zip / sha256: fb173acb93c72fbb74a6542051691ca2d3d5f54ea2f51026467a512f3a22106b

## 23.10.0
### Layered Transaction Pool: the new default transaction pool implementation
With this release the previously experimental Layered txpool is marked stable and enabled by default, so please read the following instructions if you used to tune txpool behaviour,
otherwise you can simply go with the default and enjoy the improved performance of the new txpool.

#### Upgrading to Layered Transaction Pool
If you do not specify any txpool option, then you can skip this section.
If you have tuned the txpool using one of these options: `tx-pool-retention-hours`, `tx-pool-limit-by-account-percentage` or `tx-pool-max-size`,
then you need to update your configuration as described below:
- `tx-pool-retention-hours`: simply remove it, since it is not applicable in the Layered txpool, old transactions will eventually expire when the memory cache is full.
- `tx-pool-limit-by-account-percentage`: replace it with `tx-pool-max-future-by-sender`, which specify the max number of sequential transactions of single sender are kept in the txpool, by default it is 200.
- `tx-pool-max-size`: the Layered txpool is not limited by a max number of transactions, but by the estimated memory size the transactions occupy, so you need to remove this option, and to tune the max amount of memory<sup>*</sup> use the new option `tx-pool-layer-max-capacity` as described below.

You can still opt-out of the Layered txpool, setting `tx-pool=legacy` in config file or via cli argument, but be warned that the Legacy implementation will be deprecated for removal soon, so start testing the new implementation.

#### Configuring the Layered Transaction Pool
By default, the txpool is tuned for mainnet usage, but if you are using private networks or want to otherwise tune it, these are the new options:
- `tx-pool-max-future-by-sender`: specify the max number of sequential transactions of a single sender are kept in the txpool, by default it is 200, increase it to allow a single sender to fit more transactions in a single block. For private networks, this can safely be set in the hundreds or thousands if you want to ensure future transactions (with large nonce gaps) remain in the pool.
- `tx-pool-layer-max-capacity`: set the max amount of memory<sup>*</sup> in bytes, a single memory limited layer can occupy, by default is 12.5MB, keep in mind that there are 2 memory limited layers, so the expected memory consumption is twice the value specified by this option, so 25MB by default. Increase this value if you have spare RAM and the eviction rate is high for your network.
- `tx-pool-max-prioritized`: set the max number of transactions allowed in the first layer, that only contains transactions that are candidate for inclusion in the next block creation task. It makes sense to limit the value to the max number of transactions that fit in a block in your network, by default is 2000.

<sup>*</sup>: the memory used by the txpool is an estimation, we are working to make it always more accurate.

### Breaking Changes
- Removed support for Kotti network (ETC) [#5816](https://github.com/hyperledger/besu/pull/5816)
- Layered transaction pool implementation is now stable and enabled by default, so the following changes to experimental options have been done [#5772](https://github.com/hyperledger/besu/pull/5772):
    - `--Xlayered-tx-pool` is gone, to select the implementation use the new `--tx-pool` option with values `layered` (default) or `legacy`
    - `--Xlayered-tx-pool-layer-max-capacity`, `--Xlayered-tx-pool-max-prioritized` and `--Xlayered-tx-pool-max-future-by-sender` just drop the `Xlayered-` and keep the same behavior

### Additions and Improvements
- Add access to an immutable world view to start/end transaction hooks in the tracing API[#5836](https://github.com/hyperledger/besu/pull/5836)
- Layered transaction pool implementation is now stable and enabled by default. If you want still to use the legacy implementation, use `--tx-pool=legacy`. 
  By default, the new transaction pool is capped at using 25MB of memory, this limit can be raised using `--layered-tx-pool-layer-max-capacity` options  [#5772](https://github.com/hyperledger/besu/pull/5772)
- Tune G1GC to reduce Besu memory footprint, and new `besu-untuned` start scripts to run without any specific G1GC flags [#5879](https://github.com/hyperledger/besu/pull/5879)
- Reduce `engine_forkchoiceUpdatedV?` response time by asynchronously process block added events in the transaction pool [#5909](https://github.com/hyperledger/besu/pull/5909)

### Bug Fixes
- do not create ignorable storage on revert storage-variables subcommand [#5830](https://github.com/hyperledger/besu/pull/5830) 
- fix duplicate key errors in EthScheduler-Transactions [#5857](https://github.com/hyperledger/besu/pull/5857)
- Don't put control characters, escaped or otherwise, in t8n stacktraces [#5910](https://github.com/hyperledger/besu/pull/5910)

### Download Links
https://hyperledger.jfrog.io/artifactory/besu-binaries/besu/23.10.0/besu-23.10.0.tar.gz / sha256: 3c75f3792bfdb0892705b378f0b8bfc14ef6cecf1d8afe711d8d8687ed6687cf
https://hyperledger.jfrog.io/artifactory/besu-binaries/besu/23.10.0/besu-23.10.0.zip / sha256: d5dafff4c3cbf104bf75b34a9f108dcdd7b08d2759de75ec65cd997f38f52866

## 23.7.3

### Additions and Improvements
- Update Holešky config for re-launch [#5890](https://github.com/hyperledger/besu/pull/5890)

### Download Links
https://hyperledger.jfrog.io/artifactory/besu-binaries/besu/23.7.3/besu-23.7.3.tar.gz / sha256: c12ca6a9861557e0bf8f27076f8c8afcce6f1564687e5f02bfdc96c2b18846ff
https://hyperledger.jfrog.io/artifactory/besu-binaries/besu/23.7.3/besu-23.7.3.zip / sha256: 136596454f647c706130e3e2983bdbb4a1cbfaf2bbf6e999466754f9213c11f6


## 23.7.2

### Additions and Improvements
- Add new methods to `OperationTracer` to capture contexts enter/exit [#5756](https://github.com/hyperledger/besu/pull/5756)
- Add Holešky as predefined network name [#5797](https://github.com/hyperledger/besu/pull/5797)

### Breaking Changes
- Add ABI-decoded revert reason to `eth_call` and `eth_estimateGas` responses [#5705](https://github.com/hyperledger/besu/issues/5705)

### Additions and Improvements
- Add missing methods to the `Transaction` interface [#5732](https://github.com/hyperledger/besu/pull/5732)
- Add `benchmark` subcommand to `evmtool` [#5754](https://github.com/hyperledger/besu/issues/5754)
- JSON output is now compact by default. This can be overridden by the new `--json-pretty-print-enabled` CLI option. [#5766](https://github.com/hyperledger/besu/pull/5766)
- New `eth_getBlockReceipts` JSON-RPC method to retrieve all transaction receipts for a block in a single call [#5771](https://github.com/hyperledger/besu/pull/5771) 
- Add new methods to `OperationTracer` to capture contexts enter/exit [#5756](https://github.com/hyperledger/besu/pull/5756)

### Bug Fixes
- Make smart contract permissioning features work with london fork [#5727](https://github.com/hyperledger/besu/pull/5727)
- Add type to PendingTransactionDetail, fix eth_subscribe [#5729](https://github.com/hyperledger/besu/pull/5729)
- EvmTool "run" mode did not reflect contracts created within the transaction. [#5755](https://github.com/hyperledger/besu/pull/5755)
- Fixing snapsync issue with forest during the heal step [#5776](https://github.com/hyperledger/besu/pull/5776)

### Download Links
https://hyperledger.jfrog.io/artifactory/besu-binaries/besu/23.7.2/besu-23.7.2.tar.gz / sha256: f74b32c1a343cbad90a88aa59276b4c5eefea4643ee542aba2bbf898f85ae242
https://hyperledger.jfrog.io/artifactory/besu-binaries/besu/23.7.2/besu-23.7.2.zip / sha256: a233c83591fc277e3d1530c84bb5ea896abad717d796b5e3b856c79199132b75

## 23.7.1

### Breaking Changes
- Removed deprecated GoQuorum permissioning interop [#5607](https://github.com/hyperledger/besu/pull/5607)
- Removed support for version 0 of the database as it is no longer used by any active node. [#5698](https://github.com/hyperledger/besu/pull/5698)

### Additions and Improvements
- `evmtool` launcher binaries now ship as part of the standard distribution. [#5701](https://github.com/hyperledger/besu/pull/5701)
- EvmTool now executes the `execution-spec-tests` via the `t8n` and `b11r`. See the [README](ethereum/evmtool/README.md) in EvmTool for more instructions.
- Improve lifecycle management of the transaction pool [#5634](https://github.com/hyperledger/besu/pull/5634)
- Add extension points in AbstractCreateOperation for EVM libraries to react to contract creations [#5656](https://github.com/hyperledger/besu/pull/5656)
- Update to Tuweni 2.4.2. [#5684](https://github.com/hyperledger/besu/pull/5684)
- Decouple data field from Enum JsonRpcError by creating new enum holder RpcErrorType[#5629](https://github.com/hyperledger/besu/pull/5629)
- Update to bouncycastle 1.75 [#5675](https://github.com/hyperledger/besu/pull/5675)
- Extend OperationTracer with new methods [#5662](https://github.com/hyperledger/besu/pull/5662)
- Eip 6780 selfdestruct [#5430](https://github.com/hyperledger/besu/pull/5430)
- Add new debug_getRawTransaction to the DEBUG engine [#5635](https://github.com/hyperledger/besu/pull/5635)

### Bug Fixes
- Use the node's configuration to determine if DNS enode URLs are allowed in calls to `admin_addPeer` and `admin_removePeer` [#5584](https://github.com/hyperledger/besu/pull/5584)
- Align the implementation of Eth/68 `NewPooledTransactionHashes` to other clients, using unsigned int for encoding size. [#5640](https://github.com/hyperledger/besu/pull/5640)
- Failure at startup when enabling layered txpool before initial sync done [#5636](https://github.com/hyperledger/besu/issues/5636)
- Remove miner-related option warnings if the change isn't using Ethash consensus algorithm [#5669](https://github.com/hyperledger/besu/pull/5669)
- Fix for pending transactions reference leak [#5693](https://github.com/hyperledger/besu/pull/5693)
- Address a performance regression observed in import testing [#5734](https://github.com/hyperledger/besu/pull/5734)
- Update native libraries that have JPMS friendly module names [#5749](https://github.com/hyperledger/besu/pull/5749)

### Download Links
https://hyperledger.jfrog.io/artifactory/besu-binaries/besu/23.7.1/besu-23.7.1.tar.gz / sha256: 85dce66c2dbd21b4e5d3310770434dd373018a046b78d5037f6d4955256793cd
https://hyperledger.jfrog.io/artifactory/besu-binaries/besu/23.7.1/besu-23.7.1.zip / sha256: dfac11b2d6d9e8076ab2f86324d48d563badf76fd2a4aadc4469a97aef374ef5


## 23.7.0

- Was not released (failed burn-in test)


## 23.4.4

### Breaking Changes
- Move blockchain related variables in a dedicated storage, to pave the way to future optimizations [#5471](https://github.com/hyperledger/besu/pull/5471). The migration is performed automatically at startup,
and in case a rollback is needed, before installing a previous version, the migration can be reverted, using the subcommand `storage revert-variables` with the same configuration use to run Besu.
- Remove deprecated Rinkeby named network. [#5540](https://github.com/hyperledger/besu/pull/5540)
- Use BlobDB for blockchain storage to reduce initial sync time and write amplification (PR #5475). This PR reduces sync time by 14 hours on m6a.xlarge VM (1 day 8 hours 27 minutes instead of 1 day 22 hours 4 minutes).
### Additions and Improvements
- Allow Ethstats connection url to specify ws:// or wss:// scheme. [#5494](https://github.com/hyperledger/besu/issues/5494)
- Add support for Shanghai changes to the GraphQL service [#5496](https://github.com/hyperledger/besu/pull/5496)
- Unite the tx-pool CLI options under the same Tx Pool Options group in UX. [#5466](https://github.com/hyperledger/besu/issues/5466)
- Tidy DEBUG logs by moving engine API full logging to TRACE [#5529](https://github.com/hyperledger/besu/pull/5529)
- Remove PoW validation if merge is enabled as it is not needed any more [#5538](https://github.com/hyperledger/besu/pull/5538)
- Use BlobDB for blockchain storage to reduce initial sync time and write amplification [#5475](https://github.com/hyperledger/besu/pull/5475)
- Add healing flat db mechanism with early access CLI options `--Xsnapsync-synchronizer-flat-db-healing-enabled=true` [#5319](https://github.com/hyperledger/besu/pull/5319)
- Add debug_getRawTransaction method to the DEBUG suite [#5635](https://github.com/hyperledger/besu/pull/5635)

### Bug Fixes
- Fix backwards sync bug where chain is rolled back too far, especially when restarting Nimbus [#5497](https://github.com/hyperledger/besu/pull/5497)
- Check to ensure storage and transactions are not closed prior to reading/writing [#5527](https://github.com/hyperledger/besu/pull/5527) 
- Fix the unavailability of account code and storage on GraphQL/Bonsai [#5548](https://github.com/hyperledger/besu/pull/5548)

### Download Links
https://hyperledger.jfrog.io/artifactory/besu-binaries/besu/23.4.4/besu-23.4.4.tar.gz / sha256: bd476d235b6fe1f236a62bc709f41c87deb68b72c47bb5b58e56b9d9283af2c4
https://hyperledger.jfrog.io/artifactory/besu-binaries/besu/23.4.4/besu-23.4.4.zip / sha256: 4575000f4fd21d318e7b77340c9281d496bc800bee5b45a13684319e6f28bf27

## 23.4.3

- Was not released (failed burn-in test)

- ## 23.4.2

- Was not released (failed burn-in test)

## 23.4.1

### Breaking Changes
- Add request content length limit for the JSON-RPC API (5MB) [#5467](https://github.com/hyperledger/besu/pull/5467)
- `min-block-occupancy-ratio` options is now ignored on PoS networks [#5491](https://github.com/hyperledger/besu/pull/5491)

### Additions and Improvements
- Set the retention policy for RocksDB log files to maintain only the logs from the last week [#5428](https://github.com/hyperledger/besu/pull/5428)
- "Big-EOF" (the EOF version initially slotted for Shanghai) has been moved from Cancun to FutureEIPs [#5429](https://github.com/hyperledger/besu/pull/5429)
- EIP-4844: Zero blob transactions are invalid [#5425](https://github.com/hyperledger/besu/pull/5425)
- Transaction pool flag to disable specific behaviors for locally submitted transactions [#5418](https://github.com/hyperledger/besu/pull/5418)
- Added In-Protocol Deposit prototype (EIP-6110) in the experimental eip. [#5005](https://github.com/hyperledger/besu/pull/5055) [#5295](https://github.com/hyperledger/besu/pull/5295)
- New optional feature to save the txpool content to file on shutdown and reloading it on startup [#5434](https://github.com/hyperledger/besu/pull/5434)
- New option to send SNI header in TLS ClientHello message [#5439](https://github.com/hyperledger/besu/pull/5439)
- Early access - layered transaction pool implementation [#5290](https://github.com/hyperledger/besu/pull/5290)
- New RPC method `debug_getRawReceipts` [#5476](https://github.com/hyperledger/besu/pull/5476)
- Add TrieLogFactory plugin support [#5440](https://github.com/hyperledger/besu/pull/5440)
- Ignore `min-block-occupancy-ratio` option when on PoS networks, since in some cases, it prevents to have full blocks even if enough transactions are present [#5491](https://github.com/hyperledger/besu/pull/5491)

### Bug Fixes
- Fix eth_feeHistory response for the case in which blockCount is higher than highestBlock requested. [#5397](https://github.com/hyperledger/besu/pull/5397)
- Fix Besu Docker image failing to start due to NoClassDefFoundError with org.xerial.snappy.Snappy library. [#5462](https://github.com/hyperledger/besu/pull/5462)

### Download Links

https://hyperledger.jfrog.io/hyperledger/besu-binaries/besu/23.4.1/besu-23.4.1.tar.gz / sha256: 49d3a7a069cae307497093d834f873ce7804a46dd59207d5e8321459532d318e
https://hyperledger.jfrog.io/hyperledger/besu-binaries/besu/23.4.1/besu-23.4.1.zip / sha256: 1d82ed83a816968aa9366d9310b275ca6438100f5d3eb1ec03d3474b2a5f5e76

## 23.4.0

### Breaking Changes
- In `evmtool` (an offline EVM executor tool principally used for reference tests), the `--prestate` and `--genesis` options no longer parse genesis files containing IBFT, QBFT, and Clique network definitions. The same genesis files will work with those json entries removed. [#5192](https://github.com/hyperledger/besu/pull/5192)
- In `--ethstats`, if the port is not specified in the URI, it will default to 443 and 80 for ssl and non-ssl connections respectively instead of 3000. [#5301](https://github.com/hyperledger/besu/pull/5301)
- Remove IBFT 1.0 feature [#5302](https://github.com/hyperledger/besu/pull/5302)
- Remove GoQuorum-compatible privacy feature [#5303](https://github.com/hyperledger/besu/pull/5303)
- Remove launcher command line utility [#5355](https://github.com/hyperledger/besu/pull/5355)
- Remove deprecated `tx-pool-future-max-by-account` option, see instead: `tx-pool-limit-by-account-percentage` [#5361](https://github.com/hyperledger/besu/pull/5361)
- Default configuration for the deprecated ECIP-1049 network has been removed from the CLI network list [#5371](https://github.com/hyperledger/besu/pull/5371)
- Besu now requires glibc 2.32 or later to run. Ubuntu 20.04 users will need to update to a newer version of Ubuntu, 22.04 or later to run Besu

### Additions and Improvements
- An alternate build target for the EVM using GraalVM AOT compilation was added.  [#5192](https://github.com/hyperledger/besu/pull/5192)
- To generate the binary install and use GraalVM 23.3.r17 or higher and run `./gradlew nativeCompile`.  The binary will be located in `ethereum/evmtool/build/native/nativeCompile`
- Upgrade RocksDB version from 7.7.3 to 8.0.0. Besu Team [contributed](https://github.com/facebook/rocksdb/pull/11099) to this release to make disabling checksum verification work. 
- Log an error with stacktrace when RPC responds with internal error [#5288](https://github.com/hyperledger/besu/pull/5288)
- `--ethstats-cacert` to specify root CA of ethstats server (useful for non-production environments). [#5301](https://github.com/hyperledger/besu/pull/5301)
- Update most dependencies to latest version [#5269](https://github.com/hyperledger/besu/pull/5269)
- If jemalloc is used, print its version in the configuration overview [#4738](https://github.com/hyperledger/besu/pull/4738)
- Add metrics for accounts and storage reads (Flat database vs Merkle Patricia Trie) [#5315](https://github.com/hyperledger/besu/pull/5315)
- Offload LogBloom cache generation to computation executor, to avoid interfere with other scheduled tasks [#4530](https://github.com/hyperledger/besu/pull/4530)
- Reference tests are upgraded to use v12.1 of the ethereum tests [#5343](https://github.com/hyperledger/besu/pull/5343)
- Add new sepolia bootnodes, which should improve peering in the testnet. [#5352](https://github.com/hyperledger/besu/pull/5352)
- Renamed --bonsai-maximum-back-layers-to-load option to --bonsai-historical-block-limit for clarity. Removed --Xbonsai-use-snapshots option as it is no longer functional [#5337](https://github.com/hyperledger/besu/pull/5337)
- Change Forest to use TransactionDB instead of OptimisticTransactionDB [#5328](https://github.com/hyperledger/besu/pull/5328)
- Performance: Reduced usage of UInt256 in EVM operations [#5331](https://github.com/hyperledger/besu/pull/5331)
- Changed wrong error message "Invalid params" when private tx is reverted to "Execution reverted" with correct revert reason in data. [#5369](https://github.com/hyperledger/besu/pull/5369)
- Changes to the way gas is estimated to provide an exact gas estimate [#5142](https://github.com/hyperledger/besu/pull/5142)
- Add zero reads to Bonsai TrieLogs [#5317](https://github.com/hyperledger/besu/pull/5317) 
- Bonsai TrieLog serialization interface and default implementation [#5372](https://github.com/hyperledger/besu/pull/5372) 

### Bug Fixes
- Fix eth_getBlockByNumber cache error for latest block when called during syncing [#5292](https://github.com/hyperledger/besu/pull/5292)
- Fix QBFT and IBFT unable to propose blocks on London when zeroBaseFee is used [#5276](https://github.com/hyperledger/besu/pull/5276) 
- Make QBFT validator smart contract mode work with london fork [#5249](https://github.com/hyperledger/besu/issues/5249)
- Try to connect to EthStats server by default with ssl followed by non-ssl. [#5301](https://github.com/hyperledger/besu/pull/5301)
- Allow --miner-extra-data to be used in Proof-of-Stake block production [#5291](https://github.com/hyperledger/besu/pull/5291)
- Add withdrawals to payloadId calculation to avoid collisions [#5321](https://github.com/hyperledger/besu/pull/5321) 
- Re-implement trace_block, trace_filter and trace_replayBlockTransactions RPC endpoints to fix memory issues and improve performance [#5131](https://github.com/hyperledger/besu/pull/5131)

### Download Links
https://hyperledger.jfrog.io/hyperledger/besu-binaries/besu/23.4.0/besu-23.4.0.zip / sha256: 023a267ee07ed6e069cb15020c1c0262efc5ea0a3e32adc6596068cff7fd0be5
https://hyperledger.jfrog.io/hyperledger/besu-binaries/besu/23.4.0/besu-23.4.0.tar.gz / sha256: 821695b3255c9f646f4d527e374219c96416f498231520f2eec2bebedc53f5a0

## 23.1.3 - Nimbus Hotfix
This update is strongly recommended for anyone running Nimbus with Besu. Due to the way Nimbus send request data, this can lead to a missed block proposal in certain circumstances.

### Bug Fixes
Add withdrawals to payloadId calculation to avoid collisions #5321
Download Links
https://hyperledger.jfrog.io/hyperledger/besu-binaries/besu/23.1.3/besu-23.1.3.tar.gz / sha256: 36898932a7535c4d126c1980443b33c9a4971f9354112992a18ee134c1777aa3
https://hyperledger.jfrog.io/hyperledger/besu-binaries/besu/23.1.3/besu-23.1.3.zip / sha256: adb3b17e45217f86a56f07f09faba2e5d8a0eb8a585ad5307696d6cc58ee2f73

## 23.1.2
This update is a mainnet-compatible Shanghai/Capella upgrade and is recommended for all Mainnet users.

### Breaking Changes

### Additions and Improvements
- Schedule Shanghai (Shapella) fork for Mainnet [#5230](https://github.com/hyperledger/besu/pull/5230)
- Increase default from 1000 to 5000 for `--rpc-max-logs-range` [#5209](https://github.com/hyperledger/besu/pull/5209)
- Bonsai-safe refactor [#5123](https://github.com/hyperledger/besu/pull/5123)
- Safe tracing [#5197](https://github.com/hyperledger/besu/pull/5197)

### Bug Fixes
- Persist backward sync status to support resuming across restarts [#5182](https://github.com/hyperledger/besu/pull/5182)

### Download Links
https://hyperledger.jfrog.io/hyperledger/besu-binaries/besu/23.1.2/besu-23.1.2.tar.gz / sha256: 3d3a709a3aab993a0801b412a4719d74e319f942ddc13fb0f30b3c4a54d12538
https://hyperledger.jfrog.io/hyperledger/besu-binaries/besu/23.1.2/besu-23.1.2.zip / sha256: 2a9ff091cb4349fc23625a52089400bb6529a831eb22d15d0221cb27039ab203

## 23.1.1
This update is required for the Goerli Shanghai/Capella upgrade and recommended for all Mainnet users. If you use Besu on Goerli, update to 23.1.1. If you previously used 23.1.1-RC1, update to test 23.1.1 on Goerli. 

### Breaking Changes

### Additions and Improvements
- Add support for Shanghai in Sepolia https://github.com/hyperledger/besu/pull/5088
- Add implementation for engine_getPayloadBodiesByRangeV1 and engine_getPayloadBodiesByHashV1 https://github.com/hyperledger/besu/pull/4980
- If a PoS block creation repetition takes less than a configurable duration, then waits before next repetition https://github.com/hyperledger/besu/pull/5048
- Allow other users to read the /opt/besu dir when using docker https://github.com/hyperledger/besu/pull/5092
- Invalid params - add some error detail #5066
- Added the option --kzg-trusted-setup to pass a custom setup file for custom networks or to override the default one for named networks [#5084](https://github.com/hyperledger/besu/pull/5084)
- Gas accounting for EIP-4844 [#4992](https://github.com/hyperledger/besu/pull/4992)
- Goerli configs for shapella [#5151](https://github.com/hyperledger/besu/pull/5151)

### Bug Fixes
- Fix engine_getPayloadV2 block value calculation [#5040](https://github.com/hyperledger/besu/issues/5040)
- Moves check for init code length before balance check [#5077](https://github.com/hyperledger/besu/pull/5077)
- Address concurrency problems with eth_call [#5179](https://github.com/hyperledger/besu/pull/5179)

### Download Links
https://hyperledger.jfrog.io/hyperledger/besu-binaries/besu/23.1.1/besu-23.1.1.tar.gz / sha256: 11c3e5cdbc06df16a690e7ee9f98eefa46848f9fa280824b6e4c896d88f6b975
https://hyperledger.jfrog.io/hyperledger/besu-binaries/besu/23.1.1/besu-23.1.1.zip / sha256: afcf852f193adb8e82d187aa4f02e4669f12cc680270624d37101b94cf37adec

## 23.1.1-RC1
### Sepolia Shanghai Release aka Sepolia Shapella aka Shapolia

This update is **not recommended for mainnet users**.

Besu 23.1.1-RC1 is a **required update for Sepolia users**

Sepolia Shanghai hardfork scheduled for: **Tue Feb 28 2023 04:04:48 UTC**

---

This release has everything from [23.1.0](https://github.com/hyperledger/besu/releases/tag/23.1.0) and in addition the following:

### Additions and Improvements
- Add support for Shanghai in Sepolia https://github.com/hyperledger/besu/pull/5088
- Add implementation for engine_getPayloadBodiesByRangeV1 and engine_getPayloadBodiesByHashV1 https://github.com/hyperledger/besu/pull/4980
- If a PoS block creation repetition takes less than a configurable duration, then waits before next repetition https://github.com/hyperledger/besu/pull/5048
- Allow other users to read the /opt/besu dir when using docker https://github.com/hyperledger/besu/pull/5092
- Invalid params - add some error detail [#5066](https://github.com/hyperledger/besu/pull/5066)

### Bug fixes
- Fix engine_getPayloadV2 block value calculation https://github.com/hyperledger/besu/issues/5040
- Moves check for init code length before balance check https://github.com/hyperledger/besu/pull/5077

### Download Links
https://hyperledger.jfrog.io/hyperledger/besu-binaries/besu/23.1.1-RC1/besu-23.1.1-RC1.tar.gz / sha256: 82cff41f3eace02006b0e670605848e0e77e045892f8fa9aad66cbd84a88221e
https://hyperledger.jfrog.io/hyperledger/besu-binaries/besu/23.1.1-RC1/besu-23.1.1-RC1.zip / sha256: 469c8d6a8ca9d78ee111ff1128d00bf3bcddacbf5b800ef6047717a2da0cc21d

## 23.1.0
Besu 23.1.0 is a recommended update for Mainnet users. Thank you all for your patience as we crafted this quarterly release.

This is a rather large release with some breaking changes, so please be sure to read these notes carefully before you upgrade any Besu instances. We are including a move to Java 17 LTS. To build and run Besu, please make sure you have Java 17 on the host machine. Additionally, there are a host of spec compliance changes that change existing formats, so please check the specific RPC updates. Lastly, this release formalizes a deprecation notice for GoQuorum privacy modes and IBFT1.0 in Besu. These will be removed in the 23.4 series, unless otherwise stated.

From the improvements and fixes side, we have a host of execution performance improvements and fixes for defects with bonsai storage. We have also included an error detection and auto-heal capability for nodes that encounter state issues. This should keep nodes online and validating that may have previously required a resync.

One final note. 23.1.0 is not a Shanghai ready release. If you intend to test Besu on the long-lived testnets like Zhejiang, please [follow the instructions here](https://notes.ethereum.org/@launchpad/zhejiang). We will have more to share on our official Shanghai releases soon.

### Breaking Changes
- Change JsonRpc http service to return the error -32602 (Invalid params) with a 200 http status code
- Besu requires minimum Java 17 and up to build and run [#3320](https://github.com/hyperledger/besu/issues/3320)
- PKCS11 with nss module (PKCS11 based HSM can be used in DevP2P TLS and QBFT PKI) does not work with RSA keys
  in Java 17. SoftHSM is tested manually and working. (Other PKCS11 HSM are not tested). The relevant unit and acceptance
  tests are updated to use EC private keys instead of RSA keys.
- Change eth_feeHistory parameter `blockCount` to accept hexadecimal string (was accepting plain integer) [#5047](https://github.com/hyperledger/besu/pull/5047)
- Default configurations for the deprecated Ropsten, Kiln, Shandong, and Astor networks have been removed from the CLI network list. These networks can currently be accessed but will require a user-provided genesis configuration. [#4869](https://github.com/hyperledger/besu/pull/4869)
- GoQuorum-compatible privacy is deprecated and will be removed in 23.4
- IBFT 1.0 is deprecated and will be removed in 23.4
- Optimize SSTORE Operation execution time (memoize current and original value) [#4836](https://github.com/hyperledger/besu/pull/4836)

### Additions and Improvements
- Default rpc batch request to 1024 [#5104](https://github.com/hyperledger/besu/pull/5104) [#5108](https://github.com/hyperledger/besu/pull/5108)
- Add a new CLI option to limit the number of requests in a single RPC batch request. [#4965](https://github.com/hyperledger/besu/pull/4965)
- Support for new DATAHASH opcode as part of EIP-4844 [#4823](https://github.com/hyperledger/besu/issues/4823)
- Send only hash announcement for blob transaction type [#4940](https://github.com/hyperledger/besu/pull/4940)
- Add `excess_data_gas` field to block header [#4958](https://github.com/hyperledger/besu/pull/4958)
- Add `max_fee_per_data_gas` field to transaction [#4970](https://github.com/hyperledger/besu/pull/4970)
- Added option to evm CLI tool to allow code execution at specific forks [#4913](https://github.com/hyperledger/besu/pull/4913)
- Improve get account performance by using the world state updater cache [#4897](https://github.com/hyperledger/besu/pull/4897)
- Add new KZG precompile and option to override the trusted setup being used [#4822](https://github.com/hyperledger/besu/issues/4822)
- Add implementation for eth_createAccessList RPC method [#4942](https://github.com/hyperledger/besu/pull/4942)
- Updated reference tests to v11.3 [#4996](https://github.com/hyperledger/besu/pull/4996)
- Add DebugGetRawBlock and DebugGetRawHeader RPC methods [#5011](https://github.com/hyperledger/besu/pull/5011)
- Besu requires minimum Java 17 and up to build and run [#3320](https://github.com/hyperledger/besu/issues/3320)
- Add worldstate auto-heal mechanism [#5059](https://github.com/hyperledger/besu/pull/5059)
- Support for EIP-4895 - Withdrawals for Shanghai fork
- Improve SLOAD and SSTORE performance by caching empty slots [#4874](https://github.com/hyperledger/besu/pull/4874)
- RPC methods that lookup block by hash will now return an error response if no block found [#4582](https://github.com/hyperledger/besu/pull/4582)
- Added support for `safe` and `finalized` strings for the RPC methods using defaultBlock parameter [#4902](https://github.com/hyperledger/besu/pull/4902)
- Added post-execution state logging option to EVM Tool [#4709](https://github.com/hyperledger/besu/pull/4709)
- Add access list to Transaction Call Object [#4802](https://github.com/hyperledger/besu/issues/4801)
- Add timestamp fork support, including shanghaiTime and cancunTime forks [#4743](https://github.com/hyperledger/besu/pull/4743)
- Optimization:  Memoize transaction size and hash at the same time [#4812](https://github.com/hyperledger/besu/pull/4812)
- Add chain data pruning feature with three experimental CLI options: `--Xchain-pruning-enabled`, `--Xchain-pruning-blocks-retained` and `--Xchain-pruning-frequency` [#4686](https://github.com/hyperledger/besu/pull/4686)
  - Note that chain pruning is hidden and disabled by default. Once you choose to enable chain pruning, a new column family will be added to the db and you cannot roll back to a previous versi
    on of Besu.

### Bug Fixes
- Mitigation fix for stale bonsai code storage leading to log rolling issues on contract recreates [#4906](https://github.com/hyperledger/besu/pull/4906)
- Ensure latest cached layered worldstate is subscribed to storage, fix problem with RPC calls using 'latest' [#5076](https://github.com/hyperledger/besu/pull/5076)
- Fix for segmentation faults on worldstate truncation, snap-sync starts [#4786](https://github.com/hyperledger/besu/pull/4786)
- Fix for worldstate mismatch on failed forkchoiceUpdate [#4862](https://github.com/hyperledger/besu/pull/4862)

Download Links
https://hyperledger.jfrog.io/hyperledger/besu-binaries/besu/23.1.0/besu-23.1.0.tar.gz / sha256: 9081da04d47c3ff0a6ecc2256d353c7a02212f9b46f2c867a9365e18026c3a6e
https://hyperledger.jfrog.io/hyperledger/besu-binaries/besu/23.1.0/besu-23.1.0.zip / sha256: e037f5c8f976150af40403311d1c81018f4c3dfbef0ad33324d8c3e708d1fdca

## 23.1.0-RC1

### Breaking Changes
- Default configurations for the deprecated Ropsten, Kiln, Shandong, and Astor networks have been removed from the CLI network list. These networks can currently be accessed but will require a user-provided genesis configuration. [#4869](https://github.com/hyperledger/besu/pull/4869)

### Additions and Improvements

- Improve SLOAD and SSTORE performance by caching empty slots [#4874](https://github.com/hyperledger/besu/pull/4874)
- RPC methods that lookup block by hash will now return an error response if no block found [#4582](https://github.com/hyperledger/besu/pull/4582)
- Added support for `safe` and `finalized` strings for the RPC methods using defaultBlock parameter [#4902](https://github.com/hyperledger/besu/pull/4902)

### Bug Fixes

### Download Links
https://hyperledger.jfrog.io/hyperledger/besu-binaries/besu/23.1.0-RC1/besu-23.1.0-RC1.tar.gz / sha256: 30906891e528b3b4e3ce8e2313550a1da066b31ea10b05456dd0ad026792b46d
https://hyperledger.jfrog.io/hyperledger/besu-binaries/besu/23.1.0-RC1/besu-23.1.0-RC1.zip / sha256: 9067d1929079ae4a7c165e6f1e2bae08834939ed191f976d26544dc93352c306

## 23.1.0-beta

### Breaking Changes
- GoQuorum-compatible privacy is deprecated and will be removed in 23.4
- IBFT 1.0 is deprecated and will be removed in 23.4
- Optimize SSTORE Operation execution time (memoize current and original value) [#4836](https://github.com/hyperledger/besu/pull/4836)

### Additions and Improvements
- Added post-execution state logging option to EVM Tool [#4709](https://github.com/hyperledger/besu/pull/4709)
- Add access list to Transaction Call Object [#4802](https://github.com/hyperledger/besu/issues/4801)
- Add timestamp fork support, including shanghaiTime and cancunTime forks [#4743](https://github.com/hyperledger/besu/pull/4743)
- Optimization:  Memoize transaction size and hash at the same time [#4812](https://github.com/hyperledger/besu/pull/4812)
- Add chain data pruning feature with three experimental CLI options: `--Xchain-pruning-enabled`, `--Xchain-pruning-blocks-retained` and `--Xchain-pruning-frequency` [#4686](https://github.com/hyperledger/besu/pull/4686)
  - Note that chain pruning is hidden and disabled by default. Once you choose to enable chain pruning, a new column family will be added to the db and you cannot roll back to a previous version of Besu.

### Bug Fixes
- Fix for segmentation faults on worldstate truncation, snap-sync starts [#4786](https://github.com/hyperledger/besu/pull/4786)
- Fix for worldstate mismatch on failed forkchoiceUpdate [#4862](https://github.com/hyperledger/besu/pull/4862)

### Download Links

## 22.10.3

### Breaking Changes
- Added `--rpc-max-logs-range` CLI option to allow limiting the number of blocks queried by `eth_getLogs` RPC API. Default value: 1000 [#4597](https://github.com/hyperledger/besu/pull/4597)
- The `graalvm` docker variant no longer meets the performance requirements for Ethereum Mainnet.  The `openjdk-11` and `openjdk-latest` variants are recommended in its place.

### Additions and Improvements
- Implement Eth/68 sub-protocol [#4715](https://github.com/hyperledger/besu/issues/4715)
- Increase the speed of modexp gas execution and execution. [#4780](https://github.com/hyperledger/besu/pull/4780)
- Added experimental CLI options `--Xeth-capability-max` and `--Xeth-capability-min` to specify a range of capabilities to be supported by the Eth protocol. [#4752](https://github.com/hyperledger/besu/pull/4752)
- Set the default curve in the EVMTool, like is done in production operations [#4790](https://github.com/hyperledger/besu/pull/4790)

### Bug Fixes
- Fix storage key format for eth_getProof so that it follows the EIP-1474 spec [#4564](https://github.com/hyperledger/besu/pull/4564)

### Download Links
https://hyperledger.jfrog.io/hyperledger/besu-binaries/besu/22.10.3/besu-22.10.3.tar.gz / sha256: 7213f9445a84a196e94ae1877c6fdb1e51d37bfb19615da02ef5121d4f40e38c
https://hyperledger.jfrog.io/hyperledger/besu-binaries/besu/22.10.3/besu-22.10.3.zip / sha256: 0bf6bc98e01b0c1045f1b7d841a390c575bc5203c2a4e543d922fbc1ea0d3d5d

## 22.10.2
This is a hotfix release to resolve a race condition that results in segfaults, introduced in 22.10.1 release.

### Bug Fixes
- bugfix for async operations on Snapshot worldstates [#4767](https://github.com/hyperledger/besu/pull/4767)

### Download Links
https://hyperledger.jfrog.io/hyperledger/besu-binaries/besu/22.10.2/besu-22.10.2.tar.gz  / sha256: cdb36141e3cba6379d35016e0a2de2edba579d4786124b5f7257b1e4a68867a2
https://hyperledger.jfrog.io/hyperledger/besu-binaries/besu/22.10.2/besu-22.10.2.zip / sha256: 4c9208f684762670cb4f2c6ebfb6930e05e339a7c3c586fe8caa9f26462830aa


## 22.10.1

### Breaking Changes
- Fields `publicKey` and `raw` removed from RPC API `Transaction` result object [#4575](https://github.com/hyperledger/besu/pull/4575)

### Additions and Improvements
- Explain and improve price validation for London and local transactions during block proposal selection [#4602](https://github.com/hyperledger/besu/pull/4602)
- Support for ephemeral testnet Shandong, for EOF testing. [#4599](https://github.com/hyperledger/besu/pull/4599)
- Improve performance of block processing by parallelizing some parts during the "commit" step [#4635](https://github.com/hyperledger/besu/pull/4635)
- Upgrade RocksDB version from 7.6.0 to 7.7.3
- Added new RPC endpoints `debug_setHead` & `debug_replayBlock  [#4580](https://github.com/hyperledger/besu/pull/4580)
- Upgrade OpenTelemetry to version 1.19.0 [#3675](https://github.com/hyperledger/besu/pull/3675)
- Implement Eth/67 sub-protocol [#4596](https://github.com/hyperledger/besu/issues/4596)
- Backward sync log UX improvements [#4655](https://github.com/hyperledger/besu/pull/4655)
- Enable RocksDB Bloom filters to improve read performance [#4682](https://github.com/hyperledger/besu/pull/4682)
- Backward sync: use retry switching peer when fetching data from peers [#4656](https://github.com/hyperledger/besu/pull/4656)
- Shanghai implementation of EIP-3651 Warm coinbase [#4620](https://github.com/hyperledger/besu/pull/4620) 
- Shanghai implementation of EIP-3855 Push0 [#4660](https://github.com/hyperledger/besu/pull/4660)
- Shanghai implementation of EIP-3540 and EIP-3670 Ethereum Object Format and Code Validation [#4644](https://github.com/hyperledger/besu/pull/4644)
- Remove some log statements that are keeping some objects live in heap for a long time, to reduce the amount of memory required during initial sync [#4705](https://github.com/hyperledger/besu/pull/4705)
- Add field `type` to Transaction receipt object (eth_getTransactionReceipt) [#4505](https://github.com/hyperledger/besu/issues/4505)
- Print an overview of configuration and system information at startup [#4451](https://github.com/hyperledger/besu/pull/4451)
- Do not send new payloads to backward sync if initial sync is in progress [#4720](https://github.com/hyperledger/besu/issues/4720)
- Improve the way transaction fee cap validation is done on London fee market to not depend on transient network conditions [#4598](https://github.com/hyperledger/besu/pull/4598) 
- Preload and cache account and storage data from RocksDB to improve performance  [#4737](https://github.com/hyperledger/besu/issues/4737)

### Bug Fixes
- Restore updating chain head and finalized block during backward sync [#4718](https://github.com/hyperledger/besu/pull/4718)

### Download Links
https://hyperledger.jfrog.io/hyperledger/besu-binaries/besu/22.10.1/besu-22.10.1.tar.gz  / sha256: b6757b9fc69b782cdabb95b1e784d31b1effcc2e25c6b198b2f9d6b3786c7a8a
https://hyperledger.jfrog.io/hyperledger/besu-binaries/besu/22.10.1/besu-22.10.1.zip / sha256: 0dbee534620c7cc0fac0596e6df0c7f8a74be9df9cecd9d4f1407016f30fb9a1

## 22.10.0

### Breaking Changes
- Internal and interface APIs relating to storage have migrated from `UInt256` to `Bytes32` [#4562](https://github.com/hyperledger/besu/pull/4562)
- Flexible Privacy Groups (early access) support to Tessera's EC encryptor (contracts modified) [#4282](https://github.com/hyperledger/besu/pull/4282)
  * Before this change, the `bytes32` type was used for the enclave public keys, just supporting encryptors with public keys of that length (like the default NaCl)
  * For the EC encryptor, the encoded public key length is 91
- `--tx-pool-hashes-max-size` option removed (deprecated in 22.1.3)
- `--Xmerge-support` option removed (deprecated in 22.4.2) [#4518](https://github.com/hyperledger/besu/pull/4518)
- Breaking API changes in the `OperationTracer` interface to enable performance work.
  * The `traceExecution` method has been replaced with `tracePreExecution` and `tracePostExecution` methods, called just before and just after operation execution.
  * See `DebugOperationTracer` and `StandardJsonTracer` for migration examples.

### Additions and Improvements
- Updated jackson-databind library to version 2.13.4.2 addressing [CVE-2022-42003](https://nvd.nist.gov/vuln/detail/CVE-2022-42003)
- Update snapsync feature to avoid restarting the download of the world state from scratch when restarting Besu [#4381](https://github.com/hyperledger/besu/pull/4381)
- Added worldstate snapshot isolation to improve the stability of bonsai (`--Xbonsai-use-snapshots=true`) [#4351](https://github.com/hyperledger/besu/pull/4531)
- Reduce the number of runtime exceptions (SecurityModuleException) and unnecessary executions during ECIES handshake, by trying to decrypt EIP-8 formatted messages first [#4508](https://github.com/hyperledger/besu/pull/4508).
- Improved RLP processing of zero-length string as 0x80 [#4283](https://github.com/hyperledger/besu/pull/4283) [#4388](https://github.com/hyperledger/besu/issues/4388)
- Increased level of detail in JSON-RPC parameter error log messages [#4510](https://github.com/hyperledger/besu/pull/4510)
- New unstable configuration options to set the maximum time, in milliseconds, a PoS block creation jobs is allowed to run [#4519](https://github.com/hyperledger/besu/pull/4519)
- Tune EthScheduler thread pools to avoid recreating too many threads [#4529](https://github.com/hyperledger/besu/pull/4529)
- RocksDB snapshot based worldstate and plugin-api addition of Snapshot interfaces [#4409](https://github.com/hyperledger/besu/pull/4409)
- Continuously try to build better block proposals until timeout or GetPayload is called [#4516](https://github.com/hyperledger/besu/pull/4516)
- Upgrade RocksDB database version from 6.29.5 to 7.6.0 [#4517](https://github.com/hyperledger/besu/pull/4517)
- Avoid connecting to self when using static-nodes [#4521](https://github.com/hyperledger/besu/pull/4521)
- EVM performance has increased 20%-100% depending on the particulars of the contract. [#4540](https://github.com/hyperledger/besu/pull/4540)
- Improve calculateRootHash method performance during Block processing [#4568](https://github.com/hyperledger/besu/pull/4568)
- Bring GraphQL into compliance with execution-api specs [#4112](https://github.com/hyperledger/besu/pull/4112)
- Refactor unverified forkchoice event [#4487](https://github.com/hyperledger/besu/pull/4487)
- Improve UX of initial sync logs, pushing not relevant logs to debug level [#4486](https://github.com/hyperledger/besu/pull/4486)
- Optimize pivot block selector on PoS networks [#4488](https://github.com/hyperledger/besu/pull/4488)
- Optimize Snap sync on PoS networks [#4462](https://github.com/hyperledger/besu/pull/4462)

### Bug Fixes
- Fixed default fromBlock value and improved parameter interpretation in eth_getLogs RPC handler [#4513](https://github.com/hyperledger/besu/pull/4513)
- Fix for NoSuchElementException for missing invalid reason when rejecting a local sent transaction [#4569](https://github.com/hyperledger/besu/pull/4569)
- Corrects treating a block as bad on internal error during either validation or processing [#4512](https://github.com/hyperledger/besu/issues/4512)
- Corrects emission of blockadded events when rewinding during a re-org. Fix for [#4495](https://github.com/hyperledger/besu/issues/4495)
- Always return a transaction type for pending transactions [#4364](https://github.com/hyperledger/besu/pull/4364)
- Avoid a cyclic reference while printing EngineExchangeTransitionConfigurationParameter [#4357](https://github.com/hyperledger/besu/pull/4357)
- Corrects treating a block as bad on internal error [#4512](https://github.com/hyperledger/besu/issues/4512)
- In GraphQL update scalar parsing to be variable friendly [#4522](https://github.com/hyperledger/besu/pull/4522)
- Initiate connection to maintained peers soon after startup. [#4469](https://github.com/hyperledger/besu/pull/4469)
- Update apache-commons-text to 1.10.0 to address CVE-2022-42889 [#4542](https://github.com/hyperledger/besu/pull/4542)

### Download Links

https://hyperledger.jfrog.io/hyperledger/besu-binaries/besu/22.10.0/besu-22.10.0.tar.gz  / sha256: 88fb5df567e4ec3547d7d2970cfef00debbd020c0da66b19166d43779b3b2b85
https://hyperledger.jfrog.io/hyperledger/besu-binaries/besu/22.10.0/besu-22.10.0.zip / sha256: c8e39f7c879409cb9b47f4d3de5e9c521249083830a8c9a45e8a14a319fe195d

## 22.10.0-RC2

### Breaking Changes
- Flexible Privacy Groups (early access) support to Tessera's EC encryptor (contracts modified) [#4282](https://github.com/hyperledger/besu/pull/4282)
  * Before this change, the `bytes32` type was used for the enclave public keys, just supporting encryptors with public keys of that length (like the default NaCl)
  * For the EC encryptor, the encoded public key length is 91
- `--tx-pool-hashes-max-size` option removed (deprecated in 22.1.3)
- `--Xmerge-support` option remove (deprecated in 22.4.2) [#4518](https://github.com/hyperledger/besu/pull/4518)
- Breaking API changes in the `OperationTracer` interface to enable performance work.
  * The `traceExecution` method has been replaced with `tracePreExecution` and `tracePostExecution` methods, called just before and just after operation execution. 
  * See `DebugOperationTracer` and `StandardJsonTracer` for migration examples.

### Additions and Improvements
- Reduce the number of runtime exceptions (SecurityModuleException) and unnecessary executions during ECIES handshake, by trying to decrypt EIP-8 formatted messages first [#4508](https://github.com/hyperledger/besu/pull/4508).
- Improved RLP processing of zero-length string as 0x80 [#4283](https://github.com/hyperledger/besu/pull/4283) [#4388](https://github.com/hyperledger/besu/issues/4388)
- Increased level of detail in JSON-RPC parameter error log messages [#4510](https://github.com/hyperledger/besu/pull/4510)
- New experimental configuration options to set the maximum time, in milliseconds, a PoS block creation jobs is allowed to run [#4519](https://github.com/hyperledger/besu/pull/4519)
- Tune EthScheduler thread pools to avoid recreating too many threads [#4529](https://github.com/hyperledger/besu/pull/4529)
- RocksDB snapshot based worldstate and plugin-api addition of Snapshot interfaces [#4409](https://github.com/hyperledger/besu/pull/4409)
- Continuously try to build better block proposals until timeout or GetPayload is called [#4516](https://github.com/hyperledger/besu/pull/4516)
- Upgrade RocksDB database version from 6.29.5 to 7.6.0 [#4517](https://github.com/hyperledger/besu/pull/4517)
- Avoid connecting to self when using static-nodes [#4521](https://github.com/hyperledger/besu/pull/4521)
- EVM performance has increased 20%-100% depending on the particulars of the contract. [#4540](https://github.com/hyperledger/besu/pull/4540)
- Improve calculateRootHash method performance during Block processing [#4568](https://github.com/hyperledger/besu/pull/4568)

### Bug Fixes
- Corrects emission of blockadded events when rewinding during a re-org. Fix for [#4495](https://github.com/hyperledger/besu/issues/4495)
- Always return a transaction type for pending transactions [#4364](https://github.com/hyperledger/besu/pull/4364)
- Avoid a cyclic reference while printing EngineExchangeTransitionConfigurationParameter [#4357](https://github.com/hyperledger/besu/pull/4357)
- Corrects treating a block as bad on internal error [#4512](https://github.com/hyperledger/besu/issues/4512)
- In GraphQL update scalar parsing to be variable friendly [#4522](https://github.com/hyperledger/besu/pull/4522)
- Initiate connection to maintained peers soon after startup. [#4469](https://github.com/hyperledger/besu/pull/4469)
- Update apache-commons-text to 1.10.0 to address CVE-2022-42889 [#4542](https://github.com/hyperledger/besu/pull/4542)

### Download Links


## 22.10.0-RC1

### Additions and Improvements
- Bring GraphQL into compliance with execution-api specs [#4112](https://github.com/hyperledger/besu/pull/4112)
- Refactor unverified forkchoice event [#4487](https://github.com/hyperledger/besu/pull/4487)
- Improve UX of initial sync logs, pushing not relevant logs to debug level [#4486](https://github.com/hyperledger/besu/pull/4486)
- Optimize pivot block selector on PoS networks [#4488](https://github.com/hyperledger/besu/pull/4488)
- Optimize Snap sync on PoS networks [#4462](https://github.com/hyperledger/besu/pull/4462)

### Bug Fixes

### Download Links
https://hyperledger.jfrog.io/artifactory/besu-binaries/besu/22.10.0-RC1/besu-22.10.0-RC1.zip / sha256: 16fd47533aa2986491143e5f4a052c0aa4866ebfa415abbf3ca868e4fbeac6ce
https://hyperledger.jfrog.io/artifactory/besu-binaries/besu/22.10.0-RC1/besu-22.10.0-RC1.tar.gz / sha256: 48fd3480e4380580ed9187302be987e9eca2b445935ec6a509e7269898d8a4a8

## 22.7.7

### Additions and Improvements
- Tune EthScheduler thread pools to avoid recreating too many threads [#4529](https://github.com/hyperledger/besu/issues/4529)
- Reduce the number of runtime exceptions (SecurityModuleException) and unnecessary executions during ECIES handshake, by trying to decrypt EIP-8 formatted messages first [#4508](https://github.com/hyperledger/besu/pull/4508).
- The block variable was keeping too much memory while waiting for future to finish [#4489](https://github.com/hyperledger/besu/issues/4489)

### Bug Fixes
- Corrects treating a block as bad on internal error [#4512](https://github.com/hyperledger/besu/issues/4512)
- update appache-commons-text to 1.10.0 to address CVE-2022-42889 [#4542](https://github.com/hyperledger/besu/pull/4542)
- In GraphQL update scalar parsing to be variable friendly [#4522](https://github.com/hyperledger/besu/pull/4522)

### Download Links
https://hyperledger.jfrog.io/hyperledger/besu-binaries/besu/22.7.7/besu-22.7.7.zip / sha256: 79b2b1518605603d8268f873f2576617ca8340d89c045e0eda6896f40defea0d
https://hyperledger.jfrog.io/hyperledger/besu-binaries/besu/22.7.7/besu-22.7.7.tar.gz / sha256: 161c52ba9be8508767e80dbce796b4ad2cc5b649f7ed15387c6359d1e15753f6

## 22.7.6
Hotfix release of the 22.7.x series to address [#4495](https://github.com/hyperledger/besu/issues/4495) which could result in failed block proposals on merge networks.

### Additions and Improvements
- Bring GraphQL into compliance with execution-api specs [#4112](https://github.com/hyperledger/besu/pull/4112)

### Bug Fixes
- Corrects emission of blockadded events when rewinding during a re-org. [#4497](https://github.com/hyperledger/besu/issues/4497)

### Download Links
https://hyperledger.jfrog.io/hyperledger/besu-binaries/besu/22.7.6/besu-22.7.6.zip / sha256: ae05040027b96ba458a08cfee8577dafe1d85a3afce793f00f798cedb3ab547d
https://hyperledger.jfrog.io/hyperledger/besu-binaries/besu/22.7.6/besu-22.7.6.tar.gz / sha256: 9e538852f16fd39b884c4c342beaad813e33ab24890634c01eee3d37dc1da893

## 22.7.5

### Additions and Improvements
- Avoid sending added block events to transaction pool, and processing incoming transactions during initial sync [#4457](https://github.com/hyperledger/besu/pull/4457)
- When building a new proposal, keep the best block built until now instead of the last one [#4455](https://github.com/hyperledger/besu/pull/4455)
- Add Mainnet to merged networks [#4463](https://github.com/hyperledger/besu/pull/4463)

### Bug Fixes
- Fixed logIndex value returned by eth_getLogs RPC call [#4355](https://github.com/hyperledger/besu/pull/4355)

### Download Links
https://hyperledger.jfrog.io/hyperledger/besu-binaries/besu/22.7.5/besu-22.7.5.zip / sha256: b5d7b255b249beea0f46ec397122823c75f2373083a71a9f7b4c98b2b0f94997
https://hyperledger.jfrog.io/hyperledger/besu-binaries/besu/22.7.5/besu-22.7.5.tar.gz / sha256: 91e3cbc16c46c53f7bf55bdd968553d0fb4087bff1e244cb03ac175ac54cf718


## 22.7.4

### Bug Fixes
- Remove records that track transactions by sender when they are empty to same memory in the transaction pool [#4415](https://github.com/hyperledger/besu/pull/4415)
- Add Toml configuration file support for _--Xplugin-rocksdb-high-spec-enabled_ flag [#4438](https://github.com/hyperledger/besu/pull/4438)

### Download Links
- https://hyperledger.jfrog.io/hyperledger/besu-binaries/besu/22.7.4/besu-22.7.4.zip / sha256: 4f2a0c20bee7f266ec1dcb45fa90ae1ca42f4b22e9b21a601b7705357259aea9
- https://hyperledger.jfrog.io/hyperledger/besu-binaries/besu/22.7.4/besu-22.7.4.tar.gz / sha256: a60efc4d515ac94710bbc6d61a24f409b03fcfc02323bee2a2d75c883fc99dce

## 22.7.3

### Additions and Improvements
- Allow free gas networks in the London fee market [#4061](https://github.com/hyperledger/besu/issues/4061)
- Upgrade besu-native to 0.6.0 and use Blake2bf native implementation if available by default [#4264](https://github.com/hyperledger/besu/pull/4264)
- Resets engine QoS timer with every call to the engine API instead of only when ExchangeTransitionConfiguration is called [#4411](https://github.com/hyperledger/besu/issues/4411)
- ExchangeTransitionConfiguration mismatch will only submit a debug log not a warning anymore [#4411](https://github.com/hyperledger/besu/issues/4411)
- Upgrade besu-native to 0.6.1 and include linux arm64 build of bls12-381 [#4416](https://github.com/hyperledger/besu/pull/4416)
- Create a new flag on RocksDB (_--Xplugin-rocksdb-high-spec-enabled_) for high spec hardware to boost performance
- Transaction pool improvements to avoid filling the pool with not executable transactions, that could result in empty or semi-empty block proposals [#4425](https://github.com/hyperledger/besu/pull/4425)
- Limit Transaction pool consumption by sender to a configurable percentage of the pool size [#4417](https://github.com/hyperledger/besu/pull/4417)

### Bug Fixes
- Retry block creation if there is a transient error and we still have time, to mitigate empty block issue [#4407](https://github.com/hyperledger/besu/pull/4407)
- Fix StacklessClosedChannelException in Besu and resulted timeout errors in CL clients ([#4398](https://github.com/hyperledger/besu/issues/4398), [#4400](https://github.com/hyperledger/besu/issues/4400))
- Return JSON-RPC error code instead of INVALID in engine api when certain storage exceptions are encountered ([#4349](https://github.com/hyperledger/besu/issues/4349))

### Download links
- https://hyperledger.jfrog.io/artifactory/besu-binaries/besu/22.7.3/besu-22.7.3.tar.gz / sha256: `b0863fe2406cab57caf8a02f2bf02632cc5198622ac48b69bc63c128703bbd79`
- https://hyperledger.jfrog.io/artifactory/besu-binaries/besu/22.7.3/besu-22.7.3.zip / sha256: `368c6cb86119f8fe30bb12ab8c63b4d95a0fd8baf9c9414307a0a4033756b709`

## 22.7.2
### Besu 22.7.2 is a recommended release for the Merge and Mainnet users. 22.7.1 remains Merge-ready. This release provides additional robustness before the Merge with some fixes and improvements in sync, peering, and logging.

### Additions and Improvements
- Better management of jemalloc presence/absence in startup script [#4237](https://github.com/hyperledger/besu/pull/4237)
- Retry mechanism when getting a broadcasted block fail on all peers [#4271](https://github.com/hyperledger/besu/pull/4271)
- Filter out disconnected peers when fetching available peers [#4269](https://github.com/hyperledger/besu/pull/4269)
- Updated the default value of fast-sync-min-peers post merge [#4298](https://github.com/hyperledger/besu/pull/4298)
- Log imported block info post merge [#4310](https://github.com/hyperledger/besu/pull/4310)
- Transaction pool eviction by sender from tail of transaction list [#4327](https://github.com/hyperledger/besu/pull/4327)
- Transaction pool sender future nonce limits [#4336](https://github.com/hyperledger/besu/pull/4336)
- Pandas! Pandas now appear in 3 phases: The black bear and polar bear that are preparing? Those will appear when
your client has TTD configured (which is setup by default for mainnet), is in sync, and processing Proof of Work blocks. In the second phase you will see them powering up when the Terminal Total Difficulty block is added to the blockchain.
The final form of the Ethereum Panda will appear when the first finalized block is received from the Consensus Layer.

### Bug Fixes
- Accept wit/80 from Nethermind [#4279](https://github.com/hyperledger/besu/pull/4279)
- Properly shutdown the miner executor, to avoid waiting 30 seconds when stopping [#4353](https://github.com/hyperledger/besu/pull/4353)

### Download links
- https://hyperledger.jfrog.io/artifactory/besu-binaries/besu/22.7.2/besu-22.7.2.tar.gz / sha256: `8030a48f824c7bbc138b38a9e84e5531950bc16f6d21cda8b215232cce334214`
- https://hyperledger.jfrog.io/artifactory/besu-binaries/besu/22.7.2/besu-22.7.2.zip / sha256: `72653171b1ddd910e705fc6f616d7f1f4c120ef0d91718f0376f3ee5f2982c11`


## 22.7.1
### Merge Ready Release. Required update for The Merge on ethereum mainnet!
### Additions and Improvements
- Introduce a cap to reputation score increase [#4230](https://github.com/hyperledger/besu/pull/4230)
- Add experimental CLI option for `--Xp2p-peer-lower-bound` [#4200](https://github.com/hyperledger/besu/pull/4200)
- Improve pending blocks retrieval mechanism [#4227](https://github.com/hyperledger/besu/pull/4227)
- Set mainnet terminal total difficulty [#4260](https://github.com/hyperledger/besu/pull/4260)

### Bug Fixes
- Fixes off-by-one error for mainnet TTD fallback [#4223](https://github.com/hyperledger/besu/pull/4223)
- Fix off-by-one error in AbstractRetryingPeerTask [#4254](https://github.com/hyperledger/besu/pull/4254)
- Refactor and fix retrying get block switching peer [#4256](https://github.com/hyperledger/besu/pull/4256)
- Fix encoding of key (short hex) in eth_getProof [#4261](https://github.com/hyperledger/besu/pull/4261)
- Fix for post-merge networks fast-sync [#4224](https://github.com/hyperledger/besu/pull/4224), [#4276](https://github.com/hyperledger/besu/pull/4276)

### Download links
- https://hyperledger.jfrog.io/artifactory/besu-binaries/besu/22.7.1/besu-22.7.1.tar.gz / sha256: `7cca4c11e1d7525c172f2af9fbf456d134ada60e970d8b6abcfcd6c623b5dd36`
- https://hyperledger.jfrog.io/artifactory/besu-binaries/besu/22.7.1/besu-22.7.1.zip / sha256: `ba6e0b9b65ac36d041a5072392f119ff76e8e9f53a3d7b1e1a658ef1e4705d7a`



## 22.7.0

### Additions and Improvements
- Deprecation warning for Ropsten, Rinkeby, Kiln [#4173](https://github.com/hyperledger/besu/pull/4173)

### Bug Fixes

- Fixes previous known issue [#3890](https://github.com/hyperledger/besu/issues/3890)from RC3 requiring a restart post-merge to continue correct transaction handling.
- Stop producing stack traces when a get headers response only contains the range start header [#4189](https://github.com/hyperledger/besu/pull/4189)
- Upgrade Spotless to 6.8.0 [#4195](https://github.com/hyperledger/besu/pull/4195)
- Upgrade Gradle to 7.5 [#4196](https://github.com/hyperledger/besu/pull/4196)

### Download links
- https://hyperledger.jfrog.io/artifactory/besu-binaries/besu/22.7.0/besu-22.7.0.tar.gz / sha256: `af21104a880c37706b660aa816e1c38b2b3f603a97420ddcbc889324b71aa50e`
- https://hyperledger.jfrog.io/artifactory/besu-binaries/besu/22.7.0/besu-22.7.0.zip / sha256: `5b1586362e6e739c206c25224bb753a372bad70c0b22dbe091f9253024ebdc45`

## 22.7.0-RC3

### Known/Outstanding issues:
- Besu requires a restart post-merge to re-enable remote transaction processing [#3890](https://github.com/hyperledger/besu/issues/3890)

### Additions and Improvements
- Engine API: Change expiration time for JWT tokens to 60s [#4168](https://github.com/hyperledger/besu/pull/4168)
- Sepolia mergeNetSplit block [#4158](https://github.com/hyperledger/besu/pull/4158)
- Goerli TTD [#4160](https://github.com/hyperledger/besu/pull/4160)
- Several logging improvements

### Bug Fixes
- Allow to set any value for baseFeePerGas in the genesis file [#4177](https://github.com/hyperledger/besu/pull/4177)
- Fix for stack overflow when searching for TTD block [#4169](https://github.com/hyperledger/besu/pull/4169)
- Fix for chain stuck issue [#4175](https://github.com/hyperledger/besu/pull/4175)

### Download links
- https://hyperledger.jfrog.io/artifactory/besu-binaries/besu/22.7.0-RC3/besu-22.7.0-RC3.tar.gz / sha256: `6a1ee89c82db9fa782d34733d8a8c726670378bcb71befe013da48d7928490a6`
- https://hyperledger.jfrog.io/artifactory/besu-binaries/besu/22.7.0-RC3/besu-22.7.0-RC3.zip / sha256: `5de22445ab2a270cf33e1850cd28f1946442b7104738f0d1ac253a009c53414e`

## 22.7.0-RC2

### Additions and Improvements
- Add a block to the bad blocks if it did not descend from the terminal block [#4080](https://github.com/hyperledger/besu/pull/4080)
- Backward sync exception improvements [#4092](https://github.com/hyperledger/besu/pull/4092)
- Remove block header checks during backward sync, since they will be always performed during block import phase [#4098](https://github.com/hyperledger/besu/pull/4098)
- Optimize the backward sync retry strategy [#4095](https://github.com/hyperledger/besu/pull/4095)
- Add support for jemalloc library to better handle rocksdb memory consumption [#4126](https://github.com/hyperledger/besu/pull/4126)
- RocksDB configuration changes to improve performance. [#4132](https://github.com/hyperledger/besu/pull/4132)

### Bug Fixes
- Changed max message size in the p2p layer to 16.7MB from 10MB to improve peering performance [#4120](https://github.com/hyperledger/besu/pull/4120)
- Fixes for parent stateroot mismatch when using Bonsai storage mode (please report if you encounter this bug on this version) [#4094](https://github.com/hyperledger/besu/pull/4094)
- Above Bonsai related fixes have addressed situations where the event log was not indexed properly [#3921](https://github.com/hyperledger/besu/pull/3921)
- Fixes related to backward sync and reorgs [#4097](https://github.com/hyperledger/besu/pull/4097)
- Checkpoint sync with more merge friendly checkpoint blocks [#4085](https://github.com/hyperledger/besu/pull/4085)
- Fixes around RocksDB performance and memory usage [#4128](https://github.com/hyperledger/besu/pull/4128)
- Fix for RPC performance parallelization to improve RPC performance under heavy load [#3959](https://github.com/hyperledger/besu/pull/3959)
- Fix for post-Merge peering after PoW is removed in our logic for weighting peers [#4116](https://github.com/hyperledger/besu/pull/4116)
- Various logging changes to improve UX- Return the correct latest valid hash in case of bad block when calling engine methods [#4056](https://github.com/hyperledger/besu/pull/4056)
- Add a PoS block header rule to check that the current block is more recent than its parent [#4066](https://github.com/hyperledger/besu/pull/4066)
- Fixed a trie log layer issue on bonsai during reorg [#4069](https://github.com/hyperledger/besu/pull/4069)
- Fix transition protocol schedule to return the pre Merge schedule when reorg pre TTD [#4078](https://github.com/hyperledger/besu/pull/4078)
- Remove hash to sync from the queue only if the sync step succeeds [#4105](https://github.com/hyperledger/besu/pull/4105)
- The build process runs successfully even though the system language is not English [#4102](https://github.com/hyperledger/besu/pull/4102)
- Avoid starting or stopping the BlockPropagationManager more than once [#4122](https://github.com/hyperledger/besu/pull/4122)

### Download links
- https://hyperledger.jfrog.io/artifactory/besu-binaries/besu/22.7.0-RC2/besu-22.7.0-RC2.tar.gz / sha256: `befe15b893820c9c6451a74fd87b41f555ff28561494b3bebadd5da5c7ce25d3`
- https://hyperledger.jfrog.io/artifactory/besu-binaries/besu/22.7.0-RC2/besu-22.7.0-RC2.zip / sha256: `d56c340f5982b882fbecca2697ca72a5bbefe0e978d2d4504211f012e2242a81`

## 22.7.0-RC1

### Additions and Improvements
- Do not require a minimum block height when downloading headers or blocks [#3911](https://github.com/hyperledger/besu/pull/3911)
- When on PoS the head can be only be updated by ForkchoiceUpdate [#3994](https://github.com/hyperledger/besu/pull/3994)
- Version information available in metrics [#3997](https://github.com/hyperledger/besu/pull/3997)
- Add TTD and DNS to Sepolia config [#4024](https://github.com/hyperledger/besu/pull/4024)
- Return `type` with value `0x0` when serializing legacy transactions [#4027](https://github.com/hyperledger/besu/pull/4027)
- Ignore `ForkchoiceUpdate` if `newHead` is an ancestor of the chain head [#4055](https://github.com/hyperledger/besu/pull/4055)

### Bug Fixes
- Fixed a snapsync issue that can sometimes block the healing step [#3920](https://github.com/hyperledger/besu/pull/3920)
- Support free gas networks in the London fee market [#4003](https://github.com/hyperledger/besu/pull/4003)
- Limit the size of outgoing eth subprotocol messages.  [#4034](https://github.com/hyperledger/besu/pull/4034)
- Fixed a state root mismatch issue on bonsai that may appear occasionally [#4041](https://github.com/hyperledger/besu/pull/4041)

### Download links
- https://hyperledger.jfrog.io/artifactory/besu-binaries/besu/22.7.0-RC1/besu-22.7.0-RC1.tar.gz / sha256: `60ad8b53402beb62c24ad791799d9cfe444623a58f6f6cf1d0728459cb641e63`
- https://hyperledger.jfrog.io/artifactory/besu-binaries/besu/22.7.0-RC1/besu-22.7.0-RC1.zip / sha256: `7acfb3a73382bf70f6337e83cb7e9e472b4e5a9da88c5ed2fbd9e82fcf2046dc`

## 22.4.3

### Additions and Improvements
- \[EXPERIMENTAL\] Add checkpoint sync `--sync-mode="X_CHECKPOINT"` [#3849](https://github.com/hyperledger/besu/pull/3849)
- Support `finalized` and `safe` as tags for the block parameter in RPC APIs [#3950](https://github.com/hyperledger/besu/pull/3950)
- Added verification of payload attributes in ForkchoiceUpdated [#3837](https://github.com/hyperledger/besu/pull/3837)
- Add support for Gray Glacier hardfork [#3961](https://github.com/hyperledger/besu/issues/3961)

### Bug Fixes
- alias engine-rpc-port parameter with the former rpc param name [#3958](https://github.com/hyperledger/besu/pull/3958)

## 22.4.2

### Additions and Improvements
- Engine API Update: Replace deprecated INVALID_TERMINAL_BLOCK with INVALID last valid hash 0x0 [#3882](https://github.com/hyperledger/besu/pull/3882)
- Deprecate experimental merge flag and engine-rpc-enabled flag [#3875](https://github.com/hyperledger/besu/pull/3875)
- Update besu-native dependencies to 0.5.0 for linux arm64 support
- Update ropsten TTD to 100000000000000000000000

### Bug Fixes
- Stop backward sync if genesis block has been reached [#3869](https://github.com/hyperledger/besu/pull/3869)
- Allow to backward sync to request headers back to last finalized block if present or genesis [#3888](https://github.com/hyperledger/besu/pull/3888)

### Download link
- https://hyperledger.jfrog.io/artifactory/besu-binaries/besu/22.4.2/besu-22.4.2.zip / sha256: `e8e9eb7e3f544ecefeec863712fb8d3f6a569c9d70825a4ed2581c596db8fd45`
- https://hyperledger.jfrog.io/artifactory/besu-binaries/besu/22.4.2/besu-22.4.2.tar.gz / sha256: `9db0c37440cb56bcf671b8de13e0ecb6235171a497bdad91020b8c4a9dac2a27`

## 22.4.1

### Additions and Improvements
- GraphQL - allow null log topics in queries which match any topic [#3662](https://github.com/hyperledger/besu/pull/3662)
- multi-arch docker builds for amd64 and arm64 [#2954](https://github.com/hyperledger/besu/pull/2954)
- Filter Netty native lib errors likewise the pure Java implementation [#3807](https://github.com/hyperledger/besu/pull/3807)
- Add ropsten terminal total difficulty config [#3871](https://github.com/hyperledger/besu/pull/3871)

### Bug Fixes
- Stop the BlockPropagationManager when it receives the TTD reached event [#3809](https://github.com/hyperledger/besu/pull/3809)
- Correct getMixHashOrPrevRandao to return the value present in the block header [#3839](https://github.com/hyperledger/besu/pull/3839)

## 22.4.0

### Breaking Changes
- Version 22.4.x will be the last series to support Java 11. Version 22.7.0 will require Java 17 to build and run.
- In the Besu EVM Library all references to SHA3 have been renamed to the more accurate name Keccak256, including class names and comment. [#3749](https://github.com/hyperledger/besu/pull/3749)
- Removed the Gas object and replaced it with a primitive long [#3674](https://github.com/hyperledger/besu/pull/3674)
- Column family added for backward sync [#3638](https://github.com/hyperledger/besu/pull/3638)
  - Note that this added column family makes this a one-way upgrade. That is, once you upgrade your db to this version, you cannot roll back to a previous version of Besu.

### Bug Fixes
- Fix nullpointer on snapsync [#3773](https://github.com/hyperledger/besu/pull/3773)
- Introduce RocksDbSegmentIdentifier to avoid changing the storage plugin [#3755](https://github.com/hyperledger/besu/pull/3755)

## Download Links
- https://hyperledger.jfrog.io/artifactory/besu-binaries/besu/22.4.0/besu-22.4.0.zip / SHA256 d89e102a1941e70be31c176a6dd65cd5f3d69c4c
- https://hyperledger.jfrog.io/artifactory/besu-binaries/besu/22.4.0/besu-22.4.0.tar.gz / SHA256 868e38749dd40debe028624f8267f1fce7587010

## 22.4.0-RC2

### Breaking Changes
- In the Besu EVM Library all references to SHA3 have been renamed to the more accurate name Kecack256, including class names and comment. [#3749](https://github.com/hyperledger/besu/pull/3749)

### Additions and Improvements
- Onchain node permissioning
  - Log the enodeURL that was previously only throwing an IllegalStateException during the isPermitted check [#3697](https://github.com/hyperledger/besu/pull/3697),
  - Fail startup if node permissioning smart contract version does not match [#3765](https://github.com/hyperledger/besu/pull/3765)
- \[EXPERIMENTAL\] Add snapsync `--sync-mode="X_SNAP"` (only as client) [#3710](https://github.com/hyperledger/besu/pull/3710)
- Adapt Fast sync, and Snap sync, to use finalized block, from consensus layer, as pivot after the Merge [#3506](https://github.com/hyperledger/besu/issues/3506)
- Add IPC JSON-RPC interface (BSD/MacOS and Linux only) [#3695](https://github.com/hyperledger/besu/pull/3695)
- Column family added for backward sync [#3638](https://github.com/hyperledger/besu/pull/3638)
  - Note that this added column family makes this a one-way upgrade. That is, once you upgrade your db to this version, you cannot roll back to a previous version of Besu.

## Download Links
- https://hyperledger.jfrog.io/artifactory/besu-binaries/besu/22.4.0-RC2/besu-22.4.0-RC2.zip /  SHA256 5fa7f927c6717ebf503291c058815cd0c5fcfab13245d3b6beb66eb20cf7ac24
- https://hyperledger.jfrog.io/artifactory/besu-binaries/besu/22.4.0-RC2/besu-22.4.0-RC2.tar.gz / SHA256 1c4ecd17552cf5ebf120fc35dad753f45cb951ea0f817381feb2477ec0fff9c9

## 22.4.0-RC1

### Additions and Improvements
- Unit tests are now executed with JUnit5 [#3620](https://github.com/hyperledger/besu/pull/3620)
- Removed the Gas object and replaced it with a primitive long [#3674]

### Bug Fixes
- Flexible Privacy Precompile handles null payload ID [#3664](https://github.com/hyperledger/besu/pull/3664)
- Subcommand blocks import throws exception [#3646](https://github.com/hyperledger/besu/pull/3646)

## Download Links
- https://hyperledger.jfrog.io/artifactory/besu-binaries/besu/22.4.0-RC1/besu-22.4.0-RC1.zip / SHA256 0779082acc20a98eb810eb08778e0c0e1431046c07bc89019a2761fd1baa4c25
- https://hyperledger.jfrog.io/artifactory/besu-binaries/besu/22.4.0-RC1/besu-22.4.0-RC1.tar.gz / SHA256 15d8b0e335f962f95da46864109db9f28ed4f7bc351995b2b8db477c12b94860

## 22.1.3

### Breaking Changes
- Remove the experimental flag for bonsai tries CLI options `--data-storage-format` and `--bonsai-maximum-back-layers-to-load` [#3578](https://github.com/hyperledger/besu/pull/3578)
- Column family added for backward sync [#3532](https://github.com/hyperledger/besu/pull/3532)
  - Note that this added column family makes this a one-way upgrade. That is, once you upgrade your db to this version, you cannot roll back to a previous version of Besu.

### Deprecations
- `--tx-pool-hashes-max-size` is now deprecated and has no more effect, and it will be removed in a future release.

### Additions and Improvements
- Tune transaction synchronization parameter to adapt to mainnet traffic [#3610](https://github.com/hyperledger/besu/pull/3610)
- Improve eth/66 support [#3616](https://github.com/hyperledger/besu/pull/3616)
- Avoid reprocessing remote transactions already seen [#3626](https://github.com/hyperledger/besu/pull/3626)
- Upgraded jackson-databind dependency version [#3647](https://github.com/hyperledger/besu/pull/3647)

## Download Links
- https://hyperledger.jfrog.io/artifactory/besu-binaries/besu/22.1.3/besu-22.1.3.zip /  SHA256 9dafb80f2ec9ce8d732fd9e9894ca2455dd02418971c89cd6ccee94c53354d5d
- https://hyperledger.jfrog.io/artifactory/besu-binaries/besu/22.1.3/besu-22.1.3.tar.gz / SHA256 f9f8d37353aa4b5d12e87c08dd86328c1cffc591c6fc9e076c0f85a1d4663dfe

## 22.1.2

### Additions and Improvements
- Execution layer (The Merge):
  - Execution specific RPC endpoint [#3378](https://github.com/hyperledger/besu/issues/3378)
  - Adds JWT authentication to Engine APIs
  - Supports kiln V2.1 spec
- Tracing APIs
  - new API methods: trace_rawTransaction, trace_get, trace_callMany
  - added revertReason to trace APIs including: trace_transaction, trace_get, trace_call, trace_callMany, and trace_rawTransaction
- Allow mining beneficiary to transition at specific blocks for ibft2 and qbft consensus mechanisms.  [#3115](https://github.com/hyperledger/besu/issues/3115)
- Return richer information from the PrecompiledContract interface. [\#3546](https://github.com/hyperledger/besu/pull/3546)

### Bug Fixes
- Reject locally-sourced transactions below the minimum gas price when not mining. [#3397](https://github.com/hyperledger/besu/pull/3397)
- Fixed bug with contract address supplied to `debug_accountAt` [#3518](https://github.com/hyperledger/besu/pull/3518)

## Download Links
- https://hyperledger.jfrog.io/artifactory/besu-binaries/besu/22.1.2/besu-22.1.2.zip /  SHA256 1b26e3f8982c3a9dbabc72171f83f1cfe89eef84ead45b184ee9101f411c1251
- https://hyperledger.jfrog.io/artifactory/besu-binaries/besu/22.1.2/besu-22.1.2.tar.gz / SHA256 1eca9abddf351eaaf4e6eaa1b9536b8b4fd7d30a81d39f9d44ffeb198627ee7a

## 22.1.1

### Additions and Improvements
- Allow optional RPC methods that bypass authentication [#3382](https://github.com/hyperledger/besu/pull/3382)
- Execution layer (The Merge):
  - Extend block creation and mining to support The Merge [#3412](https://github.com/hyperledger/besu/pull/3412)
  - Backward sync [#3410](https://github.com/hyperledger/besu/pull/3410)
  - Extend validateAndProcessBlock to return an error message in case of failure, so it can be returned to the caller of ExecutePayload API [#3411](https://github.com/hyperledger/besu/pull/3411)
  - Persist latest finalized block [#2913](https://github.com/hyperledger/besu/issues/2913)
  - Add PostMergeContext, and stop syncing after the switch to PoS [#3453](https://github.com/hyperledger/besu/pull/3453)
  - Add header validation rules needed to validate The Merge blocks [#3454](https://github.com/hyperledger/besu/pull/3454)
  - Add core components: controller builder, protocol scheduler, coordinator, block creator and processor. [#3461](https://github.com/hyperledger/besu/pull/3461)
  - Execution specific RPC endpoint [#2914](https://github.com/hyperledger/besu/issues/2914), [#3350](https://github.com/hyperledger/besu/pull/3350)
- QBFT consensus algorithm is production ready

## Download Links
- https://hyperledger.jfrog.io/artifactory/besu-binaries/besu/22.1.1/besu-22.1.1.zip /  SHA256 cfff79e19e5f9a184d0b62886990698b77d019a0745ea63b5f9373870518173e
- https://hyperledger.jfrog.io/artifactory/besu-binaries/besu/22.1.1/besu-22.1.1.tar.gz / SHA256 51cc9d35215f977ac7338e5c611c60f225fd6a8c1c26f188e661624a039e83f3

## 22.1.0

### Breaking Changes
- Plugin API: BlockHeader.getBaseFee() method now returns an optional Wei instead of an optional Long [#3065](https://github.com/hyperledger/besu/issues/3065)
- Removed deprecated hash variable `protected volatile Hash hash;` which was used for private transactions [#3110](https://github.com/hyperledger/besu/pull/3110)

### Additions and Improvements
- Add support for additional JWT authentication algorithms [#3017](https://github.com/hyperledger/besu/pull/3017)
- Represent baseFee as Wei instead of long accordingly to the spec [#2785](https://github.com/hyperledger/besu/issues/2785)
- Implements [EIP-4399](https://eips.ethereum.org/EIPS/eip-4399) to repurpose DIFFICULTY opcode after the merge as a source of entropy from the Beacon chain. [#3081](https://github.com/hyperledger/besu/issues/3081)
- Re-order external services (e.g JsonRpcHttpService) to start before blocks start processing [#3118](https://github.com/hyperledger/besu/pull/3118)
- Stream JSON RPC responses to avoid creating big JSON strings in memory [#3076](https://github.com/hyperledger/besu/pull/3076)
- Ethereum Classic Mystique Hard Fork [#3256](https://github.com/hyperledger/besu/pull/3256)
- Genesis file parameter `blockperiodseconds` is validated as a positive integer on startup to prevent unexpected runtime behaviour [#3186](https://github.com/hyperledger/besu/pull/3186)
- Add option to require replay protection for locally submitted transactions [\#1975](https://github.com/hyperledger/besu/issues/1975)
- Update to block header validation for IBFT and QBFT to support London fork EIP-1559 [#3251](https://github.com/hyperledger/besu/pull/3251)
- Move into SLF4J as logging facade [#3285](https://github.com/hyperledger/besu/pull/3285)
- Changing the order in which we traverse the word state tree during fast sync. This should improve fast sync during subsequent pivot changes.[#3202](https://github.com/hyperledger/besu/pull/3202)
- Updated besu-native to version 0.4.3 [#3331](https://github.com/hyperledger/besu/pull/3331)
- Refactor synchronizer to asynchronously retrieve blocks from peers, and to change peer when retrying to get a block. [#3326](https://github.com/hyperledger/besu/pull/3326)
- Disable RocksDB TTL compactions [#3356](https://github.com/hyperledger/besu/pull/3356)
- add a websocket frame size configuration CLI parameter [#3386](https://github.com/hyperledger/besu/pull/3386)
- Add `--ec-curve` parameter to export/export-address public-key subcommands [#3333](https://github.com/hyperledger/besu/pull/3333)

### Bug Fixes
- Change the base docker image from Debian Buster to Ubuntu 20.04 [#3171](https://github.com/hyperledger/besu/issues/3171) fixes [#3045](https://github.com/hyperledger/besu/issues/3045)
- Make 'to' field optional in eth_call method according to the spec [#3177](https://github.com/hyperledger/besu/pull/3177)
- Update to log4j 2.17.1. Resolves potential vulnerability only exploitable when using custom log4j configurations that are writable by untrusted users.
- Fix regression on cors-origin star value
- Fix for ethFeeHistory accepting hex values for blockCount
- Fix a sync issue, when the chain downloader incorrectly shutdown when a task in the pipeline is cancelled. [#3319](https://github.com/hyperledger/besu/pull/3319)
- add a websocket frame size configuration CLI parameter [3368][https://github.com/hyperledger/besu/pull/3379]
- Prevent node from peering to itself [#3342](https://github.com/hyperledger/besu/pull/3342)
- Fix an `IndexOutOfBoundsException` exception when getting block from peers. [#3304](https://github.com/hyperledger/besu/issues/3304)
- Handle legacy eth64 without throwing null pointer exceptions [#3343](https://github.com/hyperledger/besu/pull/3343)

### Download Links
- https://hyperledger.jfrog.io/artifactory/besu-binaries/besu/22.1.0/besu-22.1.0.tar.gz \ SHA256 232bd7f274691ca14c26289fdc289d3fcdf69426dd96e2fa1601f4d079645c2f
- https://hyperledger.jfrog.io/artifactory/besu-binaries/besu/22.1.0/besu-22.1.0.zip \ SHA256 1b701ff5b647b64aff3d73d6f1fe3fdf73f14adbe31504011eff1660ab56ad2b

## 21.10.9

### Bug Fixes
- Fix regression on cors-origin star value
- Fix for ethFeeHistory accepting hex values for blockCount

 **Full Changelog**: https://github.com/hyperledger/besu/compare/21.10.8...21.10.9

[besu-21.10.9.tar.gz](https://hyperledger.jfrog.io/artifactory/besu-binaries/besu/21.10.9/besu-21.10.9.tar.gz) a4b85ba72ee73017303e4b2f0fdde84a87d376c2c17fdcebfa4e34680f52fc71
[besu-21.10.9.zip](https://hyperledger.jfrog.io/artifactory/besu-binaries/besu/21.10.9/besu-21.10.9.zip) c3ba3f07340fa80064ba7c06f2c0ec081184e000f9a925d132084352d0665ef9

## 21.10.8

### Additions and Improvements
- Ethereum Classic Mystique Hard Fork [#3256](https://github.com/hyperledger/besu/pull/3256)

### Download Links
https://hyperledger.jfrog.io/artifactory/besu-binaries/besu/21.10.8/besu-21.10.8.tar.gz \ SHA256 d325e2e36bc38a707a9eebf92068f5021606a8c6b6464bb4b4d59008ef8014fc
https://hyperledger.jfrog.io/artifactory/besu-binaries/besu/21.10.8/besu-21.10.8.zip \ SHA256 a91da1e82fb378e16437327bba56dd299aafdb0614ba528167a1dae85440c5af

## 21.10.7

### Bug Fixes
- Update dependencies (including vert.x, kubernetes client-java, okhttp, commons-codec)

### Additions and Improvements
- Add support for additional JWT authentication algorithms [#3017](https://github.com/hyperledger/besu/pull/3017)
- Remove Orion ATs

### Download Links
https://hyperledger.jfrog.io/artifactory/besu-binaries/besu/21.10.7/besu-21.10.7.tar.gz \ SHA256 94cee804fcaea366c9575380ef0e30ed04bf2fc7451190a94887f14c07f301ff
https://hyperledger.jfrog.io/artifactory/besu-binaries/besu/21.10.7/besu-21.10.7.zip \ SHA256 faf1ebfb20aa6171aa6ea98d7653339272567c318711d11e350471b5bba62c00

## 21.10.6

### Bug Fixes
- Update log4j to 2.17.1

### Download Links
https://hyperledger.jfrog.io/artifactory/besu-binaries/besu/21.10.6/besu-21.10.6.tar.gz \ SHA256 ef579490031dd4eb3704b4041e352cfb2e7e787fcff7506b69ef88843d4e1220
https://hyperledger.jfrog.io/artifactory/besu-binaries/besu/21.10.6/besu-21.10.6.zip \ SHA256 0fdda65bc993905daa14824840724d0b74e3f16f771f5726f5307f6d9575a719

## 21.10.5

### Bug Fixes
- Update log4j to 2.17.0

### Download Links
https://hyperledger.jfrog.io/artifactory/besu-binaries/besu/21.10.5/besu-21.10.5.tar.gz \ SHA256 0d1b6ed8f3e1325ad0d4acabad63c192385e6dcbefe40dc6b647e8ad106445a8
https://hyperledger.jfrog.io/artifactory/besu-binaries/besu/21.10.5/besu-21.10.5.zip \ SHA256 a1689a8a65c4c6f633b686983a6a1653e7ac86e742ad2ec6351176482d6e0c57

## 21.10.4

### Bug Fixes
- Update log4j to 2.16.0.
- Change the base docker image from Debian Buster to Ubuntu 20.04 [#3171](https://github.com/hyperledger/besu/issues/3171) fixes [#3045](https://github.com/hyperledger/besu/issues/3045)

### Download links
This release is not recommended for production use.

## 21.10.3

### Additions and Improvements
- Updated log4j to 2.15.0 and disabled JNDI message format lookups to improve security.
- Represent baseFee as Wei instead of long accordingly to the spec [#2785](https://github.com/hyperledger/besu/issues/2785)
- Adding support of the NO_COLOR environment variable as described in the [NO_COLOR](https://no-color.org/) standard [#3085](https://github.com/hyperledger/besu/pull/3085)
- Add `privx_findFlexiblePrivacyGroup` RPC Method, `privx_findOnchainPrivacyGroup` will be removed in a future release [#3075](https://github.com/hyperledger/besu/pull/3075)
- The invalid value is now shown when `--bootnodes` cannot parse an item to make it easier to identify which option is invalid.
- Adding two new options to be able to specify desired TLS protocol version and Java cipher suites [#3105](https://github.com/hyperledger/besu/pull/3105)
- Implements [EIP-4399](https://eips.ethereum.org/EIPS/eip-4399) to repurpose DIFFICULTY opcode after the merge as a source of entropy from the Beacon chain. [#3081](https://github.com/hyperledger/besu/issues/3081)

### Bug Fixes
- Change the base docker image from Debian Buster to Ubuntu 20.04 [#3171](https://github.com/hyperledger/besu/issues/3171) fixes [#3045](https://github.com/hyperledger/besu/issues/3045)

### Download Link
This release is not recommended for production use.

## 21.10.2

### Additions and Improvements
- Add discovery options to genesis file [#2944](https://github.com/hyperledger/besu/pull/2944)
- Add validate-config subcommand to perform basic syntax validation of TOML config [#2994](https://github.com/hyperledger/besu/pull/2994)
- Updated Sepolia Nodes [#3034](https://github.com/hyperledger/besu/pull/3034) [#3035](https://github.com/hyperledger/besu/pull/3035)

### Bug Fixes
- Reduce shift calculations to shifts that may have an actual result. [#3039](https://github.com/hyperledger/besu/pull/3039)
- DNS Discovery daemon wasn't started [#3033](https://github.com/hyperledger/besu/pull/3033)

### Download Link
This release is not recommended for production use.

## 21.10.1

### Additions and Improvements
- Add CLI autocomplete scripts. [#2854](https://github.com/hyperledger/besu/pull/2854)
- Add support for PKCS11 keystore on PKI Block Creation. [#2865](https://github.com/hyperledger/besu/pull/2865)
- Optimize EVM Memory for MLOAD Operations [#2917](https://github.com/hyperledger/besu/pull/2917)
- Upgrade CircleCI OpenJDK docker image to version 11.0.12. [#2928](https://github.com/hyperledger/besu/pull/2928)
- Update JDK 11 to latest version in Besu Docker images. [#2925](https://github.com/hyperledger/besu/pull/2925)
- Add Sepolia proof-of-work testnet configurations [#2920](https://github.com/hyperledger/besu/pull/2920)
- Allow block period to be configured for IBFT2 and QBFT using transitions [#2902](https://github.com/hyperledger/besu/pull/2902)
- Add support for binary messages (0x02) for websocket. [#2980](https://github.com/hyperledger/besu/pull/2980)

### Bug Fixes
- Do not change the sender balance, but set gas fee to zero, when simulating a transaction without enforcing balance checks. [#2454](https://github.com/hyperledger/besu/pull/2454)
- Ensure genesis block has the default base fee if london is at block 0 [#2920](https://github.com/hyperledger/besu/pull/2920)
- Fixes the exit condition for loading a BonsaiPersistedWorldState for a sibling block of the last one persisted [#2967](https://github.com/hyperledger/besu/pull/2967)

### Early Access Features
- Enable plugins to expose custom JSON-RPC / WebSocket methods [#1317](https://github.com/hyperledger/besu/issues/1317)

### Download Link
This release is not recommended for production use.

## 21.10.0

### Additions and Improvements
- The EVM has been factored out into a standalone module, suitable for inclusion as a library. [#2790](https://github.com/hyperledger/besu/pull/2790)
- Low level performance improvements changes to cut worst-case EVM performance in half. [#2796](https://github.com/hyperledger/besu/pull/2796)
- Migrate `ExceptionalHaltReason` from an enum to an interface to allow downstream users of the EVM to add new exceptional halt reasons. [#2810](https://github.com/hyperledger/besu/pull/2810)
- reduces need for JUMPDEST analysis via caching [#2607](https://github.com/hyperledger/besu/pull/2821)
- Add support for custom private key file for public-key export and public-key export-address commands [#2801](https://github.com/hyperledger/besu/pull/2801)
- Add CLI autocomplete scripts. [#2854](https://github.com/hyperledger/besu/pull/2854)
- Added support for PKCS11 keystore on PKI Block Creation. [#2865](https://github.com/hyperledger/besu/pull/2865)
- add support for ArrowGlacier hardfork [#2943](https://github.com/hyperledger/besu/issues/2943)

### Bug Fixes
- Allow BESU_CONFIG_FILE environment to specify TOML file [#2455](https://github.com/hyperledger/besu/issues/2455)
- Fix bug with private contracts not able to call public contracts that call public contracts [#2816](https://github.com/hyperledger/besu/pull/2816)
- Fixes the exit condition for loading a BonsaiPersistedWorldState for a sibling block of the last one persisted [#2967](https://github.com/hyperledger/besu/pull/2967)
- Fixes bonsai getMutable regression affecting fast-sync [#2934](https://github.com/hyperledger/besu/pull/2934)
- Regression in RC1 involving LogOperation and frame memory overwrites [#2908](https://github.com/hyperledger/besu/pull/2908)
- Allow `eth_call` and `eth_estimateGas` to accept contract address as sender. [#2891](https://github.com/hyperledger/besu/pull/2891)

### Early Access Features
- Enable plugins to expose custom JSON-RPC / WebSocket methods [#1317](https://github.com/hyperledger/besu/issues/1317)

### Download Link
This release is not recommended for production use. \
SHA256: 71374454753c2ee595f4f34dc6913f731818d50150accbc98088aace313c6935

## 21.10.0-RC4

### Additions and Improvements

### Bug Fixes
- Fixes the exit condition for loading a BonsaiPersistedWorldState for a sibling block of the last one persisted [#2967](https://github.com/hyperledger/besu/pull/2967)
- Fixes bonsai getMutable regression affecting fast-sync [#2934](https://github.com/hyperledger/besu/pull/2934)

### Early Access Features
### Download Link
This release is not recommended for production use. \
SHA256: b16e15764b8bc06c5c3f9f19bc8b99fa48e7894aa5a6ccdad65da49bbf564793

## 21.10.0-RC3

### Bug Fixes
- Regression in RC1 involving LogOperation and frame memory overwrites [#2908](https://github.com/hyperledger/besu/pull/2908)
- Allow `eth_call` and `eth_estimateGas` to accept contract address as sender. [#2891](https://github.com/hyperledger/besu/pull/2891)
- Fix Concurrency issues in Ethpeers. [#2896](https://github.com/hyperledger/besu/pull/2896)

### Download
This release is not recommended for production use. \
SHA256: 3d4857589336717bf5e4e5ef711b9a7f3bc46b49e1cf5b3b6574a00ccc6eda94

## 21.10.0-RC1/RC2
### Additions and Improvements
- The EVM has been factored out into a standalone module, suitable for inclusion as a library. [#2790](https://github.com/hyperledger/besu/pull/2790)
- Low level performance improvements changes to cut worst-case EVM performance in half. [#2796](https://github.com/hyperledger/besu/pull/2796)
- Migrate `ExceptionalHaltReason` from an enum to an interface to allow downstream users of the EVM to add new exceptional halt reasons. [#2810](https://github.com/hyperledger/besu/pull/2810)
- reduces need for JUMPDEST analysis via caching [#2607](https://github.com/hyperledger/besu/pull/2821)
- Add support for custom private key file for public-key export and public-key export-address commands [#2801](https://github.com/hyperledger/besu/pull/2801)

### Bug Fixes
- Allow BESU_CONFIG_FILE environment to specify TOML file [#2455](https://github.com/hyperledger/besu/issues/2455)
- Fix bug with private contracts not able to call public contracts that call public contracts [#2816](https://github.com/hyperledger/besu/pull/2816)

### Early Access Features

### Download
This release is not recommended for production use. \
SHA256: 536612e5e4d7a5e7a582f729f01ba591ba68cc389e8379fea3571ed85322ff51


## 21.7.4
### Additions and Improvements
- Upgrade Gradle to 7.2, which supports building with Java 17 [#2761](https://github.com/hyperledger/besu/pull/2376)

### Bug Fixes
- Set an idle timeout for metrics connections, to clean up ports when no longer used [\#2748](https://github.com/hyperledger/besu/pull/2748)
- Onchain privacy groups can be unlocked after being locked without having to add a participant [\#2693](https://github.com/hyperledger/besu/pull/2693)
- Update Gas Schedule for Ethereum Classic [#2746](https://github.com/hyperledger/besu/pull/2746)

### Early Access Features
- \[EXPERIMENTAL\] Added support for QBFT with PKI-backed Block Creation. [#2647](https://github.com/hyperledger/besu/issues/2647)
- \[EXPERIMENTAL\] Added support for QBFT to use retrieve validators from a smart contract [#2574](https://github.com/hyperledger/besu/pull/2574)

### Download Link
https://hyperledger.jfrog.io/native/besu-binaries/besu/21.7.4/besu-21.7.4.zip \
SHA256: 778d3c42851db11fec9171f77b22662f2baeb9b2ce913d7cfaaf1042ec19b7f9

## 21.7.3
### Additions and Improvements
- Migration to Apache Tuweni 2.0 [\#2376](https://github.com/hyperledger/besu/pull/2376)
- \[EXPERIMENTAL\] Added support for DevP2P-over-TLS [#2536](https://github.com/hyperledger/besu/pull/2536)
- `eth_getWork`, `eth_submitWork` support over the Stratum port [#2581](https://github.com/hyperledger/besu/pull/2581)
- Stratum metrics [#2583](https://github.com/hyperledger/besu/pull/2583)
- Support for mining ommers [#2576](https://github.com/hyperledger/besu/pull/2576)
- Updated onchain permissioning to validate permissions on transaction submission [\#2595](https://github.com/hyperledger/besu/pull/2595)
- Removed deprecated CLI option `--privacy-precompiled-address` [#2605](https://github.com/hyperledger/besu/pull/2605)
- Removed code supporting EIP-1702. [#2657](https://github.com/hyperledger/besu/pull/2657)
- A native library was added for the alternative signature algorithm secp256r1, which will be used by default [#2630](https://github.com/hyperledger/besu/pull/2630)
- The command line option --Xsecp-native-enabled was added as an alias for --Xsecp256k1-native-enabled [#2630](https://github.com/hyperledger/besu/pull/2630)
- Added Labelled gauges for metrics [#2646](https://github.com/hyperledger/besu/pull/2646)
- support for `eth/66` networking protocol [#2365](https://github.com/hyperledger/besu/pull/2365)
- update RPC methods for post london 1559 transaction [#2535](https://github.com/hyperledger/besu/pull/2535)
- \[EXPERIMENTAL\] Added support for using DNS host name in place of IP address in onchain node permissioning rules [#2667](https://github.com/hyperledger/besu/pull/2667)
- Implement EIP-3607 Reject transactions from senders with deployed code. [#2676](https://github.com/hyperledger/besu/pull/2676)
- Ignore all unknown fields when supplied to eth_estimateGas or eth_call. [\#2690](https://github.com/hyperledger/besu/pull/2690)

### Bug Fixes
- Consider effective price and effective priority fee in transaction replacement rules [\#2529](https://github.com/hyperledger/besu/issues/2529)
- GetTransactionCount should return the latest transaction count if it is greater than the transaction pool [\#2633](https://github.com/hyperledger/besu/pull/2633)

### Early Access Features

## 21.7.2

### Additions and Improvements
This release contains improvements and bugfixes for optimum compatibility with other London client versions.

## Bug Fixes
- hotfix for private transaction identification for mainnet transactions [#2609](https://github.com/hyperledger/besu/pull/2609)

## Download Link
https://hyperledger.jfrog.io/artifactory/besu-binaries/besu/21.7.2/besu-21.7.2.zip \
db47fd9ba33b36436ed6798d2474f7621c733353fd04f49d6defffd12e3b6e14


## 21.7.1

### Additions and Improvements
- `priv_call` now uses NO_TRACING OperationTracer implementation which improves memory usage [\#2482](https://github.com/hyperledger/besu/pull/2482)
- Ping and Pong messages now support ENR encoding as scalars or bytes [\#2512](https://github.com/hyperledger/besu/pull/2512)

### Download Link
https://hyperledger.jfrog.io/artifactory/besu-binaries/besu/21.7.1/besu-21.7.1.zip \
sha256sum 83fc44e39a710a95d8b6cbbbf04010dea76122bafcc633a993cd15304905a402

## 21.7.0

### Additions and Improvements
This release contains the activation blocks for London across all supported testnets. They are:
  * Ropsten 10_499_401 (24 Jun 2021)
  * Goerli 5_062_605 (30 Jun 2021)
  * Rinkeby 8_897_988 (7 Jul 2021)
  * Mainnet 12_965_000 (4 Aug 2021)
- eip-1559 changes: accept transactions which have maxFeePerGas below current baseFee [\#2374](https://github.com/hyperledger/besu/pull/2374)
- Introduced transitions for IBFT2 block rewards [\#1977](https://github.com/hyperledger/besu/pull/1977)
- Change Ethstats's status from experimental feature to stable. [\#2405](https://github.com/hyperledger/besu/pull/2405)
- Fixed disabling of native libraries for secp256k1 and altBn128. [\#2163](https://github.com/hyperledger/besu/pull/2163)
- eth_feeHistory API for wallet providers [\#2466](https://github.com/hyperledger/besu/pull/2466)

### Bug Fixes
- Ibft2 could create invalid RoundChange messages in some circumstances containing duplicate prepares [\#2449](https://github.com/hyperledger/besu/pull/2449)
- Updated `eth_sendRawTransaction` to return an error when maxPriorityFeePerGas exceeds maxFeePerGas [\#2424](https://github.com/hyperledger/besu/pull/2424)
- Fixed NoSuchElementException with EIP1559 transaction receipts when using eth_getTransactionReceipt [\#2477](https://github.com/hyperledger/besu/pull/2477)

### Early Access Features
- QBFT is a Byzantine Fault Tolerant consensus algorithm, building on the capabilities of IBFT and IBFT 2.0. It aims to provide performance improvements in cases of excess round change, and provides interoperability with other EEA compliant clients, such as GoQuorum.
  - Note: QBFT currently only supports new networks. Existing networks using IBFT2.0 cannot migrate to QBFT. This will become available in a future release.
  - Note: QBFT is an early access feature pending community feedback. Please make use of QBFT in new development networks and reach out in case of issues or concerns
- GoQuorum-compatible privacy. This mode uses Tessera and is interoperable with GoQuorum.
  - Note: GoQuorum-compatible privacy is an early access feature pending community feedback.

### Download Link
https://hyperledger.jfrog.io/artifactory/besu-binaries/besu/21.7.0/besu-21.7.0.zip
sha256sum 389465fdcc2cc5e5007a02dc2b8a2c43d577198867316bc5cc4392803ed71034

## 21.7.0-RC2

### Additions and Improvements
- eth_feeHistory API for wallet providers [\#2466](https://github.com/hyperledger/besu/pull/2466)
### Bug Fixes
- Ibft2 could create invalid RoundChange messages in some circumstances containing duplicate prepares [\#2449](https://github.com/hyperledger/besu/pull/2449)

## Download Link
https://hyperledger.jfrog.io/artifactory/besu-binaries/besu/21.7.0-RC2/besu-21.7.0-RC2.zip
sha256sum 7bc97c359386cad84d449f786dc0a8ed8728616b6704ce473c63f1d94af3a9ef


## 21.7.0-RC1

### Additions and Improvements
- eip-1559 changes: accept transactions which have maxFeePerGas below current baseFee [\#2374](https://github.com/hyperledger/besu/pull/2374)
- Introduced transitions for IBFT2 block rewards [\#1977](https://github.com/hyperledger/besu/pull/1977)
- Change Ethstats's status from experimental feature to stable. [\#2405](https://github.com/hyperledger/besu/pull/2405)
- Fixed disabling of native libraries for secp256k1 and altBn128. [\#2163](https://github.com/hyperledger/besu/pull/2163)


### Bug Fixes

- Updated `eth_sendRawTransaction` to return an error when maxPriorityFeePerGas exceeds maxFeePerGas [\#2424](https://github.com/hyperledger/besu/pull/2424)

### Early Access Features
This release contains the activation blocks for London across all supported testnets. They are:
  * Ropsten 10_499_401 (24 Jun 2021)
  * Goerli 5_062_605 (30 Jun 2021)
  * Rinkeby 8_897_988 (7 Jul 2021)

## Download Link
https://hyperledger.jfrog.io/artifactory/besu-binaries/besu/21.7.0-RC1/besu-21.7.0-RC1.zip
sha256sum fc959646af65a0e267fc4d695e0af7e87331d774e6e8e890f5cc391549ed175a

## 21.1.7

## Privacy users - Orion Project Deprecation
Tessera is now the recommended Private Transaction Manager for Hyperledger Besu.

Now that all primary Orion functionality has been merged into Tessera, Orion is being deprecated.
We encourage all users with active projects to use the provided migration instructions,
documented [here](https://docs.orion.consensys.net/en/latest/Tutorials/Migrating-from-Orion-to-Tessera/).

We will continue to support Orion users until 30th November 2021. If you have any questions or
concerns, please reach out to the ConsenSys protocol engineering team in the
[#orion channel on Discord](https://discord.gg/hYpHRjK) or by [email](mailto:quorum@consensys.net).


### Additions and Improvements
* Upgrade OpenTelemetry to 1.2.0. [\#2313](https://github.com/hyperledger/besu/pull/2313)

* Ethereum Classic Magneto Hard Fork [\#2315](https://github.com/hyperledger/besu/pull/2315)

* Added support for the upcoming CALAVERAS ephemeral testnet and removed the configuration for the deprecated BAIKAL ephemeral testnet. [\#2343](https://github.com/hyperledger/besu/pull/2343)

### Bug Fixes
* Fix invalid transfer values with the tracing API specifically for CALL operation [\#2319](https://github.com/hyperledger/besu/pull/2319)

### Early Access Features

#### Previously identified known issues

- Fixed issue in discv5 where nonce was incorrectly reused. [\#2075](https://github.com/hyperledger/besu/pull/2075)
- Fixed issues in debug_standardTraceBadBlockToFile and debug_standardTraceBlockToFile. [\#2120](https://github.com/hyperledger/besu/pull/2120)
- Fixed invalid error code in several JSON RPC methods when the requested block is not in the range. [\#2138](https://github.com/hyperledger/besu/pull/2138)

## Download Link
https://hyperledger.jfrog.io/artifactory/besu-binaries/besu/21.1.7/besu-21.1.7.zip

sha256: f415c9b67d26819caeb9940324b2b1b9ce6e872c9181052739438545e84e2531


## 21.1.6

### Additions and Improvements

* Added support for the upcoming BAIKAL ephemeral testnet and removed the configuration for the deprecated YOLOv3 ephemeral testnet. [\#2237](https://github.com/hyperledger/besu/pull/2237)
* Implemented [EIP-3541](https://eips.ethereum.org/EIPS/eip-3541): Reject new contracts starting with the 0xEF byte [\#2243](https://github.com/hyperledger/besu/pull/2243)
* Implemented [EIP-3529](https://eips.ethereum.org/EIPS/eip-3529): Reduction in refunds [\#2238](https://github.com/hyperledger/besu/pull/2238)
* Implemented [EIP-3554](https://eips.ethereum.org/EIPS/eip-3554): Difficulty Bomb Delay [\#2289](https://github.com/hyperledger/besu/pull/2289)
* \[EXPERIMENTAL\] Added support for secp256r1 keys. [#2008](https://github.com/hyperledger/besu/pull/2008)

### Bug Fixes

- Added ACCESS_LIST transactions to the list of transactions using legacy gas pricing for 1559 [\#2239](https://github.com/hyperledger/besu/pull/2239)
- Reduced logging level of public key decoding failure of malformed packets. [\#2143](https://github.com/hyperledger/besu/pull/2143)
- Add 1559 parameters to json-rpc responses.  [\#2222](https://github.com/hyperledger/besu/pull/2222)

### Early Access Features

#### Previously identified known issues

- Fixed issue in discv5 where nonce was incorrectly reused. [\#2075](https://github.com/hyperledger/besu/pull/2075)
- Fixed issues in debug_standardTraceBadBlockToFile and debug_standardTraceBlockToFile. [\#2120](https://github.com/hyperledger/besu/pull/2120)
- Fixed invalid error code in several JSON RPC methods when the requested block is not in the range. [\#2138](https://github.com/hyperledger/besu/pull/2138)

## Download Link
https://hyperledger.jfrog.io/artifactory/besu-binaries/besu/21.1.6/besu-21.1.6.zip

sha256: 3952c69a32bb390ec84ccf4c2c3eb600ea3696af9a05914985d10e1632ef8488

## 21.1.5

### Additions and Improvements

- Ignore `nonce` when supplied to eth_estimateGas or eth_call. [\#2133](https://github.com/hyperledger/besu/pull/2133)
- Ignore `privateFor` for tx estimation. [\#2160](https://github.com/hyperledger/besu/pull/2160)

### Bug Fixes

- Fixed `NullPointerException` when crossing network upgrade blocks when peer discovery is disabled. [\#2140](https://github.com/hyperledger/besu/pull/2140)

### Early Access Features

#### Previously identified known issues

- Fixed issue in discv5 where nonce was incorrectly reused. [\#2075](https://github.com/hyperledger/besu/pull/2075)
- Fixed issues in debug_standardTraceBadBlockToFile and debug_standardTraceBlockToFile. [\#2120](https://github.com/hyperledger/besu/pull/2120)

## Download Link
https://hyperledger.jfrog.io/artifactory/besu-binaries/besu/21.1.5/besu-21.1.5.zip

sha256: edd78fcc772cfa97d11d8ee7b5766e6fac4b31b582f940838a292f2aeb204777

## 21.1.4

### Additions and Improvements

- Adds `--discovery-dns-url` CLI command [\#2088](https://github.com/hyperledger/besu/pull/2088)

### Bug Fixes

- Fixed issue in discv5 where nonce was incorrectly reused. [\#2075](https://github.com/hyperledger/besu/pull/2075)
- Fixed issues in debug_standardTraceBadBlockToFile and debug_standardTraceBlockToFile. [\#2120](https://github.com/hyperledger/besu/pull/2120)

### Early Access Features

#### Previously identified known issues

- [Fast sync when running Besu on cloud providers](KNOWN_ISSUES.md#fast-sync-when-running-besu-on-cloud-providers)
- [Privacy users with private transactions created using v1.3.4 or earlier](KNOWN_ISSUES.md#privacy-users-with-private-transactions-created-using-v134-or-earlier)

## Download Link
https://hyperledger.jfrog.io/artifactory/besu-binaries/besu/21.1.4/besu-21.1.4.zip
58ae55b492680d92aeccfbed477e8b9c25ccc1a97cca71895e27448d754a7d8b

## 21.1.3

### Additions and Improvements
* Increase node diversity when downloading blocks [\#2033](https://github.com/hyperledger/besu/pull/2033)

### Bug Fixes
* Ethereum Node Records are now dynamically recalculated when we pass network upgrade blocks. This allows for better peering through transitions without needing to restart the node. [\#1998](https://github.com/hyperledger/besu/pull/1998)


### Early Access Features

#### Previously identified known issues

- [Fast sync when running Besu on cloud providers](KNOWN_ISSUES.md#fast-sync-when-running-besu-on-cloud-providers)
- [Privacy users with private transactions created using v1.3.4 or earlier](KNOWN_ISSUES.md#privacy-users-with-private-transactions-created-using-v134-or-earlier)

### Download link
https://hyperledger.jfrog.io/artifactory/besu-binaries/besu/21.1.3/besu-21.1.3.zip
38893cae225e5c53036d06adbeccc30aeb86ef08c543fb742941a8c618485c8a

## 21.1.2

### Berlin Network Upgrade

### Important note: the 21.1.1 release contains an outdated version of the Berlin network upgrade. If you are using Besu on public Ethereum networks, you must upgrade to 21.1.2.

This release contains the activation blocks for Berlin across all supported testnets and the Ethereum mainnet. They are:
  * Ropsten 9_812_189 (10 Mar 2021)
  * Goerli 4_460_644 (17 Mar 2021)
  * Rinkeby 8_290_928 (24 Mar 2021)
  * Ethereum 12_244_000 (14 Apr 2021)


### Additions and Improvements
- Added option to set a limit for JSON-RPC connections
  * HTTP connections `--rpc-http-max-active-connections` [\#1996](https://github.com/hyperledger/besu/pull/1996)
  * WS connections `--rpc-ws-max-active-connections` [\#2006](https://github.com/hyperledger/besu/pull/2006)
- Added ASTOR testnet ETC support [\#2017](https://github.com/hyperledger/besu/pull/2017)
### Bug Fixes
* Don't Register BLS12 precompiles for Berlin [\#2015](https://github.com/hyperledger/besu/pull/2015)

#### Previously identified known issues

- [Fast sync when running Besu on cloud providers](KNOWN_ISSUES.md#fast-sync-when-running-besu-on-cloud-providers)
- [Privacy users with private transactions created using v1.3.4 or earlier](KNOWN_ISSUES.md#privacy-users-with-private-transactions-created-using-v134-or-earlier)

### Download link
https://hyperledger.jfrog.io/artifactory/besu-binaries/besu/21.1.2/besu-21.1.2.zip
02f4b6622756b77fed814d8c1bbf986c6178d8f5adb9d61076e061124c3d12aa

## 21.1.1

### Berlin Network Upgrade

### Important note: this release contains an outdated version of the Berlin network upgrade. If you are using Besu on public Ethereum networks, you must upgrade to 21.1.2.

This release contains the activation blocks for Berlin across all supported testnets and the Ethereum mainnet. They are:
  * Ropsten 9_812_189 (10 Mar 2021)
  * Goerli 4_460_644 (17 Mar 2021)
  * Rinkeby 8_290_928 (24 Mar 2021)
  * Ethereum 12_244_000 (14 Apr 2021)

### Additions and Improvements
* Removed EIP-2315 from the Berlin network upgrade [\#1983](https://github.com/hyperledger/besu/pull/1983)
* Added `besu_transaction_pool_transactions` to the reported metrics, counting the mempool size [\#1869](https://github.com/hyperledger/besu/pull/1869)
* Distributions and maven artifacts have been moved off of bintray [\#1886](https://github.com/hyperledger/besu/pull/1886)
* admin_peers json RPC response now includes the remote nodes enode URL
* add support for keccak mining and a ecip1049_dev network [\#1882](https://github.com/hyperledger/besu/pull/1882)
### Bug Fixes
* Fixed incorrect `groupId` in published maven pom files.
* Fixed GraphQL response for missing account, return empty account instead [\#1946](https://github.com/hyperledger/besu/issues/1946)

### Early Access Features

#### Previously identified known issues

- [Fast sync when running Besu on cloud providers](KNOWN_ISSUES.md#fast-sync-when-running-besu-on-cloud-providers)
- [Privacy users with private transactions created using v1.3.4 or earlier](KNOWN_ISSUES.md#privacy-users-with-private-transactions-created-using-v134-or-earlier)

### Download link
sha256: `c22a80a54e9fed864734b9fbd69a0a46840fd27ca5211648a3eaf8a955417218 `


## 21.1.0

### Important note: this release contains an outdated version of the Berlin network upgrade, which was changed on March 5, 2021 ([link](https://github.com/ethereum/pm/issues/263#issuecomment-791473406)). If you are using Besu on public Ethereum networks, you must upgrade to 21.1.2.

## 21.1.0 Features

Features added between 20.10.0 to 21.1.0 include:
* Berlin Network Upgrade: this release contains the activation blocks for Berlin across all supported testnets and the Ethereum mainnet. They are:
  * Ropsten 9_812_189 (10 Mar 2021)
  * Goerli 4_460_644 (17 Mar 2021)
  * Rinkeby 8_290_928 (24 Mar 2021)
  * Ethereum 12_244_000 (14 Apr 2021)
* Besu Launcher: Besu now has support for the [Quorum Mainnet Launcher](https://github.com/ConsenSys/quorum-mainnet-launcher) which makes it easy for users to configure and launch Besu on the Ethereum mainnet.
* Bonsai Tries: A new database format which reduces storage requirements and improves performance for access to recent state. _Note: only full sync is currently supported._
* Miner Data JSON-RPC: The `eth_getMinerDataByBlockHash` and `eth_getMinerDataByBlockNumber` endpoints return miner rewards and coinbase address for a given block.
* EIP-1898 support: [The EIP](https://eips.ethereum.org/EIPS/eip-1898) adds `blockHash` to JSON-RPC methods which accept a default block parameter.

### Early Access Features
* Bonsai Tries: A new database format which reduces storage requirements and improves performance for access to recent state. _Note: only full sync is currently supported._
* QBFT: A new consensus algorithm to support interoperability with other Enterprise Ethereum Alliance compatible clients.

### 21.1.0 Breaking Changes
* `--skip-pow-validation-enabled` is now an error with `block import --format JSON`. This is because the JSON format doesn't include the nonce so the proof of work must be calculated.
* `eth_call` will not return a JSON-RPC result if the call fails, but will return an error instead. If it was for a revert the revert reason will be included.
* `eth_call` will not fail for account balance issues by default. An parameter `"strict": true` can be added to the call parameters (with `to` and `from`) to enforce balance checks.

### Additions and Improvements
* Added `besu_transaction_pool_transactions` to the reported metrics, counting the mempool size [\#1869](https://github.com/hyperledger/besu/pull/1869)
* Added activation blocks for Berlin Network Upgrade [\#1929](https://github.com/hyperledger/besu/pull/1929)

### Bug Fixes
* Fixed representation of access list for access list transactions in JSON-RPC results.

#### Previously identified known issues

- [Fast sync when running Besu on cloud providers](KNOWN_ISSUES.md#fast-sync-when-running-besu-on-cloud-providers)
- [Privacy users with private transactions created using v1.3.4 or earlier](KNOWN_ISSUES.md#privacy-users-with-private-transactions-created-using-v134-or-earlier)

### Download link
sha256: `e4c8fe4007e3e5f7f2528cbf1eeb5457caf06536c974a6ff4305035ff5724476`

## 21.1.0-RC2
### Additions and Improvements
* Support for the Berlin Network Upgrade, although the block number must be set manually with `--override-genesis-config=berlinBlock=<blocknumber>`. This is because the block numbers haven't been determined yet. The next release will include the number in the genesis file so it will support Berlin with no intervention. [\#1898](https://github.com/hyperledger/besu/pull/1898)

## 21.1.0-RC1

### 21.1.0 Breaking Changes
* `--skip-pow-validation-enabled` is now an error with `block import --format JSON`. This is because the JSON format doesn't include the nonce so the proof of work must be calculated.
* `eth_call` will not return a JSON-RPC result if the call fails, but will return an error instead. If it was for a revert the revert reason will be included.
* `eth_call` will not fail for account balance issues by default. An parameter `"strict": true` can be added to the call parameters (with `to` and `from`) to enforce balance checks.

### Additions and Improvements
* Removed unused flags in default genesis configs [\#1812](https://github.com/hyperledger/besu/pull/1812)
* `--skip-pow-validation-enabled` is now an error with `block import --format JSON`. This is because the JSON format doesn't include the nonce so the proof of work must be calculated. [\#1815](https://github.com/hyperledger/besu/pull/1815)
* Added a new CLI option `--Xlauncher` to start a mainnet launcher. It will help to configure Besu easily.
* Return the revert reason from `eth_call` JSON-RPC api calls when the contract causes a revert. [\#1829](https://github.com/hyperledger/besu/pull/1829)
* Added `chainId`, `publicKey`, and `raw` to JSON-RPC api calls returning detailed transaction results. [\#1835](https://github.com/hyperledger/besu/pull/1835)

### Bug Fixes
* Ethereum classic heights will no longer be reported in mainnet metrics. Issue [\#1751](https://github.com/hyperledger/besu/pull/1751) Fix [\#1820](https://github.com/hyperledger/besu/pull/1820)
* Don't enforce balance checks in `eth_call` unless explicitly requested. Issue [\#502](https://github.com/hyperledger/besu/pull/502) Fix [\#1834](https://github.com/hyperledger/besu/pull/1834)

### Early Access Features

#### Previously identified known issues

- [Fast sync when running Besu on cloud providers](KNOWN_ISSUES.md#fast-sync-when-running-besu-on-cloud-providers)
- [Privacy users with private transactions created using v1.3.4 or earlier](KNOWN_ISSUES.md#privacy-users-with-private-transactions-created-using-v134-or-earlier)


### Download link

Link removed because this release contains an outdated version of the Berlin network upgrade, which was changed on March 5, 2021 ([link](https://github.com/ethereum/pm/issues/263#issuecomment-791473406)). If you are using Besu on public Ethereum networks, you must upgrade to 21.1.1. sha256 hash left for reference.

sha256: `b0fe3942052b8fd43fc3025a298a6c701f9edae2e100f0c563a1c5a4ceef71f1`

## 20.10.4

### Additions and Improvements
* Implemented [EIP-778](https://eips.ethereum.org/EIPS/eip-778): Ethereum Node Records (ENR) [\#1680](https://github.com/hyperledger/besu/pull/1680)
* Implemented [EIP-868](https://eips.ethereum.org/EIPS/eip-868): Node Discovery v4 ENR Extension [\#1721](https://github.com/hyperledger/besu/pull/1721)
* Added revert reason to eth_estimateGas RPC call. [\#1730](https://github.com/hyperledger/besu/pull/1730)
* Added command line option --static-nodes-file. [#1644](https://github.com/hyperledger/besu/pull/1644)
* Implemented [EIP-1898](https://eips.ethereum.org/EIPS/eip-1898): Add `blockHash` to JSON-RPC methods which accept a default block parameter [\#1757](https://github.com/hyperledger/besu/pull/1757)

### Bug Fixes
* Accept locally-sourced transactions below the minimum gas price. [#1480](https://github.com/hyperledger/besu/issues/1480) [#1743](https://github.com/hyperledger/besu/pull/1743)

#### Previously identified known issues

- [Fast sync when running Besu on cloud providers](KNOWN_ISSUES.md#fast-sync-when-running-besu-on-cloud-providers)
- [Privacy users with private transactions created using v1.3.4 or earlier](KNOWN_ISSUES.md#privacy-users-with-private-transactions-created-using-v134-or-earlier)

### Download link
https://hyperledger.jfrog.io/artifactory/besu-binaries/besu/20.10.4/besu-20.10.4.zip
sha256: f15cd5243b809659bba1706c1745aecafc012d3fc44a91419522da925493537c

## 20.10.3

### Additions and Improvements
* Added `memory` as an option to `--key-value-storage`.  This ephemeral storage is intended for sync testing and debugging.  [\#1617](https://github.com/hyperledger/besu/pull/1617)
* Fixed gasPrice parameter not always respected when passed to `eth_estimateGas` endpoint [\#1636](https://github.com/hyperledger/besu/pull/1636)
* Enabled eth65 by default [\#1682](https://github.com/hyperledger/besu/pull/1682)
* Warn that bootnodes will be ignored if specified with discovery disabled [\#1717](https://github.com/hyperledger/besu/pull/1717)

### Bug Fixes
* Accept to use default port values if not in use. [#1673](https://github.com/hyperledger/besu/pull/1673)
* Block Validation Errors should be at least INFO level not DEBUG or TRACE.  Bug [\#1568](https://github.com/hyperledger/besu/pull/1568) PR [\#1706](https://github.com/hyperledger/besu/pull/1706)
* Fixed invalid and wrong trace data, especially when calling a precompiled contract [#1710](https://github.com/hyperledger/besu/pull/1710)

#### Previously identified known issues

- [Fast sync when running Besu on cloud providers](KNOWN_ISSUES.md#fast-sync-when-running-besu-on-cloud-providers)
- [Privacy users with private transactions created using v1.3.4 or earlier](KNOWN_ISSUES.md#privacy-users-with-private-transactions-created-using-v134-or-earlier)

### Download link
https://hyperledger.jfrog.io/artifactory/besu-binaries/besu/20.10.3/besu-20.10.3.zip
sha256: `b5f46d945754dedcbbb1e5dd96bf2bfd13272ff09c6a66c0150b979a578f4389`

## 20.10.2

### Additions and Improvements
* Added support for batched requests in WebSockets. [#1583](https://github.com/hyperledger/besu/pull/1583)
* Added protocols section to `admin_peers` to provide info about peer health. [\#1582](https://github.com/hyperledger/besu/pull/1582)
* Added CLI option `--goquorum-compatibility-enabled` to enable GoQuorum compatibility mode. [#1598](https://github.com/hyperledger/besu/pull/1598). Note that this mode is incompatible with Mainnet.

### Bug Fixes

* Ibft2 will discard any received messages targeting a chain height <= current head - this resolves some corner cases in system correctness directly following block import. [#1575](https://github.com/hyperledger/besu/pull/1575)
* EvmTool now throws `UnsupportedForkException` when there is an unknown fork and is YOLOv2 compatible [\#1584](https://github.com/hyperledger/besu/pull/1584)
* `eth_newFilter` now supports `blockHash` parameter as per the spec [\#1548](https://github.com/hyperledger/besu/issues/1540). (`blockhash` is also still supported.)
* Fixed an issue that caused loss of peers and desynchronization when eth65 was enabled [\#1601](https://github.com/hyperledger/besu/pull/1601)

#### Previously identified known issues

- [Fast sync when running Besu on cloud providers](KNOWN_ISSUES.md#fast-sync-when-running-besu-on-cloud-providers)
- [Privacy users with private transactions created using v1.3.4 or earlier](KNOWN_ISSUES.md#privacy-users-with-private-transactions-created-using-v134-or-earlier)

### Download Link

https://hyperledger.jfrog.io/artifactory/besu-binaries/besu/20.10.2/besu-20.10.2.zip
sha256: `710aed228dcbe9b8103aef39e4431b0c63e73c3a708ce88bcd1ecfa1722ad307`

## 20.10.1

### Additions and Improvements
* `--random-peer-priority-enabled` flag added. Allows for incoming connections to be prioritized randomly. This will prevent (typically small, stable) networks from forming impenetrable peer cliques. [#1440](https://github.com/hyperledger/besu/pull/1440)
* `miner_changeTargetGasLimit` RPC added. If a target gas limit is set, allows the node operator to change it at runtime.
* Hide deprecated `--host-whitelist` option. [\#1444](https://github.com/hyperledger/besu/pull/1444)
* Prioritize high gas prices during mining. Previously we ordered only by the order in which the transactions were received. This will increase expected profit when mining. [\#1449](https://github.com/hyperledger/besu/pull/1449)
* Added support for the updated smart contract-based [node permissioning EEA interface](https://entethalliance.github.io/client-spec/spec.html#dfn-connectionallowed). [\#1435](https://github.com/hyperledger/besu/pull/1435) and [\#1496](https://github.com/hyperledger/besu/pull/1496)
* Added EvmTool binary to the distribution.  EvmTool is a CLI that can execute EVM bytecode and execute ethereum state tests. [\#1465](https://github.com/hyperledger/besu/pull/1465)
* Updated the libraries for secp256k1 and AltBN series precompiles. These updates provide significant performance improvements to those areas. [\#1499](https://github.com/hyperledger/besu/pull/1499)
* Provide MegaGas/second measurements in the log when doing a full block import, such as the catch up phase of a fast sync. [\#1512](https://github.com/hyperledger/besu/pull/1512)
* Added new endpoints to get miner data, `eth_getMinerDataByBlockHash` and `eth_getMinerDataByBlockNumber`. [\#1538](https://github.com/hyperledger/besu/pull/1538)
* Added direct support for OpenTelemetry metrics [\#1492](https://github.com/hyperledger/besu/pull/1492)
* Added support for `qip714block` config parameter in genesis file, paving the way towards permissioning interoperability between Besu and GoQuorum. [\#1545](https://github.com/hyperledger/besu/pull/1545)
* Added new CLI option `--compatibility-eth64-forkid-enabled`. [\#1542](https://github.com/hyperledger/besu/pull/1542)

### Bug Fixes

* Fix a bug on `eth_estimateGas` which returned `Internal error` instead of `Execution reverted` in case of reverted transaction. [\#1478](https://github.com/hyperledger/besu/pull/1478)
* Fixed a bug where Local Account Permissioning was being incorrectly enforced on block import/validation. [\#1510](https://github.com/hyperledger/besu/pull/1510)
* Fixed invalid enode URL when discovery is disabled  [\#1521](https://github.com/hyperledger/besu/pull/1521)
* Removed duplicate files from zip and tar.gz distributions. [\#1566](https://github.com/hyperledger/besu/pull/1566)
* Add a more rational value to eth_gasPrice, based on a configurable percentile of prior block's transactions (default: median of last 100 blocks).  [\#1563](https://github.com/hyperledger/besu/pull/1563)

## Deprecated

### --privacy-precompiled-address (Scheduled for removal in _Next_ Release)
Deprecated in 1.5.1
- CLI option `--privacy-precompiled-address` option removed. This address is now derived, based	on `--privacy-onchain-groups-enabled`. [\#1222](https://github.com/hyperledger/besu/pull/1222)

### Besu Sample Network repository

The [Besu Sample Networks repository](https://github.com/ConsenSys/besu-sample-networks) has been replaced by the [Quorum Developer Quickstart](https://besu.hyperledger.org/en/latest/Tutorials/Developer-Quickstart).

#### Previously identified known issues

- [Eth/65 loses peers](KNOWN_ISSUES.md#eth65-loses-peers)
- [Fast sync when running Besu on cloud providers](KNOWN_ISSUES.md#fast-sync-when-running-besu-on-cloud-providers)
- [Privacy users with private transactions created using v1.3.4 or earlier](KNOWN_ISSUES.md#privacy-users-with-private-transactions-created-using-v134-or-earlier)

### Download Link

https://hyperledger.jfrog.io/artifactory/besu-binaries/besu/20.10.1/besu-20.10.1.zip
sha256: `ac4fae310957c176564396f73c0f03c60c41129d43d078560d0dab533a69fd2a`

## 20.10.0

## Release format

Hyperledger Besu is moving its versioning scheme to [CalVer](https://calver.org/) starting with the 20.10.0 (formerly 1.6.0) release. More information about the specific version of CalVer Besu is using can be found on the [wiki](https://wiki.hyperledger.org/display/BESU/Using+CalVer+for+Besu+Releases).

## 20.10 Breaking Changes

When upgrading to 20.10, ensure you've taken into account the following breaking changes.

### JSON-RPC HTTP Error Codes For Valid Calls ([\#1426](https://github.com/hyperledger/besu/pull/1426))

Prior versions of Besu would set the HTTP Status 400 Bad Request for JSON-RPC requests that completed in an error, regardless of the kind of error.  These responses could include a complete JSON-RPC response with an error field.

In Besu version 20.10, properly formatted requests that have valid parameters (count and content) will return a HTTP Status 200 OK, with an error field if an error occurred. For example, requesting an account that does not exist in the chain, or a block by hash that Besu does not have, will now return HTTP 200 OK responses. Unparsable requests, improperly formatted requests, or requests with invalid parameters will continue to return HTTP 400 Bad Request.

Users of Web3J should note that many calls will now return a result with the error field containing the message whereas before a call would throw an exception with the error message as the exception message.

## 20.10.0 Additions and Improvements

* Added support for ECIP-1099 / Classic Thanos Fork: Calibrate Epoch Duration. [\#1421](https://github.com/hyperledger/besu/pull/1421) [\#1441](https://github.com/hyperledger/besu/pull/1441) [\#1462](https://github.com/hyperledger/besu/pull/1462)
* Added the Open Telemetry Java agent to report traces to a remote backend. Added an example to showcase the trace reporting capabilities.
* Added EvmTool binary to the distribution.  EvmTool is a CLI that can execute EVM bytecode and execute ethereum state tests. Documentation for it is available [here](https://besu.hyperledger.org/en/stable/HowTo/Troubleshoot/Use-EVM-Tool/). [\#1465](https://github.com/hyperledger/besu/pull/1465)
* Added support for the upcoming YOLOv2 ephemeral testnet and removed the flag for the deprecated YOLOv1 ephemeral testnet. [#1386](https://github.com/hyperledger/besu/pull/1386)
* Added `debug_standardTraceBlockToFile` JSON-RPC API. This API accepts a block hash and will replay the block. It returns a list of files containing the result of the trace (one file per transaction). [\#1392](https://github.com/hyperledger/besu/pull/1392)
* Added `debug_standardTraceBadBlockToFile` JSON-RPC API. This API is similar to `debug_standardTraceBlockToFile`, but can be used to obtain info about a block which has been rejected as invalid. [\#1403](https://github.com/hyperledger/besu/pull/1403)
* Added support for EIP-2929 to YOLOv2. [#1387](https://github.com/hyperledger/besu/pull/1387)
* Added `--start-block` and `--end-block` to the `blocks import` subcommand [\#1399](https://github.com/hyperledger/besu/pull/1399)
* Added support for multi-tenancy when using the early access feature of [onchain privacy group management](https://besu.hyperledger.org/en/stable/Concepts/Privacy/Onchain-PrivacyGroups/)
* \[Reverted\] Fixed memory leak in eth/65 subprotocol behavior. It is now enabled by default. [\#1420](https://github.com/hyperledger/besu/pull/1420), [#1348](https://github.com/hyperledger/besu/pull/1348), [#1321](https://github.com/hyperledger/besu/pull/1321)

### Bug Fixes

* Log block import rejection reasons at "INFO" level.  Bug [#1412](https://github.com/hyperledger/besu/issues/1412)
* Fixed NPE when executing `eth_estimateGas` with privacy enabled.  Bug [#1404](https://github.com/hyperledger/besu/issues/1404)

#### Previously identified known issues

- [Eth/65 loses peers](KNOWN_ISSUES.md#eth65-loses-peers)
- [Fast sync when running Besu on cloud providers](KNOWN_ISSUES.md#fast-sync-when-running-besu-on-cloud-providers)
- [Privacy users with private transactions created using v1.3.4 or earlier](KNOWN_ISSUES.md#privacy-users-with-private-transactions-created-using-v134-or-earlier)

## Deprecated and Scheduled for removal in _Next_ Release

### --privacy-precompiled-address
Deprecated in 1.5.1
- CLI option `--privacy-precompiled-address` option removed. This address is now derived, based
on `--privacy-onchain-groups-enabled`. [\#1222](https://github.com/hyperledger/besu/pull/1222)

### Download link
https://hyperledger.jfrog.io/artifactory/besu-binaries/besu/20.10.0/besu-20.10.0.zip

sha256sum: `2b50a375aae64b838a2cd9d43747006492cae573f1be11745b7f643646fd5a01`

## 1.5.5

### Additions and Improvements
* The new version of the [web3js-eea library (v0.10)](https://github.com/PegaSysEng/web3js-eea) supports the onchain privacy group management changes made in Besu v1.5.3.

### Bug Fixes
* Added `debug_getBadBlocks` JSON-RPC API to analyze and detect consensus flaws. Even if a block is rejected it will be returned by this method [\#1378](https://github.com/hyperledger/besu/pull/1378)
* Fix logs queries missing results against chain head [\#1351](https://github.com/hyperledger/besu/pull/1351) and [\#1381](https://github.com/hyperledger/besu/pull/1381)

#### Previously identified known issues

- [Eth/65 loses peers](KNOWN_ISSUES.md#eth65-loses-peers)
- [Fast sync when running Besu on cloud providers](KNOWN_ISSUES.md#fast-sync-when-running-besu-on-cloud-providers)
- [Privacy users with private transactions created using v1.3.4 or earlier](KNOWN_ISSUES.md#privacy-users-with-private-transactions-created-using-v134-or-earlier)
- [Changes not saved to database correctly causing inconsistent private states](KNOWN_ISSUES.md#Changes-not-saved-to-database-correctly-causing-inconsistent-private-states)

### Download link

https://hyperledger.jfrog.io/artifactory/besu-binaries/besu/1.5.5/besu-1.5.5.zip

sha256sum: `e67b0a899dc4421054eaa9a8112cb89e1e5f6a56f0d8aa1b0c5111c53dfad2ad`


## 1.5.4

### Additions and Improvements

* Added `priv_debugGetStateRoot` JSON-RPC API to retrieve the state root of a specified privacy group. [\#1326](https://github.com/hyperledger/besu/pull/1326)
* Added reorg logging and `--reorg-logging-threshold` to configure the same. Besu now logs any reorgs where the old or new chain head is more than the threshold away from their common ancestors. The default is 6.
* Added `debug_batchSendRawTransaction` JSON-RPC API to submit multiple signed transactions with a single call. [\#1350](https://github.com/hyperledger/besu/pull/1350)

### Bug Fixes

* The metrics HTTP server no longer rejects requests containing `Accept` header that doesn't precisely match the prometheus text format [\#1345](https://github.com/hyperledger/besu/pull/1345)
* JSON-RPC method `net_version` should return network ID instead of chain ID [\#1355](https://github.com/hyperledger/besu/pull/1355)

#### Previously identified known issues

- [Logs queries missing results against chain head](KNOWN_ISSUES.md#Logs-queries-missing-results-against-chain-head)
- [Eth/65 loses peers](KNOWN_ISSUES.md#eth65-loses-peers)
- [Fast sync when running Besu on cloud providers](KNOWN_ISSUES.md#fast-sync-when-running-besu-on-cloud-providers)
- [Privacy users with private transactions created using v1.3.4 or earlier](KNOWN_ISSUES.md#privacy-users-with-private-transactions-created-using-v134-or-earlier)
- [Changes not saved to database correctly causing inconsistent private states](KNOWN_ISSUES.md#Changes-not-saved-to-database-correctly-causing-inconsistent-private-states)

### Download link
https://hyperledger.jfrog.io/artifactory/besu-binaries/besu/1.5.4/besu-1.5.4.zip

sha256sum: `1f4df8e1c5e3b5b3abf6289ccfe70f302aa7c29a652b2eb713ffbdc507670420`

## 1.5.3

### Additions and Improvements

* The EvmTool now processes State Tests from the Ethereum Reference Tests. [\#1311](https://github.com/hyperledger/besu/pull/1311)
* Early access DNS support added via the `--Xdns-enabled` and `--Xdns-update-enabled` CLI options. [\#1247](https://github.com/hyperledger/besu/pull/1247)
* Add genesis config option `ecip1017EraRounds` for Ethereum Classic chains. [\#1329](https://github.com/hyperledger/besu/pull/1329)

### Bug Fixes

* K8S Permissioning to use of Service IP's rather than pod IP's which can fail [\#1190](https://github.com/hyperledger/besu/issues/1190)

#### Previously identified known issues

- [Logs queries missing results against chain head](KNOWN_ISSUES.md#Logs-queries-missing-results-against-chain-head)
- [Eth/65 loses peers](KNOWN_ISSUES.md#eth65-loses-peers)
- [Fast sync when running Besu on cloud providers](KNOWN_ISSUES.md#fast-sync-when-running-besu-on-cloud-providers)
- [Privacy users with private transactions created using v1.3.4 or earlier](KNOWN_ISSUES.md#privacy-users-with-private-transactions-created-using-v134-or-earlier)
- [Changes not saved to database correctly causing inconsistent private states](KNOWN_ISSUES.md#Changes-not-saved-to-database-correctly-causing-inconsistent-private-states)

### Breaking Change to Onchain Privacy Group Management

This [early access feature](https://besu.hyperledger.org/en/stable/Concepts/Privacy/Onchain-PrivacyGroups/) was changed in a way that makes onchain privacy groups created with previous versions no longer usable.

To enhance control over permissions on the privacy group management contract:

* The enclave key was removed as the first parameter for `addParticipant` and `removeParticipant`.
* The owner of the privacy group management contract is the signer of the private transaction that creates
  the privacy group. In the default onchain privacy group management contract implementation, only the
  owner can add and remove participants, and upgrade the management contract.

The onchain privacy support in the current version of the web3js-eea library (v0.9) will not be compatible with Besu v1.5.3.  We are actively working on an upgrade to webj3-eea that will support these changes.

### Download link
https://hyperledger.jfrog.io/artifactory/besu-binaries/besu/1.5.3/besu-1.5.3.zip

sha256sum: `735cd511e1dae1590f2829d9535cb383aa8c526f059b3451859e5fcfccc48985`

## 1.5.2

### Additions and Improvements

* Experimental offline backup and restore has been added via the `operator x-backup-state` and `operator x-restore-state` CLI commands.  Data formats will be fluid for as long as the `x-` prefix is present in the CLI so it is advised not to rely on these backups for disaster recovery. [\#1235](https://github.com/hyperledger/besu/pull/1235)
* Experimental ethstats support added via the `Xethstats` and `Xethstats-contact` CLI commands. [\#1239](https://github.com/hyperledger/besu/pull/1239)
* Peers added via the JSON-RPC `admin_addPeer` and `admin_removePeer` will be shared or no longer shared via discovery respectively.  Previously they were not shared. [\#1177](https://github.com/hyperledger/besu/pull/1177) contributed by [br0tchain](https://github.com/br0tchain).
* New Docker Images (see below). [\#1277](https://github.com/hyperledger/besu/pull/1277)
* Reworked static peer discovery handling. [\#1292](https://github.com/hyperledger/besu/pull/1292)

### New Java VMs in Docker Image

* New docker images are being generated to use the latest version of OpenJDK (currently 14.0.1) with the tag suffix of `-openjdk-latest`, for example `1.5.2-openjdk-latest`.
* New docker images are being generated to use [GraalVM](https://www.graalvm.org/) with the tag suffix of `-graalvm`, for example `1.5.2-graalvm`.
* The existing images based on Java 11 are also being tagged with the suffix `-openjdk-11`, for example `1.5.2-openjdk-11`, as well as `1.5.2`.

The intent is that the major Java VM version or Java VM type shipped with the default docker images (`latest`, `1.5.x`, etc.) may be changed during future quarterly releases but will remain consistent within quarterly releases.

### Bug Fixes
- Offchain permissioning - fixed bug where sync status check prevented peering if static nodes configured. [\#1252](https://github.com/hyperledger/besu/issues/1252)

- GraphQL queries of `miner` in IBFT networks will no longer return an error.  PR [\#1282](https://github.com/hyperledger/besu/pull/1282) issue [\#1272](https://github.com/hyperledger/besu/issues/1272).

#### Previously identified known issues

- [Logs queries missing results against chain head](KNOWN_ISSUES.md#Logs-queries-missing-results-against-chain-head)
- [Eth/65 loses peers](KNOWN_ISSUES.md#eth65-loses-peers)
- [Fast sync when running Besu on cloud providers](KNOWN_ISSUES.md#fast-sync-when-running-besu-on-cloud-providers)
- [Privacy users with private transactions created using v1.3.4 or earlier](KNOWN_ISSUES.md#privacy-users-with-private-transactions-created-using-v134-or-earlier)
- [Permissioning issues on Kubernetes](KNOWN_ISSUES.md#Kubernetes-permissioning-uses-Service-IPs-rather-than-pod-IPs-which-can-fail)
- [Restarts caused by insufficient memory can cause inconsistent private state](KNOWN_ISSUES.md#Restart-caused-by-insufficient-memory-can-cause-inconsistent-private-state)

### New and Old Maintainer

- [David Mechler](https://github.com/hyperledger/besu/commits?author=davemec) has been added as a [new maintainer](https://github.com/hyperledger/besu/pull/1267).
- [Edward Evans](https://github.com/hyperledger/besu/commits?author=EdJoJob) voluntarily moved to [emeritus status](https://github.com/hyperledger/besu/pull/1270).

### Download link
https://hyperledger.jfrog.io/artifactory/besu-binaries/besu/1.5.2/besu-1.5.2.zip

sha256sum: `629f44e230a635b09f8d82f2196d70d31193233718118a46412f11c50772dc85`

## 1.5.1

### Deprecated
- CLI option `--privacy-precompiled-address` option is deprecated. This address is now derived, based
on `--privacy-onchain-groups-enabled`. [\#1222](https://github.com/hyperledger/besu/pull/1222)

### Additions and Improvements

* In an IBFT2 network, a fixed block reward value and recipient address can be defined in genesis file [\#1132](https://github.com/hyperledger/besu/pull/1132)
* JSON-RPC HTTP API Authorization: exit early when checking user permissions. [\#1144](https://github.com/hyperledger/besu/pull/1144)
* HTTP/2 is enabled for JSON-RPC HTTP API over TLS. [\#1145](https://github.com/hyperledger/besu/pull/1145)
* Color output in consoles. It can be disabled with `--color-enabled=false` [\#1257](https://github.com/hyperledger/besu/pull/1257)
* Add compatibility with ClusterIP services for the Kubernetes Nat Manager  [\#1156](https://github.com/hyperledger/besu/pull/1156)
* In an IBFT2 network; a fixed block reward value and recipient address can be defined in genesis file [\#1132](https://github.com/hyperledger/besu/pull/1132)
* Add fee cap for transactions submitted via RPC. [\#1137](https://github.com/hyperledger/besu/pull/1137)

### Bug fixes

* When the default sync mode was changed to fast sync for named networks, there was one caveat we didn't address. The `dev` network should've been full sync by default. This has now been fixed. [\#1257](https://github.com/hyperledger/besu/pull/1257)
* Fix synchronization timeout issue when the blocks were too large [\#1149](https://github.com/hyperledger/besu/pull/1149)
* Fix missing results from eth_getLogs request. [\#1154](https://github.com/hyperledger/besu/pull/1154)
* Fix issue allowing Besu to be used for DDoS amplification. [\#1146](https://github.com/hyperledger/besu/pull/1146)

### Known Issues

Known issues are open issues categorized as [Very High or High impact](https://wiki.hyperledger.org/display/BESU/Defect+Prioritisation+Policy).

#### Previously identified known issues

- [Scope of logs query causing Besu to hang](KNOWN_ISSUES.md#scope-of-logs-query-causing-besu-to-hang)
- [Eth/65 loses peers](KNOWN_ISSUES.md#eth65-loses-peers)
- [Fast sync when running Besu on cloud providers](KNOWN_ISSUES.md#fast-sync-when-running-besu-on-cloud-providers)
- [Privacy users with private transactions created using v1.3.4 or earlier](KNOWN_ISSUES.md#privacy-users-with-private-transactions-created-using-v134-or-earlier)
- [Permissioning issues on Kubernetes](KNOWN_ISSUES.md#Kubernetes-permissioning-uses-Service-IPs-rather-than-pod-IPs-which-can-fail)
- [Restarts caused by insufficient memory can cause inconsistent private state](KNOWN_ISSUES.md#Restart-caused-by-insufficient-memory-can-cause-inconsistent-private-state)

### Download link
https://hyperledger.jfrog.io/artifactory/besu-binaries/besu/1.5.1/besu-1.5.1.zip

sha256sum: `c17f49b6b8686822417184952487fc135772f0be03514085926a6984fd955b88`

## 1.5 Breaking changes

When upgrading to 1.5, ensure you've taken into account the following breaking changes.

### Docker users with volume mounts

To maintain best security practices, we're changing the `user:group` on the Docker container to `besu`.

What this means for you:

* If you are running Besu as a binary, there is no impact.
* If you are running Besu as a Docker container *and* have a volume mount for data,  ensure that the
permissions on the directory allow other users and groups to r/w. Ideally this should be set to
`besu:besu` as the owner.

Note that the `besu` user only exists within the container not outside it. The same user ID may match
a different user outside the image.

If you’re mounting local folders, it is best to set the user via the Docker `—user` argument. Use the
UID because the username may not exist inside the docker container. Ensure the directory being mounted
is owned by that user.

### Remove Manual NAT method

The NAT manager `MANUAL` method has been removed.
If you have been using the `MANUAL` method, use the `NONE` method instead. The behavior of the
`NONE` method is the same as the previously supported `MANUAL` methods.

### Privacy users

Besu minor version upgrades require upgrading Orion to the latest minor version. That is, for
Besu <> Orion node pairs, when upgrading Besu to v1.5, it is required that Orion is upgraded to
v1.6. Older versions of Orion will no longer work with Besu v1.5.

## 1.5 Features

Features added between from 1.4 to 1.5 include:
* Mining Support
  Besu supports `eth_hashrate` and `eth_submitHashrate` to obtain the hashrate when we mine with a GPU mining worker.
* Tracing
  The [Tracing API](https://besu.hyperledger.org/en/latest/Reference/API-Methods/#trace-methods) is no longer an Early Access feature and now has full support for `trace_replayBlockTransactions`, `trace_Block` and `trace_transaction`.
* Plugin API Block Events
  `BlockAdded` and `BlockReorg` are now exposed via the [Plugin API](https://javadoc.io/doc/org.hyperledger.besu/plugin-api/latest/org/hyperledger/besu/plugin/services/BesuEvents.html).
* [Filters](https://besu.hyperledger.org/en/stable/HowTo/Interact/Filters/Accessing-Logs-Using-JSON-RPC/) and
  [subscriptions](https://besu.hyperledger.org/en/stable/HowTo/Interact/APIs/RPC-PubSub/) for private contracts.
* [SecurityModule Plugin API](https://javadoc.io/doc/org.hyperledger.besu/plugin-api/latest/org/hyperledger/besu/plugin/services/SecurityModuleService.html)
  This allows use of a different [security module](https://besu.hyperledger.org/en/stable/Reference/CLI/CLI-Syntax/#security-module)
  as a plugin to provide cryptographic function that can be used by NodeKey (such as sign, ECDHKeyAgreement etc.).
* [Onchain privacy groups](https://besu.hyperledger.org/en/latest/Concepts/Privacy/Onchain-PrivacyGroups/)
  with add and remove members. This is an early access feature. Early access features are not recommended
  for production networks and may have unstable interfaces.

## 1.5 Additions and Improvements

* Public Networks Default to Fast Sync: The default sync mode for named permissionless networks, such as the Ethereum mainnet and testnets, is now `FAST`.
  * The default is unchanged for private networks. That is, the sync mode defaults to `FULL` for private networks.
  * Use the [`--sync-mode` command line option](https://besu.hyperledger.org/Reference/CLI/CLI-Syntax/#sync-mode) to change the sync mode. [\#384](https://github.com/hyperledger/besu/pull/384)
* Proper Mining Support: Added full support for `eth_hashrate` and `eth_submitHashrate`. It is now possible to have the hashrate when we mine with a GPU mining worker [\#1063](https://github.com/hyperledger/besu/pull/1063)
* Performance Improvements: The addition of native libraries ([\#775](https://github.com/hyperledger/besu/pull/775)) and changes to data structures in the EVM ([\#1089](https://github.com/hyperledger/besu/pull/1089)) have improved Besu sync and EVM execution times.
* Tracing API Improvements: The [Tracing API](https://besu.hyperledger.org/en/latest/Reference/API-Methods/#trace-methods) is no longer an Early Access feature and now has full support for `trace_replayBlockTransactions`, `trace_Block` and `trace_transaction`.
* New Plugin API Block Events: `BlockAdded` and `BlockReorg` are now exposed via the Plugin API [\#637](https://github.com/hyperledger/besu/pull/637).
* Added experimental CLI option `--Xnat-kube-pod-name` to specify the name of the loadbalancer used by the Kubernetes nat manager [\#1078](https://github.com/hyperledger/besu/pull/1078)
- Local permissioning TOML config now supports additional keys (`nodes-allowlist` and `accounts-allowlist`).
Support for `nodes-whitelist` and `accounts-whitelist` will be removed in a future release.
- Add missing `mixHash` field for `eth_getBlockBy*` JSON RPC endpoints. [\#1098](https://github.com/hyperledger/besu/pull/1098)
* Besu now has a strict check on private transactions to ensure the privateFrom in the transaction
matches the sender Orion key that has distributed the payload. Besu 1.5+ requires Orion 1.6+ to work.
[#357](https://github.com/PegaSysEng/orion/issues/357)

### Bug fixes

No bug fixes with [user impact in this release](https://wiki.hyperledger.org/display/BESU/Changelog).

### Known Issues

Known issues are open issues categorized as [Very High or High impact](https://wiki.hyperledger.org/display/BESU/Defect+Prioritisation+Policy).

#### New known issues

- K8S permissioning uses of Service IPs rather than pod IPs which can fail. [\#1190](https://github.com/hyperledger/besu/pull/1190)
Workaround - Do not use permissioning on K8S.

- Restart caused by insufficient memory can cause inconsistent private state. [\#1110](https://github.com/hyperledger/besu/pull/1110)
Workaround - Ensure you allocate enough memory for the Java Runtime Environment that the node does not run out of memory.

#### Previously identified known issues

- [Scope of logs query causing Besu to hang](KNOWN_ISSUES.md#scope-of-logs-query-causing-besu-to-hang)
- [Eth/65 loses peers](KNOWN_ISSUES.md#eth65-loses-peers)
- [Fast sync when running Besu on cloud providers](KNOWN_ISSUES.md#fast-sync-when-running-besu-on-cloud-providers)
- [Privacy users with private transactions created using v1.3.4 or earlier](KNOWN_ISSUES.md#privacy-users-with-private-transactions-created-using-v134-or-earlier)

### Download link
https://hyperledger.jfrog.io/artifactory/besu-binaries/besu/1.5.0/besu-1.5.0.zip

sha256sum: `56929d6a71cc681688351041c919e9630ab6df7de37dd0c4ae9e19a4f44460b2`

**For download links of releases prior to 1.5.0, please visit https://hyperledger.jfrog.io/artifactory/besu-binaries/besu/**

## 1.4.6

### Additions and Improvements

- Print node address on startup. [\#938](https://github.com/hyperledger/besu/pull/938)
- Transaction pool: price bump replacement mechanism configurable through CLI. [\#928](https://github.com/hyperledger/besu/pull/928) [\#930](https://github.com/hyperledger/besu/pull/930)

### Bug Fixes

- Added timeout to queries. [\#986](https://github.com/hyperledger/besu/pull/986)
- Fixed issue where networks using onchain permissioning could stall when the bootnodes were not validators. [\#969](https://github.com/hyperledger/besu/pull/969)
- Update getForks method to ignore ClassicForkBlock chain parameter to fix issue with ETC syncing. [\#1014](https://github.com/hyperledger/besu/pull/1014)

### Known Issues

Known issues are open issues categorized as [Very High or High impact](https://wiki.hyperledger.org/display/BESU/Defect+Prioritisation+Policy).

#### Previously identified known issues

- [Scope of logs query causing Besu to hang](KNOWN_ISSUES.md#scope-of-logs-query-causing-besu-to-hang)
- [Eth/65 loses peers](KNOWN_ISSUES.md#eth65-loses-peers)
- [Fast sync when running Besu on cloud providers](KNOWN_ISSUES.md#fast-sync-when-running-besu-on-cloud-providers)
- [Privacy users with private transactions created using v1.3.4 or earlier](KNOWN_ISSUES.md#privacy-users-with-private-transactions-created-using-v134-or-earlier)

## 1.4.5

### Additions and Improvements

- Implemented WebSocket logs subscription for private contracts (`priv_subscribe`/`priv_unsubscribe`) [\#762](https://github.com/hyperledger/besu/pull/762)
- Introduced SecurityModule plugin API. This allows use of a different security module as a plugin to
  provide cryptographic function that can be used by NodeKey (such as sign, ECDHKeyAgreement etc.). KeyPairSecurityModule
  is registered and used by default. The CLI option `--security-module=<name> (defaults to localfile)` can be used
  to identify the security module plugin name to use instead. [\#713](https://github.com/hyperledger/besu/pull/713)
- Several testing related changes to improve compatibility with [Hive](https://hivetests.ethdevops.io/) and Retesteth.
  [\#806](https://github.com/hyperledger/besu/pull/806) and [#845](https://github.com/hyperledger/besu/pull/845)
- Native libraries for secp256k1 and Altbn128 encryption are enabled by default.  To disable these libraries use
  `--Xsecp256k1-native-enabled=false` and `--Xaltbn128-native-enabled=false`. [\#775](https://github.com/hyperledger/besu/pull/775)

### Bug Fixes

- Fixed `eth_estimateGas` JSON RPC so it no longer returns gas estimates that are too low. [\#842](https://github.com/hyperledger/besu/pull/842)
- Full help not displayed unless explicitly requested. [\#437](https://github.com/hyperledger/besu/pull/437)
- Compatibility with undocumented Geth `eth_subscribe` fields. [\#654](https://github.com/hyperledger/besu/pull/654)
- Current block number included as part of `eth_getWork` response. [\#849](https://github.com/hyperledger/besu/pull/849)

### Known Issues

Known issues are open issues categorized as [Very High or High impact](https://wiki.hyperledger.org/display/BESU/Defect+Prioritisation+Policy).

#### New known issues

* Scope of logs query causing Besu to crash. [\#944](https://github.com/hyperledger/besu/pull/944)

Workaround - Limit the number of blocks queried by each `eth_getLogs` call.

#### Previously identified known issues

- [`Intrinsic gas exceeds gas limit` returned when calling `delete mapping[addr]` or `mapping[addr] = 0`](KNOWN_ISSUES.md#intrinsic-gas-exceeds-gas-limit)
- [Eth/65 not backwards compatible](KNOWN_ISSUES.md#eth65-not-backwards-compatible)
- [Error full syncing with pruning](KNOWN_ISSUES.md#error-full-syncing-with-pruning)
- [Fast sync when running Besu on cloud providers](KNOWN_ISSUES.md#fast-sync-when-running-besu-on-cloud-providers)
- [Bootnodes must be validators when using onchain permissioning](KNOWN_ISSUES.md#bootnodes-must-be-validators-when-using-onchain-permissioning)
- [Privacy users with private transactions created using v1.3.4 or earlier](KNOWN_ISSUES.md#privacy-users-with-private-transactions-created-using-v134-or-earlier)

## 1.4.4

### Additions and Improvements

- Implemented [`priv_getLogs`](https://besu.hyperledger.org/en/latest/Reference/API-Methods/#priv_getlogs). [\#686](https://github.com/hyperledger/besu/pull/686)
- Implemented private contract log filters including JSON-RPC methods to interact with private filters. [\#735](https://github.com/hyperledger/besu/pull/735)
- Implemented EIP-2315: Simple Subroutines for the EVM [\#717](https://github.com/hyperledger/besu/pull/717)
- Implemented Splunk logging. [\#725](https://github.com/hyperledger/besu/pull/725)
- Implemented optional native library encryption. [\#675](https://github.com/hyperledger/besu/pull/675).  To enable add `--Xsecp256k1-native-enabled` (for transaction signatures) and/or `--Xaltbn128-native-enabled` (for altbn128 precomiled contracts) as command line options.

### Bug Fixes

- Flag added to toggle `eth/65` off by default. `eth/65` will remain toggled off by default until
a fix is completed for the [eth/65 known issue](KNOWN_ISSUES.md). [\#741](https://github.com/hyperledger/besu/pull/741)
- Resolve crashing NAT detectors on GKE. [\#731](https://github.com/hyperledger/besu/pull/731) fixes [\#507](https://github.com/hyperledger/besu/issues/507).
[Besu-Kubernetes Readme](https://github.com/PegaSysEng/besu-kubernetes/blob/master/README.md#network-topology-and-high-availability-requirements)
updated to reflect changes.
- Deal with quick service start failures [\#714](https://github.com/hyperledger/besu/pull/714) fixes [\#662](https://github.com/hyperledger/besu/issues/662)

### Known Issues

Known issues are open issues categorized as [Very High or High impact](https://wiki.hyperledger.org/display/BESU/Defect+Prioritisation+Policy).

#### New known issues

- `Intrinsic gas exceeds gas limit` returned when calling `delete mapping[addr]` or `mapping[addr] = 0` [\#696](https://github.com/hyperledger/besu/issues/696)

Calling delete and set to 0 Solidity mapping in Solidity fail.

#### Previously identified known issues

- [Eth/65 not backwards compatible](KNOWN_ISSUES.md#eth65-not-backwards-compatible)
- [Error full syncing with pruning](KNOWN_ISSUES.md#error-full-syncing-with-pruning)
- [Fast sync when running Besu on cloud providers](KNOWN_ISSUES.md#fast-sync-when-running-besu-on-cloud-providers)
- [Bootnodes must be validators when using onchain permissioning](KNOWN_ISSUES.md#bootnodes-must-be-validators-when-using-onchain-permissioning)
- [Privacy users with private transactions created using v1.3.4 or earlier](KNOWN_ISSUES.md#privacy-users-with-private-transactions-created-using-v134-or-earlier)

## 1.4.3

### Issues identified with 1.4.3 release

The `eth/65` change is not [backwards compatible](https://github.com/hyperledger/besu/issues/723).
This has the following impact:
* In a private network, nodes using the 1.4.3 client cannot interact with nodes using 1.4.2 or earlier
clients.
* On mainnet, synchronizing eventually stalls.

Workaround -> revert to v1.4.2.

A [fix](https://github.com/hyperledger/besu/pull/732) is currently [being tested](https://github.com/hyperledger/besu/pull/733).

### Critical Issue for Privacy Users

A critical issue for privacy users with private transactions created using Hyperledger Besu v1.3.4
or earlier has been identified. If you have a network with private transaction created using v1.3.4
or earlier, please read the following and take the appropriate steps:
https://wiki.hyperledger.org/display/BESU/Critical+Issue+for+Privacy+Users

### Additions and Improvements

- Added `eth/65` support. [\#608](https://github.com/hyperledger/besu/pull/608)
- Added block added and block reorg events. Added revert reason to block added transactions. [\#637](https://github.com/hyperledger/besu/pull/637)

### Deprecated

- Private Transaction `hash` field and `getHash()` method have been deprecated. They will be removed
in 1.5.0 release. [\#639](https://github.com/hyperledger/besu/pull/639)

### Known Issues

#### Fast sync when running Besu on cloud providers

A known [RocksDB issue](https://github.com/facebook/rocksdb/issues/6435) causes fast sync to fail
when running Besu on certain cloud providers. The following error is displayed repeatedly:

```
...
EthScheduler-Services-1 (importBlock) | ERROR | PipelineChainDownloader | Chain download failed. Restarting after short delay.
java.util.concurrent.CompletionException: org.hyperledger.besu.plugin.services.exception.StorageException: org.rocksdb.RocksDBException: block checksum mismatch:
....
```

This behaviour has been seen on AWS and Digital Ocean.

Workaround -> On AWS, a full restart of the AWS VM is required to restart the fast sync.

Fast sync is not currently supported on Digital Ocean. We are investigating options to
[add support for fast sync on Digital Ocean](https://github.com/hyperledger/besu/issues/591).

#### Error full syncing with pruning

- Error syncing with mainnet on Besu 1.3.7 node - MerkleTrieException [\#580](https://github.com/hyperledger/besu/issues/580)
The associated error is `Unable to load trie node value for hash` and is caused by the combination of
full sync and pruning.

Workarounds:
1. Explicitly disable pruning using `--pruning-enabled=false` when using fast sync.
2. If the `MerkleTrieException` occurs, delete the database and resync.

A fix for this issue is being actively worked on.

#### Fast sync reverting to full sync

In some cases of FastSyncException, fast sync reverts back to a full sync before having reached the
pivot block. [\#683](https://github.com/hyperledger/besu/issues/683)

Workaround -> To re-attempt fast syncing rather than continue full syncing, stop Besu, delete your
database, and start again.

#### Bootnodes must be validators when using onchain permissioning

- Onchain permissioning nodes can't peer when using a non-validator bootnode [\#528](https://github.com/hyperledger/besu/issues/528)

Workaround -> When using onchain permissioning, ensure bootnodes are also validators.


## 1.4.2

### Additions and Improvements

- Added `trace_block` JSON RPC API [\#449](https://github.com/hyperledger/besu/pull/449)
- Added `pulledStates` and `knownStates` to the EthQL `syncing` query and `eth_syncing` JSON-RPC api [\#565](https://github.com/hyperledger/besu/pull/565)

### Bug Fixes

- Fixed file parsing behaviour for privacy enclave keystore password file [\#554](https://github.com/hyperledger/besu/pull/554) (thanks to [magooster](https://github.com/magooster))
- Fixed known issue with being unable to re-add members to onchain privacy groups [\#471](https://github.com/hyperledger/besu/pull/471)

### Updated Early Access Features

* [Onchain privacy groups](https://besu.hyperledger.org/en/latest/Concepts/Privacy/Onchain-PrivacyGroups/) with add and remove members. Known issue resolved (see above).
* [TRACE API](https://besu.hyperledger.org/en/latest/Reference/API-Methods/#trace-methods) now includes `trace_block`, `trace_replayBlockTransactions`, and `trace_transaction`.
Fixed some issues on the trace replay block transactions API [\#522](https://github.com/hyperledger/besu/pull/522).

### Known Issues

#### Fast sync defaulting to full sync

-  When fast sync cannot find enough valid peers rapidly enough, Besu defaults to full sync.

Workarounds:
1. To re-attempt fast syncing rather than continue full syncing, stop Besu, delete your database,
and start again.
2. When fast syncing, explicitly disable pruning using `--pruning-enabled=false` to reduce the likelihood
of encountering the pruning bug.

A fix to remove the default to full sync is [in progress](https://github.com/hyperledger/besu/pull/427)
is being actively worked on.

#### Error full syncing with pruning

- Error syncing with mainnet on Besu 1.3.7 node - MerkleTrieException [\#BESU-160](https://jira.hyperledger.org/browse/BESU-160)
The associated error is `Unable to load trie node value for hash` and is caused by the combination of
full sync and pruning.

Workarounds:
1. Explicitly disable pruning using `--pruning-enabled=false` when using fast sync.
2. If the `MerkleTrieException` occurs, delete the database and resync.

A fix for this issue is being actively worked on.

#### Bootnodes must be validators when using onchain permissioning

- Onchain permissioning nodes can't peer when using a non-validator bootnode [\#BESU-181](https://jira.hyperledger.org/browse/BESU-181)

Workaround -> When using onchain permissioning, ensure bootnodes are also validators.

## 1.4.1

### Additions and Improvements

- Added priv_getCode [\#250](https://github.com/hyperledger/besu/pull/408). Gets the bytecode associated with a private address.
- Added `trace_transaction` JSON RPC API [\#441](https://github.com/hyperledger/besu/pull/441)
- Removed -X unstable prefix for pruning options (`--pruning-blocks-retained`, `--pruning-block-confirmations`) [\#440](https://github.com/hyperledger/besu/pull/440)
- Implemented [ECIP-1088](https://ecips.ethereumclassic.org/ECIPs/ecip-1088): Phoenix EVM and Protocol upgrades. [\#434](https://github.com/hyperledger/besu/pull/434)

### Bug Fixes

- [BESU-25](https://jira.hyperledger.org/browse/BESU-25) Use v5 Devp2p when pinging [\#392](https://github.com/hyperledger/besu/pull/392)
- Fixed a bug to manage concurrent access to cache files [\#438](https://github.com/hyperledger/besu/pull/438)
- Fixed configuration file bug: `pruning-blocks-retained` now accepts an integer in the config [\#440](https://github.com/hyperledger/besu/pull/440)
- Specifying RPC credentials file should not force RPC Authentication to be enabled [\#454](https://github.com/hyperledger/besu/pull/454)
- Enhanced estimateGas messages [\#436](https://github.com/hyperledger/besu/pull/436). When a estimateGas request fails a validation check, an improved error message is returned in the response.

### Early Access Features

Early access features are available features that are not recommended for production networks and may
have unstable interfaces.

* [Onchain privacy groups](https://besu.hyperledger.org/en/latest/Concepts/Privacy/Onchain-PrivacyGroups/) with add and remove members.
  Not being able to re-add a member to an onchain privacy group is a [known issue](https://github.com/hyperledger/besu/issues/455)
  with the add and remove functionality.

### Known Issues

#### Fast sync defaulting to full sync

-  When fast sync cannot find enough valid peers rapidly enough, Besu defaults to full sync.

Workarounds:
1. To re-attempt fast syncing rather than continue full syncing, stop Besu, delete your database,
and start again.
2. When fast syncing, explicitly disable pruning using `--pruning-enabled=false` to reduce the likelihood
of encountering the pruning bug.

A fix to remove the default to full sync is [in progress](https://github.com/hyperledger/besu/pull/427)
and is planned for inclusion in v1.4.1.

#### Error full syncing with pruning

- Error syncing with mainnet on Besu 1.3.7 node - MerkleTrieException [\#BESU-160](https://jira.hyperledger.org/browse/BESU-160)
The associated error is `Unable to load trie node value for hash` and is caused by the combination of
full sync and pruning.

Workarounds:
1. Explicitly disable pruning using `--pruning-enabled=false` when using fast sync.
2. If the `MerkleTrieException` occurs, delete the database and resync.

Investigation of this issue is in progress and a fix is targeted for v1.4.1.

#### Bootnodes must be validators when using onchain permissioning

- Onchain permissioning nodes can't peer when using a non-validator bootnode [\#BESU-181](https://jira.hyperledger.org/browse/BESU-181)

Workaround -> When using onchain permissioning, ensure bootnodes are also validators.

## 1.4.0

### Private State Migration

Hyperledger Besu v1.4 implements a new data structure for private state storage that is not backwards compatible.
A migration will be performed when starting v1.4 for the first time to reprocess existing private transactions
and re-create the private state data in the v1.4 format.

If you have existing private transactions, see [migration details](docs/Private-Txns-Migration.md).

### Additions and Improvements

* [TLS support](https://besu.hyperledger.org/en/latest/Concepts/TLS/) to secure client and server communication.

* [Multi-tenancy](https://besu.hyperledger.org/en/latest/Concepts/Privacy/Multi-Tenancy/) to enable multiple participants to use the same Besu and Orion node.

* [Plugin APIs](https://besu.hyperledger.org/en/latest/Concepts/Plugins/) to enable building of Java plugins to extend Hyperledger Besu.

* Support for additional [NAT methods](https://besu.hyperledger.org/en/latest/HowTo/Find-and-Connect/Specifying-NAT/).

* Added [`priv_call`](https://besu.hyperledger.org/en/latest/Reference/API-Methods/#priv_call) which invokes
a private contract function locally and does not change the private state.

* Besu has moved from an internal Bytes library to the [Apache Tuweni](https://tuweni.apache.org/) Bytes library.
This includes using the library in the Plugins API interfaces. [#295](https://github.com/hyperledger/besu/pull/295) and [#215](https://github.com/hyperledger/besu/pull/215)

### Early Access Features

Early access features are available features that are not recommended for production networks and may
have unstable interfaces.

* [Reorg compatible privacy](https://besu.hyperledger.org/en/latest/Concepts/Privacy/Privacy-Overview/#reorg-compatible-privacy)
to enable private transactions on networks using consensus mechanisms that fork.

* [Tracing API](https://besu.hyperledger.org/en/latest/Concepts/Transactions/Trace-Types) to obtain detailed information about transaction processing.

### Bug Fixes

See RC and Beta sections below.

### Known Issues

#### Fast sync defaulting to full sync

-  When fast sync cannot find enough valid peers rapidly enough, Besu defaults to full sync.

Workarounds:
1. To re-attempt fast syncing rather than continue full syncing, stop Besu, delete your database,
and start again.
2. When fast syncing, explicitly disable pruning using `--pruning-enabled=false` to reduce the likelihood
of encountering the pruning bug.

A fix to remove the default to full sync is [in progress](https://github.com/hyperledger/besu/pull/427)
and is planned for inclusion in v1.4.1.

#### Error full syncing with pruning

- Error syncing with mainnet on Besu 1.3.7 node - MerkleTrieException [\#BESU-160](https://jira.hyperledger.org/browse/BESU-160)
The associated error is `Unable to load trie node value for hash` and is caused by the combination of
full sync and pruning.

Workarounds:
1. Explicitly disable pruning using `--pruning-enabled=false` when using fast sync.
2. If the `MerkleTrieException` occurs, delete the database and resync.

Investigation of this issue is in progress and a fix is targeted for v1.4.1.

#### Bootnodes must be validators when using onchain permissioning

- Onchain permissioning nodes can't peer when using a non-validator bootnode [\#BESU-181](https://jira.hyperledger.org/browse/BESU-181)

Workaround -> When using onchain permissioning, ensure bootnodes are also validators.


## 1.4.0 RC-2

### Private State Migration
Hyperledger Besu v1.4 implements a new data structure for private state storage that is not backwards compatible.
A migration will be performed when starting v1.4 for the first time to reprocess existing private transactions
and re-create the private state data in the v1.4 format.
If you have existing private transactions, see [migration details](docs/Private-Txns-Migration.md).

## 1.4.0 RC-1

### Additions and Improvements

- New`trace_replayBlockTransactions` JSON-RPC API

This can be enabled using the `--rpc-http-api TRACE` CLI flag.  There are some philosophical differences between Besu and other implementations that are outlined in [trace_rpc_apis](docs/trace_rpc_apis.md).

- Ability to automatically detect Docker NAT settings from inside the container.

The default NAT method (AUTO) can detect this so no user intervention is required to enable this.

- Added [Multi-tenancy](https://besu.hyperledger.org/en/latest/Concepts/Privacy/Multi-Tenancy/) support which allows multiple participants to use the same Besu node for private transactions.

- Added TLS support for communication with privacy enclave

### Bug Fixes

- Private transactions are now validated before sent to the enclave [\#356](https://github.com/hyperledger/besu/pull/356)

### Known Bugs

- Error syncing with mainnet on Besu 1.3.7 node - MerkleTrieException [\#BESU-160](https://jira.hyperledger.org/browse/BESU-160)

Workaround -> Don't enable pruning when syncing to mainnet.

- Onchain permissioning nodes can't peer when using a non-validator bootnode [\#BESU-181](https://jira.hyperledger.org/browse/BESU-181)

Workaround -> When using onchain permissioning, ensure bootnodes are also validators.

## 1.4 Beta 3

### Additions and Improvements

- CLI option to enable TLS client auth for JSON-RPC HTTP [\#340](https://github.com/hyperledger/besu/pull/340)

Added CLI options to enable TLS client authentication and trusting client certificates:
~~~
--rpc-http-tls-client-auth-enabled - Enable TLS client authentication for the JSON-RPC HTTP service (default: false)
--rpc-http-tls-known-clients-file - Path to file containing client's certificate common name and fingerprint for client authentication.
--rpc-http-tls-ca-clients-enabled - Enable to accept clients certificate signed by a valid CA for client authentication (default: false)
~~~
If client-auth is enabled, user must either enable CA signed clients OR provide a known-clients file. An error is reported
if both CA signed clients is disabled and known-clients file is not specified.

- Stable Plugins APIs [\#346](https://github.com/hyperledger/besu/pull/346)

The `BesuEvents` service and related `data` package have been marked as a stable plugin API.

### Bug Fixes

- Return missing signers from getSignerMetrics [\#343](https://github.com/hyperledger/besu/pull/)

### Experimental Features

- Experimental support for `trace_replayBlockTransactions` - multiple PRs

Added support for the `trace_replayBlockTransactions` JSON-RPC call. To enable this API add
`TRACE` to the `rpc-http-api` options (for example,  `--rpc-http-api TRACE` on the command line).

This is not a production ready API.  There are known bugs relating to traced memory from calls and
returns, and the gas calculation reported in the flat traces does not always match up with the
correct gas calculated for consensus.

## 1.4 Beta 2

### Additions and Improvements

- Enable TLS for JSON-RPC HTTP Service [\#253](https://github.com/hyperledger/besu/pull/253)

Exposes new command line parameters to enable TLS on Ethereum JSON-RPC HTTP interface to allow clients like EthSigner to connect via TLS:
`--rpc-http-tls-enabled=true`
(Optional - Only required if `--rpc-http-enabled` is set to true) Set to `true` to enable TLS. False by default.
`--rpc-http-tls-keystore-file="/path/to/cert.pfx"`
(Must be specified if TLS is enabled) Path to PKCS12 format key store which contains server's certificate and it's private key
`--rpc-http-tls-keystore-password-file="/path/to/cert.passwd"`
(Must be specified if TLS is enabled) Path to the text file containing password for unlocking key store.
`--rpc-http-tls-known-clients-file="/path/to/rpc_tls_clients.txt"`
(Optional) Path to a plain text file containing space separated client’s certificate’s common name and its sha-256 fingerprints when
they are not signed by a known CA. The presence of this file (even empty) enables TLS client authentication. That is, the client
presents the certificate to server on TLS handshake and server establishes that the client certificate is either signed by a
proper/known CA. Otherwise, server trusts client certificate by reading the sha-256 fingerprint from known clients file specified above.

The format of the file is (as an example):
`localhost DF:65:B8:02:08:5E:91:82:0F:91:F5:1C:96:56:92:C4:1A:F6:C6:27:FD:6C:FC:31:F2:BB:90:17:22:59:5B:50`

### Bug Fixes

- TotalDifficulty is a BigInteger [\#253](https://github.com/hyperledger/besu/pull/253).
  Don't try and cast total difficulty down to a long because it will overflow long in a reasonable timeframe.

## 1.4 Beta 1

### Additions and Improvements

- Besu has moved from an internal Bytes library to the [Apache Tuweni](https://tuweni.apache.org/) Bytes library.  This includes using the library in the Plugins API interfaces. [#295](https://github.com/hyperledger/besu/pull/295) and [#215](https://github.com/hyperledger/besu/pull/215)
- Besu stops processing blocks if Orion is unavailable [\#253](https://github.com/hyperledger/besu/pull/253)
- Added priv_call [\#250](https://github.com/hyperledger/besu/pull/250).  Invokes a private contract function locally and does not change the private state.
- Support for [EIP-2124](https://github.com/ethereum/EIPs/blob/master/EIPS/eip-2124.md), which results in faster peer discovery [\#156](https://github.com/hyperledger/besu/pull/156)

## 1.3.8

### Additions and Improvements

- `admin_generateLogBloomCache` JSON-RPC API to generate a cache of the block bloombits that improves performance for log queries [\#262](https://github.com/hyperledger/besu/pull/262)

## Critical Fix in 1.3.7

1.3.7 includes a critical fix for Ethereum MainNet users and the Muir Glacier upgrade. We recommend users of Ethereum public networks
(MainNet, Ropsten, Rinkeby, and Goerli) upgrade immediately. This upgrade is also strongly recommended for users of private networks.

For more details, see [Hyperledger Besu Wiki](https://wiki.hyperledger.org/display/BESU/Mainnet+Consensus+Bug+Identified+and+Resolved+in+Hyperledger+Besu).

## Muir Glacier Compatibility

For compatibility with Ethereum Muir Glacier upgrade, use v1.3.7 or later.

## ETC Agharta Compatibility

For compatibility with ETC Agharta upgrade, use 1.3.7 or later.

### 1.3.7

### Additions and Improvements

- Hard Fork Support: Configures the Agharta activation block for the ETC MainNet configuration [\#251](https://github.com/hyperledger/besu/pull/251) (thanks to [soc1c](https://github.com/soc1c))
- `operator generate-log-bloom-cache` command line option to generate a cache of the block bloombits that improves performance for log queries  [\#245](https://github.com/hyperledger/besu/pull/245)

### Bug Fixes

- Resolves a Mainnet consensus issue [\#254](https://github.com/hyperledger/besu/pull/254)

### New Maintainer

[Edward Mack](https://github.com/hyperledger/besu/commits?author=edwardmack) added as a [new maintainer](https://github.com/hyperledger/besu/pull/219).

### 1.3.6

### Additions and Improvements

- Performance improvements:
  * Multithread Websockets to increase throughput [\#231](https://github.com/hyperledger/besu/pull/231)
  * NewBlockHeaders performance improvement [\#230](https://github.com/hyperledger/besu/pull/230)
- EIP2384 - Ice Age Adjustment around Istanbul [\#211](https://github.com/hyperledger/besu/pull/211)
- Hard Fork Support:
   * MuirGlacier for Ethereum Mainnet and Ropsten Testnet
   * Agharta for Kotti and Mordor Testnets

### Bug Fixes

- [\#210](https://github.com/hyperledger/besu/pull/210) fixes WebSocket frames handling
  User impact: PING/PONG frames handling in Websocket services was not implemented

### 1.3.5

### Additions and Improvements

- Log Event Streaming for Plugin API [\#186](https://github.com/hyperledger/besu/pull/186)
- Allow use a external JWT public key in authenticated APIs [\#183](https://github.com/hyperledger/besu/pull/183)
- ETC Configuration, classic fork peer validator [\#176](https://github.com/hyperledger/besu/pull/176) (thanks to [edwardmack](https://github.com/edwardmack))
- Allow IBFT validators to be changed at a given block [\#173](https://github.com/hyperledger/besu/pull/173)
- Support external mining using Stratum [\#140](https://github.com/hyperledger/besu/pull/140) (thanks to [atoulme](https://github.com/atoulme))
- Add more fields to private transaction receipt [\#85](https://github.com/hyperledger/besu/pull/85) (thanks to [josh-richardson](https://github.com/josh-richardson))
- [Pruning documentation](https://besu.hyperledger.org/en/latest/Concepts/Pruning/)

### Technical Improvements

- ETC - Cleanup [\#201](https://github.com/hyperledger/besu/pull/201) (thanks to [GregTheGreek](https://github.com/GregTheGreek))
- User specific enclave public key configuration in auth file [\#196](https://github.com/hyperledger/besu/pull/196)
- Change CustomForks -\> Transitions [\#193](https://github.com/hyperledger/besu/pull/193)
- Pass identity information into RpcMethod from Http Service [\#189](https://github.com/hyperledger/besu/pull/189)
- Remove the use of JsonRpcParameters from RpcMethods [\#188](https://github.com/hyperledger/besu/pull/188)
- Repaired Metrics name collision between Privacy and RocksDB [\#187](https://github.com/hyperledger/besu/pull/187)
- Multi-Tenancy: Do not specify a public key anymore when requesting a … [\#185](https://github.com/hyperledger/besu/pull/185)
- Updates to circle building acceptance tests [\#184](https://github.com/hyperledger/besu/pull/184)
- Move Apache Tuweni dependency to official release [\#181](https://github.com/hyperledger/besu/pull/181) (thanks to [atoulme](https://github.com/atoulme))
- Update Gradle to 6.0, support Java 13 [\#180](https://github.com/hyperledger/besu/pull/180)
- ETC Atlantis fork [\#179](https://github.com/hyperledger/besu/pull/179) (thanks to [edwardmack](https://github.com/edwardmack))
- ETC Gotham Fork [\#178](https://github.com/hyperledger/besu/pull/178) (thanks to [edwardmack](https://github.com/edwardmack))
- ETC DieHard fork support [\#177](https://github.com/hyperledger/besu/pull/177) (thanks to [edwardmack](https://github.com/edwardmack))
- Remove 'parentHash', 'number' and 'gasUsed' fields from the genesis d… [\#175](https://github.com/hyperledger/besu/pull/175) (thanks to [SweeXordious](https://github.com/SweeXordious))
- Enable pruning by default for fast sync and validate conflicts with privacy [\#172](https://github.com/hyperledger/besu/pull/172)
- Update RocksDB [\#170](https://github.com/hyperledger/besu/pull/170)
- Vpdate ver to 1.3.5-snapshot [\#169](https://github.com/hyperledger/besu/pull/169)
- Added PoaQueryService method that returns local node signer… [\#163](https://github.com/hyperledger/besu/pull/163)
- Add versioning to privacy storage [\#149](https://github.com/hyperledger/besu/pull/149)
- Update reference tests [\#139](https://github.com/hyperledger/besu/pull/139)

### 1.3.4

- Reverted _Enable pruning by default for fast sync (#135)_ [\#164](https://github.com/hyperledger/besu/pull/164)

### 1.3.3

### Technical Improvements

- Add --identity flag for client identification in node browsers [\#150](https://github.com/hyperledger/besu/pull/150)
- Istanbul Mainnet Block [\#145](https://github.com/hyperledger/besu/pull/150)
- Add priv\_getEeaTransactionCount [\#110](https://github.com/hyperledger/besu/pull/110)

### Additions and Improvements

- Redesign of how JsonRpcMethods are created [\#159](https://github.com/hyperledger/besu/pull/159)
- Moving JsonRpcMethods classes into the same package, prior to refactor [\#154](https://github.com/hyperledger/besu/pull/154)
- Reflect default logging in CLI help [\#148](https://github.com/hyperledger/besu/pull/148)
- Handle zero port better in NAT [\#147](https://github.com/hyperledger/besu/pull/147)
- Rework how filter and log query parameters are created/used [\#146](https://github.com/hyperledger/besu/pull/146)
- Don't generate shutdown tasks in controller [\#141](https://github.com/hyperledger/besu/pull/141)
- Ibft queries [\#138](https://github.com/hyperledger/besu/pull/138)
- Enable pruning by default for fast sync [\#135](https://github.com/hyperledger/besu/pull/135)
- Ensure spotless runs in CI [\#132](https://github.com/hyperledger/besu/pull/132)
- Add more logging around peer disconnects [\#131](https://github.com/hyperledger/besu/pull/131)
- Repair EthGetLogs returning incorrect results [\#128](https://github.com/hyperledger/besu/pull/128)
- Use Bloombits for Logs queries [\#127](https://github.com/hyperledger/besu/pull/127)
- Improve message when extraData missing [\#121](https://github.com/hyperledger/besu/pull/121)
- Fix miner startup logic [\#104](https://github.com/hyperledger/besu/pull/104)
- Support log reordring from reorgs in `LogSubscriptionService` [\#86](https://github.com/hyperledger/besu/pull/86)

### 1.3.2

### Additions and Improvements

- besu -v to print plugin versions[\#123](https://github.com/hyperledger/besu/pull/123)

### Technical Improvements

- Update Governance and Code of Conduct verbiage [\#120](https://github.com/hyperledger/besu/pull/120)
- Fix private transaction root mismatch [\#118](https://github.com/hyperledger/besu/pull/118)
- Programmatically enforce plugin CLI variable names [\#117](https://github.com/hyperledger/besu/pull/117)
- Additional unit test for selecting replaced pending transactions [\#116](https://github.com/hyperledger/besu/pull/116)
- Only set sync targets that have an estimated height value [\#115](https://github.com/hyperledger/besu/pull/115)
- Fix rlpx startup [\#114](https://github.com/hyperledger/besu/pull/114)
- Expose getPayload in Transaction plugin-api interface. [\#113](https://github.com/hyperledger/besu/pull/113)
- Dependency Version Upgrades [\#112](https://github.com/hyperledger/besu/pull/112)
- Add hash field in Transaction plugin interface. [\#111](https://github.com/hyperledger/besu/pull/111)
- Rework sync status events [\#106](https://github.com/hyperledger/besu/pull/106)

### 1.3.1

### Additions and Improvements

- Added GraphQL query/logs support [\#94](https://github.com/hyperledger/besu/pull/94)

### Technical Improvements

- Add totalDiffculty to BlockPropagated events. [\#97](https://github.com/hyperledger/besu/pull/97)
- Merge BlockchainQueries classes [\#101](https://github.com/hyperledger/besu/pull/101)
- Fixed casing of dynamic MetricCategorys [\#99](https://github.com/hyperledger/besu/pull/99)
- Fix private transactions breaking evm [\#96](https://github.com/hyperledger/besu/pull/96)
- Make SyncState variables thread-safe [\#95](https://github.com/hyperledger/besu/pull/95)
- Fix transaction tracking by sender [\#93](https://github.com/hyperledger/besu/pull/93)
- Make logic in PersistBlockTask more explicit to fix a LGTM warning [\#92](https://github.com/hyperledger/besu/pull/92)
- Removed Unused methods in the transaction simulator. [\#91](https://github.com/hyperledger/besu/pull/91)
- Fix ThreadBesuNodeRunner BesuConfiguration setup [\#90](https://github.com/hyperledger/besu/pull/90)
- JsonRpc method disabled error condition rewrite and unit test [\#80](https://github.com/hyperledger/besu/pull/80)
- Round trip testing of state trie account values [\#31](https://github.com/hyperledger/besu/pull/31)

### 1.3

### Breaking Change

- Disallow comments in Genesis JSON file. [\#49](https://github.com/hyperledger/besu/pull/49)

### Additions and Improvements

- Add `--required-block` command line option to deal with chain splits [\#79](https://github.com/hyperledger/besu/pull/79)
- Store db metadata file in the root data directory. [\#46](https://github.com/hyperledger/besu/pull/46)
- Add `--target-gas-limit` command line option. [\#24](https://github.com/hyperledger/besu/pull/24)(thanks to new contributor [cfelde](https://github.com/cfelde))
- Allow private contracts to access public state. [\#9](https://github.com/hyperledger/besu/pull/9)

### Technical Improvements

- Less verbose syncing subscriptions [\#59](https://github.com/hyperledger/besu/pull/59)
- Return enclave key instead of private transaction hash [\#53](https://github.com/hyperledger/besu/pull/53)
- Fix mark sweep pruner bugs where nodes that should be kept were being swept  [\#50](https://github.com/hyperledger/besu/pull/50)
- Clean up BesuConfiguration construction [\#51](https://github.com/hyperledger/besu/pull/51)
- Private tx nonce errors return same msg as any tx [\#48](https://github.com/hyperledger/besu/pull/48)
- Fix default logging [\#47](https://github.com/hyperledger/besu/pull/47)
- Introduce virtual operation. [\#45](https://github.com/hyperledger/besu/pull/45)
- Downgrade RocksDBPlugin Logging Levels [\#44](https://github.com/hyperledger/besu/pull/44)
- Infrastructure for exposing PoA metrics for plugins. [\#37](https://github.com/hyperledger/besu/pull/37)
- Refactor privacy storage. [\#7](https://github.com/hyperledger/besu/pull/7)

## 1.2.4

### Additions and Improvements

- Add Istanbul block (5435345) for Rinkeby [\#35](https://github.com/hyperledger/besu/pull/35)
- Add Istanbul block (1561651) for Goerli [\#27](https://github.com/hyperledger/besu/pull/27)
- Add Istanbul block (6485846) for Ropsten [\#26](https://github.com/hyperledger/besu/pull/26)
- Add privDistributeRawTransaction endpoint [\#23](https://github.com/hyperledger/besu/pull/23) (thanks to [josh-richardson](https://github.com/josh-richardson))

### Technical Improvements

- Refactors pantheon private key to signing private key [\#34](https://github.com/hyperledger/besu/pull/34) (thanks to [josh-richardson](https://github.com/josh-richardson))
- Support both BESU\_ and PANTHEON\_ env var prefixes [\#32](https://github.com/hyperledger/besu/pull/32)
- Use only fully validated peers for fast sync pivot selection [\#21](https://github.com/hyperledger/besu/pull/21)
- Support Version Rollbacks for RocksDB \(\#6\) [\#19](https://github.com/hyperledger/besu/pull/19)
- Update Cava library to Tuweni Library [\#18](https://github.com/hyperledger/besu/pull/18)
- StateTrieAccountValue:Version should be written as an int, not a long [\#17](https://github.com/hyperledger/besu/pull/17)
- Handle discovery peers with updated endpoints [\#12](https://github.com/hyperledger/besu/pull/12)
- Change retesteth port [\#11](https://github.com/hyperledger/besu/pull/11)
- Renames eea\_getTransactionReceipt to priv\_getTransactionReceipt [\#10](https://github.com/hyperledger/besu/pull/10) (thanks to [josh-richardson](https://github.com/josh-richardson))
- Support Version Rollbacks for RocksDB [\#6](https://github.com/hyperledger/besu/pull/6)
- Moving AT DSL into its own module [\#3](https://github.com/hyperledger/besu/pull/3)

## 1.2.3

### Additions and Improvements
- Added an override facility for genesis configs [\#1915](https://github.com/PegaSysEng/pantheon/pull/1915)
- Finer grained logging configuration [\#1895](https://github.com/PegaSysEng/pantheon/pull/1895) (thanks to [matkt](https://github.com/matkt))

### Technical Improvements

- Add archiving of docker test reports [\#1921](https://github.com/PegaSysEng/pantheon/pull/1921)
- Events API: Transaction dropped, sync status, and renames [\#1919](https://github.com/PegaSysEng/pantheon/pull/1919)
- Remove metrics from plugin registration [\#1918](https://github.com/PegaSysEng/pantheon/pull/1918)
- Replace uses of Instant.now from within the IBFT module [\#1911](https://github.com/PegaSysEng/pantheon/pull/1911)
- Update plugins-api build script [\#1908](https://github.com/PegaSysEng/pantheon/pull/1908)
- Ignore flaky tracing tests [\#1907](https://github.com/PegaSysEng/pantheon/pull/1907)
- Ensure plugin-api module gets published at the correct maven path [\#1905](https://github.com/PegaSysEng/pantheon/pull/1905)
- Return the plugin-apis to this repo [\#1900](https://github.com/PegaSysEng/pantheon/pull/1900)
- Stop autogenerating BesuInfo.java [\#1899](https://github.com/PegaSysEng/pantheon/pull/1899)
- Extracted Metrics interfaces to plugins-api. [\#1898](https://github.com/PegaSysEng/pantheon/pull/1898)
- Fix key value storage clear so it removes all values [\#1894](https://github.com/PegaSysEng/pantheon/pull/1894)
- Ethsigner test [\#1892](https://github.com/PegaSysEng/pantheon/pull/1892) (thanks to [iikirilov](https://github.com/iikirilov))
- Return null private transaction receipt instead of error [\#1872](https://github.com/PegaSysEng/pantheon/pull/1872) (thanks to [iikirilov](https://github.com/iikirilov))
- Implement trace replay block transactions trace option [\#1886](https://github.com/PegaSysEng/pantheon/pull/1886)
- Use object parameter instead of list of parameters for priv\_createPrivacyGroup [\#1868](https://github.com/PegaSysEng/pantheon/pull/1868) (thanks to [iikirilov](https://github.com/iikirilov))
- Refactor privacy acceptance tests [\#1864](https://github.com/PegaSysEng/pantheon/pull/1864) (thanks to [iikirilov](https://github.com/iikirilov))

## 1.2.2

### Additions and Improvements
- Support large numbers for the `--network-id` option [\#1891](https://github.com/PegaSysEng/pantheon/pull/1891)
- Added eea\_getTransactionCount Json Rpc [\#1861](https://github.com/PegaSysEng/pantheon/pull/1861)
- PrivacyMarkerTransaction to be signed with a randomly generated key [\#1844](https://github.com/PegaSysEng/pantheon/pull/1844)
- Implement eth\_getproof JSON RPC API [\#1824](https://github.com/PegaSysEng/pantheon/pull/1824) (thanks to [matkt](https://github.com/matkt))

### Technical Improvements
- Update the `pantheon blocks export` command usage [\#1887](https://github.com/PegaSysEng/pantheon/pull/1887) (thanks to [matkt](https://github.com/matkt))
- Stop Returning null for 'pending' RPC calls [\#1883](https://github.com/PegaSysEng/pantheon/pull/1883)
- Blake validation errors are hard errors [\#1882](https://github.com/PegaSysEng/pantheon/pull/1882)
- Add test cases for trace\_replayBlockTransactions [\#1881](https://github.com/PegaSysEng/pantheon/pull/1881)
- Simplify json rpc spec test setup [\#1880](https://github.com/PegaSysEng/pantheon/pull/1880)
- Tweak JSON import format [\#1878](https://github.com/PegaSysEng/pantheon/pull/1878)
- Transactions listeners should use the subscriber pattern [\#1877](https://github.com/PegaSysEng/pantheon/pull/1877)
- Maven spotless [\#1876](https://github.com/PegaSysEng/pantheon/pull/1876)
- Don't cache for localbalance [\#1875](https://github.com/PegaSysEng/pantheon/pull/1875)
- EIP-1108 - Reprice alt\_bn128  [\#1874](https://github.com/PegaSysEng/pantheon/pull/1874)
- Create stub trace\_replayBlockTransactions json-rpc method  [\#1873](https://github.com/PegaSysEng/pantheon/pull/1873)
- Improve trace log [\#1870](https://github.com/PegaSysEng/pantheon/pull/1870)
- Pruning Command Line Flags [\#1869](https://github.com/PegaSysEng/pantheon/pull/1869)
- Re-enable istanbul [\#1865](https://github.com/PegaSysEng/pantheon/pull/1865)
- Fix logic to disconnect from peers on fork [\#1863](https://github.com/PegaSysEng/pantheon/pull/1863)
- Blake 2b tweaks [\#1862](https://github.com/PegaSysEng/pantheon/pull/1862)
- Sweep state roots before child nodes [\#1854](https://github.com/PegaSysEng/pantheon/pull/1854)
- Update export subcommand to export blocks in rlp format [\#1852](https://github.com/PegaSysEng/pantheon/pull/1852)
- Updating docker tests to make it easier to follow & ensure it listens on the right interface on docker [\#1851](https://github.com/PegaSysEng/pantheon/pull/1851)
- Disable Istanbul block [\#1849](https://github.com/PegaSysEng/pantheon/pull/1849)
- Add read-only blockchain factory method [\#1845](https://github.com/PegaSysEng/pantheon/pull/1845)
- Removing the release plugin in favour of the new process with branches [\#1843](https://github.com/PegaSysEng/pantheon/pull/1843)
- Update Görli bootnodes [\#1842](https://github.com/PegaSysEng/pantheon/pull/1842)
- Upgrade graphql library to version 13.0 [\#1834](https://github.com/PegaSysEng/pantheon/pull/1834)
- Database versioning and enable multi-column database [\#1830](https://github.com/PegaSysEng/pantheon/pull/1830)
- Fixes invalid JsonGetter, comment [\#1811](https://github.com/PegaSysEng/pantheon/pull/1811) (thanks to [josh-richardson](https://github.com/josh-richardson))
- Add EthSigner acceptance test [\#1655](https://github.com/PegaSysEng/pantheon/pull/1655) (thanks to [iikirilov](https://github.com/iikirilov))
- Support plugin Richdata APIs via implementation [\#1581](https://github.com/PegaSysEng/pantheon/pull/1581)

## 1.2.1

### Additions and Improvements

- Removed the release plugin in favour of the new process with branches
[#1841](https://github.com/PegaSysEng/pantheon/pull/1841)
[#1843](https://github.com/PegaSysEng/pantheon/pull/1843)
[#1848](https://github.com/PegaSysEng/pantheon/pull/1848)
[#1855](https://github.com/PegaSysEng/pantheon/pull/1855)
- Updated Görli bootnodes [#1842](https://github.com/PegaSysEng/pantheon/pull/1842)
- Removed unnecessary test dependency [#1839](https://github.com/PegaSysEng/pantheon/pull/1839)
- Added warning when comments are used in genesis file [#1838](https://github.com/PegaSysEng/pantheon/pull/1838)
- Added an experimental flag for disabling timers [#1837](https://github.com/PegaSysEng/pantheon/pull/1837)
- Fixed FlatFileTaskCollection tests [#1833](https://github.com/PegaSysEng/pantheon/pull/1833)
- Added chain json import utility [#1832](https://github.com/PegaSysEng/pantheon/pull/1832)
- Added tests to AllNodesVisitor trie traversal [#1831](https://github.com/PegaSysEng/pantheon/pull/1831)
- Updated privateFrom to be required [#1829](https://github.com/PegaSysEng/pantheon/pull/1829) (thanks to [iikirilov](https://github.com/iikirilov))
- Made explicit that streamed accounts may be missing their address [#1828](https://github.com/PegaSysEng/pantheon/pull/1828)
- Refactored normalizeKeys method [#1826](https://github.com/PegaSysEng/pantheon/pull/1826)
- Removed dead parameters [#1825](https://github.com/PegaSysEng/pantheon/pull/1825)
- Added a nicer name for Corretto [#1819](https://github.com/PegaSysEng/pantheon/pull/1819)
- Changed core JSON-RPC method to support ReTestEth
[#1815](https://github.com/PegaSysEng/pantheon/pull/1815)
[#1818](https://github.com/PegaSysEng/pantheon/pull/1818)
- Added rewind to block functionality [#1814](https://github.com/PegaSysEng/pantheon/pull/1814)
- Added support for NoReward and NoProof seal engines [#1813](https://github.com/PegaSysEng/pantheon/pull/1813)
- Added strict short hex strings for retesteth [#1812](https://github.com/PegaSysEng/pantheon/pull/1812)
- Cleaned up genesis parsing [#1809](https://github.com/PegaSysEng/pantheon/pull/1809)
- Updating Orion to v1.3.2 [#1805](https://github.com/PegaSysEng/pantheon/pull/1805)
- Updaated newHeads subscription to emit events only for canonical blocks [#1798](https://github.com/PegaSysEng/pantheon/pull/1798)
- Repricing for trie-size-dependent opcodes [#1795](https://github.com/PegaSysEng/pantheon/pull/1795)
- Revised Istanbul Versioning assignments [#1794](https://github.com/PegaSysEng/pantheon/pull/1794)
- Updated RevertReason to return BytesValue [#1793](https://github.com/PegaSysEng/pantheon/pull/1793)
- Updated way priv_getPrivacyPrecompileAddress source [#1786](https://github.com/PegaSysEng/pantheon/pull/1786) (thanks to [iikirilov](https://github.com/iikirilov))
- Updated Chain ID opcode to return 0 as default [#1785](https://github.com/PegaSysEng/pantheon/pull/1785)
- Allowed fixedDifficulty=1 [#1784](https://github.com/PegaSysEng/pantheon/pull/1784)
- Updated Docker image defaults host interfaces [#1782](https://github.com/PegaSysEng/pantheon/pull/1782)
- Added tracking of world state account key preimages [#1780](https://github.com/PegaSysEng/pantheon/pull/1780)
- Modified PrivGetPrivateTransaction to take public tx hash [#1778](https://github.com/PegaSysEng/pantheon/pull/1778) (thanks to [josh-richardson](https://github.com/josh-richardson))
- Removed enclave public key from parameter
[#1789](https://github.com/PegaSysEng/pantheon/pull/1789)
[#1777](https://github.com/PegaSysEng/pantheon/pull/1777) (thanks to [iikirilov](https://github.com/iikirilov))
- Added storage key preimage tracking [#1772](https://github.com/PegaSysEng/pantheon/pull/1772)
- Updated priv_getPrivacyPrecompileAddress method return [#1766](https://github.com/PegaSysEng/pantheon/pull/1766) (thanks to [iikirilov](https://github.com/iikirilov))
- Added tests for permissioning with static nodes behaviour [#1764](https://github.com/PegaSysEng/pantheon/pull/1764)
- Added integration test for contract creation with privacyGroupId [#1762](https://github.com/PegaSysEng/pantheon/pull/1762) (thanks to [josh-richardson](https://github.com/josh-richardson))
- Added report node local address as the coinbase in Clique and IBFT
[#1758](https://github.com/PegaSysEng/pantheon/pull/1758)
[#1760](https://github.com/PegaSysEng/pantheon/pull/1760)
- Fixed private tx signature validation [#1753](https://github.com/PegaSysEng/pantheon/pull/1753)
- Updated CI configuration
[#1751](https://github.com/PegaSysEng/pantheon/pull/1751)
[#1835](https://github.com/PegaSysEng/pantheon/pull/1835)
- Added CLI flag for setting WorldStateDownloader task cache size [#1749](https://github.com/PegaSysEng/pantheon/pull/1749) (thanks to [matkt](https://github.com/matkt))
- Updated vertx to 2.8.0 [#1748](https://github.com/PegaSysEng/pantheon/pull/1748)
- changed RevertReason to BytesValue [#1746](https://github.com/PegaSysEng/pantheon/pull/1746)
- Added static nodes acceptance test [#1745](https://github.com/PegaSysEng/pantheon/pull/1745)
- Added report 0 hashrate when the mining coordinator doesn't support mining
[#1744](https://github.com/PegaSysEng/pantheon/pull/1744)
[#1757](https://github.com/PegaSysEng/pantheon/pull/1757)
- Implemented EIP-2200 - Net Gas Metering Revised [#1743](https://github.com/PegaSysEng/pantheon/pull/1743)
- Added chainId validation to PrivateTransactionValidator [#1741](https://github.com/PegaSysEng/pantheon/pull/1741)
- Reduced intrinsic gas cost [#1739](https://github.com/PegaSysEng/pantheon/pull/1739)
- De-duplicated test blocks data files [#1737](https://github.com/PegaSysEng/pantheon/pull/1737)
- Renamed various EEA methods to priv methods [#1736](https://github.com/PegaSysEng/pantheon/pull/1736) (thanks to [josh-richardson](https://github.com/josh-richardson))
- Permissioning Acceptance Test [#1735](https://github.com/PegaSysEng/pantheon/pull/1735)
 [#1759](https://github.com/PegaSysEng/pantheon/pull/1759)
- Add nonce handling to GenesisState [#1728](https://github.com/PegaSysEng/pantheon/pull/1728)
- Added 100-continue to HTTP [#1727](https://github.com/PegaSysEng/pantheon/pull/1727)
- Fixed get_signerMetrics [#1725](https://github.com/PegaSysEng/pantheon/pull/1725) (thanks to [matkt](https://github.com/matkt))
- Reworked "in-sync" checks [#1720](https://github.com/PegaSysEng/pantheon/pull/1720)
- Added Accounts Permissioning Acceptance Tests [#1719](https://github.com/PegaSysEng/pantheon/pull/1719)
- Added PrivateTransactionValidator to unify logic [#1713](https://github.com/PegaSysEng/pantheon/pull/1713)
- Added JSON-RPC API to report validator block production information [#1687](https://github.com/PegaSysEng/pantheon/pull/1687) (thanks to [matkt](https://github.com/matkt))
- Added Mark Sweep Pruner [#1638](https://github.com/PegaSysEng/pantheon/pull/1638)
- Added the Blake2b F compression function as a precompile in Besu [#1614](https://github.com/PegaSysEng/pantheon/pull/1614) (thanks to [iikirilov](https://github.com/iikirilov))
  [#1792](https://github.com/PegaSysEng/pantheon/pull/1792)
  [#1652](https://github.com/PegaSysEng/pantheon/pull/1652)
  - Added permissioning webinar in the resources [#1717](https://github.com/PegaSysEng/pantheon/pull/1717)
  - Add web3.js-eea reference doc [#1617](https://github.com/PegaSysEng/pantheon/pull/1617)
  [#1650](https://github.com/PegaSysEng/pantheon/pull/1650)
  [#1721](https://github.com/PegaSysEng/pantheon/pull/1721)
  [#1722](https://github.com/PegaSysEng/pantheon/pull/1722)
  [#1724](https://github.com/PegaSysEng/pantheon/pull/1724)
  [#1729](https://github.com/PegaSysEng/pantheon/pull/1729)
  [#1730](https://github.com/PegaSysEng/pantheon/pull/1730)
  [#1731](https://github.com/PegaSysEng/pantheon/pull/1731)
  [#1732](https://github.com/PegaSysEng/pantheon/pull/1732)
  [#1740](https://github.com/PegaSysEng/pantheon/pull/1740)
  [#1750](https://github.com/PegaSysEng/pantheon/pull/1750)
  [#1761](https://github.com/PegaSysEng/pantheon/pull/1761)
  [#1765](https://github.com/PegaSysEng/pantheon/pull/1765)
  [#1769](https://github.com/PegaSysEng/pantheon/pull/1769)
  [#1770](https://github.com/PegaSysEng/pantheon/pull/1770)
  [#1771](https://github.com/PegaSysEng/pantheon/pull/1771)
  [#1773](https://github.com/PegaSysEng/pantheon/pull/1773)
  [#1787](https://github.com/PegaSysEng/pantheon/pull/1787)
  [#1788](https://github.com/PegaSysEng/pantheon/pull/1788)
  [#1796](https://github.com/PegaSysEng/pantheon/pull/1796)
  [#1803](https://github.com/PegaSysEng/pantheon/pull/1803)
  [#1810](https://github.com/PegaSysEng/pantheon/pull/1810)
  [#1817](https://github.com/PegaSysEng/pantheon/pull/1817)
  - Added Java 11+ as a prerequisite for installing Besu using Homebrew. [#1755](https://github.com/PegaSysEng/pantheon/pull/1755)
  [#1742](https://github.com/PegaSysEng/pantheon/pull/1742)
  [#1763](https://github.com/PegaSysEng/pantheon/pull/1763)
  [#1779](https://github.com/PegaSysEng/pantheon/pull/1779)
  [#1781](https://github.com/PegaSysEng/pantheon/pull/1781)
  [#1827](https://github.com/PegaSysEng/pantheon/pull/1827)
  [#1767](https://github.com/PegaSysEng/pantheon/pull/1767) (thanks to [helderjnpinto](https://github.com/helderjnpinto))
  - Moved the docs to a [new doc repos](https://github.com/PegaSysEng/doc.pantheon) [#1822](https://github.com/PegaSysEng/pantheon/pull/1822)
- Explicitly configure some maven artifactIds [#1853](https://github.com/PegaSysEng/pantheon/pull/1853)
- Update export subcommand to export blocks in rlp format [#1852](https://github.com/PegaSysEng/pantheon/pull/1852)
- Implement `eth_getproof` JSON RPC API [#1824](https://github.com/PegaSysEng/pantheon/pull/1824)
- Database versioning and enable multi-column database [#1830](https://github.com/PegaSysEng/pantheon/pull/1830)
- Disable smoke tests on windows [#1847](https://github.com/PegaSysEng/pantheon/pull/1847)
- Add read-only blockchain factory method [#1845](https://github.com/PegaSysEng/pantheon/pull/1845)

## 1.2

### Additions and Improvements

- Add UPnP Support [\#1334](https://github.com/PegaSysEng/pantheon/pull/1334) (thanks to [notlesh](https://github.com/notlesh))
- Limit the fraction of wire connections initiated by peers [\#1665](https://github.com/PegaSysEng/pantheon/pull/1665)
- EIP-1706 - Disable SSTORE with gasleft lt call stipend  [\#1706](https://github.com/PegaSysEng/pantheon/pull/1706)
- EIP-1108 - Reprice alt\_bn128 [\#1704](https://github.com/PegaSysEng/pantheon/pull/1704)
- EIP-1344 ChainID Opcode [\#1690](https://github.com/PegaSysEng/pantheon/pull/1690)
- New release docker image [\#1664](https://github.com/PegaSysEng/pantheon/pull/1664)
- Support changing log level at runtime [\#1656](https://github.com/PegaSysEng/pantheon/pull/1656) (thanks to [matkt](https://github.com/matkt))
- Implement dump command to dump a specific block from storage [\#1641](https://github.com/PegaSysEng/pantheon/pull/1641) (thanks to [matkt](https://github.com/matkt))
- Add eea\_findPrivacyGroup endpoint to Besu [\#1635](https://github.com/PegaSysEng/pantheon/pull/1635) (thanks to [Puneetha17](https://github.com/Puneetha17))
- Updated eea send raw transaction with privacy group ID [\#1611](https://github.com/PegaSysEng/pantheon/pull/1611) (thanks to [iikirilov](https://github.com/iikirilov))
- Added Revert Reason [\#1603](https://github.com/PegaSysEng/pantheon/pull/1603)

### Technical Improvements

- Remove enclave public key from parameter [\#1789](https://github.com/PegaSysEng/pantheon/pull/1789)
- Update defaults host interfaces [\#1782](https://github.com/PegaSysEng/pantheon/pull/1782)
- Modifies PrivGetPrivateTransaction to take public tx hash [\#1778](https://github.com/PegaSysEng/pantheon/pull/1778)
- Remove enclave public key from parameter [\#1777](https://github.com/PegaSysEng/pantheon/pull/1777)
- Return the ethereum address of the privacy precompile from priv_getPrivacyPrecompileAddress [\#1766](https://github.com/PegaSysEng/pantheon/pull/1766)
- Report node local address as the coinbase in Clique and IBFT [\#1760](https://github.com/PegaSysEng/pantheon/pull/1760)
- Additional integration test for contract creation with privacyGroupId [\#1762](https://github.com/PegaSysEng/pantheon/pull/1762)
- Report 0 hashrate when the mining coordinator doesn't support mining [\#1757](https://github.com/PegaSysEng/pantheon/pull/1757)
- Fix private tx signature validation [\#1753](https://github.com/PegaSysEng/pantheon/pull/1753)
- RevertReason changed to BytesValue [\#1746](https://github.com/PegaSysEng/pantheon/pull/1746)
- Renames various eea methods to priv methods [\#1736](https://github.com/PegaSysEng/pantheon/pull/1736)
- Update Orion version [\#1716](https://github.com/PegaSysEng/pantheon/pull/1716)
- Rename CLI flag for better ordering of options [\#1715](https://github.com/PegaSysEng/pantheon/pull/1715)
- Routine dependency updates [\#1712](https://github.com/PegaSysEng/pantheon/pull/1712)
- Fix spelling error in getApplicationPrefix method name [\#1711](https://github.com/PegaSysEng/pantheon/pull/1711)
- Wait and retry if best peer's chain is too short for fast sync [\#1708](https://github.com/PegaSysEng/pantheon/pull/1708)
- Eea get private transaction fix [\#1707](https://github.com/PegaSysEng/pantheon/pull/1707) (thanks to [iikirilov](https://github.com/iikirilov))
- Rework remote connection limit flag defaults [\#1705](https://github.com/PegaSysEng/pantheon/pull/1705)
- Report invalid options from config file [\#1703](https://github.com/PegaSysEng/pantheon/pull/1703)
- Add ERROR to list of CLI log level options [\#1699](https://github.com/PegaSysEng/pantheon/pull/1699)
- Enable onchain account permissioning CLI option [\#1686](https://github.com/PegaSysEng/pantheon/pull/1686)
- Exempt static nodes from all connection limits [\#1685](https://github.com/PegaSysEng/pantheon/pull/1685)
- Enclave refactoring [\#1684](https://github.com/PegaSysEng/pantheon/pull/1684)
- Add opcode and precompiled support for versioning  [\#1683](https://github.com/PegaSysEng/pantheon/pull/1683)
- Use a percentage instead of fraction for the remote connections percentage CLI option. [\#1682](https://github.com/PegaSysEng/pantheon/pull/1682)
- Added error msg for calling eth\_sendTransaction [\#1681](https://github.com/PegaSysEng/pantheon/pull/1681)
- Remove instructions for installing with Chocolatey [\#1680](https://github.com/PegaSysEng/pantheon/pull/1680)
- remove zulu-jdk8 from smoke tests [\#1679](https://github.com/PegaSysEng/pantheon/pull/1679)
- Add new MainNet bootnodes [\#1678](https://github.com/PegaSysEng/pantheon/pull/1678)
- updating smoke tests to use \>= jdk11 [\#1677](https://github.com/PegaSysEng/pantheon/pull/1677)
- Fix handling of remote connection limit [\#1676](https://github.com/PegaSysEng/pantheon/pull/1676)
- Add accountVersion to MessageFrame [\#1675](https://github.com/PegaSysEng/pantheon/pull/1675)
- Change getChildren return type [\#1674](https://github.com/PegaSysEng/pantheon/pull/1674)
- Use Log4J message template instead of String.format [\#1673](https://github.com/PegaSysEng/pantheon/pull/1673)
- Return hashrate of 0 when not mining. [\#1672](https://github.com/PegaSysEng/pantheon/pull/1672)
- Add hooks for validation  [\#1671](https://github.com/PegaSysEng/pantheon/pull/1671)
- Upgrade to pantheon-build:0.0.6-jdk11 which really does include jdk11 [\#1670](https://github.com/PegaSysEng/pantheon/pull/1670)
- Onchain permissioning startup check [\#1669](https://github.com/PegaSysEng/pantheon/pull/1669)
- Update BesuCommand to accept minTransactionGasPriceWei as an integer [\#1668](https://github.com/PegaSysEng/pantheon/pull/1668) (thanks to [matkt](https://github.com/matkt))
- Privacy group id consistent [\#1667](https://github.com/PegaSysEng/pantheon/pull/1667) (thanks to [iikirilov](https://github.com/iikirilov))
- Change eea\_getPrivateTransaction endpoint to accept hex [\#1666](https://github.com/PegaSysEng/pantheon/pull/1666) (thanks to [Puneetha17](https://github.com/Puneetha17))
- Factorise metrics code for KeyValueStorage database [\#1663](https://github.com/PegaSysEng/pantheon/pull/1663))
- Create a metric tracking DB size [\#1662](https://github.com/PegaSysEng/pantheon/pull/1662)
- AT- Removing unused methods on KeyValueStorage [\#1661](https://github.com/PegaSysEng/pantheon/pull/1661)
- Add Prerequisites and Quick-Start [\#1660](https://github.com/PegaSysEng/pantheon/pull/1660) (thanks to [lazaridiscom](https://github.com/lazaridiscom))
- Java 11 updates [\#1658](https://github.com/PegaSysEng/pantheon/pull/1658)
- Make test generated keys deterministic w/in block generator [\#1657](https://github.com/PegaSysEng/pantheon/pull/1657)
- Rename privacyGroupId to createPrivacyGroupId [\#1654](https://github.com/PegaSysEng/pantheon/pull/1654) (thanks to [Puneetha17](https://github.com/Puneetha17))
- Intermittent Test Failures in TransactionsMessageSenderTest [\#1653](https://github.com/PegaSysEng/pantheon/pull/1653)
- Sanity check the generated distribution files before upload [\#1648](https://github.com/PegaSysEng/pantheon/pull/1648)
- Use JDK 11 for release builds [\#1647](https://github.com/PegaSysEng/pantheon/pull/1647)
- Support multiple private marker transactions in a block  [\#1646](https://github.com/PegaSysEng/pantheon/pull/1646)
- Display World State Sync Progress in Logs [\#1645](https://github.com/PegaSysEng/pantheon/pull/1645)
- Remove the docker gradle plugin, handle building docker with shell now [\#1644](https://github.com/PegaSysEng/pantheon/pull/1644)
- Switch to using metric names from EIP-2159 [\#1634](https://github.com/PegaSysEng/pantheon/pull/1634)
- Account versioning [\#1612](https://github.com/PegaSysEng/pantheon/pull/1612)

## 1.1.4

### Additions and Improvements

- \[PAN-2832\] Support setting config options via environment variables [\#1597](https://github.com/PegaSysEng/pantheon/pull/1597)
- Print Besu version when starting [\#1593](https://github.com/PegaSysEng/pantheon/pull/1593)
- \[PAN-2746\] Add eea\_createPrivacyGroup & eea\_deletePrivacyGroup endpoint [\#1560](https://github.com/PegaSysEng/pantheon/pull/1560) (thanks to [Puneetha17](https://github.com/Puneetha17))

### Technical Improvements

- Read config from env vars when no config file specified [\#1639](https://github.com/PegaSysEng/pantheon/pull/1639)
- Upgrade jackson-databind to 2.9.9.1 [\#1636](https://github.com/PegaSysEng/pantheon/pull/1636)
- Update Reference Tests [\#1633](https://github.com/PegaSysEng/pantheon/pull/1633)
- Ignore discport during static node permissioning check [\#1631](https://github.com/PegaSysEng/pantheon/pull/1631)
- Check connections more frequently during acceptance tests [\#1630](https://github.com/PegaSysEng/pantheon/pull/1630)
- Refactor experimental CLI options [\#1629](https://github.com/PegaSysEng/pantheon/pull/1629)
- JSON-RPC api net_services should display the actual ports [\#1628](https://github.com/PegaSysEng/pantheon/pull/1628)
- Refactor CLI [\#1627](https://github.com/PegaSysEng/pantheon/pull/1627)
- Simplify BesuCommand `run` and `parse` methods. [\#1626](https://github.com/PegaSysEng/pantheon/pull/1626)
- PAN-2860: Ignore discport during startup whitelist validation [\#1625](https://github.com/PegaSysEng/pantheon/pull/1625)
- Freeze plugin api version [\#1624](https://github.com/PegaSysEng/pantheon/pull/1624)
- Implement incoming transaction messages CLI option as an unstable command. [\#1622](https://github.com/PegaSysEng/pantheon/pull/1622)
- Update smoke tests docker images for zulu and openjdk to private ones [\#1620](https://github.com/PegaSysEng/pantheon/pull/1620)
- Remove duplication between EeaTransactionCountRpc & PrivateTransactionHandler [\#1619](https://github.com/PegaSysEng/pantheon/pull/1619)
- \[PAN-2709\] - nonce too low error [\#1618](https://github.com/PegaSysEng/pantheon/pull/1618)
- Cache TransactionValidationParams instead of creating new object for each call [\#1616](https://github.com/PegaSysEng/pantheon/pull/1616)
- \[PAN-2850\] Create a transaction pool configuration object [\#1615](https://github.com/PegaSysEng/pantheon/pull/1615)
- Add TransactionValidationParam to TxProcessor [\#1613](https://github.com/PegaSysEng/pantheon/pull/1613)
- Expose a CLI option to configure the life time of transaction messages. [\#1610](https://github.com/PegaSysEng/pantheon/pull/1610)
- Implement Prometheus metric counter for skipped expired transaction messages. [\#1609](https://github.com/PegaSysEng/pantheon/pull/1609)
- Upload jars to bintray as part of releases [\#1608](https://github.com/PegaSysEng/pantheon/pull/1608)
- Avoid publishing docker-pantheon directory to bintray during a release [\#1606](https://github.com/PegaSysEng/pantheon/pull/1606)
- \[PAN-2756\] Istanbul scaffolding [\#1605](https://github.com/PegaSysEng/pantheon/pull/1605)
- Implement a timeout in TransactionMessageProcessor [\#1604](https://github.com/PegaSysEng/pantheon/pull/1604)
- Reject transactions with gas price below the configured minimum [\#1602](https://github.com/PegaSysEng/pantheon/pull/1602)
- Always build the k8s image, only push to dockerhub for master branch [\#1601](https://github.com/PegaSysEng/pantheon/pull/1601)
- Properly validate AltBN128 pairing precompile input [\#1600](https://github.com/PegaSysEng/pantheon/pull/1600)
- \[PAN-2871\] Columnar rocksdb [\#1599](https://github.com/PegaSysEng/pantheon/pull/1599)
- Reverting change to dockerfile [\#1594](https://github.com/PegaSysEng/pantheon/pull/1594)
- Update dependency versions [\#1592](https://github.com/PegaSysEng/pantheon/pull/1592)
- \[PAN-2797\] Clean up failed connections [\#1591](https://github.com/PegaSysEng/pantheon/pull/1591)
- Cleaning up the build process for docker [\#1590](https://github.com/PegaSysEng/pantheon/pull/1590)
- \[PAN-2786\] Stop Transaction Pool Queue from Growing Unbounded [\#1586](https://github.com/PegaSysEng/pantheon/pull/1586)

## 1.1.3

### Additions and Improvements

- \[PAN-2811\] Be more lenient with discovery message deserialization. Completes our support for EIP-8 and enables Besu to work on Rinkeby again. [\#1580](https://github.com/PegaSysEng/pantheon/pull/1580)
- Added liveness and readiness probe stub endpoints [\#1553](https://github.com/PegaSysEng/pantheon/pull/1553)
- Implemented operator tool. \(blockchain network configuration for permissioned networks\) [\#1511](https://github.com/PegaSysEng/pantheon/pull/1511)
- \[PAN-2754\] Added eea\_getPrivacyPrecompileAddress [\#1579](https://github.com/PegaSysEng/pantheon/pull/1579) (thanks to [Puneetha17](https://github.com/Puneetha17))
- Publish the chain head gas used, gas limit, transaction count and ommer metrics [\#1551](https://github.com/PegaSysEng/pantheon/pull/1551)
- Add subscribe and unsubscribe count metrics [\#1541](https://github.com/PegaSysEng/pantheon/pull/1541)
- Add pivot block metrics [\#1537](https://github.com/PegaSysEng/pantheon/pull/1537)

### Technical Improvements

- PAN-2816: Hiding experimental account permissioning cli options [\#1584](https://github.com/PegaSysEng/pantheon/pull/1584)
- \[PAN-2630\] Synchronizer should disconnect the sync target peer on invalid block data [\#1578](https://github.com/PegaSysEng/pantheon/pull/1578)
- Rename MetricCategory to BesuMetricCategory [\#1574](https://github.com/PegaSysEng/pantheon/pull/1574)
- Convert MetricsConfigiguration to use a builder [\#1572](https://github.com/PegaSysEng/pantheon/pull/1572)
- PAN-2794: Including flag for onchain permissioning check on tx processor [\#1571](https://github.com/PegaSysEng/pantheon/pull/1571)
- Fix behaviour for absent account permissiong smart contract [\#1569](https://github.com/PegaSysEng/pantheon/pull/1569)
- Expand readiness check to check peer count and sync state [\#1568](https://github.com/PegaSysEng/pantheon/pull/1568)
- \[PAN-2798\] Reorganize p2p classes [\#1567](https://github.com/PegaSysEng/pantheon/pull/1567)
- PAN-2729: Account Smart Contract Permissioning ATs [\#1565](https://github.com/PegaSysEng/pantheon/pull/1565)
- Timeout build after 1 hour to prevent it hanging forever. [\#1564](https://github.com/PegaSysEng/pantheon/pull/1564)
- \[PAN-2791\] Make permissions checks for ongoing connections more granular [\#1563](https://github.com/PegaSysEng/pantheon/pull/1563)
- \[PAN-2721\] Fix TopicParameter deserialization [\#1562](https://github.com/PegaSysEng/pantheon/pull/1562)
- \[PAN-2779\] Allow signing private transaction with any key [\#1561](https://github.com/PegaSysEng/pantheon/pull/1561) (thanks to [iikirilov](https://github.com/iikirilov))
- \[PAN-2783\] Invert dependency between permissioning and p2p [\#1557](https://github.com/PegaSysEng/pantheon/pull/1557)
- Removing account filter from TransactionPool [\#1556](https://github.com/PegaSysEng/pantheon/pull/1556)
- \[PAN-1952\] - Remove ignored pending transaction event publish acceptance test [\#1552](https://github.com/PegaSysEng/pantheon/pull/1552)
- Make MetricCategories more flexible [\#1550](https://github.com/PegaSysEng/pantheon/pull/1550)
- Fix encoding for account permissioning check call [\#1549](https://github.com/PegaSysEng/pantheon/pull/1549)
- Discard known remote transactions prior to validation [\#1548](https://github.com/PegaSysEng/pantheon/pull/1548)
- \[PAN-2009\] - Fix cluster clean start after stop in Acceptance tests [\#1546](https://github.com/PegaSysEng/pantheon/pull/1546)
- FilterIdGenerator fixes [\#1544](https://github.com/PegaSysEng/pantheon/pull/1544)
- Only increment the added transaction counter if we actually added the transaction [\#1543](https://github.com/PegaSysEng/pantheon/pull/1543)
- When retrieving transactions by hash, check the pending transactions first [\#1542](https://github.com/PegaSysEng/pantheon/pull/1542)
- Fix thread safety in SubscriptionManager [\#1540](https://github.com/PegaSysEng/pantheon/pull/1540)
- \[PAN-2731\] Extract connection management from P2PNetwork [\#1538](https://github.com/PegaSysEng/pantheon/pull/1538)
- \[PAN-2010\] format filter id as quantity [\#1534](https://github.com/PegaSysEng/pantheon/pull/1534)
- PAN-2445: Onchain account permissioning [\#1507](https://github.com/PegaSysEng/pantheon/pull/1507)
- \[PAN-2672\] Return specific and useful error for enclave issues [\#1455](https://github.com/PegaSysEng/pantheon/pull/1455) (thanks to [Puneetha17](https://github.com/Puneetha17))

## 1.1.2

### Additions and Improvements

### Technical Improvements

- Replaced Void datatype with void [\#1530](https://github.com/PegaSysEng/pantheon/pull/1530)
- Fix estimate gas RPC failing for clique when no blocks have been created [\#1528](https://github.com/PegaSysEng/pantheon/pull/1528)
- Avoid auto-boxing for gauge metrics [\#1526](https://github.com/PegaSysEng/pantheon/pull/1526)
- Add AT to ensure 0-miner Clique/IBFT are valid [\#1525](https://github.com/PegaSysEng/pantheon/pull/1525)
- AT DSL - renaming to suffix of Conditions and co-locating with Conditions [\#1524](https://github.com/PegaSysEng/pantheon/pull/1524)
- Set disconnect flag immediately when disconnecting a peer [\#1521](https://github.com/PegaSysEng/pantheon/pull/1521)
- \[PAN-2547\] Modified JSON-RPC subscription processing to avoid blocking [\#1519](https://github.com/PegaSysEng/pantheon/pull/1519)
- Dependency Version Updates [\#1517](https://github.com/PegaSysEng/pantheon/pull/1517)
- AT DSL - renaming ibft to ibft2 [\#1516](https://github.com/PegaSysEng/pantheon/pull/1516)
- \[PIE-1578\] Added local transaction permissioning metrics [\#1515](https://github.com/PegaSysEng/pantheon/pull/1515)
- \[PIE-1577\] Added node local metrics [\#1514](https://github.com/PegaSysEng/pantheon/pull/1514)
- AT DSL - Removing WaitCondition, consistently applying Condition instead [\#1513](https://github.com/PegaSysEng/pantheon/pull/1513)
- Remove usage of deprecated ConcurrentSet [\#1512](https://github.com/PegaSysEng/pantheon/pull/1512)
- Log error if clique or ibft have 0 validators in genesis [\#1509](https://github.com/PegaSysEng/pantheon/pull/1509)
- GraphQL library upgrade changes. [\#1508](https://github.com/PegaSysEng/pantheon/pull/1508)
- Add metrics to assist monitoring and alerting [\#1506](https://github.com/PegaSysEng/pantheon/pull/1506)
- Use external pantheon-plugin-api library [\#1505](https://github.com/PegaSysEng/pantheon/pull/1505)
- Tilde [\#1504](https://github.com/PegaSysEng/pantheon/pull/1504)
- Dependency version updates [\#1503](https://github.com/PegaSysEng/pantheon/pull/1503)
- Simplify text [\#1501](https://github.com/PegaSysEng/pantheon/pull/1501) (thanks to [bgravenorst](https://github.com/bgravenorst))
- \[PAN-1625\] Clique AT mining continues if validator offline [\#1500](https://github.com/PegaSysEng/pantheon/pull/1500)
- Acceptance Test DSL Node refactoring [\#1498](https://github.com/PegaSysEng/pantheon/pull/1498)
- Updated an incorrect command [\#1497](https://github.com/PegaSysEng/pantheon/pull/1497) (thanks to [bgravenorst](https://github.com/bgravenorst))
- Acceptance Test and DSL rename for IBFT2 [\#1493](https://github.com/PegaSysEng/pantheon/pull/1493)
- \[PIE-1580\] Metrics for smart contract permissioning actions [\#1492](https://github.com/PegaSysEng/pantheon/pull/1492)
- Handle RLPException when processing incoming DevP2P messages [\#1491](https://github.com/PegaSysEng/pantheon/pull/1491)
- Limit spotless checks to java classes in expected java  dirs [\#1490](https://github.com/PegaSysEng/pantheon/pull/1490)
- \[PAN-2560\] Add LocalNode class [\#1489](https://github.com/PegaSysEng/pantheon/pull/1489)
- Changed Enode length error String implementation. [\#1486](https://github.com/PegaSysEng/pantheon/pull/1486)
- PAN-2715 - return block not found reasons in error [\#1485](https://github.com/PegaSysEng/pantheon/pull/1485)
- \[PAN-2652\] Refactor Privacy acceptance test and add Privacy Ibft test [\#1483](https://github.com/PegaSysEng/pantheon/pull/1483) (thanks to [iikirilov](https://github.com/iikirilov))
- \[PAN-2603\] Onchain account permissioning support [\#1475](https://github.com/PegaSysEng/pantheon/pull/1475)
- Make CLI options names with hyphen-minus searchable and reduce index size [\#1476](https://github.com/PegaSysEng/pantheon/pull/1476)
- Added warning banner when using latest version [\#1454](https://github.com/PegaSysEng/pantheon/pull/1454)
- Add RTD config file to fix Python version issue [\#1453](https://github.com/PegaSysEng/pantheon/pull/1453)
- \[PAN-2647\] Validate Private Transaction nonce before submitting to Transaction Pool [\#1449](https://github.com/PegaSysEng/pantheon/pull/1449) (thanks to [iikirilov](https://github.com/iikirilov))
- Add placeholders system to have global variables in markdown [\#1425](https://github.com/PegaSysEng/pantheon/pull/1425)

## 1.1.1

### Additions and Improvements

- [GraphQL](https://besu.hyperledger.org/en/latest/HowTo/Interact/APIs/GraphQL/) [\#1311](https://github.com/PegaSysEng/pantheon/pull/1311) (thanks to [zyfrank](https://github.com/zyfrank))
- Added [`--tx-pool-retention-hours`](https://besu.hyperledger.org/en/latest/Reference/CLI/CLI-Syntax/#tx-pool-retention-hours) [\#1333](https://github.com/PegaSysEng/pantheon/pull/1333)
- Added Genesis file support for specifying the maximum stack size. [\#1431](https://github.com/PegaSysEng/pantheon/pull/1431)
- Included transaction details when subscribed to Pending transactions [\#1410](https://github.com/PegaSysEng/pantheon/pull/1410)


### Technical Improvements

- Create MaintainedPeers class [\#1484](https://github.com/PegaSysEng/pantheon/pull/1484)
- Fix for permissioned network with single bootnode [\#1479](https://github.com/PegaSysEng/pantheon/pull/1479)
- Have ThreadBesuNodeRunner support plugin tests [\#1477](https://github.com/PegaSysEng/pantheon/pull/1477)
- Less pointless plugins errors [\#1473](https://github.com/PegaSysEng/pantheon/pull/1473)
- Rename GraphQLRPC to just GraphQL [\#1472](https://github.com/PegaSysEng/pantheon/pull/1472)
- eth\_protocolVersion is a Quantity, not an Integer [\#1470](https://github.com/PegaSysEng/pantheon/pull/1470)
- Don't require 'to' in 'blocks' queries [\#1464](https://github.com/PegaSysEng/pantheon/pull/1464)
- Events Plugin - Add initial "NewBlock" event message [\#1463](https://github.com/PegaSysEng/pantheon/pull/1463)
- Make restriction field in Private Transaction an enum [\#1462](https://github.com/PegaSysEng/pantheon/pull/1462) (thanks to [iikirilov](https://github.com/iikirilov))
- Helpful graphql error when an account doesn't exist [\#1460](https://github.com/PegaSysEng/pantheon/pull/1460)
- Acceptance Test Cleanup [\#1458](https://github.com/PegaSysEng/pantheon/pull/1458)
- Large chain id support for private transactions [\#1452](https://github.com/PegaSysEng/pantheon/pull/1452)
- Optimise TransactionPool.addRemoteTransaction [\#1448](https://github.com/PegaSysEng/pantheon/pull/1448)
- Reduce synchronization in PendingTransactions [\#1447](https://github.com/PegaSysEng/pantheon/pull/1447)
- Add simple PeerPermissions interface [\#1446](https://github.com/PegaSysEng/pantheon/pull/1446)
- Make sure ThreadBesuNodeRunner is exercised by automation [\#1442](https://github.com/PegaSysEng/pantheon/pull/1442)
- Decode devp2p packets off the event thread [\#1439](https://github.com/PegaSysEng/pantheon/pull/1439)
- Allow config files to specify no bootnodes [\#1438](https://github.com/PegaSysEng/pantheon/pull/1438)
- Capture all logs and errors in the Besu log output [\#1437](https://github.com/PegaSysEng/pantheon/pull/1437)
- Ensure failed Txns are deleted when detected during mining [\#1436](https://github.com/PegaSysEng/pantheon/pull/1436)
- Plugin Framework [\#1435](https://github.com/PegaSysEng/pantheon/pull/1435)
- Equals cleanup [\#1434](https://github.com/PegaSysEng/pantheon/pull/1434)
- Transaction smart contract permissioning controller [\#1433](https://github.com/PegaSysEng/pantheon/pull/1433)
- Renamed AccountPermissioningProver to TransactionPermissio… [\#1432](https://github.com/PegaSysEng/pantheon/pull/1432)
- Refactorings and additions to add Account based Smart Contract permissioning [\#1430](https://github.com/PegaSysEng/pantheon/pull/1430)
- Fix p2p PeerInfo handling [\#1428](https://github.com/PegaSysEng/pantheon/pull/1428)
- IbftProcessor logs when a throwable terminates mining [\#1427](https://github.com/PegaSysEng/pantheon/pull/1427)
- Renamed AccountWhitelistController [\#1424](https://github.com/PegaSysEng/pantheon/pull/1424)
- Unwrap DelegatingBytes32 and prevent Hash from wrapping other Hash instances [\#1423](https://github.com/PegaSysEng/pantheon/pull/1423)
- If nonce is invalid, do not delete during mining [\#1422](https://github.com/PegaSysEng/pantheon/pull/1422)
- Deleting unused windows jenkinsfile [\#1421](https://github.com/PegaSysEng/pantheon/pull/1421)
- Get all our smoke tests for all platforms in 1 jenkins job [\#1420](https://github.com/PegaSysEng/pantheon/pull/1420)
- Add pending object to GraphQL queries [\#1419](https://github.com/PegaSysEng/pantheon/pull/1419)
- Start listening for p2p connections after start\(\) is invoked [\#1418](https://github.com/PegaSysEng/pantheon/pull/1418)
- Improved JSON-RPC responses when EnodeURI parameter has invalid EnodeId [\#1417](https://github.com/PegaSysEng/pantheon/pull/1417)
- Use port 0 when starting a websocket server in tests [\#1416](https://github.com/PegaSysEng/pantheon/pull/1416)
- Windows jdk smoke tests [\#1413](https://github.com/PegaSysEng/pantheon/pull/1413)
- Change AT discard RPC tests to be more reliable by checking discard using proposals [\#1411](https://github.com/PegaSysEng/pantheon/pull/1411)
- Simple account permissioning [\#1409](https://github.com/PegaSysEng/pantheon/pull/1409)
- Fix clique miner to respect changes to vanity data made via JSON-RPC [\#1408](https://github.com/PegaSysEng/pantheon/pull/1408)
- Avoid recomputing the logs bloom filter when reading receipts [\#1407](https://github.com/PegaSysEng/pantheon/pull/1407)
- Remove NodePermissioningLocalConfig external references [\#1406](https://github.com/PegaSysEng/pantheon/pull/1406)
- Add constantinople fix block for Rinkeby [\#1404](https://github.com/PegaSysEng/pantheon/pull/1404)
- Update EnodeURL to support enodes with listening disabled [\#1403](https://github.com/PegaSysEng/pantheon/pull/1403)
- Integration Integration test\(s\) on p2p of 'net\_services'  [\#1402](https://github.com/PegaSysEng/pantheon/pull/1402)
- Reference tests fail on Windows [\#1401](https://github.com/PegaSysEng/pantheon/pull/1401)
- Fix non-deterministic test caused by variable size of generated transactions [\#1399](https://github.com/PegaSysEng/pantheon/pull/1399)
- Start BlockPropagationManager immediately - don't wait for full sync [\#1398](https://github.com/PegaSysEng/pantheon/pull/1398)
- Added error message for RPC method disabled [\#1396](https://github.com/PegaSysEng/pantheon/pull/1396)
- Fix intermittency in FullSyncChainDownloaderTest [\#1394](https://github.com/PegaSysEng/pantheon/pull/1394)
- Add explanatory comment about default port [\#1392](https://github.com/PegaSysEng/pantheon/pull/1392)
- Handle case where peers advertise a listening port of 0 [\#1391](https://github.com/PegaSysEng/pantheon/pull/1391)
- Cache extra data [\#1389](https://github.com/PegaSysEng/pantheon/pull/1389)
- Update Log message in IBFT Controller [\#1387](https://github.com/PegaSysEng/pantheon/pull/1387)
- Remove unnecessary field [\#1384](https://github.com/PegaSysEng/pantheon/pull/1384)
- Add getPeer method to PeerConnection [\#1383](https://github.com/PegaSysEng/pantheon/pull/1383)
- Removing smart quotes [\#1381](https://github.com/PegaSysEng/pantheon/pull/1381) (thanks to [jmcnevin](https://github.com/jmcnevin))
- Use streams and avoid iterating child nodes multiple times [\#1380](https://github.com/PegaSysEng/pantheon/pull/1380)
- Use execute instead of submit so unhandled exceptions get logged [\#1379](https://github.com/PegaSysEng/pantheon/pull/1379)
- Prefer EnodeURL over Endpoint [\#1378](https://github.com/PegaSysEng/pantheon/pull/1378)
- Add flat file based task collection [\#1377](https://github.com/PegaSysEng/pantheon/pull/1377)
- Consolidate local enode representation [\#1376](https://github.com/PegaSysEng/pantheon/pull/1376)
- Rename rocksdDbConfiguration to rocksDbConfiguration [\#1375](https://github.com/PegaSysEng/pantheon/pull/1375)
- Remove EthTaskChainDownloader and supporting code [\#1373](https://github.com/PegaSysEng/pantheon/pull/1373)
- Handle the pipeline being aborted while finalizing an async operation [\#1372](https://github.com/PegaSysEng/pantheon/pull/1372)
- Rename methods that create and return streams away from getX\(\) [\#1368](https://github.com/PegaSysEng/pantheon/pull/1368)
- eea\_getTransactionCount fails if account has not interacted with private state [\#1367](https://github.com/PegaSysEng/pantheon/pull/1367) (thanks to [iikirilov](https://github.com/iikirilov))
- Increase RocksDB settings [\#1364](https://github.com/PegaSysEng/pantheon/pull/1364) ([ajsutton](https://github.com/ajsutton))
- Don't abort in-progress master builds when a new commit is added. [\#1358](https://github.com/PegaSysEng/pantheon/pull/1358)
- Request open ended headers from sync target [\#1355](https://github.com/PegaSysEng/pantheon/pull/1355)
- Enable the pipeline chain downloader by default [\#1344](https://github.com/PegaSysEng/pantheon/pull/1344)
- Create P2PNetwork Builder [\#1343](https://github.com/PegaSysEng/pantheon/pull/1343)
- Include static nodes in permissioning logic [\#1339](https://github.com/PegaSysEng/pantheon/pull/1339)
- JsonRpcError decoding to include message [\#1336](https://github.com/PegaSysEng/pantheon/pull/1336)
- Cache current chain head info [\#1335](https://github.com/PegaSysEng/pantheon/pull/1335)
- Queue pending requests when all peers are busy [\#1331](https://github.com/PegaSysEng/pantheon/pull/1331)
- Fix failed tests on Windows [\#1332](https://github.com/PegaSysEng/pantheon/pull/1332)
- Provide error message when invalid key specified in key file [\#1328](https://github.com/PegaSysEng/pantheon/pull/1328)
- Allow whitespace in file paths loaded from resources directory [\#1329](https://github.com/PegaSysEng/pantheon/pull/1329)
- Allow whitespace in path [\#1327](https://github.com/PegaSysEng/pantheon/pull/1327)
- Require block numbers for debug\_traceBlockByNumber to be in hex [\#1326](https://github.com/PegaSysEng/pantheon/pull/1326)
- Improve logging of chain download errors in the pipeline chain downloader [\#1325](https://github.com/PegaSysEng/pantheon/pull/1325)
- Ensure eth scheduler is stopped in tests [\#1324](https://github.com/PegaSysEng/pantheon/pull/1324)
- Normalize account permissioning addresses in whitelist [\#1321](https://github.com/PegaSysEng/pantheon/pull/1321)
- Allow private contract invocations in multiple privacy groups [\#1318](https://github.com/PegaSysEng/pantheon/pull/1318) (thanks to [iikirilov](https://github.com/iikirilov))
- Fix account permissioning check case matching [\#1315](https://github.com/PegaSysEng/pantheon/pull/1315)
- Use header validation mode for ommers [\#1313](https://github.com/PegaSysEng/pantheon/pull/1313)
- Configure RocksDb max background compaction and thread count [\#1312](https://github.com/PegaSysEng/pantheon/pull/1312)
- Missing p2p info when queried live [\#1310](https://github.com/PegaSysEng/pantheon/pull/1310)
- Tx limit size send peers follow up [\#1308](https://github.com/PegaSysEng/pantheon/pull/1308)
- Remove remnants of the old dev mode [\#1307](https://github.com/PegaSysEng/pantheon/pull/1307)
- Remove duplicate init code from BesuController instances [\#1305](https://github.com/PegaSysEng/pantheon/pull/1305)
- Stop synchronizer prior to stopping the network [\#1302](https://github.com/PegaSysEng/pantheon/pull/1302)
- Evict old transactions [\#1299](https://github.com/PegaSysEng/pantheon/pull/1299)
- Send local transactions to new peers [\#1253](https://github.com/PegaSysEng/pantheon/pull/1253)

## 1.1

### Additions and Improvements

- [Privacy](https://besu.hyperledger.org/en/latest/Concepts/Privacy/Privacy-Overview/)
- [Onchain Permissioning](https://besu.hyperledger.org/en/latest/Concepts/Permissioning/Permissioning-Overview/#onchain)
- [Fastsync](https://besu.hyperledger.org/en/latest/Reference/CLI/CLI-Syntax/#fast-sync-min-peers)

### Technical Improvements

- priv_getTransactionCount fails if account has not interacted with private state [\#1369](https://github.com/PegaSysEng/pantheon/pull/1369)
- Updating Orion to 0.9.0 [\#1360](https://github.com/PegaSysEng/pantheon/pull/1360)
- Allow use of large chain IDs [\#1357](https://github.com/PegaSysEng/pantheon/pull/1357)
- Allow private contract invocations in multiple privacy groups [\#1340](https://github.com/PegaSysEng/pantheon/pull/1340)
- Missing p2p info when queried live [\#1338](https://github.com/PegaSysEng/pantheon/pull/1338)
- Fix expose transaction statistics [\#1337](https://github.com/PegaSysEng/pantheon/pull/1337)
- Normalize account permissioning addresses in whitelist [\#1321](https://github.com/PegaSysEng/pantheon/pull/1321)
- Update Enclave executePost method [\#1319](https://github.com/PegaSysEng/pantheon/pull/1319)
- Fix account permissioning check case matching [\#1315](https://github.com/PegaSysEng/pantheon/pull/1315)
- Removing 'all' from the help wording for host-whitelist [\#1304](https://github.com/PegaSysEng/pantheon/pull/1304)

## 1.1 RC

### Technical Improvements

- Better errors for when permissioning contract is set up wrong [\#1296](https://github.com/PegaSysEng/pantheon/pull/1296)
- Consolidate p2p node info methods [\#1288](https://github.com/PegaSysEng/pantheon/pull/1288)
- Update permissioning smart contract interface to match updated EEA proposal [\#1287](https://github.com/PegaSysEng/pantheon/pull/1287)
- Switch to new sync target if it exceeds the td threshold [\#1286](https://github.com/PegaSysEng/pantheon/pull/1286)
- Fix running ATs with in-process node runner [\#1285](https://github.com/PegaSysEng/pantheon/pull/1285)
- Simplify enode construction [\#1283](https://github.com/PegaSysEng/pantheon/pull/1283)
- Cleanup PeerConnection interface [\#1282](https://github.com/PegaSysEng/pantheon/pull/1282)
- Undo changes to PendingTransactions method visibility [\#1281](https://github.com/PegaSysEng/pantheon/pull/1281)
- Use default enclave public key to generate eea_getTransactionReceipt [\#1280](https://github.com/PegaSysEng/pantheon/pull/1280) (thanks to [Puneetha17](https://github.com/Puneetha17))
- Rollback to rocksdb 5.15.10 [\#1279](https://github.com/PegaSysEng/pantheon/pull/1279)
- Log error when a JSON decode problem is encountered [\#1278](https://github.com/PegaSysEng/pantheon/pull/1278)
- Create EnodeURL builder [\#1275](https://github.com/PegaSysEng/pantheon/pull/1275)
- Keep enode nodeId stored as a BytesValue [\#1274](https://github.com/PegaSysEng/pantheon/pull/1274)
- Feature/move subclass in pantheon command [\#1272](https://github.com/PegaSysEng/pantheon/pull/1272)
- Expose sync mode option [\#1270](https://github.com/PegaSysEng/pantheon/pull/1270)
- Refactor RocksDBStats [\#1266](https://github.com/PegaSysEng/pantheon/pull/1266)
- Normalize EnodeURLs [\#1264](https://github.com/PegaSysEng/pantheon/pull/1264)
- Build broken in Java 12 [\#1263](https://github.com/PegaSysEng/pantheon/pull/1263)
- Make PeerDiscovertAgentTest less flakey [\#1262](https://github.com/PegaSysEng/pantheon/pull/1262)
- Ignore extra json rpc params [\#1261](https://github.com/PegaSysEng/pantheon/pull/1261)
- Fetch local transactions in isolation [\#1259](https://github.com/PegaSysEng/pantheon/pull/1259)
- Update to debug trace transaction [\#1258](https://github.com/PegaSysEng/pantheon/pull/1258)
- Use labelled timer to differentiate between rocks db metrics [\#1254](https://github.com/PegaSysEng/pantheon/pull/1254) (thanks to [Puneetha17](https://github.com/Puneetha17))
- Migrate TransactionPool (& affiliated test) from 'core' to 'eth' [\#1251](https://github.com/PegaSysEng/pantheon/pull/1251)
- Use single instance of Rocksdb for privacy [\#1247](https://github.com/PegaSysEng/pantheon/pull/1247) (thanks to [Puneetha17](https://github.com/Puneetha17))
- Subscribing to sync events should receive false when in sync [\#1240](https://github.com/PegaSysEng/pantheon/pull/1240)
- Ignore transactions from the network while behind chain head [\#1228](https://github.com/PegaSysEng/pantheon/pull/1228)
- RocksDB Statistics in Metrics [\#1169](https://github.com/PegaSysEng/pantheon/pull/1169)
- Add block trace RPC methods [\#1088](https://github.com/PegaSysEng/pantheon/pull/1088) (thanks to [kziemianek](https://github.com/kziemianek))

## 1.0.3

### Additions and Improvements

- Notify of dropped messages [\#1156](https://github.com/PegaSysEng/pantheon/pull/1156)

### Technical Improvements

- Choose sync target based on td rather than height [\#1256](https://github.com/PegaSysEng/pantheon/pull/1256)
- CLI ewp options [\#1246](https://github.com/PegaSysEng/pantheon/pull/1246)
- Update BesuCommand.java [\#1245](https://github.com/PegaSysEng/pantheon/pull/1245)
- Reduce memory usage in import [\#1239](https://github.com/PegaSysEng/pantheon/pull/1239)
- Improve eea_sendRawTransaction error messages [\#1238](https://github.com/PegaSysEng/pantheon/pull/1238) (thanks to [Puneetha17](https://github.com/Puneetha17))
- Single topic filter [\#1235](https://github.com/PegaSysEng/pantheon/pull/1235)
- Enable pipeline chain downloader for fast sync [\#1232](https://github.com/PegaSysEng/pantheon/pull/1232)
- Make contract size limit configurable [\#1227](https://github.com/PegaSysEng/pantheon/pull/1227)
- Refactor PrivacyParameters config to use builder pattern [\#1226](https://github.com/PegaSysEng/pantheon/pull/1226) (thanks to [antonydenyer](https://github.com/antonydenyer))
- Different request limits for different request types [\#1224](https://github.com/PegaSysEng/pantheon/pull/1224)
- Finish off fast sync pipeline download [\#1222](https://github.com/PegaSysEng/pantheon/pull/1222)
- Enable fast-sync options on command line [\#1218](https://github.com/PegaSysEng/pantheon/pull/1218)
- Replace filtering headers after the fact with calculating number to request up-front [\#1216](https://github.com/PegaSysEng/pantheon/pull/1216)
- Support async processing while maintaining output order [\#1215](https://github.com/PegaSysEng/pantheon/pull/1215)
- Add Unstable Options to the CLI [\#1213](https://github.com/PegaSysEng/pantheon/pull/1213)
- Add private cluster acceptance tests [\#1211](https://github.com/PegaSysEng/pantheon/pull/1211) (thanks to [Puneetha17](https://github.com/Puneetha17))
- Re-aligned smart contract interface to EEA client spec 477 [\#1209](https://github.com/PegaSysEng/pantheon/pull/1209)
- Count the number of items discarded when a pipe is aborted [\#1208](https://github.com/PegaSysEng/pantheon/pull/1208)
- Pipeline chain download - fetch and import data [\#1207](https://github.com/PegaSysEng/pantheon/pull/1207)
- Permission provider that allows bootnodes if you have no other connections [\#1206](https://github.com/PegaSysEng/pantheon/pull/1206)
- Cancel in-progress async operations when the pipeline is aborted [\#1205](https://github.com/PegaSysEng/pantheon/pull/1205)
- Pipeline chain download - Checkpoints [\#1203](https://github.com/PegaSysEng/pantheon/pull/1203)
- Push development images to public dockerhub [\#1202](https://github.com/PegaSysEng/pantheon/pull/1202)
- Push builds of master as docker development images [\#1200](https://github.com/PegaSysEng/pantheon/pull/1200)
- Doc CI pipeline for build and tests [\#1199](https://github.com/PegaSysEng/pantheon/pull/1199)
- Replace the use of a disconnect listener with EthPeer.isDisconnected [\#1197](https://github.com/PegaSysEng/pantheon/pull/1197)
- Prep chain downloader for branch by abstraction [\#1194](https://github.com/PegaSysEng/pantheon/pull/1194)
- Maintain the state of MessageFrame in private Tx [\#1193](https://github.com/PegaSysEng/pantheon/pull/1193) (thanks to [Puneetha17](https://github.com/Puneetha17))
- Persist private world state only if we are mining [\#1191](https://github.com/PegaSysEng/pantheon/pull/1191) (thanks to [Puneetha17](https://github.com/Puneetha17))
- Remove SyncState from SyncTargetManager [\#1188](https://github.com/PegaSysEng/pantheon/pull/1188)
- Acceptance tests base for smart contract node permissioning [\#1186](https://github.com/PegaSysEng/pantheon/pull/1186)
- Fix metrics breakages [\#1185](https://github.com/PegaSysEng/pantheon/pull/1185)
- Typo [\#1184](https://github.com/PegaSysEng/pantheon/pull/1184) (thanks to [araskachoi](https://github.com/araskachoi))
- StaticNodesParserTest to pass on Windows [\#1183](https://github.com/PegaSysEng/pantheon/pull/1183)
- Don't mark world state as stalled until a minimum time without progress is reached [\#1179](https://github.com/PegaSysEng/pantheon/pull/1179)
- Use header validation policy in DownloadHeaderSequenceTask [\#1172](https://github.com/PegaSysEng/pantheon/pull/1172)
- Bond with bootnodes [\#1160](https://github.com/PegaSysEng/pantheon/pull/1160)

## 1.0.2

### Additions and Improvements

- Removed DB init when using `public-key` subcommand [\#1049](https://github.com/PegaSysEng/pantheon/pull/1049)
- Output enode URL on startup [\#1137](https://github.com/PegaSysEng/pantheon/pull/1137)
- Added Remove Peer JSON-RPC [\#1129](https://github.com/PegaSysEng/pantheon/pull/1129)
- Added `net_enode` JSON-RPC [\#1119](https://github.com/PegaSysEng/pantheon/pull/1119) (thanks to [mbergstrand](https://github.com/mbergstrand))
- Maintain a `staticnodes.json` [\#1106](https://github.com/PegaSysEng/pantheon/pull/1106)
- Added `tx-pool-max-size` command line parameter [\#1078](https://github.com/PegaSysEng/pantheon/pull/1078)
- Added PendingTransactions JSON-RPC [\#1043](https://github.com/PegaSysEng/pantheon/pull/1043) (thanks to [EdwinLeeGreene](https://github.com/EdwinLeeGreene))
- Added `admin_nodeInfo` JSON-RPC [\#1012](https://github.com/PegaSysEng/pantheon/pull/1012)
- Added `--metrics-category` CLI to only enable select metrics [\#969](https://github.com/PegaSysEng/pantheon/pull/969)

### Technical Improvements
- Fixed so self persists to the whitelist [\#1176](https://github.com/PegaSysEng/pantheon/pull/1176)
- Fixed to add self to permissioning whitelist [\#1175](https://github.com/PegaSysEng/pantheon/pull/1175)
- Fixed permissioning issues [\#1174](https://github.com/PegaSysEng/pantheon/pull/1174)
- AdminAddPeer returns custom Json RPC error code [\#1171](https://github.com/PegaSysEng/pantheon/pull/1171)
- Periodically connect to peers from table [\#1170](https://github.com/PegaSysEng/pantheon/pull/1170)
- Improved bootnodes option error message [\#1092](https://github.com/PegaSysEng/pantheon/pull/1092)
- Automatically restrict trailing peers while syncing [\#1167](https://github.com/PegaSysEng/pantheon/pull/1167)
- Avoid bonding to ourselves [\#1166](https://github.com/PegaSysEng/pantheon/pull/1166)
- Fix Push Metrics [\#1164](https://github.com/PegaSysEng/pantheon/pull/1164)
- Synchroniser waits for new peer if best is up to date [\#1161](https://github.com/PegaSysEng/pantheon/pull/1161)
- Don't attempt to download checkpoint headers if the number of headers is negative [\#1158](https://github.com/PegaSysEng/pantheon/pull/1158)
- Capture metrics on Vertx event loop and worker thread queues [\#1155](https://github.com/PegaSysEng/pantheon/pull/1155)
- Simplify node permissioning ATs [\#1153](https://github.com/PegaSysEng/pantheon/pull/1153)
- Add metrics around discovery process [\#1152](https://github.com/PegaSysEng/pantheon/pull/1152)
- Prevent connecting to self [\#1150](https://github.com/PegaSysEng/pantheon/pull/1150)
- Refactoring permissioning ATs [\#1148](https://github.com/PegaSysEng/pantheon/pull/1148)
- Added two extra Ropsten bootnodes [\#1147](https://github.com/PegaSysEng/pantheon/pull/1147)
- Fixed TCP port handling [\#1144](https://github.com/PegaSysEng/pantheon/pull/1144)
- Better error on bad header [\#1143](https://github.com/PegaSysEng/pantheon/pull/1143)
- Refresh peer table while we have fewer than maxPeers connected [\#1142](https://github.com/PegaSysEng/pantheon/pull/1142)
- Refactor jsonrpc consumption of local node permissioning controller [\#1140](https://github.com/PegaSysEng/pantheon/pull/1140)
- Disconnect peers before the pivot block while fast syncing [\#1139](https://github.com/PegaSysEng/pantheon/pull/1139)
- Reduce the default transaction pool size from 30,000 to 4096 [\#1136](https://github.com/PegaSysEng/pantheon/pull/1136)
- Fail at load if static nodes not whitelisted [\#1135](https://github.com/PegaSysEng/pantheon/pull/1135)
- Fix private transaction acceptance test [\#1134](https://github.com/PegaSysEng/pantheon/pull/1134) (thanks to [Puneetha17](https://github.com/Puneetha17))
- Quieter exceptions when network is unreachable [\#1133](https://github.com/PegaSysEng/pantheon/pull/1133)
- nodepermissioningcontroller used for devp2p connection filtering [\#1132](https://github.com/PegaSysEng/pantheon/pull/1132)
- Remove duplicates from apis specified via CLI [\#1131](https://github.com/PegaSysEng/pantheon/pull/1131)
- Synchronizer returns false if it is in sync [\#1130](https://github.com/PegaSysEng/pantheon/pull/1130)
- Added fromHexStringStrict to check for exactly 20 byte addresses [\#1128](https://github.com/PegaSysEng/pantheon/pull/1128)
- Fix deadlock scenario in AsyncOperationProcessor and re-enable WorldStateDownloaderTest [\#1126](https://github.com/PegaSysEng/pantheon/pull/1126)
- Ignore WorldStateDownloaderTest [\#1125](https://github.com/PegaSysEng/pantheon/pull/1125)
- Updated local config permissioning flags [\#1118](https://github.com/PegaSysEng/pantheon/pull/1118)
- Pipeline Improvements [\#1117](https://github.com/PegaSysEng/pantheon/pull/1117)
- Permissioning cli smart contract [\#1116](https://github.com/PegaSysEng/pantheon/pull/1116)
- Adding default pending transactions value in BesuControllerBuilder [\#1114](https://github.com/PegaSysEng/pantheon/pull/1114)
- Fix intermittency in WorldStateDownloaderTest [\#1113](https://github.com/PegaSysEng/pantheon/pull/1113)
- Reduce number of seen blocks and transactions Besu tracks [\#1112](https://github.com/PegaSysEng/pantheon/pull/1112)
- Timeout long test [\#1111](https://github.com/PegaSysEng/pantheon/pull/1111)
- Errorprone 2.3.3 upgrades [\#1110](https://github.com/PegaSysEng/pantheon/pull/1110)
- Add metric to capture memory used by RocksDB table readers [\#1108](https://github.com/PegaSysEng/pantheon/pull/1108)
- Don't allow creation of multiple gauges with the same name [\#1107](https://github.com/PegaSysEng/pantheon/pull/1107)
- Update Peer Discovery to use NodePermissioningController [\#1105](https://github.com/PegaSysEng/pantheon/pull/1105)
- Move starting world state download process inside WorldDownloadState [\#1104](https://github.com/PegaSysEng/pantheon/pull/1104)
- Enable private Tx capability to Clique [\#1102](https://github.com/PegaSysEng/pantheon/pull/1102) (thanks to [Puneetha17](https://github.com/Puneetha17))
- Enable private Tx capability to IBFT [\#1101](https://github.com/PegaSysEng/pantheon/pull/1101) (thanks to [Puneetha17](https://github.com/Puneetha17))
- Version Upgrades [\#1100](https://github.com/PegaSysEng/pantheon/pull/1100)
- Don't delete completed tasks from RocksDbTaskQueue [\#1099](https://github.com/PegaSysEng/pantheon/pull/1099)
- Support flat mapping with multiple threads [\#1098](https://github.com/PegaSysEng/pantheon/pull/1098)
- Add pipe stage name to thread while executing [\#1097](https://github.com/PegaSysEng/pantheon/pull/1097)
- Use pipeline for world state download [\#1096](https://github.com/PegaSysEng/pantheon/pull/1096)
- TXPool JSON RPC tweaks [\#1095](https://github.com/PegaSysEng/pantheon/pull/1095)
- Add in-memory cache over world state download queue [\#1087](https://github.com/PegaSysEng/pantheon/pull/1087)
- Trim default metrics [\#1086](https://github.com/PegaSysEng/pantheon/pull/1086)
- Improve imported block log line [\#1085](https://github.com/PegaSysEng/pantheon/pull/1085)
- Smart contract permission controller [\#1083](https://github.com/PegaSysEng/pantheon/pull/1083)
- Add timeout when waiting for JSON-RPC, WebSocket RPC and Metrics services to stop [\#1082](https://github.com/PegaSysEng/pantheon/pull/1082)
- Add pipeline framework to make parallel processing simpler [\#1077](https://github.com/PegaSysEng/pantheon/pull/1077)
- Node permissioning controller [\#1075](https://github.com/PegaSysEng/pantheon/pull/1075)
- Smart contract permission controller stub [\#1074](https://github.com/PegaSysEng/pantheon/pull/1074)
- Expose a synchronous start method in Runner [\#1072](https://github.com/PegaSysEng/pantheon/pull/1072)
- Changes in chain head should trigger new permissioning check for active peers [\#1071](https://github.com/PegaSysEng/pantheon/pull/1071)
- Fix exceptions fetching metrics after world state download completes [\#1066](https://github.com/PegaSysEng/pantheon/pull/1066)
- Accept transactions in the pool with nonce above account sender nonce [\#1065](https://github.com/PegaSysEng/pantheon/pull/1065)
- Repair Istanbul to handle Eth/62 & Eth/63 [\#1063](https://github.com/PegaSysEng/pantheon/pull/1063)
- Close Private Storage Provider [\#1059](https://github.com/PegaSysEng/pantheon/pull/1059) (thanks to [Puneetha17](https://github.com/Puneetha17))
- Add labels to Pipelined tasks metrics [\#1057](https://github.com/PegaSysEng/pantheon/pull/1057)
- Re-enable Quorum Synchronisation [\#1056](https://github.com/PegaSysEng/pantheon/pull/1056)
- Don't log expected failures as errors [\#1054](https://github.com/PegaSysEng/pantheon/pull/1054)
- Make findSuitablePeer abstract [\#1053](https://github.com/PegaSysEng/pantheon/pull/1053)
- Track added at in txpool [\#1048](https://github.com/PegaSysEng/pantheon/pull/1048)
- Fix ImportBlocksTask to only request from peers that claim to have the blocks [\#1047](https://github.com/PegaSysEng/pantheon/pull/1047)
- Don't run the dao block validator if dao block is 0 [\#1044](https://github.com/PegaSysEng/pantheon/pull/1044)
- Don't make unnecessary copies of data in RocksDbKeyValueStorage [\#1040](https://github.com/PegaSysEng/pantheon/pull/1040)
- Update discovery logic to trust bootnodes only when out of sync [\#1039](https://github.com/PegaSysEng/pantheon/pull/1039)
- Fix IndexOutOfBoundsException in DetermineCommonAncestorTask [\#1038](https://github.com/PegaSysEng/pantheon/pull/1038)
- Add `rpc_modules` JSON-RPC [\#1036](https://github.com/PegaSysEng/pantheon/pull/1036)
- Simple permissioning smart contract [\#1035](https://github.com/PegaSysEng/pantheon/pull/1035)
- Refactor enodeurl to use inetaddr [\#1032](https://github.com/PegaSysEng/pantheon/pull/1032)
- Update CLI options in mismatched genesis file message [\#1031](https://github.com/PegaSysEng/pantheon/pull/1031)
- Remove dependence of eth.core on eth.permissioning [\#1030](https://github.com/PegaSysEng/pantheon/pull/1030)
- Make alloc optional and provide nicer error messages when genesis config is invalid [\#1029](https://github.com/PegaSysEng/pantheon/pull/1029)
- Handle metrics request closing before response is generated [\#1028](https://github.com/PegaSysEng/pantheon/pull/1028)
- Change EthNetworkConfig bootnodes to always be URIs [\#1027](https://github.com/PegaSysEng/pantheon/pull/1027)
- Avoid port conflicts in acceptance tests [\#1025](https://github.com/PegaSysEng/pantheon/pull/1025)
- Include reference tests in jacoco [\#1024](https://github.com/PegaSysEng/pantheon/pull/1024)
- Acceptance test - configurable gas price [\#1023](https://github.com/PegaSysEng/pantheon/pull/1023)
- Get Internal logs and output [\#1022](https://github.com/PegaSysEng/pantheon/pull/1022) (thanks to [Puneetha17](https://github.com/Puneetha17))
- Fix race condition in WebSocketService [\#1021](https://github.com/PegaSysEng/pantheon/pull/1021)
- Ensure devp2p ports are written to ports file correctly [\#1020](https://github.com/PegaSysEng/pantheon/pull/1020)
- Report the correct tcp port in PING packets when it differs from the UDP port [\#1019](https://github.com/PegaSysEng/pantheon/pull/1019)
- Refactor transient transaction processor [\#1017](https://github.com/PegaSysEng/pantheon/pull/1017)
- Resume world state download from existing queue [\#1016](https://github.com/PegaSysEng/pantheon/pull/1016)
- IBFT Acceptance tests updated with longer timeout on first block [\#1015](https://github.com/PegaSysEng/pantheon/pull/1015)
- Update IBFT acceptances tests to await first block [\#1013](https://github.com/PegaSysEng/pantheon/pull/1013)
- Remove full hashimoto implementation as its never used [\#1011](https://github.com/PegaSysEng/pantheon/pull/1011)
- Created SyncStatus notifications [\#1010](https://github.com/PegaSysEng/pantheon/pull/1010)
- Address acceptance test intermittency [\#1008](https://github.com/PegaSysEng/pantheon/pull/1008)
- Consider a world state download stalled after 100 requests with no progress [\#1007](https://github.com/PegaSysEng/pantheon/pull/1007)
- Reduce log level when block miner is interrupted [\#1006](https://github.com/PegaSysEng/pantheon/pull/1006)
- RunnerTest fail on Windows due to network startup timing issue [\#1005](https://github.com/PegaSysEng/pantheon/pull/1005)
- Generate Private Contract Address [\#1004](https://github.com/PegaSysEng/pantheon/pull/1004) (thanks to [vinistevam](https://github.com/vinistevam))
- Delete the legacy pipelined import code [\#1003](https://github.com/PegaSysEng/pantheon/pull/1003)
- Fix race condition in WebSocket AT [\#1002](https://github.com/PegaSysEng/pantheon/pull/1002)
- Cleanup IBFT logging levels [\#995](https://github.com/PegaSysEng/pantheon/pull/995)
- Integration Test implementation dependency for non-IntelliJ IDE [\#992](https://github.com/PegaSysEng/pantheon/pull/992)
- Ignore fast sync and full sync tests to avoid race condition [\#991](https://github.com/PegaSysEng/pantheon/pull/991)
- Make acceptance tests use the process based runner again [\#990](https://github.com/PegaSysEng/pantheon/pull/990)
- RoundChangeCertificateValidator requires unique authors [\#989](https://github.com/PegaSysEng/pantheon/pull/989)
- Make Rinkeby the benchmark chain.  [\#986](https://github.com/PegaSysEng/pantheon/pull/986)
- Add metrics to Parallel Download pipeline [\#985](https://github.com/PegaSysEng/pantheon/pull/985)
- Change ExpectBlockNumber to require at least the specified block number [\#981](https://github.com/PegaSysEng/pantheon/pull/981)
- Fix benchmark compilation [\#980](https://github.com/PegaSysEng/pantheon/pull/980)
- RPC tests can use 127.0.0.1 loopback rather than localhost [\#974](https://github.com/PegaSysEng/pantheon/pull/974) thanks to [glethuillier](https://github.com/glethuillier) for raising)
- Disable picocli ansi when testing [\#973](https://github.com/PegaSysEng/pantheon/pull/973)
- Add a jmh benchmark for WorldStateDownloader [\#972](https://github.com/PegaSysEng/pantheon/pull/972)
- Gradle dependency for JMH annotation, for IDEs that aren't IntelliJ \(… [\#971](https://github.com/PegaSysEng/pantheon/pull/971)
- Separate download state tracking from WorldStateDownloader [\#967](https://github.com/PegaSysEng/pantheon/pull/967)
- Gradle dependency for JMH annotation, for IDEs that aren't IntelliJ [\#966](https://github.com/PegaSysEng/pantheon/pull/966)
- Truffle HDwallet Web3 1.0 [\#964](https://github.com/PegaSysEng/pantheon/pull/964)
- Add missing JavaDoc tags in JSONToRLP [\#963](https://github.com/PegaSysEng/pantheon/pull/963)
- Only import block if it isn't already on the block chain [\#962](https://github.com/PegaSysEng/pantheon/pull/962)
- CLI stack traces when debugging [\#960](https://github.com/PegaSysEng/pantheon/pull/960)
- Create peer discovery packets on a worker thread [\#955](https://github.com/PegaSysEng/pantheon/pull/955)
- Remove start functionality from IbftController and IbftBlockHeightMan… [\#952](https://github.com/PegaSysEng/pantheon/pull/952)
- Cleanup IBFT executors [\#951](https://github.com/PegaSysEng/pantheon/pull/951)
- Single threaded world state persistence [\#950](https://github.com/PegaSysEng/pantheon/pull/950)
- Fix version number on master [\#946](https://github.com/PegaSysEng/pantheon/pull/946)
- Change automatic benchmark  [\#945](https://github.com/PegaSysEng/pantheon/pull/945)
- Eliminate redundant header validation [\#943](https://github.com/PegaSysEng/pantheon/pull/943)
- RocksDbQueue Threading Tweaks [\#940](https://github.com/PegaSysEng/pantheon/pull/940)
- Validate DAO block [\#939](https://github.com/PegaSysEng/pantheon/pull/939)
- Complete Private Transaction Processor [\#938](https://github.com/PegaSysEng/pantheon/pull/938) (thanks to [iikirilov](https://github.com/iikirilov))
- Add metrics for netty queue length [\#932](https://github.com/PegaSysEng/pantheon/pull/932)
- Update GetNodeDataFromPeerTask to return a map [\#931](https://github.com/PegaSysEng/pantheon/pull/931)

## 1.0.1

Public key address export subcommand was missing in 1.0 release.

### Additions and Improvements
- Added `public-key export-address` subcommand [\#888](https://github.com/PegaSysEng/pantheon/pull/888)

## 1.0

### Additions and Improvements
- [IBFT 2.0](https://besu.hyperledger.org/en/latest/Tutorials/Private-Network/Create-IBFT-Network/)
- [Permissioning](https://besu.hyperledger.org/en/latest/Concepts/Permissioning/Permissioning-Overview/)
- [JSON-RPC Authentication](https://besu.hyperledger.org/en/latest/HowTo/Interact/APIs/Authentication/)
- Added `rlp encode` subcommand [\#965](https://github.com/PegaSysEng/pantheon/pull/965)
- Method to reload permissions file [\#834](https://github.com/PegaSysEng/pantheon/pull/834)
- Added rebind mitigation for Websockets. [\#905](https://github.com/PegaSysEng/pantheon/pull/905)
- Support genesis contract code [\#749](https://github.com/PegaSysEng/pantheon/pull/749) (thanks to [kziemianek](https://github.com/kziemianek))

### Technical Improvements
- RoundChangeCertificateValidator requires unique authors [\#997](https://github.com/PegaSysEng/pantheon/pull/997)
- RPC tests can use 127.0.0.1 loopback rather than localhost [\#979](https://github.com/PegaSysEng/pantheon/pull/979)
- Integration Test implementation dependency for non-IntelliJ IDE [\#978](https://github.com/PegaSysEng/pantheon/pull/978)
- Only import block if it isn't already on the block chain [\#977](https://github.com/PegaSysEng/pantheon/pull/977)
- Disable picocli ansi when testing [\#975](https://github.com/PegaSysEng/pantheon/pull/975)
- Create peer discovery packets on a worker thread [\#961](https://github.com/PegaSysEng/pantheon/pull/961)
- Removed Orion snapshot dependency [\#933](https://github.com/PegaSysEng/pantheon/pull/933)
- Use network ID instead of chain ID in MainnetBesuController. [\#929](https://github.com/PegaSysEng/pantheon/pull/929)
- Propagate new block messages to other clients in a worker thread [\#928](https://github.com/PegaSysEng/pantheon/pull/928)
- Parallel downloader should stop on puts if requested. [\#927](https://github.com/PegaSysEng/pantheon/pull/927)
- Permission config file location and option under docker [\#925](https://github.com/PegaSysEng/pantheon/pull/925)
- Fixed potential stall in world state download [\#922](https://github.com/PegaSysEng/pantheon/pull/922)
- Refactoring to introduce deleteOnExit\(\) for temp files [\#920](https://github.com/PegaSysEng/pantheon/pull/920)
- Reduce "Received transactions message" log from debug to trace [\#919](https://github.com/PegaSysEng/pantheon/pull/919)
- Handle PeerNotConnected exceptions when sending wire keep alives [\#918](https://github.com/PegaSysEng/pantheon/pull/918)
- admin_addpeers: error if node not whitelisted [\#917](https://github.com/PegaSysEng/pantheon/pull/917)
- Expose the Ibft MiningCoordinator [\#916](https://github.com/PegaSysEng/pantheon/pull/916)
- Check perm api against perm cli [\#915](https://github.com/PegaSysEng/pantheon/pull/915)
- Update metrics when completing a world state request with existing data [\#914](https://github.com/PegaSysEng/pantheon/pull/914)
- Improve RocksDBQueue dequeue performance [\#913](https://github.com/PegaSysEng/pantheon/pull/913)
- Error when removing bootnodes from nodes whitelist [\#912](https://github.com/PegaSysEng/pantheon/pull/912)
- Incremental Optimization\(s\) on BlockBroadcaster [\#911](https://github.com/PegaSysEng/pantheon/pull/911)
- Check permissions CLI dependencies [\#909](https://github.com/PegaSysEng/pantheon/pull/909)
- Limit the number of times we retry peer discovery interactions [\#908](https://github.com/PegaSysEng/pantheon/pull/908)
- IBFT to use VoteTallyCache [\#907](https://github.com/PegaSysEng/pantheon/pull/907)
- Add metric to expose number of inflight world state requests [\#906](https://github.com/PegaSysEng/pantheon/pull/906)
- Bootnodes not on whitelist - improve errors [\#904](https://github.com/PegaSysEng/pantheon/pull/904)
- Make chain download cancellable [\#901](https://github.com/PegaSysEng/pantheon/pull/901)
- Enforce accounts must start with 0x [\#900](https://github.com/PegaSysEng/pantheon/pull/900)
- When picking fast sync pivot block, use the peer with the best total difficulty [\#899](https://github.com/PegaSysEng/pantheon/pull/899)
- Process world state download data on a worker thread [\#898](https://github.com/PegaSysEng/pantheon/pull/898)
- CLI mixin help [\#895](https://github.com/PegaSysEng/pantheon/pull/895) ([macfarla](https://github.com/macfarla))
- Use absolute datapath instead of relative. [\#894](https://github.com/PegaSysEng/pantheon/pull/894).
- Fix task queue so that the updated failure count for requests is stored [\#893](https://github.com/PegaSysEng/pantheon/pull/893)
- Fix authentication header [\#891](https://github.com/PegaSysEng/pantheon/pull/891)
- Reorganize eth tasks [\#890](https://github.com/PegaSysEng/pantheon/pull/890)
- Unit tests of BlockBroadcaster [\#887](https://github.com/PegaSysEng/pantheon/pull/887)
- Fix authentication file validation errors [\#886](https://github.com/PegaSysEng/pantheon/pull/886)
- Fixing file locations under docker [\#885](https://github.com/PegaSysEng/pantheon/pull/885)
- Handle exceptions properly in EthScheduler [\#884](https://github.com/PegaSysEng/pantheon/pull/884)
- More bootnodes for goerli [\#880](https://github.com/PegaSysEng/pantheon/pull/880)
- Rename password hash command [\#879](https://github.com/PegaSysEng/pantheon/pull/879)
- Add metrics for EthScheduler executors [\#878](https://github.com/PegaSysEng/pantheon/pull/878)
- Disconnect peer removed from node whitelist [\#877](https://github.com/PegaSysEng/pantheon/pull/877)
- Reduce logging noise from invalid peer discovery packets and handshaking [\#876](https://github.com/PegaSysEng/pantheon/pull/876)
- Detect stalled world state downloads [\#875](https://github.com/PegaSysEng/pantheon/pull/875)
- Limit size of Ibft future message buffer [\#873](https://github.com/PegaSysEng/pantheon/pull/873)
- Ibft2: Replace NewRound with extended Proposal [\#872](https://github.com/PegaSysEng/pantheon/pull/872)
- Fixed admin_addPeer to periodically check maintained connections [\#871](https://github.com/PegaSysEng/pantheon/pull/871)
- WebSocket method permissions [\#870](https://github.com/PegaSysEng/pantheon/pull/870)
- Select new pivot block when world state becomes unavailable [\#869](https://github.com/PegaSysEng/pantheon/pull/869)
- Introduce FutureUtils to reduce duplicated code around CompletableFuture [\#868](https://github.com/PegaSysEng/pantheon/pull/868)
- Implement world state cancel [\#867](https://github.com/PegaSysEng/pantheon/pull/867)
- Renaming authentication configuration file CLI command [\#865](https://github.com/PegaSysEng/pantheon/pull/865)
- Break out RoundChangeCertificate validation [\#864](https://github.com/PegaSysEng/pantheon/pull/864)
- Disconnect peers where the common ancestor is before our fast sync pivot [\#862](https://github.com/PegaSysEng/pantheon/pull/862)
- Initial scaffolding for block propagation [\#860](https://github.com/PegaSysEng/pantheon/pull/860)
- Fix NullPointerException when determining fast sync pivot [\#859](https://github.com/PegaSysEng/pantheon/pull/859)
- Check for invalid token [\#856](https://github.com/PegaSysEng/pantheon/pull/856)
- Moving NodeWhitelistController to permissioning package [\#855](https://github.com/PegaSysEng/pantheon/pull/855)
- Fix state download race condition by creating a TaskQueue API [\#853](https://github.com/PegaSysEng/pantheon/pull/853)
- Changed separator in JSON RPC permissions [\#852](https://github.com/PegaSysEng/pantheon/pull/852)
- WebSocket acceptance tests now can use WebSockets [\#851](https://github.com/PegaSysEng/pantheon/pull/851)
- IBFT notifies EthPeer when remote node has a better block [\#849](https://github.com/PegaSysEng/pantheon/pull/849)
- Support resuming fast-sync downloads [\#848](https://github.com/PegaSysEng/pantheon/pull/848)
- Tweak Fast Sync Config [\#847](https://github.com/PegaSysEng/pantheon/pull/847)
- RPC authentication configuration validation + tests. [\#846](https://github.com/PegaSysEng/pantheon/pull/846)
- Tidy-up FastSyncState persistence [\#845](https://github.com/PegaSysEng/pantheon/pull/845)
- Do parallel extract signatures in the parallel block importer. [\#844](https://github.com/PegaSysEng/pantheon/pull/844)
- Fix 'the Input Is Too Long' Error on Windows [\#843](https://github.com/PegaSysEng/pantheon/pull/843) (thanks to [glethuillier](https://github.com/glethuillier)).
- Remove unnecessary sleep [\#842](https://github.com/PegaSysEng/pantheon/pull/842)
- Shutdown improvements [\#841](https://github.com/PegaSysEng/pantheon/pull/841)
- Speed up shutdown time [\#838](https://github.com/PegaSysEng/pantheon/pull/838)
- Add metrics to world state downloader [\#837](https://github.com/PegaSysEng/pantheon/pull/837)
- Store pivot block header [\#836](https://github.com/PegaSysEng/pantheon/pull/836)
- Clique should use beneficiary of zero on epoch blocks [\#833](https://github.com/PegaSysEng/pantheon/pull/833)
- Clique should ignore proposals for address 0 [\#831](https://github.com/PegaSysEng/pantheon/pull/831)
- Fix intermittency in FullSyncDownloaderTest [\#830](https://github.com/PegaSysEng/pantheon/pull/830)
- Added the authentication service to the WebSocket service [\#829](https://github.com/PegaSysEng/pantheon/pull/829)
- Extract creation and init of ProtocolContext into a re-usable class [\#828](https://github.com/PegaSysEng/pantheon/pull/828)
- Prevent duplicate commit seals in ibft header [\#827](https://github.com/PegaSysEng/pantheon/pull/827)
- Validate Ibft vanity data length [\#826](https://github.com/PegaSysEng/pantheon/pull/826)
- Refactored json rpc authentication to be provided as a service [\#825](https://github.com/PegaSysEng/pantheon/pull/825)
- Handle unavailable world states [\#824](https://github.com/PegaSysEng/pantheon/pull/824)
- Password in JWT payload [\#823](https://github.com/PegaSysEng/pantheon/pull/823)
- Homogenize error messages when required parameters are set [\#822](https://github.com/PegaSysEng/pantheon/pull/822) ([glethuillier](https://github.com/glethuillier)).
- Set remote peer chain head to parent of block received in NEW\_BLOCK\_MESSAGE [\#819](https://github.com/PegaSysEng/pantheon/pull/819)
- Peer disconnects should not result in stack traces [\#818](https://github.com/PegaSysEng/pantheon/pull/818)
- Abort previous builds [\#817](https://github.com/PegaSysEng/pantheon/pull/817)
- Parallel build stages [\#816](https://github.com/PegaSysEng/pantheon/pull/816)
- JWT authentication for JSON-RPC [\#815](https://github.com/PegaSysEng/pantheon/pull/815)
- Log errors that occur while finding a common ancestor [\#814](https://github.com/PegaSysEng/pantheon/pull/814)
- Shuffled log levels [\#813](https://github.com/PegaSysEng/pantheon/pull/813)
- Prevent duplicate IBFT messages being processed by state machine [\#811](https://github.com/PegaSysEng/pantheon/pull/811)
- Fix Orion startup ports [\#810](https://github.com/PegaSysEng/pantheon/pull/810)
- Commit world state continuously [\#809](https://github.com/PegaSysEng/pantheon/pull/809)
- Improve block propagation time [\#808](https://github.com/PegaSysEng/pantheon/pull/808)
- JSON-RPC authentication cli options & acceptance tests [\#807](https://github.com/PegaSysEng/pantheon/pull/807)
- Remove privacy not supported warning [\#806](https://github.com/PegaSysEng/pantheon/pull/806) (thanks to [vinistevam](https://github.com/vinistevam))
- Wire up Private Transaction Processor [\#805](https://github.com/PegaSysEng/pantheon/pull/805) (thanks to [Puneetha17](https://github.com/Puneetha17))
- Apply a limit to the number of responses in RespondingEthPeer.respondWhile [\#803](https://github.com/PegaSysEng/pantheon/pull/803)
- Avoid requesting empty block bodies from the network. [\#802](https://github.com/PegaSysEng/pantheon/pull/802)
- Handle partial responses to get receipts requests [\#801](https://github.com/PegaSysEng/pantheon/pull/801)
- Rename functions in Ibft MessageValidator [\#800](https://github.com/PegaSysEng/pantheon/pull/800)
- Upgrade GoogleJavaFormat to 1.7 [\#795](https://github.com/PegaSysEng/pantheon/pull/795)
- Minor refactorings of IntegrationTest infrastructure [\#786](https://github.com/PegaSysEng/pantheon/pull/786)
- Rework Ibft MessageValidatorFactory [\#785](https://github.com/PegaSysEng/pantheon/pull/785)
- Rework IbftRoundFactory [\#784](https://github.com/PegaSysEng/pantheon/pull/784)
- Rename artefacts to artifacts within IBFT [\#782](https://github.com/PegaSysEng/pantheon/pull/782)
- Rename TerminatedRoundArtefacts to PreparedRoundArtefacts [\#781](https://github.com/PegaSysEng/pantheon/pull/781)
- Rename Ibft MessageFactory methods [\#779](https://github.com/PegaSysEng/pantheon/pull/779)
- Update WorldStateDownloader to only filter out known code requests [\#777](https://github.com/PegaSysEng/pantheon/pull/777)
- Multiple name options only search for the longest one [\#776](https://github.com/PegaSysEng/pantheon/pull/776)
- Move ethTaskTimer to abstract root [\#775](https://github.com/PegaSysEng/pantheon/pull/775)
- Parallel Block importer [\#774](https://github.com/PegaSysEng/pantheon/pull/774)
- Wait for a peer with an estimated chain height before selecting a pivot block [\#772](https://github.com/PegaSysEng/pantheon/pull/772)
- Randomly perform full validation when fast syncing blocks [\#770](https://github.com/PegaSysEng/pantheon/pull/770)
- IBFT Message rework, piggybacking blocks on msgs. [\#769](https://github.com/PegaSysEng/pantheon/pull/769)
- EthScheduler additions [\#767](https://github.com/PegaSysEng/pantheon/pull/767)
- Fixing node whitelist isPermitted check [\#766](https://github.com/PegaSysEng/pantheon/pull/766)
- Eth/63 labels [\#764](https://github.com/PegaSysEng/pantheon/pull/764)
- Permissioning whitelist persistence. [\#763](https://github.com/PegaSysEng/pantheon/pull/763)
- Created message validators for NewRound and RoundChange [\#760](https://github.com/PegaSysEng/pantheon/pull/760)
- Add tests for FastSyncChainDownloader as a whole [\#758](https://github.com/PegaSysEng/pantheon/pull/758)
- Flatten IBFT Message API [\#757](https://github.com/PegaSysEng/pantheon/pull/757)
- Added TerminatedRoundArtefacts [\#756](https://github.com/PegaSysEng/pantheon/pull/756)
- Fix thread names in EthScheduler to include the thread number [\#755](https://github.com/PegaSysEng/pantheon/pull/755)
- Separate round change reception from RoundChangeCertificate [\#754](https://github.com/PegaSysEng/pantheon/pull/754)
- JSON-RPC authentication login [\#753](https://github.com/PegaSysEng/pantheon/pull/753)
- Spilt Ibft MessageValidator into components [\#752](https://github.com/PegaSysEng/pantheon/pull/752)
- Ensure first checkpoint headers is always in local blockchain for FastSyncCheckpointHeaderManager [\#750](https://github.com/PegaSysEng/pantheon/pull/750)
- Refactored permissioning components to be Optional. [\#747](https://github.com/PegaSysEng/pantheon/pull/747)
- Integrate rocksdb-based queue into WorldStateDownloader [\#746](https://github.com/PegaSysEng/pantheon/pull/746)
- Generify orion to enclave [\#745](https://github.com/PegaSysEng/pantheon/pull/745) (thanks to [vinistevam](https://github.com/vinistevam))
- Moved IBFT Message factory to use wrapped message types [\#744](https://github.com/PegaSysEng/pantheon/pull/744)
- Handle timeouts when requesting checkpoint headers correctly [\#743](https://github.com/PegaSysEng/pantheon/pull/743)
- Update RoundChangeManager to use flattened message [\#742](https://github.com/PegaSysEng/pantheon/pull/742)
- Handle validation failures when fast importing blocks [\#741](https://github.com/PegaSysEng/pantheon/pull/741)
- Updated IbftRound and RoundState APIs to use wrapped messages [\#740](https://github.com/PegaSysEng/pantheon/pull/740)
- Exception handling [\#739](https://github.com/PegaSysEng/pantheon/pull/739)
- Upgrade dependency versions and build cleanup [\#738](https://github.com/PegaSysEng/pantheon/pull/738)
- Update IbftBlockHeightManager to accept new message types. [\#737](https://github.com/PegaSysEng/pantheon/pull/737)
- Error response handling for permissions APIs [\#736](https://github.com/PegaSysEng/pantheon/pull/736)
- IPV6 bootnodes don't work [\#735](https://github.com/PegaSysEng/pantheon/pull/735)
- Updated to use tags of pantheon build rather than another repo [\#734](https://github.com/PegaSysEng/pantheon/pull/734)
- Log milestones at startup and other minor logging improvements [\#733](https://github.com/PegaSysEng/pantheon/pull/733)
- Create wrapper types for Ibft Signed messages [\#731](https://github.com/PegaSysEng/pantheon/pull/731)
- Ibft to uniquely ID messages by their hash [\#730](https://github.com/PegaSysEng/pantheon/pull/730)
- Rename ibftrevised to ibft2 [\#722](https://github.com/PegaSysEng/pantheon/pull/722)
- Limit ibft msg queues [\#704](https://github.com/PegaSysEng/pantheon/pull/704)
- Implement privacy precompiled contract [\#696](https://github.com/PegaSysEng/pantheon/pull/696) (thanks to [Puneetha17](https://github.com/Puneetha17))
- Integration of RecursivePeerRefreshState and PeerDiscoveryController [\#420](https://github.com/PegaSysEng/pantheon/pull/420)

## 0.9.1

Built and compatible with JDK8.

## 0.9

### Breaking Changes to Command Line

Breaking changes have been made to the command line options in v0.9 to improve usability. Many v0.8 command line options no longer work.

The [documentation](https://docs.pantheon.pegasys.tech/en/latest/) has been updated throughout to use the changed command line options and the [command line reference](https://besu.hyperledger.org/en/stable/) documents the changed options.

| Previous Option                     | New Option                                                                                                                                                                                                                                  | Change                            |
|-------------------------------------|------------------------------------------------------------------------------------------------------------------------------------------------------------------------------------------------------------------------------------------|----------------------------------|
| `--config`                          | [`--config-file`](https://besu.hyperledger.org/en/latest/Reference/CLI/CLI-Syntax/#config-file)                                                                                                                                  | Renamed                          |
| `--datadir`                         | [`--data-path`](https://besu.hyperledger.org/en/latest/Reference/CLI/CLI-Syntax/#data-path)                                                                                                                                      | Renamed                          |
| `--dev-mode`                        | [`--network=dev`](https://besu.hyperledger.org/en/latest/Reference/CLI/CLI-Syntax/#network)                                                                                                                                     | Replaced by `--network` option   |
| `--genesis`                         | [`--genesis-file`](https://besu.hyperledger.org/en/latest/Reference/CLI/CLI-Syntax/#genesis-file)                                                                                                                                | Renamed                          |
| `--goerli`                          | [`--network=goerli`](https://besu.hyperledger.org/en/latest/Reference/CLI/CLI-Syntax/#network)                                                                                                                                  | Replaced by `--network` option   |
| `--metrics-listen=<HOST:PORT>`      | [`--metrics-host=<HOST>`](https://besu.hyperledger.org/en/latest/Reference/CLI/CLI-Syntax/#metrics-host) and [`--metrics-port=<PORT>`](https://besu.hyperledger.org/en/latest/Reference/CLI/CLI-Syntax/#metrics-port) | Split into host and port options |
| `--miner-extraData`                 | [`--miner-extra-data`](https://besu.hyperledger.org/en/latest/Reference/CLI/CLI-Syntax/#miner-extra-data)                                                                                                                       | Renamed                          |
| `--miner-minTransactionGasPriceWei` | [`--min-gas-price`](https://besu.hyperledger.org/en/latest/Reference/CLI/CLI-Syntax/#min-gas-price)                                                                                                                              | Renamed                          |
| `--no-discovery`                    | [`--discovery-enabled`](https://besu.hyperledger.org/en/latest/Reference/CLI/CLI-Syntax/#discovery-enabled)                                                                                                                      | Replaced                         |
| `--node-private-key`                | [`--node-private-key-file`](https://besu.hyperledger.org/en/latest/Reference/CLI/CLI-Syntax/#node-private-key-file)                                                                                                              | Renamed                          |
| `--ottoman`                         | N/A                                                                                                                                                                                                                                         | Removed                          |
| `--p2p-listen=<HOST:PORT>`          | [`--p2p-host=<HOST>`](https://besu.hyperledger.org/en/latest/Reference/CLI/CLI-Syntax/#p2p-hostt) and [`--p2p-port=<PORT>`](https://besu.hyperledger.org/en/latest/Reference/CLI/CLI-Syntax/#p2p-port) | Split into host and port options |
| `--rinkeby`                         | [`--network=rinkeby`](https://besu.hyperledger.org/en/latest/Reference/CLI/CLI-Syntax/#network)                                                                                                                                     | Replaced by `--network` option   |
| `--ropsten`                         | [`--network=ropsten`](https://besu.hyperledger.org/en/latest/Reference/CLI/CLI-Syntax/#network)                                                                                                                                     | Replaced by `--network` option   |
| `--rpc-enabled`                     | [` --rpc-http-enabled`](https://besu.hyperledger.org/en/latest/Reference/CLI/CLI-Syntax/#rpc-http-enabled)| Renamed|
| `--rpc-listen=<HOST:PORT>`          | [`--rpc-http-host=<HOST>`](https://besu.hyperledger.org/en/latest/Reference/CLI/CLI-Syntax/#rpc-http-host) and [`--rpc-http-port=<PORT>`](https://besu.hyperledger.org/en/latest/Reference/CLI/CLI-Syntax/#rpc-http-port) | Split into host and port options |
| `--rpc-api`                         | [`--rpc-http-api`](https://besu.hyperledger.org/en/latest/Reference/CLI/CLI-Syntax/#rpc-http-api)| Renamed |
| `--rpc-cors-origins`                | [`--rpc-http-cors-origins`](https://besu.hyperledger.org/en/latest/Reference/CLI/CLI-Syntax/#rpc-http-cors-origins) | Renamed |
| `--ws-enabled`                      | [`--rpc-ws-enabled`](https://besu.hyperledger.org/en/latest/Reference/CLI/CLI-Syntax/#rpc-ws-enabled)  | Renamed |
| `--ws-api`                          | [`--rpc-ws-api`](https://besu.hyperledger.org/en/latest/Reference/CLI/CLI-Syntax/#rpc-ws-api) | Renamed|
| `--ws-listen=<HOST:PORT>`           | [`--rpc-ws-host=<HOST>`](https://besu.hyperledger.org/en/latest/Reference/CLI/CLI-Syntax/#rpc-ws-host) and [`--rpc-ws-port=<PORT>`](https://besu.hyperledger.org/en/latest/Reference/CLI/CLI-Syntax/#rpc-ws-port) | Split into host and port options |
| `--ws-refresh-delay`                | [`--rpc-ws-refresh-delay`](https://besu.hyperledger.org/en/latest/Reference/CLI/CLI-Syntax/#rpc-ws-refresh-delay)|Renamed|

| Previous Subcommand                 | New Subcommand                                                                                                                                                                                                                  | Change                            |
|-------------------------------------|------------------------------------------------------------------------------------------------------------------------------------------------------------------------------------------------------------------------------------------|----------------------------------|
| `pantheon import <block-file>`      | [`pantheon blocks import --from=<block-file>`](https://besu.hyperledger.org/en/latest/Reference/CLI/CLI-Subcommands/#blocks)                                                                                            | Renamed                          |
| `pantheon export-pub-key <key-file>`| [`pantheon public-key export --to=<key-file>`](https://besu.hyperledger.org/en/latest/Reference/CLI/CLI-Subcommands/#public-key)                                                                                                      | Renamed                          |


### Private Network Quickstart

The Private Network Quickstart has been moved from the `pantheon` repository to the `pantheon-quickstart`
repository. The [Private Network Quickstart tutorial](https://besu.hyperledger.org/en/latest/Tutorials/Quickstarts/Private-Network-Quickstart/)
has been updated to use the moved quickstart.

### Additions and Improvements

- `--network=goerli` supports relaunch of Görli testnet [\#717](https://github.com/PegaSysEng/pantheon/pull/717)
- TOML authentication provider [\#689](https://github.com/PegaSysEng/pantheon/pull/689)
- Metrics Push Gateway Options [\#678](https://github.com/PegaSysEng/pantheon/pull/678)
- Additional logging details for IBFT 2.0 [\#650](https://github.com/PegaSysEng/pantheon/pull/650)
- Permissioning config TOML file [\#643](https://github.com/PegaSysEng/pantheon/pull/643)
- Added metrics Prometheus Push Gateway Support [\#638](https://github.com/PegaSysEng/pantheon/pull/638)
- Clique and IBFT not enabled by default in RPC APIs [\#635](https://github.com/PegaSysEng/pantheon/pull/635)
- Added `admin_addPeer` JSON-RPC API method [\#622](https://github.com/PegaSysEng/pantheon/pull/622)
- Implemented `--p2p-enabled` configuration item [\#619](https://github.com/PegaSysEng/pantheon/pull/619)
- Command options and commands renaming [\#618](https://github.com/PegaSysEng/pantheon/pull/618)
- Added IBFT get pending votes [\#603](https://github.com/PegaSysEng/pantheon/pull/603)
- Implement Petersburg hardfork [\#601](https://github.com/PegaSysEng/pantheon/pull/601)
- Added private transaction abstraction [\#592](https://github.com/PegaSysEng/pantheon/pull/592) (thanks to [iikirilov](https://github.com/iikirilov))
- Added privacy command line commands [\#584](https://github.com/PegaSysEng/pantheon/pull/584) (thanks to [Puneetha17](https://github.com/Puneetha17))

### Technical Improvements

- Download receipts during fast sync and import without processing transactions [\#701](https://github.com/PegaSysEng/pantheon/pull/701)
- Removed CLI options for `--nodes-whitelist` and `--accounts-whitelist` [\#694](https://github.com/PegaSysEng/pantheon/pull/694)
- Delegate `getRootCause` through to Guava's implementation [\#692](https://github.com/PegaSysEng/pantheon/pull/692)
- Benchmark update [\#691](https://github.com/PegaSysEng/pantheon/pull/691)
- Implement chain download for fast sync [\#690](https://github.com/PegaSysEng/pantheon/pull/690)
- Allow missing accounts to create zero-cost transactions [\#685](https://github.com/PegaSysEng/pantheon/pull/685)
- Node private key location should be fixed under docker [\#684](https://github.com/PegaSysEng/pantheon/pull/684)
- Parallel Processing File Import Performance [\#683](https://github.com/PegaSysEng/pantheon/pull/683)
- Integrate actual `WorldStateDownloader` with the fast sync work flow [\#682](https://github.com/PegaSysEng/pantheon/pull/682)
- Removed `--max-trailing-peers` option [\#680](https://github.com/PegaSysEng/pantheon/pull/680)
- Enabled warning on CLI dependent options [\#679](https://github.com/PegaSysEng/pantheon/pull/679)
- Update WorldStateDownloader run\(\) interface to accept header [\#677](https://github.com/PegaSysEng/pantheon/pull/677)
- Fixed Difficulty calculator [\#663](https://github.com/PegaSysEng/pantheon/pull/663)
- `discovery-enabled` option refactoring [\#661](https://github.com/PegaSysEng/pantheon/pull/661)
- Update orion default port approach [\#660](https://github.com/PegaSysEng/pantheon/pull/660)
- Extract out generic parts of Downloader [\#659](https://github.com/PegaSysEng/pantheon/pull/659)
- Start world downloader [\#658](https://github.com/PegaSysEng/pantheon/pull/658)
- Create a simple `WorldStateDownloader` [\#657](https://github.com/PegaSysEng/pantheon/pull/657)
- Added handling for when p2p is disabled [\#655](https://github.com/PegaSysEng/pantheon/pull/655)
- Enabled command line configuration for privacy precompiled contract address [\#653](https://github.com/PegaSysEng/pantheon/pull/653) (thanks to [Puneetha17](https://github.com/Puneetha17))
- IBFT transmitted packets are logged by gossiper [\#652](https://github.com/PegaSysEng/pantheon/pull/652)
- `admin_addPeer` acceptance test [\#651](https://github.com/PegaSysEng/pantheon/pull/651)
- Added `p2pEnabled` configuration to `ProcessBesuNodeRunner` [\#649](https://github.com/PegaSysEng/pantheon/pull/649)
- Added description to automatic benchmarks [\#646](https://github.com/PegaSysEng/pantheon/pull/646)
- Added `network` option [\#645](https://github.com/PegaSysEng/pantheon/pull/645)
- Remove OrionConfiguration [\#644](https://github.com/PegaSysEng/pantheon/pull/644) (thanks to [Puneetha17](https://github.com/Puneetha17))
- IBFT Json Acceptance tests [\#634](https://github.com/PegaSysEng/pantheon/pull/634)
- Upgraded build image to one that contains libsodium [\#632](https://github.com/PegaSysEng/pantheon/pull/632)
- Command line fixes [\#630](https://github.com/PegaSysEng/pantheon/pull/630)
- Consider peer count insufficient until minimum peers for fast sync are connected [\#629](https://github.com/PegaSysEng/pantheon/pull/629)
- Build tweaks [\#628](https://github.com/PegaSysEng/pantheon/pull/628)
- IBFT ensure non-validator does not partake in consensus [\#627](https://github.com/PegaSysEng/pantheon/pull/627)
- Added ability in acceptance tests to set up a node with `--no-discovery` [\#624](https://github.com/PegaSysEng/pantheon/pull/624)
- Gossip integration test [\#623](https://github.com/PegaSysEng/pantheon/pull/623)
- Removed quickstart code and CI pipeline [\#616](https://github.com/PegaSysEng/pantheon/pull/616)
- IBFT Integration Tests - Spurious Behaviour [\#615](https://github.com/PegaSysEng/pantheon/pull/615)
- Refactoring for more readable IBFT IT [\#614](https://github.com/PegaSysEng/pantheon/pull/614)
- Start of fast sync downloader [\#613](https://github.com/PegaSysEng/pantheon/pull/613)
- Split `IbftProcessor` into looping and event processing [\#612](https://github.com/PegaSysEng/pantheon/pull/612)
- IBFT Int Test - changed `TestContextFactory` to a builder [\#611](https://github.com/PegaSysEng/pantheon/pull/611)
- Discard prior round change msgs [\#610](https://github.com/PegaSysEng/pantheon/pull/610)
- `IbftGetValidatorsByBlockHash` added to json factory [\#607](https://github.com/PegaSysEng/pantheon/pull/607)
- IBFT Validator RPCs to return list of strings [\#606](https://github.com/PegaSysEng/pantheon/pull/606)
- Update Benchmark [\#605](https://github.com/PegaSysEng/pantheon/pull/605)
- Remove db package and move classes to more appropriate locations [\#599](https://github.com/PegaSysEng/pantheon/pull/599)
- Added `GetReceiptsFromPeerTask` [\#598](https://github.com/PegaSysEng/pantheon/pull/598)
- Added `GetNodeDataFromPeerTask` [\#597](https://github.com/PegaSysEng/pantheon/pull/597)
- Fixed deprecation warnings [\#596](https://github.com/PegaSysEng/pantheon/pull/596)
- IBFT Integration Tests - Future Height [\#591](https://github.com/PegaSysEng/pantheon/pull/591)
- Added `getNodeData` to `EthPeer` to enable requesting node data [\#589](https://github.com/PegaSysEng/pantheon/pull/589)
- `Blockcreator` to use `parentblock` specified at construction [\#588](https://github.com/PegaSysEng/pantheon/pull/588)
- Support responding to `GetNodeData` requests [\#587](https://github.com/PegaSysEng/pantheon/pull/587)
- IBFT validates block on proposal reception [\#583](https://github.com/PegaSysEng/pantheon/pull/583)
- Rework `NewRoundValidator` tests [\#582](https://github.com/PegaSysEng/pantheon/pull/582)
- IBFT split extra data validation rule into components [\#581](https://github.com/PegaSysEng/pantheon/pull/581)
- Allow attached rules to be flagged `light` [\#580](https://github.com/PegaSysEng/pantheon/pull/580)
- Split Block Validation from Importing [\#579](https://github.com/PegaSysEng/pantheon/pull/579)
- Refactor `RoundChangeManager` creation [\#578](https://github.com/PegaSysEng/pantheon/pull/578)
- Add `-SNAPSHOT` postfix to version [\#577](https://github.com/PegaSysEng/pantheon/pull/577)
- IBFT - prevent proposed block being imported twice [\#576](https://github.com/PegaSysEng/pantheon/pull/576)
- Version upgrades [\#571](https://github.com/PegaSysEng/pantheon/pull/571)
- Tests that CLI options are disabled under docker [\#566](https://github.com/PegaSysEng/pantheon/pull/566)
- Renamed IBFT networking classes [\#555](https://github.com/PegaSysEng/pantheon/pull/555)
- Removed dead code from the consensus package [\#554](https://github.com/PegaSysEng/pantheon/pull/554)
- Prepared private transaction support [\#538](https://github.com/PegaSysEng/pantheon/pull/538) (thanks to [iikirilov](https://github.com/iikirilov))

## 0.8.5

Indefinitely delays the roll-out of Constantinople on Ethereum Mainnet due to a [potential security issue](https://blog.ethereum.org/2019/01/15/security-alert-ethereum-constantinople-postponement/) detected.

## Additions and Improvements
- Remove Constantinople fork block [\#574](https://github.com/PegaSysEng/pantheon/pull/574)

## Technical Improvements
- Rename IBFT message packages [\#568](https://github.com/PegaSysEng/pantheon/pull/568)


## 0.8.4

### Docker Image

If you have been running a node using the v0.8.3 Docker image, the node was not saving data to the
specified [data directory](https://besu.hyperledger.org/en/stable/),
or referring to the custom [configuration file](https://besu.hyperledger.org/en/stable/)
or [genesis file](https://besu.hyperledger.org/en/stable/).

To recover the node key and data directory from the Docker container:
`docker cp <container>:/opt/pantheon/key <destination_file>`
`docker cp <container>:/opt/pantheon/database <destination_directory>`

Where `container` is the name or ID of the Docker container containing the Besu node.

The container can be running or stopped when you copy the key and data directory. If your node was
fully synchronized to MainNet, the data directory will be ~2TB.

When restarting your node with the v0.8.4 Docker image:

* Save the node key in the [`key` file](https://besu.hyperledger.org/en/latest/Concepts/Node-Keys/#node-private-key) in the data
    directory or specify the location using the [`--node-private-key` option](https://besu.hyperledger.org/en/stable/).
* Specify the `<destination_directory` as a [volume for the data directory](https://besu.hyperledger.org/en/stable/).

### Bug Fixes
- Fixing default resource locations inside docker [\#529](https://github.com/PegaSysEng/pantheon/pull/529)
- NewRoundMessageValidator ignores Round Number when comparing blocks [\#523](https://github.com/PegaSysEng/pantheon/pull/523)
- Fix Array Configurable command line options [\#514](https://github.com/PegaSysEng/pantheon/pull/514)

## Additions and Improvements
- RocksDB Metrics [\#531](https://github.com/PegaSysEng/pantheon/pull/531)
- Added `ibft_getValidatorsByBlockHash` JSON RPC [\#519](https://github.com/PegaSysEng/pantheon/pull/519)
- Expose metrics to Prometheus [\#506](https://github.com/PegaSysEng/pantheon/pull/506)
- Added `ibft_getValidatorsByBlockNumber` [\#499](https://github.com/PegaSysEng/pantheon/pull/499)
- Added `Roadmap.md` file. [\#494](https://github.com/PegaSysEng/pantheon/pull/494)
- Added JSON RPC `eth hashrate` method. [\#488](https://github.com/PegaSysEng/pantheon/pull/488)
- Account whitelist API [\#487](https://github.com/PegaSysEng/pantheon/pull/487)
- Added nodes whitelist JSON-RPC APIs [\#476](https://github.com/PegaSysEng/pantheon/pull/476)
- Added account whitelisting [\#460](https://github.com/PegaSysEng/pantheon/pull/460)
- Added configurable refresh delay for SyncingSubscriptionService on start up [\#383](https://github.com/PegaSysEng/pantheon/pull/383)
- Added the Command Line Style Guide  [\#530](https://github.com/PegaSysEng/pantheon/pull/530)

## Technical Improvements

-  Updated `--bootnodes` command option to take zero arguments [\#548](https://github.com/PegaSysEng/pantheon/pull/548)
- IBFT Integration Testing - Local Node is proposer [\#527](https://github.com/PegaSysEng/pantheon/pull/527)
- Remove vertx from discovery tests [\#539](https://github.com/PegaSysEng/pantheon/pull/539)
- IBFT Integration testing - Round Change [\#537](https://github.com/PegaSysEng/pantheon/pull/537)
- NewRoundMessageValidator creates RoundChangeValidator with correct value [\#518](https://github.com/PegaSysEng/pantheon/pull/518)
- Remove time dependency from BlockTimer tests [\#513](https://github.com/PegaSysEng/pantheon/pull/513)
- Gradle 5.1 [\#512](https://github.com/PegaSysEng/pantheon/pull/512)
- Metrics measurement adjustment [\#511](https://github.com/PegaSysEng/pantheon/pull/511)
- Metrics export for import command. [\#509](https://github.com/PegaSysEng/pantheon/pull/509)
- IBFT Integration test framework [\#502](https://github.com/PegaSysEng/pantheon/pull/502)
- IBFT message gossiping [\#501](https://github.com/PegaSysEng/pantheon/pull/501)
- Remove non-transactional mutation from KeyValueStore [\#500](https://github.com/PegaSysEng/pantheon/pull/500)
- Ensured that the blockchain queries class handles optionals better. [\#486](https://github.com/PegaSysEng/pantheon/pull/486)
- IBFT mining acceptance test [\#483](https://github.com/PegaSysEng/pantheon/pull/483)
- Set base directory name to be lowercase in building.md [\#474](https://github.com/PegaSysEng/pantheon/pull/474) (Thanks to [Matthalp](https://github.com/Matthalp))
- Moved admin\_peers to Admin API group [\#473](https://github.com/PegaSysEng/pantheon/pull/473)
- Nodes whitelist acceptance test [\#472](https://github.com/PegaSysEng/pantheon/pull/472)
- Rework RoundChangeManagerTest to not reuse validators [\#469](https://github.com/PegaSysEng/pantheon/pull/469)
- Ignore node files to support truffle. [\#467](https://github.com/PegaSysEng/pantheon/pull/467)
- IBFT pantheon controller [\#461](https://github.com/PegaSysEng/pantheon/pull/461)
- IBFT Round to update internal state on reception of NewRound Message [\#451](https://github.com/PegaSysEng/pantheon/pull/451)
- Update RoundChangeManager correctly create its message validator [\#450](https://github.com/PegaSysEng/pantheon/pull/450)
- Use seconds for block timer time unit [\#445](https://github.com/PegaSysEng/pantheon/pull/445)
- IBFT controller and future msgs handling [\#431](https://github.com/PegaSysEng/pantheon/pull/431)
- Allow IBFT Round to be created using PreparedCert [\#429](https://github.com/PegaSysEng/pantheon/pull/429)
- Added MessageValidatorFactory [\#425](https://github.com/PegaSysEng/pantheon/pull/425)
- Inround payload [\#423](https://github.com/PegaSysEng/pantheon/pull/423)
- Updated IbftConfig Fields [\#422](https://github.com/PegaSysEng/pantheon/pull/422)
- Repair IbftBlockCreator and add tests [\#421](https://github.com/PegaSysEng/pantheon/pull/421)
- Make Besu behave as a submodule [\#419](https://github.com/PegaSysEng/pantheon/pull/419)
- Ibft Height Manager [\#418](https://github.com/PegaSysEng/pantheon/pull/418)
- Ensure bootnodes are a subset of node whitelist [\#414](https://github.com/PegaSysEng/pantheon/pull/414)
- IBFT Consensus Round Classes [\#405](https://github.com/PegaSysEng/pantheon/pull/405)
- IBFT message payload tests [\#404](https://github.com/PegaSysEng/pantheon/pull/404)
- Validate enodeurl syntax from command line [\#403](https://github.com/PegaSysEng/pantheon/pull/403)
- Update errorprone [\#401](https://github.com/PegaSysEng/pantheon/pull/401)
- IBFT round change manager [\#393](https://github.com/PegaSysEng/pantheon/pull/393)
- IBFT RoundState [\#392](https://github.com/PegaSysEng/pantheon/pull/392)
- Move Block data generator test helper to test support package [\#391](https://github.com/PegaSysEng/pantheon/pull/391)
- IBFT message tests [\#367](https://github.com/PegaSysEng/pantheon/pull/367)

## 0.8.3

### Breaking Change to JSON RPC-API

From v0.8.3, incoming HTTP requests are only accepted from hostnames specified using the `--host-whitelist` command-line option. If not specified, the default value for `--host-whitelist` is `localhost`.

If using the URL `http://127.0.0.1` to make JSON-RPC calls, use `--host-whitelist` to specify the hostname `127.0.0.1` or update the hostname to `localhost`.

If your application publishes RPC ports, specify the hostnames when starting Besu. For example:

```bash
pantheon --host-whitelist=example.com
```

Specify `*` or `all` for `--host-whitelist` to effectively disable host protection and replicate pre-v0.8.3 behavior. This is not recommended for production code.

### Bug Fixes

- Repair Clique Proposer Selection [\#339](https://github.com/PegaSysEng/pantheon/pull/339)
- High TX volume swamps block processing [\#337](https://github.com/PegaSysEng/pantheon/pull/337)
- Check if the connectFuture has completed successfully [\#293](https://github.com/PegaSysEng/pantheon/pull/293)
- Switch back to Xerial Snappy Library [\#284](https://github.com/PegaSysEng/pantheon/pull/284)
- ShortHex of 0 should be '0x0', not '0x' [\#272](https://github.com/PegaSysEng/pantheon/pull/272)
- Fix pantheon CLI default values infinite loop [\#266](https://github.com/PegaSysEng/pantheon/pull/266)

### Additions and Improvements

- Added `--nodes-whitelist` parameter to CLI and NodeWhitelistController [\#346](https://github.com/PegaSysEng/pantheon/pull/346)
- Discovery wiring for `--node-whitelist` [\#365](https://github.com/PegaSysEng/pantheon/pull/365)
- Plumb in three more metrics [\#344](https://github.com/PegaSysEng/pantheon/pull/344)
- `ProposerSelection` to support multiple IBFT implementations [\#307](https://github.com/PegaSysEng/pantheon/pull/307)
- Configuration to support IBFT original and revised [\#306](https://github.com/PegaSysEng/pantheon/pull/306)
- Added host whitelist for JSON-RPC. [**Breaking Change**](#breaking-change-to-json-rpc-api) [\#295](https://github.com/PegaSysEng/pantheon/pull/295)
- Reduce `Block creation processed cancelled` log message to debug [\#294](https://github.com/PegaSysEng/pantheon/pull/294)
- Implement iterative peer search [\#268](https://github.com/PegaSysEng/pantheon/pull/268)
- Added RLP enc/dec for PrePrepare, Commit and NewRound messages [\#200](https://github.com/PegaSysEng/pantheon/pull/200)
- IBFT block mining [\#169](https://github.com/PegaSysEng/pantheon/pull/169)
- Added `--goerli` CLI option [\#370](https://github.com/PegaSysEng/pantheon/pull/370) (Thanks to [@Nashatyrev](https://github.com/Nashatyrev))
- Begin capturing metrics to better understand Besu's behaviour [\#326](https://github.com/PegaSysEng/pantheon/pull/326)

### Technical Improvements

- Extracted non-Docker CLI parameters to picoCLI mixin. [\#323](https://github.com/PegaSysEng/pantheon/pull/323)
- IBFT preprepare to validate round matches block [\#329](https://github.com/PegaSysEng/pantheon/pull/329)
- Fix acceptance test [\#324](https://github.com/PegaSysEng/pantheon/pull/324)
- Added the `IbftFinalState` [\#385](https://github.com/PegaSysEng/pantheon/pull/385)
- Constantinople Fork Block [\#382](https://github.com/PegaSysEng/pantheon/pull/382)
- Fix `pantheon.cli.BesuCommandTest` test on Windows [\#380](https://github.com/PegaSysEng/pantheon/pull/380)
- JDK smoke testing is being configured differently now [\#374](https://github.com/PegaSysEng/pantheon/pull/374)
- Re-enable clique AT [\#373](https://github.com/PegaSysEng/pantheon/pull/373)
- Ignoring acceptance test [\#372](https://github.com/PegaSysEng/pantheon/pull/372)
- Changes to support Gradle 5.0 [\#371](https://github.com/PegaSysEng/pantheon/pull/371)
- Clique: Prevent out of turn blocks interrupt in-turn mining [\#364](https://github.com/PegaSysEng/pantheon/pull/364)
- Time all tasks [\#361](https://github.com/PegaSysEng/pantheon/pull/361)
- Rework `VoteTallyCache` to better represent purpose [\#360](https://github.com/PegaSysEng/pantheon/pull/360)
- Add an `UNKNOWN` `DisconnectReason` [\#359](https://github.com/PegaSysEng/pantheon/pull/359)
- New round validation [\#353](https://github.com/PegaSysEng/pantheon/pull/353)
- Update get validators for block hash test to start from block 1 [\#352](https://github.com/PegaSysEng/pantheon/pull/352)
- Idiomatic Builder Pattern [\#345](https://github.com/PegaSysEng/pantheon/pull/345)
- Revert `Repair Clique Proposer Selection` \#339 - Breaks Görli testnet [\#343](https://github.com/PegaSysEng/pantheon/pull/343)
- No fixed ports in tests [\#340](https://github.com/PegaSysEng/pantheon/pull/340)
- Update clique acceptance test genesis file to use correct clique property names [\#338](https://github.com/PegaSysEng/pantheon/pull/338)
- Supporting list of addresses in logs subscription [\#336](https://github.com/PegaSysEng/pantheon/pull/336)
- Render handler exception to `System.err` instead of `.out` [\#334](https://github.com/PegaSysEng/pantheon/pull/334)
- Renamed IBFT message classes [\#333](https://github.com/PegaSysEng/pantheon/pull/333)
- Add additional RLP tests [\#332](https://github.com/PegaSysEng/pantheon/pull/332)
- Downgrading spotless to 3.13.0 to fix threading issues [\#325](https://github.com/PegaSysEng/pantheon/pull/325)
- `eth_getTransactionReceipt` acceptance test [\#322](https://github.com/PegaSysEng/pantheon/pull/322)
- Upgrade vertx to 3.5.4 [\#316](https://github.com/PegaSysEng/pantheon/pull/316)
- Round change validation [\#315](https://github.com/PegaSysEng/pantheon/pull/315)
- Basic IBFT message validators [\#314](https://github.com/PegaSysEng/pantheon/pull/314)
- Minor repairs to clique block scheduling [\#308](https://github.com/PegaSysEng/pantheon/pull/308)
- Dependencies Version upgrade [\#303](https://github.com/PegaSysEng/pantheon/pull/303)
- Build multiple JVM [\#301](https://github.com/PegaSysEng/pantheon/pull/301)
- Smart contract acceptance test [\#296](https://github.com/PegaSysEng/pantheon/pull/296)
- Fixing WebSocket error response [\#292](https://github.com/PegaSysEng/pantheon/pull/292)
- Reword error messages following exceptions during mining [\#291](https://github.com/PegaSysEng/pantheon/pull/291)
- Clique acceptance tests [\#290](https://github.com/PegaSysEng/pantheon/pull/290)
- Delegate creation of additional JSON-RPC methods to the BesuController [\#289](https://github.com/PegaSysEng/pantheon/pull/289)
- Remove unnecessary `RlpInput` and `RlpOutput` classes [\#287](https://github.com/PegaSysEng/pantheon/pull/287)
- Remove `RlpUtils` [\#285](https://github.com/PegaSysEng/pantheon/pull/285)
- Enabling previously ignored acceptance tests [\#282](https://github.com/PegaSysEng/pantheon/pull/282)
- IPv6 peers [\#281](https://github.com/PegaSysEng/pantheon/pull/281)
- IPv6 Bootnode [\#280](https://github.com/PegaSysEng/pantheon/pull/280)
- Acceptance test for `getTransactionReceipt` JSON-RPC method [\#278](https://github.com/PegaSysEng/pantheon/pull/278)
- Inject `StorageProvider` into `BesuController` instances [\#259](https://github.com/PegaSysEng/pantheon/pull/259)

## 0.8.2

### Removed
 - Removed `import-blockchain` command because nothing exports to the required format yet (PR [\#223](https://github.com/PegaSysEng/pantheon/pull/223))

### Bug Fixes
 - `io.netty.util.internal.OutOfDirectMemoryError` errors by removing reference counting from network messages.
 - Log spam: endless loop in `nioEventLoopGroup` thanks to [@5chdn](https://github.com/5chdn) for reporting) (PR [#261](https://github.com/PegaSysEng/pantheon/pull/261))
 - Rinkeby import can stall with too many fragments thanks to [@steffenkux](https://github.com/steffenkux) and [@5chdn](https://github.com/5chdn) for reporting) (PR [#255](https://github.com/PegaSysEng/pantheon/pull/255))
 - Clique incorrectly used the chain ID instead of the network ID in ETH status messages (PR [#209](https://github.com/PegaSysEng/pantheon/pull/209))
 - Gradle deprecation warnings (PR [#246](https://github.com/PegaSysEng/pantheon/pull/246) with thanks to [@jvirtanen](https://github.com/jvirtanen))
 - Consensus issue on Ropsten:
    - Treat output length as a maximum length for CALL operations (PR [#236](https://github.com/PegaSysEng/pantheon/pull/236))
    - ECRec precompile should return empty instead of 32 zero bytes when the input is invalid (PR [#227](https://github.com/PegaSysEng/pantheon/pull/227))
 - File name too long error while building from source thanks to [@5chdn](https://github.com/5chdn) for reporting) (PR [#221](https://github.com/PegaSysEng/pantheon/pull/221))
 - Loop syntax in `runBesuPrivateNetwork.sh` (PR [#237](https://github.com/PegaSysEng/pantheon/pull/237) thanks to [@matt9ucci](https://github.com/matt9ucci))
 - Fix `CompressionException: Snappy decompression failed` errors thanks to [@5chdn](https://github.com/5chdn) for reporting) (PR [#274](https://github.com/PegaSysEng/pantheon/pull/274))

### Additions and Improvements
 - Added `--ropsten` command line argument to make syncing to Ropsten easier (PR [#197](https://github.com/PegaSysEng/pantheon/pull/197) with thanks to [@jvirtanen](https://github.com/jvirtanen))
 - Enabled constantinople in `--dev-mode` (PR [#256](https://github.com/PegaSysEng/pantheon/pull/256))
 - Supported Constantinople with Clique thanks to [@5chdn](https://github.com/5chdn) for reporting) (PR [#250](https://github.com/PegaSysEng/pantheon/pull/250), PR [#247](https://github.com/PegaSysEng/pantheon/pull/247))
 - Implemented `eth_chainId` JSON-RPC method (PR [#219](https://github.com/PegaSysEng/pantheon/pull/219))
 - Updated client version to be ethstats friendly (PR [#258](https://github.com/PegaSysEng/pantheon/pull/258))
 - Added `--node-private-key` option to allow nodekey file to be specified separately to data directory thanks to [@peterbroadhurst](https://github.com/peterbroadhurst) for requesting)  (PR [#234](https://github.com/PegaSysEng/pantheon/pull/234))
 - Added `--banned-nodeids` option to prevent connection to specific nodes (PR [#254](https://github.com/PegaSysEng/pantheon/pull/254))
 - Send client quitting disconnect message to peers on shutdown (PR [#253](https://github.com/PegaSysEng/pantheon/pull/253))
 - Improved error message for port conflict error (PR [#232](https://github.com/PegaSysEng/pantheon/pull/232))


 ### Technical Improvements
 - Upgraded Ethereum reference tests to 6.0 beta 2. (thanks to [@jvirtanen](https://github.com/jvirtanen) for the initial upgrade to beta 1)
 - Set Java compiler default encoding to UTF-8 (PR [#238](https://github.com/PegaSysEng/pantheon/pull/238) thanks to [@matt9ucci](https://github.com/matt9ucci))
 - Removed duplicate code defining default JSON-RPC APIs (PR [#218](https://github.com/PegaSysEng/pantheon/pull/218) thanks to [@matt9ucci](https://github.com/matt9ucci))
 - Improved code for parsing config (PRs [#208](https://github.com/PegaSysEng/pantheon/pull/208), [#209](https://github.com/PegaSysEng/pantheon/pull/209))
 - Use `java.time.Clock` in favour of a custom Clock interface (PR [#220](https://github.com/PegaSysEng/pantheon/pull/220))
 - Improve modularity of storage systems (PR [#211](https://github.com/PegaSysEng/pantheon/pull/211), [#207](https://github.com/PegaSysEng/pantheon/pull/207))
 - Treat JavaDoc warnings as errors (PR [#171](https://github.com/PegaSysEng/pantheon/pull/171))
 - Add benchmark for `BlockHashOperation `as a template for benchmarking other EVM operations (PR [#203](https://github.com/PegaSysEng/pantheon/pull/203))
 - Added unit tests for `EthBlockNumber` (PR [#195](https://github.com/PegaSysEng/pantheon/pull/195) thanks to [@jvirtanen](https://github.com/jvirtanen))
 - Code style improvements (PR [#196](https://github.com/PegaSysEng/pantheon/pull/196) thanks to [@jvirtanen](https://github.com/jvirtanen))
 - Added unit tests for `Web3ClientVersion` (PR [#194](https://github.com/PegaSysEng/pantheon/pull/194) with thanks to [@jvirtanen](https://github.com/jvirtanen))
 - Removed RLPUtils from `RawBlockIterator` (PR [#179](https://github.com/PegaSysEng/pantheon/pull/179))
 - Replace the JNI based snappy library with a pure-Java version (PR [#257](https://github.com/PegaSysEng/pantheon/pull/257))<|MERGE_RESOLUTION|>--- conflicted
+++ resolved
@@ -7,11 +7,8 @@
 ### Breaking Changes
 
 ### Additions and Improvements
-<<<<<<< HEAD
+- Update Java and Gradle dependecies [#7571](https://github.com/hyperledger/besu/pull/7571)
 - Layered txpool: new options `--tx-pool-min-score` to remove a tx from pool when its score is lower than the specified value [#7576](https://github.com/hyperledger/besu/pull/7576)
-=======
-- Update Java and Gradle dependecies [#7571](https://github.com/hyperledger/besu/pull/7571)
->>>>>>> dc6324c8
 
 ### Bug fixes
 - Layered txpool: do not send notifications when moving tx between layers [#7539](https://github.com/hyperledger/besu/pull/7539)
