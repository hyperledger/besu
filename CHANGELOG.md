# Changelog

## 23.10.3

### Breaking Changes

### Deprecations

### Additions and Improvements
- Implement debug_traceCall [#5885](https://github.com/hyperledger/besu/pull/5885)
- Transactions that takes too long to evaluate, during block creation, are dropped from the txpool [#6163](https://github.com/hyperledger/besu/pull/6163)
- New option `tx-pool-min-gas-price` to set a lower bound when accepting txs to the pool [#6098](https://github.com/hyperledger/besu/pull/6098)
<<<<<<< HEAD
- Update OpenJDK latest Docker image to use Java 21 [#6189](https://github.com/hyperledger/besu/pull/6189)
=======
- Allow a transaction selection plugin to specify custom selection results [#6190](https://github.com/hyperledger/besu/pull/6190)
- Add `rpc-gas-cap` to allow users to set gas limit to the RPC methods used to simulate transactions[#6156](https://github.com/hyperledger/besu/pull/6156)

### Bug fixes
- Fix Docker image name clash between Besu and evmtool [#6194](https://github.com/hyperledger/besu/pull/6194)
>>>>>>> 84c15d93

## 23.10.2

### Breaking Changes
- TX pool eviction in the legacy TX pool now favours keeping oldest transactions (more likely to evict higher nonces, less likely to introduce nonce gaps) [#6106](https://github.com/hyperledger/besu/pull/6106) and [#6146](https://github.com/hyperledger/besu/pull/6146)

### Deprecations

### Additions and Improvements
- Ethereum Classic Spiral network upgrade [#6078](https://github.com/hyperledger/besu/pull/6078)
- Add a method to read from a `Memory` instance without altering its inner state [#6073](https://github.com/hyperledger/besu/pull/6073)
- Accept `input` and `data` field for the payload of transaction-related RPC methods [#6094](https://github.com/hyperledger/besu/pull/6094)
- Add APIs to set and get the min gas price a transaction must pay for being selected during block creation [#6097](https://github.com/hyperledger/besu/pull/6097)
- TraceService: return results for transactions in block [#6086](https://github.com/hyperledger/besu/pull/6086)
- New option `--min-priority-fee` that sets the minimum priority fee a transaction must meet to be selected for a block. [#6080](https://github.com/hyperledger/besu/pull/6080) [#6083](https://github.com/hyperledger/besu/pull/6083)
- Implement new `miner_setMinPriorityFee` and `miner_getMinPriorityFee` RPC methods [#6080](https://github.com/hyperledger/besu/pull/6080)
- Clique config option `createemptyblocks` to not create empty blocks [#6082](https://github.com/hyperledger/besu/pull/6082)
- Upgrade EVM Reference Tests to v13 (Cancun) [#6114](https://github.com/hyperledger/besu/pull/6114)
- Add `yParity` to GraphQL and JSON-RPC for relevant querise. [6119](https://github.com/hyperledger/besu/pull/6119)
- Force tx replacement price bump to zero when zero base fee market is configured or `--min-gas-price` is set to 0. This allows for easier tx replacement in networks where there is not gas price. [#6079](https://github.com/hyperledger/besu/pull/6079)
- Introduce the possibility to limit the time spent selecting pending transactions during block creation, using the new experimental option `Xblock-txs-selection-max-time` on PoS and PoW networks (by default set to 5000ms) or `Xpoa-block-txs-selection-max-time` on PoA networks (by default 75% of the min block time) [#6044](https://github.com/hyperledger/besu/pull/6044)
- Remove LowestInvalidNonceCache from `legacy` transaction pool to make it more private networks friendly [#6148](https://github.com/hyperledger/besu/pull/6148)

### Bug fixes
- Upgrade netty to address CVE-2023-44487, CVE-2023-34462 [#6100](https://github.com/hyperledger/besu/pull/6100)
- Upgrade grpc to address CVE-2023-32731, CVE-2023-33953, CVE-2023-44487, CVE-2023-4785 [#6100](https://github.com/hyperledger/besu/pull/6100)
- Fix blob gas calculation in reference tests [#6107](https://github.com/hyperledger/besu/pull/6107)
- Limit memory used in handling invalid blocks [#6138](https://github.com/hyperledger/besu/pull/6138)

---

### Download Links
https://hyperledger.jfrog.io/artifactory/besu-binaries/besu/23.10.2/besu-23.10.2.zip / sha256: 597ab71898d379180106baf24878239ed49acefea5772344fd359b0ff13fe19f

https://hyperledger.jfrog.io/artifactory/besu-binaries/besu/23.10.2/besu-23.10.2.tar.gz / sha256: 255818a5c6067a38aa8b565d8f32a49a172a7536a1d370673bbb75f548263c2c

## 23.10.1

### Additions and Improvements
- New option `--tx-pool-priority-senders` to specify a list of senders, that has the effect to prioritize any transactions sent by these senders from any source [#5959](https://github.com/hyperledger/besu/pull/5959)
- Cache last n blocks by using a new Besu flag `--cache-last-blocks=n` [#6009](https://github.com/hyperledger/besu/pull/6009)
- Optimize performances of RPC method `eth_feeHistory` [#6011](https://github.com/hyperledger/besu/pull/6011) [#6035](https://github.com/hyperledger/besu/pull/6035)
- Logging summary of plugins at Info as part of the config overview [#5964](https://github.com/hyperledger/besu/pull/5964) [#6049](https://github.com/hyperledger/besu/pull/6049)
- Layered tx pool memory improvements [#5985](https://github.com/hyperledger/besu/pull/5985) [#5974](https://github.com/hyperledger/besu/pull/5974)
- Update Bouncy Castle to 1.76, and force the use of the `jdk18on` variant [#5748](https://github.com/hyperledger/besu/pull/5748)
- Add GraphQL support for new fields in Cancun [#5923](https://github.com/hyperledger/besu/pull/5923) [#5975](https://github.com/hyperledger/besu/pull/5975)
- Add new configuration options to the EVM Fluent APIs [#5930](https://github.com/hyperledger/besu/pull/5930)


### Deprecations
- `--tx-pool-disable-locals` has been deprecated for removal in favor of `--tx-pool-no-local-priority`, no semantic change, only a renaming [#5959](https://github.com/hyperledger/besu/pull/5959)

### Bug Fixes
- Fix regression with t8n tool filling [#5979](https://github.com/hyperledger/besu/pull/5979)
- Fix EOF and EIP-4788 regressions in reference tests  [#6060](https://github.com/hyperledger/besu/pull/6060)

### Download Links
https://hyperledger.jfrog.io/artifactory/besu-binaries/besu/23.10.1/besu-23.10.1.tar.gz / sha256: e27645f345583f3ee447e5418302382c6f8335d2da8707bdd20033aabd86ce4c

https://hyperledger.jfrog.io/artifactory/besu-binaries/besu/23.10.1/besu-23.10.1.zip / sha256: fb173acb93c72fbb74a6542051691ca2d3d5f54ea2f51026467a512f3a22106b

## 23.10.0
### Layered Transaction Pool: the new default transaction pool implementation
With this release the previously experimental Layered txpool is marked stable and enabled by default, so please read the following instructions if you used to tune txpool behaviour,
otherwise you can simply go with the default and enjoy the improved performance of the new txpool.

#### Upgrading to Layered Transaction Pool
If you do not specify any txpool option, then you can skip this section.
If you have tuned the txpool using one of these options: `tx-pool-retention-hours`, `tx-pool-limit-by-account-percentage` or `tx-pool-max-size`,
then you need to update your configuration as described below:
- `tx-pool-retention-hours`: simply remove it, since it is not applicable in the Layered txpool, old transactions will eventually expire when the memory cache is full.
- `tx-pool-limit-by-account-percentage`: replace it with `tx-pool-max-future-by-sender`, which specify the max number of sequential transactions of single sender are kept in the txpool, by default it is 200.
- `tx-pool-max-size`: the Layered txpool is not limited by a max number of transactions, but by the estimated memory size the transactions occupy, so you need to remove this option, and to tune the max amount of memory<sup>*</sup> use the new option `tx-pool-layer-max-capacity` as described below.

You can still opt-out of the Layered txpool, setting `tx-pool=legacy` in config file or via cli argument, but be warned that the Legacy implementation will be deprecated for removal soon, so start testing the new implementation.

#### Configuring the Layered Transaction Pool
By default, the txpool is tuned for mainnet usage, but if you are using private networks or want to otherwise tune it, these are the new options:
- `tx-pool-max-future-by-sender`: specify the max number of sequential transactions of a single sender are kept in the txpool, by default it is 200, increase it to allow a single sender to fit more transactions in a single block. For private networks, this can safely be set in the hundreds or thousands if you want to ensure future transactions (with large nonce gaps) remain in the pool.
- `tx-pool-layer-max-capacity`: set the max amount of memory<sup>*</sup> in bytes, a single memory limited layer can occupy, by default is 12.5MB, keep in mind that there are 2 memory limited layers, so the expected memory consumption is twice the value specified by this option, so 25MB by default. Increase this value if you have spare RAM and the eviction rate is high for your network.
- `tx-pool-max-prioritized`: set the max number of transactions allowed in the first layer, that only contains transactions that are candidate for inclusion in the next block creation task. It makes sense to limit the value to the max number of transactions that fit in a block in your network, by default is 2000.

<sup>*</sup>: the memory used by the txpool is an estimation, we are working to make it always more accurate.

### Breaking Changes
- Removed support for Kotti network (ETC) [#5816](https://github.com/hyperledger/besu/pull/5816)
- Layered transaction pool implementation is now stable and enabled by default, so the following changes to experimental options have been done [#5772](https://github.com/hyperledger/besu/pull/5772):
    - `--Xlayered-tx-pool` is gone, to select the implementation use the new `--tx-pool` option with values `layered` (default) or `legacy`
    - `--Xlayered-tx-pool-layer-max-capacity`, `--Xlayered-tx-pool-max-prioritized` and `--Xlayered-tx-pool-max-future-by-sender` just drop the `Xlayered-` and keep the same behavior

### Additions and Improvements
- Add access to an immutable world view to start/end transaction hooks in the tracing API[#5836](https://github.com/hyperledger/besu/pull/5836)
- Layered transaction pool implementation is now stable and enabled by default. If you want still to use the legacy implementation, use `--tx-pool=legacy`. 
  By default, the new transaction pool is capped at using 25MB of memory, this limit can be raised using `--layered-tx-pool-layer-max-capacity` options  [#5772](https://github.com/hyperledger/besu/pull/5772)
- Tune G1GC to reduce Besu memory footprint, and new `besu-untuned` start scripts to run without any specific G1GC flags [#5879](https://github.com/hyperledger/besu/pull/5879)
- Reduce `engine_forkchoiceUpdatedV?` response time by asynchronously process block added events in the transaction pool [#5909](https://github.com/hyperledger/besu/pull/5909)

### Bug Fixes
- do not create ignorable storage on revert storage-variables subcommand [#5830](https://github.com/hyperledger/besu/pull/5830) 
- fix duplicate key errors in EthScheduler-Transactions [#5857](https://github.com/hyperledger/besu/pull/5857)
- Don't put control characters, escaped or otherwise, in t8n stacktraces [#5910](https://github.com/hyperledger/besu/pull/5910)

### Download Links
https://hyperledger.jfrog.io/artifactory/besu-binaries/besu/23.10.0/besu-23.10.0.tar.gz / sha256: 3c75f3792bfdb0892705b378f0b8bfc14ef6cecf1d8afe711d8d8687ed6687cf
https://hyperledger.jfrog.io/artifactory/besu-binaries/besu/23.10.0/besu-23.10.0.zip / sha256: d5dafff4c3cbf104bf75b34a9f108dcdd7b08d2759de75ec65cd997f38f52866

## 23.7.3

### Additions and Improvements
- Update Holešky config for re-launch [#5890](https://github.com/hyperledger/besu/pull/5890)

### Download Links
https://hyperledger.jfrog.io/artifactory/besu-binaries/besu/23.7.3/besu-23.7.3.tar.gz / sha256: c12ca6a9861557e0bf8f27076f8c8afcce6f1564687e5f02bfdc96c2b18846ff
https://hyperledger.jfrog.io/artifactory/besu-binaries/besu/23.7.3/besu-23.7.3.zip / sha256: 136596454f647c706130e3e2983bdbb4a1cbfaf2bbf6e999466754f9213c11f6


## 23.7.2

### Additions and Improvements
- Add new methods to `OperationTracer` to capture contexts enter/exit [#5756](https://github.com/hyperledger/besu/pull/5756)
- Add Holešky as predefined network name [#5797](https://github.com/hyperledger/besu/pull/5797)

### Breaking Changes
- Add ABI-decoded revert reason to `eth_call` and `eth_estimateGas` responses [#5705](https://github.com/hyperledger/besu/issues/5705)

### Additions and Improvements
- Add missing methods to the `Transaction` interface [#5732](https://github.com/hyperledger/besu/pull/5732)
- Add `benchmark` subcommand to `evmtool` [#5754](https://github.com/hyperledger/besu/issues/5754)
- JSON output is now compact by default. This can be overridden by the new `--json-pretty-print-enabled` CLI option. [#5766](https://github.com/hyperledger/besu/pull/5766)
- New `eth_getBlockReceipts` JSON-RPC method to retrieve all transaction receipts for a block in a single call [#5771](https://github.com/hyperledger/besu/pull/5771) 
- Add new methods to `OperationTracer` to capture contexts enter/exit [#5756](https://github.com/hyperledger/besu/pull/5756)

### Bug Fixes
- Make smart contract permissioning features work with london fork [#5727](https://github.com/hyperledger/besu/pull/5727)
- Add type to PendingTransactionDetail, fix eth_subscribe [#5729](https://github.com/hyperledger/besu/pull/5729)
- EvmTool "run" mode did not reflect contracts created within the transaction. [#5755](https://github.com/hyperledger/besu/pull/5755)
- Fixing snapsync issue with forest during the heal step [#5776](https://github.com/hyperledger/besu/pull/5776)

### Download Links
https://hyperledger.jfrog.io/artifactory/besu-binaries/besu/23.7.2/besu-23.7.2.tar.gz / sha256: f74b32c1a343cbad90a88aa59276b4c5eefea4643ee542aba2bbf898f85ae242
https://hyperledger.jfrog.io/artifactory/besu-binaries/besu/23.7.2/besu-23.7.2.zip / sha256: a233c83591fc277e3d1530c84bb5ea896abad717d796b5e3b856c79199132b75

## 23.7.1

### Breaking Changes
- Removed deprecated GoQuorum permissioning interop [#5607](https://github.com/hyperledger/besu/pull/5607)
- Removed support for version 0 of the database as it is no longer used by any active node. [#5698](https://github.com/hyperledger/besu/pull/5698)

### Additions and Improvements
- `evmtool` launcher binaries now ship as part of the standard distribution. [#5701](https://github.com/hyperledger/besu/pull/5701)
- EvmTool now executes the `execution-spec-tests` via the `t8n` and `b11r`. See the [README](ethereum/evmtool/README.md) in EvmTool for more instructions.
- Improve lifecycle management of the transaction pool [#5634](https://github.com/hyperledger/besu/pull/5634)
- Add extension points in AbstractCreateOperation for EVM libraries to react to contract creations [#5656](https://github.com/hyperledger/besu/pull/5656)
- Update to Tuweni 2.4.2. [#5684](https://github.com/hyperledger/besu/pull/5684)
- Decouple data field from Enum JsonRpcError by creating new enum holder RpcErrorType[#5629](https://github.com/hyperledger/besu/pull/5629)
- Update to bouncycastle 1.75 [#5675](https://github.com/hyperledger/besu/pull/5675)
- Extend OperationTracer with new methods [#5662](https://github.com/hyperledger/besu/pull/5662)
- Eip 6780 selfdestruct [#5430](https://github.com/hyperledger/besu/pull/5430)
- Add new debug_getRawTransaction to the DEBUG engine [#5635](https://github.com/hyperledger/besu/pull/5635)

### Bug Fixes
- Use the node's configuration to determine if DNS enode URLs are allowed in calls to `admin_addPeer` and `admin_removePeer` [#5584](https://github.com/hyperledger/besu/pull/5584)
- Align the implementation of Eth/68 `NewPooledTransactionHashes` to other clients, using unsigned int for encoding size. [#5640](https://github.com/hyperledger/besu/pull/5640)
- Failure at startup when enabling layered txpool before initial sync done [#5636](https://github.com/hyperledger/besu/issues/5636)
- Remove miner-related option warnings if the change isn't using Ethash consensus algorithm [#5669](https://github.com/hyperledger/besu/pull/5669)
- Fix for pending transactions reference leak [#5693](https://github.com/hyperledger/besu/pull/5693)
- Address a performance regression observed in import testing [#5734](https://github.com/hyperledger/besu/pull/5734)
- Update native libraries that have JPMS friendly module names [#5749](https://github.com/hyperledger/besu/pull/5749)

### Download Links
https://hyperledger.jfrog.io/artifactory/besu-binaries/besu/23.7.1/besu-23.7.1.tar.gz / sha256: 85dce66c2dbd21b4e5d3310770434dd373018a046b78d5037f6d4955256793cd
https://hyperledger.jfrog.io/artifactory/besu-binaries/besu/23.7.1/besu-23.7.1.zip / sha256: dfac11b2d6d9e8076ab2f86324d48d563badf76fd2a4aadc4469a97aef374ef5


## 23.7.0

- Was not released (failed burn-in test)


## 23.4.4

### Breaking Changes
- Move blockchain related variables in a dedicated storage, to pave the way to future optimizations [#5471](https://github.com/hyperledger/besu/pull/5471). The migration is performed automatically at startup,
and in case a rollback is needed, before installing a previous version, the migration can be reverted, using the subcommand `storage revert-variables` with the same configuration use to run Besu.
- Remove deprecated Rinkeby named network. [#5540](https://github.com/hyperledger/besu/pull/5540)
- Use BlobDB for blockchain storage to reduce initial sync time and write amplification (PR #5475). This PR reduces sync time by 14 hours on m6a.xlarge VM (1 day 8 hours 27 minutes instead of 1 day 22 hours 4 minutes).
### Additions and Improvements
- Allow Ethstats connection url to specify ws:// or wss:// scheme. [#5494](https://github.com/hyperledger/besu/issues/5494)
- Add support for Shanghai changes to the GraphQL service [#5496](https://github.com/hyperledger/besu/pull/5496)
- Unite the tx-pool CLI options under the same Tx Pool Options group in UX. [#5466](https://github.com/hyperledger/besu/issues/5466)
- Tidy DEBUG logs by moving engine API full logging to TRACE [#5529](https://github.com/hyperledger/besu/pull/5529)
- Remove PoW validation if merge is enabled as it is not needed any more [#5538](https://github.com/hyperledger/besu/pull/5538)
- Use BlobDB for blockchain storage to reduce initial sync time and write amplification [#5475](https://github.com/hyperledger/besu/pull/5475)
- Add healing flat db mechanism with early access CLI options `--Xsnapsync-synchronizer-flat-db-healing-enabled=true` [#5319](https://github.com/hyperledger/besu/pull/5319)
- Add debug_getRawTransaction method to the DEBUG suite [#5635](https://github.com/hyperledger/besu/pull/5635)

### Bug Fixes
- Fix backwards sync bug where chain is rolled back too far, especially when restarting Nimbus [#5497](https://github.com/hyperledger/besu/pull/5497)
- Check to ensure storage and transactions are not closed prior to reading/writing [#5527](https://github.com/hyperledger/besu/pull/5527) 
- Fix the unavailability of account code and storage on GraphQL/Bonsai [#5548](https://github.com/hyperledger/besu/pull/5548)

### Download Links
https://hyperledger.jfrog.io/artifactory/besu-binaries/besu/23.4.4/besu-23.4.4.tar.gz / sha256: bd476d235b6fe1f236a62bc709f41c87deb68b72c47bb5b58e56b9d9283af2c4
https://hyperledger.jfrog.io/artifactory/besu-binaries/besu/23.4.4/besu-23.4.4.zip / sha256: 4575000f4fd21d318e7b77340c9281d496bc800bee5b45a13684319e6f28bf27

## 23.4.3

- Was not released (failed burn-in test)

- ## 23.4.2

- Was not released (failed burn-in test)

## 23.4.1

### Breaking Changes
- Add request content length limit for the JSON-RPC API (5MB) [#5467](https://github.com/hyperledger/besu/pull/5467)
- `min-block-occupancy-ratio` options is now ignored on PoS networks [#5491](https://github.com/hyperledger/besu/pull/5491)

### Additions and Improvements
- Set the retention policy for RocksDB log files to maintain only the logs from the last week [#5428](https://github.com/hyperledger/besu/pull/5428)
- "Big-EOF" (the EOF version initially slotted for Shanghai) has been moved from Cancun to FutureEIPs [#5429](https://github.com/hyperledger/besu/pull/5429)
- EIP-4844: Zero blob transactions are invalid [#5425](https://github.com/hyperledger/besu/pull/5425)
- Transaction pool flag to disable specific behaviors for locally submitted transactions [#5418](https://github.com/hyperledger/besu/pull/5418)
- Added In-Protocol Deposit prototype (EIP-6110) in the experimental eip. [#5005](https://github.com/hyperledger/besu/pull/5055) [#5295](https://github.com/hyperledger/besu/pull/5295)
- New optional feature to save the txpool content to file on shutdown and reloading it on startup [#5434](https://github.com/hyperledger/besu/pull/5434)
- New option to send SNI header in TLS ClientHello message [#5439](https://github.com/hyperledger/besu/pull/5439)
- Early access - layered transaction pool implementation [#5290](https://github.com/hyperledger/besu/pull/5290)
- New RPC method `debug_getRawReceipts` [#5476](https://github.com/hyperledger/besu/pull/5476)
- Add TrieLogFactory plugin support [#5440](https://github.com/hyperledger/besu/pull/5440)
- Ignore `min-block-occupancy-ratio` option when on PoS networks, since in some cases, it prevents to have full blocks even if enough transactions are present [#5491](https://github.com/hyperledger/besu/pull/5491) 

### Bug Fixes
- Fix eth_feeHistory response for the case in which blockCount is higher than highestBlock requested. [#5397](https://github.com/hyperledger/besu/pull/5397)
- Fix Besu Docker image failing to start due to NoClassDefFoundError with org.xerial.snappy.Snappy library. [#5462](https://github.com/hyperledger/besu/pull/5462)

### Download Links

https://hyperledger.jfrog.io/hyperledger/besu-binaries/besu/23.4.1/besu-23.4.1.tar.gz / sha256: 49d3a7a069cae307497093d834f873ce7804a46dd59207d5e8321459532d318e
https://hyperledger.jfrog.io/hyperledger/besu-binaries/besu/23.4.1/besu-23.4.1.zip / sha256: 1d82ed83a816968aa9366d9310b275ca6438100f5d3eb1ec03d3474b2a5f5e76

## 23.4.0

### Breaking Changes
- In `evmtool` (an offline EVM executor tool principally used for reference tests), the `--prestate` and `--genesis` options no longer parse genesis files containing IBFT, QBFT, and Clique network definitions. The same genesis files will work with those json entries removed. [#5192](https://github.com/hyperledger/besu/pull/5192)
- In `--ethstats`, if the port is not specified in the URI, it will default to 443 and 80 for ssl and non-ssl connections respectively instead of 3000. [#5301](https://github.com/hyperledger/besu/pull/5301)
- Remove IBFT 1.0 feature [#5302](https://github.com/hyperledger/besu/pull/5302)
- Remove GoQuorum-compatible privacy feature [#5303](https://github.com/hyperledger/besu/pull/5303)
- Remove launcher command line utility [#5355](https://github.com/hyperledger/besu/pull/5355)
- Remove deprecated `tx-pool-future-max-by-account` option, see instead: `tx-pool-limit-by-account-percentage` [#5361](https://github.com/hyperledger/besu/pull/5361)
- Default configuration for the deprecated ECIP-1049 network has been removed from the CLI network list [#5371](https://github.com/hyperledger/besu/pull/5371)
- Besu now requires glibc 2.32 or later to run. Ubuntu 20.04 users will need to update to a newer version of Ubuntu, 22.04 or later to run Besu

### Additions and Improvements
- An alternate build target for the EVM using GraalVM AOT compilation was added.  [#5192](https://github.com/hyperledger/besu/pull/5192)
- To generate the binary install and use GraalVM 23.3.r17 or higher and run `./gradlew nativeCompile`.  The binary will be located in `ethereum/evmtool/build/native/nativeCompile`
- Upgrade RocksDB version from 7.7.3 to 8.0.0. Besu Team [contributed](https://github.com/facebook/rocksdb/pull/11099) to this release to make disabling checksum verification work. 
- Log an error with stacktrace when RPC responds with internal error [#5288](https://github.com/hyperledger/besu/pull/5288)
- `--ethstats-cacert` to specify root CA of ethstats server (useful for non-production environments). [#5301](https://github.com/hyperledger/besu/pull/5301)
- Update most dependencies to latest version [#5269](https://github.com/hyperledger/besu/pull/5269)
- If jemalloc is used, print its version in the configuration overview [#4738](https://github.com/hyperledger/besu/pull/4738)
- Add metrics for accounts and storage reads (Flat database vs Merkle Patricia Trie) [#5315](https://github.com/hyperledger/besu/pull/5315)
- Offload LogBloom cache generation to computation executor, to avoid interfere with other scheduled tasks [#4530](https://github.com/hyperledger/besu/pull/4530)
- Reference tests are upgraded to use v12.1 of the ethereum tests [#5343](https://github.com/hyperledger/besu/pull/5343)
- Add new sepolia bootnodes, which should improve peering in the testnet. [#5352](https://github.com/hyperledger/besu/pull/5352)
- Renamed --bonsai-maximum-back-layers-to-load option to --bonsai-historical-block-limit for clarity. Removed --Xbonsai-use-snapshots option as it is no longer functional [#5337](https://github.com/hyperledger/besu/pull/5337)
- Change Forest to use TransactionDB instead of OptimisticTransactionDB [#5328](https://github.com/hyperledger/besu/pull/5328)
- Performance: Reduced usage of UInt256 in EVM operations [#5331](https://github.com/hyperledger/besu/pull/5331)
- Changed wrong error message "Invalid params" when private tx is reverted to "Execution reverted" with correct revert reason in data. [#5369](https://github.com/hyperledger/besu/pull/5369)
- Changes to the way gas is estimated to provide an exact gas estimate [#5142](https://github.com/hyperledger/besu/pull/5142)
- Add zero reads to Bonsai TrieLogs [#5317](https://github.com/hyperledger/besu/pull/5317) 
- Bonsai TrieLog serialization interface and default implementation [#5372](https://github.com/hyperledger/besu/pull/5372) 

### Bug Fixes
- Fix eth_getBlockByNumber cache error for latest block when called during syncing [#5292](https://github.com/hyperledger/besu/pull/5292)
- Fix QBFT and IBFT unable to propose blocks on London when zeroBaseFee is used [#5276](https://github.com/hyperledger/besu/pull/5276) 
- Make QBFT validator smart contract mode work with london fork [#5249](https://github.com/hyperledger/besu/issues/5249)
- Try to connect to EthStats server by default with ssl followed by non-ssl. [#5301](https://github.com/hyperledger/besu/pull/5301)
- Allow --miner-extra-data to be used in Proof-of-Stake block production [#5291](https://github.com/hyperledger/besu/pull/5291)
- Add withdrawals to payloadId calculation to avoid collisions [#5321](https://github.com/hyperledger/besu/pull/5321) 
- Re-implement trace_block, trace_filter and trace_replayBlockTransactions RPC endpoints to fix memory issues and improve performance [#5131](https://github.com/hyperledger/besu/pull/5131)

### Download Links
https://hyperledger.jfrog.io/hyperledger/besu-binaries/besu/23.4.0/besu-23.4.0.zip / sha256: 023a267ee07ed6e069cb15020c1c0262efc5ea0a3e32adc6596068cff7fd0be5
https://hyperledger.jfrog.io/hyperledger/besu-binaries/besu/23.4.0/besu-23.4.0.tar.gz / sha256: 821695b3255c9f646f4d527e374219c96416f498231520f2eec2bebedc53f5a0

## 23.1.3 - Nimbus Hotfix
This update is strongly recommended for anyone running Nimbus with Besu. Due to the way Nimbus send request data, this can lead to a missed block proposal in certain circumstances.

### Bug Fixes
Add withdrawals to payloadId calculation to avoid collisions #5321
Download Links
https://hyperledger.jfrog.io/hyperledger/besu-binaries/besu/23.1.3/besu-23.1.3.tar.gz / sha256: 36898932a7535c4d126c1980443b33c9a4971f9354112992a18ee134c1777aa3
https://hyperledger.jfrog.io/hyperledger/besu-binaries/besu/23.1.3/besu-23.1.3.zip / sha256: adb3b17e45217f86a56f07f09faba2e5d8a0eb8a585ad5307696d6cc58ee2f73

## 23.1.2
This update is a mainnet-compatible Shanghai/Capella upgrade and is recommended for all Mainnet users.

### Breaking Changes

### Additions and Improvements
- Schedule Shanghai (Shapella) fork for Mainnet [#5230](https://github.com/hyperledger/besu/pull/5230)
- Increase default from 1000 to 5000 for `--rpc-max-logs-range` [#5209](https://github.com/hyperledger/besu/pull/5209)
- Bonsai-safe refactor [#5123](https://github.com/hyperledger/besu/pull/5123)
- Safe tracing [#5197](https://github.com/hyperledger/besu/pull/5197)

### Bug Fixes
- Persist backward sync status to support resuming across restarts [#5182](https://github.com/hyperledger/besu/pull/5182)

### Download Links
https://hyperledger.jfrog.io/hyperledger/besu-binaries/besu/23.1.2/besu-23.1.2.tar.gz / sha256: 3d3a709a3aab993a0801b412a4719d74e319f942ddc13fb0f30b3c4a54d12538
https://hyperledger.jfrog.io/hyperledger/besu-binaries/besu/23.1.2/besu-23.1.2.zip / sha256: 2a9ff091cb4349fc23625a52089400bb6529a831eb22d15d0221cb27039ab203

## 23.1.1
This update is required for the Goerli Shanghai/Capella upgrade and recommended for all Mainnet users. If you use Besu on Goerli, update to 23.1.1. If you previously used 23.1.1-RC1, update to test 23.1.1 on Goerli. 

### Breaking Changes

### Additions and Improvements
- Add support for Shanghai in Sepolia https://github.com/hyperledger/besu/pull/5088
- Add implementation for engine_getPayloadBodiesByRangeV1 and engine_getPayloadBodiesByHashV1 https://github.com/hyperledger/besu/pull/4980
- If a PoS block creation repetition takes less than a configurable duration, then waits before next repetition https://github.com/hyperledger/besu/pull/5048
- Allow other users to read the /opt/besu dir when using docker https://github.com/hyperledger/besu/pull/5092
- Invalid params - add some error detail #5066
- Added the option --kzg-trusted-setup to pass a custom setup file for custom networks or to override the default one for named networks [#5084](https://github.com/hyperledger/besu/pull/5084)
- Gas accounting for EIP-4844 [#4992](https://github.com/hyperledger/besu/pull/4992)
- Goerli configs for shapella [#5151](https://github.com/hyperledger/besu/pull/5151)

### Bug Fixes
- Fix engine_getPayloadV2 block value calculation [#5040](https://github.com/hyperledger/besu/issues/5040)
- Moves check for init code length before balance check [#5077](https://github.com/hyperledger/besu/pull/5077)
- Address concurrency problems with eth_call [#5179](https://github.com/hyperledger/besu/pull/5179)

### Download Links
https://hyperledger.jfrog.io/hyperledger/besu-binaries/besu/23.1.1/besu-23.1.1.tar.gz / sha256: 11c3e5cdbc06df16a690e7ee9f98eefa46848f9fa280824b6e4c896d88f6b975
https://hyperledger.jfrog.io/hyperledger/besu-binaries/besu/23.1.1/besu-23.1.1.zip / sha256: afcf852f193adb8e82d187aa4f02e4669f12cc680270624d37101b94cf37adec

## 23.1.1-RC1
### Sepolia Shanghai Release aka Sepolia Shapella aka Shapolia

This update is **not recommended for mainnet users**.

Besu 23.1.1-RC1 is a **required update for Sepolia users**

Sepolia Shanghai hardfork scheduled for: **Tue Feb 28 2023 04:04:48 UTC**

---

This release has everything from [23.1.0](https://github.com/hyperledger/besu/releases/tag/23.1.0) and in addition the following:

### Additions and Improvements
- Add support for Shanghai in Sepolia https://github.com/hyperledger/besu/pull/5088
- Add implementation for engine_getPayloadBodiesByRangeV1 and engine_getPayloadBodiesByHashV1 https://github.com/hyperledger/besu/pull/4980
- If a PoS block creation repetition takes less than a configurable duration, then waits before next repetition https://github.com/hyperledger/besu/pull/5048
- Allow other users to read the /opt/besu dir when using docker https://github.com/hyperledger/besu/pull/5092
- Invalid params - add some error detail [#5066](https://github.com/hyperledger/besu/pull/5066)

### Bug fixes
- Fix engine_getPayloadV2 block value calculation https://github.com/hyperledger/besu/issues/5040
- Moves check for init code length before balance check https://github.com/hyperledger/besu/pull/5077

### Download Links
https://hyperledger.jfrog.io/hyperledger/besu-binaries/besu/23.1.1-RC1/besu-23.1.1-RC1.tar.gz / sha256: 82cff41f3eace02006b0e670605848e0e77e045892f8fa9aad66cbd84a88221e
https://hyperledger.jfrog.io/hyperledger/besu-binaries/besu/23.1.1-RC1/besu-23.1.1-RC1.zip / sha256: 469c8d6a8ca9d78ee111ff1128d00bf3bcddacbf5b800ef6047717a2da0cc21d

## 23.1.0
Besu 23.1.0 is a recommended update for Mainnet users. Thank you all for your patience as we crafted this quarterly release.

This is a rather large release with some breaking changes, so please be sure to read these notes carefully before you upgrade any Besu instances. We are including a move to Java 17 LTS. To build and run Besu, please make sure you have Java 17 on the host machine. Additionally, there are a host of spec compliance changes that change existing formats, so please check the specific RPC updates. Lastly, this release formalizes a deprecation notice for GoQuorum privacy modes and IBFT1.0 in Besu. These will be removed in the 23.4 series, unless otherwise stated.

From the improvements and fixes side, we have a host of execution performance improvements and fixes for defects with bonsai storage. We have also included an error detection and auto-heal capability for nodes that encounter state issues. This should keep nodes online and validating that may have previously required a resync.

One final note. 23.1.0 is not a Shanghai ready release. If you intend to test Besu on the long-lived testnets like Zhejiang, please [follow the instructions here](https://notes.ethereum.org/@launchpad/zhejiang). We will have more to share on our official Shanghai releases soon.

### Breaking Changes
- Change JsonRpc http service to return the error -32602 (Invalid params) with a 200 http status code
- Besu requires minimum Java 17 and up to build and run [#3320](https://github.com/hyperledger/besu/issues/3320)
- PKCS11 with nss module (PKCS11 based HSM can be used in DevP2P TLS and QBFT PKI) does not work with RSA keys
  in Java 17. SoftHSM is tested manually and working. (Other PKCS11 HSM are not tested). The relevant unit and acceptance
  tests are updated to use EC private keys instead of RSA keys.
- Change eth_feeHistory parameter `blockCount` to accept hexadecimal string (was accepting plain integer) [#5047](https://github.com/hyperledger/besu/pull/5047)
- Default configurations for the deprecated Ropsten, Kiln, Shandong, and Astor networks have been removed from the CLI network list. These networks can currently be accessed but will require a user-provided genesis configuration. [#4869](https://github.com/hyperledger/besu/pull/4869)
- GoQuorum-compatible privacy is deprecated and will be removed in 23.4
- IBFT 1.0 is deprecated and will be removed in 23.4
- Optimize SSTORE Operation execution time (memoize current and original value) [#4836](https://github.com/hyperledger/besu/pull/4836)

### Additions and Improvements
- Default rpc batch request to 1024 [#5104](https://github.com/hyperledger/besu/pull/5104) [#5108](https://github.com/hyperledger/besu/pull/5108)
- Add a new CLI option to limit the number of requests in a single RPC batch request. [#4965](https://github.com/hyperledger/besu/pull/4965)
- Support for new DATAHASH opcode as part of EIP-4844 [#4823](https://github.com/hyperledger/besu/issues/4823)
- Send only hash announcement for blob transaction type [#4940](https://github.com/hyperledger/besu/pull/4940)
- Add `excess_data_gas` field to block header [#4958](https://github.com/hyperledger/besu/pull/4958)
- Add `max_fee_per_data_gas` field to transaction [#4970](https://github.com/hyperledger/besu/pull/4970)
- Added option to evm CLI tool to allow code execution at specific forks [#4913](https://github.com/hyperledger/besu/pull/4913)
- Improve get account performance by using the world state updater cache [#4897](https://github.com/hyperledger/besu/pull/4897)
- Add new KZG precompile and option to override the trusted setup being used [#4822](https://github.com/hyperledger/besu/issues/4822)
- Add implementation for eth_createAccessList RPC method [#4942](https://github.com/hyperledger/besu/pull/4942)
- Updated reference tests to v11.3 [#4996](https://github.com/hyperledger/besu/pull/4996)
- Add DebugGetRawBlock and DebugGetRawHeader RPC methods [#5011](https://github.com/hyperledger/besu/pull/5011)
- Besu requires minimum Java 17 and up to build and run [#3320](https://github.com/hyperledger/besu/issues/3320)
- Add worldstate auto-heal mechanism [#5059](https://github.com/hyperledger/besu/pull/5059)
- Support for EIP-4895 - Withdrawals for Shanghai fork
- Improve SLOAD and SSTORE performance by caching empty slots [#4874](https://github.com/hyperledger/besu/pull/4874)
- RPC methods that lookup block by hash will now return an error response if no block found [#4582](https://github.com/hyperledger/besu/pull/4582)
- Added support for `safe` and `finalized` strings for the RPC methods using defaultBlock parameter [#4902](https://github.com/hyperledger/besu/pull/4902)
- Added post-execution state logging option to EVM Tool [#4709](https://github.com/hyperledger/besu/pull/4709)
- Add access list to Transaction Call Object [#4802](https://github.com/hyperledger/besu/issues/4801)
- Add timestamp fork support, including shanghaiTime and cancunTime forks [#4743](https://github.com/hyperledger/besu/pull/4743)
- Optimization:  Memoize transaction size and hash at the same time [#4812](https://github.com/hyperledger/besu/pull/4812)
- Add chain data pruning feature with three experimental CLI options: `--Xchain-pruning-enabled`, `--Xchain-pruning-blocks-retained` and `--Xchain-pruning-frequency` [#4686](https://github.com/hyperledger/besu/pull/4686)
  - Note that chain pruning is hidden and disabled by default. Once you choose to enable chain pruning, a new column family will be added to the db and you cannot roll back to a previous versi
    on of Besu.

### Bug Fixes
- Mitigation fix for stale bonsai code storage leading to log rolling issues on contract recreates [#4906](https://github.com/hyperledger/besu/pull/4906)
- Ensure latest cached layered worldstate is subscribed to storage, fix problem with RPC calls using 'latest' [#5076](https://github.com/hyperledger/besu/pull/5076)
- Fix for segmentation faults on worldstate truncation, snap-sync starts [#4786](https://github.com/hyperledger/besu/pull/4786)
- Fix for worldstate mismatch on failed forkchoiceUpdate [#4862](https://github.com/hyperledger/besu/pull/4862)

Download Links
https://hyperledger.jfrog.io/hyperledger/besu-binaries/besu/23.1.0/besu-23.1.0.tar.gz / sha256: 9081da04d47c3ff0a6ecc2256d353c7a02212f9b46f2c867a9365e18026c3a6e
https://hyperledger.jfrog.io/hyperledger/besu-binaries/besu/23.1.0/besu-23.1.0.zip / sha256: e037f5c8f976150af40403311d1c81018f4c3dfbef0ad33324d8c3e708d1fdca

## 23.1.0-RC1

### Breaking Changes
- Default configurations for the deprecated Ropsten, Kiln, Shandong, and Astor networks have been removed from the CLI network list. These networks can currently be accessed but will require a user-provided genesis configuration. [#4869](https://github.com/hyperledger/besu/pull/4869)

### Additions and Improvements

- Improve SLOAD and SSTORE performance by caching empty slots [#4874](https://github.com/hyperledger/besu/pull/4874)
- RPC methods that lookup block by hash will now return an error response if no block found [#4582](https://github.com/hyperledger/besu/pull/4582)
- Added support for `safe` and `finalized` strings for the RPC methods using defaultBlock parameter [#4902](https://github.com/hyperledger/besu/pull/4902)

### Bug Fixes

### Download Links
https://hyperledger.jfrog.io/hyperledger/besu-binaries/besu/23.1.0-RC1/besu-23.1.0-RC1.tar.gz / sha256: 30906891e528b3b4e3ce8e2313550a1da066b31ea10b05456dd0ad026792b46d
https://hyperledger.jfrog.io/hyperledger/besu-binaries/besu/23.1.0-RC1/besu-23.1.0-RC1.zip / sha256: 9067d1929079ae4a7c165e6f1e2bae08834939ed191f976d26544dc93352c306

## 23.1.0-beta

### Breaking Changes
- GoQuorum-compatible privacy is deprecated and will be removed in 23.4
- IBFT 1.0 is deprecated and will be removed in 23.4
- Optimize SSTORE Operation execution time (memoize current and original value) [#4836](https://github.com/hyperledger/besu/pull/4836)

### Additions and Improvements
- Added post-execution state logging option to EVM Tool [#4709](https://github.com/hyperledger/besu/pull/4709)
- Add access list to Transaction Call Object [#4802](https://github.com/hyperledger/besu/issues/4801)
- Add timestamp fork support, including shanghaiTime and cancunTime forks [#4743](https://github.com/hyperledger/besu/pull/4743)
- Optimization:  Memoize transaction size and hash at the same time [#4812](https://github.com/hyperledger/besu/pull/4812)
- Add chain data pruning feature with three experimental CLI options: `--Xchain-pruning-enabled`, `--Xchain-pruning-blocks-retained` and `--Xchain-pruning-frequency` [#4686](https://github.com/hyperledger/besu/pull/4686)
  - Note that chain pruning is hidden and disabled by default. Once you choose to enable chain pruning, a new column family will be added to the db and you cannot roll back to a previous version of Besu.

### Bug Fixes
- Fix for segmentation faults on worldstate truncation, snap-sync starts [#4786](https://github.com/hyperledger/besu/pull/4786)
- Fix for worldstate mismatch on failed forkchoiceUpdate [#4862](https://github.com/hyperledger/besu/pull/4862)

### Download Links

## 22.10.3

### Breaking Changes
- Added `--rpc-max-logs-range` CLI option to allow limiting the number of blocks queried by `eth_getLogs` RPC API. Default value: 1000 [#4597](https://github.com/hyperledger/besu/pull/4597)
- The `graalvm` docker variant no longer meets the performance requirements for Ethereum Mainnet.  The `openjdk-11` and `openjdk-latest` variants are recommended in its place.

### Additions and Improvements
- Implement Eth/68 sub-protocol [#4715](https://github.com/hyperledger/besu/issues/4715)
- Increase the speed of modexp gas execution and execution. [#4780](https://github.com/hyperledger/besu/pull/4780)
- Added experimental CLI options `--Xeth-capability-max` and `--Xeth-capability-min` to specify a range of capabilities to be supported by the Eth protocol. [#4752](https://github.com/hyperledger/besu/pull/4752)
- Set the default curve in the EVMTool, like is done in production operations [#4790](https://github.com/hyperledger/besu/pull/4790)

### Bug Fixes
- Fix storage key format for eth_getProof so that it follows the EIP-1474 spec [#4564](https://github.com/hyperledger/besu/pull/4564)

### Download Links
https://hyperledger.jfrog.io/hyperledger/besu-binaries/besu/22.10.3/besu-22.10.3.tar.gz / sha256: 7213f9445a84a196e94ae1877c6fdb1e51d37bfb19615da02ef5121d4f40e38c
https://hyperledger.jfrog.io/hyperledger/besu-binaries/besu/22.10.3/besu-22.10.3.zip / sha256: 0bf6bc98e01b0c1045f1b7d841a390c575bc5203c2a4e543d922fbc1ea0d3d5d

## 22.10.2
This is a hotfix release to resolve a race condition that results in segfaults, introduced in 22.10.1 release.

### Bug Fixes
- bugfix for async operations on Snapshot worldstates [#4767](https://github.com/hyperledger/besu/pull/4767)

### Download Links
https://hyperledger.jfrog.io/hyperledger/besu-binaries/besu/22.10.2/besu-22.10.2.tar.gz  / sha256: cdb36141e3cba6379d35016e0a2de2edba579d4786124b5f7257b1e4a68867a2
https://hyperledger.jfrog.io/hyperledger/besu-binaries/besu/22.10.2/besu-22.10.2.zip / sha256: 4c9208f684762670cb4f2c6ebfb6930e05e339a7c3c586fe8caa9f26462830aa


## 22.10.1

### Breaking Changes
- Fields `publicKey` and `raw` removed from RPC API `Transaction` result object [#4575](https://github.com/hyperledger/besu/pull/4575)

### Additions and Improvements
- Explain and improve price validation for London and local transactions during block proposal selection [#4602](https://github.com/hyperledger/besu/pull/4602)
- Support for ephemeral testnet Shandong, for EOF testing. [#4599](https://github.com/hyperledger/besu/pull/4599)
- Improve performance of block processing by parallelizing some parts during the "commit" step [#4635](https://github.com/hyperledger/besu/pull/4635)
- Upgrade RocksDB version from 7.6.0 to 7.7.3
- Added new RPC endpoints `debug_setHead` & `debug_replayBlock  [#4580](https://github.com/hyperledger/besu/pull/4580)
- Upgrade OpenTelemetry to version 1.19.0 [#3675](https://github.com/hyperledger/besu/pull/3675)
- Implement Eth/67 sub-protocol [#4596](https://github.com/hyperledger/besu/issues/4596)
- Backward sync log UX improvements [#4655](https://github.com/hyperledger/besu/pull/4655)
- Enable RocksDB Bloom filters to improve read performance [#4682](https://github.com/hyperledger/besu/pull/4682)
- Backward sync: use retry switching peer when fetching data from peers [#4656](https://github.com/hyperledger/besu/pull/4656)
- Shanghai implementation of EIP-3651 Warm coinbase [#4620](https://github.com/hyperledger/besu/pull/4620) 
- Shanghai implementation of EIP-3855 Push0 [#4660](https://github.com/hyperledger/besu/pull/4660)
- Shanghai implementation of EIP-3540 and EIP-3670 Ethereum Object Format and Code Validation [#4644](https://github.com/hyperledger/besu/pull/4644)
- Remove some log statements that are keeping some objects live in heap for a long time, to reduce the amount of memory required during initial sync [#4705](https://github.com/hyperledger/besu/pull/4705)
- Add field `type` to Transaction receipt object (eth_getTransactionReceipt) [#4505](https://github.com/hyperledger/besu/issues/4505)
- Print an overview of configuration and system information at startup [#4451](https://github.com/hyperledger/besu/pull/4451)
- Do not send new payloads to backward sync if initial sync is in progress [#4720](https://github.com/hyperledger/besu/issues/4720)
- Improve the way transaction fee cap validation is done on London fee market to not depend on transient network conditions [#4598](https://github.com/hyperledger/besu/pull/4598) 
- Preload and cache account and storage data from RocksDB to improve performance  [#4737](https://github.com/hyperledger/besu/issues/4737)

### Bug Fixes
- Restore updating chain head and finalized block during backward sync [#4718](https://github.com/hyperledger/besu/pull/4718)

### Download Links
https://hyperledger.jfrog.io/hyperledger/besu-binaries/besu/22.10.1/besu-22.10.1.tar.gz  / sha256: b6757b9fc69b782cdabb95b1e784d31b1effcc2e25c6b198b2f9d6b3786c7a8a
https://hyperledger.jfrog.io/hyperledger/besu-binaries/besu/22.10.1/besu-22.10.1.zip / sha256: 0dbee534620c7cc0fac0596e6df0c7f8a74be9df9cecd9d4f1407016f30fb9a1

## 22.10.0

### Breaking Changes
- Internal and interface APIs relating to storage have migrated from `UInt256` to `Bytes32` [#4562](https://github.com/hyperledger/besu/pull/4562)
- Flexible Privacy Groups (early access) support to Tessera's EC encryptor (contracts modified) [#4282](https://github.com/hyperledger/besu/pull/4282)
  * Before this change, the `bytes32` type was used for the enclave public keys, just supporting encryptors with public keys of that length (like the default NaCl)
  * For the EC encryptor, the encoded public key length is 91
- `--tx-pool-hashes-max-size` option removed (deprecated in 22.1.3)
- `--Xmerge-support` option removed (deprecated in 22.4.2) [#4518](https://github.com/hyperledger/besu/pull/4518)
- Breaking API changes in the `OperationTracer` interface to enable performance work.
  * The `traceExecution` method has been replaced with `tracePreExecution` and `tracePostExecution` methods, called just before and just after operation execution.
  * See `DebugOperationTracer` and `StandardJsonTracer` for migration examples.

### Additions and Improvements
- Updated jackson-databind library to version 2.13.4.2 addressing [CVE-2022-42003](https://nvd.nist.gov/vuln/detail/CVE-2022-42003)
- Update snapsync feature to avoid restarting the download of the world state from scratch when restarting Besu [#4381](https://github.com/hyperledger/besu/pull/4381)
- Added worldstate snapshot isolation to improve the stability of bonsai (`--Xbonsai-use-snapshots=true`) [#4351](https://github.com/hyperledger/besu/pull/4531)
- Reduce the number of runtime exceptions (SecurityModuleException) and unnecessary executions during ECIES handshake, by trying to decrypt EIP-8 formatted messages first [#4508](https://github.com/hyperledger/besu/pull/4508).
- Improved RLP processing of zero-length string as 0x80 [#4283](https://github.com/hyperledger/besu/pull/4283) [#4388](https://github.com/hyperledger/besu/issues/4388)
- Increased level of detail in JSON-RPC parameter error log messages [#4510](https://github.com/hyperledger/besu/pull/4510)
- New unstable configuration options to set the maximum time, in milliseconds, a PoS block creation jobs is allowed to run [#4519](https://github.com/hyperledger/besu/pull/4519)
- Tune EthScheduler thread pools to avoid recreating too many threads [#4529](https://github.com/hyperledger/besu/pull/4529)
- RocksDB snapshot based worldstate and plugin-api addition of Snapshot interfaces [#4409](https://github.com/hyperledger/besu/pull/4409)
- Continuously try to build better block proposals until timeout or GetPayload is called [#4516](https://github.com/hyperledger/besu/pull/4516)
- Upgrade RocksDB database version from 6.29.5 to 7.6.0 [#4517](https://github.com/hyperledger/besu/pull/4517)
- Avoid connecting to self when using static-nodes [#4521](https://github.com/hyperledger/besu/pull/4521)
- EVM performance has increased 20%-100% depending on the particulars of the contract. [#4540](https://github.com/hyperledger/besu/pull/4540)
- Improve calculateRootHash method performance during Block processing [#4568](https://github.com/hyperledger/besu/pull/4568)
- Bring GraphQL into compliance with execution-api specs [#4112](https://github.com/hyperledger/besu/pull/4112)
- Refactor unverified forkchoice event [#4487](https://github.com/hyperledger/besu/pull/4487)
- Improve UX of initial sync logs, pushing not relevant logs to debug level [#4486](https://github.com/hyperledger/besu/pull/4486)
- Optimize pivot block selector on PoS networks [#4488](https://github.com/hyperledger/besu/pull/4488)
- Optimize Snap sync on PoS networks [#4462](https://github.com/hyperledger/besu/pull/4462)

### Bug Fixes
- Fixed default fromBlock value and improved parameter interpretation in eth_getLogs RPC handler [#4513](https://github.com/hyperledger/besu/pull/4513)
- Fix for NoSuchElementException for missing invalid reason when rejecting a local sent transaction [#4569](https://github.com/hyperledger/besu/pull/4569)
- Corrects treating a block as bad on internal error during either validation or processing [#4512](https://github.com/hyperledger/besu/issues/4512)
- Corrects emission of blockadded events when rewinding during a re-org. Fix for [#4495](https://github.com/hyperledger/besu/issues/4495)
- Always return a transaction type for pending transactions [#4364](https://github.com/hyperledger/besu/pull/4364)
- Avoid a cyclic reference while printing EngineExchangeTransitionConfigurationParameter [#4357](https://github.com/hyperledger/besu/pull/4357)
- Corrects treating a block as bad on internal error [#4512](https://github.com/hyperledger/besu/issues/4512)
- In GraphQL update scalar parsing to be variable friendly [#4522](https://github.com/hyperledger/besu/pull/4522)
- Initiate connection to maintained peers soon after startup. [#4469](https://github.com/hyperledger/besu/pull/4469)
- Update apache-commons-text to 1.10.0 to address CVE-2022-42889 [#4542](https://github.com/hyperledger/besu/pull/4542)

### Download Links

https://hyperledger.jfrog.io/hyperledger/besu-binaries/besu/22.10.0/besu-22.10.0.tar.gz  / sha256: 88fb5df567e4ec3547d7d2970cfef00debbd020c0da66b19166d43779b3b2b85
https://hyperledger.jfrog.io/hyperledger/besu-binaries/besu/22.10.0/besu-22.10.0.zip / sha256: c8e39f7c879409cb9b47f4d3de5e9c521249083830a8c9a45e8a14a319fe195d

## 22.10.0-RC2

### Breaking Changes
- Flexible Privacy Groups (early access) support to Tessera's EC encryptor (contracts modified) [#4282](https://github.com/hyperledger/besu/pull/4282)
  * Before this change, the `bytes32` type was used for the enclave public keys, just supporting encryptors with public keys of that length (like the default NaCl)
  * For the EC encryptor, the encoded public key length is 91
- `--tx-pool-hashes-max-size` option removed (deprecated in 22.1.3)
- `--Xmerge-support` option remove (deprecated in 22.4.2) [#4518](https://github.com/hyperledger/besu/pull/4518)
- Breaking API changes in the `OperationTracer` interface to enable performance work.
  * The `traceExecution` method has been replaced with `tracePreExecution` and `tracePostExecution` methods, called just before and just after operation execution. 
  * See `DebugOperationTracer` and `StandardJsonTracer` for migration examples.

### Additions and Improvements
- Reduce the number of runtime exceptions (SecurityModuleException) and unnecessary executions during ECIES handshake, by trying to decrypt EIP-8 formatted messages first [#4508](https://github.com/hyperledger/besu/pull/4508).
- Improved RLP processing of zero-length string as 0x80 [#4283](https://github.com/hyperledger/besu/pull/4283) [#4388](https://github.com/hyperledger/besu/issues/4388)
- Increased level of detail in JSON-RPC parameter error log messages [#4510](https://github.com/hyperledger/besu/pull/4510)
- New experimental configuration options to set the maximum time, in milliseconds, a PoS block creation jobs is allowed to run [#4519](https://github.com/hyperledger/besu/pull/4519)
- Tune EthScheduler thread pools to avoid recreating too many threads [#4529](https://github.com/hyperledger/besu/pull/4529)
- RocksDB snapshot based worldstate and plugin-api addition of Snapshot interfaces [#4409](https://github.com/hyperledger/besu/pull/4409)
- Continuously try to build better block proposals until timeout or GetPayload is called [#4516](https://github.com/hyperledger/besu/pull/4516)
- Upgrade RocksDB database version from 6.29.5 to 7.6.0 [#4517](https://github.com/hyperledger/besu/pull/4517)
- Avoid connecting to self when using static-nodes [#4521](https://github.com/hyperledger/besu/pull/4521)
- EVM performance has increased 20%-100% depending on the particulars of the contract. [#4540](https://github.com/hyperledger/besu/pull/4540)
- Improve calculateRootHash method performance during Block processing [#4568](https://github.com/hyperledger/besu/pull/4568)

### Bug Fixes
- Corrects emission of blockadded events when rewinding during a re-org. Fix for [#4495](https://github.com/hyperledger/besu/issues/4495)
- Always return a transaction type for pending transactions [#4364](https://github.com/hyperledger/besu/pull/4364)
- Avoid a cyclic reference while printing EngineExchangeTransitionConfigurationParameter [#4357](https://github.com/hyperledger/besu/pull/4357)
- Corrects treating a block as bad on internal error [#4512](https://github.com/hyperledger/besu/issues/4512)
- In GraphQL update scalar parsing to be variable friendly [#4522](https://github.com/hyperledger/besu/pull/4522)
- Initiate connection to maintained peers soon after startup. [#4469](https://github.com/hyperledger/besu/pull/4469)
- Update apache-commons-text to 1.10.0 to address CVE-2022-42889 [#4542](https://github.com/hyperledger/besu/pull/4542)

### Download Links


## 22.10.0-RC1

### Additions and Improvements
- Bring GraphQL into compliance with execution-api specs [#4112](https://github.com/hyperledger/besu/pull/4112)
- Refactor unverified forkchoice event [#4487](https://github.com/hyperledger/besu/pull/4487)
- Improve UX of initial sync logs, pushing not relevant logs to debug level [#4486](https://github.com/hyperledger/besu/pull/4486)
- Optimize pivot block selector on PoS networks [#4488](https://github.com/hyperledger/besu/pull/4488)
- Optimize Snap sync on PoS networks [#4462](https://github.com/hyperledger/besu/pull/4462)

### Bug Fixes

### Download Links
https://hyperledger.jfrog.io/artifactory/besu-binaries/besu/22.10.0-RC1/besu-22.10.0-RC1.zip / sha256: 16fd47533aa2986491143e5f4a052c0aa4866ebfa415abbf3ca868e4fbeac6ce
https://hyperledger.jfrog.io/artifactory/besu-binaries/besu/22.10.0-RC1/besu-22.10.0-RC1.tar.gz / sha256: 48fd3480e4380580ed9187302be987e9eca2b445935ec6a509e7269898d8a4a8

## 22.7.7

### Additions and Improvements
- Tune EthScheduler thread pools to avoid recreating too many threads [#4529](https://github.com/hyperledger/besu/issues/4529)
- Reduce the number of runtime exceptions (SecurityModuleException) and unnecessary executions during ECIES handshake, by trying to decrypt EIP-8 formatted messages first [#4508](https://github.com/hyperledger/besu/pull/4508).
- The block variable was keeping too much memory while waiting for future to finish [#4489](https://github.com/hyperledger/besu/issues/4489)

### Bug Fixes
- Corrects treating a block as bad on internal error [#4512](https://github.com/hyperledger/besu/issues/4512)
- update appache-commons-text to 1.10.0 to address CVE-2022-42889 [#4542](https://github.com/hyperledger/besu/pull/4542)
- In GraphQL update scalar parsing to be variable friendly [#4522](https://github.com/hyperledger/besu/pull/4522)

### Download Links
https://hyperledger.jfrog.io/hyperledger/besu-binaries/besu/22.7.7/besu-22.7.7.zip / sha256: 79b2b1518605603d8268f873f2576617ca8340d89c045e0eda6896f40defea0d
https://hyperledger.jfrog.io/hyperledger/besu-binaries/besu/22.7.7/besu-22.7.7.tar.gz / sha256: 161c52ba9be8508767e80dbce796b4ad2cc5b649f7ed15387c6359d1e15753f6

## 22.7.6
Hotfix release of the 22.7.x series to address [#4495](https://github.com/hyperledger/besu/issues/4495) which could result in failed block proposals on merge networks.

### Additions and Improvements
- Bring GraphQL into compliance with execution-api specs [#4112](https://github.com/hyperledger/besu/pull/4112)

### Bug Fixes
- Corrects emission of blockadded events when rewinding during a re-org. [#4497](https://github.com/hyperledger/besu/issues/4497)

### Download Links
https://hyperledger.jfrog.io/hyperledger/besu-binaries/besu/22.7.6/besu-22.7.6.zip / sha256: ae05040027b96ba458a08cfee8577dafe1d85a3afce793f00f798cedb3ab547d
https://hyperledger.jfrog.io/hyperledger/besu-binaries/besu/22.7.6/besu-22.7.6.tar.gz / sha256: 9e538852f16fd39b884c4c342beaad813e33ab24890634c01eee3d37dc1da893

## 22.7.5

### Additions and Improvements
- Avoid sending added block events to transaction pool, and processing incoming transactions during initial sync [#4457](https://github.com/hyperledger/besu/pull/4457)
- When building a new proposal, keep the best block built until now instead of the last one [#4455](https://github.com/hyperledger/besu/pull/4455)
- Add Mainnet to merged networks [#4463](https://github.com/hyperledger/besu/pull/4463)

### Bug Fixes
- Fixed logIndex value returned by eth_getLogs RPC call [#4355](https://github.com/hyperledger/besu/pull/4355)

### Download Links
https://hyperledger.jfrog.io/hyperledger/besu-binaries/besu/22.7.5/besu-22.7.5.zip / sha256: b5d7b255b249beea0f46ec397122823c75f2373083a71a9f7b4c98b2b0f94997
https://hyperledger.jfrog.io/hyperledger/besu-binaries/besu/22.7.5/besu-22.7.5.tar.gz / sha256: 91e3cbc16c46c53f7bf55bdd968553d0fb4087bff1e244cb03ac175ac54cf718


## 22.7.4

### Bug Fixes
- Remove records that track transactions by sender when they are empty to same memory in the transaction pool [#4415](https://github.com/hyperledger/besu/pull/4415)
- Add Toml configuration file support for _--Xplugin-rocksdb-high-spec-enabled_ flag [#4438](https://github.com/hyperledger/besu/pull/4438)

### Download Links
- https://hyperledger.jfrog.io/hyperledger/besu-binaries/besu/22.7.4/besu-22.7.4.zip / sha256: 4f2a0c20bee7f266ec1dcb45fa90ae1ca42f4b22e9b21a601b7705357259aea9
- https://hyperledger.jfrog.io/hyperledger/besu-binaries/besu/22.7.4/besu-22.7.4.tar.gz / sha256: a60efc4d515ac94710bbc6d61a24f409b03fcfc02323bee2a2d75c883fc99dce

## 22.7.3

### Additions and Improvements
- Allow free gas networks in the London fee market [#4061](https://github.com/hyperledger/besu/issues/4061)
- Upgrade besu-native to 0.6.0 and use Blake2bf native implementation if available by default [#4264](https://github.com/hyperledger/besu/pull/4264)
- Resets engine QoS timer with every call to the engine API instead of only when ExchangeTransitionConfiguration is called [#4411](https://github.com/hyperledger/besu/issues/4411)
- ExchangeTransitionConfiguration mismatch will only submit a debug log not a warning anymore [#4411](https://github.com/hyperledger/besu/issues/4411)
- Upgrade besu-native to 0.6.1 and include linux arm64 build of bls12-381 [#4416](https://github.com/hyperledger/besu/pull/4416)
- Create a new flag on RocksDB (_--Xplugin-rocksdb-high-spec-enabled_) for high spec hardware to boost performance
- Transaction pool improvements to avoid filling the pool with not executable transactions, that could result in empty or semi-empty block proposals [#4425](https://github.com/hyperledger/besu/pull/4425)
- Limit Transaction pool consumption by sender to a configurable percentage of the pool size [#4417](https://github.com/hyperledger/besu/pull/4417)

### Bug Fixes
- Retry block creation if there is a transient error and we still have time, to mitigate empty block issue [#4407](https://github.com/hyperledger/besu/pull/4407)
- Fix StacklessClosedChannelException in Besu and resulted timeout errors in CL clients ([#4398](https://github.com/hyperledger/besu/issues/4398), [#4400](https://github.com/hyperledger/besu/issues/4400))
- Return JSON-RPC error code instead of INVALID in engine api when certain storage exceptions are encountered ([#4349](https://github.com/hyperledger/besu/issues/4349))

### Download links
- https://hyperledger.jfrog.io/artifactory/besu-binaries/besu/22.7.3/besu-22.7.3.tar.gz / sha256: `b0863fe2406cab57caf8a02f2bf02632cc5198622ac48b69bc63c128703bbd79`
- https://hyperledger.jfrog.io/artifactory/besu-binaries/besu/22.7.3/besu-22.7.3.zip / sha256: `368c6cb86119f8fe30bb12ab8c63b4d95a0fd8baf9c9414307a0a4033756b709`

## 22.7.2
### Besu 22.7.2 is a recommended release for the Merge and Mainnet users. 22.7.1 remains Merge-ready. This release provides additional robustness before the Merge with some fixes and improvements in sync, peering, and logging.

### Additions and Improvements
- Better management of jemalloc presence/absence in startup script [#4237](https://github.com/hyperledger/besu/pull/4237)
- Retry mechanism when getting a broadcasted block fail on all peers [#4271](https://github.com/hyperledger/besu/pull/4271)
- Filter out disconnected peers when fetching available peers [#4269](https://github.com/hyperledger/besu/pull/4269)
- Updated the default value of fast-sync-min-peers post merge [#4298](https://github.com/hyperledger/besu/pull/4298)
- Log imported block info post merge [#4310](https://github.com/hyperledger/besu/pull/4310)
- Transaction pool eviction by sender from tail of transaction list [#4327](https://github.com/hyperledger/besu/pull/4327)
- Transaction pool sender future nonce limits [#4336](https://github.com/hyperledger/besu/pull/4336)
- Pandas! Pandas now appear in 3 phases: The black bear and polar bear that are preparing? Those will appear when
your client has TTD configured (which is setup by default for mainnet), is in sync, and processing Proof of Work blocks. In the second phase you will see them powering up when the Terminal Total Difficulty block is added to the blockchain.
The final form of the Ethereum Panda will appear when the first finalized block is received from the Consensus Layer.

### Bug Fixes
- Accept wit/80 from Nethermind [#4279](https://github.com/hyperledger/besu/pull/4279)
- Properly shutdown the miner executor, to avoid waiting 30 seconds when stopping [#4353](https://github.com/hyperledger/besu/pull/4353)

### Download links
- https://hyperledger.jfrog.io/artifactory/besu-binaries/besu/22.7.2/besu-22.7.2.tar.gz / sha256: `8030a48f824c7bbc138b38a9e84e5531950bc16f6d21cda8b215232cce334214`
- https://hyperledger.jfrog.io/artifactory/besu-binaries/besu/22.7.2/besu-22.7.2.zip / sha256: `72653171b1ddd910e705fc6f616d7f1f4c120ef0d91718f0376f3ee5f2982c11`


## 22.7.1
### Merge Ready Release. Required update for The Merge on ethereum mainnet!
### Additions and Improvements
- Introduce a cap to reputation score increase [#4230](https://github.com/hyperledger/besu/pull/4230)
- Add experimental CLI option for `--Xp2p-peer-lower-bound` [#4200](https://github.com/hyperledger/besu/pull/4200)
- Improve pending blocks retrieval mechanism [#4227](https://github.com/hyperledger/besu/pull/4227)
- Set mainnet terminal total difficulty [#4260](https://github.com/hyperledger/besu/pull/4260)

### Bug Fixes
- Fixes off-by-one error for mainnet TTD fallback [#4223](https://github.com/hyperledger/besu/pull/4223)
- Fix off-by-one error in AbstractRetryingPeerTask [#4254](https://github.com/hyperledger/besu/pull/4254)
- Refactor and fix retrying get block switching peer [#4256](https://github.com/hyperledger/besu/pull/4256)
- Fix encoding of key (short hex) in eth_getProof [#4261](https://github.com/hyperledger/besu/pull/4261)
- Fix for post-merge networks fast-sync [#4224](https://github.com/hyperledger/besu/pull/4224), [#4276](https://github.com/hyperledger/besu/pull/4276)

### Download links
- https://hyperledger.jfrog.io/artifactory/besu-binaries/besu/22.7.1/besu-22.7.1.tar.gz / sha256: `7cca4c11e1d7525c172f2af9fbf456d134ada60e970d8b6abcfcd6c623b5dd36`
- https://hyperledger.jfrog.io/artifactory/besu-binaries/besu/22.7.1/besu-22.7.1.zip / sha256: `ba6e0b9b65ac36d041a5072392f119ff76e8e9f53a3d7b1e1a658ef1e4705d7a`



## 22.7.0

### Additions and Improvements
- Deprecation warning for Ropsten, Rinkeby, Kiln [#4173](https://github.com/hyperledger/besu/pull/4173)

### Bug Fixes

- Fixes previous known issue [#3890](https://github.com/hyperledger/besu/issues/3890)from RC3 requiring a restart post-merge to continue correct transaction handling.
- Stop producing stack traces when a get headers response only contains the range start header [#4189](https://github.com/hyperledger/besu/pull/4189)
- Upgrade Spotless to 6.8.0 [#4195](https://github.com/hyperledger/besu/pull/4195)
- Upgrade Gradle to 7.5 [#4196](https://github.com/hyperledger/besu/pull/4196)

### Download links
- https://hyperledger.jfrog.io/artifactory/besu-binaries/besu/22.7.0/besu-22.7.0.tar.gz / sha256: `af21104a880c37706b660aa816e1c38b2b3f603a97420ddcbc889324b71aa50e`
- https://hyperledger.jfrog.io/artifactory/besu-binaries/besu/22.7.0/besu-22.7.0.zip / sha256: `5b1586362e6e739c206c25224bb753a372bad70c0b22dbe091f9253024ebdc45`

## 22.7.0-RC3

### Known/Outstanding issues:
- Besu requires a restart post-merge to re-enable remote transaction processing [#3890](https://github.com/hyperledger/besu/issues/3890)

### Additions and Improvements
- Engine API: Change expiration time for JWT tokens to 60s [#4168](https://github.com/hyperledger/besu/pull/4168)
- Sepolia mergeNetSplit block [#4158](https://github.com/hyperledger/besu/pull/4158)
- Goerli TTD [#4160](https://github.com/hyperledger/besu/pull/4160)
- Several logging improvements

### Bug Fixes
- Allow to set any value for baseFeePerGas in the genesis file [#4177](https://github.com/hyperledger/besu/pull/4177)
- Fix for stack overflow when searching for TTD block [#4169](https://github.com/hyperledger/besu/pull/4169)
- Fix for chain stuck issue [#4175](https://github.com/hyperledger/besu/pull/4175)

### Download links
- https://hyperledger.jfrog.io/artifactory/besu-binaries/besu/22.7.0-RC3/besu-22.7.0-RC3.tar.gz / sha256: `6a1ee89c82db9fa782d34733d8a8c726670378bcb71befe013da48d7928490a6`
- https://hyperledger.jfrog.io/artifactory/besu-binaries/besu/22.7.0-RC3/besu-22.7.0-RC3.zip / sha256: `5de22445ab2a270cf33e1850cd28f1946442b7104738f0d1ac253a009c53414e`

## 22.7.0-RC2

### Additions and Improvements
- Add a block to the bad blocks if it did not descend from the terminal block [#4080](https://github.com/hyperledger/besu/pull/4080)
- Backward sync exception improvements [#4092](https://github.com/hyperledger/besu/pull/4092)
- Remove block header checks during backward sync, since they will be always performed during block import phase [#4098](https://github.com/hyperledger/besu/pull/4098)
- Optimize the backward sync retry strategy [#4095](https://github.com/hyperledger/besu/pull/4095)
- Add support for jemalloc library to better handle rocksdb memory consumption [#4126](https://github.com/hyperledger/besu/pull/4126)
- RocksDB configuration changes to improve performance. [#4132](https://github.com/hyperledger/besu/pull/4132)

### Bug Fixes
- Changed max message size in the p2p layer to 16.7MB from 10MB to improve peering performance [#4120](https://github.com/hyperledger/besu/pull/4120)
- Fixes for parent stateroot mismatch when using Bonsai storage mode (please report if you encounter this bug on this version) [#4094](https://github.com/hyperledger/besu/pull/4094)
- Above Bonsai related fixes have addressed situations where the event log was not indexed properly [#3921](https://github.com/hyperledger/besu/pull/3921)
- Fixes related to backward sync and reorgs [#4097](https://github.com/hyperledger/besu/pull/4097)
- Checkpoint sync with more merge friendly checkpoint blocks [#4085](https://github.com/hyperledger/besu/pull/4085)
- Fixes around RocksDB performance and memory usage [#4128](https://github.com/hyperledger/besu/pull/4128)
- Fix for RPC performance parallelization to improve RPC performance under heavy load [#3959](https://github.com/hyperledger/besu/pull/3959)
- Fix for post-Merge peering after PoW is removed in our logic for weighting peers [#4116](https://github.com/hyperledger/besu/pull/4116)
- Various logging changes to improve UX- Return the correct latest valid hash in case of bad block when calling engine methods [#4056](https://github.com/hyperledger/besu/pull/4056)
- Add a PoS block header rule to check that the current block is more recent than its parent [#4066](https://github.com/hyperledger/besu/pull/4066)
- Fixed a trie log layer issue on bonsai during reorg [#4069](https://github.com/hyperledger/besu/pull/4069)
- Fix transition protocol schedule to return the pre Merge schedule when reorg pre TTD [#4078](https://github.com/hyperledger/besu/pull/4078)
- Remove hash to sync from the queue only if the sync step succeeds [#4105](https://github.com/hyperledger/besu/pull/4105)
- The build process runs successfully even though the system language is not English [#4102](https://github.com/hyperledger/besu/pull/4102)
- Avoid starting or stopping the BlockPropagationManager more than once [#4122](https://github.com/hyperledger/besu/pull/4122)

### Download links
- https://hyperledger.jfrog.io/artifactory/besu-binaries/besu/22.7.0-RC2/besu-22.7.0-RC2.tar.gz / sha256: `befe15b893820c9c6451a74fd87b41f555ff28561494b3bebadd5da5c7ce25d3`
- https://hyperledger.jfrog.io/artifactory/besu-binaries/besu/22.7.0-RC2/besu-22.7.0-RC2.zip / sha256: `d56c340f5982b882fbecca2697ca72a5bbefe0e978d2d4504211f012e2242a81`

## 22.7.0-RC1

### Additions and Improvements
- Do not require a minimum block height when downloading headers or blocks [#3911](https://github.com/hyperledger/besu/pull/3911)
- When on PoS the head can be only be updated by ForkchoiceUpdate [#3994](https://github.com/hyperledger/besu/pull/3994)
- Version information available in metrics [#3997](https://github.com/hyperledger/besu/pull/3997)
- Add TTD and DNS to Sepolia config [#4024](https://github.com/hyperledger/besu/pull/4024)
- Return `type` with value `0x0` when serializing legacy transactions [#4027](https://github.com/hyperledger/besu/pull/4027)
- Ignore `ForkchoiceUpdate` if `newHead` is an ancestor of the chain head [#4055](https://github.com/hyperledger/besu/pull/4055)

### Bug Fixes
- Fixed a snapsync issue that can sometimes block the healing step [#3920](https://github.com/hyperledger/besu/pull/3920)
- Support free gas networks in the London fee market [#4003](https://github.com/hyperledger/besu/pull/4003)
- Limit the size of outgoing eth subprotocol messages.  [#4034](https://github.com/hyperledger/besu/pull/4034)
- Fixed a state root mismatch issue on bonsai that may appear occasionally [#4041](https://github.com/hyperledger/besu/pull/4041)

### Download links
- https://hyperledger.jfrog.io/artifactory/besu-binaries/besu/22.7.0-RC1/besu-22.7.0-RC1.tar.gz / sha256: `60ad8b53402beb62c24ad791799d9cfe444623a58f6f6cf1d0728459cb641e63`
- https://hyperledger.jfrog.io/artifactory/besu-binaries/besu/22.7.0-RC1/besu-22.7.0-RC1.zip / sha256: `7acfb3a73382bf70f6337e83cb7e9e472b4e5a9da88c5ed2fbd9e82fcf2046dc`

## 22.4.3

### Additions and Improvements
- \[EXPERIMENTAL\] Add checkpoint sync `--sync-mode="X_CHECKPOINT"` [#3849](https://github.com/hyperledger/besu/pull/3849)
- Support `finalized` and `safe` as tags for the block parameter in RPC APIs [#3950](https://github.com/hyperledger/besu/pull/3950)
- Added verification of payload attributes in ForkchoiceUpdated [#3837](https://github.com/hyperledger/besu/pull/3837)
- Add support for Gray Glacier hardfork [#3961](https://github.com/hyperledger/besu/issues/3961)

### Bug Fixes
- alias engine-rpc-port parameter with the former rpc param name [#3958](https://github.com/hyperledger/besu/pull/3958)

## 22.4.2

### Additions and Improvements
- Engine API Update: Replace deprecated INVALID_TERMINAL_BLOCK with INVALID last valid hash 0x0 [#3882](https://github.com/hyperledger/besu/pull/3882)
- Deprecate experimental merge flag and engine-rpc-enabled flag [#3875](https://github.com/hyperledger/besu/pull/3875)
- Update besu-native dependencies to 0.5.0 for linux arm64 support
- Update ropsten TTD to 100000000000000000000000

### Bug Fixes
- Stop backward sync if genesis block has been reached [#3869](https://github.com/hyperledger/besu/pull/3869)
- Allow to backward sync to request headers back to last finalized block if present or genesis [#3888](https://github.com/hyperledger/besu/pull/3888)

### Download link
- https://hyperledger.jfrog.io/artifactory/besu-binaries/besu/22.4.2/besu-22.4.2.zip / sha256: `e8e9eb7e3f544ecefeec863712fb8d3f6a569c9d70825a4ed2581c596db8fd45`
- https://hyperledger.jfrog.io/artifactory/besu-binaries/besu/22.4.2/besu-22.4.2.tar.gz / sha256: `9db0c37440cb56bcf671b8de13e0ecb6235171a497bdad91020b8c4a9dac2a27`

## 22.4.1

### Additions and Improvements
- GraphQL - allow null log topics in queries which match any topic [#3662](https://github.com/hyperledger/besu/pull/3662)
- multi-arch docker builds for amd64 and arm64 [#2954](https://github.com/hyperledger/besu/pull/2954)
- Filter Netty native lib errors likewise the pure Java implementation [#3807](https://github.com/hyperledger/besu/pull/3807)
- Add ropsten terminal total difficulty config [#3871](https://github.com/hyperledger/besu/pull/3871)

### Bug Fixes
- Stop the BlockPropagationManager when it receives the TTD reached event [#3809](https://github.com/hyperledger/besu/pull/3809)
- Correct getMixHashOrPrevRandao to return the value present in the block header [#3839](https://github.com/hyperledger/besu/pull/3839)

## 22.4.0

### Breaking Changes
- Version 22.4.x will be the last series to support Java 11. Version 22.7.0 will require Java 17 to build and run.
- In the Besu EVM Library all references to SHA3 have been renamed to the more accurate name Keccak256, including class names and comment. [#3749](https://github.com/hyperledger/besu/pull/3749)
- Removed the Gas object and replaced it with a primitive long [#3674](https://github.com/hyperledger/besu/pull/3674)
- Column family added for backward sync [#3638](https://github.com/hyperledger/besu/pull/3638)
  - Note that this added column family makes this a one-way upgrade. That is, once you upgrade your db to this version, you cannot roll back to a previous version of Besu.

### Bug Fixes
- Fix nullpointer on snapsync [#3773](https://github.com/hyperledger/besu/pull/3773)
- Introduce RocksDbSegmentIdentifier to avoid changing the storage plugin [#3755](https://github.com/hyperledger/besu/pull/3755)

## Download Links
- https://hyperledger.jfrog.io/artifactory/besu-binaries/besu/22.4.0/besu-22.4.0.zip / SHA256 d89e102a1941e70be31c176a6dd65cd5f3d69c4c
- https://hyperledger.jfrog.io/artifactory/besu-binaries/besu/22.4.0/besu-22.4.0.tar.gz / SHA256 868e38749dd40debe028624f8267f1fce7587010

## 22.4.0-RC2

### Breaking Changes
- In the Besu EVM Library all references to SHA3 have been renamed to the more accurate name Kecack256, including class names and comment. [#3749](https://github.com/hyperledger/besu/pull/3749)

### Additions and Improvements
- Onchain node permissioning
  - Log the enodeURL that was previously only throwing an IllegalStateException during the isPermitted check [#3697](https://github.com/hyperledger/besu/pull/3697),
  - Fail startup if node permissioning smart contract version does not match [#3765](https://github.com/hyperledger/besu/pull/3765)
- \[EXPERIMENTAL\] Add snapsync `--sync-mode="X_SNAP"` (only as client) [#3710](https://github.com/hyperledger/besu/pull/3710)
- Adapt Fast sync, and Snap sync, to use finalized block, from consensus layer, as pivot after the Merge [#3506](https://github.com/hyperledger/besu/issues/3506)
- Add IPC JSON-RPC interface (BSD/MacOS and Linux only) [#3695](https://github.com/hyperledger/besu/pull/3695)
- Column family added for backward sync [#3638](https://github.com/hyperledger/besu/pull/3638)
  - Note that this added column family makes this a one-way upgrade. That is, once you upgrade your db to this version, you cannot roll back to a previous version of Besu.

## Download Links
- https://hyperledger.jfrog.io/artifactory/besu-binaries/besu/22.4.0-RC2/besu-22.4.0-RC2.zip /  SHA256 5fa7f927c6717ebf503291c058815cd0c5fcfab13245d3b6beb66eb20cf7ac24
- https://hyperledger.jfrog.io/artifactory/besu-binaries/besu/22.4.0-RC2/besu-22.4.0-RC2.tar.gz / SHA256 1c4ecd17552cf5ebf120fc35dad753f45cb951ea0f817381feb2477ec0fff9c9

## 22.4.0-RC1

### Additions and Improvements
- Unit tests are now executed with JUnit5 [#3620](https://github.com/hyperledger/besu/pull/3620)
- Removed the Gas object and replaced it with a primitive long [#3674]

### Bug Fixes
- Flexible Privacy Precompile handles null payload ID [#3664](https://github.com/hyperledger/besu/pull/3664)
- Subcommand blocks import throws exception [#3646](https://github.com/hyperledger/besu/pull/3646)

## Download Links
- https://hyperledger.jfrog.io/artifactory/besu-binaries/besu/22.4.0-RC1/besu-22.4.0-RC1.zip / SHA256 0779082acc20a98eb810eb08778e0c0e1431046c07bc89019a2761fd1baa4c25
- https://hyperledger.jfrog.io/artifactory/besu-binaries/besu/22.4.0-RC1/besu-22.4.0-RC1.tar.gz / SHA256 15d8b0e335f962f95da46864109db9f28ed4f7bc351995b2b8db477c12b94860

## 22.1.3

### Breaking Changes
- Remove the experimental flag for bonsai tries CLI options `--data-storage-format` and `--bonsai-maximum-back-layers-to-load` [#3578](https://github.com/hyperledger/besu/pull/3578)
- Column family added for backward sync [#3532](https://github.com/hyperledger/besu/pull/3532)
  - Note that this added column family makes this a one-way upgrade. That is, once you upgrade your db to this version, you cannot roll back to a previous version of Besu.

### Deprecations
- `--tx-pool-hashes-max-size` is now deprecated and has no more effect, and it will be removed in a future release.

### Additions and Improvements
- Tune transaction synchronization parameter to adapt to mainnet traffic [#3610](https://github.com/hyperledger/besu/pull/3610)
- Improve eth/66 support [#3616](https://github.com/hyperledger/besu/pull/3616)
- Avoid reprocessing remote transactions already seen [#3626](https://github.com/hyperledger/besu/pull/3626)
- Upgraded jackson-databind dependency version [#3647](https://github.com/hyperledger/besu/pull/3647)

## Download Links
- https://hyperledger.jfrog.io/artifactory/besu-binaries/besu/22.1.3/besu-22.1.3.zip /  SHA256 9dafb80f2ec9ce8d732fd9e9894ca2455dd02418971c89cd6ccee94c53354d5d
- https://hyperledger.jfrog.io/artifactory/besu-binaries/besu/22.1.3/besu-22.1.3.tar.gz / SHA256 f9f8d37353aa4b5d12e87c08dd86328c1cffc591c6fc9e076c0f85a1d4663dfe

## 22.1.2

### Additions and Improvements
- Execution layer (The Merge):
  - Execution specific RPC endpoint [#3378](https://github.com/hyperledger/besu/issues/3378)
  - Adds JWT authentication to Engine APIs
  - Supports kiln V2.1 spec
- Tracing APIs
  - new API methods: trace_rawTransaction, trace_get, trace_callMany
  - added revertReason to trace APIs including: trace_transaction, trace_get, trace_call, trace_callMany, and trace_rawTransaction
- Allow mining beneficiary to transition at specific blocks for ibft2 and qbft consensus mechanisms.  [#3115](https://github.com/hyperledger/besu/issues/3115)
- Return richer information from the PrecompiledContract interface. [\#3546](https://github.com/hyperledger/besu/pull/3546)

### Bug Fixes
- Reject locally-sourced transactions below the minimum gas price when not mining. [#3397](https://github.com/hyperledger/besu/pull/3397)
- Fixed bug with contract address supplied to `debug_accountAt` [#3518](https://github.com/hyperledger/besu/pull/3518)

## Download Links
- https://hyperledger.jfrog.io/artifactory/besu-binaries/besu/22.1.2/besu-22.1.2.zip /  SHA256 1b26e3f8982c3a9dbabc72171f83f1cfe89eef84ead45b184ee9101f411c1251
- https://hyperledger.jfrog.io/artifactory/besu-binaries/besu/22.1.2/besu-22.1.2.tar.gz / SHA256 1eca9abddf351eaaf4e6eaa1b9536b8b4fd7d30a81d39f9d44ffeb198627ee7a

## 22.1.1

### Additions and Improvements
- Allow optional RPC methods that bypass authentication [#3382](https://github.com/hyperledger/besu/pull/3382)
- Execution layer (The Merge):
  - Extend block creation and mining to support The Merge [#3412](https://github.com/hyperledger/besu/pull/3412)
  - Backward sync [#3410](https://github.com/hyperledger/besu/pull/3410)
  - Extend validateAndProcessBlock to return an error message in case of failure, so it can be returned to the caller of ExecutePayload API [#3411](https://github.com/hyperledger/besu/pull/3411)
  - Persist latest finalized block [#2913](https://github.com/hyperledger/besu/issues/2913)
  - Add PostMergeContext, and stop syncing after the switch to PoS [#3453](https://github.com/hyperledger/besu/pull/3453)
  - Add header validation rules needed to validate The Merge blocks [#3454](https://github.com/hyperledger/besu/pull/3454)
  - Add core components: controller builder, protocol scheduler, coordinator, block creator and processor. [#3461](https://github.com/hyperledger/besu/pull/3461)
  - Execution specific RPC endpoint [#2914](https://github.com/hyperledger/besu/issues/2914), [#3350](https://github.com/hyperledger/besu/pull/3350)
- QBFT consensus algorithm is production ready

## Download Links
- https://hyperledger.jfrog.io/artifactory/besu-binaries/besu/22.1.1/besu-22.1.1.zip /  SHA256 cfff79e19e5f9a184d0b62886990698b77d019a0745ea63b5f9373870518173e
- https://hyperledger.jfrog.io/artifactory/besu-binaries/besu/22.1.1/besu-22.1.1.tar.gz / SHA256 51cc9d35215f977ac7338e5c611c60f225fd6a8c1c26f188e661624a039e83f3

## 22.1.0

### Breaking Changes
- Plugin API: BlockHeader.getBaseFee() method now returns an optional Wei instead of an optional Long [#3065](https://github.com/hyperledger/besu/issues/3065)
- Removed deprecated hash variable `protected volatile Hash hash;` which was used for private transactions [#3110](https://github.com/hyperledger/besu/pull/3110)

### Additions and Improvements
- Add support for additional JWT authentication algorithms [#3017](https://github.com/hyperledger/besu/pull/3017)
- Represent baseFee as Wei instead of long accordingly to the spec [#2785](https://github.com/hyperledger/besu/issues/2785)
- Implements [EIP-4399](https://eips.ethereum.org/EIPS/eip-4399) to repurpose DIFFICULTY opcode after the merge as a source of entropy from the Beacon chain. [#3081](https://github.com/hyperledger/besu/issues/3081)
- Re-order external services (e.g JsonRpcHttpService) to start before blocks start processing [#3118](https://github.com/hyperledger/besu/pull/3118)
- Stream JSON RPC responses to avoid creating big JSON strings in memory [#3076](https://github.com/hyperledger/besu/pull/3076)
- Ethereum Classic Mystique Hard Fork [#3256](https://github.com/hyperledger/besu/pull/3256)
- Genesis file parameter `blockperiodseconds` is validated as a positive integer on startup to prevent unexpected runtime behaviour [#3186](https://github.com/hyperledger/besu/pull/3186)
- Add option to require replay protection for locally submitted transactions [\#1975](https://github.com/hyperledger/besu/issues/1975)
- Update to block header validation for IBFT and QBFT to support London fork EIP-1559 [#3251](https://github.com/hyperledger/besu/pull/3251)
- Move into SLF4J as logging facade [#3285](https://github.com/hyperledger/besu/pull/3285)
- Changing the order in which we traverse the word state tree during fast sync. This should improve fast sync during subsequent pivot changes.[#3202](https://github.com/hyperledger/besu/pull/3202)
- Updated besu-native to version 0.4.3 [#3331](https://github.com/hyperledger/besu/pull/3331)
- Refactor synchronizer to asynchronously retrieve blocks from peers, and to change peer when retrying to get a block. [#3326](https://github.com/hyperledger/besu/pull/3326)
- Disable RocksDB TTL compactions [#3356](https://github.com/hyperledger/besu/pull/3356)
- add a websocket frame size configuration CLI parameter [#3386](https://github.com/hyperledger/besu/pull/3386)
- Add `--ec-curve` parameter to export/export-address public-key subcommands [#3333](https://github.com/hyperledger/besu/pull/3333)

### Bug Fixes
- Change the base docker image from Debian Buster to Ubuntu 20.04 [#3171](https://github.com/hyperledger/besu/issues/3171) fixes [#3045](https://github.com/hyperledger/besu/issues/3045)
- Make 'to' field optional in eth_call method according to the spec [#3177](https://github.com/hyperledger/besu/pull/3177)
- Update to log4j 2.17.1. Resolves potential vulnerability only exploitable when using custom log4j configurations that are writable by untrusted users.
- Fix regression on cors-origin star value
- Fix for ethFeeHistory accepting hex values for blockCount
- Fix a sync issue, when the chain downloader incorrectly shutdown when a task in the pipeline is cancelled. [#3319](https://github.com/hyperledger/besu/pull/3319)
- add a websocket frame size configuration CLI parameter [3368][https://github.com/hyperledger/besu/pull/3379]
- Prevent node from peering to itself [#3342](https://github.com/hyperledger/besu/pull/3342)
- Fix an `IndexOutOfBoundsException` exception when getting block from peers. [#3304](https://github.com/hyperledger/besu/issues/3304)
- Handle legacy eth64 without throwing null pointer exceptions [#3343](https://github.com/hyperledger/besu/pull/3343)

### Download Links
- https://hyperledger.jfrog.io/artifactory/besu-binaries/besu/22.1.0/besu-22.1.0.tar.gz \ SHA256 232bd7f274691ca14c26289fdc289d3fcdf69426dd96e2fa1601f4d079645c2f
- https://hyperledger.jfrog.io/artifactory/besu-binaries/besu/22.1.0/besu-22.1.0.zip \ SHA256 1b701ff5b647b64aff3d73d6f1fe3fdf73f14adbe31504011eff1660ab56ad2b

## 21.10.9

### Bug Fixes
- Fix regression on cors-origin star value
- Fix for ethFeeHistory accepting hex values for blockCount

 **Full Changelog**: https://github.com/hyperledger/besu/compare/21.10.8...21.10.9

[besu-21.10.9.tar.gz](https://hyperledger.jfrog.io/artifactory/besu-binaries/besu/21.10.9/besu-21.10.9.tar.gz) a4b85ba72ee73017303e4b2f0fdde84a87d376c2c17fdcebfa4e34680f52fc71
[besu-21.10.9.zip](https://hyperledger.jfrog.io/artifactory/besu-binaries/besu/21.10.9/besu-21.10.9.zip) c3ba3f07340fa80064ba7c06f2c0ec081184e000f9a925d132084352d0665ef9

## 21.10.8

### Additions and Improvements
- Ethereum Classic Mystique Hard Fork [#3256](https://github.com/hyperledger/besu/pull/3256)

### Download Links
https://hyperledger.jfrog.io/artifactory/besu-binaries/besu/21.10.8/besu-21.10.8.tar.gz \ SHA256 d325e2e36bc38a707a9eebf92068f5021606a8c6b6464bb4b4d59008ef8014fc
https://hyperledger.jfrog.io/artifactory/besu-binaries/besu/21.10.8/besu-21.10.8.zip \ SHA256 a91da1e82fb378e16437327bba56dd299aafdb0614ba528167a1dae85440c5af

## 21.10.7

### Bug Fixes
- Update dependencies (including vert.x, kubernetes client-java, okhttp, commons-codec)

### Additions and Improvements
- Add support for additional JWT authentication algorithms [#3017](https://github.com/hyperledger/besu/pull/3017)
- Remove Orion ATs

### Download Links
https://hyperledger.jfrog.io/artifactory/besu-binaries/besu/21.10.7/besu-21.10.7.tar.gz \ SHA256 94cee804fcaea366c9575380ef0e30ed04bf2fc7451190a94887f14c07f301ff
https://hyperledger.jfrog.io/artifactory/besu-binaries/besu/21.10.7/besu-21.10.7.zip \ SHA256 faf1ebfb20aa6171aa6ea98d7653339272567c318711d11e350471b5bba62c00

## 21.10.6

### Bug Fixes
- Update log4j to 2.17.1

### Download Links
https://hyperledger.jfrog.io/artifactory/besu-binaries/besu/21.10.6/besu-21.10.6.tar.gz \ SHA256 ef579490031dd4eb3704b4041e352cfb2e7e787fcff7506b69ef88843d4e1220
https://hyperledger.jfrog.io/artifactory/besu-binaries/besu/21.10.6/besu-21.10.6.zip \ SHA256 0fdda65bc993905daa14824840724d0b74e3f16f771f5726f5307f6d9575a719

## 21.10.5

### Bug Fixes
- Update log4j to 2.17.0

### Download Links
https://hyperledger.jfrog.io/artifactory/besu-binaries/besu/21.10.5/besu-21.10.5.tar.gz \ SHA256 0d1b6ed8f3e1325ad0d4acabad63c192385e6dcbefe40dc6b647e8ad106445a8
https://hyperledger.jfrog.io/artifactory/besu-binaries/besu/21.10.5/besu-21.10.5.zip \ SHA256 a1689a8a65c4c6f633b686983a6a1653e7ac86e742ad2ec6351176482d6e0c57

## 21.10.4

### Bug Fixes
- Update log4j to 2.16.0.
- Change the base docker image from Debian Buster to Ubuntu 20.04 [#3171](https://github.com/hyperledger/besu/issues/3171) fixes [#3045](https://github.com/hyperledger/besu/issues/3045)

### Download links
This release is not recommended for production use.

## 21.10.3

### Additions and Improvements
- Updated log4j to 2.15.0 and disabled JNDI message format lookups to improve security.
- Represent baseFee as Wei instead of long accordingly to the spec [#2785](https://github.com/hyperledger/besu/issues/2785)
- Adding support of the NO_COLOR environment variable as described in the [NO_COLOR](https://no-color.org/) standard [#3085](https://github.com/hyperledger/besu/pull/3085)
- Add `privx_findFlexiblePrivacyGroup` RPC Method, `privx_findOnchainPrivacyGroup` will be removed in a future release [#3075](https://github.com/hyperledger/besu/pull/3075)
- The invalid value is now shown when `--bootnodes` cannot parse an item to make it easier to identify which option is invalid.
- Adding two new options to be able to specify desired TLS protocol version and Java cipher suites [#3105](https://github.com/hyperledger/besu/pull/3105)
- Implements [EIP-4399](https://eips.ethereum.org/EIPS/eip-4399) to repurpose DIFFICULTY opcode after the merge as a source of entropy from the Beacon chain. [#3081](https://github.com/hyperledger/besu/issues/3081)

### Bug Fixes
- Change the base docker image from Debian Buster to Ubuntu 20.04 [#3171](https://github.com/hyperledger/besu/issues/3171) fixes [#3045](https://github.com/hyperledger/besu/issues/3045)

### Download Link
This release is not recommended for production use.

## 21.10.2

### Additions and Improvements
- Add discovery options to genesis file [#2944](https://github.com/hyperledger/besu/pull/2944)
- Add validate-config subcommand to perform basic syntax validation of TOML config [#2994](https://github.com/hyperledger/besu/pull/2994)
- Updated Sepolia Nodes [#3034](https://github.com/hyperledger/besu/pull/3034) [#3035](https://github.com/hyperledger/besu/pull/3035)

### Bug Fixes
- Reduce shift calculations to shifts that may have an actual result. [#3039](https://github.com/hyperledger/besu/pull/3039)
- DNS Discovery daemon wasn't started [#3033](https://github.com/hyperledger/besu/pull/3033)

### Download Link
This release is not recommended for production use.

## 21.10.1

### Additions and Improvements
- Add CLI autocomplete scripts. [#2854](https://github.com/hyperledger/besu/pull/2854)
- Add support for PKCS11 keystore on PKI Block Creation. [#2865](https://github.com/hyperledger/besu/pull/2865)
- Optimize EVM Memory for MLOAD Operations [#2917](https://github.com/hyperledger/besu/pull/2917)
- Upgrade CircleCI OpenJDK docker image to version 11.0.12. [#2928](https://github.com/hyperledger/besu/pull/2928)
- Update JDK 11 to latest version in Besu Docker images. [#2925](https://github.com/hyperledger/besu/pull/2925)
- Add Sepolia proof-of-work testnet configurations [#2920](https://github.com/hyperledger/besu/pull/2920)
- Allow block period to be configured for IBFT2 and QBFT using transitions [#2902](https://github.com/hyperledger/besu/pull/2902)
- Add support for binary messages (0x02) for websocket. [#2980](https://github.com/hyperledger/besu/pull/2980)

### Bug Fixes
- Do not change the sender balance, but set gas fee to zero, when simulating a transaction without enforcing balance checks. [#2454](https://github.com/hyperledger/besu/pull/2454)
- Ensure genesis block has the default base fee if london is at block 0 [#2920](https://github.com/hyperledger/besu/pull/2920)
- Fixes the exit condition for loading a BonsaiPersistedWorldState for a sibling block of the last one persisted [#2967](https://github.com/hyperledger/besu/pull/2967)

### Early Access Features
- Enable plugins to expose custom JSON-RPC / WebSocket methods [#1317](https://github.com/hyperledger/besu/issues/1317)

### Download Link
This release is not recommended for production use.

## 21.10.0

### Additions and Improvements
- The EVM has been factored out into a standalone module, suitable for inclusion as a library. [#2790](https://github.com/hyperledger/besu/pull/2790)
- Low level performance improvements changes to cut worst-case EVM performance in half. [#2796](https://github.com/hyperledger/besu/pull/2796)
- Migrate `ExceptionalHaltReason` from an enum to an interface to allow downstream users of the EVM to add new exceptional halt reasons. [#2810](https://github.com/hyperledger/besu/pull/2810)
- reduces need for JUMPDEST analysis via caching [#2607](https://github.com/hyperledger/besu/pull/2821)
- Add support for custom private key file for public-key export and public-key export-address commands [#2801](https://github.com/hyperledger/besu/pull/2801)
- Add CLI autocomplete scripts. [#2854](https://github.com/hyperledger/besu/pull/2854)
- Added support for PKCS11 keystore on PKI Block Creation. [#2865](https://github.com/hyperledger/besu/pull/2865)
- add support for ArrowGlacier hardfork [#2943](https://github.com/hyperledger/besu/issues/2943)

### Bug Fixes
- Allow BESU_CONFIG_FILE environment to specify TOML file [#2455](https://github.com/hyperledger/besu/issues/2455)
- Fix bug with private contracts not able to call public contracts that call public contracts [#2816](https://github.com/hyperledger/besu/pull/2816)
- Fixes the exit condition for loading a BonsaiPersistedWorldState for a sibling block of the last one persisted [#2967](https://github.com/hyperledger/besu/pull/2967)
- Fixes bonsai getMutable regression affecting fast-sync [#2934](https://github.com/hyperledger/besu/pull/2934)
- Regression in RC1 involving LogOperation and frame memory overwrites [#2908](https://github.com/hyperledger/besu/pull/2908)
- Allow `eth_call` and `eth_estimateGas` to accept contract address as sender. [#2891](https://github.com/hyperledger/besu/pull/2891)

### Early Access Features
- Enable plugins to expose custom JSON-RPC / WebSocket methods [#1317](https://github.com/hyperledger/besu/issues/1317)

### Download Link
This release is not recommended for production use. \
SHA256: 71374454753c2ee595f4f34dc6913f731818d50150accbc98088aace313c6935

## 21.10.0-RC4

### Additions and Improvements

### Bug Fixes
- Fixes the exit condition for loading a BonsaiPersistedWorldState for a sibling block of the last one persisted [#2967](https://github.com/hyperledger/besu/pull/2967)
- Fixes bonsai getMutable regression affecting fast-sync [#2934](https://github.com/hyperledger/besu/pull/2934)

### Early Access Features
### Download Link
This release is not recommended for production use. \
SHA256: b16e15764b8bc06c5c3f9f19bc8b99fa48e7894aa5a6ccdad65da49bbf564793

## 21.10.0-RC3

### Bug Fixes
- Regression in RC1 involving LogOperation and frame memory overwrites [#2908](https://github.com/hyperledger/besu/pull/2908)
- Allow `eth_call` and `eth_estimateGas` to accept contract address as sender. [#2891](https://github.com/hyperledger/besu/pull/2891)
- Fix Concurrency issues in Ethpeers. [#2896](https://github.com/hyperledger/besu/pull/2896)

### Download
This release is not recommended for production use. \
SHA256: 3d4857589336717bf5e4e5ef711b9a7f3bc46b49e1cf5b3b6574a00ccc6eda94

## 21.10.0-RC1/RC2
### Additions and Improvements
- The EVM has been factored out into a standalone module, suitable for inclusion as a library. [#2790](https://github.com/hyperledger/besu/pull/2790)
- Low level performance improvements changes to cut worst-case EVM performance in half. [#2796](https://github.com/hyperledger/besu/pull/2796)
- Migrate `ExceptionalHaltReason` from an enum to an interface to allow downstream users of the EVM to add new exceptional halt reasons. [#2810](https://github.com/hyperledger/besu/pull/2810)
- reduces need for JUMPDEST analysis via caching [#2607](https://github.com/hyperledger/besu/pull/2821)
- Add support for custom private key file for public-key export and public-key export-address commands [#2801](https://github.com/hyperledger/besu/pull/2801)

### Bug Fixes
- Allow BESU_CONFIG_FILE environment to specify TOML file [#2455](https://github.com/hyperledger/besu/issues/2455)
- Fix bug with private contracts not able to call public contracts that call public contracts [#2816](https://github.com/hyperledger/besu/pull/2816)

### Early Access Features

### Download
This release is not recommended for production use. \
SHA256: 536612e5e4d7a5e7a582f729f01ba591ba68cc389e8379fea3571ed85322ff51


## 21.7.4
### Additions and Improvements
- Upgrade Gradle to 7.2, which supports building with Java 17 [#2761](https://github.com/hyperledger/besu/pull/2376)

### Bug Fixes
- Set an idle timeout for metrics connections, to clean up ports when no longer used [\#2748](https://github.com/hyperledger/besu/pull/2748)
- Onchain privacy groups can be unlocked after being locked without having to add a participant [\#2693](https://github.com/hyperledger/besu/pull/2693)
- Update Gas Schedule for Ethereum Classic [#2746](https://github.com/hyperledger/besu/pull/2746)

### Early Access Features
- \[EXPERIMENTAL\] Added support for QBFT with PKI-backed Block Creation. [#2647](https://github.com/hyperledger/besu/issues/2647)
- \[EXPERIMENTAL\] Added support for QBFT to use retrieve validators from a smart contract [#2574](https://github.com/hyperledger/besu/pull/2574)

### Download Link
https://hyperledger.jfrog.io/native/besu-binaries/besu/21.7.4/besu-21.7.4.zip \
SHA256: 778d3c42851db11fec9171f77b22662f2baeb9b2ce913d7cfaaf1042ec19b7f9

## 21.7.3
### Additions and Improvements
- Migration to Apache Tuweni 2.0 [\#2376](https://github.com/hyperledger/besu/pull/2376)
- \[EXPERIMENTAL\] Added support for DevP2P-over-TLS [#2536](https://github.com/hyperledger/besu/pull/2536)
- `eth_getWork`, `eth_submitWork` support over the Stratum port [#2581](https://github.com/hyperledger/besu/pull/2581)
- Stratum metrics [#2583](https://github.com/hyperledger/besu/pull/2583)
- Support for mining ommers [#2576](https://github.com/hyperledger/besu/pull/2576)
- Updated onchain permissioning to validate permissions on transaction submission [\#2595](https://github.com/hyperledger/besu/pull/2595)
- Removed deprecated CLI option `--privacy-precompiled-address` [#2605](https://github.com/hyperledger/besu/pull/2605)
- Removed code supporting EIP-1702. [#2657](https://github.com/hyperledger/besu/pull/2657)
- A native library was added for the alternative signature algorithm secp256r1, which will be used by default [#2630](https://github.com/hyperledger/besu/pull/2630)
- The command line option --Xsecp-native-enabled was added as an alias for --Xsecp256k1-native-enabled [#2630](https://github.com/hyperledger/besu/pull/2630)
- Added Labelled gauges for metrics [#2646](https://github.com/hyperledger/besu/pull/2646)
- support for `eth/66` networking protocol [#2365](https://github.com/hyperledger/besu/pull/2365)
- update RPC methods for post london 1559 transaction [#2535](https://github.com/hyperledger/besu/pull/2535)
- \[EXPERIMENTAL\] Added support for using DNS host name in place of IP address in onchain node permissioning rules [#2667](https://github.com/hyperledger/besu/pull/2667)
- Implement EIP-3607 Reject transactions from senders with deployed code. [#2676](https://github.com/hyperledger/besu/pull/2676)
- Ignore all unknown fields when supplied to eth_estimateGas or eth_call. [\#2690](https://github.com/hyperledger/besu/pull/2690)

### Bug Fixes
- Consider effective price and effective priority fee in transaction replacement rules [\#2529](https://github.com/hyperledger/besu/issues/2529)
- GetTransactionCount should return the latest transaction count if it is greater than the transaction pool [\#2633](https://github.com/hyperledger/besu/pull/2633)

### Early Access Features

## 21.7.2

### Additions and Improvements
This release contains improvements and bugfixes for optimum compatibility with other London client versions.

## Bug Fixes
- hotfix for private transaction identification for mainnet transactions [#2609](https://github.com/hyperledger/besu/pull/2609)

## Download Link
https://hyperledger.jfrog.io/artifactory/besu-binaries/besu/21.7.2/besu-21.7.2.zip \
db47fd9ba33b36436ed6798d2474f7621c733353fd04f49d6defffd12e3b6e14


## 21.7.1

### Additions and Improvements
- `priv_call` now uses NO_TRACING OperationTracer implementation which improves memory usage [\#2482](https://github.com/hyperledger/besu/pull/2482)
- Ping and Pong messages now support ENR encoding as scalars or bytes [\#2512](https://github.com/hyperledger/besu/pull/2512)

### Download Link
https://hyperledger.jfrog.io/artifactory/besu-binaries/besu/21.7.1/besu-21.7.1.zip \
sha256sum 83fc44e39a710a95d8b6cbbbf04010dea76122bafcc633a993cd15304905a402

## 21.7.0

### Additions and Improvements
This release contains the activation blocks for London across all supported testnets. They are:
  * Ropsten 10_499_401 (24 Jun 2021)
  * Goerli 5_062_605 (30 Jun 2021)
  * Rinkeby 8_897_988 (7 Jul 2021)
  * Mainnet 12_965_000 (4 Aug 2021)
- eip-1559 changes: accept transactions which have maxFeePerGas below current baseFee [\#2374](https://github.com/hyperledger/besu/pull/2374)
- Introduced transitions for IBFT2 block rewards [\#1977](https://github.com/hyperledger/besu/pull/1977)
- Change Ethstats's status from experimental feature to stable. [\#2405](https://github.com/hyperledger/besu/pull/2405)
- Fixed disabling of native libraries for secp256k1 and altBn128. [\#2163](https://github.com/hyperledger/besu/pull/2163)
- eth_feeHistory API for wallet providers [\#2466](https://github.com/hyperledger/besu/pull/2466)

### Bug Fixes
- Ibft2 could create invalid RoundChange messages in some circumstances containing duplicate prepares [\#2449](https://github.com/hyperledger/besu/pull/2449)
- Updated `eth_sendRawTransaction` to return an error when maxPriorityFeePerGas exceeds maxFeePerGas [\#2424](https://github.com/hyperledger/besu/pull/2424)
- Fixed NoSuchElementException with EIP1559 transaction receipts when using eth_getTransactionReceipt [\#2477](https://github.com/hyperledger/besu/pull/2477)

### Early Access Features
- QBFT is a Byzantine Fault Tolerant consensus algorithm, building on the capabilities of IBFT and IBFT 2.0. It aims to provide performance improvements in cases of excess round change, and provides interoperability with other EEA compliant clients, such as GoQuorum.
  - Note: QBFT currently only supports new networks. Existing networks using IBFT2.0 cannot migrate to QBFT. This will become available in a future release.
  - Note: QBFT is an early access feature pending community feedback. Please make use of QBFT in new development networks and reach out in case of issues or concerns
- GoQuorum-compatible privacy. This mode uses Tessera and is interoperable with GoQuorum.
  - Note: GoQuorum-compatible privacy is an early access feature pending community feedback.

### Download Link
https://hyperledger.jfrog.io/artifactory/besu-binaries/besu/21.7.0/besu-21.7.0.zip
sha256sum 389465fdcc2cc5e5007a02dc2b8a2c43d577198867316bc5cc4392803ed71034

## 21.7.0-RC2

### Additions and Improvements
- eth_feeHistory API for wallet providers [\#2466](https://github.com/hyperledger/besu/pull/2466)
### Bug Fixes
- Ibft2 could create invalid RoundChange messages in some circumstances containing duplicate prepares [\#2449](https://github.com/hyperledger/besu/pull/2449)

## Download Link
https://hyperledger.jfrog.io/artifactory/besu-binaries/besu/21.7.0-RC2/besu-21.7.0-RC2.zip
sha256sum 7bc97c359386cad84d449f786dc0a8ed8728616b6704ce473c63f1d94af3a9ef


## 21.7.0-RC1

### Additions and Improvements
- eip-1559 changes: accept transactions which have maxFeePerGas below current baseFee [\#2374](https://github.com/hyperledger/besu/pull/2374)
- Introduced transitions for IBFT2 block rewards [\#1977](https://github.com/hyperledger/besu/pull/1977)
- Change Ethstats's status from experimental feature to stable. [\#2405](https://github.com/hyperledger/besu/pull/2405)
- Fixed disabling of native libraries for secp256k1 and altBn128. [\#2163](https://github.com/hyperledger/besu/pull/2163)


### Bug Fixes

- Updated `eth_sendRawTransaction` to return an error when maxPriorityFeePerGas exceeds maxFeePerGas [\#2424](https://github.com/hyperledger/besu/pull/2424)

### Early Access Features
This release contains the activation blocks for London across all supported testnets. They are:
  * Ropsten 10_499_401 (24 Jun 2021)
  * Goerli 5_062_605 (30 Jun 2021)
  * Rinkeby 8_897_988 (7 Jul 2021)

## Download Link
https://hyperledger.jfrog.io/artifactory/besu-binaries/besu/21.7.0-RC1/besu-21.7.0-RC1.zip
sha256sum fc959646af65a0e267fc4d695e0af7e87331d774e6e8e890f5cc391549ed175a

## 21.1.7

## Privacy users - Orion Project Deprecation
Tessera is now the recommended Private Transaction Manager for Hyperledger Besu.

Now that all primary Orion functionality has been merged into Tessera, Orion is being deprecated.
We encourage all users with active projects to use the provided migration instructions,
documented [here](https://docs.orion.consensys.net/en/latest/Tutorials/Migrating-from-Orion-to-Tessera/).

We will continue to support Orion users until 30th November 2021. If you have any questions or
concerns, please reach out to the ConsenSys protocol engineering team in the
[#orion channel on Discord](https://discord.gg/hYpHRjK) or by [email](mailto:quorum@consensys.net).


### Additions and Improvements
* Upgrade OpenTelemetry to 1.2.0. [\#2313](https://github.com/hyperledger/besu/pull/2313)

* Ethereum Classic Magneto Hard Fork [\#2315](https://github.com/hyperledger/besu/pull/2315)

* Added support for the upcoming CALAVERAS ephemeral testnet and removed the configuration for the deprecated BAIKAL ephemeral testnet. [\#2343](https://github.com/hyperledger/besu/pull/2343)

### Bug Fixes
* Fix invalid transfer values with the tracing API specifically for CALL operation [\#2319](https://github.com/hyperledger/besu/pull/2319)

### Early Access Features

#### Previously identified known issues

- Fixed issue in discv5 where nonce was incorrectly reused. [\#2075](https://github.com/hyperledger/besu/pull/2075)
- Fixed issues in debug_standardTraceBadBlockToFile and debug_standardTraceBlockToFile. [\#2120](https://github.com/hyperledger/besu/pull/2120)
- Fixed invalid error code in several JSON RPC methods when the requested block is not in the range. [\#2138](https://github.com/hyperledger/besu/pull/2138)

## Download Link
https://hyperledger.jfrog.io/artifactory/besu-binaries/besu/21.1.7/besu-21.1.7.zip

sha256: f415c9b67d26819caeb9940324b2b1b9ce6e872c9181052739438545e84e2531


## 21.1.6

### Additions and Improvements

* Added support for the upcoming BAIKAL ephemeral testnet and removed the configuration for the deprecated YOLOv3 ephemeral testnet. [\#2237](https://github.com/hyperledger/besu/pull/2237)
* Implemented [EIP-3541](https://eips.ethereum.org/EIPS/eip-3541): Reject new contracts starting with the 0xEF byte [\#2243](https://github.com/hyperledger/besu/pull/2243)
* Implemented [EIP-3529](https://eips.ethereum.org/EIPS/eip-3529): Reduction in refunds [\#2238](https://github.com/hyperledger/besu/pull/2238)
* Implemented [EIP-3554](https://eips.ethereum.org/EIPS/eip-3554): Difficulty Bomb Delay [\#2289](https://github.com/hyperledger/besu/pull/2289)
* \[EXPERIMENTAL\] Added support for secp256r1 keys. [#2008](https://github.com/hyperledger/besu/pull/2008)

### Bug Fixes

- Added ACCESS_LIST transactions to the list of transactions using legacy gas pricing for 1559 [\#2239](https://github.com/hyperledger/besu/pull/2239)
- Reduced logging level of public key decoding failure of malformed packets. [\#2143](https://github.com/hyperledger/besu/pull/2143)
- Add 1559 parameters to json-rpc responses.  [\#2222](https://github.com/hyperledger/besu/pull/2222)

### Early Access Features

#### Previously identified known issues

- Fixed issue in discv5 where nonce was incorrectly reused. [\#2075](https://github.com/hyperledger/besu/pull/2075)
- Fixed issues in debug_standardTraceBadBlockToFile and debug_standardTraceBlockToFile. [\#2120](https://github.com/hyperledger/besu/pull/2120)
- Fixed invalid error code in several JSON RPC methods when the requested block is not in the range. [\#2138](https://github.com/hyperledger/besu/pull/2138)

## Download Link
https://hyperledger.jfrog.io/artifactory/besu-binaries/besu/21.1.6/besu-21.1.6.zip

sha256: 3952c69a32bb390ec84ccf4c2c3eb600ea3696af9a05914985d10e1632ef8488

## 21.1.5

### Additions and Improvements

- Ignore `nonce` when supplied to eth_estimateGas or eth_call. [\#2133](https://github.com/hyperledger/besu/pull/2133)
- Ignore `privateFor` for tx estimation. [\#2160](https://github.com/hyperledger/besu/pull/2160)

### Bug Fixes

- Fixed `NullPointerException` when crossing network upgrade blocks when peer discovery is disabled. [\#2140](https://github.com/hyperledger/besu/pull/2140)

### Early Access Features

#### Previously identified known issues

- Fixed issue in discv5 where nonce was incorrectly reused. [\#2075](https://github.com/hyperledger/besu/pull/2075)
- Fixed issues in debug_standardTraceBadBlockToFile and debug_standardTraceBlockToFile. [\#2120](https://github.com/hyperledger/besu/pull/2120)

## Download Link
https://hyperledger.jfrog.io/artifactory/besu-binaries/besu/21.1.5/besu-21.1.5.zip

sha256: edd78fcc772cfa97d11d8ee7b5766e6fac4b31b582f940838a292f2aeb204777

## 21.1.4

### Additions and Improvements

- Adds `--discovery-dns-url` CLI command [\#2088](https://github.com/hyperledger/besu/pull/2088)

### Bug Fixes

- Fixed issue in discv5 where nonce was incorrectly reused. [\#2075](https://github.com/hyperledger/besu/pull/2075)
- Fixed issues in debug_standardTraceBadBlockToFile and debug_standardTraceBlockToFile. [\#2120](https://github.com/hyperledger/besu/pull/2120)

### Early Access Features

#### Previously identified known issues

- [Fast sync when running Besu on cloud providers](KNOWN_ISSUES.md#fast-sync-when-running-besu-on-cloud-providers)
- [Privacy users with private transactions created using v1.3.4 or earlier](KNOWN_ISSUES.md#privacy-users-with-private-transactions-created-using-v134-or-earlier)

## Download Link
https://hyperledger.jfrog.io/artifactory/besu-binaries/besu/21.1.4/besu-21.1.4.zip
58ae55b492680d92aeccfbed477e8b9c25ccc1a97cca71895e27448d754a7d8b

## 21.1.3

### Additions and Improvements
* Increase node diversity when downloading blocks [\#2033](https://github.com/hyperledger/besu/pull/2033)

### Bug Fixes
* Ethereum Node Records are now dynamically recalculated when we pass network upgrade blocks. This allows for better peering through transitions without needing to restart the node. [\#1998](https://github.com/hyperledger/besu/pull/1998)


### Early Access Features

#### Previously identified known issues

- [Fast sync when running Besu on cloud providers](KNOWN_ISSUES.md#fast-sync-when-running-besu-on-cloud-providers)
- [Privacy users with private transactions created using v1.3.4 or earlier](KNOWN_ISSUES.md#privacy-users-with-private-transactions-created-using-v134-or-earlier)

### Download link
https://hyperledger.jfrog.io/artifactory/besu-binaries/besu/21.1.3/besu-21.1.3.zip
38893cae225e5c53036d06adbeccc30aeb86ef08c543fb742941a8c618485c8a

## 21.1.2

### Berlin Network Upgrade

### Important note: the 21.1.1 release contains an outdated version of the Berlin network upgrade. If you are using Besu on public Ethereum networks, you must upgrade to 21.1.2.

This release contains the activation blocks for Berlin across all supported testnets and the Ethereum mainnet. They are:
  * Ropsten 9_812_189 (10 Mar 2021)
  * Goerli 4_460_644 (17 Mar 2021)
  * Rinkeby 8_290_928 (24 Mar 2021)
  * Ethereum 12_244_000 (14 Apr 2021)


### Additions and Improvements
- Added option to set a limit for JSON-RPC connections
  * HTTP connections `--rpc-http-max-active-connections` [\#1996](https://github.com/hyperledger/besu/pull/1996)
  * WS connections `--rpc-ws-max-active-connections` [\#2006](https://github.com/hyperledger/besu/pull/2006)
- Added ASTOR testnet ETC support [\#2017](https://github.com/hyperledger/besu/pull/2017)
### Bug Fixes
* Don't Register BLS12 precompiles for Berlin [\#2015](https://github.com/hyperledger/besu/pull/2015)

#### Previously identified known issues

- [Fast sync when running Besu on cloud providers](KNOWN_ISSUES.md#fast-sync-when-running-besu-on-cloud-providers)
- [Privacy users with private transactions created using v1.3.4 or earlier](KNOWN_ISSUES.md#privacy-users-with-private-transactions-created-using-v134-or-earlier)

### Download link
https://hyperledger.jfrog.io/artifactory/besu-binaries/besu/21.1.2/besu-21.1.2.zip
02f4b6622756b77fed814d8c1bbf986c6178d8f5adb9d61076e061124c3d12aa

## 21.1.1

### Berlin Network Upgrade

### Important note: this release contains an outdated version of the Berlin network upgrade. If you are using Besu on public Ethereum networks, you must upgrade to 21.1.2.

This release contains the activation blocks for Berlin across all supported testnets and the Ethereum mainnet. They are:
  * Ropsten 9_812_189 (10 Mar 2021)
  * Goerli 4_460_644 (17 Mar 2021)
  * Rinkeby 8_290_928 (24 Mar 2021)
  * Ethereum 12_244_000 (14 Apr 2021)

### Additions and Improvements
* Removed EIP-2315 from the Berlin network upgrade [\#1983](https://github.com/hyperledger/besu/pull/1983)
* Added `besu_transaction_pool_transactions` to the reported metrics, counting the mempool size [\#1869](https://github.com/hyperledger/besu/pull/1869)
* Distributions and maven artifacts have been moved off of bintray [\#1886](https://github.com/hyperledger/besu/pull/1886)
* admin_peers json RPC response now includes the remote nodes enode URL
* add support for keccak mining and a ecip1049_dev network [\#1882](https://github.com/hyperledger/besu/pull/1882)
### Bug Fixes
* Fixed incorrect `groupId` in published maven pom files.
* Fixed GraphQL response for missing account, return empty account instead [\#1946](https://github.com/hyperledger/besu/issues/1946)

### Early Access Features

#### Previously identified known issues

- [Fast sync when running Besu on cloud providers](KNOWN_ISSUES.md#fast-sync-when-running-besu-on-cloud-providers)
- [Privacy users with private transactions created using v1.3.4 or earlier](KNOWN_ISSUES.md#privacy-users-with-private-transactions-created-using-v134-or-earlier)

### Download link
sha256: `c22a80a54e9fed864734b9fbd69a0a46840fd27ca5211648a3eaf8a955417218 `


## 21.1.0

### Important note: this release contains an outdated version of the Berlin network upgrade, which was changed on March 5, 2021 ([link](https://github.com/ethereum/pm/issues/263#issuecomment-791473406)). If you are using Besu on public Ethereum networks, you must upgrade to 21.1.2.

## 21.1.0 Features

Features added between 20.10.0 to 21.1.0 include:
* Berlin Network Upgrade: this release contains the activation blocks for Berlin across all supported testnets and the Ethereum mainnet. They are:
  * Ropsten 9_812_189 (10 Mar 2021)
  * Goerli 4_460_644 (17 Mar 2021)
  * Rinkeby 8_290_928 (24 Mar 2021)
  * Ethereum 12_244_000 (14 Apr 2021)
* Besu Launcher: Besu now has support for the [Quorum Mainnet Launcher](https://github.com/ConsenSys/quorum-mainnet-launcher) which makes it easy for users to configure and launch Besu on the Ethereum mainnet.
* Bonsai Tries: A new database format which reduces storage requirements and improves performance for access to recent state. _Note: only full sync is currently supported._
* Miner Data JSON-RPC: The `eth_getMinerDataByBlockHash` and `eth_getMinerDataByBlockNumber` endpoints return miner rewards and coinbase address for a given block.
* EIP-1898 support: [The EIP](https://eips.ethereum.org/EIPS/eip-1898) adds `blockHash` to JSON-RPC methods which accept a default block parameter.

### Early Access Features
* Bonsai Tries: A new database format which reduces storage requirements and improves performance for access to recent state. _Note: only full sync is currently supported._
* QBFT: A new consensus algorithm to support interoperability with other Enterprise Ethereum Alliance compatible clients.

### 21.1.0 Breaking Changes
* `--skip-pow-validation-enabled` is now an error with `block import --format JSON`. This is because the JSON format doesn't include the nonce so the proof of work must be calculated.
* `eth_call` will not return a JSON-RPC result if the call fails, but will return an error instead. If it was for a revert the revert reason will be included.
* `eth_call` will not fail for account balance issues by default. An parameter `"strict": true` can be added to the call parameters (with `to` and `from`) to enforce balance checks.

### Additions and Improvements
* Added `besu_transaction_pool_transactions` to the reported metrics, counting the mempool size [\#1869](https://github.com/hyperledger/besu/pull/1869)
* Added activation blocks for Berlin Network Upgrade [\#1929](https://github.com/hyperledger/besu/pull/1929)

### Bug Fixes
* Fixed representation of access list for access list transactions in JSON-RPC results.

#### Previously identified known issues

- [Fast sync when running Besu on cloud providers](KNOWN_ISSUES.md#fast-sync-when-running-besu-on-cloud-providers)
- [Privacy users with private transactions created using v1.3.4 or earlier](KNOWN_ISSUES.md#privacy-users-with-private-transactions-created-using-v134-or-earlier)

### Download link
sha256: `e4c8fe4007e3e5f7f2528cbf1eeb5457caf06536c974a6ff4305035ff5724476`

## 21.1.0-RC2
### Additions and Improvements
* Support for the Berlin Network Upgrade, although the block number must be set manually with `--override-genesis-config=berlinBlock=<blocknumber>`. This is because the block numbers haven't been determined yet. The next release will include the number in the genesis file so it will support Berlin with no intervention. [\#1898](https://github.com/hyperledger/besu/pull/1898)

## 21.1.0-RC1

### 21.1.0 Breaking Changes
* `--skip-pow-validation-enabled` is now an error with `block import --format JSON`. This is because the JSON format doesn't include the nonce so the proof of work must be calculated.
* `eth_call` will not return a JSON-RPC result if the call fails, but will return an error instead. If it was for a revert the revert reason will be included.
* `eth_call` will not fail for account balance issues by default. An parameter `"strict": true` can be added to the call parameters (with `to` and `from`) to enforce balance checks.

### Additions and Improvements
* Removed unused flags in default genesis configs [\#1812](https://github.com/hyperledger/besu/pull/1812)
* `--skip-pow-validation-enabled` is now an error with `block import --format JSON`. This is because the JSON format doesn't include the nonce so the proof of work must be calculated. [\#1815](https://github.com/hyperledger/besu/pull/1815)
* Added a new CLI option `--Xlauncher` to start a mainnet launcher. It will help to configure Besu easily.
* Return the revert reason from `eth_call` JSON-RPC api calls when the contract causes a revert. [\#1829](https://github.com/hyperledger/besu/pull/1829)
* Added `chainId`, `publicKey`, and `raw` to JSON-RPC api calls returning detailed transaction results. [\#1835](https://github.com/hyperledger/besu/pull/1835)

### Bug Fixes
* Ethereum classic heights will no longer be reported in mainnet metrics. Issue [\#1751](https://github.com/hyperledger/besu/pull/1751) Fix [\#1820](https://github.com/hyperledger/besu/pull/1820)
* Don't enforce balance checks in `eth_call` unless explicitly requested. Issue [\#502](https://github.com/hyperledger/besu/pull/502) Fix [\#1834](https://github.com/hyperledger/besu/pull/1834)

### Early Access Features

#### Previously identified known issues

- [Fast sync when running Besu on cloud providers](KNOWN_ISSUES.md#fast-sync-when-running-besu-on-cloud-providers)
- [Privacy users with private transactions created using v1.3.4 or earlier](KNOWN_ISSUES.md#privacy-users-with-private-transactions-created-using-v134-or-earlier)


### Download link

Link removed because this release contains an outdated version of the Berlin network upgrade, which was changed on March 5, 2021 ([link](https://github.com/ethereum/pm/issues/263#issuecomment-791473406)). If you are using Besu on public Ethereum networks, you must upgrade to 21.1.1. sha256 hash left for reference.

sha256: `b0fe3942052b8fd43fc3025a298a6c701f9edae2e100f0c563a1c5a4ceef71f1`

## 20.10.4

### Additions and Improvements
* Implemented [EIP-778](https://eips.ethereum.org/EIPS/eip-778): Ethereum Node Records (ENR) [\#1680](https://github.com/hyperledger/besu/pull/1680)
* Implemented [EIP-868](https://eips.ethereum.org/EIPS/eip-868): Node Discovery v4 ENR Extension [\#1721](https://github.com/hyperledger/besu/pull/1721)
* Added revert reason to eth_estimateGas RPC call. [\#1730](https://github.com/hyperledger/besu/pull/1730)
* Added command line option --static-nodes-file. [#1644](https://github.com/hyperledger/besu/pull/1644)
* Implemented [EIP-1898](https://eips.ethereum.org/EIPS/eip-1898): Add `blockHash` to JSON-RPC methods which accept a default block parameter [\#1757](https://github.com/hyperledger/besu/pull/1757)

### Bug Fixes
* Accept locally-sourced transactions below the minimum gas price. [#1480](https://github.com/hyperledger/besu/issues/1480) [#1743](https://github.com/hyperledger/besu/pull/1743)

#### Previously identified known issues

- [Fast sync when running Besu on cloud providers](KNOWN_ISSUES.md#fast-sync-when-running-besu-on-cloud-providers)
- [Privacy users with private transactions created using v1.3.4 or earlier](KNOWN_ISSUES.md#privacy-users-with-private-transactions-created-using-v134-or-earlier)

### Download link
https://hyperledger.jfrog.io/artifactory/besu-binaries/besu/20.10.4/besu-20.10.4.zip
sha256: f15cd5243b809659bba1706c1745aecafc012d3fc44a91419522da925493537c

## 20.10.3

### Additions and Improvements
* Added `memory` as an option to `--key-value-storage`.  This ephemeral storage is intended for sync testing and debugging.  [\#1617](https://github.com/hyperledger/besu/pull/1617)
* Fixed gasPrice parameter not always respected when passed to `eth_estimateGas` endpoint [\#1636](https://github.com/hyperledger/besu/pull/1636)
* Enabled eth65 by default [\#1682](https://github.com/hyperledger/besu/pull/1682)
* Warn that bootnodes will be ignored if specified with discovery disabled [\#1717](https://github.com/hyperledger/besu/pull/1717)

### Bug Fixes
* Accept to use default port values if not in use. [#1673](https://github.com/hyperledger/besu/pull/1673)
* Block Validation Errors should be at least INFO level not DEBUG or TRACE.  Bug [\#1568](https://github.com/hyperledger/besu/pull/1568) PR [\#1706](https://github.com/hyperledger/besu/pull/1706)
* Fixed invalid and wrong trace data, especially when calling a precompiled contract [#1710](https://github.com/hyperledger/besu/pull/1710)

#### Previously identified known issues

- [Fast sync when running Besu on cloud providers](KNOWN_ISSUES.md#fast-sync-when-running-besu-on-cloud-providers)
- [Privacy users with private transactions created using v1.3.4 or earlier](KNOWN_ISSUES.md#privacy-users-with-private-transactions-created-using-v134-or-earlier)

### Download link
https://hyperledger.jfrog.io/artifactory/besu-binaries/besu/20.10.3/besu-20.10.3.zip
sha256: `b5f46d945754dedcbbb1e5dd96bf2bfd13272ff09c6a66c0150b979a578f4389`

## 20.10.2

### Additions and Improvements
* Added support for batched requests in WebSockets. [#1583](https://github.com/hyperledger/besu/pull/1583)
* Added protocols section to `admin_peers` to provide info about peer health. [\#1582](https://github.com/hyperledger/besu/pull/1582)
* Added CLI option `--goquorum-compatibility-enabled` to enable GoQuorum compatibility mode. [#1598](https://github.com/hyperledger/besu/pull/1598). Note that this mode is incompatible with Mainnet.

### Bug Fixes

* Ibft2 will discard any received messages targeting a chain height <= current head - this resolves some corner cases in system correctness directly following block import. [#1575](https://github.com/hyperledger/besu/pull/1575)
* EvmTool now throws `UnsupportedForkException` when there is an unknown fork and is YOLOv2 compatible [\#1584](https://github.com/hyperledger/besu/pull/1584)
* `eth_newFilter` now supports `blockHash` parameter as per the spec [\#1548](https://github.com/hyperledger/besu/issues/1540). (`blockhash` is also still supported.)
* Fixed an issue that caused loss of peers and desynchronization when eth65 was enabled [\#1601](https://github.com/hyperledger/besu/pull/1601)

#### Previously identified known issues

- [Fast sync when running Besu on cloud providers](KNOWN_ISSUES.md#fast-sync-when-running-besu-on-cloud-providers)
- [Privacy users with private transactions created using v1.3.4 or earlier](KNOWN_ISSUES.md#privacy-users-with-private-transactions-created-using-v134-or-earlier)

### Download Link

https://hyperledger.jfrog.io/artifactory/besu-binaries/besu/20.10.2/besu-20.10.2.zip
sha256: `710aed228dcbe9b8103aef39e4431b0c63e73c3a708ce88bcd1ecfa1722ad307`

## 20.10.1

### Additions and Improvements
* `--random-peer-priority-enabled` flag added. Allows for incoming connections to be prioritized randomly. This will prevent (typically small, stable) networks from forming impenetrable peer cliques. [#1440](https://github.com/hyperledger/besu/pull/1440)
* `miner_changeTargetGasLimit` RPC added. If a target gas limit is set, allows the node operator to change it at runtime.
* Hide deprecated `--host-whitelist` option. [\#1444](https://github.com/hyperledger/besu/pull/1444)
* Prioritize high gas prices during mining. Previously we ordered only by the order in which the transactions were received. This will increase expected profit when mining. [\#1449](https://github.com/hyperledger/besu/pull/1449)
* Added support for the updated smart contract-based [node permissioning EEA interface](https://entethalliance.github.io/client-spec/spec.html#dfn-connectionallowed). [\#1435](https://github.com/hyperledger/besu/pull/1435) and [\#1496](https://github.com/hyperledger/besu/pull/1496)
* Added EvmTool binary to the distribution.  EvmTool is a CLI that can execute EVM bytecode and execute ethereum state tests. [\#1465](https://github.com/hyperledger/besu/pull/1465)
* Updated the libraries for secp256k1 and AltBN series precompiles. These updates provide significant performance improvements to those areas. [\#1499](https://github.com/hyperledger/besu/pull/1499)
* Provide MegaGas/second measurements in the log when doing a full block import, such as the catch up phase of a fast sync. [\#1512](https://github.com/hyperledger/besu/pull/1512)
* Added new endpoints to get miner data, `eth_getMinerDataByBlockHash` and `eth_getMinerDataByBlockNumber`. [\#1538](https://github.com/hyperledger/besu/pull/1538)
* Added direct support for OpenTelemetry metrics [\#1492](https://github.com/hyperledger/besu/pull/1492)
* Added support for `qip714block` config parameter in genesis file, paving the way towards permissioning interoperability between Besu and GoQuorum. [\#1545](https://github.com/hyperledger/besu/pull/1545)
* Added new CLI option `--compatibility-eth64-forkid-enabled`. [\#1542](https://github.com/hyperledger/besu/pull/1542)

### Bug Fixes

* Fix a bug on `eth_estimateGas` which returned `Internal error` instead of `Execution reverted` in case of reverted transaction. [\#1478](https://github.com/hyperledger/besu/pull/1478)
* Fixed a bug where Local Account Permissioning was being incorrectly enforced on block import/validation. [\#1510](https://github.com/hyperledger/besu/pull/1510)
* Fixed invalid enode URL when discovery is disabled  [\#1521](https://github.com/hyperledger/besu/pull/1521)
* Removed duplicate files from zip and tar.gz distributions. [\#1566](https://github.com/hyperledger/besu/pull/1566)
* Add a more rational value to eth_gasPrice, based on a configurable percentile of prior block's transactions (default: median of last 100 blocks).  [\#1563](https://github.com/hyperledger/besu/pull/1563)

## Deprecated

### --privacy-precompiled-address (Scheduled for removal in _Next_ Release)
Deprecated in 1.5.1
- CLI option `--privacy-precompiled-address` option removed. This address is now derived, based	on `--privacy-onchain-groups-enabled`. [\#1222](https://github.com/hyperledger/besu/pull/1222)

### Besu Sample Network repository

The [Besu Sample Networks repository](https://github.com/ConsenSys/besu-sample-networks) has been replaced by the [Quorum Developer Quickstart](https://besu.hyperledger.org/en/latest/Tutorials/Developer-Quickstart).

#### Previously identified known issues

- [Eth/65 loses peers](KNOWN_ISSUES.md#eth65-loses-peers)
- [Fast sync when running Besu on cloud providers](KNOWN_ISSUES.md#fast-sync-when-running-besu-on-cloud-providers)
- [Privacy users with private transactions created using v1.3.4 or earlier](KNOWN_ISSUES.md#privacy-users-with-private-transactions-created-using-v134-or-earlier)

### Download Link

https://hyperledger.jfrog.io/artifactory/besu-binaries/besu/20.10.1/besu-20.10.1.zip
sha256: `ac4fae310957c176564396f73c0f03c60c41129d43d078560d0dab533a69fd2a`

## 20.10.0

## Release format

Hyperledger Besu is moving its versioning scheme to [CalVer](https://calver.org/) starting with the 20.10.0 (formerly 1.6.0) release. More information about the specific version of CalVer Besu is using can be found on the [wiki](https://wiki.hyperledger.org/display/BESU/Using+CalVer+for+Besu+Releases).

## 20.10 Breaking Changes

When upgrading to 20.10, ensure you've taken into account the following breaking changes.

### JSON-RPC HTTP Error Codes For Valid Calls ([\#1426](https://github.com/hyperledger/besu/pull/1426))

Prior versions of Besu would set the HTTP Status 400 Bad Request for JSON-RPC requests that completed in an error, regardless of the kind of error.  These responses could include a complete JSON-RPC response with an error field.

In Besu version 20.10, properly formatted requests that have valid parameters (count and content) will return a HTTP Status 200 OK, with an error field if an error occurred. For example, requesting an account that does not exist in the chain, or a block by hash that Besu does not have, will now return HTTP 200 OK responses. Unparsable requests, improperly formatted requests, or requests with invalid parameters will continue to return HTTP 400 Bad Request.

Users of Web3J should note that many calls will now return a result with the error field containing the message whereas before a call would throw an exception with the error message as the exception message.

## 20.10.0 Additions and Improvements

* Added support for ECIP-1099 / Classic Thanos Fork: Calibrate Epoch Duration. [\#1421](https://github.com/hyperledger/besu/pull/1421) [\#1441](https://github.com/hyperledger/besu/pull/1441) [\#1462](https://github.com/hyperledger/besu/pull/1462)
* Added the Open Telemetry Java agent to report traces to a remote backend. Added an example to showcase the trace reporting capabilities.
* Added EvmTool binary to the distribution.  EvmTool is a CLI that can execute EVM bytecode and execute ethereum state tests. Documentation for it is available [here](https://besu.hyperledger.org/en/stable/HowTo/Troubleshoot/Use-EVM-Tool/). [\#1465](https://github.com/hyperledger/besu/pull/1465)
* Added support for the upcoming YOLOv2 ephemeral testnet and removed the flag for the deprecated YOLOv1 ephemeral testnet. [#1386](https://github.com/hyperledger/besu/pull/1386)
* Added `debug_standardTraceBlockToFile` JSON-RPC API. This API accepts a block hash and will replay the block. It returns a list of files containing the result of the trace (one file per transaction). [\#1392](https://github.com/hyperledger/besu/pull/1392)
* Added `debug_standardTraceBadBlockToFile` JSON-RPC API. This API is similar to `debug_standardTraceBlockToFile`, but can be used to obtain info about a block which has been rejected as invalid. [\#1403](https://github.com/hyperledger/besu/pull/1403)
* Added support for EIP-2929 to YOLOv2. [#1387](https://github.com/hyperledger/besu/pull/1387)
* Added `--start-block` and `--end-block` to the `blocks import` subcommand [\#1399](https://github.com/hyperledger/besu/pull/1399)
* Added support for multi-tenancy when using the early access feature of [onchain privacy group management](https://besu.hyperledger.org/en/stable/Concepts/Privacy/Onchain-PrivacyGroups/)
* \[Reverted\] Fixed memory leak in eth/65 subprotocol behavior. It is now enabled by default. [\#1420](https://github.com/hyperledger/besu/pull/1420), [#1348](https://github.com/hyperledger/besu/pull/1348), [#1321](https://github.com/hyperledger/besu/pull/1321)

### Bug Fixes

* Log block import rejection reasons at "INFO" level.  Bug [#1412](https://github.com/hyperledger/besu/issues/1412)
* Fixed NPE when executing `eth_estimateGas` with privacy enabled.  Bug [#1404](https://github.com/hyperledger/besu/issues/1404)

#### Previously identified known issues

- [Eth/65 loses peers](KNOWN_ISSUES.md#eth65-loses-peers)
- [Fast sync when running Besu on cloud providers](KNOWN_ISSUES.md#fast-sync-when-running-besu-on-cloud-providers)
- [Privacy users with private transactions created using v1.3.4 or earlier](KNOWN_ISSUES.md#privacy-users-with-private-transactions-created-using-v134-or-earlier)

## Deprecated and Scheduled for removal in _Next_ Release

### --privacy-precompiled-address
Deprecated in 1.5.1
- CLI option `--privacy-precompiled-address` option removed. This address is now derived, based
on `--privacy-onchain-groups-enabled`. [\#1222](https://github.com/hyperledger/besu/pull/1222)

### Download link
https://hyperledger.jfrog.io/artifactory/besu-binaries/besu/20.10.0/besu-20.10.0.zip

sha256sum: `2b50a375aae64b838a2cd9d43747006492cae573f1be11745b7f643646fd5a01`

## 1.5.5

### Additions and Improvements
* The new version of the [web3js-eea library (v0.10)](https://github.com/PegaSysEng/web3js-eea) supports the onchain privacy group management changes made in Besu v1.5.3.

### Bug Fixes
* Added `debug_getBadBlocks` JSON-RPC API to analyze and detect consensus flaws. Even if a block is rejected it will be returned by this method [\#1378](https://github.com/hyperledger/besu/pull/1378)
* Fix logs queries missing results against chain head [\#1351](https://github.com/hyperledger/besu/pull/1351) and [\#1381](https://github.com/hyperledger/besu/pull/1381)

#### Previously identified known issues

- [Eth/65 loses peers](KNOWN_ISSUES.md#eth65-loses-peers)
- [Fast sync when running Besu on cloud providers](KNOWN_ISSUES.md#fast-sync-when-running-besu-on-cloud-providers)
- [Privacy users with private transactions created using v1.3.4 or earlier](KNOWN_ISSUES.md#privacy-users-with-private-transactions-created-using-v134-or-earlier)
- [Changes not saved to database correctly causing inconsistent private states](KNOWN_ISSUES.md#Changes-not-saved-to-database-correctly-causing-inconsistent-private-states)

### Download link

https://hyperledger.jfrog.io/artifactory/besu-binaries/besu/1.5.5/besu-1.5.5.zip

sha256sum: `e67b0a899dc4421054eaa9a8112cb89e1e5f6a56f0d8aa1b0c5111c53dfad2ad`


## 1.5.4

### Additions and Improvements

* Added `priv_debugGetStateRoot` JSON-RPC API to retrieve the state root of a specified privacy group. [\#1326](https://github.com/hyperledger/besu/pull/1326)
* Added reorg logging and `--reorg-logging-threshold` to configure the same. Besu now logs any reorgs where the old or new chain head is more than the threshold away from their common ancestors. The default is 6.
* Added `debug_batchSendRawTransaction` JSON-RPC API to submit multiple signed transactions with a single call. [\#1350](https://github.com/hyperledger/besu/pull/1350)

### Bug Fixes

* The metrics HTTP server no longer rejects requests containing `Accept` header that doesn't precisely match the prometheus text format [\#1345](https://github.com/hyperledger/besu/pull/1345)
* JSON-RPC method `net_version` should return network ID instead of chain ID [\#1355](https://github.com/hyperledger/besu/pull/1355)

#### Previously identified known issues

- [Logs queries missing results against chain head](KNOWN_ISSUES.md#Logs-queries-missing-results-against-chain-head)
- [Eth/65 loses peers](KNOWN_ISSUES.md#eth65-loses-peers)
- [Fast sync when running Besu on cloud providers](KNOWN_ISSUES.md#fast-sync-when-running-besu-on-cloud-providers)
- [Privacy users with private transactions created using v1.3.4 or earlier](KNOWN_ISSUES.md#privacy-users-with-private-transactions-created-using-v134-or-earlier)
- [Changes not saved to database correctly causing inconsistent private states](KNOWN_ISSUES.md#Changes-not-saved-to-database-correctly-causing-inconsistent-private-states)

### Download link
https://hyperledger.jfrog.io/artifactory/besu-binaries/besu/1.5.4/besu-1.5.4.zip

sha256sum: `1f4df8e1c5e3b5b3abf6289ccfe70f302aa7c29a652b2eb713ffbdc507670420`

## 1.5.3

### Additions and Improvements

* The EvmTool now processes State Tests from the Ethereum Reference Tests. [\#1311](https://github.com/hyperledger/besu/pull/1311)
* Early access DNS support added via the `--Xdns-enabled` and `--Xdns-update-enabled` CLI options. [\#1247](https://github.com/hyperledger/besu/pull/1247)
* Add genesis config option `ecip1017EraRounds` for Ethereum Classic chains. [\#1329](https://github.com/hyperledger/besu/pull/1329)

### Bug Fixes

* K8S Permissioning to use of Service IP's rather than pod IP's which can fail [\#1190](https://github.com/hyperledger/besu/issues/1190)

#### Previously identified known issues

- [Logs queries missing results against chain head](KNOWN_ISSUES.md#Logs-queries-missing-results-against-chain-head)
- [Eth/65 loses peers](KNOWN_ISSUES.md#eth65-loses-peers)
- [Fast sync when running Besu on cloud providers](KNOWN_ISSUES.md#fast-sync-when-running-besu-on-cloud-providers)
- [Privacy users with private transactions created using v1.3.4 or earlier](KNOWN_ISSUES.md#privacy-users-with-private-transactions-created-using-v134-or-earlier)
- [Changes not saved to database correctly causing inconsistent private states](KNOWN_ISSUES.md#Changes-not-saved-to-database-correctly-causing-inconsistent-private-states)

### Breaking Change to Onchain Privacy Group Management

This [early access feature](https://besu.hyperledger.org/en/stable/Concepts/Privacy/Onchain-PrivacyGroups/) was changed in a way that makes onchain privacy groups created with previous versions no longer usable.

To enhance control over permissions on the privacy group management contract:

* The enclave key was removed as the first parameter for `addParticipant` and `removeParticipant`.
* The owner of the privacy group management contract is the signer of the private transaction that creates
  the privacy group. In the default onchain privacy group management contract implementation, only the
  owner can add and remove participants, and upgrade the management contract.

The onchain privacy support in the current version of the web3js-eea library (v0.9) will not be compatible with Besu v1.5.3.  We are actively working on an upgrade to webj3-eea that will support these changes.

### Download link
https://hyperledger.jfrog.io/artifactory/besu-binaries/besu/1.5.3/besu-1.5.3.zip

sha256sum: `735cd511e1dae1590f2829d9535cb383aa8c526f059b3451859e5fcfccc48985`

## 1.5.2

### Additions and Improvements

* Experimental offline backup and restore has been added via the `operator x-backup-state` and `operator x-restore-state` CLI commands.  Data formats will be fluid for as long as the `x-` prefix is present in the CLI so it is advised not to rely on these backups for disaster recovery. [\#1235](https://github.com/hyperledger/besu/pull/1235)
* Experimental ethstats support added via the `Xethstats` and `Xethstats-contact` CLI commands. [\#1239](https://github.com/hyperledger/besu/pull/1239)
* Peers added via the JSON-RPC `admin_addPeer` and `admin_removePeer` will be shared or no longer shared via discovery respectively.  Previously they were not shared. [\#1177](https://github.com/hyperledger/besu/pull/1177) contributed by [br0tchain](https://github.com/br0tchain).
* New Docker Images (see below). [\#1277](https://github.com/hyperledger/besu/pull/1277)
* Reworked static peer discovery handling. [\#1292](https://github.com/hyperledger/besu/pull/1292)

### New Java VMs in Docker Image

* New docker images are being generated to use the latest version of OpenJDK (currently 14.0.1) with the tag suffix of `-openjdk-latest`, for example `1.5.2-openjdk-latest`.
* New docker images are being generated to use [GraalVM](https://www.graalvm.org/) with the tag suffix of `-graalvm`, for example `1.5.2-graalvm`.
* The existing images based on Java 11 are also being tagged with the suffix `-openjdk-11`, for example `1.5.2-openjdk-11`, as well as `1.5.2`.

The intent is that the major Java VM version or Java VM type shipped with the default docker images (`latest`, `1.5.x`, etc.) may be changed during future quarterly releases but will remain consistent within quarterly releases.

### Bug Fixes
- Offchain permissioning - fixed bug where sync status check prevented peering if static nodes configured. [\#1252](https://github.com/hyperledger/besu/issues/1252)

- GraphQL queries of `miner` in IBFT networks will no longer return an error.  PR [\#1282](https://github.com/hyperledger/besu/pull/1282) issue [\#1272](https://github.com/hyperledger/besu/issues/1272).

#### Previously identified known issues

- [Logs queries missing results against chain head](KNOWN_ISSUES.md#Logs-queries-missing-results-against-chain-head)
- [Eth/65 loses peers](KNOWN_ISSUES.md#eth65-loses-peers)
- [Fast sync when running Besu on cloud providers](KNOWN_ISSUES.md#fast-sync-when-running-besu-on-cloud-providers)
- [Privacy users with private transactions created using v1.3.4 or earlier](KNOWN_ISSUES.md#privacy-users-with-private-transactions-created-using-v134-or-earlier)
- [Permissioning issues on Kubernetes](KNOWN_ISSUES.md#Kubernetes-permissioning-uses-Service-IPs-rather-than-pod-IPs-which-can-fail)
- [Restarts caused by insufficient memory can cause inconsistent private state](KNOWN_ISSUES.md#Restart-caused-by-insufficient-memory-can-cause-inconsistent-private-state)

### New and Old Maintainer

- [David Mechler](https://github.com/hyperledger/besu/commits?author=davemec) has been added as a [new maintainer](https://github.com/hyperledger/besu/pull/1267).
- [Edward Evans](https://github.com/hyperledger/besu/commits?author=EdJoJob) voluntarily moved to [emeritus status](https://github.com/hyperledger/besu/pull/1270).

### Download link
https://hyperledger.jfrog.io/artifactory/besu-binaries/besu/1.5.2/besu-1.5.2.zip

sha256sum: `629f44e230a635b09f8d82f2196d70d31193233718118a46412f11c50772dc85`

## 1.5.1

### Deprecated
- CLI option `--privacy-precompiled-address` option is deprecated. This address is now derived, based
on `--privacy-onchain-groups-enabled`. [\#1222](https://github.com/hyperledger/besu/pull/1222)

### Additions and Improvements

* In an IBFT2 network, a fixed block reward value and recipient address can be defined in genesis file [\#1132](https://github.com/hyperledger/besu/pull/1132)
* JSON-RPC HTTP API Authorization: exit early when checking user permissions. [\#1144](https://github.com/hyperledger/besu/pull/1144)
* HTTP/2 is enabled for JSON-RPC HTTP API over TLS. [\#1145](https://github.com/hyperledger/besu/pull/1145)
* Color output in consoles. It can be disabled with `--color-enabled=false` [\#1257](https://github.com/hyperledger/besu/pull/1257)
* Add compatibility with ClusterIP services for the Kubernetes Nat Manager  [\#1156](https://github.com/hyperledger/besu/pull/1156)
* In an IBFT2 network; a fixed block reward value and recipient address can be defined in genesis file [\#1132](https://github.com/hyperledger/besu/pull/1132)
* Add fee cap for transactions submitted via RPC. [\#1137](https://github.com/hyperledger/besu/pull/1137)

### Bug fixes

* When the default sync mode was changed to fast sync for named networks, there was one caveat we didn't address. The `dev` network should've been full sync by default. This has now been fixed. [\#1257](https://github.com/hyperledger/besu/pull/1257)
* Fix synchronization timeout issue when the blocks were too large [\#1149](https://github.com/hyperledger/besu/pull/1149)
* Fix missing results from eth_getLogs request. [\#1154](https://github.com/hyperledger/besu/pull/1154)
* Fix issue allowing Besu to be used for DDoS amplification. [\#1146](https://github.com/hyperledger/besu/pull/1146)

### Known Issues

Known issues are open issues categorized as [Very High or High impact](https://wiki.hyperledger.org/display/BESU/Defect+Prioritisation+Policy).

#### Previously identified known issues

- [Scope of logs query causing Besu to hang](KNOWN_ISSUES.md#scope-of-logs-query-causing-besu-to-hang)
- [Eth/65 loses peers](KNOWN_ISSUES.md#eth65-loses-peers)
- [Fast sync when running Besu on cloud providers](KNOWN_ISSUES.md#fast-sync-when-running-besu-on-cloud-providers)
- [Privacy users with private transactions created using v1.3.4 or earlier](KNOWN_ISSUES.md#privacy-users-with-private-transactions-created-using-v134-or-earlier)
- [Permissioning issues on Kubernetes](KNOWN_ISSUES.md#Kubernetes-permissioning-uses-Service-IPs-rather-than-pod-IPs-which-can-fail)
- [Restarts caused by insufficient memory can cause inconsistent private state](KNOWN_ISSUES.md#Restart-caused-by-insufficient-memory-can-cause-inconsistent-private-state)

### Download link
https://hyperledger.jfrog.io/artifactory/besu-binaries/besu/1.5.1/besu-1.5.1.zip

sha256sum: `c17f49b6b8686822417184952487fc135772f0be03514085926a6984fd955b88`

## 1.5 Breaking changes

When upgrading to 1.5, ensure you've taken into account the following breaking changes.

### Docker users with volume mounts

To maintain best security practices, we're changing the `user:group` on the Docker container to `besu`.

What this means for you:

* If you are running Besu as a binary, there is no impact.
* If you are running Besu as a Docker container *and* have a volume mount for data,  ensure that the
permissions on the directory allow other users and groups to r/w. Ideally this should be set to
`besu:besu` as the owner.

Note that the `besu` user only exists within the container not outside it. The same user ID may match
a different user outside the image.

If you’re mounting local folders, it is best to set the user via the Docker `—user` argument. Use the
UID because the username may not exist inside the docker container. Ensure the directory being mounted
is owned by that user.

### Remove Manual NAT method

The NAT manager `MANUAL` method has been removed.
If you have been using the `MANUAL` method, use the `NONE` method instead. The behavior of the
`NONE` method is the same as the previously supported `MANUAL` methods.

### Privacy users

Besu minor version upgrades require upgrading Orion to the latest minor version. That is, for
Besu <> Orion node pairs, when upgrading Besu to v1.5, it is required that Orion is upgraded to
v1.6. Older versions of Orion will no longer work with Besu v1.5.

## 1.5 Features

Features added between from 1.4 to 1.5 include:
* Mining Support
  Besu supports `eth_hashrate` and `eth_submitHashrate` to obtain the hashrate when we mine with a GPU mining worker.
* Tracing
  The [Tracing API](https://besu.hyperledger.org/en/latest/Reference/API-Methods/#trace-methods) is no longer an Early Access feature and now has full support for `trace_replayBlockTransactions`, `trace_Block` and `trace_transaction`.
* Plugin API Block Events
  `BlockAdded` and `BlockReorg` are now exposed via the [Plugin API](https://javadoc.io/doc/org.hyperledger.besu/plugin-api/latest/org/hyperledger/besu/plugin/services/BesuEvents.html).
* [Filters](https://besu.hyperledger.org/en/stable/HowTo/Interact/Filters/Accessing-Logs-Using-JSON-RPC/) and
  [subscriptions](https://besu.hyperledger.org/en/stable/HowTo/Interact/APIs/RPC-PubSub/) for private contracts.
* [SecurityModule Plugin API](https://javadoc.io/doc/org.hyperledger.besu/plugin-api/latest/org/hyperledger/besu/plugin/services/SecurityModuleService.html)
  This allows use of a different [security module](https://besu.hyperledger.org/en/stable/Reference/CLI/CLI-Syntax/#security-module)
  as a plugin to provide cryptographic function that can be used by NodeKey (such as sign, ECDHKeyAgreement etc.).
* [Onchain privacy groups](https://besu.hyperledger.org/en/latest/Concepts/Privacy/Onchain-PrivacyGroups/)
  with add and remove members. This is an early access feature. Early access features are not recommended
  for production networks and may have unstable interfaces.

## 1.5 Additions and Improvements

* Public Networks Default to Fast Sync: The default sync mode for named permissionless networks, such as the Ethereum mainnet and testnets, is now `FAST`.
  * The default is unchanged for private networks. That is, the sync mode defaults to `FULL` for private networks.
  * Use the [`--sync-mode` command line option](https://besu.hyperledger.org/Reference/CLI/CLI-Syntax/#sync-mode) to change the sync mode. [\#384](https://github.com/hyperledger/besu/pull/384)
* Proper Mining Support: Added full support for `eth_hashrate` and `eth_submitHashrate`. It is now possible to have the hashrate when we mine with a GPU mining worker [\#1063](https://github.com/hyperledger/besu/pull/1063)
* Performance Improvements: The addition of native libraries ([\#775](https://github.com/hyperledger/besu/pull/775)) and changes to data structures in the EVM ([\#1089](https://github.com/hyperledger/besu/pull/1089)) have improved Besu sync and EVM execution times.
* Tracing API Improvements: The [Tracing API](https://besu.hyperledger.org/en/latest/Reference/API-Methods/#trace-methods) is no longer an Early Access feature and now has full support for `trace_replayBlockTransactions`, `trace_Block` and `trace_transaction`.
* New Plugin API Block Events: `BlockAdded` and `BlockReorg` are now exposed via the Plugin API [\#637](https://github.com/hyperledger/besu/pull/637).
* Added experimental CLI option `--Xnat-kube-pod-name` to specify the name of the loadbalancer used by the Kubernetes nat manager [\#1078](https://github.com/hyperledger/besu/pull/1078)
- Local permissioning TOML config now supports additional keys (`nodes-allowlist` and `accounts-allowlist`).
Support for `nodes-whitelist` and `accounts-whitelist` will be removed in a future release.
- Add missing `mixHash` field for `eth_getBlockBy*` JSON RPC endpoints. [\#1098](https://github.com/hyperledger/besu/pull/1098)
* Besu now has a strict check on private transactions to ensure the privateFrom in the transaction
matches the sender Orion key that has distributed the payload. Besu 1.5+ requires Orion 1.6+ to work.
[#357](https://github.com/PegaSysEng/orion/issues/357)

### Bug fixes

No bug fixes with [user impact in this release](https://wiki.hyperledger.org/display/BESU/Changelog).

### Known Issues

Known issues are open issues categorized as [Very High or High impact](https://wiki.hyperledger.org/display/BESU/Defect+Prioritisation+Policy).

#### New known issues

- K8S permissioning uses of Service IPs rather than pod IPs which can fail. [\#1190](https://github.com/hyperledger/besu/pull/1190)
Workaround - Do not use permissioning on K8S.

- Restart caused by insufficient memory can cause inconsistent private state. [\#1110](https://github.com/hyperledger/besu/pull/1110)
Workaround - Ensure you allocate enough memory for the Java Runtime Environment that the node does not run out of memory.

#### Previously identified known issues

- [Scope of logs query causing Besu to hang](KNOWN_ISSUES.md#scope-of-logs-query-causing-besu-to-hang)
- [Eth/65 loses peers](KNOWN_ISSUES.md#eth65-loses-peers)
- [Fast sync when running Besu on cloud providers](KNOWN_ISSUES.md#fast-sync-when-running-besu-on-cloud-providers)
- [Privacy users with private transactions created using v1.3.4 or earlier](KNOWN_ISSUES.md#privacy-users-with-private-transactions-created-using-v134-or-earlier)

### Download link
https://hyperledger.jfrog.io/artifactory/besu-binaries/besu/1.5.0/besu-1.5.0.zip

sha256sum: `56929d6a71cc681688351041c919e9630ab6df7de37dd0c4ae9e19a4f44460b2`

**For download links of releases prior to 1.5.0, please visit https://hyperledger.jfrog.io/artifactory/besu-binaries/besu/**

## 1.4.6

### Additions and Improvements

- Print node address on startup. [\#938](https://github.com/hyperledger/besu/pull/938)
- Transaction pool: price bump replacement mechanism configurable through CLI. [\#928](https://github.com/hyperledger/besu/pull/928) [\#930](https://github.com/hyperledger/besu/pull/930)

### Bug Fixes

- Added timeout to queries. [\#986](https://github.com/hyperledger/besu/pull/986)
- Fixed issue where networks using onchain permissioning could stall when the bootnodes were not validators. [\#969](https://github.com/hyperledger/besu/pull/969)
- Update getForks method to ignore ClassicForkBlock chain parameter to fix issue with ETC syncing. [\#1014](https://github.com/hyperledger/besu/pull/1014)

### Known Issues

Known issues are open issues categorized as [Very High or High impact](https://wiki.hyperledger.org/display/BESU/Defect+Prioritisation+Policy).

#### Previously identified known issues

- [Scope of logs query causing Besu to hang](KNOWN_ISSUES.md#scope-of-logs-query-causing-besu-to-hang)
- [Eth/65 loses peers](KNOWN_ISSUES.md#eth65-loses-peers)
- [Fast sync when running Besu on cloud providers](KNOWN_ISSUES.md#fast-sync-when-running-besu-on-cloud-providers)
- [Privacy users with private transactions created using v1.3.4 or earlier](KNOWN_ISSUES.md#privacy-users-with-private-transactions-created-using-v134-or-earlier)

## 1.4.5

### Additions and Improvements

- Implemented WebSocket logs subscription for private contracts (`priv_subscribe`/`priv_unsubscribe`) [\#762](https://github.com/hyperledger/besu/pull/762)
- Introduced SecurityModule plugin API. This allows use of a different security module as a plugin to
  provide cryptographic function that can be used by NodeKey (such as sign, ECDHKeyAgreement etc.). KeyPairSecurityModule
  is registered and used by default. The CLI option `--security-module=<name> (defaults to localfile)` can be used
  to identify the security module plugin name to use instead. [\#713](https://github.com/hyperledger/besu/pull/713)
- Several testing related changes to improve compatibility with [Hive](https://hivetests.ethdevops.io/) and Retesteth.
  [\#806](https://github.com/hyperledger/besu/pull/806) and [#845](https://github.com/hyperledger/besu/pull/845)
- Native libraries for secp256k1 and Altbn128 encryption are enabled by default.  To disable these libraries use
  `--Xsecp256k1-native-enabled=false` and `--Xaltbn128-native-enabled=false`. [\#775](https://github.com/hyperledger/besu/pull/775)

### Bug Fixes

- Fixed `eth_estimateGas` JSON RPC so it no longer returns gas estimates that are too low. [\#842](https://github.com/hyperledger/besu/pull/842)
- Full help not displayed unless explicitly requested. [\#437](https://github.com/hyperledger/besu/pull/437)
- Compatibility with undocumented Geth `eth_subscribe` fields. [\#654](https://github.com/hyperledger/besu/pull/654)
- Current block number included as part of `eth_getWork` response. [\#849](https://github.com/hyperledger/besu/pull/849)

### Known Issues

Known issues are open issues categorized as [Very High or High impact](https://wiki.hyperledger.org/display/BESU/Defect+Prioritisation+Policy).

#### New known issues

* Scope of logs query causing Besu to crash. [\#944](https://github.com/hyperledger/besu/pull/944)

Workaround - Limit the number of blocks queried by each `eth_getLogs` call.

#### Previously identified known issues

- [`Intrinsic gas exceeds gas limit` returned when calling `delete mapping[addr]` or `mapping[addr] = 0`](KNOWN_ISSUES.md#intrinsic-gas-exceeds-gas-limit)
- [Eth/65 not backwards compatible](KNOWN_ISSUES.md#eth65-not-backwards-compatible)
- [Error full syncing with pruning](KNOWN_ISSUES.md#error-full-syncing-with-pruning)
- [Fast sync when running Besu on cloud providers](KNOWN_ISSUES.md#fast-sync-when-running-besu-on-cloud-providers)
- [Bootnodes must be validators when using onchain permissioning](KNOWN_ISSUES.md#bootnodes-must-be-validators-when-using-onchain-permissioning)
- [Privacy users with private transactions created using v1.3.4 or earlier](KNOWN_ISSUES.md#privacy-users-with-private-transactions-created-using-v134-or-earlier)

## 1.4.4

### Additions and Improvements

- Implemented [`priv_getLogs`](https://besu.hyperledger.org/en/latest/Reference/API-Methods/#priv_getlogs). [\#686](https://github.com/hyperledger/besu/pull/686)
- Implemented private contract log filters including JSON-RPC methods to interact with private filters. [\#735](https://github.com/hyperledger/besu/pull/735)
- Implemented EIP-2315: Simple Subroutines for the EVM [\#717](https://github.com/hyperledger/besu/pull/717)
- Implemented Splunk logging. [\#725](https://github.com/hyperledger/besu/pull/725)
- Implemented optional native library encryption. [\#675](https://github.com/hyperledger/besu/pull/675).  To enable add `--Xsecp256k1-native-enabled` (for transaciton signatures) and/or `--Xaltbn128-native-enabled` (for altbn128 precomiled contracts) as command line options.

### Bug Fixes

- Flag added to toggle `eth/65` off by default. `eth/65` will remain toggled off by default until
a fix is completed for the [eth/65 known issue](KNOWN_ISSUES.md). [\#741](https://github.com/hyperledger/besu/pull/741)
- Resolve crashing NAT detectors on GKE. [\#731](https://github.com/hyperledger/besu/pull/731) fixes [\#507](https://github.com/hyperledger/besu/issues/507).
[Besu-Kubernetes Readme](https://github.com/PegaSysEng/besu-kubernetes/blob/master/README.md#network-topology-and-high-availability-requirements)
updated to reflect changes.
- Deal with quick service start failures [\#714](https://github.com/hyperledger/besu/pull/714) fixes [\#662](https://github.com/hyperledger/besu/issues/662)

### Known Issues

Known issues are open issues categorized as [Very High or High impact](https://wiki.hyperledger.org/display/BESU/Defect+Prioritisation+Policy).

#### New known issues

- `Intrinsic gas exceeds gas limit` returned when calling `delete mapping[addr]` or `mapping[addr] = 0` [\#696](https://github.com/hyperledger/besu/issues/696)

Calling delete and set to 0 Solidity mapping in Solidity fail.

#### Previously identified known issues

- [Eth/65 not backwards compatible](KNOWN_ISSUES.md#eth65-not-backwards-compatible)
- [Error full syncing with pruning](KNOWN_ISSUES.md#error-full-syncing-with-pruning)
- [Fast sync when running Besu on cloud providers](KNOWN_ISSUES.md#fast-sync-when-running-besu-on-cloud-providers)
- [Bootnodes must be validators when using onchain permissioning](KNOWN_ISSUES.md#bootnodes-must-be-validators-when-using-onchain-permissioning)
- [Privacy users with private transactions created using v1.3.4 or earlier](KNOWN_ISSUES.md#privacy-users-with-private-transactions-created-using-v134-or-earlier)

## 1.4.3

### Issues identified with 1.4.3 release

The `eth/65` change is not [backwards compatible](https://github.com/hyperledger/besu/issues/723).
This has the following impact:
* In a private network, nodes using the 1.4.3 client cannot interact with nodes using 1.4.2 or earlier
clients.
* On mainnet, synchronizing eventually stalls.

Workaround -> revert to v1.4.2.

A [fix](https://github.com/hyperledger/besu/pull/732) is currently [being tested](https://github.com/hyperledger/besu/pull/733).

### Critical Issue for Privacy Users

A critical issue for privacy users with private transactions created using Hyperledger Besu v1.3.4
or earlier has been identified. If you have a network with private transaction created using v1.3.4
or earlier, please read the following and take the appropriate steps:
https://wiki.hyperledger.org/display/BESU/Critical+Issue+for+Privacy+Users

### Additions and Improvements

- Added `eth/65` support. [\#608](https://github.com/hyperledger/besu/pull/608)
- Added block added and block reorg events. Added revert reason to block added transactions. [\#637](https://github.com/hyperledger/besu/pull/637)

### Deprecated

- Private Transaction `hash` field and `getHash()` method have been deprecated. They will be removed
in 1.5.0 release. [\#639](https://github.com/hyperledger/besu/pull/639)

### Known Issues

#### Fast sync when running Besu on cloud providers

A known [RocksDB issue](https://github.com/facebook/rocksdb/issues/6435) causes fast sync to fail
when running Besu on certain cloud providers. The following error is displayed repeatedly:

```
...
EthScheduler-Services-1 (importBlock) | ERROR | PipelineChainDownloader | Chain download failed. Restarting after short delay.
java.util.concurrent.CompletionException: org.hyperledger.besu.plugin.services.exception.StorageException: org.rocksdb.RocksDBException: block checksum mismatch:
....
```

This behaviour has been seen on AWS and Digital Ocean.

Workaround -> On AWS, a full restart of the AWS VM is required to restart the fast sync.

Fast sync is not currently supported on Digital Ocean. We are investigating options to
[add support for fast sync on Digital Ocean](https://github.com/hyperledger/besu/issues/591).

#### Error full syncing with pruning

- Error syncing with mainnet on Besu 1.3.7 node - MerkleTrieException [\#580](https://github.com/hyperledger/besu/issues/580)
The associated error is `Unable to load trie node value for hash` and is caused by the combination of
full sync and pruning.

Workarounds:
1. Explicitly disable pruning using `--pruning-enabled=false` when using fast sync.
2. If the `MerkleTrieException` occurs, delete the database and resync.

A fix for this issue is being actively worked on.

#### Fast sync reverting to full sync

In some cases of FastSyncException, fast sync reverts back to a full sync before having reached the
pivot block. [\#683](https://github.com/hyperledger/besu/issues/683)

Workaround -> To re-attempt fast syncing rather than continue full syncing, stop Besu, delete your
database, and start again.

#### Bootnodes must be validators when using onchain permissioning

- Onchain permissioning nodes can't peer when using a non-validator bootnode [\#528](https://github.com/hyperledger/besu/issues/528)

Workaround -> When using onchain permissioning, ensure bootnodes are also validators.


## 1.4.2

### Additions and Improvements

- Added `trace_block` JSON RPC API [\#449](https://github.com/hyperledger/besu/pull/449)
- Added `pulledStates` and `knownStates` to the EthQL `syncing` query and `eth_syncing` JSON-RPC api [\#565](https://github.com/hyperledger/besu/pull/565)

### Bug Fixes

- Fixed file parsing behaviour for privacy enclave keystore password file [\#554](https://github.com/hyperledger/besu/pull/554) (thanks to [magooster](https://github.com/magooster))
- Fixed known issue with being unable to re-add members to onchain privacy groups [\#471](https://github.com/hyperledger/besu/pull/471)

### Updated Early Access Features

* [Onchain privacy groups](https://besu.hyperledger.org/en/latest/Concepts/Privacy/Onchain-PrivacyGroups/) with add and remove members. Known issue resolved (see above).
* [TRACE API](https://besu.hyperledger.org/en/latest/Reference/API-Methods/#trace-methods) now includes `trace_block`, `trace_replayBlockTransactions`, and `trace_transaction`.
Fixed some issues on the trace replay block transactions API [\#522](https://github.com/hyperledger/besu/pull/522).

### Known Issues

#### Fast sync defaulting to full sync

-  When fast sync cannot find enough valid peers rapidly enough, Besu defaults to full sync.

Workarounds:
1. To re-attempt fast syncing rather than continue full syncing, stop Besu, delete your database,
and start again.
2. When fast syncing, explicitly disable pruning using `--pruning-enabled=false` to reduce the likelihood
of encountering the pruning bug.

A fix to remove the default to full sync is [in progress](https://github.com/hyperledger/besu/pull/427)
is being actively worked on.

#### Error full syncing with pruning

- Error syncing with mainnet on Besu 1.3.7 node - MerkleTrieException [\#BESU-160](https://jira.hyperledger.org/browse/BESU-160)
The associated error is `Unable to load trie node value for hash` and is caused by the combination of
full sync and pruning.

Workarounds:
1. Explicitly disable pruning using `--pruning-enabled=false` when using fast sync.
2. If the `MerkleTrieException` occurs, delete the database and resync.

A fix for this issue is being actively worked on.

#### Bootnodes must be validators when using onchain permissioning

- Onchain permissioning nodes can't peer when using a non-validator bootnode [\#BESU-181](https://jira.hyperledger.org/browse/BESU-181)

Workaround -> When using onchain permissioning, ensure bootnodes are also validators.

## 1.4.1

### Additions and Improvements

- Added priv_getCode [\#250](https://github.com/hyperledger/besu/pull/408). Gets the bytecode associated with a private address.
- Added `trace_transaction` JSON RPC API [\#441](https://github.com/hyperledger/besu/pull/441)
- Removed -X unstable prefix for pruning options (`--pruning-blocks-retained`, `--pruning-block-confirmations`) [\#440](https://github.com/hyperledger/besu/pull/440)
- Implemented [ECIP-1088](https://ecips.ethereumclassic.org/ECIPs/ecip-1088): Phoenix EVM and Protocol upgrades. [\#434](https://github.com/hyperledger/besu/pull/434)

### Bug Fixes

- [BESU-25](https://jira.hyperledger.org/browse/BESU-25) Use v5 Devp2p when pinging [\#392](https://github.com/hyperledger/besu/pull/392)
- Fixed a bug to manage concurrent access to cache files [\#438](https://github.com/hyperledger/besu/pull/438)
- Fixed configuration file bug: `pruning-blocks-retained` now accepts an integer in the config [\#440](https://github.com/hyperledger/besu/pull/440)
- Specifying RPC credentials file should not force RPC Authentication to be enabled [\#454](https://github.com/hyperledger/besu/pull/454)
- Enhanced estimateGas messages [\#436](https://github.com/hyperledger/besu/pull/436). When a estimateGas request fails a validation check, an improved error message is returned in the response.

### Early Access Features

Early access features are available features that are not recommended for production networks and may
have unstable interfaces.

* [Onchain privacy groups](https://besu.hyperledger.org/en/latest/Concepts/Privacy/Onchain-PrivacyGroups/) with add and remove members.
  Not being able to to re-add a member to an onchain privacy group is a [known issue](https://github.com/hyperledger/besu/issues/455)
  with the add and remove functionality.

### Known Issues

#### Fast sync defaulting to full sync

-  When fast sync cannot find enough valid peers rapidly enough, Besu defaults to full sync.

Workarounds:
1. To re-attempt fast syncing rather than continue full syncing, stop Besu, delete your database,
and start again.
2. When fast syncing, explicitly disable pruning using `--pruning-enabled=false` to reduce the likelihood
of encountering the pruning bug.

A fix to remove the default to full sync is [in progress](https://github.com/hyperledger/besu/pull/427)
and is planned for inclusion in v1.4.1.

#### Error full syncing with pruning

- Error syncing with mainnet on Besu 1.3.7 node - MerkleTrieException [\#BESU-160](https://jira.hyperledger.org/browse/BESU-160)
The associated error is `Unable to load trie node value for hash` and is caused by the combination of
full sync and pruning.

Workarounds:
1. Explicitly disable pruning using `--pruning-enabled=false` when using fast sync.
2. If the `MerkleTrieException` occurs, delete the database and resync.

Investigation of this issue is in progress and a fix is targeted for v1.4.1.

#### Bootnodes must be validators when using onchain permissioning

- Onchain permissioning nodes can't peer when using a non-validator bootnode [\#BESU-181](https://jira.hyperledger.org/browse/BESU-181)

Workaround -> When using onchain permissioning, ensure bootnodes are also validators.

## 1.4.0

### Private State Migration

Hyperledger Besu v1.4 implements a new data structure for private state storage that is not backwards compatible.
A migration will be performed when starting v1.4 for the first time to reprocess existing private transactions
and re-create the private state data in the v1.4 format.

If you have existing private transactions, see [migration details](docs/Private-Txns-Migration.md).

### Additions and Improvements

* [TLS support](https://besu.hyperledger.org/en/latest/Concepts/TLS/) to secure client and server communication.

* [Multi-tenancy](https://besu.hyperledger.org/en/latest/Concepts/Privacy/Multi-Tenancy/) to enable multiple participants to use the same Besu and Orion node.

* [Plugin APIs](https://besu.hyperledger.org/en/latest/Concepts/Plugins/) to enable building of Java plugins to extend Hyperledger Besu.

* Support for additional [NAT methods](https://besu.hyperledger.org/en/latest/HowTo/Find-and-Connect/Specifying-NAT/).

* Added [`priv_call`](https://besu.hyperledger.org/en/latest/Reference/API-Methods/#priv_call) which invokes
a private contract function locally and does not change the private state.

* Besu has moved from an internal Bytes library to the [Apache Tuweni](https://tuweni.apache.org/) Bytes library.
This includes using the library in the Plugins API interfaces. [#295](https://github.com/hyperledger/besu/pull/295) and [#215](https://github.com/hyperledger/besu/pull/215)

### Early Access Features

Early access features are available features that are not recommended for production networks and may
have unstable interfaces.

* [Reorg compatible privacy](https://besu.hyperledger.org/en/latest/Concepts/Privacy/Privacy-Overview/#reorg-compatible-privacy)
to enable private transactions on networks using consensus mechanisms that fork.

* [Tracing API](https://besu.hyperledger.org/en/latest/Concepts/Transactions/Trace-Types) to obtain detailed information about transaction processing.

### Bug Fixes

See RC and Beta sections below.

### Known Issues

#### Fast sync defaulting to full sync

-  When fast sync cannot find enough valid peers rapidly enough, Besu defaults to full sync.

Workarounds:
1. To re-attempt fast syncing rather than continue full syncing, stop Besu, delete your database,
and start again.
2. When fast syncing, explicitly disable pruning using `--pruning-enabled=false` to reduce the likelihood
of encountering the pruning bug.

A fix to remove the default to full sync is [in progress](https://github.com/hyperledger/besu/pull/427)
and is planned for inclusion in v1.4.1.

#### Error full syncing with pruning

- Error syncing with mainnet on Besu 1.3.7 node - MerkleTrieException [\#BESU-160](https://jira.hyperledger.org/browse/BESU-160)
The associated error is `Unable to load trie node value for hash` and is caused by the combination of
full sync and pruning.

Workarounds:
1. Explicitly disable pruning using `--pruning-enabled=false` when using fast sync.
2. If the `MerkleTrieException` occurs, delete the database and resync.

Investigation of this issue is in progress and a fix is targeted for v1.4.1.

#### Bootnodes must be validators when using onchain permissioning

- Onchain permissioning nodes can't peer when using a non-validator bootnode [\#BESU-181](https://jira.hyperledger.org/browse/BESU-181)

Workaround -> When using onchain permissioning, ensure bootnodes are also validators.


## 1.4.0 RC-2

### Private State Migration
Hyperledger Besu v1.4 implements a new data structure for private state storage that is not backwards compatible.
A migration will be performed when starting v1.4 for the first time to reprocess existing private transactions
and re-create the private state data in the v1.4 format.
If you have existing private transactions, see [migration details](docs/Private-Txns-Migration.md).

## 1.4.0 RC-1

### Additions and Improvements

- New`trace_replayBlockTransactions` JSON-RPC API

This can be enabled using the `--rpc-http-api TRACE` CLI flag.  There are some philosophical differences between Besu and other implementations that are outlined in [trace_rpc_apis](docs/trace_rpc_apis.md).

- Ability to automatically detect Docker NAT settings from inside the conainter.

The default NAT method (AUTO) can detect this so no user intervention is required to enable this.

- Added [Multi-tenancy](https://besu.hyperledger.org/en/latest/Concepts/Privacy/Multi-Tenancy/) support which allows multiple participants to use the same Besu node for private transactions.

- Added TLS support for communication with privacy enclave

### Bug Fixes

- Private transactions are now validated before sent to the enclave [\#356](https://github.com/hyperledger/besu/pull/356)

### Known Bugs

- Error syncing with mainnet on Besu 1.3.7 node - MerkleTrieException [\#BESU-160](https://jira.hyperledger.org/browse/BESU-160)

Workaround -> Don't enable pruning when syncing to mainnet.

- Onchain permissioning nodes can't peer when using a non-validator bootnode [\#BESU-181](https://jira.hyperledger.org/browse/BESU-181)

Workaround -> When using onchain permissioning, ensure bootnodes are also validators.

## 1.4 Beta 3

### Additions and Improvements

- CLI option to enable TLS client auth for JSON-RPC HTTP [\#340](https://github.com/hyperledger/besu/pull/340)

Added CLI options to enable TLS client authentication and trusting client certificates:
~~~
--rpc-http-tls-client-auth-enabled - Enable TLS client authentication for the JSON-RPC HTTP service (default: false)
--rpc-http-tls-known-clients-file - Path to file containing client's certificate common name and fingerprint for client authentication.
--rpc-http-tls-ca-clients-enabled - Enable to accept clients certificate signed by a valid CA for client authentication (default: false)
~~~
If client-auth is enabled, user must either enable CA signed clients OR provide a known-clients file. An error is reported
if both CA signed clients is disabled and known-clients file is not specified.

- Stable Plugins APIs [\#346](https://github.com/hyperledger/besu/pull/346)

The `BesuEvents` service and related `data` package have been marked as a stable plugin API.

### Bug Fixes

- Return missing signers from getSignerMetrics [\#343](https://github.com/hyperledger/besu/pull/)

### Experimental Features

- Experimental support for `trace_replayBlockTransactions` - multiple PRs

Added support for the `trace_replayBlockTransactions` JSON-RPC call. To enable this API add
`TRACE` to the `rpc-http-api` options (for example,  `--rpc-http-api TRACE` on the command line).

This is not a production ready API.  There are known bugs relating to traced memory from calls and
returns, and the gas calculation reported in the flat traces does not always match up with the
correct gas calculated for consensus.

## 1.4 Beta 2

### Additions and Improvements

- Enable TLS for JSON-RPC HTTP Service [\#253](https://github.com/hyperledger/besu/pull/253)

Exposes new command line parameters to enable TLS on Ethereum JSON-RPC HTTP interface to allow clients like EthSigner to connect via TLS:
`--rpc-http-tls-enabled=true`
(Optional - Only required if `--rpc-http-enabled` is set to true) Set to `true` to enable TLS. False by default.
`--rpc-http-tls-keystore-file="/path/to/cert.pfx"`
(Must be specified if TLS is enabled) Path to PKCS12 format key store which contains server's certificate and it's private key
`--rpc-http-tls-keystore-password-file="/path/to/cert.passwd"`
(Must be specified if TLS is enabled) Path to the text file containing password for unlocking key store.
`--rpc-http-tls-known-clients-file="/path/to/rpc_tls_clients.txt"`
(Optional) Path to a plain text file containing space separated client’s certificate’s common name and its sha-256 fingerprints when
they are not signed by a known CA. The presence of this file (even empty) enables TLS client authentication. That is, the client
presents the certificate to server on TLS handshake and server establishes that the client certificate is either signed by a
proper/known CA. Otherwise, server trusts client certificate by reading the sha-256 fingerprint from known clients file specified above.

The format of the file is (as an example):
`localhost DF:65:B8:02:08:5E:91:82:0F:91:F5:1C:96:56:92:C4:1A:F6:C6:27:FD:6C:FC:31:F2:BB:90:17:22:59:5B:50`

### Bug Fixes

- TotalDifficulty is a BigInteger [\#253](https://github.com/hyperledger/besu/pull/253).
  Don't try and cast total difficulty down to a long because it will overflow long in a reasonable timeframe.

## 1.4 Beta 1

### Additions and Improvements

- Besu has moved from an internal Bytes library to the [Apache Tuweni](https://tuweni.apache.org/) Bytes library.  This includes using the library in the Plugins API interfaces. [#295](https://github.com/hyperledger/besu/pull/295) and [#215](https://github.com/hyperledger/besu/pull/215)
- Besu stops processing blocks if Orion is unavailable [\#253](https://github.com/hyperledger/besu/pull/253)
- Added priv_call [\#250](https://github.com/hyperledger/besu/pull/250).  Invokes a private contract function locally and does not change the private state.
- Support for [EIP-2124](https://github.com/ethereum/EIPs/blob/master/EIPS/eip-2124.md), which results in faster peer discovery [\#156](https://github.com/hyperledger/besu/pull/156)

## 1.3.8

### Additions and Improvements

- `admin_generateLogBloomCache` JSON-RPC API to generate a cache of the block bloombits that improves performance for log queries [\#262](https://github.com/hyperledger/besu/pull/262)

## Critical Fix in 1.3.7

1.3.7 includes a critical fix for Ethereum MainNet users and the Muir Glacier upgrade. We recommend users of Ethereum public networks
(MainNet, Ropsten, Rinkeby, and Goerli) upgrade immediately. This upgrade is also strongly recommended for users of private networks.

For more details, see [Hyperledger Besu Wiki](https://wiki.hyperledger.org/display/BESU/Mainnet+Consensus+Bug+Identified+and+Resolved+in+Hyperledger+Besu).

## Muir Glacier Compatibility

For compatibility with Ethereum Muir Glacier upgrade, use v1.3.7 or later.

## ETC Agharta Compatibility

For compatibility with ETC Agharta upgrade, use 1.3.7 or later.

### 1.3.7

### Additions and Improvements

- Hard Fork Support: Configures the Agharta activation block for the ETC MainNet configuration [\#251](https://github.com/hyperledger/besu/pull/251) (thanks to [soc1c](https://github.com/soc1c))
- `operator generate-log-bloom-cache` command line option to generate a cache of the block bloombits that improves performance for log queries  [\#245](https://github.com/hyperledger/besu/pull/245)

### Bug Fixes

- Resolves a Mainnet consensus issue [\#254](https://github.com/hyperledger/besu/pull/254)

### New Maintainer

[Edward Mack](https://github.com/hyperledger/besu/commits?author=edwardmack) added as a [new maintainer](https://github.com/hyperledger/besu/pull/219).

### 1.3.6

### Additions and Improvements

- Performance improvements:
  * Multithread Websockets to increase throughput [\#231](https://github.com/hyperledger/besu/pull/231)
  * NewBlockHeaders performance improvement [\#230](https://github.com/hyperledger/besu/pull/230)
- EIP2384 - Ice Age Adustment around Istanbul [\#211](https://github.com/hyperledger/besu/pull/211)
- Documentation updates include:
  * [Configuring mining using the Stratum protocol](https://besu.hyperledger.org/en/latest/HowTo/Configure/Configure-Mining/)
  * [ETC network command line options](https://besu.hyperledger.org/en/latest/Reference/CLI/CLI-Syntax/#network)
- Hard Fork Support:
   * MuirGlacier for Ethereum Mainnet and Ropsten Testnet
   * Agharta for Kotti and Mordor Testnets

### Bug Fixes

- [\#210](https://github.com/hyperledger/besu/pull/210) fixes WebSocket frames handling
  User impact: PING/PONG frames handling in Websocket services was not implemented

### 1.3.5

### Additions and Improvements

- Log Event Streaming for Plugin API [\#186](https://github.com/hyperledger/besu/pull/186)
- Allow use a external JWT public key in authenticated APIs [\#183](https://github.com/hyperledger/besu/pull/183)
- ETC Configuration, classic fork peer validator [\#176](https://github.com/hyperledger/besu/pull/176) (thanks to [edwardmack](https://github.com/edwardmack))
- Allow IBFT validators to be changed at a given block [\#173](https://github.com/hyperledger/besu/pull/173)
- Support external mining using Stratum [\#140](https://github.com/hyperledger/besu/pull/140) (thanks to [atoulme](https://github.com/atoulme))
- Add more fields to private transaction receipt [\#85](https://github.com/hyperledger/besu/pull/85) (thanks to [josh-richardson](https://github.com/josh-richardson))
- [Pruning documentation](https://besu.hyperledger.org/en/latest/Concepts/Pruning/)

### Technical Improvements

- ETC - Cleanup [\#201](https://github.com/hyperledger/besu/pull/201) (thanks to [GregTheGreek](https://github.com/GregTheGreek))
- User specific enclave public key configuration in auth file [\#196](https://github.com/hyperledger/besu/pull/196)
- Change CustomForks -\> Transitions [\#193](https://github.com/hyperledger/besu/pull/193)
- Pass identity information into RpcMethod from Http Service [\#189](https://github.com/hyperledger/besu/pull/189)
- Remove the use of JsonRpcParameters from RpcMethods [\#188](https://github.com/hyperledger/besu/pull/188)
- Repaired Metrics name collision between Privacy and RocksDB [\#187](https://github.com/hyperledger/besu/pull/187)
- Multi-Tenancy: Do not specify a public key anymore when requesting a … [\#185](https://github.com/hyperledger/besu/pull/185)
- Updates to circle building acceptance tests [\#184](https://github.com/hyperledger/besu/pull/184)
- Move Apache Tuweni dependency to official release [\#181](https://github.com/hyperledger/besu/pull/181) (thanks to [atoulme](https://github.com/atoulme))
- Update Gradle to 6.0, support Java 13 [\#180](https://github.com/hyperledger/besu/pull/180)
- ETC Atlantis fork [\#179](https://github.com/hyperledger/besu/pull/179) (thanks to [edwardmack](https://github.com/edwardmack))
- ETC Gotham Fork [\#178](https://github.com/hyperledger/besu/pull/178) (thanks to [edwardmack](https://github.com/edwardmack))
- ETC DieHard fork support [\#177](https://github.com/hyperledger/besu/pull/177) (thanks to [edwardmack](https://github.com/edwardmack))
- Remove 'parentHash', 'number' and 'gasUsed' fields from the genesis d… [\#175](https://github.com/hyperledger/besu/pull/175) (thanks to [SweeXordious](https://github.com/SweeXordious))
- Enable pruning by default for fast sync and validate conflicts with privacy [\#172](https://github.com/hyperledger/besu/pull/172)
- Update RocksDB [\#170](https://github.com/hyperledger/besu/pull/170)
- Vpdate ver to 1.3.5-snapshot [\#169](https://github.com/hyperledger/besu/pull/169)
- Added PoaQueryService method that returns local node signer… [\#163](https://github.com/hyperledger/besu/pull/163)
- Add versioning to privacy storage [\#149](https://github.com/hyperledger/besu/pull/149)
- Update reference tests [\#139](https://github.com/hyperledger/besu/pull/139)

### 1.3.4

- Reverted _Enable pruning by default for fast sync (#135)_ [\#164](https://github.com/hyperledger/besu/pull/164)

### 1.3.3

### Technical Improvements

- Add --identity flag for client identification in node browsers [\#150](https://github.com/hyperledger/besu/pull/150)
- Istanbul Mainnet Block [\#145](https://github.com/hyperledger/besu/pull/150)
- Add priv\_getEeaTransactionCount [\#110](https://github.com/hyperledger/besu/pull/110)

### Additions and Improvements

- Redesign of how JsonRpcMethods are created [\#159](https://github.com/hyperledger/besu/pull/159)
- Moving JsonRpcMethods classes into the same package, prior to refactor [\#154](https://github.com/hyperledger/besu/pull/154)
- Reflect default logging in CLI help [\#148](https://github.com/hyperledger/besu/pull/148)
- Handle zero port better in NAT [\#147](https://github.com/hyperledger/besu/pull/147)
- Rework how filter and log query parameters are created/used [\#146](https://github.com/hyperledger/besu/pull/146)
- Don't generate shutdown tasks in controller [\#141](https://github.com/hyperledger/besu/pull/141)
- Ibft queries [\#138](https://github.com/hyperledger/besu/pull/138)
- Enable pruning by default for fast sync [\#135](https://github.com/hyperledger/besu/pull/135)
- Ensure spotless runs in CI [\#132](https://github.com/hyperledger/besu/pull/132)
- Add more logging around peer disconnects [\#131](https://github.com/hyperledger/besu/pull/131)
- Repair EthGetLogs returning incorrect results [\#128](https://github.com/hyperledger/besu/pull/128)
- Use Bloombits for Logs queries [\#127](https://github.com/hyperledger/besu/pull/127)
- Improve message when extraData missing [\#121](https://github.com/hyperledger/besu/pull/121)
- Fix miner startup logic [\#104](https://github.com/hyperledger/besu/pull/104)
- Support log reordring from reorgs in `LogSubscriptionService` [\#86](https://github.com/hyperledger/besu/pull/86)

### 1.3.2

### Additions and Improvements

- besu -v to print plugin versions[\#123](https://github.com/hyperledger/besu/pull/123)

### Technical Improvements

- Update Governance and Code of Conduct verbiage [\#120](https://github.com/hyperledger/besu/pull/120)
- Fix private transaction root mismatch [\#118](https://github.com/hyperledger/besu/pull/118)
- Programatically enforce plugin CLI variable names [\#117](https://github.com/hyperledger/besu/pull/117)
- Additional unit test for selecting replaced pending transactions [\#116](https://github.com/hyperledger/besu/pull/116)
- Only set sync targets that have an estimated height value [\#115](https://github.com/hyperledger/besu/pull/115)
- Fix rlpx startup [\#114](https://github.com/hyperledger/besu/pull/114)
- Expose getPayload in Transaction plugin-api interface. [\#113](https://github.com/hyperledger/besu/pull/113)
- Dependency Version Upgrades [\#112](https://github.com/hyperledger/besu/pull/112)
- Add hash field in Transaction plugin interface. [\#111](https://github.com/hyperledger/besu/pull/111)
- Rework sync status events [\#106](https://github.com/hyperledger/besu/pull/106)

### 1.3.1

### Additions and Improvements

- Added GraphQL query/logs support [\#94](https://github.com/hyperledger/besu/pull/94)

### Technical Improvements

- Add totalDiffculty to BlockPropagated events. [\#97](https://github.com/hyperledger/besu/pull/97)
- Merge BlockchainQueries classes [\#101](https://github.com/hyperledger/besu/pull/101)
- Fixed casing of dynamic MetricCategorys [\#99](https://github.com/hyperledger/besu/pull/99)
- Fix private transactions breaking evm [\#96](https://github.com/hyperledger/besu/pull/96)
- Make SyncState variables thread-safe [\#95](https://github.com/hyperledger/besu/pull/95)
- Fix transaction tracking by sender [\#93](https://github.com/hyperledger/besu/pull/93)
- Make logic in PersistBlockTask more explicit to fix a LGTM warning [\#92](https://github.com/hyperledger/besu/pull/92)
- Removed Unused methods in the transaction simulator. [\#91](https://github.com/hyperledger/besu/pull/91)
- Fix ThreadBesuNodeRunner BesuConfiguration setup [\#90](https://github.com/hyperledger/besu/pull/90)
- JsonRpc method disabled error condition rewrite and unit test [\#80](https://github.com/hyperledger/besu/pull/80)
- Round trip testing of state trie account values [\#31](https://github.com/hyperledger/besu/pull/31)

### 1.3

### Breaking Change

- Disallow comments in Genesis JSON file. [\#49](https://github.com/hyperledger/besu/pull/49)

### Additions and Improvements

- Add `--required-block` command line option to deal with chain splits [\#79](https://github.com/hyperledger/besu/pull/79)
- Store db metadata file in the root data directory. [\#46](https://github.com/hyperledger/besu/pull/46)
- Add `--target-gas-limit` command line option. [\#24](https://github.com/hyperledger/besu/pull/24)(thanks to new contributor [cfelde](https://github.com/cfelde))
- Allow private contracts to access public state. [\#9](https://github.com/hyperledger/besu/pull/9)
- Documentation updates include:
  - Added [sample load balancer configurations](https://besu.hyperledger.org/en/latest/HowTo/Configure/Configure-HA/Sample-Configuration/)
  - Added [`retesteth`](https://besu.hyperledger.org/en/latest/Reference/CLI/CLI-Subcommands/#retesteth) subcommand
  - Added [`debug_accountRange`](https://besu.hyperledger.org/en/latest/Reference/API-Methods/#debug_accountrange) JSON-RPC API method
  - Clarified purpose of [static nodes](https://besu.hyperledger.org/en/latest/HowTo/Find-and-Connect/Managing-Peers/#static-nodes)
  - Added links [Kubernetes reference implementations](https://besu.hyperledger.org/en/latest/HowTo/Deploy/Kubernetes/)
  - Added content about [access between private and public states](https://besu.hyperledger.org/en/latest/Concepts/Privacy/Privacy-Groups/#access-between-states)
  - Added restriction that [account permissioning cannot be used with random key signing](https://besu.hyperledger.org/en/latest/HowTo/Use-Privacy/Sign-Privacy-Marker-Transactions/).
  - Added high availability requirement for [private transaction manager](https://besu.hyperledger.org/en/latest/Concepts/Privacy/Privacy-Overview/#availability) (ie, Orion)
  - Added [genesis file reference](https://besu.hyperledger.org/en/latest/Reference/Config-Items/)

### Technical Improvements

- Less verbose synching subscriptions [\#59](https://github.com/hyperledger/besu/pull/59)
- Return enclave key instead of private transaction hash [\#53](https://github.com/hyperledger/besu/pull/53)
- Fix mark sweep pruner bugs where nodes that should be kept were being swept  [\#50](https://github.com/hyperledger/besu/pull/50)
- Clean up BesuConfiguration construction [\#51](https://github.com/hyperledger/besu/pull/51)
- Private tx nonce errors return same msg as any tx [\#48](https://github.com/hyperledger/besu/pull/48)
- Fix default logging [\#47](https://github.com/hyperledger/besu/pull/47)
- Introduce virtual operation. [\#45](https://github.com/hyperledger/besu/pull/45)
- Downgrade RocksDBPlugin Logging Levels [\#44](https://github.com/hyperledger/besu/pull/44)
- Infrastructure for exposing PoA metrics for plugins. [\#37](https://github.com/hyperledger/besu/pull/37)
- Refactor privacy storage. [\#7](https://github.com/hyperledger/besu/pull/7)

## 1.2.4

### Additions and Improvements

- Add Istanbul block (5435345) for Rinkeby [\#35](https://github.com/hyperledger/besu/pull/35)
- Add Istanbul block (1561651) for Goerli [\#27](https://github.com/hyperledger/besu/pull/27)
- Add Istanbul block (6485846) for Ropsten [\#26](https://github.com/hyperledger/besu/pull/26)
- Add privDistributeRawTransaction endpoint [\#23](https://github.com/hyperledger/besu/pull/23) (thanks to [josh-richardson](https://github.com/josh-richardson))

### Technical Improvements

- Refactors pantheon private key to signing private key [\#34](https://github.com/hyperledger/besu/pull/34) (thanks to [josh-richardson](https://github.com/josh-richardson))
- Support both BESU\_ and PANTHEON\_ env var prefixes [\#32](https://github.com/hyperledger/besu/pull/32)
- Use only fully validated peers for fast sync pivot selection [\#21](https://github.com/hyperledger/besu/pull/21)
- Support Version Rollbacks for RocksDB \(\#6\) [\#19](https://github.com/hyperledger/besu/pull/19)
- Update Cava library to Tuweni Library [\#18](https://github.com/hyperledger/besu/pull/18)
- StateTrieAccountValue:Version should be written as an int, not a long [\#17](https://github.com/hyperledger/besu/pull/17)
- Handle discovery peers with updated endpoints [\#12](https://github.com/hyperledger/besu/pull/12)
- Change retesteth port [\#11](https://github.com/hyperledger/besu/pull/11)
- Renames eea\_getTransactionReceipt to priv\_getTransactionReceipt [\#10](https://github.com/hyperledger/besu/pull/10) (thanks to [josh-richardson](https://github.com/josh-richardson))
- Support Version Rollbacks for RocksDB [\#6](https://github.com/hyperledger/besu/pull/6)
- Moving AT DSL into its own module [\#3](https://github.com/hyperledger/besu/pull/3)

## 1.2.3

### Additions and Improvements
- Added an override facility for genesis configs [\#1915](https://github.com/PegaSysEng/pantheon/pull/1915)
- Finer grained logging configuration [\#1895](https://github.com/PegaSysEng/pantheon/pull/1895) (thanks to [matkt](https://github.com/matkt))

### Technical Improvements

- Add archiving of docker test reports [\#1921](https://github.com/PegaSysEng/pantheon/pull/1921)
- Events API: Transaction dropped, sync status, and renames [\#1919](https://github.com/PegaSysEng/pantheon/pull/1919)
- Remove metrics from plugin registration [\#1918](https://github.com/PegaSysEng/pantheon/pull/1918)
- Replace uses of Instant.now from within the IBFT module [\#1911](https://github.com/PegaSysEng/pantheon/pull/1911)
- Update plugins-api build script [\#1908](https://github.com/PegaSysEng/pantheon/pull/1908)
- Ignore flaky tracing tests [\#1907](https://github.com/PegaSysEng/pantheon/pull/1907)
- Ensure plugin-api module gets published at the correct maven path [\#1905](https://github.com/PegaSysEng/pantheon/pull/1905)
- Return the plugin-apis to this repo [\#1900](https://github.com/PegaSysEng/pantheon/pull/1900)
- Stop autogenerating BesuInfo.java [\#1899](https://github.com/PegaSysEng/pantheon/pull/1899)
- Extracted Metrics interfaces to plugins-api. [\#1898](https://github.com/PegaSysEng/pantheon/pull/1898)
- Fix key value storage clear so it removes all values [\#1894](https://github.com/PegaSysEng/pantheon/pull/1894)
- Ethsigner test [\#1892](https://github.com/PegaSysEng/pantheon/pull/1892) (thanks to [iikirilov](https://github.com/iikirilov))
- Return null private transaction receipt instead of error [\#1872](https://github.com/PegaSysEng/pantheon/pull/1872) (thanks to [iikirilov](https://github.com/iikirilov))
- Implement trace replay block transactions trace option [\#1886](https://github.com/PegaSysEng/pantheon/pull/1886)
- Use object parameter instead of list of parameters for priv\_createPrivacyGroup [\#1868](https://github.com/PegaSysEng/pantheon/pull/1868) (thanks to [iikirilov](https://github.com/iikirilov))
- Refactor privacy acceptance tests [\#1864](https://github.com/PegaSysEng/pantheon/pull/1864) (thanks to [iikirilov](https://github.com/iikirilov))

## 1.2.2

### Additions and Improvements
- Support large numbers for the `--network-id` option [\#1891](https://github.com/PegaSysEng/pantheon/pull/1891)
- Added eea\_getTransactionCount Json Rpc [\#1861](https://github.com/PegaSysEng/pantheon/pull/1861)
- PrivacyMarkerTransaction to be signed with a randomly generated key [\#1844](https://github.com/PegaSysEng/pantheon/pull/1844)
- Implement eth\_getproof JSON RPC API [\#1824](https://github.com/PegaSysEng/pantheon/pull/1824) (thanks to [matkt](https://github.com/matkt))
- Documentation updates include:
  - [Improved navigation](https://docs.pantheon.pegasys.tech/en/latest/)
  - [Added permissioning diagram](https://docs.pantheon.pegasys.tech/en/latest/Concepts/Permissioning/Permissioning-Overview/#onchain)
  - [Added Responsible Disclosure policy](https://docs.pantheon.pegasys.tech/en/latest/Reference/Responsible-Disclosure/)
  - [Added `blocks export` subcommand](https://besu.hyperledger.org/en/latest/Reference/CLI/CLI-Subcommands/#export)

### Technical Improvements
- Update the `pantheon blocks export` command usage [\#1887](https://github.com/PegaSysEng/pantheon/pull/1887) (thanks to [matkt](https://github.com/matkt))
- Stop Returning null for 'pending' RPC calls [\#1883](https://github.com/PegaSysEng/pantheon/pull/1883)
- Blake validation errors are hard errors [\#1882](https://github.com/PegaSysEng/pantheon/pull/1882)
- Add test cases for trace\_replayBlockTransactions [\#1881](https://github.com/PegaSysEng/pantheon/pull/1881)
- Simplify json rpc spec test setup [\#1880](https://github.com/PegaSysEng/pantheon/pull/1880)
- Tweak JSON import format [\#1878](https://github.com/PegaSysEng/pantheon/pull/1878)
- Transactions listeners should use the subscriber pattern [\#1877](https://github.com/PegaSysEng/pantheon/pull/1877)
- Maven spotless [\#1876](https://github.com/PegaSysEng/pantheon/pull/1876)
- Don't cache for localbalance [\#1875](https://github.com/PegaSysEng/pantheon/pull/1875)
- EIP-1108 - Reprice alt\_bn128  [\#1874](https://github.com/PegaSysEng/pantheon/pull/1874)
- Create stub trace\_replayBlockTransactions json-rpc method  [\#1873](https://github.com/PegaSysEng/pantheon/pull/1873)
- Improve trace log [\#1870](https://github.com/PegaSysEng/pantheon/pull/1870)
- Pruning Command Line Flags [\#1869](https://github.com/PegaSysEng/pantheon/pull/1869)
- Re-enable istanbul [\#1865](https://github.com/PegaSysEng/pantheon/pull/1865)
- Fix logic to disconnect from peers on fork [\#1863](https://github.com/PegaSysEng/pantheon/pull/1863)
- Blake 2b tweaks [\#1862](https://github.com/PegaSysEng/pantheon/pull/1862)
- Sweep state roots before child nodes [\#1854](https://github.com/PegaSysEng/pantheon/pull/1854)
- Update export subcommand to export blocks in rlp format [\#1852](https://github.com/PegaSysEng/pantheon/pull/1852)
- Updating docker tests to make it easier to follow & ensure it listens on the right interface on docker [\#1851](https://github.com/PegaSysEng/pantheon/pull/1851)
- Disable Istanbul block [\#1849](https://github.com/PegaSysEng/pantheon/pull/1849)
- Add read-only blockchain factory method [\#1845](https://github.com/PegaSysEng/pantheon/pull/1845)
- Removing the release plugin in favour of the new process with branches [\#1843](https://github.com/PegaSysEng/pantheon/pull/1843)
- Update Görli bootnodes [\#1842](https://github.com/PegaSysEng/pantheon/pull/1842)
- Upgrade graphql library to version 13.0 [\#1834](https://github.com/PegaSysEng/pantheon/pull/1834)
- Database versioning and enable multi-column database [\#1830](https://github.com/PegaSysEng/pantheon/pull/1830)
- Fixes invalid JsonGetter, comment [\#1811](https://github.com/PegaSysEng/pantheon/pull/1811) (thanks to [josh-richardson](https://github.com/josh-richardson))
- Add EthSigner acceptance test [\#1655](https://github.com/PegaSysEng/pantheon/pull/1655) (thanks to [iikirilov](https://github.com/iikirilov))
- Support plugin Richdata APIs via implementation [\#1581](https://github.com/PegaSysEng/pantheon/pull/1581)

## 1.2.1

### Additions and Improvements

- Removed the release plugin in favour of the new process with branches
[#1841](https://github.com/PegaSysEng/pantheon/pull/1841)
[#1843](https://github.com/PegaSysEng/pantheon/pull/1843)
[#1848](https://github.com/PegaSysEng/pantheon/pull/1848)
[#1855](https://github.com/PegaSysEng/pantheon/pull/1855)
- Updated Görli bootnodes [#1842](https://github.com/PegaSysEng/pantheon/pull/1842)
- Removed unnecessary test dependency [#1839](https://github.com/PegaSysEng/pantheon/pull/1839)
- Added warning when comments are used in genesis file [#1838](https://github.com/PegaSysEng/pantheon/pull/1838)
- Added an experimental flag for disabling timers [#1837](https://github.com/PegaSysEng/pantheon/pull/1837)
- Fixed FlatFileTaskCollection tests [#1833](https://github.com/PegaSysEng/pantheon/pull/1833)
- Added chain json import utility [#1832](https://github.com/PegaSysEng/pantheon/pull/1832)
- Added tests to AllNodesVisitor trie traversal [#1831](https://github.com/PegaSysEng/pantheon/pull/1831)
- Updated privateFrom to be required [#1829](https://github.com/PegaSysEng/pantheon/pull/1829) (thanks to [iikirilov](https://github.com/iikirilov))
- Made explicit that streamed accounts may be missing their address [#1828](https://github.com/PegaSysEng/pantheon/pull/1828)
- Refactored normalizeKeys method [#1826](https://github.com/PegaSysEng/pantheon/pull/1826)
- Removed dead parameters [#1825](https://github.com/PegaSysEng/pantheon/pull/1825)
- Added a nicer name for Corretto [#1819](https://github.com/PegaSysEng/pantheon/pull/1819)
- Changed core JSON-RPC method to support ReTestEth
[#1815](https://github.com/PegaSysEng/pantheon/pull/1815)
[#1818](https://github.com/PegaSysEng/pantheon/pull/1818)
- Added rewind to block functionality [#1814](https://github.com/PegaSysEng/pantheon/pull/1814)
- Added support for NoReward and NoProof seal engines [#1813](https://github.com/PegaSysEng/pantheon/pull/1813)
- Added strict short hex strings for retesteth [#1812](https://github.com/PegaSysEng/pantheon/pull/1812)
- Cleaned up genesis parsing [#1809](https://github.com/PegaSysEng/pantheon/pull/1809)
- Updating Orion to v1.3.2 [#1805](https://github.com/PegaSysEng/pantheon/pull/1805)
- Updaated newHeads subscription to emit events only for canonical blocks [#1798](https://github.com/PegaSysEng/pantheon/pull/1798)
- Repricing for trie-size-dependent opcodes [#1795](https://github.com/PegaSysEng/pantheon/pull/1795)
- Revised Istanbul Versioning assignemnts [#1794](https://github.com/PegaSysEng/pantheon/pull/1794)
- Updated RevertReason to return BytesValue [#1793](https://github.com/PegaSysEng/pantheon/pull/1793)
- Updated way priv_getPrivacyPrecompileAddress source [#1786](https://github.com/PegaSysEng/pantheon/pull/1786) (thanks to [iikirilov](https://github.com/iikirilov))
- Updated Chain ID opcode to return 0 as default [#1785](https://github.com/PegaSysEng/pantheon/pull/1785)
- Allowed fixedDifficulty=1 [#1784](https://github.com/PegaSysEng/pantheon/pull/1784)
- Updated Docker image defaults host interfaces [#1782](https://github.com/PegaSysEng/pantheon/pull/1782)
- Added tracking of world state account key preimages [#1780](https://github.com/PegaSysEng/pantheon/pull/1780)
- Modified PrivGetPrivateTransaction to take public tx hash [#1778](https://github.com/PegaSysEng/pantheon/pull/1778) (thanks to [josh-richardson](https://github.com/josh-richardson))
- Removed enclave public key from parameter
[#1789](https://github.com/PegaSysEng/pantheon/pull/1789)
[#1777](https://github.com/PegaSysEng/pantheon/pull/1777) (thanks to [iikirilov](https://github.com/iikirilov))
- Added storage key preimage tracking [#1772](https://github.com/PegaSysEng/pantheon/pull/1772)
- Updated priv_getPrivacyPrecompileAddress method return [#1766](https://github.com/PegaSysEng/pantheon/pull/1766) (thanks to [iikirilov](https://github.com/iikirilov))
- Added tests for permissioning with static nodes behaviour [#1764](https://github.com/PegaSysEng/pantheon/pull/1764)
- Added integration test for contract creation with privacyGroupId [#1762](https://github.com/PegaSysEng/pantheon/pull/1762) (thanks to [josh-richardson](https://github.com/josh-richardson))
- Added report node local address as the coinbase in Clique and IBFT
[#1758](https://github.com/PegaSysEng/pantheon/pull/1758)
[#1760](https://github.com/PegaSysEng/pantheon/pull/1760)
- Fixed private tx signature validation [#1753](https://github.com/PegaSysEng/pantheon/pull/1753)
- Updated CI configuration
[#1751](https://github.com/PegaSysEng/pantheon/pull/1751)
[#1835](https://github.com/PegaSysEng/pantheon/pull/1835)
- Added CLI flag for setting WorldStateDownloader task cache size [#1749](https://github.com/PegaSysEng/pantheon/pull/1749) (thanks to [matkt](https://github.com/matkt))
- Updated vertx to 2.8.0 [#1748](https://github.com/PegaSysEng/pantheon/pull/1748)
- changed RevertReason to BytesValue [#1746](https://github.com/PegaSysEng/pantheon/pull/1746)
- Added static nodes acceptance test [#1745](https://github.com/PegaSysEng/pantheon/pull/1745)
- Added report 0 hashrate when the mining coordinator doesn't support mining
[#1744](https://github.com/PegaSysEng/pantheon/pull/1744)
[#1757](https://github.com/PegaSysEng/pantheon/pull/1757)
- Implemented EIP-2200 - Net Gas Metering Revised [#1743](https://github.com/PegaSysEng/pantheon/pull/1743)
- Added chainId validation to PrivateTransactionValidator [#1741](https://github.com/PegaSysEng/pantheon/pull/1741)
- Reduced intrinsic gas cost [#1739](https://github.com/PegaSysEng/pantheon/pull/1739)
- De-duplicated test blocks data files [#1737](https://github.com/PegaSysEng/pantheon/pull/1737)
- Renamed various EEA methods to priv methods [#1736](https://github.com/PegaSysEng/pantheon/pull/1736) (thanks to [josh-richardson](https://github.com/josh-richardson))
- Permissioning Acceptance Test [#1735](https://github.com/PegaSysEng/pantheon/pull/1735)
 [#1759](https://github.com/PegaSysEng/pantheon/pull/1759)
- Add nonce handling to GenesisState [#1728](https://github.com/PegaSysEng/pantheon/pull/1728)
- Added 100-continue to HTTP [#1727](https://github.com/PegaSysEng/pantheon/pull/1727)
- Fixed get_signerMetrics [#1725](https://github.com/PegaSysEng/pantheon/pull/1725) (thanks to [matkt](https://github.com/matkt))
- Reworked "in-sync" checks [#1720](https://github.com/PegaSysEng/pantheon/pull/1720)
- Added Accounts Permissioning Acceptance Tests [#1719](https://github.com/PegaSysEng/pantheon/pull/1719)
- Added PrivateTransactionValidator to unify logic [#1713](https://github.com/PegaSysEng/pantheon/pull/1713)
- Added JSON-RPC API to report validator block production information [#1687](https://github.com/PegaSysEng/pantheon/pull/1687) (thanks to [matkt](https://github.com/matkt))
- Added Mark Sweep Pruner [#1638](https://github.com/PegaSysEng/pantheon/pull/1638)
- Added the Blake2b F compression function as a precompile in Besu [#1614](https://github.com/PegaSysEng/pantheon/pull/1614) (thanks to [iikirilov](https://github.com/iikirilov))
- Documentation updates include:
  - Added CPU requirements [#1734](https://github.com/PegaSysEng/pantheon/pull/1734)
  - Added reference to Ansible role [#1733](https://github.com/PegaSysEng/pantheon/pull/1733)
  - Updated revert reason example [#1754](https://github.com/PegaSysEng/pantheon/pull/1754)
  - Added content on deploying for production [#1774](https://github.com/PegaSysEng/pantheon/pull/1774)
  - Updated docker docs for location of data path [#1790](https://github.com/PegaSysEng/pantheon/pull/1790)
  - Updated permissiong documentation
  [#1792](https://github.com/PegaSysEng/pantheon/pull/1792)
  [#1652](https://github.com/PegaSysEng/pantheon/pull/1652)
  - Added permissioning webinar in the resources [#1717](https://github.com/PegaSysEng/pantheon/pull/1717)
  - Add web3.js-eea reference doc [#1617](https://github.com/PegaSysEng/pantheon/pull/1617)
  - Updated privacy documentation
  [#1650](https://github.com/PegaSysEng/pantheon/pull/1650)
  [#1721](https://github.com/PegaSysEng/pantheon/pull/1721)
  [#1722](https://github.com/PegaSysEng/pantheon/pull/1722)
  [#1724](https://github.com/PegaSysEng/pantheon/pull/1724)
  [#1729](https://github.com/PegaSysEng/pantheon/pull/1729)
  [#1730](https://github.com/PegaSysEng/pantheon/pull/1730)
  [#1731](https://github.com/PegaSysEng/pantheon/pull/1731)
  [#1732](https://github.com/PegaSysEng/pantheon/pull/1732)
  [#1740](https://github.com/PegaSysEng/pantheon/pull/1740)
  [#1750](https://github.com/PegaSysEng/pantheon/pull/1750)
  [#1761](https://github.com/PegaSysEng/pantheon/pull/1761)
  [#1765](https://github.com/PegaSysEng/pantheon/pull/1765)
  [#1769](https://github.com/PegaSysEng/pantheon/pull/1769)
  [#1770](https://github.com/PegaSysEng/pantheon/pull/1770)
  [#1771](https://github.com/PegaSysEng/pantheon/pull/1771)
  [#1773](https://github.com/PegaSysEng/pantheon/pull/1773)
  [#1787](https://github.com/PegaSysEng/pantheon/pull/1787)
  [#1788](https://github.com/PegaSysEng/pantheon/pull/1788)
  [#1796](https://github.com/PegaSysEng/pantheon/pull/1796)
  [#1803](https://github.com/PegaSysEng/pantheon/pull/1803)
  [#1810](https://github.com/PegaSysEng/pantheon/pull/1810)
  [#1817](https://github.com/PegaSysEng/pantheon/pull/1817)
  - Added documentation for getSignerMetrics [#1723](https://github.com/PegaSysEng/pantheon/pull/1723) (thanks to [matkt](https://github.com/matkt))
  - Added Java 11+ as a prerequisite for installing Besu using Homebrew. [#1755](https://github.com/PegaSysEng/pantheon/pull/1755)
  - Fixed documentation formatting and typos [#1718](https://github.com/PegaSysEng/pantheon/pull/1718)
  [#1742](https://github.com/PegaSysEng/pantheon/pull/1742)
  [#1763](https://github.com/PegaSysEng/pantheon/pull/1763)
  [#1779](https://github.com/PegaSysEng/pantheon/pull/1779)
  [#1781](https://github.com/PegaSysEng/pantheon/pull/1781)
  [#1827](https://github.com/PegaSysEng/pantheon/pull/1827)
  [#1767](https://github.com/PegaSysEng/pantheon/pull/1767) (thanks to [helderjnpinto](https://github.com/helderjnpinto))
  - Moved the docs to a [new doc repos](https://github.com/PegaSysEng/doc.pantheon) [#1822](https://github.com/PegaSysEng/pantheon/pull/1822)
- Explicitly configure some maven artifactIds [#1853](https://github.com/PegaSysEng/pantheon/pull/1853)
- Update export subcommand to export blocks in rlp format [#1852](https://github.com/PegaSysEng/pantheon/pull/1852)
- Implement `eth_getproof` JSON RPC API [#1824](https://github.com/PegaSysEng/pantheon/pull/1824)
- Database versioning and enable multi-column database [#1830](https://github.com/PegaSysEng/pantheon/pull/1830)
- Disable smoke tests on windows [#1847](https://github.com/PegaSysEng/pantheon/pull/1847)
- Add read-only blockchain factory method [#1845](https://github.com/PegaSysEng/pantheon/pull/1845)

## 1.2

### Additions and Improvements

- Add UPnP Support [\#1334](https://github.com/PegaSysEng/pantheon/pull/1334) (thanks to [notlesh](https://github.com/notlesh))
- Limit the fraction of wire connections initiated by peers [\#1665](https://github.com/PegaSysEng/pantheon/pull/1665)
- EIP-1706 - Disable SSTORE with gasleft lt call stipend  [\#1706](https://github.com/PegaSysEng/pantheon/pull/1706)
- EIP-1108 - Reprice alt\_bn128 [\#1704](https://github.com/PegaSysEng/pantheon/pull/1704)
- EIP-1344 ChainID Opcode [\#1690](https://github.com/PegaSysEng/pantheon/pull/1690)
- New release docker image [\#1664](https://github.com/PegaSysEng/pantheon/pull/1664)
- Support changing log level at runtime [\#1656](https://github.com/PegaSysEng/pantheon/pull/1656) (thanks to [matkt](https://github.com/matkt))
- Implement dump command to dump a specific block from storage [\#1641](https://github.com/PegaSysEng/pantheon/pull/1641) (thanks to [matkt](https://github.com/matkt))
- Add eea\_findPrivacyGroup endpoint to Besu [\#1635](https://github.com/PegaSysEng/pantheon/pull/1635) (thanks to [Puneetha17](https://github.com/Puneetha17))
- Updated eea send raw transaction with privacy group ID [\#1611](https://github.com/PegaSysEng/pantheon/pull/1611) (thanks to [iikirilov](https://github.com/iikirilov))
- Added Revert Reason [\#1603](https://github.com/PegaSysEng/pantheon/pull/1603)
- Documentation updates include:
  - Added [UPnP content](https://besu.hyperledger.org/en/latest/HowTo/Find-and-Connect/Using-UPnP/)
  - Added [load balancer image](https://besu.hyperledger.org/en/stable/)
  - Added [revert reason](https://besu.hyperledger.org/en/latest/HowTo/Send-Transactions/Revert-Reason/)
  - Added [admin\_changeLogLevel](https://besu.hyperledger.org/en/latest/Reference/API-Methods/#admin_changeloglevel) JSON RPC API (thanks to [matkt](https://github.com/matkt))
  - Updated for [new Docker image](https://besu.hyperledger.org/en/stable/)
  - Added [Docker image migration content](https://besu.hyperledger.org/en/latest/HowTo/Get-Started/Migration-Docker/)
  - Added [transaction validation content](https://besu.hyperledger.org/en/latest/Concepts/Transactions/Transaction-Validation/)
  - Updated [permissioning overview](https://besu.hyperledger.org/en/stable/) for onchain account permissioning
  - Updated [quickstart](https://besu.hyperledger.org/en/latest/HowTo/Deploy/Monitoring-Performance/#monitor-node-performance-using-prometheus) to include Prometheus and Grafana
  - Added [remote connections limits options](https://besu.hyperledger.org/en/latest/Reference/CLI/CLI-Syntax/#remote-connections-limit-enabled)
  - Updated [web3.js-eea reference](https://docs.pantheon.pegasys.tech/en/latest/Reference/web3js-eea-Methods/) to include privacy group methods
  - Updated [onchain permissioning to include account permissioning](hhttps://besu.hyperledger.org/en/latest/Concepts/Permissioning/Onchain-Permissioning/) and [Permissioning Management Dapp](https://besu.hyperledger.org/en/latest/Tutorials/Permissioning/Getting-Started-Onchain-Permissioning/#start-the-development-server-for-the-permissioning-management-dapp)
  - Added [deployment procedure for Permissioning Management Dapp](https://besu.hyperledger.org/en/stable/)
  - Added privacy content for [EEA-compliant and Besu-extended privacy](https://besu.hyperledger.org/en/latest/Concepts/Privacy/Privacy-Groups/)
  - Added content on [creating and managing privacy groups](https://besu.hyperledger.org/en/latest/Reference/web3js-eea-Methods/#createprivacygroup)
  - Added content on [accessing private and privacy marker transactions](https://besu.hyperledger.org/en/latest/HowTo/Use-Privacy/Access-Private-Transactions/)
  - Added content on [system requirements](https://besu.hyperledger.org/en/latest/HowTo/Get-Started/System-Requirements/)
  - Added reference to [Besu role on Galaxy to deploy using Ansible](https://besu.hyperledger.org/en/latest/HowTo/Deploy/Ansible/).

### Technical Improvements

- Remove enclave public key from parameter [\#1789](https://github.com/PegaSysEng/pantheon/pull/1789)
- Update defaults host interfaces [\#1782](https://github.com/PegaSysEng/pantheon/pull/1782)
- Modifies PrivGetPrivateTransaction to take public tx hash [\#1778](https://github.com/PegaSysEng/pantheon/pull/1778)
- Remove enclave public key from parameter [\#1777](https://github.com/PegaSysEng/pantheon/pull/1777)
- Return the ethereum address of the privacy precompile from priv_getPrivacyPrecompileAddress [\#1766](https://github.com/PegaSysEng/pantheon/pull/1766)
- Report node local address as the coinbase in Clique and IBFT [\#1760](https://github.com/PegaSysEng/pantheon/pull/1760)
- Additional integration test for contract creation with privacyGroupId [\#1762](https://github.com/PegaSysEng/pantheon/pull/1762)
- Report 0 hashrate when the mining coordinator doesn't support mining [\#1757](https://github.com/PegaSysEng/pantheon/pull/1757)
- Fix private tx signature validation [\#1753](https://github.com/PegaSysEng/pantheon/pull/1753)
- RevertReason changed to BytesValue [\#1746](https://github.com/PegaSysEng/pantheon/pull/1746)
- Renames various eea methods to priv methods [\#1736](https://github.com/PegaSysEng/pantheon/pull/1736)
- Update Orion version [\#1716](https://github.com/PegaSysEng/pantheon/pull/1716)
- Rename CLI flag for better ordering of options [\#1715](https://github.com/PegaSysEng/pantheon/pull/1715)
- Routine dependency updates [\#1712](https://github.com/PegaSysEng/pantheon/pull/1712)
- Fix spelling error in getApplicationPrefix method name [\#1711](https://github.com/PegaSysEng/pantheon/pull/1711)
- Wait and retry if best peer's chain is too short for fast sync [\#1708](https://github.com/PegaSysEng/pantheon/pull/1708)
- Eea get private transaction fix [\#1707](https://github.com/PegaSysEng/pantheon/pull/1707) (thanks to [iikirilov](https://github.com/iikirilov))
- Rework remote connection limit flag defaults [\#1705](https://github.com/PegaSysEng/pantheon/pull/1705)
- Report invalid options from config file [\#1703](https://github.com/PegaSysEng/pantheon/pull/1703)
- Add ERROR to list of CLI log level options [\#1699](https://github.com/PegaSysEng/pantheon/pull/1699)
- Enable onchain account permissioning CLI option [\#1686](https://github.com/PegaSysEng/pantheon/pull/1686)
- Exempt static nodes from all connection limits [\#1685](https://github.com/PegaSysEng/pantheon/pull/1685)
- Enclave refactoring [\#1684](https://github.com/PegaSysEng/pantheon/pull/1684)
- Add opcode and precompiled support for versioning  [\#1683](https://github.com/PegaSysEng/pantheon/pull/1683)
- Use a percentage instead of fraction for the remote connections percentage CLI option. [\#1682](https://github.com/PegaSysEng/pantheon/pull/1682)
- Added error msg for calling eth\_sendTransaction [\#1681](https://github.com/PegaSysEng/pantheon/pull/1681)
- Remove instructions for installing with Chocolatey [\#1680](https://github.com/PegaSysEng/pantheon/pull/1680)
- remove zulu-jdk8 from smoke tests [\#1679](https://github.com/PegaSysEng/pantheon/pull/1679)
- Add new MainNet bootnodes [\#1678](https://github.com/PegaSysEng/pantheon/pull/1678)
- updating smoke tests to use \>= jdk11 [\#1677](https://github.com/PegaSysEng/pantheon/pull/1677)
- Fix handling of remote connection limit [\#1676](https://github.com/PegaSysEng/pantheon/pull/1676)
- Add accountVersion to MessageFrame [\#1675](https://github.com/PegaSysEng/pantheon/pull/1675)
- Change getChildren return type [\#1674](https://github.com/PegaSysEng/pantheon/pull/1674)
- Use Log4J message template instead of String.format [\#1673](https://github.com/PegaSysEng/pantheon/pull/1673)
- Return hashrate of 0 when not mining. [\#1672](https://github.com/PegaSysEng/pantheon/pull/1672)
- Add hooks for validation  [\#1671](https://github.com/PegaSysEng/pantheon/pull/1671)
- Upgrade to pantheon-build:0.0.6-jdk11 which really does include jdk11 [\#1670](https://github.com/PegaSysEng/pantheon/pull/1670)
- Onchain permissioning startup check [\#1669](https://github.com/PegaSysEng/pantheon/pull/1669)
- Update BesuCommand to accept minTransactionGasPriceWei as an integer [\#1668](https://github.com/PegaSysEng/pantheon/pull/1668) (thanks to [matkt](https://github.com/matkt))
- Privacy group id consistent [\#1667](https://github.com/PegaSysEng/pantheon/pull/1667) (thanks to [iikirilov](https://github.com/iikirilov))
- Change eea\_getPrivateTransaction endpoint to accept hex [\#1666](https://github.com/PegaSysEng/pantheon/pull/1666) (thanks to [Puneetha17](https://github.com/Puneetha17))
- Factorise metrics code for KeyValueStorage database [\#1663](https://github.com/PegaSysEng/pantheon/pull/1663))
- Create a metric tracking DB size [\#1662](https://github.com/PegaSysEng/pantheon/pull/1662)
- AT- Removing unused methods on KeyValueStorage [\#1661](https://github.com/PegaSysEng/pantheon/pull/1661)
- Add Prerequisites and Quick-Start [\#1660](https://github.com/PegaSysEng/pantheon/pull/1660) (thanks to [lazaridiscom](https://github.com/lazaridiscom))
- Java 11 updates [\#1658](https://github.com/PegaSysEng/pantheon/pull/1658)
- Make test generated keys deterministic w/in block generator [\#1657](https://github.com/PegaSysEng/pantheon/pull/1657)
- Rename privacyGroupId to createPrivacyGroupId [\#1654](https://github.com/PegaSysEng/pantheon/pull/1654) (thanks to [Puneetha17](https://github.com/Puneetha17))
- Intermittent Test Failures in TransactionsMessageSenderTest [\#1653](https://github.com/PegaSysEng/pantheon/pull/1653)
- Sanity check the generated distribution files before upload [\#1648](https://github.com/PegaSysEng/pantheon/pull/1648)
- Use JDK 11 for release builds [\#1647](https://github.com/PegaSysEng/pantheon/pull/1647)
- Support multiple private marker transactions in a block  [\#1646](https://github.com/PegaSysEng/pantheon/pull/1646)
- Display World State Sync Progress in Logs [\#1645](https://github.com/PegaSysEng/pantheon/pull/1645)
- Remove the docker gradle plugin, handle building docker with shell now [\#1644](https://github.com/PegaSysEng/pantheon/pull/1644)
- Switch to using metric names from EIP-2159 [\#1634](https://github.com/PegaSysEng/pantheon/pull/1634)
- Account versioning [\#1612](https://github.com/PegaSysEng/pantheon/pull/1612)

## 1.1.4

### Additions and Improvements

- \[PAN-2832\] Support setting config options via environment variables [\#1597](https://github.com/PegaSysEng/pantheon/pull/1597)
- Print Besu version when starting [\#1593](https://github.com/PegaSysEng/pantheon/pull/1593)
- \[PAN-2746\] Add eea\_createPrivacyGroup & eea\_deletePrivacyGroup endpoint [\#1560](https://github.com/PegaSysEng/pantheon/pull/1560) (thanks to [Puneetha17](https://github.com/Puneetha17))

Documentation updates include:
- Added [readiness and liveness endpoints](https://besu.hyperledger.org/en/latest/HowTo/Interact/APIs/Using-JSON-RPC-API/#readiness-and-liveness-endpoints)
- Added [high availability content](https://besu.hyperledger.org/en/latest/HowTo/Configure/Configure-HA/High-Availability/)
- Added [web3js-eea client library](https://besu.hyperledger.org/en/latest/Tutorials/Quickstarts/Privacy-Quickstart/#clone-eeajs-libraries)
- Added content on [setting CLI options using environment variables](https://besu.hyperledger.org/en/latest/Reference/CLI/CLI-Syntax/#specifying-options)

### Technical Improvements

- Read config from env vars when no config file specified [\#1639](https://github.com/PegaSysEng/pantheon/pull/1639)
- Upgrade jackson-databind to 2.9.9.1 [\#1636](https://github.com/PegaSysEng/pantheon/pull/1636)
- Update Reference Tests [\#1633](https://github.com/PegaSysEng/pantheon/pull/1633)
- Ignore discport during static node permissioning check [\#1631](https://github.com/PegaSysEng/pantheon/pull/1631)
- Check connections more frequently during acceptance tests [\#1630](https://github.com/PegaSysEng/pantheon/pull/1630)
- Refactor experimental CLI options [\#1629](https://github.com/PegaSysEng/pantheon/pull/1629)
- JSON-RPC api net_services should display the actual ports [\#1628](https://github.com/PegaSysEng/pantheon/pull/1628)
- Refactor CLI [\#1627](https://github.com/PegaSysEng/pantheon/pull/1627)
- Simplify BesuCommand `run` and `parse` methods. [\#1626](https://github.com/PegaSysEng/pantheon/pull/1626)
- PAN-2860: Ignore discport during startup whitelist validation [\#1625](https://github.com/PegaSysEng/pantheon/pull/1625)
- Freeze plugin api version [\#1624](https://github.com/PegaSysEng/pantheon/pull/1624)
- Implement incoming transaction messages CLI option as an unstable command. [\#1622](https://github.com/PegaSysEng/pantheon/pull/1622)
- Update smoke tests docker images for zulu and openjdk to private ones [\#1620](https://github.com/PegaSysEng/pantheon/pull/1620)
- Remove duplication between EeaTransactionCountRpc & PrivateTransactionHandler [\#1619](https://github.com/PegaSysEng/pantheon/pull/1619)
- \[PAN-2709\] - nonce too low error [\#1618](https://github.com/PegaSysEng/pantheon/pull/1618)
- Cache TransactionValidationParams instead of creating new object for each call [\#1616](https://github.com/PegaSysEng/pantheon/pull/1616)
- \[PAN-2850\] Create a transaction pool configuration object [\#1615](https://github.com/PegaSysEng/pantheon/pull/1615)
- Add TransactionValidationParam to TxProcessor [\#1613](https://github.com/PegaSysEng/pantheon/pull/1613)
- Expose a CLI option to configure the life time of transaction messages. [\#1610](https://github.com/PegaSysEng/pantheon/pull/1610)
- Implement Prometheus metric counter for skipped expired transaction messages. [\#1609](https://github.com/PegaSysEng/pantheon/pull/1609)
- Upload jars to bintray as part of releases [\#1608](https://github.com/PegaSysEng/pantheon/pull/1608)
- Avoid publishing docker-pantheon directory to bintray during a release [\#1606](https://github.com/PegaSysEng/pantheon/pull/1606)
- \[PAN-2756\] Istanbul scaffolding [\#1605](https://github.com/PegaSysEng/pantheon/pull/1605)
- Implement a timeout in TransactionMessageProcessor [\#1604](https://github.com/PegaSysEng/pantheon/pull/1604)
- Reject transactions with gas price below the configured minimum [\#1602](https://github.com/PegaSysEng/pantheon/pull/1602)
- Always build the k8s image, only push to dockerhub for master branch [\#1601](https://github.com/PegaSysEng/pantheon/pull/1601)
- Properly validate AltBN128 pairing precompile input [\#1600](https://github.com/PegaSysEng/pantheon/pull/1600)
- \[PAN-2871\] Columnar rocksdb [\#1599](https://github.com/PegaSysEng/pantheon/pull/1599)
- Reverting change to dockerfile [\#1594](https://github.com/PegaSysEng/pantheon/pull/1594)
- Update dependency versions [\#1592](https://github.com/PegaSysEng/pantheon/pull/1592)
- \[PAN-2797\] Clean up failed connections [\#1591](https://github.com/PegaSysEng/pantheon/pull/1591)
- Cleaning up the build process for docker [\#1590](https://github.com/PegaSysEng/pantheon/pull/1590)
- \[PAN-2786\] Stop Transaction Pool Queue from Growing Unbounded [\#1586](https://github.com/PegaSysEng/pantheon/pull/1586)

## 1.1.3

### Additions and Improvements

- \[PAN-2811\] Be more lenient with discovery message deserialization. Completes our support for EIP-8 and enables Besu to work on Rinkeby again. [\#1580](https://github.com/PegaSysEng/pantheon/pull/1580)
- Added liveness and readiness probe stub endpoints [\#1553](https://github.com/PegaSysEng/pantheon/pull/1553)
- Implemented operator tool. \(blockchain network configuration for permissioned networks\) [\#1511](https://github.com/PegaSysEng/pantheon/pull/1511)
- \[PAN-2754\] Added eea\_getPrivacyPrecompileAddress [\#1579](https://github.com/PegaSysEng/pantheon/pull/1579) (thanks to [Puneetha17](https://github.com/Puneetha17))
- Publish the chain head gas used, gas limit, transaction count and ommer metrics [\#1551](https://github.com/PegaSysEng/pantheon/pull/1551)
- Add subscribe and unsubscribe count metrics [\#1541](https://github.com/PegaSysEng/pantheon/pull/1541)
- Add pivot block metrics [\#1537](https://github.com/PegaSysEng/pantheon/pull/1537)

Documentation updates include:

- Updated [IBFT 2.0 tutorial](https://besu.hyperledger.org/en/latest/Tutorials/Private-Network/Create-IBFT-Network/) to use network configuration tool
- Added [debug\_traceBlock\* methods](https://besu.hyperledger.org/en/latest/Reference/API-Methods/#debug_traceblock)
- Reorganised [monitoring documentation](https://besu.hyperledger.org/en/latest/HowTo/Deploy/Monitoring-Performance/)
- Added [link to sample Grafana dashboard](https://besu.hyperledger.org/en/latest/HowTo/Deploy/Monitoring-Performance/#monitor-node-performance-using-prometheus)
- Added [note about replacing transactions in transaction pool](https://besu.hyperledger.org/en/latest/Concepts/Transactions/Transaction-Pool/#replacing-transactions-with-same-nonce)
- Updated [example transaction scripts](https://besu.hyperledger.org/en/latest/HowTo/Send-Transactions/Transactions/#example-javascript-scripts)
- Updated [Alethio Ethstats and Explorer documentation](https://besu.hyperledger.org/en/latest/Concepts/AlethioOverview/)

### Technical Improvements

- PAN-2816: Hiding experimental account permissioning cli options [\#1584](https://github.com/PegaSysEng/pantheon/pull/1584)
- \[PAN-2630\] Synchronizer should disconnect the sync target peer on invalid block data [\#1578](https://github.com/PegaSysEng/pantheon/pull/1578)
- Rename MetricCategory to BesuMetricCategory [\#1574](https://github.com/PegaSysEng/pantheon/pull/1574)
- Convert MetricsConfigiguration to use a builder [\#1572](https://github.com/PegaSysEng/pantheon/pull/1572)
- PAN-2794: Including flag for onchain permissioning check on tx processor [\#1571](https://github.com/PegaSysEng/pantheon/pull/1571)
- Fix behaviour for absent account permissiong smart contract [\#1569](https://github.com/PegaSysEng/pantheon/pull/1569)
- Expand readiness check to check peer count and sync state [\#1568](https://github.com/PegaSysEng/pantheon/pull/1568)
- \[PAN-2798\] Reorganize p2p classes [\#1567](https://github.com/PegaSysEng/pantheon/pull/1567)
- PAN-2729: Account Smart Contract Permissioning ATs [\#1565](https://github.com/PegaSysEng/pantheon/pull/1565)
- Timeout build after 1 hour to prevent it hanging forever. [\#1564](https://github.com/PegaSysEng/pantheon/pull/1564)
- \[PAN-2791\] Make permissions checks for ongoing connections more granular [\#1563](https://github.com/PegaSysEng/pantheon/pull/1563)
- \[PAN-2721\] Fix TopicParameter deserialization [\#1562](https://github.com/PegaSysEng/pantheon/pull/1562)
- \[PAN-2779\] Allow signing private transaction with any key [\#1561](https://github.com/PegaSysEng/pantheon/pull/1561) (thanks to [iikirilov](https://github.com/iikirilov))
- \[PAN-2783\] Invert dependency between permissioning and p2p [\#1557](https://github.com/PegaSysEng/pantheon/pull/1557)
- Removing account filter from TransactionPool [\#1556](https://github.com/PegaSysEng/pantheon/pull/1556)
- \[PAN-1952\] - Remove ignored pending transaction event publish acceptance test [\#1552](https://github.com/PegaSysEng/pantheon/pull/1552)
- Make MetricCategories more flexible [\#1550](https://github.com/PegaSysEng/pantheon/pull/1550)
- Fix encoding for account permissioning check call [\#1549](https://github.com/PegaSysEng/pantheon/pull/1549)
- Discard known remote transactions prior to validation [\#1548](https://github.com/PegaSysEng/pantheon/pull/1548)
- \[PAN-2009\] - Fix cluster clean start after stop in Acceptance tests [\#1546](https://github.com/PegaSysEng/pantheon/pull/1546)
- FilterIdGenerator fixes [\#1544](https://github.com/PegaSysEng/pantheon/pull/1544)
- Only increment the added transaction counter if we actually added the transaction [\#1543](https://github.com/PegaSysEng/pantheon/pull/1543)
- When retrieving transactions by hash, check the pending transactions first [\#1542](https://github.com/PegaSysEng/pantheon/pull/1542)
- Fix thread safety in SubscriptionManager [\#1540](https://github.com/PegaSysEng/pantheon/pull/1540)
- \[PAN-2731\] Extract connection management from P2PNetwork [\#1538](https://github.com/PegaSysEng/pantheon/pull/1538)
- \[PAN-2010\] format filter id as quantity [\#1534](https://github.com/PegaSysEng/pantheon/pull/1534)
- PAN-2445: Onchain account permissioning [\#1507](https://github.com/PegaSysEng/pantheon/pull/1507)
- \[PAN-2672\] Return specific and useful error for enclave issues [\#1455](https://github.com/PegaSysEng/pantheon/pull/1455) (thanks to [Puneetha17](https://github.com/Puneetha17))

## 1.1.2

### Additions and Improvements

Documentation updates include:

- Added [GraphQL options](https://besu.hyperledger.org/en/latest/Reference/CLI/CLI-Syntax/#graphql-http-cors-origins)
- Added [troubleshooting point about illegal reflective access error](https://besu.hyperledger.org/en/latest/HowTo/Troubleshoot/Troubleshooting/#illegal-reflective-access-error-on-startup)
- Added [trusted bootnode behaviour for permissioning](https://besu.hyperledger.org/en/latest/Concepts/Permissioning/Onchain-Permissioning/#bootnodes)
- Added [how to obtain a WS authentication token](https://besu.hyperledger.org/en/latest/HowTo/Interact/APIs/Authentication/#obtaining-an-authentication-token)
- Updated [example scripts and added package.json file for creating signed transactions](https://besu.hyperledger.org/en/latest/HowTo/Send-Transactions/Transactions/)

### Technical Improvements

- Replaced Void datatype with void [\#1530](https://github.com/PegaSysEng/pantheon/pull/1530)
- Fix estimate gas RPC failing for clique when no blocks have been created [\#1528](https://github.com/PegaSysEng/pantheon/pull/1528)
- Avoid auto-boxing for gauge metrics [\#1526](https://github.com/PegaSysEng/pantheon/pull/1526)
- Add AT to ensure 0-miner Clique/IBFT are valid [\#1525](https://github.com/PegaSysEng/pantheon/pull/1525)
- AT DSL - renaming to suffix of Conditions and co-locating with Conditions [\#1524](https://github.com/PegaSysEng/pantheon/pull/1524)
- Set disconnect flag immediately when disconnecting a peer [\#1521](https://github.com/PegaSysEng/pantheon/pull/1521)
- \[PAN-2547\] Modified JSON-RPC subscription processing to avoid blocking [\#1519](https://github.com/PegaSysEng/pantheon/pull/1519)
- Dependency Version Updates [\#1517](https://github.com/PegaSysEng/pantheon/pull/1517)
- AT DSL - renaming ibft to ibft2 [\#1516](https://github.com/PegaSysEng/pantheon/pull/1516)
- \[PIE-1578\] Added local transaction permissioning metrics [\#1515](https://github.com/PegaSysEng/pantheon/pull/1515)
- \[PIE-1577\] Added node local metrics [\#1514](https://github.com/PegaSysEng/pantheon/pull/1514)
- AT DSL - Removing WaitCondition, consistently applying Condition instead [\#1513](https://github.com/PegaSysEng/pantheon/pull/1513)
- Remove usage of deprecated ConcurrentSet [\#1512](https://github.com/PegaSysEng/pantheon/pull/1512)
- Log error if clique or ibft have 0 validators in genesis [\#1509](https://github.com/PegaSysEng/pantheon/pull/1509)
- GraphQL library upgrade changes. [\#1508](https://github.com/PegaSysEng/pantheon/pull/1508)
- Add metrics to assist monitoring and alerting [\#1506](https://github.com/PegaSysEng/pantheon/pull/1506)
- Use external pantheon-plugin-api library [\#1505](https://github.com/PegaSysEng/pantheon/pull/1505)
- Tilde [\#1504](https://github.com/PegaSysEng/pantheon/pull/1504)
- Dependency version updates [\#1503](https://github.com/PegaSysEng/pantheon/pull/1503)
- Simplify text [\#1501](https://github.com/PegaSysEng/pantheon/pull/1501) (thanks to [bgravenorst](https://github.com/bgravenorst))
- \[PAN-1625\] Clique AT mining continues if validator offline [\#1500](https://github.com/PegaSysEng/pantheon/pull/1500)
- Acceptance Test DSL Node refactoring [\#1498](https://github.com/PegaSysEng/pantheon/pull/1498)
- Updated an incorrect command [\#1497](https://github.com/PegaSysEng/pantheon/pull/1497) (thanks to [bgravenorst](https://github.com/bgravenorst))
- Acceptance Test and DSL rename for IBFT2 [\#1493](https://github.com/PegaSysEng/pantheon/pull/1493)
- \[PIE-1580\] Metrics for smart contract permissioning actions [\#1492](https://github.com/PegaSysEng/pantheon/pull/1492)
- Handle RLPException when processing incoming DevP2P messages [\#1491](https://github.com/PegaSysEng/pantheon/pull/1491)
- Limit spotless checks to java classes in expected java  dirs [\#1490](https://github.com/PegaSysEng/pantheon/pull/1490)
- \[PAN-2560\] Add LocalNode class [\#1489](https://github.com/PegaSysEng/pantheon/pull/1489)
- Changed Enode length error String implementation. [\#1486](https://github.com/PegaSysEng/pantheon/pull/1486)
- PAN-2715 - return block not found reasons in error [\#1485](https://github.com/PegaSysEng/pantheon/pull/1485)
- \[PAN-2652\] Refactor Privacy acceptance test and add Privacy Ibft test [\#1483](https://github.com/PegaSysEng/pantheon/pull/1483) (thanks to [iikirilov](https://github.com/iikirilov))
- \[PAN-2603\] Onchain account permissioning support [\#1475](https://github.com/PegaSysEng/pantheon/pull/1475)
- Make CLI options names with hyphen-minus searchable and reduce index size [\#1476](https://github.com/PegaSysEng/pantheon/pull/1476)
- Added warning banner when using latest version [\#1454](https://github.com/PegaSysEng/pantheon/pull/1454)
- Add RTD config file to fix Python version issue [\#1453](https://github.com/PegaSysEng/pantheon/pull/1453)
- \[PAN-2647\] Validate Private Transaction nonce before submitting to Transaction Pool [\#1449](https://github.com/PegaSysEng/pantheon/pull/1449) (thanks to [iikirilov](https://github.com/iikirilov))
- Add placeholders system to have global variables in markdown [\#1425](https://github.com/PegaSysEng/pantheon/pull/1425)

## 1.1.1

### Additions and Improvements

- [GraphQL](https://besu.hyperledger.org/en/latest/HowTo/Interact/APIs/GraphQL/) [\#1311](https://github.com/PegaSysEng/pantheon/pull/1311) (thanks to [zyfrank](https://github.com/zyfrank))
- Added [`--tx-pool-retention-hours`](https://besu.hyperledger.org/en/latest/Reference/CLI/CLI-Syntax/#tx-pool-retention-hours) [\#1333](https://github.com/PegaSysEng/pantheon/pull/1333)
- Added Genesis file support for specifying the maximum stack size. [\#1431](https://github.com/PegaSysEng/pantheon/pull/1431)
- Included transaction details when subscribed to Pending transactions [\#1410](https://github.com/PegaSysEng/pantheon/pull/1410)
- Documentation updates include:
  - [Added configuration items specified in the genesis file](https://besu.hyperledger.org/en/latest/Reference/Config-Items/#configuration-items)
  - [Added pending transaction details subscription](https://besu.hyperledger.org/en/latest/HowTo/Interact/APIs/RPC-PubSub/#pending-transactionss)
  - [Added Troubleshooting content](https://besu.hyperledger.org/en/latest/HowTo/Troubleshoot/Troubleshooting/)
  - [Added Privacy Quickstart](https://besu.hyperledger.org/en/latest/Tutorials/Quickstarts/Privacy-Quickstart/)
  - [Added privacy roadmap](https://github.com/hyperledger/besu/blob/master/ROADMAP.md)


### Technical Improvements

- Create MaintainedPeers class [\#1484](https://github.com/PegaSysEng/pantheon/pull/1484)
- Fix for permissioned network with single bootnode [\#1479](https://github.com/PegaSysEng/pantheon/pull/1479)
- Have ThreadBesuNodeRunner support plugin tests [\#1477](https://github.com/PegaSysEng/pantheon/pull/1477)
- Less pointless plugins errors [\#1473](https://github.com/PegaSysEng/pantheon/pull/1473)
- Rename GraphQLRPC to just GraphQL [\#1472](https://github.com/PegaSysEng/pantheon/pull/1472)
- eth\_protocolVersion is a Quantity, not an Integer [\#1470](https://github.com/PegaSysEng/pantheon/pull/1470)
- Don't require 'to' in 'blocks' queries [\#1464](https://github.com/PegaSysEng/pantheon/pull/1464)
- Events Plugin - Add initial "NewBlock" event message [\#1463](https://github.com/PegaSysEng/pantheon/pull/1463)
- Make restriction field in Private Transaction an enum [\#1462](https://github.com/PegaSysEng/pantheon/pull/1462) (thanks to [iikirilov](https://github.com/iikirilov))
- Helpful graphql error when an account doesn't exist [\#1460](https://github.com/PegaSysEng/pantheon/pull/1460)
- Acceptance Test Cleanup [\#1458](https://github.com/PegaSysEng/pantheon/pull/1458)
- Large chain id support for private transactions [\#1452](https://github.com/PegaSysEng/pantheon/pull/1452)
- Optimise TransactionPool.addRemoteTransaction [\#1448](https://github.com/PegaSysEng/pantheon/pull/1448)
- Reduce synchronization in PendingTransactions [\#1447](https://github.com/PegaSysEng/pantheon/pull/1447)
- Add simple PeerPermissions interface [\#1446](https://github.com/PegaSysEng/pantheon/pull/1446)
- Make sure ThreadBesuNodeRunner is exercised by automation [\#1442](https://github.com/PegaSysEng/pantheon/pull/1442)
- Decode devp2p packets off the event thread [\#1439](https://github.com/PegaSysEng/pantheon/pull/1439)
- Allow config files to specify no bootnodes [\#1438](https://github.com/PegaSysEng/pantheon/pull/1438)
- Capture all logs and errors in the Besu log output [\#1437](https://github.com/PegaSysEng/pantheon/pull/1437)
- Ensure failed Txns are deleted when detected during mining [\#1436](https://github.com/PegaSysEng/pantheon/pull/1436)
- Plugin Framework [\#1435](https://github.com/PegaSysEng/pantheon/pull/1435)
- Equals cleanup [\#1434](https://github.com/PegaSysEng/pantheon/pull/1434)
- Transaction smart contract permissioning controller [\#1433](https://github.com/PegaSysEng/pantheon/pull/1433)
- Renamed AccountPermissioningProver to TransactionPermissio… [\#1432](https://github.com/PegaSysEng/pantheon/pull/1432)
- Refactorings and additions to add Account based Smart Contract permissioning [\#1430](https://github.com/PegaSysEng/pantheon/pull/1430)
- Fix p2p PeerInfo handling [\#1428](https://github.com/PegaSysEng/pantheon/pull/1428)
- IbftProcessor logs when a throwable terminates mining [\#1427](https://github.com/PegaSysEng/pantheon/pull/1427)
- Renamed AccountWhitelistController [\#1424](https://github.com/PegaSysEng/pantheon/pull/1424)
- Unwrap DelegatingBytes32 and prevent Hash from wrapping other Hash instances [\#1423](https://github.com/PegaSysEng/pantheon/pull/1423)
- If nonce is invalid, do not delete during mining [\#1422](https://github.com/PegaSysEng/pantheon/pull/1422)
- Deleting unused windows jenkinsfile [\#1421](https://github.com/PegaSysEng/pantheon/pull/1421)
- Get all our smoke tests for all platforms in 1 jenkins job [\#1420](https://github.com/PegaSysEng/pantheon/pull/1420)
- Add pending object to GraphQL queries [\#1419](https://github.com/PegaSysEng/pantheon/pull/1419)
- Start listening for p2p connections after start\(\) is invoked [\#1418](https://github.com/PegaSysEng/pantheon/pull/1418)
- Improved JSON-RPC responses when EnodeURI parameter has invalid EnodeId [\#1417](https://github.com/PegaSysEng/pantheon/pull/1417)
- Use port 0 when starting a websocket server in tests [\#1416](https://github.com/PegaSysEng/pantheon/pull/1416)
- Windows jdk smoke tests [\#1413](https://github.com/PegaSysEng/pantheon/pull/1413)
- Change AT discard RPC tests to be more reliable by checking discard using proposals [\#1411](https://github.com/PegaSysEng/pantheon/pull/1411)
- Simple account permissioning [\#1409](https://github.com/PegaSysEng/pantheon/pull/1409)
- Fix clique miner to respect changes to vanity data made via JSON-RPC [\#1408](https://github.com/PegaSysEng/pantheon/pull/1408)
- Avoid recomputing the logs bloom filter when reading receipts [\#1407](https://github.com/PegaSysEng/pantheon/pull/1407)
- Remove NodePermissioningLocalConfig external references [\#1406](https://github.com/PegaSysEng/pantheon/pull/1406)
- Add constantinople fix block for Rinkeby [\#1404](https://github.com/PegaSysEng/pantheon/pull/1404)
- Update EnodeURL to support enodes with listening disabled [\#1403](https://github.com/PegaSysEng/pantheon/pull/1403)
- Integration Integration test\(s\) on p2p of 'net\_services'  [\#1402](https://github.com/PegaSysEng/pantheon/pull/1402)
- Reference tests fail on Windows [\#1401](https://github.com/PegaSysEng/pantheon/pull/1401)
- Fix non-deterministic test caused by variable size of generated transactions [\#1399](https://github.com/PegaSysEng/pantheon/pull/1399)
- Start BlockPropagationManager immediately - don't wait for full sync [\#1398](https://github.com/PegaSysEng/pantheon/pull/1398)
- Added error message for RPC method disabled [\#1396](https://github.com/PegaSysEng/pantheon/pull/1396)
- Fix intermittency in FullSyncChainDownloaderTest [\#1394](https://github.com/PegaSysEng/pantheon/pull/1394)
- Add explanatory comment about default port [\#1392](https://github.com/PegaSysEng/pantheon/pull/1392)
- Handle case where peers advertise a listening port of 0 [\#1391](https://github.com/PegaSysEng/pantheon/pull/1391)
- Cache extra data [\#1389](https://github.com/PegaSysEng/pantheon/pull/1389)
- Update Log message in IBFT Controller [\#1387](https://github.com/PegaSysEng/pantheon/pull/1387)
- Remove unnecessary field [\#1384](https://github.com/PegaSysEng/pantheon/pull/1384)
- Add getPeer method to PeerConnection [\#1383](https://github.com/PegaSysEng/pantheon/pull/1383)
- Removing smart quotes [\#1381](https://github.com/PegaSysEng/pantheon/pull/1381) (thanks to [jmcnevin](https://github.com/jmcnevin))
- Use streams and avoid iterating child nodes multiple times [\#1380](https://github.com/PegaSysEng/pantheon/pull/1380)
- Use execute instead of submit so unhandled exceptions get logged [\#1379](https://github.com/PegaSysEng/pantheon/pull/1379)
- Prefer EnodeURL over Endpoint [\#1378](https://github.com/PegaSysEng/pantheon/pull/1378)
- Add flat file based task collection [\#1377](https://github.com/PegaSysEng/pantheon/pull/1377)
- Consolidate local enode representation [\#1376](https://github.com/PegaSysEng/pantheon/pull/1376)
- Rename rocksdDbConfiguration to rocksDbConfiguration [\#1375](https://github.com/PegaSysEng/pantheon/pull/1375)
- Remove EthTaskChainDownloader and supporting code [\#1373](https://github.com/PegaSysEng/pantheon/pull/1373)
- Handle the pipeline being aborted while finalizing an async operation [\#1372](https://github.com/PegaSysEng/pantheon/pull/1372)
- Rename methods that create and return streams away from getX\(\) [\#1368](https://github.com/PegaSysEng/pantheon/pull/1368)
- eea\_getTransactionCount fails if account has not interacted with private state [\#1367](https://github.com/PegaSysEng/pantheon/pull/1367) (thanks to [iikirilov](https://github.com/iikirilov))
- Increase RocksDB settings [\#1364](https://github.com/PegaSysEng/pantheon/pull/1364) ([ajsutton](https://github.com/ajsutton))
- Don't abort in-progress master builds when a new commit is added. [\#1358](https://github.com/PegaSysEng/pantheon/pull/1358)
- Request open ended headers from sync target [\#1355](https://github.com/PegaSysEng/pantheon/pull/1355)
- Enable the pipeline chain downloader by default [\#1344](https://github.com/PegaSysEng/pantheon/pull/1344)
- Create P2PNetwork Builder [\#1343](https://github.com/PegaSysEng/pantheon/pull/1343)
- Include static nodes in permissioning logic [\#1339](https://github.com/PegaSysEng/pantheon/pull/1339)
- JsonRpcError decoding to include message [\#1336](https://github.com/PegaSysEng/pantheon/pull/1336)
- Cache current chain head info [\#1335](https://github.com/PegaSysEng/pantheon/pull/1335)
- Queue pending requests when all peers are busy [\#1331](https://github.com/PegaSysEng/pantheon/pull/1331)
- Fix failed tests on Windows [\#1332](https://github.com/PegaSysEng/pantheon/pull/1332)
- Provide error message when invalid key specified in key file [\#1328](https://github.com/PegaSysEng/pantheon/pull/1328)
- Allow whitespace in file paths loaded from resources directory [\#1329](https://github.com/PegaSysEng/pantheon/pull/1329)
- Allow whitespace in path [\#1327](https://github.com/PegaSysEng/pantheon/pull/1327)
- Require block numbers for debug\_traceBlockByNumber to be in hex [\#1326](https://github.com/PegaSysEng/pantheon/pull/1326)
- Improve logging of chain download errors in the pipeline chain downloader [\#1325](https://github.com/PegaSysEng/pantheon/pull/1325)
- Ensure eth scheduler is stopped in tests [\#1324](https://github.com/PegaSysEng/pantheon/pull/1324)
- Normalize account permissioning addresses in whitelist [\#1321](https://github.com/PegaSysEng/pantheon/pull/1321)
- Allow private contract invocations in multiple privacy groups [\#1318](https://github.com/PegaSysEng/pantheon/pull/1318) (thanks to [iikirilov](https://github.com/iikirilov))
- Fix account permissioning check case matching [\#1315](https://github.com/PegaSysEng/pantheon/pull/1315)
- Use header validation mode for ommers [\#1313](https://github.com/PegaSysEng/pantheon/pull/1313)
- Configure RocksDb max background compaction and thread count [\#1312](https://github.com/PegaSysEng/pantheon/pull/1312)
- Missing p2p info when queried live [\#1310](https://github.com/PegaSysEng/pantheon/pull/1310)
- Tx limit size send peers follow up [\#1308](https://github.com/PegaSysEng/pantheon/pull/1308)
- Remove remnants of the old dev mode [\#1307](https://github.com/PegaSysEng/pantheon/pull/1307)
- Remove duplicate init code from BesuController instances [\#1305](https://github.com/PegaSysEng/pantheon/pull/1305)
- Stop synchronizer prior to stopping the network [\#1302](https://github.com/PegaSysEng/pantheon/pull/1302)
- Evict old transactions [\#1299](https://github.com/PegaSysEng/pantheon/pull/1299)
- Send local transactions to new peers [\#1253](https://github.com/PegaSysEng/pantheon/pull/1253)

## 1.1

### Additions and Improvements

- [Privacy](https://besu.hyperledger.org/en/latest/Concepts/Privacy/Privacy-Overview/)
- [Onchain Permissioning](https://besu.hyperledger.org/en/latest/Concepts/Permissioning/Permissioning-Overview/#onchain)
- [Fastsync](https://besu.hyperledger.org/en/latest/Reference/CLI/CLI-Syntax/#fast-sync-min-peers)
- Documentation updates include:
    - Added JSON-RPC methods:
      - [`txpool_pantheonStatistics`](https://besu.hyperledger.org/en/latest/Reference/API-Methods/#txpool_besustatistics)
      - [`net_services`](https://besu.hyperledger.org/en/latest/Reference/API-Methods/#net_services)
    - [Updated to indicate Docker image doesn't run on Windows](https://besu.hyperledger.org/en/latest/HowTo/Get-Started/Run-Docker-Image/)
    - [Added how to configure a free gas network](https://besu.hyperledger.org/en/latest/HowTo/Configure/FreeGas/)

### Technical Improvements

- priv_getTransactionCount fails if account has not interacted with private state [\#1369](https://github.com/PegaSysEng/pantheon/pull/1369)
- Updating Orion to 0.9.0 [\#1360](https://github.com/PegaSysEng/pantheon/pull/1360)
- Allow use of large chain IDs [\#1357](https://github.com/PegaSysEng/pantheon/pull/1357)
- Allow private contract invocations in multiple privacy groups [\#1340](https://github.com/PegaSysEng/pantheon/pull/1340)
- Missing p2p info when queried live [\#1338](https://github.com/PegaSysEng/pantheon/pull/1338)
- Fix expose transaction statistics [\#1337](https://github.com/PegaSysEng/pantheon/pull/1337)
- Normalize account permissioning addresses in whitelist [\#1321](https://github.com/PegaSysEng/pantheon/pull/1321)
- Update Enclave executePost method [\#1319](https://github.com/PegaSysEng/pantheon/pull/1319)
- Fix account permissioning check case matching [\#1315](https://github.com/PegaSysEng/pantheon/pull/1315)
- Removing 'all' from the help wording for host-whitelist [\#1304](https://github.com/PegaSysEng/pantheon/pull/1304)

## 1.1 RC

### Technical Improvements

- Better errors for when permissioning contract is set up wrong [\#1296](https://github.com/PegaSysEng/pantheon/pull/1296)
- Consolidate p2p node info methods [\#1288](https://github.com/PegaSysEng/pantheon/pull/1288)
- Update permissioning smart contract interface to match updated EEA proposal [\#1287](https://github.com/PegaSysEng/pantheon/pull/1287)
- Switch to new sync target if it exceeds the td threshold [\#1286](https://github.com/PegaSysEng/pantheon/pull/1286)
- Fix running ATs with in-process node runner [\#1285](https://github.com/PegaSysEng/pantheon/pull/1285)
- Simplify enode construction [\#1283](https://github.com/PegaSysEng/pantheon/pull/1283)
- Cleanup PeerConnection interface [\#1282](https://github.com/PegaSysEng/pantheon/pull/1282)
- Undo changes to PendingTransactions method visibility [\#1281](https://github.com/PegaSysEng/pantheon/pull/1281)
- Use default enclave public key to generate eea_getTransactionReceipt [\#1280](https://github.com/PegaSysEng/pantheon/pull/1280) (thanks to [Puneetha17](https://github.com/Puneetha17))
- Rollback to rocksdb 5.15.10 [\#1279](https://github.com/PegaSysEng/pantheon/pull/1279)
- Log error when a JSON decode problem is encountered [\#1278](https://github.com/PegaSysEng/pantheon/pull/1278)
- Create EnodeURL builder [\#1275](https://github.com/PegaSysEng/pantheon/pull/1275)
- Keep enode nodeId stored as a BytesValue [\#1274](https://github.com/PegaSysEng/pantheon/pull/1274)
- Feature/move subclass in pantheon command [\#1272](https://github.com/PegaSysEng/pantheon/pull/1272)
- Expose sync mode option [\#1270](https://github.com/PegaSysEng/pantheon/pull/1270)
- Refactor RocksDBStats [\#1266](https://github.com/PegaSysEng/pantheon/pull/1266)
- Normalize EnodeURLs [\#1264](https://github.com/PegaSysEng/pantheon/pull/1264)
- Build broken in Java 12 [\#1263](https://github.com/PegaSysEng/pantheon/pull/1263)
- Make PeerDiscovertAgentTest less flakey [\#1262](https://github.com/PegaSysEng/pantheon/pull/1262)
- Ignore extra json rpc params [\#1261](https://github.com/PegaSysEng/pantheon/pull/1261)
- Fetch local transactions in isolation [\#1259](https://github.com/PegaSysEng/pantheon/pull/1259)
- Update to debug trace transaction [\#1258](https://github.com/PegaSysEng/pantheon/pull/1258)
- Use labelled timer to differentiate between rocks db metrics [\#1254](https://github.com/PegaSysEng/pantheon/pull/1254) (thanks to [Puneetha17](https://github.com/Puneetha17))
- Migrate TransactionPool (& affiliated test) from 'core' to 'eth' [\#1251](https://github.com/PegaSysEng/pantheon/pull/1251)
- Use single instance of Rocksdb for privacy [\#1247](https://github.com/PegaSysEng/pantheon/pull/1247) (thanks to [Puneetha17](https://github.com/Puneetha17))
- Subscribing to sync events should receive false when in sync [\#1240](https://github.com/PegaSysEng/pantheon/pull/1240)
- Ignore transactions from the network while behind chain head [\#1228](https://github.com/PegaSysEng/pantheon/pull/1228)
- RocksDB Statistics in Metrics [\#1169](https://github.com/PegaSysEng/pantheon/pull/1169)
- Add block trace RPC methods [\#1088](https://github.com/PegaSysEng/pantheon/pull/1088) (thanks to [kziemianek](https://github.com/kziemianek))

## 1.0.3

### Additions and Improvements

- Notify of dropped messages [\#1156](https://github.com/PegaSysEng/pantheon/pull/1156)
- Documentation updates include:
    - Added [Permissioning Overview](https://besu.hyperledger.org/en/latest/Concepts/Permissioning/Permissioning-Overview/)
    - Added content on [Network vs Node Configuration](https://besu.hyperledger.org/en/latest/HowTo/Configure/Using-Configuration-File/)
    - Updated [RAM requirements](https://besu.hyperledger.org/en/latest/HowTo/Get-Started/System-Requirements/#ram)
    - Added [Privacy Overview](https://besu.hyperledger.org/en/latest/Concepts/Privacy/Privacy-Overview/) and [Processing Private Transactions](https://besu.hyperledger.org/en/latest/Concepts/Privacy/Private-Transaction-Processing/)
    - Renaming of Ethstats Lite Explorer to [Ethereum Lite Explorer](https://besu.hyperledger.org/en/latest/HowTo/Deploy/Lite-Block-Explorer/#lite-block-explorer-documentation) (thanks to [tzapu](https://github.com/tzapu))
    - Added content on using [Truffle with Besu](https://besu.hyperledger.org/en/latest/HowTo/Develop-Dapps/Truffle/)
    - Added [`droppedPendingTransactions` RPC Pub/Sub subscription](https://besu.hyperledger.org/en/latest/HowTo/Interact/APIs/RPC-PubSub/#dropped-transactions)
    - Added [`eea_*` JSON-RPC API methods](https://besu.hyperledger.org/en/latest/Reference/API-Methods/#eea-methods)
    - Added [architecture diagram](https://besu.hyperledger.org/en/latest/Concepts/ArchitectureOverview/)
    - Updated [permissioning CLI options](https://besu.hyperledger.org/en/latest/Reference/CLI/CLI-Syntax/#permissions-accounts-config-file-enabled) and [permissioned network tutorial](https://besu.hyperledger.org/en/stable/)

### Technical Improvements

- Choose sync target based on td rather than height [\#1256](https://github.com/PegaSysEng/pantheon/pull/1256)
- CLI ewp options [\#1246](https://github.com/PegaSysEng/pantheon/pull/1246)
- Update BesuCommand.java [\#1245](https://github.com/PegaSysEng/pantheon/pull/1245)
- Reduce memory usage in import [\#1239](https://github.com/PegaSysEng/pantheon/pull/1239)
- Improve eea_sendRawTransaction error messages [\#1238](https://github.com/PegaSysEng/pantheon/pull/1238) (thanks to [Puneetha17](https://github.com/Puneetha17))
- Single topic filter [\#1235](https://github.com/PegaSysEng/pantheon/pull/1235)
- Enable pipeline chain downloader for fast sync [\#1232](https://github.com/PegaSysEng/pantheon/pull/1232)
- Make contract size limit configurable [\#1227](https://github.com/PegaSysEng/pantheon/pull/1227)
- Refactor PrivacyParameters config to use builder pattern [\#1226](https://github.com/PegaSysEng/pantheon/pull/1226) (thanks to [antonydenyer](https://github.com/antonydenyer))
- Different request limits for different request types [\#1224](https://github.com/PegaSysEng/pantheon/pull/1224)
- Finish off fast sync pipeline download [\#1222](https://github.com/PegaSysEng/pantheon/pull/1222)
- Enable fast-sync options on command line [\#1218](https://github.com/PegaSysEng/pantheon/pull/1218)
- Replace filtering headers after the fact with calculating number to request up-front [\#1216](https://github.com/PegaSysEng/pantheon/pull/1216)
- Support async processing while maintaining output order [\#1215](https://github.com/PegaSysEng/pantheon/pull/1215)
- Add Unstable Options to the CLI [\#1213](https://github.com/PegaSysEng/pantheon/pull/1213)
- Add private cluster acceptance tests [\#1211](https://github.com/PegaSysEng/pantheon/pull/1211) (thanks to [Puneetha17](https://github.com/Puneetha17))
- Re-aligned smart contract interface to EEA client spec 477 [\#1209](https://github.com/PegaSysEng/pantheon/pull/1209)
- Count the number of items discarded when a pipe is aborted [\#1208](https://github.com/PegaSysEng/pantheon/pull/1208)
- Pipeline chain download - fetch and import data [\#1207](https://github.com/PegaSysEng/pantheon/pull/1207)
- Permission provider that allows bootnodes if you have no other connections [\#1206](https://github.com/PegaSysEng/pantheon/pull/1206)
- Cancel in-progress async operations when the pipeline is aborted [\#1205](https://github.com/PegaSysEng/pantheon/pull/1205)
- Pipeline chain download - Checkpoints [\#1203](https://github.com/PegaSysEng/pantheon/pull/1203)
- Push development images to public dockerhub [\#1202](https://github.com/PegaSysEng/pantheon/pull/1202)
- Push builds of master as docker development images [\#1200](https://github.com/PegaSysEng/pantheon/pull/1200)
- Doc CI pipeline for build and tests [\#1199](https://github.com/PegaSysEng/pantheon/pull/1199)
- Replace the use of a disconnect listener with EthPeer.isDisconnected [\#1197](https://github.com/PegaSysEng/pantheon/pull/1197)
- Prep chain downloader for branch by abstraction [\#1194](https://github.com/PegaSysEng/pantheon/pull/1194)
- Maintain the state of MessageFrame in private Tx [\#1193](https://github.com/PegaSysEng/pantheon/pull/1193) (thanks to [Puneetha17](https://github.com/Puneetha17))
- Persist private world state only if we are mining [\#1191](https://github.com/PegaSysEng/pantheon/pull/1191) (thanks to [Puneetha17](https://github.com/Puneetha17))
- Remove SyncState from SyncTargetManager [\#1188](https://github.com/PegaSysEng/pantheon/pull/1188)
- Acceptance tests base for smart contract node permissioning [\#1186](https://github.com/PegaSysEng/pantheon/pull/1186)
- Fix metrics breakages [\#1185](https://github.com/PegaSysEng/pantheon/pull/1185)
- Typo [\#1184](https://github.com/PegaSysEng/pantheon/pull/1184) (thanks to [araskachoi](https://github.com/araskachoi))
- StaticNodesParserTest to pass on Windows [\#1183](https://github.com/PegaSysEng/pantheon/pull/1183)
- Don't mark world state as stalled until a minimum time without progress is reached [\#1179](https://github.com/PegaSysEng/pantheon/pull/1179)
- Use header validation policy in DownloadHeaderSequenceTask [\#1172](https://github.com/PegaSysEng/pantheon/pull/1172)
- Bond with bootnodes [\#1160](https://github.com/PegaSysEng/pantheon/pull/1160)

## 1.0.2

### Additions and Improvements

- Removed DB init when using `public-key` subcommand [\#1049](https://github.com/PegaSysEng/pantheon/pull/1049)
- Output enode URL on startup [\#1137](https://github.com/PegaSysEng/pantheon/pull/1137)
- Added Remove Peer JSON-RPC [\#1129](https://github.com/PegaSysEng/pantheon/pull/1129)
- Added `net_enode` JSON-RPC [\#1119](https://github.com/PegaSysEng/pantheon/pull/1119) (thanks to [mbergstrand](https://github.com/mbergstrand))
- Maintain a `staticnodes.json` [\#1106](https://github.com/PegaSysEng/pantheon/pull/1106)
- Added `tx-pool-max-size` command line parameter [\#1078](https://github.com/PegaSysEng/pantheon/pull/1078)
- Added PendingTransactions JSON-RPC [\#1043](https://github.com/PegaSysEng/pantheon/pull/1043) (thanks to [EdwinLeeGreene](https://github.com/EdwinLeeGreene))
- Added `admin_nodeInfo` JSON-RPC [\#1012](https://github.com/PegaSysEng/pantheon/pull/1012)
- Added `--metrics-category` CLI to only enable select metrics [\#969](https://github.com/PegaSysEng/pantheon/pull/969)
- Documentation updates include:
   - Updated endpoints in [Private Network Quickstart](https://besu.hyperledger.org/en/latest/Tutorials/Quickstarts/Private-Network-Quickstart/) (thanks to [laubai](https://github.com/laubai))
   - Updated [documentation contribution guidelines](https://besu.hyperledger.org/en/stable/)
   - Added [`admin_removePeer`](https://besu.hyperledger.org/en/latest/Reference/API-Methods/#admin_removepeer)
   - Updated [tutorials](https://besu.hyperledger.org/en/latest/Tutorials/Private-Network/Create-Private-Clique-Network/) for printing of enode on startup
   - Added [`txpool_pantheonTransactions`](https://besu.hyperledger.org/en/stable/Reference/API-Methods/#txpool_besutransactions)
   - Added [Transaction Pool content](https://besu.hyperledger.org/en/latest/Concepts/Transactions/Transaction-Pool/)
   - Added [`tx-pool-max-size` CLI option](https://besu.hyperledger.org/en/latest/Reference/CLI/CLI-Syntax/#tx-pool-max-size)
   - Updated [developer build instructions to use installDist](https://besu.hyperledger.org/en/stable/)
   - Added [Azure quickstart tutorial](https://besu.hyperledger.org/en/latest/Tutorials/Quickstarts/Azure-Private-Network-Quickstart/)
   - Enabled copy button in code blocks
   - Added [IBFT 1.0](https://besu.hyperledger.org/en/latest/HowTo/Configure/Consensus-Protocols/QuorumIBFT/)
   - Added section on using [Geth attach with Besu](https://besu.hyperledger.org/en/latest/HowTo/Interact/APIs/Using-JSON-RPC-API/#geth-console)
   - Enabled the edit link doc site to ease external doc contributions
   - Added [EthStats docs](https://besu.hyperledger.org/HowTo/Deploy/Lite-Network-Monitor/) (thanks to [baxy](https://github.com/baxy))
   - Updated [Postman collection](https://besu.hyperledger.org/en/latest/HowTo/Interact/APIs/Authentication/#postman)
   - Added [`metrics-category` CLI option](https://besu.hyperledger.org/en/latest/Reference/CLI/CLI-Syntax/#metrics-category)
   - Added information on [block time and timeout settings](https://besu.hyperledger.org/en/latest/HowTo/Configure/Consensus-Protocols/IBFT/#block-time) for IBFT 2.0
   - Added [`admin_nodeInfo`](https://besu.hyperledger.org/en/latest/Reference/API-Methods/#admin_nodeinfo)
   - Added [permissions images](https://besu.hyperledger.org/en/latest/Concepts/Permissioning/Permissioning-Overview/)
   - Added permissioning blog to [Resources](https://besu.hyperledger.org/en/latest/Reference/Resources/)
   - Updated [Create Permissioned Network](https://besu.hyperledger.org/en/latest/Tutorials/Permissioning/Create-Permissioned-Network/) tutorial to use `export-address`
   - Updated [Clique](https://besu.hyperledger.org/en/latest/HowTo/Configure/Consensus-Protocols/Clique/) and [IBFT 2.0](https://besu.hyperledger.org/en/latest/HowTo/Configure/Consensus-Protocols/IBFT/) docs to include complete genesis file
   - Updated [Clique tutorial](https://besu.hyperledger.org/en/latest/Tutorials/Private-Network/Create-Private-Clique-Network/) to use `export-address` subcommand
   - Added IBFT 2.0 [future message configuration options](https://besu.hyperledger.org/en/latest/HowTo/Configure/Consensus-Protocols/IBFT/#optional-configuration-options)

### Technical Improvements
- Fixed so self persists to the whitelist [\#1176](https://github.com/PegaSysEng/pantheon/pull/1176)
- Fixed to add self to permissioning whitelist [\#1175](https://github.com/PegaSysEng/pantheon/pull/1175)
- Fixed permissioning issues [\#1174](https://github.com/PegaSysEng/pantheon/pull/1174)
- AdminAddPeer returns custom Json RPC error code [\#1171](https://github.com/PegaSysEng/pantheon/pull/1171)
- Periodically connect to peers from table [\#1170](https://github.com/PegaSysEng/pantheon/pull/1170)
- Improved bootnodes option error message [\#1092](https://github.com/PegaSysEng/pantheon/pull/1092)
- Automatically restrict trailing peers while syncing [\#1167](https://github.com/PegaSysEng/pantheon/pull/1167)
- Avoid bonding to ourselves [\#1166](https://github.com/PegaSysEng/pantheon/pull/1166)
- Fix Push Metrics [\#1164](https://github.com/PegaSysEng/pantheon/pull/1164)
- Synchroniser waits for new peer if best is up to date [\#1161](https://github.com/PegaSysEng/pantheon/pull/1161)
- Don't attempt to download checkpoint headers if the number of headers is negative [\#1158](https://github.com/PegaSysEng/pantheon/pull/1158)
- Capture metrics on Vertx event loop and worker thread queues [\#1155](https://github.com/PegaSysEng/pantheon/pull/1155)
- Simplify node permissioning ATs [\#1153](https://github.com/PegaSysEng/pantheon/pull/1153)
- Add metrics around discovery process [\#1152](https://github.com/PegaSysEng/pantheon/pull/1152)
- Prevent connecting to self [\#1150](https://github.com/PegaSysEng/pantheon/pull/1150)
- Refactoring permissioning ATs [\#1148](https://github.com/PegaSysEng/pantheon/pull/1148)
- Added two extra Ropsten bootnodes [\#1147](https://github.com/PegaSysEng/pantheon/pull/1147)
- Fixed TCP port handling [\#1144](https://github.com/PegaSysEng/pantheon/pull/1144)
- Better error on bad header [\#1143](https://github.com/PegaSysEng/pantheon/pull/1143)
- Refresh peer table while we have fewer than maxPeers connected [\#1142](https://github.com/PegaSysEng/pantheon/pull/1142)
- Refactor jsonrpc consumption of local node permissioning controller [\#1140](https://github.com/PegaSysEng/pantheon/pull/1140)
- Disconnect peers before the pivot block while fast syncing [\#1139](https://github.com/PegaSysEng/pantheon/pull/1139)
- Reduce the default transaction pool size from 30,000 to 4096 [\#1136](https://github.com/PegaSysEng/pantheon/pull/1136)
- Fail at load if static nodes not whitelisted [\#1135](https://github.com/PegaSysEng/pantheon/pull/1135)
- Fix private transaction acceptance test [\#1134](https://github.com/PegaSysEng/pantheon/pull/1134) (thanks to [Puneetha17](https://github.com/Puneetha17))
- Quieter exceptions when network is unreachable [\#1133](https://github.com/PegaSysEng/pantheon/pull/1133)
- nodepermissioningcontroller used for devp2p connection filtering [\#1132](https://github.com/PegaSysEng/pantheon/pull/1132)
- Remove duplicates from apis specified via CLI [\#1131](https://github.com/PegaSysEng/pantheon/pull/1131)
- Synchronizer returns false if it is in sync [\#1130](https://github.com/PegaSysEng/pantheon/pull/1130)
- Added fromHexStringStrict to check for exactly 20 byte addresses [\#1128](https://github.com/PegaSysEng/pantheon/pull/1128)
- Fix deadlock scenario in AsyncOperationProcessor and re-enable WorldStateDownloaderTest [\#1126](https://github.com/PegaSysEng/pantheon/pull/1126)
- Ignore WorldStateDownloaderTest [\#1125](https://github.com/PegaSysEng/pantheon/pull/1125)
- Updated local config permissioning flags [\#1118](https://github.com/PegaSysEng/pantheon/pull/1118)
- Pipeline Improvements [\#1117](https://github.com/PegaSysEng/pantheon/pull/1117)
- Permissioning cli smart contract [\#1116](https://github.com/PegaSysEng/pantheon/pull/1116)
- Adding default pending transactions value in BesuControllerBuilder [\#1114](https://github.com/PegaSysEng/pantheon/pull/1114)
- Fix intermittency in WorldStateDownloaderTest [\#1113](https://github.com/PegaSysEng/pantheon/pull/1113)
- Reduce number of seen blocks and transactions Besu tracks [\#1112](https://github.com/PegaSysEng/pantheon/pull/1112)
- Timeout long test [\#1111](https://github.com/PegaSysEng/pantheon/pull/1111)
- Errorprone 2.3.3 upgrades [\#1110](https://github.com/PegaSysEng/pantheon/pull/1110)
- Add metric to capture memory used by RocksDB table readers [\#1108](https://github.com/PegaSysEng/pantheon/pull/1108)
- Don't allow creation of multiple gauges with the same name [\#1107](https://github.com/PegaSysEng/pantheon/pull/1107)
- Update Peer Discovery to use NodePermissioningController [\#1105](https://github.com/PegaSysEng/pantheon/pull/1105)
- Move starting world state download process inside WorldDownloadState [\#1104](https://github.com/PegaSysEng/pantheon/pull/1104)
- Enable private Tx capability to Clique [\#1102](https://github.com/PegaSysEng/pantheon/pull/1102) (thanks to [Puneetha17](https://github.com/Puneetha17))
- Enable private Tx capability to IBFT [\#1101](https://github.com/PegaSysEng/pantheon/pull/1101) (thanks to [Puneetha17](https://github.com/Puneetha17))
- Version Upgrades [\#1100](https://github.com/PegaSysEng/pantheon/pull/1100)
- Don't delete completed tasks from RocksDbTaskQueue [\#1099](https://github.com/PegaSysEng/pantheon/pull/1099)
- Support flat mapping with multiple threads [\#1098](https://github.com/PegaSysEng/pantheon/pull/1098)
- Add pipe stage name to thread while executing [\#1097](https://github.com/PegaSysEng/pantheon/pull/1097)
- Use pipeline for world state download [\#1096](https://github.com/PegaSysEng/pantheon/pull/1096)
- TXPool JSON RPC tweaks [\#1095](https://github.com/PegaSysEng/pantheon/pull/1095)
- Add in-memory cache over world state download queue [\#1087](https://github.com/PegaSysEng/pantheon/pull/1087)
- Trim default metrics [\#1086](https://github.com/PegaSysEng/pantheon/pull/1086)
- Improve imported block log line [\#1085](https://github.com/PegaSysEng/pantheon/pull/1085)
- Smart contract permission controller [\#1083](https://github.com/PegaSysEng/pantheon/pull/1083)
- Add timeout when waiting for JSON-RPC, WebSocket RPC and Metrics services to stop [\#1082](https://github.com/PegaSysEng/pantheon/pull/1082)
- Add pipeline framework to make parallel processing simpler [\#1077](https://github.com/PegaSysEng/pantheon/pull/1077)
- Node permissioning controller [\#1075](https://github.com/PegaSysEng/pantheon/pull/1075)
- Smart contract permission controller stub [\#1074](https://github.com/PegaSysEng/pantheon/pull/1074)
- Expose a synchronous start method in Runner [\#1072](https://github.com/PegaSysEng/pantheon/pull/1072)
- Changes in chain head should trigger new permissioning check for active peers [\#1071](https://github.com/PegaSysEng/pantheon/pull/1071)
- Fix exceptions fetching metrics after world state download completes [\#1066](https://github.com/PegaSysEng/pantheon/pull/1066)
- Accept transactions in the pool with nonce above account sender nonce [\#1065](https://github.com/PegaSysEng/pantheon/pull/1065)
- Repair Istanbul to handle Eth/62 & Eth/63 [\#1063](https://github.com/PegaSysEng/pantheon/pull/1063)
- Close Private Storage Provider [\#1059](https://github.com/PegaSysEng/pantheon/pull/1059) (thanks to [Puneetha17](https://github.com/Puneetha17))
- Add labels to Pipelined tasks metrics [\#1057](https://github.com/PegaSysEng/pantheon/pull/1057)
- Re-enable Quorum Synchronisation [\#1056](https://github.com/PegaSysEng/pantheon/pull/1056)
- Don't log expected failures as errors [\#1054](https://github.com/PegaSysEng/pantheon/pull/1054)
- Make findSuitablePeer abstract [\#1053](https://github.com/PegaSysEng/pantheon/pull/1053)
- Track added at in txpool [\#1048](https://github.com/PegaSysEng/pantheon/pull/1048)
- Fix ImportBlocksTask to only request from peers that claim to have the blocks [\#1047](https://github.com/PegaSysEng/pantheon/pull/1047)
- Don't run the dao block validator if dao block is 0 [\#1044](https://github.com/PegaSysEng/pantheon/pull/1044)
- Don't make unnecessary copies of data in RocksDbKeyValueStorage [\#1040](https://github.com/PegaSysEng/pantheon/pull/1040)
- Update discovery logic to trust bootnodes only when out of sync [\#1039](https://github.com/PegaSysEng/pantheon/pull/1039)
- Fix IndexOutOfBoundsException in DetermineCommonAncestorTask [\#1038](https://github.com/PegaSysEng/pantheon/pull/1038)
- Add `rpc_modules` JSON-RPC [\#1036](https://github.com/PegaSysEng/pantheon/pull/1036)
- Simple permissioning smart contract [\#1035](https://github.com/PegaSysEng/pantheon/pull/1035)
- Refactor enodeurl to use inetaddr [\#1032](https://github.com/PegaSysEng/pantheon/pull/1032)
- Update CLI options in mismatched genesis file message [\#1031](https://github.com/PegaSysEng/pantheon/pull/1031)
- Remove dependence of eth.core on eth.permissioning [\#1030](https://github.com/PegaSysEng/pantheon/pull/1030)
- Make alloc optional and provide nicer error messages when genesis config is invalid [\#1029](https://github.com/PegaSysEng/pantheon/pull/1029)
- Handle metrics request closing before response is generated [\#1028](https://github.com/PegaSysEng/pantheon/pull/1028)
- Change EthNetworkConfig bootnodes to always be URIs [\#1027](https://github.com/PegaSysEng/pantheon/pull/1027)
- Avoid port conflicts in acceptance tests [\#1025](https://github.com/PegaSysEng/pantheon/pull/1025)
- Include reference tests in jacoco [\#1024](https://github.com/PegaSysEng/pantheon/pull/1024)
- Acceptance test - configurable gas price [\#1023](https://github.com/PegaSysEng/pantheon/pull/1023)
- Get Internal logs and output [\#1022](https://github.com/PegaSysEng/pantheon/pull/1022) (thanks to [Puneetha17](https://github.com/Puneetha17))
- Fix race condition in WebSocketService [\#1021](https://github.com/PegaSysEng/pantheon/pull/1021)
- Ensure devp2p ports are written to ports file correctly [\#1020](https://github.com/PegaSysEng/pantheon/pull/1020)
- Report the correct tcp port in PING packets when it differs from the UDP port [\#1019](https://github.com/PegaSysEng/pantheon/pull/1019)
- Refactor transient transaction processor [\#1017](https://github.com/PegaSysEng/pantheon/pull/1017)
- Resume world state download from existing queue [\#1016](https://github.com/PegaSysEng/pantheon/pull/1016)
- IBFT Acceptance tests updated with longer timeout on first block [\#1015](https://github.com/PegaSysEng/pantheon/pull/1015)
- Update IBFT acceptances tests to await first block [\#1013](https://github.com/PegaSysEng/pantheon/pull/1013)
- Remove full hashimoto implementation as its never used [\#1011](https://github.com/PegaSysEng/pantheon/pull/1011)
- Created SyncStatus notifications [\#1010](https://github.com/PegaSysEng/pantheon/pull/1010)
- Address acceptance test intermittency [\#1008](https://github.com/PegaSysEng/pantheon/pull/1008)
- Consider a world state download stalled after 100 requests with no progress [\#1007](https://github.com/PegaSysEng/pantheon/pull/1007)
- Reduce log level when block miner is interrupted [\#1006](https://github.com/PegaSysEng/pantheon/pull/1006)
- RunnerTest fail on Windows due to network startup timing issue [\#1005](https://github.com/PegaSysEng/pantheon/pull/1005)
- Generate Private Contract Address [\#1004](https://github.com/PegaSysEng/pantheon/pull/1004) (thanks to [vinistevam](https://github.com/vinistevam))
- Delete the legacy pipelined import code [\#1003](https://github.com/PegaSysEng/pantheon/pull/1003)
- Fix race condition in WebSocket AT [\#1002](https://github.com/PegaSysEng/pantheon/pull/1002)
- Cleanup IBFT logging levels [\#995](https://github.com/PegaSysEng/pantheon/pull/995)
- Integration Test implementation dependency for non-IntelliJ IDE [\#992](https://github.com/PegaSysEng/pantheon/pull/992)
- Ignore fast sync and full sync tests to avoid race condition [\#991](https://github.com/PegaSysEng/pantheon/pull/991)
- Make acceptance tests use the process based runner again [\#990](https://github.com/PegaSysEng/pantheon/pull/990)
- RoundChangeCertificateValidator requires unique authors [\#989](https://github.com/PegaSysEng/pantheon/pull/989)
- Make Rinkeby the benchmark chain.  [\#986](https://github.com/PegaSysEng/pantheon/pull/986)
- Add metrics to Parallel Download pipeline [\#985](https://github.com/PegaSysEng/pantheon/pull/985)
- Change ExpectBlockNumber to require at least the specified block number [\#981](https://github.com/PegaSysEng/pantheon/pull/981)
- Fix benchmark compilation [\#980](https://github.com/PegaSysEng/pantheon/pull/980)
- RPC tests can use 127.0.0.1 loopback rather than localhost [\#974](https://github.com/PegaSysEng/pantheon/pull/974) thanks to [glethuillier](https://github.com/glethuillier) for raising)
- Disable picocli ansi when testing [\#973](https://github.com/PegaSysEng/pantheon/pull/973)
- Add a jmh benchmark for WorldStateDownloader [\#972](https://github.com/PegaSysEng/pantheon/pull/972)
- Gradle dependency for JMH annotation, for IDEs that aren't IntelliJ \(… [\#971](https://github.com/PegaSysEng/pantheon/pull/971)
- Separate download state tracking from WorldStateDownloader [\#967](https://github.com/PegaSysEng/pantheon/pull/967)
- Gradle dependency for JMH annotation, for IDEs that aren't IntelliJ [\#966](https://github.com/PegaSysEng/pantheon/pull/966)
- Truffle HDwallet Web3 1.0 [\#964](https://github.com/PegaSysEng/pantheon/pull/964)
- Add missing JavaDoc tags in JSONToRLP [\#963](https://github.com/PegaSysEng/pantheon/pull/963)
- Only import block if it isn't already on the block chain [\#962](https://github.com/PegaSysEng/pantheon/pull/962)
- CLI stack traces when debugging [\#960](https://github.com/PegaSysEng/pantheon/pull/960)
- Create peer discovery packets on a worker thread [\#955](https://github.com/PegaSysEng/pantheon/pull/955)
- Remove start functionality from IbftController and IbftBlockHeightMan… [\#952](https://github.com/PegaSysEng/pantheon/pull/952)
- Cleanup IBFT executors [\#951](https://github.com/PegaSysEng/pantheon/pull/951)
- Single threaded world state persistence [\#950](https://github.com/PegaSysEng/pantheon/pull/950)
- Fix version number on master [\#946](https://github.com/PegaSysEng/pantheon/pull/946)
- Change automatic benchmark  [\#945](https://github.com/PegaSysEng/pantheon/pull/945)
- Eliminate redundant header validation [\#943](https://github.com/PegaSysEng/pantheon/pull/943)
- RocksDbQueue Threading Tweaks [\#940](https://github.com/PegaSysEng/pantheon/pull/940)
- Validate DAO block [\#939](https://github.com/PegaSysEng/pantheon/pull/939)
- Complete Private Transaction Processor [\#938](https://github.com/PegaSysEng/pantheon/pull/938) (thanks to [iikirilov](https://github.com/iikirilov))
- Add metrics for netty queue length [\#932](https://github.com/PegaSysEng/pantheon/pull/932)
- Update GetNodeDataFromPeerTask to return a map [\#931](https://github.com/PegaSysEng/pantheon/pull/931)

## 1.0.1

Public key address export subcommand was missing in 1.0 release.

### Additions and Improvements
- Added `public-key export-address` subcommand [\#888](https://github.com/PegaSysEng/pantheon/pull/888)
- Documentation update for the [`public-key export-address`](https://besu.hyperledger.org/en/stable/) subcommand.
- Updated [IBFT 2.0 overview](https://besu.hyperledger.org/en/stable/) to include use of `rlp encode` command and information on setting IBFT 2.0 properties to achieve your desired block time.

## 1.0

### Additions and Improvements
- [IBFT 2.0](https://besu.hyperledger.org/en/latest/Tutorials/Private-Network/Create-IBFT-Network/)
- [Permissioning](https://besu.hyperledger.org/en/latest/Concepts/Permissioning/Permissioning-Overview/)
- [JSON-RPC Authentication](https://besu.hyperledger.org/en/latest/HowTo/Interact/APIs/Authentication/)
- Added `rlp encode` subcommand [\#965](https://github.com/PegaSysEng/pantheon/pull/965)
- Method to reload permissions file [\#834](https://github.com/PegaSysEng/pantheon/pull/834)
- Added rebind mitigation for Websockets. [\#905](https://github.com/PegaSysEng/pantheon/pull/905)
- Support genesis contract code [\#749](https://github.com/PegaSysEng/pantheon/pull/749) (thanks to [kziemianek](https://github.com/kziemianek)).
- Documentation updates include:
  - Added details on [port configuration](https://besu.hyperledger.org/en/latest/HowTo/Find-and-Connect/Configuring-Ports/)
  - Added [Resources page](https://besu.hyperledger.org/en/latest/Reference/Resources/) linking to Besu blog posts and webinars
  - Added [JSON-RPC Authentication](https://besu.hyperledger.org/en/latest/HowTo/Interact/APIs/Authentication/)
  - Added [tutorial to create permissioned network](https://besu.hyperledger.org/en/latest/Tutorials/Permissioning/Create-Permissioned-Network/)
  - Added [Permissioning](https://besu.hyperledger.org/en/latest/Concepts/Permissioning/Permissioning-Overview/) content
  - Added [Permissioning API methods](https://besu.hyperledger.org/en/latest/Reference/API-Methods/#permissioning-methods)
  - Added [tutorial to create Clique private network](https://besu.hyperledger.org/en/latest/Tutorials/Private-Network/Create-Private-Clique-Network/)
  - Added [tutorial to create IBFT 2.0 private network](https://besu.hyperledger.org/en/latest/Tutorials/Private-Network/Create-IBFT-Network/)

### Technical Improvements
- RoundChangeCertificateValidator requires unique authors [\#997](https://github.com/PegaSysEng/pantheon/pull/997)
- RPC tests can use 127.0.0.1 loopback rather than localhost [\#979](https://github.com/PegaSysEng/pantheon/pull/979)
- Integration Test implementation dependency for non-IntelliJ IDE [\#978](https://github.com/PegaSysEng/pantheon/pull/978)
- Only import block if it isn't already on the block chain [\#977](https://github.com/PegaSysEng/pantheon/pull/977)
- Disable picocli ansi when testing [\#975](https://github.com/PegaSysEng/pantheon/pull/975)
- Create peer discovery packets on a worker thread [\#961](https://github.com/PegaSysEng/pantheon/pull/961)
- Removed Orion snapshot dependency [\#933](https://github.com/PegaSysEng/pantheon/pull/933)
- Use network ID instead of chain ID in MainnetBesuController. [\#929](https://github.com/PegaSysEng/pantheon/pull/929)
- Propagate new block messages to other clients in a worker thread [\#928](https://github.com/PegaSysEng/pantheon/pull/928)
- Parallel downloader should stop on puts if requested. [\#927](https://github.com/PegaSysEng/pantheon/pull/927)
- Permission config file location and option under docker [\#925](https://github.com/PegaSysEng/pantheon/pull/925)
- Fixed potential stall in world state download [\#922](https://github.com/PegaSysEng/pantheon/pull/922)
- Refactoring to introduce deleteOnExit\(\) for temp files [\#920](https://github.com/PegaSysEng/pantheon/pull/920)
- Reduce "Received transactions message" log from debug to trace [\#919](https://github.com/PegaSysEng/pantheon/pull/919)
- Handle PeerNotConnected exceptions when sending wire keep alives [\#918](https://github.com/PegaSysEng/pantheon/pull/918)
- admin_addpeers: error if node not whitelisted [\#917](https://github.com/PegaSysEng/pantheon/pull/917)
- Expose the Ibft MiningCoordinator [\#916](https://github.com/PegaSysEng/pantheon/pull/916)
- Check perm api against perm cli [\#915](https://github.com/PegaSysEng/pantheon/pull/915)
- Update metrics when completing a world state request with existing data [\#914](https://github.com/PegaSysEng/pantheon/pull/914)
- Improve RocksDBQueue dequeue performance [\#913](https://github.com/PegaSysEng/pantheon/pull/913)
- Error when removing bootnodes from nodes whitelist [\#912](https://github.com/PegaSysEng/pantheon/pull/912)
- Incremental Optimization\(s\) on BlockBroadcaster [\#911](https://github.com/PegaSysEng/pantheon/pull/911)
- Check permissions CLI dependencies [\#909](https://github.com/PegaSysEng/pantheon/pull/909)
- Limit the number of times we retry peer discovery interactions [\#908](https://github.com/PegaSysEng/pantheon/pull/908)
- IBFT to use VoteTallyCache [\#907](https://github.com/PegaSysEng/pantheon/pull/907)
- Add metric to expose number of inflight world state requests [\#906](https://github.com/PegaSysEng/pantheon/pull/906)
- Bootnodes not on whitelist - improve errors [\#904](https://github.com/PegaSysEng/pantheon/pull/904)
- Make chain download cancellable [\#901](https://github.com/PegaSysEng/pantheon/pull/901)
- Enforce accounts must start with 0x [\#900](https://github.com/PegaSysEng/pantheon/pull/900)
- When picking fast sync pivot block, use the peer with the best total difficulty [\#899](https://github.com/PegaSysEng/pantheon/pull/899)
- Process world state download data on a worker thread [\#898](https://github.com/PegaSysEng/pantheon/pull/898)
- CLI mixin help [\#895](https://github.com/PegaSysEng/pantheon/pull/895) ([macfarla](https://github.com/macfarla))
- Use absolute datapath instead of relative. [\#894](https://github.com/PegaSysEng/pantheon/pull/894).
- Fix task queue so that the updated failure count for requests is stored [\#893](https://github.com/PegaSysEng/pantheon/pull/893)
- Fix authentication header [\#891](https://github.com/PegaSysEng/pantheon/pull/891)
- Reorganize eth tasks [\#890](https://github.com/PegaSysEng/pantheon/pull/890)
- Unit tests of BlockBroadcaster [\#887](https://github.com/PegaSysEng/pantheon/pull/887)
- Fix authentication file validation errors [\#886](https://github.com/PegaSysEng/pantheon/pull/886)
- Fixing file locations under docker [\#885](https://github.com/PegaSysEng/pantheon/pull/885)
- Handle exceptions properly in EthScheduler [\#884](https://github.com/PegaSysEng/pantheon/pull/884)
- More bootnodes for goerli [\#880](https://github.com/PegaSysEng/pantheon/pull/880)
- Rename password hash command [\#879](https://github.com/PegaSysEng/pantheon/pull/879)
- Add metrics for EthScheduler executors [\#878](https://github.com/PegaSysEng/pantheon/pull/878)
- Disconnect peer removed from node whitelist [\#877](https://github.com/PegaSysEng/pantheon/pull/877)
- Reduce logging noise from invalid peer discovery packets and handshaking [\#876](https://github.com/PegaSysEng/pantheon/pull/876)
- Detect stalled world state downloads [\#875](https://github.com/PegaSysEng/pantheon/pull/875)
- Limit size of Ibft future message buffer [\#873](https://github.com/PegaSysEng/pantheon/pull/873)
- Ibft2: Replace NewRound with extended Proposal [\#872](https://github.com/PegaSysEng/pantheon/pull/872)
- Fixed admin_addPeer to periodically check maintained connections [\#871](https://github.com/PegaSysEng/pantheon/pull/871)
- WebSocket method permissions [\#870](https://github.com/PegaSysEng/pantheon/pull/870)
- Select new pivot block when world state becomes unavailable [\#869](https://github.com/PegaSysEng/pantheon/pull/869)
- Introduce FutureUtils to reduce duplicated code around CompletableFuture [\#868](https://github.com/PegaSysEng/pantheon/pull/868)
- Implement world state cancel [\#867](https://github.com/PegaSysEng/pantheon/pull/867)
- Renaming authentication configuration file CLI command [\#865](https://github.com/PegaSysEng/pantheon/pull/865)
- Break out RoundChangeCertificate validation [\#864](https://github.com/PegaSysEng/pantheon/pull/864)
- Disconnect peers where the common ancestor is before our fast sync pivot [\#862](https://github.com/PegaSysEng/pantheon/pull/862)
- Initial scaffolding for block propagation [\#860](https://github.com/PegaSysEng/pantheon/pull/860)
- Fix NullPointerException when determining fast sync pivot [\#859](https://github.com/PegaSysEng/pantheon/pull/859)
- Check for invalid token [\#856](https://github.com/PegaSysEng/pantheon/pull/856)
- Moving NodeWhitelistController to permissioning package [\#855](https://github.com/PegaSysEng/pantheon/pull/855)
- Fix state download race condition by creating a TaskQueue API [\#853](https://github.com/PegaSysEng/pantheon/pull/853)
- Changed separator in JSON RPC permissions [\#852](https://github.com/PegaSysEng/pantheon/pull/852)
- WebSocket acceptance tests now can use WebSockets [\#851](https://github.com/PegaSysEng/pantheon/pull/851)
- IBFT notifies EthPeer when remote node has a better block [\#849](https://github.com/PegaSysEng/pantheon/pull/849)
- Support resuming fast-sync downloads [\#848](https://github.com/PegaSysEng/pantheon/pull/848)
- Tweak Fast Sync Config [\#847](https://github.com/PegaSysEng/pantheon/pull/847)
- RPC authentication configuration validation + tests. [\#846](https://github.com/PegaSysEng/pantheon/pull/846)
- Tidy-up FastSyncState persistence [\#845](https://github.com/PegaSysEng/pantheon/pull/845)
- Do parallel extract signatures in the parallel block importer. [\#844](https://github.com/PegaSysEng/pantheon/pull/844)
- Fix 'the Input Is Too Long' Error on Windows [\#843](https://github.com/PegaSysEng/pantheon/pull/843) (thanks to [glethuillier](https://github.com/glethuillier)).
- Remove unnecessary sleep [\#842](https://github.com/PegaSysEng/pantheon/pull/842)
- Shutdown improvements [\#841](https://github.com/PegaSysEng/pantheon/pull/841)
- Speed up shutdown time [\#838](https://github.com/PegaSysEng/pantheon/pull/838)
- Add metrics to world state downloader [\#837](https://github.com/PegaSysEng/pantheon/pull/837)
- Store pivot block header [\#836](https://github.com/PegaSysEng/pantheon/pull/836)
- Clique should use beneficiary of zero on epoch blocks [\#833](https://github.com/PegaSysEng/pantheon/pull/833)
- Clique should ignore proposals for address 0 [\#831](https://github.com/PegaSysEng/pantheon/pull/831)
- Fix intermittency in FullSyncDownloaderTest [\#830](https://github.com/PegaSysEng/pantheon/pull/830)
- Added the authentication service to the WebSocket service [\#829](https://github.com/PegaSysEng/pantheon/pull/829)
- Extract creation and init of ProtocolContext into a re-usable class [\#828](https://github.com/PegaSysEng/pantheon/pull/828)
- Prevent duplicate commit seals in ibft header [\#827](https://github.com/PegaSysEng/pantheon/pull/827)
- Validate Ibft vanity data length [\#826](https://github.com/PegaSysEng/pantheon/pull/826)
- Refactored json rpc authentication to be provided as a service [\#825](https://github.com/PegaSysEng/pantheon/pull/825)
- Handle unavailable world states [\#824](https://github.com/PegaSysEng/pantheon/pull/824)
- Password in JWT payload [\#823](https://github.com/PegaSysEng/pantheon/pull/823)
- Homogenize error messages when required parameters are set [\#822](https://github.com/PegaSysEng/pantheon/pull/822) ([glethuillier](https://github.com/glethuillier)).
- Set remote peer chain head to parent of block received in NEW\_BLOCK\_MESSAGE [\#819](https://github.com/PegaSysEng/pantheon/pull/819)
- Peer disconnects should not result in stack traces [\#818](https://github.com/PegaSysEng/pantheon/pull/818)
- Abort previous builds [\#817](https://github.com/PegaSysEng/pantheon/pull/817)
- Parallel build stages [\#816](https://github.com/PegaSysEng/pantheon/pull/816)
- JWT authentication for JSON-RPC [\#815](https://github.com/PegaSysEng/pantheon/pull/815)
- Log errors that occur while finding a common ancestor [\#814](https://github.com/PegaSysEng/pantheon/pull/814)
- Shuffled log levels [\#813](https://github.com/PegaSysEng/pantheon/pull/813)
- Prevent duplicate IBFT messages being processed by state machine [\#811](https://github.com/PegaSysEng/pantheon/pull/811)
- Fix Orion startup ports [\#810](https://github.com/PegaSysEng/pantheon/pull/810)
- Commit world state continuously [\#809](https://github.com/PegaSysEng/pantheon/pull/809)
- Improve block propagation time [\#808](https://github.com/PegaSysEng/pantheon/pull/808)
- JSON-RPC authentication cli options & acceptance tests [\#807](https://github.com/PegaSysEng/pantheon/pull/807)
- Remove privacy not supported warning [\#806](https://github.com/PegaSysEng/pantheon/pull/806) (thanks to [vinistevam](https://github.com/vinistevam))
- Wire up Private Transaction Processor [\#805](https://github.com/PegaSysEng/pantheon/pull/805) (thanks to [Puneetha17](https://github.com/Puneetha17))
- Apply a limit to the number of responses in RespondingEthPeer.respondWhile [\#803](https://github.com/PegaSysEng/pantheon/pull/803)
- Avoid requesting empty block bodies from the network. [\#802](https://github.com/PegaSysEng/pantheon/pull/802)
- Handle partial responses to get receipts requests [\#801](https://github.com/PegaSysEng/pantheon/pull/801)
- Rename functions in Ibft MessageValidator [\#800](https://github.com/PegaSysEng/pantheon/pull/800)
- Upgrade GoogleJavaFormat to 1.7 [\#795](https://github.com/PegaSysEng/pantheon/pull/795)
- Minor refactorings of IntegrationTest infrastructure [\#786](https://github.com/PegaSysEng/pantheon/pull/786)
- Rework Ibft MessageValidatorFactory [\#785](https://github.com/PegaSysEng/pantheon/pull/785)
- Rework IbftRoundFactory [\#784](https://github.com/PegaSysEng/pantheon/pull/784)
- Rename artefacts to artifacts within IBFT [\#782](https://github.com/PegaSysEng/pantheon/pull/782)
- Rename TerminatedRoundArtefacts to PreparedRoundArtefacts [\#781](https://github.com/PegaSysEng/pantheon/pull/781)
- Rename Ibft MessageFactory methods [\#779](https://github.com/PegaSysEng/pantheon/pull/779)
- Update WorldStateDownloader to only filter out known code requests [\#777](https://github.com/PegaSysEng/pantheon/pull/777)
- Multiple name options only search for the longest one [\#776](https://github.com/PegaSysEng/pantheon/pull/776)
- Move ethTaskTimer to abstract root [\#775](https://github.com/PegaSysEng/pantheon/pull/775)
- Parallel Block importer [\#774](https://github.com/PegaSysEng/pantheon/pull/774)
- Wait for a peer with an estimated chain height before selecting a pivot block [\#772](https://github.com/PegaSysEng/pantheon/pull/772)
- Randomly perform full validation when fast syncing blocks [\#770](https://github.com/PegaSysEng/pantheon/pull/770)
- IBFT Message rework, piggybacking blocks on msgs. [\#769](https://github.com/PegaSysEng/pantheon/pull/769)
- EthScheduler additions [\#767](https://github.com/PegaSysEng/pantheon/pull/767)
- Fixing node whitelist isPermitted check [\#766](https://github.com/PegaSysEng/pantheon/pull/766)
- Eth/63 labels [\#764](https://github.com/PegaSysEng/pantheon/pull/764)
- Permissioning whitelist persistence. [\#763](https://github.com/PegaSysEng/pantheon/pull/763)
- Created message validators for NewRound and RoundChange [\#760](https://github.com/PegaSysEng/pantheon/pull/760)
- Add tests for FastSyncChainDownloader as a whole [\#758](https://github.com/PegaSysEng/pantheon/pull/758)
- Flatten IBFT Message API [\#757](https://github.com/PegaSysEng/pantheon/pull/757)
- Added TerminatedRoundArtefacts [\#756](https://github.com/PegaSysEng/pantheon/pull/756)
- Fix thread names in EthScheduler to include the thread number [\#755](https://github.com/PegaSysEng/pantheon/pull/755)
- Separate round change reception from RoundChangeCertificate [\#754](https://github.com/PegaSysEng/pantheon/pull/754)
- JSON-RPC authentication login [\#753](https://github.com/PegaSysEng/pantheon/pull/753)
- Spilt Ibft MessageValidator into components [\#752](https://github.com/PegaSysEng/pantheon/pull/752)
- Ensure first checkpoint headers is always in local blockchain for FastSyncCheckpointHeaderManager [\#750](https://github.com/PegaSysEng/pantheon/pull/750)
- Refactored permissioning components to be Optional. [\#747](https://github.com/PegaSysEng/pantheon/pull/747)
- Integrate rocksdb-based queue into WorldStateDownloader [\#746](https://github.com/PegaSysEng/pantheon/pull/746)
- Generify orion to enclave [\#745](https://github.com/PegaSysEng/pantheon/pull/745) (thanks to [vinistevam](https://github.com/vinistevam))
- Moved IBFT Message factory to use wrapped message types [\#744](https://github.com/PegaSysEng/pantheon/pull/744)
- Handle timeouts when requesting checkpoint headers correctly [\#743](https://github.com/PegaSysEng/pantheon/pull/743)
- Update RoundChangeManager to use flattened message [\#742](https://github.com/PegaSysEng/pantheon/pull/742)
- Handle validation failures when fast importing blocks [\#741](https://github.com/PegaSysEng/pantheon/pull/741)
- Updated IbftRound and RoundState APIs to use wrapped messages [\#740](https://github.com/PegaSysEng/pantheon/pull/740)
- Exception handling [\#739](https://github.com/PegaSysEng/pantheon/pull/739)
- Upgrade dependency versions and build cleanup [\#738](https://github.com/PegaSysEng/pantheon/pull/738)
- Update IbftBlockHeigntManager to accept new message types. [\#737](https://github.com/PegaSysEng/pantheon/pull/737)
- Error response handling for permissions APIs [\#736](https://github.com/PegaSysEng/pantheon/pull/736)
- IPV6 bootnodes don't work [\#735](https://github.com/PegaSysEng/pantheon/pull/735)
- Updated to use tags of pantheon build rather than another repo [\#734](https://github.com/PegaSysEng/pantheon/pull/734)
- Log milestones at startup and other minor logging improvements [\#733](https://github.com/PegaSysEng/pantheon/pull/733)
- Create wrapper types for Ibft Signed messages [\#731](https://github.com/PegaSysEng/pantheon/pull/731)
- Ibft to uniquely ID messages by their hash [\#730](https://github.com/PegaSysEng/pantheon/pull/730)
- Rename ibftrevised to ibft2 [\#722](https://github.com/PegaSysEng/pantheon/pull/722)
- Limit ibft msg queues [\#704](https://github.com/PegaSysEng/pantheon/pull/704)
- Implement privacy precompiled contract [\#696](https://github.com/PegaSysEng/pantheon/pull/696) (thanks to [Puneetha17](https://github.com/Puneetha17))
- Integration of RecursivePeerRefreshState and PeerDiscoveryController [\#420](https://github.com/PegaSysEng/pantheon/pull/420)

## 0.9.1

Built and compatible with with JDK8.

## 0.9

### Breaking Changes to Command Line

Breaking changes have been made to the command line options in v0.9 to improve usability. Many v0.8 command line options no longer work.

The [documentation](https://docs.pantheon.pegasys.tech/en/latest/) has been updated throughout to use the changed command line options and the [command line reference](https://besu.hyperledger.org/en/stable/) documents the changed options.

| Previous Option                     | New Option                                                                                                                                                                                                                                  | Change                            |
|-------------------------------------|------------------------------------------------------------------------------------------------------------------------------------------------------------------------------------------------------------------------------------------|----------------------------------|
| `--config`                          | [`--config-file`](https://besu.hyperledger.org/en/latest/Reference/CLI/CLI-Syntax/#config-file)                                                                                                                                  | Renamed                          |
| `--datadir`                         | [`--data-path`](https://besu.hyperledger.org/en/latest/Reference/CLI/CLI-Syntax/#data-path)                                                                                                                                      | Renamed                          |
| `--dev-mode`                        | [`--network=dev`](https://besu.hyperledger.org/en/latest/Reference/CLI/CLI-Syntax/#network)                                                                                                                                     | Replaced by `--network` option   |
| `--genesis`                         | [`--genesis-file`](https://besu.hyperledger.org/en/latest/Reference/CLI/CLI-Syntax/#genesis-file)                                                                                                                                | Renamed                          |
| `--goerli`                          | [`--network=goerli`](https://besu.hyperledger.org/en/latest/Reference/CLI/CLI-Syntax/#network)                                                                                                                                  | Replaced by `--network` option   |
| `--metrics-listen=<HOST:PORT>`      | [`--metrics-host=<HOST>`](https://besu.hyperledger.org/en/latest/Reference/CLI/CLI-Syntax/#metrics-host) and [`--metrics-port=<PORT>`](https://besu.hyperledger.org/en/latest/Reference/CLI/CLI-Syntax/#metrics-port) | Split into host and port options |
| `--miner-extraData`                 | [`--miner-extra-data`](https://besu.hyperledger.org/en/latest/Reference/CLI/CLI-Syntax/#miner-extra-data)                                                                                                                       | Renamed                          |
| `--miner-minTransactionGasPriceWei` | [`--min-gas-price`](https://besu.hyperledger.org/en/latest/Reference/CLI/CLI-Syntax/#min-gas-price)                                                                                                                              | Renamed                          |
| `--no-discovery`                    | [`--discovery-enabled`](https://besu.hyperledger.org/en/latest/Reference/CLI/CLI-Syntax/#discovery-enabled)                                                                                                                      | Replaced                         |
| `--node-private-key`                | [`--node-private-key-file`](https://besu.hyperledger.org/en/latest/Reference/CLI/CLI-Syntax/#node-private-key-file)                                                                                                              | Renamed                          |
| `--ottoman`                         | N/A                                                                                                                                                                                                                                         | Removed                          |
| `--p2p-listen=<HOST:PORT>`          | [`--p2p-host=<HOST>`](https://besu.hyperledger.org/en/latest/Reference/CLI/CLI-Syntax/#p2p-hostt) and [`--p2p-port=<PORT>`](https://besu.hyperledger.org/en/latest/Reference/CLI/CLI-Syntax/#p2p-port) | Split into host and port options |
| `--rinkeby`                         | [`--network=rinkeby`](https://besu.hyperledger.org/en/latest/Reference/CLI/CLI-Syntax/#network)                                                                                                                                     | Replaced by `--network` option   |
| `--ropsten`                         | [`--network=ropsten`](https://besu.hyperledger.org/en/latest/Reference/CLI/CLI-Syntax/#network)                                                                                                                                     | Replaced by `--network` option   |
| `--rpc-enabled`                     | [` --rpc-http-enabled`](https://besu.hyperledger.org/en/latest/Reference/CLI/CLI-Syntax/#rpc-http-enabled)| Renamed|
| `--rpc-listen=<HOST:PORT>`          | [`--rpc-http-host=<HOST>`](https://besu.hyperledger.org/en/latest/Reference/CLI/CLI-Syntax/#rpc-http-host) and [`--rpc-http-port=<PORT>`](https://besu.hyperledger.org/en/latest/Reference/CLI/CLI-Syntax/#rpc-http-port) | Split into host and port options |
| `--rpc-api`                         | [`--rpc-http-api`](https://besu.hyperledger.org/en/latest/Reference/CLI/CLI-Syntax/#rpc-http-api)| Renamed |
| `--rpc-cors-origins`                | [`--rpc-http-cors-origins`](https://besu.hyperledger.org/en/latest/Reference/CLI/CLI-Syntax/#rpc-http-cors-origins) | Renamed |
| `--ws-enabled`                      | [`--rpc-ws-enabled`](https://besu.hyperledger.org/en/latest/Reference/CLI/CLI-Syntax/#rpc-ws-enabled)  | Renamed |
| `--ws-api`                          | [`--rpc-ws-api`](https://besu.hyperledger.org/en/latest/Reference/CLI/CLI-Syntax/#rpc-ws-api) | Renamed|
| `--ws-listen=<HOST:PORT>`           | [`--rpc-ws-host=<HOST>`](https://besu.hyperledger.org/en/latest/Reference/CLI/CLI-Syntax/#rpc-ws-host) and [`--rpc-ws-port=<PORT>`](https://besu.hyperledger.org/en/latest/Reference/CLI/CLI-Syntax/#rpc-ws-port) | Split into host and port options |
| `--ws-refresh-delay`                | [`--rpc-ws-refresh-delay`](https://besu.hyperledger.org/en/latest/Reference/CLI/CLI-Syntax/#rpc-ws-refresh-delay)|Renamed|

| Previous Subcommand                 | New Subcommand                                                                                                                                                                                                                  | Change                            |
|-------------------------------------|------------------------------------------------------------------------------------------------------------------------------------------------------------------------------------------------------------------------------------------|----------------------------------|
| `pantheon import <block-file>`      | [`pantheon blocks import --from=<block-file>`](https://besu.hyperledger.org/en/latest/Reference/CLI/CLI-Subcommands/#blocks)                                                                                            | Renamed                          |
| `pantheon export-pub-key <key-file>`| [`pantheon public-key export --to=<key-file>`](https://besu.hyperledger.org/en/latest/Reference/CLI/CLI-Subcommands/#public-key)                                                                                                      | Renamed                          |


### Private Network Quickstart

The Private Network Quickstart has been moved from the `pantheon` repository to the `pantheon-quickstart`
repository. The [Private Network Quickstart tutorial](https://besu.hyperledger.org/en/latest/Tutorials/Quickstarts/Private-Network-Quickstart/)
has been updated to use the moved quickstart.

### Additions and Improvements

- `--network=goerli` supports relaunch of Görli testnet [\#717](https://github.com/PegaSysEng/pantheon/pull/717)
- TOML authentication provider [\#689](https://github.com/PegaSysEng/pantheon/pull/689)
- Metrics Push Gateway Options [\#678](https://github.com/PegaSysEng/pantheon/pull/678)
- Additional logging details for IBFT 2.0 [\#650](https://github.com/PegaSysEng/pantheon/pull/650)
- Permissioning config TOML file [\#643](https://github.com/PegaSysEng/pantheon/pull/643)
- Added metrics Prometheus Push Gateway Support [\#638](https://github.com/PegaSysEng/pantheon/pull/638)
- Clique and IBFT not enabled by default in RPC APIs [\#635](https://github.com/PegaSysEng/pantheon/pull/635)
- Added `admin_addPeer` JSON-RPC API method [\#622](https://github.com/PegaSysEng/pantheon/pull/622)
- Implemented `--p2p-enabled` configuration item [\#619](https://github.com/PegaSysEng/pantheon/pull/619)
- Command options and commands renaming [\#618](https://github.com/PegaSysEng/pantheon/pull/618)
- Added IBFT get pending votes [\#603](https://github.com/PegaSysEng/pantheon/pull/603)
- Implement Petersburg hardfork [\#601](https://github.com/PegaSysEng/pantheon/pull/601)
- Added private transaction abstraction [\#592](https://github.com/PegaSysEng/pantheon/pull/592) (thanks to [iikirilov](https://github.com/iikirilov))
- Added privacy command line commands [\#584](https://github.com/PegaSysEng/pantheon/pull/584) (thanks to [Puneetha17](https://github.com/Puneetha17))
- Documentation updates include:
  - Updated [Private Network Quickstart tutorial](https://besu.hyperledger.org/en/latest/Tutorials/Quickstarts/Private-Network-Quickstart/)
    to use quickstart in `pantheon-quickstart` repository and indicate that the quickstart is not supported on Windows.
  - Added IBFT 2.0 [content](https://besu.hyperledger.org/en/latest/HowTo/Configure/Consensus-Protocols/IBFT/) and [JSON RPC API methods](https://besu.hyperledger.org/en/latest/Reference/API-Methods/#ibft-20-methods).
  - Added [consensus protocols content](https://besu.hyperledger.org/en/latest/Concepts/Consensus-Protocols/Comparing-PoA/).
  - Added content on [events and logs](https://besu.hyperledger.org/en/latest/Concepts/Events-and-Logs/), and [using filters](https://besu.hyperledger.org/en/latest/HowTo/Interact/Filters/Accessing-Logs-Using-JSON-RPC/).
  - Added content on integrating with [Prometheus Push Gateway](https://besu.hyperledger.org/en/latest/HowTo/Deploy/Monitoring-Performance/#running-prometheus-with-besu-in-push-mode)

### Technical Improvements

- Download receipts during fast sync and import without processing transactions [\#701](https://github.com/PegaSysEng/pantheon/pull/701)
- Removed CLI options for `--nodes-whitelist` and `--accounts-whitelist` [\#694](https://github.com/PegaSysEng/pantheon/pull/694)
- Delegate `getRootCause` through to Guava's implementation [\#692](https://github.com/PegaSysEng/pantheon/pull/692)
- Benchmark update [\#691](https://github.com/PegaSysEng/pantheon/pull/691)
- Implement chain download for fast sync [\#690](https://github.com/PegaSysEng/pantheon/pull/690)
- Allow missing accounts to create zero-cost transactions [\#685](https://github.com/PegaSysEng/pantheon/pull/685)
- Node private key location should be fixed under docker [\#684](https://github.com/PegaSysEng/pantheon/pull/684)
- Parallel Processing File Import Performance [\#683](https://github.com/PegaSysEng/pantheon/pull/683)
- Integrate actual `WorldStateDownloader` with the fast sync work flow [\#682](https://github.com/PegaSysEng/pantheon/pull/682)
- Removed `--max-trailing-peers` option [\#680](https://github.com/PegaSysEng/pantheon/pull/680)
- Enabled warning on CLI dependent options [\#679](https://github.com/PegaSysEng/pantheon/pull/679)
- Update WorldStateDownloader run\(\) interface to accept header [\#677](https://github.com/PegaSysEng/pantheon/pull/677)
- Fixed Difficulty calculator [\#663](https://github.com/PegaSysEng/pantheon/pull/663)
- `discovery-enabled` option refactoring [\#661](https://github.com/PegaSysEng/pantheon/pull/661)
- Update orion default port approach [\#660](https://github.com/PegaSysEng/pantheon/pull/660)
- Extract out generic parts of Downloader [\#659](https://github.com/PegaSysEng/pantheon/pull/659)
- Start world downloader [\#658](https://github.com/PegaSysEng/pantheon/pull/658)
- Create a simple `WorldStateDownloader` [\#657](https://github.com/PegaSysEng/pantheon/pull/657)
- Added handling for when p2p is disabled [\#655](https://github.com/PegaSysEng/pantheon/pull/655)
- Enabled command line configuration for privacy precompiled contract address [\#653](https://github.com/PegaSysEng/pantheon/pull/653) (thanks to [Puneetha17](https://github.com/Puneetha17))
- IBFT transmitted packets are logged by gossiper [\#652](https://github.com/PegaSysEng/pantheon/pull/652)
- `admin_addPeer` acceptance test [\#651](https://github.com/PegaSysEng/pantheon/pull/651)
- Added `p2pEnabled` configuration to `ProcessBesuNodeRunner` [\#649](https://github.com/PegaSysEng/pantheon/pull/649)
- Added description to automatic benchmarks [\#646](https://github.com/PegaSysEng/pantheon/pull/646)
- Added `network` option [\#645](https://github.com/PegaSysEng/pantheon/pull/645)
- Remove OrionConfiguration [\#644](https://github.com/PegaSysEng/pantheon/pull/644) (thanks to [Puneetha17](https://github.com/Puneetha17))
- IBFT Json Acceptance tests [\#634](https://github.com/PegaSysEng/pantheon/pull/634)
- Upgraded build image to one that contains libsodium [\#632](https://github.com/PegaSysEng/pantheon/pull/632)
- Command line fixes [\#630](https://github.com/PegaSysEng/pantheon/pull/630)
- Consider peer count insufficient until minimum peers for fast sync are connected [\#629](https://github.com/PegaSysEng/pantheon/pull/629)
- Build tweaks [\#628](https://github.com/PegaSysEng/pantheon/pull/628)
- IBFT ensure non-validator does not partake in consensus [\#627](https://github.com/PegaSysEng/pantheon/pull/627)
- Added ability in acceptance tests to set up a node with `--no-discovery` [\#624](https://github.com/PegaSysEng/pantheon/pull/624)
- Gossip integration test [\#623](https://github.com/PegaSysEng/pantheon/pull/623)
- Removed quickstart code and CI pipeline [\#616](https://github.com/PegaSysEng/pantheon/pull/616)
- IBFT Integration Tests - Spurious Behaviour [\#615](https://github.com/PegaSysEng/pantheon/pull/615)
- Refactoring for more readable IBFT IT [\#614](https://github.com/PegaSysEng/pantheon/pull/614)
- Start of fast sync downloader [\#613](https://github.com/PegaSysEng/pantheon/pull/613)
- Split `IbftProcessor` into looping and event processing [\#612](https://github.com/PegaSysEng/pantheon/pull/612)
- IBFT Int Test - changed `TestContextFactory` to a builder [\#611](https://github.com/PegaSysEng/pantheon/pull/611)
- Discard prior round change msgs [\#610](https://github.com/PegaSysEng/pantheon/pull/610)
- `IbftGetValidatorsByBlockHash` added to json factory [\#607](https://github.com/PegaSysEng/pantheon/pull/607)
- IBFT Validator RPCs to return list of strings [\#606](https://github.com/PegaSysEng/pantheon/pull/606)
- Update Benchmark [\#605](https://github.com/PegaSysEng/pantheon/pull/605)
- Remove db package and move classes to more appropriate locations [\#599](https://github.com/PegaSysEng/pantheon/pull/599)
- Added `GetReceiptsFromPeerTask` [\#598](https://github.com/PegaSysEng/pantheon/pull/598)
- Added `GetNodeDataFromPeerTask` [\#597](https://github.com/PegaSysEng/pantheon/pull/597)
- Fixed deprecation warnings [\#596](https://github.com/PegaSysEng/pantheon/pull/596)
- IBFT Integration Tests - Future Height [\#591](https://github.com/PegaSysEng/pantheon/pull/591)
- Added `getNodeData` to `EthPeer` to enable requesting node data [\#589](https://github.com/PegaSysEng/pantheon/pull/589)
- `Blockcreator` to use `parentblock` specified at constuction [\#588](https://github.com/PegaSysEng/pantheon/pull/588)
- Support responding to `GetNodeData` requests [\#587](https://github.com/PegaSysEng/pantheon/pull/587)
- IBFT validates block on proposal reception [\#583](https://github.com/PegaSysEng/pantheon/pull/583)
- Rework `NewRoundValidator` tests [\#582](https://github.com/PegaSysEng/pantheon/pull/582)
- IBFT split extra data validation rule into components [\#581](https://github.com/PegaSysEng/pantheon/pull/581)
- Allow attached rules to be flagged `light` [\#580](https://github.com/PegaSysEng/pantheon/pull/580)
- Split Block Validation from Importing [\#579](https://github.com/PegaSysEng/pantheon/pull/579)
- Refactor `RoundChangeManager` creation [\#578](https://github.com/PegaSysEng/pantheon/pull/578)
- Add `-SNAPSHOT` postfix to version [\#577](https://github.com/PegaSysEng/pantheon/pull/577)
- IBFT - prevent proposed block being imported twice [\#576](https://github.com/PegaSysEng/pantheon/pull/576)
- Version upgrades [\#571](https://github.com/PegaSysEng/pantheon/pull/571)
- Tests that CLI options are disabled under docker [\#566](https://github.com/PegaSysEng/pantheon/pull/566)
- Renamed IBFT networking classes [\#555](https://github.com/PegaSysEng/pantheon/pull/555)
- Removed dead code from the consensus package [\#554](https://github.com/PegaSysEng/pantheon/pull/554)
- Prepared private transaction support [\#538](https://github.com/PegaSysEng/pantheon/pull/538) (thanks to [iikirilov](https://github.com/iikirilov))

## 0.8.5

Indefinitely delays the roll-out of Constantinople on Ethereum Mainnet due to a [potential security issue](https://blog.ethereum.org/2019/01/15/security-alert-ethereum-constantinople-postponement/) detected.

## Additions and Improvements
- Remove Constantinople fork block [\#574](https://github.com/PegaSysEng/pantheon/pull/574)

## Technical Improvements
- Rename IBFT message packages [\#568](https://github.com/PegaSysEng/pantheon/pull/568)


## 0.8.4

### Docker Image

If you have been running a node using the v0.8.3 Docker image, the node was not saving data to the
specified [data directory](https://besu.hyperledger.org/en/stable/),
or referring to the custom [configuration file](https://besu.hyperledger.org/en/stable/)
or [genesis file](https://besu.hyperledger.org/en/stable/).

To recover the node key and data directory from the Docker container:
`docker cp <container>:/opt/pantheon/key <destination_file>`
`docker cp <container>:/opt/pantheon/database <destination_directory>`

Where `container` is the name or ID of the Docker container containing the Besu node.

The container can be running or stopped when you copy the key and data directory. If your node was
fully synchronized to MainNet, the data directory will be ~2TB.

When restarting your node with the v0.8.4 Docker image:

* Save the node key in the [`key` file](https://besu.hyperledger.org/en/latest/Concepts/Node-Keys/#node-private-key) in the data
    directory or specify the location using the [`--node-private-key` option](https://besu.hyperledger.org/en/stable/).
* Specify the `<destination_directory` as a [volume for the data directory](https://besu.hyperledger.org/en/stable/).

### Bug Fixes
- Fixing default resource locations inside docker [\#529](https://github.com/PegaSysEng/pantheon/pull/529)
- NewRoundMessageValidator ignores Round Number when comparing blocks [\#523](https://github.com/PegaSysEng/pantheon/pull/523)
- Fix Array Configurable command line options [\#514](https://github.com/PegaSysEng/pantheon/pull/514)

## Additions and Improvements
- RocksDB Metrics [\#531](https://github.com/PegaSysEng/pantheon/pull/531)
- Added `ibft_getValidatorsByBlockHash` JSON RPC [\#519](https://github.com/PegaSysEng/pantheon/pull/519)
- Expose metrics to Prometheus [\#506](https://github.com/PegaSysEng/pantheon/pull/506)
- Added `ibft_getValidatorsByBlockNumber` [\#499](https://github.com/PegaSysEng/pantheon/pull/499)
- Added `Roadmap.md` file. [\#494](https://github.com/PegaSysEng/pantheon/pull/494)
- Added JSON RPC `eth hashrate` method. [\#488](https://github.com/PegaSysEng/pantheon/pull/488)
- Account whitelist API [\#487](https://github.com/PegaSysEng/pantheon/pull/487)
- Added nodes whitelist JSON-RPC APIs [\#476](https://github.com/PegaSysEng/pantheon/pull/476)
- Added account whitelisting [\#460](https://github.com/PegaSysEng/pantheon/pull/460)
- Added configurable refresh delay for SyncingSubscriptionService on start up [\#383](https://github.com/PegaSysEng/pantheon/pull/383)
- Added the Command Line Style Guide  [\#530](https://github.com/PegaSysEng/pantheon/pull/530)
- Documentation updates include:
  * Migrated to new [documentation site](https://docs.pantheon.pegasys.tech/en/latest/)
  * Added [configuration file content](https://besu.hyperledger.org/en/stable/)
  * Added [tutorial to create private network](https://besu.hyperledger.org/en/latest/Tutorials/Private-Network/Create-Private-Network/)
  * Added content on [enabling non-default APIs](https://besu.hyperledger.org/en/latest/Reference/API-Methods/)

## Technical Improvements

-  Updated `--bootnodes` command option to take zero arguments [\#548](https://github.com/PegaSysEng/pantheon/pull/548)
- IBFT Integration Testing - Local Node is proposer [\#527](https://github.com/PegaSysEng/pantheon/pull/527)
- Remove vertx from discovery tests [\#539](https://github.com/PegaSysEng/pantheon/pull/539)
- IBFT Integration testing - Round Change [\#537](https://github.com/PegaSysEng/pantheon/pull/537)
- NewRoundMessageValidator creates RoundChangeValidator with correct value [\#518](https://github.com/PegaSysEng/pantheon/pull/518)
- Remove time dependency from BlockTimer tests [\#513](https://github.com/PegaSysEng/pantheon/pull/513)
- Gradle 5.1 [\#512](https://github.com/PegaSysEng/pantheon/pull/512)
- Metrics measurement adjustment [\#511](https://github.com/PegaSysEng/pantheon/pull/511)
- Metrics export for import command. [\#509](https://github.com/PegaSysEng/pantheon/pull/509)
- IBFT Integration test framework [\#502](https://github.com/PegaSysEng/pantheon/pull/502)
- IBFT message gossiping [\#501](https://github.com/PegaSysEng/pantheon/pull/501)
- Remove non-transactional mutation from KeyValueStore [\#500](https://github.com/PegaSysEng/pantheon/pull/500)
- Ensured that the blockchain queries class handles optionals better. [\#486](https://github.com/PegaSysEng/pantheon/pull/486)
- IBFT mining acceptance test [\#483](https://github.com/PegaSysEng/pantheon/pull/483)
- Set base directory name to be lowercase in building.md [\#474](https://github.com/PegaSysEng/pantheon/pull/474) (Thanks to [Matthalp](https://github.com/Matthalp))
- Moved admin\_peers to Admin API group [\#473](https://github.com/PegaSysEng/pantheon/pull/473)
- Nodes whitelist acceptance test [\#472](https://github.com/PegaSysEng/pantheon/pull/472)
- Rework RoundChangeManagerTest to not reuse validators [\#469](https://github.com/PegaSysEng/pantheon/pull/469)
- Ignore node files to support truffle. [\#467](https://github.com/PegaSysEng/pantheon/pull/467)
- IBFT pantheon controller [\#461](https://github.com/PegaSysEng/pantheon/pull/461)
- IBFT Round to update internal state on reception of NewRound Message [\#451](https://github.com/PegaSysEng/pantheon/pull/451)
- Update RoundChangeManager correctly create its message validator [\#450](https://github.com/PegaSysEng/pantheon/pull/450)
- Use seconds for block timer time unit [\#445](https://github.com/PegaSysEng/pantheon/pull/445)
- IBFT controller and future msgs handling [\#431](https://github.com/PegaSysEng/pantheon/pull/431)
- Allow IBFT Round to be created using PreparedCert [\#429](https://github.com/PegaSysEng/pantheon/pull/429)
- Added MessageValidatorFactory [\#425](https://github.com/PegaSysEng/pantheon/pull/425)
- Inround payload [\#423](https://github.com/PegaSysEng/pantheon/pull/423)
- Updated IbftConfig Fields [\#422](https://github.com/PegaSysEng/pantheon/pull/422)
- Repair IbftBlockCreator and add tests [\#421](https://github.com/PegaSysEng/pantheon/pull/421)
- Make Besu behave as a submodule [\#419](https://github.com/PegaSysEng/pantheon/pull/419)
- Ibft Height Manager [\#418](https://github.com/PegaSysEng/pantheon/pull/418)
- Ensure bootnodes are a subset of node whitelist [\#414](https://github.com/PegaSysEng/pantheon/pull/414)
- IBFT Consensus Round Classes [\#405](https://github.com/PegaSysEng/pantheon/pull/405)
- IBFT message payload tests [\#404](https://github.com/PegaSysEng/pantheon/pull/404)
- Validate enodeurl syntax from command line [\#403](https://github.com/PegaSysEng/pantheon/pull/403)
- Update errorprone [\#401](https://github.com/PegaSysEng/pantheon/pull/401)
- IBFT round change manager [\#393](https://github.com/PegaSysEng/pantheon/pull/393)
- IBFT RoundState [\#392](https://github.com/PegaSysEng/pantheon/pull/392)
- Move Block data generator test helper to test support package [\#391](https://github.com/PegaSysEng/pantheon/pull/391)
- IBFT message tests [\#367](https://github.com/PegaSysEng/pantheon/pull/367)

## 0.8.3

### Breaking Change to JSON RPC-API

From v0.8.3, incoming HTTP requests are only accepted from hostnames specified using the `--host-whitelist` command-line option. If not specified, the default value for `--host-whitelist` is `localhost`.

If using the URL `http://127.0.0.1` to make JSON-RPC calls, use `--host-whitelist` to specify the hostname `127.0.0.1` or update the hostname to `localhost`.

If your application publishes RPC ports, specify the hostnames when starting Besu. For example:

```bash
pantheon --host-whitelist=example.com
```

Specify `*` or `all` for `--host-whitelist` to effectively disable host protection and replicate pre-v0.8.3 behavior. This is not recommended for production code.

### Bug Fixes

- Repair Clique Proposer Selection [\#339](https://github.com/PegaSysEng/pantheon/pull/339)
- High TX volume swamps block processing [\#337](https://github.com/PegaSysEng/pantheon/pull/337)
- Check if the connectFuture has completed successfully [\#293](https://github.com/PegaSysEng/pantheon/pull/293)
- Switch back to Xerial Snappy Library [\#284](https://github.com/PegaSysEng/pantheon/pull/284)
- ShortHex of 0 should be '0x0', not '0x' [\#272](https://github.com/PegaSysEng/pantheon/pull/272)
- Fix pantheon CLI default values infinite loop [\#266](https://github.com/PegaSysEng/pantheon/pull/266)

### Additions and Improvements

- Added `--nodes-whitelist` parameter to CLI and NodeWhitelistController [\#346](https://github.com/PegaSysEng/pantheon/pull/346)
- Discovery wiring for `--node-whitelist` [\#365](https://github.com/PegaSysEng/pantheon/pull/365)
- Plumb in three more metrics [\#344](https://github.com/PegaSysEng/pantheon/pull/344)
- `ProposerSelection` to support multiple IBFT implementations [\#307](https://github.com/PegaSysEng/pantheon/pull/307)
- Configuration to support IBFT original and revised [\#306](https://github.com/PegaSysEng/pantheon/pull/306)
- Added host whitelist for JSON-RPC. [**Breaking Change**](#breaking-change-to-json-rpc-api) [\#295](https://github.com/PegaSysEng/pantheon/pull/295)
- Reduce `Block creation processed cancelled` log message to debug [\#294](https://github.com/PegaSysEng/pantheon/pull/294)
- Implement iterative peer search [\#268](https://github.com/PegaSysEng/pantheon/pull/268)
- Added RLP enc/dec for PrePrepare, Commit and NewRound messages [\#200](https://github.com/PegaSysEng/pantheon/pull/200)
- IBFT block mining [\#169](https://github.com/PegaSysEng/pantheon/pull/169)
- Added `--goerli` CLI option [\#370](https://github.com/PegaSysEng/pantheon/pull/370) (Thanks to [@Nashatyrev](https://github.com/Nashatyrev))
- Begin capturing metrics to better understand Besu's behaviour [\#326](https://github.com/PegaSysEng/pantheon/pull/326)
- Documentation updates include:
   * Added Coding Conventions [\#342](https://github.com/PegaSysEng/pantheon/pull/342)
   * Reorganised [Installation documentation](https://github.com/PegaSysEng/pantheon/wiki/Installation) and added [Chocolatey installation](https://github.com/PegaSysEng/pantheon/wiki/Install-Binaries#windows-with-chocolatey) for Windows
   * Reorganised [JSON-RPC API documentation](https://github.com/PegaSysEng/pantheon/wiki/JSON-RPC-API)
   * Updated [RPC Pub/Sub API documentation](https://github.com/PegaSysEng/pantheon/wiki/RPC-PubSub)

### Technical Improvements

- Extracted non-Docker CLI parameters to picoCLI mixin. [\#323](https://github.com/PegaSysEng/pantheon/pull/323)
- IBFT preprepare to validate round matches block [\#329](https://github.com/PegaSysEng/pantheon/pull/329)
- Fix acceptance test [\#324](https://github.com/PegaSysEng/pantheon/pull/324)
- Added the `IbftFinalState` [\#385](https://github.com/PegaSysEng/pantheon/pull/385)
- Constantinople Fork Block [\#382](https://github.com/PegaSysEng/pantheon/pull/382)
- Fix `pantheon.cli.BesuCommandTest` test on Windows [\#380](https://github.com/PegaSysEng/pantheon/pull/380)
- JDK smoke testing is being configured differently now [\#374](https://github.com/PegaSysEng/pantheon/pull/374)
- Re-enable clique AT [\#373](https://github.com/PegaSysEng/pantheon/pull/373)
- Ignoring acceptance test [\#372](https://github.com/PegaSysEng/pantheon/pull/372)
- Changes to support Gradle 5.0 [\#371](https://github.com/PegaSysEng/pantheon/pull/371)
- Clique: Prevent out of turn blocks interrupt in-turn mining [\#364](https://github.com/PegaSysEng/pantheon/pull/364)
- Time all tasks [\#361](https://github.com/PegaSysEng/pantheon/pull/361)
- Rework `VoteTallyCache` to better represent purpose [\#360](https://github.com/PegaSysEng/pantheon/pull/360)
- Add an `UNKNOWN` `DisconnectReason` [\#359](https://github.com/PegaSysEng/pantheon/pull/359)
- New round validation [\#353](https://github.com/PegaSysEng/pantheon/pull/353)
- Update get validators for block hash test to start from block 1 [\#352](https://github.com/PegaSysEng/pantheon/pull/352)
- Idiomatic Builder Pattern [\#345](https://github.com/PegaSysEng/pantheon/pull/345)
- Revert `Repair Clique Proposer Selection` \#339 - Breaks Görli testnet [\#343](https://github.com/PegaSysEng/pantheon/pull/343)
- No fixed ports in tests [\#340](https://github.com/PegaSysEng/pantheon/pull/340)
- Update clique acceptance test genesis file to use correct clique property names [\#338](https://github.com/PegaSysEng/pantheon/pull/338)
- Supporting list of addresses in logs subscription [\#336](https://github.com/PegaSysEng/pantheon/pull/336)
- Render handler exception to `System.err` instead of `.out` [\#334](https://github.com/PegaSysEng/pantheon/pull/334)
- Renamed IBFT message classes [\#333](https://github.com/PegaSysEng/pantheon/pull/333)
- Add additional RLP tests [\#332](https://github.com/PegaSysEng/pantheon/pull/332)
- Downgrading spotless to 3.13.0 to fix threading issues [\#325](https://github.com/PegaSysEng/pantheon/pull/325)
- `eth_getTransactionReceipt` acceptance test [\#322](https://github.com/PegaSysEng/pantheon/pull/322)
- Upgrade vertx to 3.5.4 [\#316](https://github.com/PegaSysEng/pantheon/pull/316)
- Round change validation [\#315](https://github.com/PegaSysEng/pantheon/pull/315)
- Basic IBFT message validators [\#314](https://github.com/PegaSysEng/pantheon/pull/314)
- Minor repairs to clique block scheduling [\#308](https://github.com/PegaSysEng/pantheon/pull/308)
- Dependencies Version upgrade [\#303](https://github.com/PegaSysEng/pantheon/pull/303)
- Build multiple JVM [\#301](https://github.com/PegaSysEng/pantheon/pull/301)
- Smart contract acceptance test [\#296](https://github.com/PegaSysEng/pantheon/pull/296)
- Fixing WebSocket error response [\#292](https://github.com/PegaSysEng/pantheon/pull/292)
- Reword error messages following exceptions during mining [\#291](https://github.com/PegaSysEng/pantheon/pull/291)
- Clique acceptance tests [\#290](https://github.com/PegaSysEng/pantheon/pull/290)
- Delegate creation of additional JSON-RPC methods to the BesuController [\#289](https://github.com/PegaSysEng/pantheon/pull/289)
- Remove unnecessary `RlpInput` and `RlpOutput` classes [\#287](https://github.com/PegaSysEng/pantheon/pull/287)
- Remove `RlpUtils` [\#285](https://github.com/PegaSysEng/pantheon/pull/285)
- Enabling previously ignored acceptance tests [\#282](https://github.com/PegaSysEng/pantheon/pull/282)
- IPv6 peers [\#281](https://github.com/PegaSysEng/pantheon/pull/281)
- IPv6 Bootnode [\#280](https://github.com/PegaSysEng/pantheon/pull/280)
- Acceptance test for `getTransactionReceipt` JSON-RPC method [\#278](https://github.com/PegaSysEng/pantheon/pull/278)
- Inject `StorageProvider` into `BesuController` instances [\#259](https://github.com/PegaSysEng/pantheon/pull/259)

## 0.8.2

### Removed
 - Removed `import-blockchain` command because nothing exports to the required format yet (PR [\#223](https://github.com/PegaSysEng/pantheon/pull/223))

### Bug Fixes
 - `io.netty.util.internal.OutOfDirectMemoryError` errors by removing reference counting from network messages.
 - Log spam: endless loop in `nioEventLoopGroup` thanks to [@5chdn](https://github.com/5chdn) for reporting) (PR [#261](https://github.com/PegaSysEng/pantheon/pull/261))
 - Rinkeby import can stall with too many fragments thanks to [@steffenkux](https://github.com/steffenkux) and [@5chdn](https://github.com/5chdn) for reporting) (PR [#255](https://github.com/PegaSysEng/pantheon/pull/255))
 - Clique incorrectly used the chain ID instead of the network ID in ETH status messages (PR [#209](https://github.com/PegaSysEng/pantheon/pull/209))
 - Gradle deprecation warnings (PR [#246](https://github.com/PegaSysEng/pantheon/pull/246) with thanks to [@jvirtanen](https://github.com/jvirtanen))
 - Consensus issue on Ropsten:
    - Treat output length as a maximum length for CALL operations (PR [#236](https://github.com/PegaSysEng/pantheon/pull/236))
    - ECRec precompile should return empty instead of 32 zero bytes when the input is invalid (PR [#227](https://github.com/PegaSysEng/pantheon/pull/227))
 - File name too long error while building from source thanks to [@5chdn](https://github.com/5chdn) for reporting) (PR [#221](https://github.com/PegaSysEng/pantheon/pull/221))
 - Loop syntax in `runBesuPrivateNetwork.sh` (PR [#237](https://github.com/PegaSysEng/pantheon/pull/237) thanks to [@matt9ucci](https://github.com/matt9ucci))
 - Fix `CompressionException: Snappy decompression failed` errors thanks to [@5chdn](https://github.com/5chdn) for reporting) (PR [#274](https://github.com/PegaSysEng/pantheon/pull/274))

### Additions and Improvements
 - Added `--ropsten` command line argument to make syncing to Ropsten easier (PR [#197](https://github.com/PegaSysEng/pantheon/pull/197) with thanks to [@jvirtanen](https://github.com/jvirtanen))
 - Enabled constantinople in `--dev-mode` (PR [#256](https://github.com/PegaSysEng/pantheon/pull/256))
 - Supported Constantinople with Clique thanks to [@5chdn](https://github.com/5chdn) for reporting) (PR [#250](https://github.com/PegaSysEng/pantheon/pull/250), PR [#247](https://github.com/PegaSysEng/pantheon/pull/247))
 - Implemented `eth_chainId` JSON-RPC method (PR [#219](https://github.com/PegaSysEng/pantheon/pull/219))
 - Updated client version to be ethstats friendly (PR [#258](https://github.com/PegaSysEng/pantheon/pull/258))
 - Added `--node-private-key` option to allow nodekey file to be specified separately to data directory thanks to [@peterbroadhurst](https://github.com/peterbroadhurst) for requesting)  (PR [#234](https://github.com/PegaSysEng/pantheon/pull/234))
 - Added `--banned-nodeids` option to prevent connection to specific nodes (PR [#254](https://github.com/PegaSysEng/pantheon/pull/254))
 - Send client quitting disconnect message to peers on shutdown (PR [#253](https://github.com/PegaSysEng/pantheon/pull/253))
 - Improved error message for port conflict error (PR [#232](https://github.com/PegaSysEng/pantheon/pull/232))
 - Improved documentation by adding the following pages:
    * [Getting Started](https://github.com/PegaSysEng/pantheon/wiki/Getting-Started)
    * [Network ID and Chain ID](https://github.com/PegaSysEng/pantheon/wiki/NetworkID-And-ChainID)
    * [Node Keys](https://github.com/PegaSysEng/pantheon/wiki/Node-Keys)
    * [Networking](https://github.com/PegaSysEng/pantheon/wiki/Networking)
    * [Accounts for Testing](https://github.com/PegaSysEng/pantheon/wiki/Accounts-for-Testing)
    * [Logging](https://github.com/PegaSysEng/pantheon/wiki/Logging)
    * [Proof of Authority](https://github.com/PegaSysEng/pantheon/wiki/Proof-of-Authority)
    * [Passing JVM Options](https://github.com/PegaSysEng/pantheon/wiki/Passing-JVM-Options)


 ### Technical Improvements
 - Upgraded Ethereum reference tests to 6.0 beta 2. (thanks to [@jvirtanen](https://github.com/jvirtanen) for the initial upgrade to beta 1)
 - Set Java compiler default encoding to UTF-8 (PR [#238](https://github.com/PegaSysEng/pantheon/pull/238) thanks to [@matt9ucci](https://github.com/matt9ucci))
 - Removed duplicate code defining default JSON-RPC APIs (PR [#218](https://github.com/PegaSysEng/pantheon/pull/218) thanks to [@matt9ucci](https://github.com/matt9ucci))
 - Improved code for parsing config (PRs [#208](https://github.com/PegaSysEng/pantheon/pull/208), [#209](https://github.com/PegaSysEng/pantheon/pull/209))
 - Use `java.time.Clock` in favour of a custom Clock interface (PR [#220](https://github.com/PegaSysEng/pantheon/pull/220))
 - Improve modularity of storage systems (PR [#211](https://github.com/PegaSysEng/pantheon/pull/211), [#207](https://github.com/PegaSysEng/pantheon/pull/207))
 - Treat JavaDoc warnings as errors (PR [#171](https://github.com/PegaSysEng/pantheon/pull/171))
 - Add benchmark for `BlockHashOperation `as a template for benchmarking other EVM operations (PR [#203](https://github.com/PegaSysEng/pantheon/pull/203))
 - Added unit tests for `EthBlockNumber` (PR [#195](https://github.com/PegaSysEng/pantheon/pull/195) thanks to [@jvirtanen](https://github.com/jvirtanen))
 - Code style improvements (PR [#196](https://github.com/PegaSysEng/pantheon/pull/196) thanks to [@jvirtanen](https://github.com/jvirtanen))
 - Added unit tests for `Web3ClientVersion` (PR [#194](https://github.com/PegaSysEng/pantheon/pull/194) with thanks to [@jvirtanen](https://github.com/jvirtanen))
 - Removed RLPUtils from `RawBlockIterator` (PR [#179](https://github.com/PegaSysEng/pantheon/pull/179))
 - Replace the JNI based snappy library with a pure-Java version (PR [#257](https://github.com/PegaSysEng/pantheon/pull/257))<|MERGE_RESOLUTION|>--- conflicted
+++ resolved
@@ -10,15 +10,12 @@
 - Implement debug_traceCall [#5885](https://github.com/hyperledger/besu/pull/5885)
 - Transactions that takes too long to evaluate, during block creation, are dropped from the txpool [#6163](https://github.com/hyperledger/besu/pull/6163)
 - New option `tx-pool-min-gas-price` to set a lower bound when accepting txs to the pool [#6098](https://github.com/hyperledger/besu/pull/6098)
-<<<<<<< HEAD
 - Update OpenJDK latest Docker image to use Java 21 [#6189](https://github.com/hyperledger/besu/pull/6189)
-=======
 - Allow a transaction selection plugin to specify custom selection results [#6190](https://github.com/hyperledger/besu/pull/6190)
 - Add `rpc-gas-cap` to allow users to set gas limit to the RPC methods used to simulate transactions[#6156](https://github.com/hyperledger/besu/pull/6156)
 
 ### Bug fixes
 - Fix Docker image name clash between Besu and evmtool [#6194](https://github.com/hyperledger/besu/pull/6194)
->>>>>>> 84c15d93
 
 ## 23.10.2
 
