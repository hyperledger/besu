# Changelog
## 22.1.0
- Add `--ec-curve` parameter to export/export-address public-key subcommands [#3333](https://github.com/hyperledger/besu/pull/3333)

### 22.1.0 Breaking Changes

### Additions and Improvements
- Updated besu-native to version 0.4.3 [#3331](https://github.com/hyperledger/besu/pull/3331)
<<<<<<< HEAD
- Adds ability to specify Engine API endpoint on its own port.
=======
- Refactor synchronizer to asynchronously retrieve blocks from peers, and to change peer when retrying to get a block. [#3326](https://github.com/hyperledger/besu/pull/3326)
- Disable RocksDB TTL compactions [#3356](https://github.com/hyperledger/besu/pull/3356)

>>>>>>> f28dae8c
### Bug Fixes
- Prevent node from peering to itself [#3342](https://github.com/hyperledger/besu/pull/3342)
- Fix an `IndexOutOfBoundsException` exception when getting block from peers. [#3304](https://github.com/hyperledger/besu/issues/3304)

## 22.1.0-RC3
- Changing the order in which we traverse the word state tree during fast sync. This should improve fast sync during subsequent pivot changes.

### 22.1.0-RC3 Breaking Changes
- Removed deprecated hash variable `protected volatile Hash hash;` which was used for private transactions [#3110](https://github.com/hyperledger/besu/pull/3110)

### Additions and Improvements
- Genesis file parameter `blockperiodseconds` is validated as a positive integer on startup to prevent unexpected runtime behaviour [#3186](https://github.com/hyperledger/besu/pull/3186)
- Add option to require replay protection for locally submitted transactions [\#1975](https://github.com/hyperledger/besu/issues/1975)
- Update to block header validation for IBFT and QBFT to support London fork EIP-1559 [#3251](https://github.com/hyperledger/besu/pull/3251)
- Move into SLF4J as logging facade [#3285](https://github.com/hyperledger/besu/pull/3285)

### Bug Fixes
- Fix regression on cors-origin star value
- Fix for ethFeeHistory accepting hex values for blockCount
- Fix a sync issue, when the chain downloader incorrectly shutdown when a task in the pipeline is cancelled. [#3319](https://github.com/hyperledger/besu/pull/3319)

### Download Links
https://hyperledger.jfrog.io/artifactory/besu-binaries/besu/22.1.0-RC3/besu-22.1.0-RC3.tar.gz \ SHA256 fb521c64529b5d19cc8121f91a14087a89a814a83ea1f372f15c0ebdba01bb3a
https://hyperledger.jfrog.io/artifactory/besu-binaries/besu/22.1.0-RC3/besu-22.1.0-RC3.zip \ SHA256 f0bcad0275f15078dad1dcb87f49e7c86d754e4346a06e8ac2f9a690c4b8c088

## 22.1.0-RC2

### 22.1.0-RC2 Breaking Changes
- Removed deprecated hash variable `protected volatile Hash hash;` which was used for private transactions [#3110](https://github.com/hyperledger/besu/pull/3110)

### Additions and Improvements
- Re-order external services (e.g JsonRpcHttpService) to start before blocks start processing [#3118](https://github.com/hyperledger/besu/pull/3118)
- Stream JSON RPC responses to avoid creating big JSON strings in memory [#3076](https://github.com/hyperledger/besu/pull/3076)
- Ethereum Classic Mystique Hard Fork [#3256](https://github.com/hyperledger/besu/pull/3256)

### Bug Fixes
- Make 'to' field optional in eth_call method according to the spec [#3177](https://github.com/hyperledger/besu/pull/3177)
- Update to log4j 2.17.1. Resolves potential vulnerability only exploitable when using custom log4j configurations that are writable by untrusted users.

### Download Links
https://hyperledger.jfrog.io/artifactory/besu-binaries/besu/22.1.0-RC2/besu-22.1.0-RC2.zip \ SHA256: 86c97c935d70857d210016eb73f518fddd5dcef0c7928c5ede4622bf62c69d17
https://hyperledger.jfrog.io/artifactory/besu-binaries/besu/22.1.0-RC2/besu-22.1.0-RC2.tar.gz \ SHA256 327c14e1829d39e65f822478b166519e781ac4714f54da39ba26d21ba5729a1e

## 21.10.9

### Bug Fixes
- Fix regression on cors-origin star value
- Fix for ethFeeHistory accepting hex values for blockCount

 **Full Changelog**: https://github.com/hyperledger/besu/compare/21.10.8...21.10.9

[besu-21.10.9.tar.gz](https://hyperledger.jfrog.io/artifactory/besu-binaries/besu/21.10.9/besu-21.10.9.tar.gz) a4b85ba72ee73017303e4b2f0fdde84a87d376c2c17fdcebfa4e34680f52fc71
[besu-21.10.9.zip](https://hyperledger.jfrog.io/artifactory/besu-binaries/besu/21.10.9/besu-21.10.9.zip) c3ba3f07340fa80064ba7c06f2c0ec081184e000f9a925d132084352d0665ef9

## 21.10.8

### Additions and Improvements
- Ethereum Classic Mystique Hard Fork [#3256](https://github.com/hyperledger/besu/pull/3256)

### Download Links
https://hyperledger.jfrog.io/artifactory/besu-binaries/besu/21.10.8/besu-21.10.8.tar.gz \ SHA256 d325e2e36bc38a707a9eebf92068f5021606a8c6b6464bb4b4d59008ef8014fc
https://hyperledger.jfrog.io/artifactory/besu-binaries/besu/21.10.8/besu-21.10.8.zip \ SHA256 a91da1e82fb378e16437327bba56dd299aafdb0614ba528167a1dae85440c5af

## 21.10.7

### Bug Fixes
- Update dependencies (including vert.x, kubernetes client-java, okhttp, commons-codec)

### Additions and Improvements
- Add support for additional JWT authentication algorithms [#3017](https://github.com/hyperledger/besu/pull/3017)
- Remove Orion ATs

### Download Links
https://hyperledger.jfrog.io/artifactory/besu-binaries/besu/21.10.7/besu-21.10.7.tar.gz \ SHA256 94cee804fcaea366c9575380ef0e30ed04bf2fc7451190a94887f14c07f301ff
https://hyperledger.jfrog.io/artifactory/besu-binaries/besu/21.10.7/besu-21.10.7.zip \ SHA256 faf1ebfb20aa6171aa6ea98d7653339272567c318711d11e350471b5bba62c00

## 21.10.6

### Bug Fixes
- Update log4j to 2.17.1

### Download Links
https://hyperledger.jfrog.io/artifactory/besu-binaries/besu/21.10.6/besu-21.10.6.tar.gz \ SHA256 ef579490031dd4eb3704b4041e352cfb2e7e787fcff7506b69ef88843d4e1220
https://hyperledger.jfrog.io/artifactory/besu-binaries/besu/21.10.6/besu-21.10.6.zip \ SHA256 0fdda65bc993905daa14824840724d0b74e3f16f771f5726f5307f6d9575a719

## 21.10.5

### Bug Fixes
- Update log4j to 2.17.0

### Download Links
https://hyperledger.jfrog.io/artifactory/besu-binaries/besu/21.10.5/besu-21.10.5.tar.gz \ SHA256 0d1b6ed8f3e1325ad0d4acabad63c192385e6dcbefe40dc6b647e8ad106445a8
https://hyperledger.jfrog.io/artifactory/besu-binaries/besu/21.10.5/besu-21.10.5.zip \ SHA256 a1689a8a65c4c6f633b686983a6a1653e7ac86e742ad2ec6351176482d6e0c57

## 22.1.0-RC1

### 22.1.0-RC1 Breaking Changes
- Plugin API: BlockHeader.getBaseFee() method now returns an optional Wei instead of an optional Long [#3065](https://github.com/hyperledger/besu/issues/3065)

### Additions and Improvements
- Add support for additional JWT authentication algorithms [#3017](https://github.com/hyperledger/besu/pull/3017)
- Represent baseFee as Wei instead of long accordingly to the spec [#2785](https://github.com/hyperledger/besu/issues/2785)
- Implements [EIP-4399](https://eips.ethereum.org/EIPS/eip-4399) to repurpose DIFFICULTY opcode after the merge as a source of entropy from the Beacon chain. [#3081](https://github.com/hyperledger/besu/issues/3081)

### Bug Fixes
- Update log4j to 2.16.0.
- Change the base docker image from Debian Buster to Ubuntu 20.04 [#3171](https://github.com/hyperledger/besu/issues/3171) fixes [#3045](https://github.com/hyperledger/besu/issues/3045)

### Download Links
https://hyperledger.jfrog.io/artifactory/besu-binaries/besu/22.1.0-RC1/besu-22.1.0-RC1.zip \ SHA256: 8f471a30a7d22a6830c5f7ed87d1f2110bdaeb6751007ffa0fb44783a7c80850
https://hyperledger.jfrog.io/artifactory/besu-binaries/besu/22.1.0-RC1/besu-22.1.0-RC1.tar.gz \ SHA256 302ead51c85bf282047104974968ce88ce626df609082700e6e187b26180e0fd

## 21.10.4

### Bug Fixes
- Update log4j to 2.16.0.
- Change the base docker image from Debian Buster to Ubuntu 20.04 [#3171](https://github.com/hyperledger/besu/issues/3171) fixes [#3045](https://github.com/hyperledger/besu/issues/3045)

### Download links
This release is not recommended for production use.

## 21.10.3

### Additions and Improvements
- Updated log4j to 2.15.0 and disabled JNDI message format lookups to improve security.
- Represent baseFee as Wei instead of long accordingly to the spec [#2785](https://github.com/hyperledger/besu/issues/2785)
- Adding support of the NO_COLOR environment variable as described in the [NO_COLOR](https://no-color.org/) standard [#3085](https://github.com/hyperledger/besu/pull/3085)
- Add `privx_findFlexiblePrivacyGroup` RPC Method, `privx_findOnchainPrivacyGroup` will be removed in a future release [#3075](https://github.com/hyperledger/besu/pull/3075)
- The invalid value is now shown when `--bootnodes` cannot parse an item to make it easier to identify which option is invalid.
- Adding two new options to be able to specify desired TLS protocol version and Java cipher suites [#3105](https://github.com/hyperledger/besu/pull/3105)
- Implements [EIP-4399](https://eips.ethereum.org/EIPS/eip-4399) to repurpose DIFFICULTY opcode after the merge as a source of entropy from the Beacon chain. [#3081](https://github.com/hyperledger/besu/issues/3081)

### Bug Fixes
- Change the base docker image from Debian Buster to Ubuntu 20.04 [#3171](https://github.com/hyperledger/besu/issues/3171) fixes [#3045](https://github.com/hyperledger/besu/issues/3045)

### Download Link
This release is not recommended for production use.

## 21.10.2

### Additions and Improvements
- Add discovery options to genesis file [#2944](https://github.com/hyperledger/besu/pull/2944)
- Add validate-config subcommand to perform basic syntax validation of TOML config [#2994](https://github.com/hyperledger/besu/pull/2994)
- Updated Sepolia Nodes [#3034](https://github.com/hyperledger/besu/pull/3034) [#3035](https://github.com/hyperledger/besu/pull/3035)

### Bug Fixes
- Reduce shift calculations to shifts that may have an actual result. [#3039](https://github.com/hyperledger/besu/pull/3039)
- DNS Discovery daemon wasn't started [#3033](https://github.com/hyperledger/besu/pull/3033)

### Download Link
This release is not recommended for production use.

## 21.10.1

### Additions and Improvements
- Add CLI autocomplete scripts. [#2854](https://github.com/hyperledger/besu/pull/2854)
- Add support for PKCS11 keystore on PKI Block Creation. [#2865](https://github.com/hyperledger/besu/pull/2865)
- Optimize EVM Memory for MLOAD Operations [#2917](https://github.com/hyperledger/besu/pull/2917)
- Upgrade CircleCI OpenJDK docker image to version 11.0.12. [#2928](https://github.com/hyperledger/besu/pull/2928)
- Update JDK 11 to latest version in Besu Docker images. [#2925](https://github.com/hyperledger/besu/pull/2925)
- Add Sepolia proof-of-work testnet configurations [#2920](https://github.com/hyperledger/besu/pull/2920)
- Allow block period to be configured for IBFT2 and QBFT using transitions [#2902](https://github.com/hyperledger/besu/pull/2902)
- Add support for binary messages (0x02) for websocket. [#2980](https://github.com/hyperledger/besu/pull/2980)

### Bug Fixes
- Do not change the sender balance, but set gas fee to zero, when simulating a transaction without enforcing balance checks. [#2454](https://github.com/hyperledger/besu/pull/2454)
- Ensure genesis block has the default base fee if london is at block 0 [#2920](https://github.com/hyperledger/besu/pull/2920)
- Fixes the exit condition for loading a BonsaiPersistedWorldState for a sibling block of the last one persisted [#2967](https://github.com/hyperledger/besu/pull/2967)

### Early Access Features
- Enable plugins to expose custom JSON-RPC / WebSocket methods [#1317](https://github.com/hyperledger/besu/issues/1317)

### Download Link
This release is not recommended for production use.

## 21.10.0

### Additions and Improvements
- The EVM has been factored out into a standalone module, suitable for inclusion as a library. [#2790](https://github.com/hyperledger/besu/pull/2790)
- Low level performance improvements changes to cut worst-case EVM performance in half. [#2796](https://github.com/hyperledger/besu/pull/2796)
- Migrate `ExceptionalHaltReason` from an enum to an interface to allow downstream users of the EVM to add new exceptional halt reasons. [#2810](https://github.com/hyperledger/besu/pull/2810)
- reduces need for JUMPDEST analysis via caching [#2607](https://github.com/hyperledger/besu/pull/2821)
- Add support for custom private key file for public-key export and public-key export-address commands [#2801](https://github.com/hyperledger/besu/pull/2801)
- Add CLI autocomplete scripts. [#2854](https://github.com/hyperledger/besu/pull/2854)
- Added support for PKCS11 keystore on PKI Block Creation. [#2865](https://github.com/hyperledger/besu/pull/2865)
- add support for ArrowGlacier hardfork [#2943](https://github.com/hyperledger/besu/issues/2943)

### Bug Fixes
- Allow BESU_CONFIG_FILE environment to specify TOML file [#2455](https://github.com/hyperledger/besu/issues/2455)
- Fix bug with private contracts not able to call public contracts that call public contracts [#2816](https://github.com/hyperledger/besu/pull/2816)
- Fixes the exit condition for loading a BonsaiPersistedWorldState for a sibling block of the last one persisted [#2967](https://github.com/hyperledger/besu/pull/2967)
- Fixes bonsai getMutable regression affecting fast-sync [#2934](https://github.com/hyperledger/besu/pull/2934)
- Regression in RC1 involving LogOperation and frame memory overwrites [#2908](https://github.com/hyperledger/besu/pull/2908)
- Allow `eth_call` and `eth_estimateGas` to accept contract address as sender. [#2891](https://github.com/hyperledger/besu/pull/2891)

### Early Access Features
- Enable plugins to expose custom JSON-RPC / WebSocket methods [#1317](https://github.com/hyperledger/besu/issues/1317)

### Download Link
This release is not recommended for production use. \
SHA256: 71374454753c2ee595f4f34dc6913f731818d50150accbc98088aace313c6935

## 21.10.0-RC4

### Additions and Improvements

### Bug Fixes
- Fixes the exit condition for loading a BonsaiPersistedWorldState for a sibling block of the last one persisted [#2967](https://github.com/hyperledger/besu/pull/2967)
- Fixes bonsai getMutable regression affecting fast-sync [#2934](https://github.com/hyperledger/besu/pull/2934)

### Early Access Features
### Download Link
This release is not recommended for production use. \
SHA256: b16e15764b8bc06c5c3f9f19bc8b99fa48e7894aa5a6ccdad65da49bbf564793

## 21.10.0-RC3

### Bug Fixes
- Regression in RC1 involving LogOperation and frame memory overwrites [#2908](https://github.com/hyperledger/besu/pull/2908)
- Allow `eth_call` and `eth_estimateGas` to accept contract address as sender. [#2891](https://github.com/hyperledger/besu/pull/2891)
- Fix Concurrency issues in Ethpeers. [#2896](https://github.com/hyperledger/besu/pull/2896)

### Download
This release is not recommended for production use. \
SHA256: 3d4857589336717bf5e4e5ef711b9a7f3bc46b49e1cf5b3b6574a00ccc6eda94

## 21.10.0-RC1/RC2
### Additions and Improvements
- The EVM has been factored out into a standalone module, suitable for inclusion as a library. [#2790](https://github.com/hyperledger/besu/pull/2790)
- Low level performance improvements changes to cut worst-case EVM performance in half. [#2796](https://github.com/hyperledger/besu/pull/2796)
- Migrate `ExceptionalHaltReason` from an enum to an interface to allow downstream users of the EVM to add new exceptional halt reasons. [#2810](https://github.com/hyperledger/besu/pull/2810)
- reduces need for JUMPDEST analysis via caching [#2607](https://github.com/hyperledger/besu/pull/2821)
- Add support for custom private key file for public-key export and public-key export-address commands [#2801](https://github.com/hyperledger/besu/pull/2801)

### Bug Fixes
- Allow BESU_CONFIG_FILE environment to specify TOML file [#2455](https://github.com/hyperledger/besu/issues/2455)
- Fix bug with private contracts not able to call public contracts that call public contracts [#2816](https://github.com/hyperledger/besu/pull/2816)

### Early Access Features

### Download
This release is not recommended for production use. \
SHA256: 536612e5e4d7a5e7a582f729f01ba591ba68cc389e8379fea3571ed85322ff51


## 21.7.4
### Additions and Improvements
- Upgrade Gradle to 7.2, which supports building with Java 17 [#2761](https://github.com/hyperledger/besu/pull/2376)

### Bug Fixes
- Set an idle timeout for metrics connections, to clean up ports when no longer used [\#2748](https://github.com/hyperledger/besu/pull/2748)
- Onchain privacy groups can be unlocked after being locked without having to add a participant [\#2693](https://github.com/hyperledger/besu/pull/2693)
- Update Gas Schedule for Ethereum Classic [#2746](https://github.com/hyperledger/besu/pull/2746)

### Early Access Features
- \[EXPERIMENTAL\] Added support for QBFT with PKI-backed Block Creation. [#2647](https://github.com/hyperledger/besu/issues/2647)
- \[EXPERIMENTAL\] Added support for QBFT to use retrieve validators from a smart contract [#2574](https://github.com/hyperledger/besu/pull/2574)

### Download Link
https://hyperledger.jfrog.io/native/besu-binaries/besu/21.7.4/besu-21.7.4.zip \
SHA256: 778d3c42851db11fec9171f77b22662f2baeb9b2ce913d7cfaaf1042ec19b7f9

## 21.7.3
### Additions and Improvements
- Migration to Apache Tuweni 2.0 [\#2376](https://github.com/hyperledger/besu/pull/2376)
- \[EXPERIMENTAL\] Added support for DevP2P-over-TLS [#2536](https://github.com/hyperledger/besu/pull/2536)
- `eth_getWork`, `eth_submitWork` support over the Stratum port [#2581](https://github.com/hyperledger/besu/pull/2581)
- Stratum metrics [#2583](https://github.com/hyperledger/besu/pull/2583)
- Support for mining ommers [#2576](https://github.com/hyperledger/besu/pull/2576)
- Updated onchain permissioning to validate permissions on transaction submission [\#2595](https://github.com/hyperledger/besu/pull/2595)
- Removed deprecated CLI option `--privacy-precompiled-address` [#2605](https://github.com/hyperledger/besu/pull/2605)
- Removed code supporting EIP-1702. [#2657](https://github.com/hyperledger/besu/pull/2657)
- A native library was added for the alternative signature algorithm secp256r1, which will be used by default [#2630](https://github.com/hyperledger/besu/pull/2630)
- The command line option --Xsecp-native-enabled was added as an alias for --Xsecp256k1-native-enabled [#2630](https://github.com/hyperledger/besu/pull/2630)
- Added Labelled gauges for metrics [#2646](https://github.com/hyperledger/besu/pull/2646)
- support for `eth/66` networking protocol [#2365](https://github.com/hyperledger/besu/pull/2365)
- update RPC methods for post london 1559 transaction [#2535](https://github.com/hyperledger/besu/pull/2535)
- \[EXPERIMENTAL\] Added support for using DNS host name in place of IP address in onchain node permissioning rules [#2667](https://github.com/hyperledger/besu/pull/2667)
- Implement EIP-3607 Reject transactions from senders with deployed code. [#2676](https://github.com/hyperledger/besu/pull/2676)
- Ignore all unknown fields when supplied to eth_estimateGas or eth_call. [\#2690](https://github.com/hyperledger/besu/pull/2690)

### Bug Fixes
- Consider effective price and effective priority fee in transaction replacement rules [\#2529](https://github.com/hyperledger/besu/issues/2529)
- GetTransactionCount should return the latest transaction count if it is greater than the transaction pool [\#2633](https://github.com/hyperledger/besu/pull/2633)

### Early Access Features

## 21.7.2

### Additions and Improvements
This release contains improvements and bugfixes for optimum compatibility with other London client versions.

## Bug Fixes
- hotfix for private transaction identification for mainnet transactions [#2609](https://github.com/hyperledger/besu/pull/2609)

## Download Link
https://hyperledger.jfrog.io/artifactory/besu-binaries/besu/21.7.2/besu-21.7.2.zip \
db47fd9ba33b36436ed6798d2474f7621c733353fd04f49d6defffd12e3b6e14


## 21.7.1

### Additions and Improvements
- `priv_call` now uses NO_TRACING OperationTracer implementation which improves memory usage [\#2482](https://github.com/hyperledger/besu/pull/2482)
- Ping and Pong messages now support ENR encoding as scalars or bytes [\#2512](https://github.com/hyperledger/besu/pull/2512)

### Download Link
https://hyperledger.jfrog.io/artifactory/besu-binaries/besu/21.7.1/besu-21.7.1.zip \
sha256sum 83fc44e39a710a95d8b6cbbbf04010dea76122bafcc633a993cd15304905a402

## 21.7.0

### Additions and Improvements
This release contains the activation blocks for London across all supported testnets. They are:
  * Ropsten 10_499_401 (24 Jun 2021)
  * Goerli 5_062_605 (30 Jun 2021)
  * Rinkeby 8_897_988 (7 Jul 2021)
  * Mainnet 12_965_000 (4 Aug 2021)
- eip-1559 changes: accept transactions which have maxFeePerGas below current baseFee [\#2374](https://github.com/hyperledger/besu/pull/2374)
- Introduced transitions for IBFT2 block rewards [\#1977](https://github.com/hyperledger/besu/pull/1977)
- Change Ethstats's status from experimental feature to stable. [\#2405](https://github.com/hyperledger/besu/pull/2405)
- Fixed disabling of native libraries for secp256k1 and altBn128. [\#2163](https://github.com/hyperledger/besu/pull/2163)
- eth_feeHistory API for wallet providers [\#2466](https://github.com/hyperledger/besu/pull/2466)

### Bug Fixes
- Ibft2 could create invalid RoundChange messages in some circumstances containing duplicate prepares [\#2449](https://github.com/hyperledger/besu/pull/2449)
- Updated `eth_sendRawTransaction` to return an error when maxPriorityFeePerGas exceeds maxFeePerGas [\#2424](https://github.com/hyperledger/besu/pull/2424)
- Fixed NoSuchElementException with EIP1559 transaction receipts when using eth_getTransactionReceipt [\#2477](https://github.com/hyperledger/besu/pull/2477)

### Early Access Features
- QBFT is a Byzantine Fault Tolerant consensus algorithm, building on the capabilities of IBFT and IBFT 2.0. It aims to provide performance improvements in cases of excess round change, and provides interoperability with other EEA compliant clients, such as GoQuorum.
  - Note: QBFT currently only supports new networks. Existing networks using IBFT2.0 cannot migrate to QBFT. This will become available in a future release.
  - Note: QBFT is an early access feature pending community feedback. Please make use of QBFT in new development networks and reach out in case of issues or concerns
- GoQuorum-compatible privacy. This mode uses Tessera and is interoperable with GoQuorum.
  - Note: GoQuorum-compatible privacy is an early access feature pending community feedback.

### Download Link
https://hyperledger.jfrog.io/artifactory/besu-binaries/besu/21.7.0/besu-21.7.0.zip
sha256sum 389465fdcc2cc5e5007a02dc2b8a2c43d577198867316bc5cc4392803ed71034

## 21.7.0-RC2

### Additions and Improvements
- eth_feeHistory API for wallet providers [\#2466](https://github.com/hyperledger/besu/pull/2466)
### Bug Fixes
- Ibft2 could create invalid RoundChange messages in some circumstances containing duplicate prepares [\#2449](https://github.com/hyperledger/besu/pull/2449)

## Download Link
https://hyperledger.jfrog.io/artifactory/besu-binaries/besu/21.7.0-RC2/besu-21.7.0-RC2.zip
sha256sum 7bc97c359386cad84d449f786dc0a8ed8728616b6704ce473c63f1d94af3a9ef


## 21.7.0-RC1

### Additions and Improvements
- eip-1559 changes: accept transactions which have maxFeePerGas below current baseFee [\#2374](https://github.com/hyperledger/besu/pull/2374)
- Introduced transitions for IBFT2 block rewards [\#1977](https://github.com/hyperledger/besu/pull/1977)
- Change Ethstats's status from experimental feature to stable. [\#2405](https://github.com/hyperledger/besu/pull/2405)
- Fixed disabling of native libraries for secp256k1 and altBn128. [\#2163](https://github.com/hyperledger/besu/pull/2163)


### Bug Fixes

- Updated `eth_sendRawTransaction` to return an error when maxPriorityFeePerGas exceeds maxFeePerGas [\#2424](https://github.com/hyperledger/besu/pull/2424)

### Early Access Features
This release contains the activation blocks for London across all supported testnets. They are:
  * Ropsten 10_499_401 (24 Jun 2021)
  * Goerli 5_062_605 (30 Jun 2021)
  * Rinkeby 8_897_988 (7 Jul 2021)

## Download Link
https://hyperledger.jfrog.io/artifactory/besu-binaries/besu/21.7.0-RC1/besu-21.7.0-RC1.zip
sha256sum fc959646af65a0e267fc4d695e0af7e87331d774e6e8e890f5cc391549ed175a

## 21.1.7

## Privacy users - Orion Project Deprecation
Tessera is now the recommended Private Transaction Manager for Hyperledger Besu.

Now that all primary Orion functionality has been merged into Tessera, Orion is being deprecated.
We encourage all users with active projects to use the provided migration instructions,
documented [here](https://docs.orion.consensys.net/en/latest/Tutorials/Migrating-from-Orion-to-Tessera/).

We will continue to support Orion users until 30th November 2021. If you have any questions or
concerns, please reach out to the ConsenSys protocol engineering team in the
[#orion channel on Discord](https://discord.gg/hYpHRjK) or by [email](mailto:quorum@consensys.net).


### Additions and Improvements
* Upgrade OpenTelemetry to 1.2.0. [\#2313](https://github.com/hyperledger/besu/pull/2313)

* Ethereum Classic Magneto Hard Fork [\#2315](https://github.com/hyperledger/besu/pull/2315)

* Added support for the upcoming CALAVERAS ephemeral testnet and removed the configuration for the deprecated BAIKAL ephemeral testnet. [\#2343](https://github.com/hyperledger/besu/pull/2343)

### Bug Fixes
* Fix invalid transfer values with the tracing API specifically for CALL operation [\#2319](https://github.com/hyperledger/besu/pull/2319)

### Early Access Features

#### Previously identified known issues

- Fixed issue in discv5 where nonce was incorrectly reused. [\#2075](https://github.com/hyperledger/besu/pull/2075)
- Fixed issues in debug_standardTraceBadBlockToFile and debug_standardTraceBlockToFile. [\#2120](https://github.com/hyperledger/besu/pull/2120)
- Fixed invalid error code in several JSON RPC methods when the requested block is not in the range. [\#2138](https://github.com/hyperledger/besu/pull/2138)

## Download Link
https://hyperledger.jfrog.io/artifactory/besu-binaries/besu/21.1.7/besu-21.1.7.zip

sha256: f415c9b67d26819caeb9940324b2b1b9ce6e872c9181052739438545e84e2531


## 21.1.6

### Additions and Improvements

* Added support for the upcoming BAIKAL ephemeral testnet and removed the configuration for the deprecated YOLOv3 ephemeral testnet. [\#2237](https://github.com/hyperledger/besu/pull/2237)
* Implemented [EIP-3541](https://eips.ethereum.org/EIPS/eip-3541): Reject new contracts starting with the 0xEF byte [\#2243](https://github.com/hyperledger/besu/pull/2243)
* Implemented [EIP-3529](https://eips.ethereum.org/EIPS/eip-3529): Reduction in refunds [\#2238](https://github.com/hyperledger/besu/pull/2238)
* Implemented [EIP-3554](https://eips.ethereum.org/EIPS/eip-3554): Difficulty Bomb Delay [\#2289](https://github.com/hyperledger/besu/pull/2289)
* \[EXPERIMENTAL\] Added support for secp256r1 keys. [#2008](https://github.com/hyperledger/besu/pull/2008)

### Bug Fixes

- Added ACCESS_LIST transactions to the list of transactions using legacy gas pricing for 1559 [\#2239](https://github.com/hyperledger/besu/pull/2239)
- Reduced logging level of public key decoding failure of malformed packets. [\#2143](https://github.com/hyperledger/besu/pull/2143)
- Add 1559 parameters to json-rpc responses.  [\#2222](https://github.com/hyperledger/besu/pull/2222)

### Early Access Features

#### Previously identified known issues

- Fixed issue in discv5 where nonce was incorrectly reused. [\#2075](https://github.com/hyperledger/besu/pull/2075)
- Fixed issues in debug_standardTraceBadBlockToFile and debug_standardTraceBlockToFile. [\#2120](https://github.com/hyperledger/besu/pull/2120)
- Fixed invalid error code in several JSON RPC methods when the requested block is not in the range. [\#2138](https://github.com/hyperledger/besu/pull/2138)

## Download Link
https://hyperledger.jfrog.io/artifactory/besu-binaries/besu/21.1.6/besu-21.1.6.zip

sha256: 3952c69a32bb390ec84ccf4c2c3eb600ea3696af9a05914985d10e1632ef8488

## 21.1.5

### Additions and Improvements

- Ignore `nonce` when supplied to eth_estimateGas or eth_call. [\#2133](https://github.com/hyperledger/besu/pull/2133)
- Ignore `privateFor` for tx estimation. [\#2160](https://github.com/hyperledger/besu/pull/2160)

### Bug Fixes

- Fixed `NullPointerException` when crossing network upgrade blocks when peer discovery is disabled. [\#2140](https://github.com/hyperledger/besu/pull/2140)

### Early Access Features

#### Previously identified known issues

- Fixed issue in discv5 where nonce was incorrectly reused. [\#2075](https://github.com/hyperledger/besu/pull/2075)
- Fixed issues in debug_standardTraceBadBlockToFile and debug_standardTraceBlockToFile. [\#2120](https://github.com/hyperledger/besu/pull/2120)

## Download Link
https://hyperledger.jfrog.io/artifactory/besu-binaries/besu/21.1.5/besu-21.1.5.zip

sha256: edd78fcc772cfa97d11d8ee7b5766e6fac4b31b582f940838a292f2aeb204777

## 21.1.4

### Additions and Improvements

- Adds `--discovery-dns-url` CLI command [\#2088](https://github.com/hyperledger/besu/pull/2088)

### Bug Fixes

- Fixed issue in discv5 where nonce was incorrectly reused. [\#2075](https://github.com/hyperledger/besu/pull/2075)
- Fixed issues in debug_standardTraceBadBlockToFile and debug_standardTraceBlockToFile. [\#2120](https://github.com/hyperledger/besu/pull/2120)

### Early Access Features

#### Previously identified known issues

- [Fast sync when running Besu on cloud providers](KNOWN_ISSUES.md#fast-sync-when-running-besu-on-cloud-providers)
- [Privacy users with private transactions created using v1.3.4 or earlier](KNOWN_ISSUES.md#privacy-users-with-private-transactions-created-using-v134-or-earlier)

## Download Link
https://hyperledger.jfrog.io/artifactory/besu-binaries/besu/21.1.4/besu-21.1.4.zip
58ae55b492680d92aeccfbed477e8b9c25ccc1a97cca71895e27448d754a7d8b

## 21.1.3

### Additions and Improvements
* Increase node diversity when downloading blocks [\#2033](https://github.com/hyperledger/besu/pull/2033)

### Bug Fixes
* Ethereum Node Records are now dynamically recalculated when we pass network upgrade blocks. This allows for better peering through transitions without needing to restart the node. [\#1998](https://github.com/hyperledger/besu/pull/1998)


### Early Access Features

#### Previously identified known issues

- [Fast sync when running Besu on cloud providers](KNOWN_ISSUES.md#fast-sync-when-running-besu-on-cloud-providers)
- [Privacy users with private transactions created using v1.3.4 or earlier](KNOWN_ISSUES.md#privacy-users-with-private-transactions-created-using-v134-or-earlier)

### Download link
https://hyperledger.jfrog.io/artifactory/besu-binaries/besu/21.1.3/besu-21.1.3.zip
38893cae225e5c53036d06adbeccc30aeb86ef08c543fb742941a8c618485c8a

## 21.1.2

### Berlin Network Upgrade

### Important note: the 21.1.1 release contains an outdated version of the Berlin network upgrade. If you are using Besu on public Ethereum networks, you must upgrade to 21.1.2.

This release contains the activation blocks for Berlin across all supported testnets and the Ethereum mainnet. They are:
  * Ropsten 9_812_189 (10 Mar 2021)
  * Goerli 4_460_644 (17 Mar 2021)
  * Rinkeby 8_290_928 (24 Mar 2021)
  * Ethereum 12_244_000 (14 Apr 2021)


### Additions and Improvements
- Added option to set a limit for JSON-RPC connections
  * HTTP connections `--rpc-http-max-active-connections` [\#1996](https://github.com/hyperledger/besu/pull/1996)
  * WS connections `--rpc-ws-max-active-connections` [\#2006](https://github.com/hyperledger/besu/pull/2006)
- Added ASTOR testnet ETC support [\#2017](https://github.com/hyperledger/besu/pull/2017)
### Bug Fixes
* Don't Register BLS12 precompiles for Berlin [\#2015](https://github.com/hyperledger/besu/pull/2015)

#### Previously identified known issues

- [Fast sync when running Besu on cloud providers](KNOWN_ISSUES.md#fast-sync-when-running-besu-on-cloud-providers)
- [Privacy users with private transactions created using v1.3.4 or earlier](KNOWN_ISSUES.md#privacy-users-with-private-transactions-created-using-v134-or-earlier)

### Download link
https://hyperledger.jfrog.io/artifactory/besu-binaries/besu/21.1.2/besu-21.1.2.zip
02f4b6622756b77fed814d8c1bbf986c6178d8f5adb9d61076e061124c3d12aa

## 21.1.1

### Berlin Network Upgrade

### Important note: this release contains an outdated version of the Berlin network upgrade. If you are using Besu on public Ethereum networks, you must upgrade to 21.1.2.

This release contains the activation blocks for Berlin across all supported testnets and the Ethereum mainnet. They are:
  * Ropsten 9_812_189 (10 Mar 2021)
  * Goerli 4_460_644 (17 Mar 2021)
  * Rinkeby 8_290_928 (24 Mar 2021)
  * Ethereum 12_244_000 (14 Apr 2021)

### Additions and Improvements
* Removed EIP-2315 from the Berlin network upgrade [\#1983](https://github.com/hyperledger/besu/pull/1983)
* Added `besu_transaction_pool_transactions` to the reported metrics, counting the mempool size [\#1869](https://github.com/hyperledger/besu/pull/1869)
* Distributions and maven artifacts have been moved off of bintray [\#1886](https://github.com/hyperledger/besu/pull/1886)
* admin_peers json RPC response now includes the remote nodes enode URL
* add support for keccak mining and a ecip1049_dev network [\#1882](https://github.com/hyperledger/besu/pull/1882)
### Bug Fixes
* Fixed incorrect `groupId` in published maven pom files.
* Fixed GraphQL response for missing account, return empty account instead [\#1946](https://github.com/hyperledger/besu/issues/1946)

### Early Access Features

#### Previously identified known issues

- [Fast sync when running Besu on cloud providers](KNOWN_ISSUES.md#fast-sync-when-running-besu-on-cloud-providers)
- [Privacy users with private transactions created using v1.3.4 or earlier](KNOWN_ISSUES.md#privacy-users-with-private-transactions-created-using-v134-or-earlier)

### Download link
sha256: `c22a80a54e9fed864734b9fbd69a0a46840fd27ca5211648a3eaf8a955417218 `


## 21.1.0

### Important note: this release contains an outdated version of the Berlin network upgrade, which was changed on March 5, 2021 ([link](https://github.com/ethereum/pm/issues/263#issuecomment-791473406)). If you are using Besu on public Ethereum networks, you must upgrade to 21.1.2.

## 21.1.0 Features

Features added between 20.10.0 to 21.1.0 include:
* Berlin Network Upgrade: this release contains the activation blocks for Berlin across all supported testnets and the Ethereum mainnet. They are:
  * Ropsten 9_812_189 (10 Mar 2021)
  * Goerli 4_460_644 (17 Mar 2021)
  * Rinkeby 8_290_928 (24 Mar 2021)
  * Ethereum 12_244_000 (14 Apr 2021)
* Besu Launcher: Besu now has support for the [Quorum Mainnet Launcher](https://github.com/ConsenSys/quorum-mainnet-launcher) which makes it easy for users to configure and launch Besu on the Ethereum mainnet.
* Bonsai Tries: A new database format which reduces storage requirements and improves performance for access to recent state. _Note: only full sync is currently supported._
* Miner Data JSON-RPC: The `eth_getMinerDataByBlockHash` and `eth_getMinerDataByBlockNumber` endpoints return miner rewards and coinbase address for a given block.
* EIP-1898 support: [The EIP](https://eips.ethereum.org/EIPS/eip-1898) adds `blockHash` to JSON-RPC methods which accept a default block parameter.

### Early Access Features
* Bonsai Tries: A new database format which reduces storage requirements and improves performance for access to recent state. _Note: only full sync is currently supported._
* QBFT: A new consensus algorithm to support interoperability with other Enterprise Ethereum Alliance compatible clients.

### 21.1.0 Breaking Changes
* `--skip-pow-validation-enabled` is now an error with `block import --format JSON`. This is because the JSON format doesn't include the nonce so the proof of work must be calculated.
* `eth_call` will not return a JSON-RPC result if the call fails, but will return an error instead. If it was for a revert the revert reason will be included.
* `eth_call` will not fail for account balance issues by default. An parameter `"strict": true` can be added to the call parameters (with `to` and `from`) to enforce balance checks.

### Additions and Improvements
* Added `besu_transaction_pool_transactions` to the reported metrics, counting the mempool size [\#1869](https://github.com/hyperledger/besu/pull/1869)
* Added activation blocks for Berlin Network Upgrade [\#1929](https://github.com/hyperledger/besu/pull/1929)

### Bug Fixes
* Fixed representation of access list for access list transactions in JSON-RPC results.

#### Previously identified known issues

- [Fast sync when running Besu on cloud providers](KNOWN_ISSUES.md#fast-sync-when-running-besu-on-cloud-providers)
- [Privacy users with private transactions created using v1.3.4 or earlier](KNOWN_ISSUES.md#privacy-users-with-private-transactions-created-using-v134-or-earlier)

### Download link
sha256: `e4c8fe4007e3e5f7f2528cbf1eeb5457caf06536c974a6ff4305035ff5724476`

## 21.1.0-RC2
### Additions and Improvements
* Support for the Berlin Network Upgrade, although the block number must be set manually with `--override-genesis-config=berlinBlock=<blocknumber>`. This is because the block numbers haven't been determined yet. The next release will include the number in the genesis file so it will support Berlin with no intervention. [\#1898](https://github.com/hyperledger/besu/pull/1898)

## 21.1.0-RC1

### 21.1.0 Breaking Changes
* `--skip-pow-validation-enabled` is now an error with `block import --format JSON`. This is because the JSON format doesn't include the nonce so the proof of work must be calculated.
* `eth_call` will not return a JSON-RPC result if the call fails, but will return an error instead. If it was for a revert the revert reason will be included.
* `eth_call` will not fail for account balance issues by default. An parameter `"strict": true` can be added to the call parameters (with `to` and `from`) to enforce balance checks.

### Additions and Improvements
* Removed unused flags in default genesis configs [\#1812](https://github.com/hyperledger/besu/pull/1812)
* `--skip-pow-validation-enabled` is now an error with `block import --format JSON`. This is because the JSON format doesn't include the nonce so the proof of work must be calculated. [\#1815](https://github.com/hyperledger/besu/pull/1815)
* Added a new CLI option `--Xlauncher` to start a mainnet launcher. It will help to configure Besu easily.
* Return the revert reason from `eth_call` JSON-RPC api calls when the contract causes a revert. [\#1829](https://github.com/hyperledger/besu/pull/1829)
* Added `chainId`, `publicKey`, and `raw` to JSON-RPC api calls returning detailed transaction results. [\#1835](https://github.com/hyperledger/besu/pull/1835)

### Bug Fixes
* Ethereum classic heights will no longer be reported in mainnet metrics. Issue [\#1751](https://github.com/hyperledger/besu/pull/1751) Fix [\#1820](https://github.com/hyperledger/besu/pull/1820)
* Don't enforce balance checks in `eth_call` unless explicitly requested. Issue [\#502](https://github.com/hyperledger/besu/pull/502) Fix [\#1834](https://github.com/hyperledger/besu/pull/1834)

### Early Access Features

#### Previously identified known issues

- [Fast sync when running Besu on cloud providers](KNOWN_ISSUES.md#fast-sync-when-running-besu-on-cloud-providers)
- [Privacy users with private transactions created using v1.3.4 or earlier](KNOWN_ISSUES.md#privacy-users-with-private-transactions-created-using-v134-or-earlier)


### Download link

Link removed because this release contains an outdated version of the Berlin network upgrade, which was changed on March 5, 2021 ([link](https://github.com/ethereum/pm/issues/263#issuecomment-791473406)). If you are using Besu on public Ethereum networks, you must upgrade to 21.1.1. sha256 hash left for reference.

sha256: `b0fe3942052b8fd43fc3025a298a6c701f9edae2e100f0c563a1c5a4ceef71f1`

## 20.10.4

### Additions and Improvements
* Implemented [EIP-778](https://eips.ethereum.org/EIPS/eip-778): Ethereum Node Records (ENR) [\#1680](https://github.com/hyperledger/besu/pull/1680)
* Implemented [EIP-868](https://eips.ethereum.org/EIPS/eip-868): Node Discovery v4 ENR Extension [\#1721](https://github.com/hyperledger/besu/pull/1721)
* Added revert reason to eth_estimateGas RPC call. [\#1730](https://github.com/hyperledger/besu/pull/1730)
* Added command line option --static-nodes-file. [#1644](https://github.com/hyperledger/besu/pull/1644)
* Implemented [EIP-1898](https://eips.ethereum.org/EIPS/eip-1898): Add `blockHash` to JSON-RPC methods which accept a default block parameter [\#1757](https://github.com/hyperledger/besu/pull/1757)

### Bug Fixes
* Accept locally-sourced transactions below the minimum gas price. [#1480](https://github.com/hyperledger/besu/issues/1480) [#1743](https://github.com/hyperledger/besu/pull/1743)

#### Previously identified known issues

- [Fast sync when running Besu on cloud providers](KNOWN_ISSUES.md#fast-sync-when-running-besu-on-cloud-providers)
- [Privacy users with private transactions created using v1.3.4 or earlier](KNOWN_ISSUES.md#privacy-users-with-private-transactions-created-using-v134-or-earlier)

### Download link
https://hyperledger.jfrog.io/artifactory/besu-binaries/besu/20.10.4/besu-20.10.4.zip
sha256: f15cd5243b809659bba1706c1745aecafc012d3fc44a91419522da925493537c

## 20.10.3

### Additions and Improvements
* Added `memory` as an option to `--key-value-storage`.  This ephemeral storage is intended for sync testing and debugging.  [\#1617](https://github.com/hyperledger/besu/pull/1617)
* Fixed gasPrice parameter not always respected when passed to `eth_estimateGas` endpoint [\#1636](https://github.com/hyperledger/besu/pull/1636)
* Enabled eth65 by default [\#1682](https://github.com/hyperledger/besu/pull/1682)
* Warn that bootnodes will be ignored if specified with discovery disabled [\#1717](https://github.com/hyperledger/besu/pull/1717)

### Bug Fixes
* Accept to use default port values if not in use. [#1673](https://github.com/hyperledger/besu/pull/1673)
* Block Validation Errors should be at least INFO level not DEBUG or TRACE.  Bug [\#1568](https://github.com/hyperledger/besu/pull/1568) PR [\#1706](https://github.com/hyperledger/besu/pull/1706)
* Fixed invalid and wrong trace data, especially when calling a precompiled contract [#1710](https://github.com/hyperledger/besu/pull/1710)

#### Previously identified known issues

- [Fast sync when running Besu on cloud providers](KNOWN_ISSUES.md#fast-sync-when-running-besu-on-cloud-providers)
- [Privacy users with private transactions created using v1.3.4 or earlier](KNOWN_ISSUES.md#privacy-users-with-private-transactions-created-using-v134-or-earlier)

### Download link
https://hyperledger.jfrog.io/artifactory/besu-binaries/besu/20.10.3/besu-20.10.3.zip
sha256: `b5f46d945754dedcbbb1e5dd96bf2bfd13272ff09c6a66c0150b979a578f4389`

## 20.10.2

### Additions and Improvements
* Added support for batched requests in WebSockets. [#1583](https://github.com/hyperledger/besu/pull/1583)
* Added protocols section to `admin_peers` to provide info about peer health. [\#1582](https://github.com/hyperledger/besu/pull/1582)
* Added CLI option `--goquorum-compatibility-enabled` to enable GoQuorum compatibility mode. [#1598](https://github.com/hyperledger/besu/pull/1598). Note that this mode is incompatible with Mainnet.

### Bug Fixes

* Ibft2 will discard any received messages targeting a chain height <= current head - this resolves some corner cases in system correctness directly following block import. [#1575](https://github.com/hyperledger/besu/pull/1575)
* EvmTool now throws `UnsupportedForkException` when there is an unknown fork and is YOLOv2 compatible [\#1584](https://github.com/hyperledger/besu/pull/1584)
* `eth_newFilter` now supports `blockHash` parameter as per the spec [\#1548](https://github.com/hyperledger/besu/issues/1540). (`blockhash` is also still supported.)
* Fixed an issue that caused loss of peers and desynchronization when eth65 was enabled [\#1601](https://github.com/hyperledger/besu/pull/1601)

#### Previously identified known issues

- [Fast sync when running Besu on cloud providers](KNOWN_ISSUES.md#fast-sync-when-running-besu-on-cloud-providers)
- [Privacy users with private transactions created using v1.3.4 or earlier](KNOWN_ISSUES.md#privacy-users-with-private-transactions-created-using-v134-or-earlier)

### Download Link

https://hyperledger.jfrog.io/artifactory/besu-binaries/besu/20.10.2/besu-20.10.2.zip
sha256: `710aed228dcbe9b8103aef39e4431b0c63e73c3a708ce88bcd1ecfa1722ad307`

## 20.10.1

### Additions and Improvements
* `--random-peer-priority-enabled` flag added. Allows for incoming connections to be prioritized randomly. This will prevent (typically small, stable) networks from forming impenetrable peer cliques. [#1440](https://github.com/hyperledger/besu/pull/1440)
* `miner_changeTargetGasLimit` RPC added. If a target gas limit is set, allows the node operator to change it at runtime.
* Hide deprecated `--host-whitelist` option. [\#1444](https://github.com/hyperledger/besu/pull/1444)
* Prioritize high gas prices during mining. Previously we ordered only by the order in which the transactions were received. This will increase expected profit when mining. [\#1449](https://github.com/hyperledger/besu/pull/1449)
* Added support for the updated smart contract-based [node permissioning EEA interface](https://entethalliance.github.io/client-spec/spec.html#dfn-connectionallowed). [\#1435](https://github.com/hyperledger/besu/pull/1435) and [\#1496](https://github.com/hyperledger/besu/pull/1496)
* Added EvmTool binary to the distribution.  EvmTool is a CLI that can execute EVM bytecode and execute ethereum state tests. [\#1465](https://github.com/hyperledger/besu/pull/1465)
* Updated the libraries for secp256k1 and AltBN series precompiles. These updates provide significant performance improvements to those areas. [\#1499](https://github.com/hyperledger/besu/pull/1499)
* Provide MegaGas/second measurements in the log when doing a full block import, such as the catch up phase of a fast sync. [\#1512](https://github.com/hyperledger/besu/pull/1512)
* Added new endpoints to get miner data, `eth_getMinerDataByBlockHash` and `eth_getMinerDataByBlockNumber`. [\#1538](https://github.com/hyperledger/besu/pull/1538)
* Added direct support for OpenTelemetry metrics [\#1492](https://github.com/hyperledger/besu/pull/1492)
* Added support for `qip714block` config parameter in genesis file, paving the way towards permissioning interoperability between Besu and GoQuorum. [\#1545](https://github.com/hyperledger/besu/pull/1545)
* Added new CLI option `--compatibility-eth64-forkid-enabled`. [\#1542](https://github.com/hyperledger/besu/pull/1542)

### Bug Fixes

* Fix a bug on `eth_estimateGas` which returned `Internal error` instead of `Execution reverted` in case of reverted transaction. [\#1478](https://github.com/hyperledger/besu/pull/1478)
* Fixed a bug where Local Account Permissioning was being incorrectly enforced on block import/validation. [\#1510](https://github.com/hyperledger/besu/pull/1510)
* Fixed invalid enode URL when discovery is disabled  [\#1521](https://github.com/hyperledger/besu/pull/1521)
* Removed duplicate files from zip and tar.gz distributions. [\#1566](https://github.com/hyperledger/besu/pull/1566)
* Add a more rational value to eth_gasPrice, based on a configurable percentile of prior block's transactions (default: median of last 100 blocks).  [\#1563](https://github.com/hyperledger/besu/pull/1563)

## Deprecated

### --privacy-precompiled-address (Scheduled for removal in _Next_ Release)
Deprecated in 1.5.1
- CLI option `--privacy-precompiled-address` option removed. This address is now derived, based	on `--privacy-onchain-groups-enabled`. [\#1222](https://github.com/hyperledger/besu/pull/1222)

### Besu Sample Network repository

The [Besu Sample Networks repository](https://github.com/ConsenSys/besu-sample-networks) has been replaced by the [Quorum Developer Quickstart](https://besu.hyperledger.org/en/latest/Tutorials/Developer-Quickstart).

#### Previously identified known issues

- [Eth/65 loses peers](KNOWN_ISSUES.md#eth65-loses-peers)
- [Fast sync when running Besu on cloud providers](KNOWN_ISSUES.md#fast-sync-when-running-besu-on-cloud-providers)
- [Privacy users with private transactions created using v1.3.4 or earlier](KNOWN_ISSUES.md#privacy-users-with-private-transactions-created-using-v134-or-earlier)

### Download Link

https://hyperledger.jfrog.io/artifactory/besu-binaries/besu/20.10.1/besu-20.10.1.zip
sha256: `ac4fae310957c176564396f73c0f03c60c41129d43d078560d0dab533a69fd2a`

## 20.10.0

## Release format

Hyperledger Besu is moving its versioning scheme to [CalVer](https://calver.org/) starting with the 20.10.0 (formerly 1.6.0) release. More information about the specific version of CalVer Besu is using can be found on the [wiki](https://wiki.hyperledger.org/display/BESU/Using+CalVer+for+Besu+Releases).

## 20.10 Breaking Changes

When upgrading to 20.10, ensure you've taken into account the following breaking changes.

### JSON-RPC HTTP Error Codes For Valid Calls ([\#1426](https://github.com/hyperledger/besu/pull/1426))

Prior versions of Besu would set the HTTP Status 400 Bad Request for JSON-RPC requests that completed in an error, regardless of the kind of error.  These responses could include a complete JSON-RPC response with an error field.

In Besu version 20.10, properly formatted requests that have valid parameters (count and content) will return a HTTP Status 200 OK, with an error field if an error occurred. For example, requesting an account that does not exist in the chain, or a block by hash that Besu does not have, will now return HTTP 200 OK responses. Unparsable requests, improperly formatted requests, or requests with invalid parameters will continue to return HTTP 400 Bad Request.

Users of Web3J should note that many calls will now return a result with the error field containing the message whereas before a call would throw an exception with the error message as the exception message.

## 20.10.0 Additions and Improvements

* Added support for ECIP-1099 / Classic Thanos Fork: Calibrate Epoch Duration. [\#1421](https://github.com/hyperledger/besu/pull/1421) [\#1441](https://github.com/hyperledger/besu/pull/1441) [\#1462](https://github.com/hyperledger/besu/pull/1462)
* Added the Open Telemetry Java agent to report traces to a remote backend. Added an example to showcase the trace reporting capabilities.
* Added EvmTool binary to the distribution.  EvmTool is a CLI that can execute EVM bytecode and execute ethereum state tests. Documentation for it is available [here](https://besu.hyperledger.org/en/stable/HowTo/Troubleshoot/Use-EVM-Tool/). [\#1465](https://github.com/hyperledger/besu/pull/1465)
* Added support for the upcoming YOLOv2 ephemeral testnet and removed the flag for the deprecated YOLOv1 ephemeral testnet. [#1386](https://github.com/hyperledger/besu/pull/1386)
* Added `debug_standardTraceBlockToFile` JSON-RPC API. This API accepts a block hash and will replay the block. It returns a list of files containing the result of the trace (one file per transaction). [\#1392](https://github.com/hyperledger/besu/pull/1392)
* Added `debug_standardTraceBadBlockToFile` JSON-RPC API. This API is similar to `debug_standardTraceBlockToFile`, but can be used to obtain info about a block which has been rejected as invalid. [\#1403](https://github.com/hyperledger/besu/pull/1403)
* Added support for EIP-2929 to YOLOv2. [#1387](https://github.com/hyperledger/besu/pull/1387)
* Added `--start-block` and `--end-block` to the `blocks import` subcommand [\#1399](https://github.com/hyperledger/besu/pull/1399)
* Added support for multi-tenancy when using the early access feature of [onchain privacy group management](https://besu.hyperledger.org/en/stable/Concepts/Privacy/Onchain-PrivacyGroups/)
* \[Reverted\] Fixed memory leak in eth/65 subprotocol behavior. It is now enabled by default. [\#1420](https://github.com/hyperledger/besu/pull/1420), [#1348](https://github.com/hyperledger/besu/pull/1348), [#1321](https://github.com/hyperledger/besu/pull/1321)

### Bug Fixes

* Log block import rejection reasons at "INFO" level.  Bug [#1412](https://github.com/hyperledger/besu/issues/1412)
* Fixed NPE when executing `eth_estimateGas` with privacy enabled.  Bug [#1404](https://github.com/hyperledger/besu/issues/1404)

#### Previously identified known issues

- [Eth/65 loses peers](KNOWN_ISSUES.md#eth65-loses-peers)
- [Fast sync when running Besu on cloud providers](KNOWN_ISSUES.md#fast-sync-when-running-besu-on-cloud-providers)
- [Privacy users with private transactions created using v1.3.4 or earlier](KNOWN_ISSUES.md#privacy-users-with-private-transactions-created-using-v134-or-earlier)

## Deprecated and Scheduled for removal in _Next_ Release

### --privacy-precompiled-address
Deprecated in 1.5.1
- CLI option `--privacy-precompiled-address` option removed. This address is now derived, based
on `--privacy-onchain-groups-enabled`. [\#1222](https://github.com/hyperledger/besu/pull/1222)

### Download link
https://hyperledger.jfrog.io/artifactory/besu-binaries/besu/20.10.0/besu-20.10.0.zip

sha256sum: `2b50a375aae64b838a2cd9d43747006492cae573f1be11745b7f643646fd5a01`

## 1.5.5

### Additions and Improvements
* The new version of the [web3js-eea library (v0.10)](https://github.com/PegaSysEng/web3js-eea) supports the onchain privacy group management changes made in Besu v1.5.3.

### Bug Fixes
* Added `debug_getBadBlocks` JSON-RPC API to analyze and detect consensus flaws. Even if a block is rejected it will be returned by this method [\#1378](https://github.com/hyperledger/besu/pull/1378)
* Fix logs queries missing results against chain head [\#1351](https://github.com/hyperledger/besu/pull/1351) and [\#1381](https://github.com/hyperledger/besu/pull/1381)

#### Previously identified known issues

- [Eth/65 loses peers](KNOWN_ISSUES.md#eth65-loses-peers)
- [Fast sync when running Besu on cloud providers](KNOWN_ISSUES.md#fast-sync-when-running-besu-on-cloud-providers)
- [Privacy users with private transactions created using v1.3.4 or earlier](KNOWN_ISSUES.md#privacy-users-with-private-transactions-created-using-v134-or-earlier)
- [Changes not saved to database correctly causing inconsistent private states](KNOWN_ISSUES.md#Changes-not-saved-to-database-correctly-causing-inconsistent-private-states)

### Download link

https://hyperledger.jfrog.io/artifactory/besu-binaries/besu/1.5.5/besu-1.5.5.zip

sha256sum: `e67b0a899dc4421054eaa9a8112cb89e1e5f6a56f0d8aa1b0c5111c53dfad2ad`


## 1.5.4

### Additions and Improvements

* Added `priv_debugGetStateRoot` JSON-RPC API to retrieve the state root of a specified privacy group. [\#1326](https://github.com/hyperledger/besu/pull/1326)
* Added reorg logging and `--reorg-logging-threshold` to configure the same. Besu now logs any reorgs where the old or new chain head is more than the threshold away from their common ancestors. The default is 6.
* Added `debug_batchSendRawTransaction` JSON-RPC API to submit multiple signed transactions with a single call. [\#1350](https://github.com/hyperledger/besu/pull/1350)

### Bug Fixes

* The metrics HTTP server no longer rejects requests containing `Accept` header that doesn't precisely match the prometheus text format [\#1345](https://github.com/hyperledger/besu/pull/1345)
* JSON-RPC method `net_version` should return network ID instead of chain ID [\#1355](https://github.com/hyperledger/besu/pull/1355)

#### Previously identified known issues

- [Logs queries missing results against chain head](KNOWN_ISSUES.md#Logs-queries-missing-results-against-chain-head)
- [Eth/65 loses peers](KNOWN_ISSUES.md#eth65-loses-peers)
- [Fast sync when running Besu on cloud providers](KNOWN_ISSUES.md#fast-sync-when-running-besu-on-cloud-providers)
- [Privacy users with private transactions created using v1.3.4 or earlier](KNOWN_ISSUES.md#privacy-users-with-private-transactions-created-using-v134-or-earlier)
- [Changes not saved to database correctly causing inconsistent private states](KNOWN_ISSUES.md#Changes-not-saved-to-database-correctly-causing-inconsistent-private-states)

### Download link
https://hyperledger.jfrog.io/artifactory/besu-binaries/besu/1.5.4/besu-1.5.4.zip

sha256sum: `1f4df8e1c5e3b5b3abf6289ccfe70f302aa7c29a652b2eb713ffbdc507670420`

## 1.5.3

### Additions and Improvements

* The EvmTool now processes State Tests from the Ethereum Reference Tests. [\#1311](https://github.com/hyperledger/besu/pull/1311)
* Early access DNS support added via the `--Xdns-enabled` and `--Xdns-update-enabled` CLI options. [\#1247](https://github.com/hyperledger/besu/pull/1247)
* Add genesis config option `ecip1017EraRounds` for Ethereum Classic chains. [\#1329](https://github.com/hyperledger/besu/pull/1329)

### Bug Fixes

* K8S Permissioning to use of Service IP's rather than pod IP's which can fail [\#1190](https://github.com/hyperledger/besu/issues/1190)

#### Previously identified known issues

- [Logs queries missing results against chain head](KNOWN_ISSUES.md#Logs-queries-missing-results-against-chain-head)
- [Eth/65 loses peers](KNOWN_ISSUES.md#eth65-loses-peers)
- [Fast sync when running Besu on cloud providers](KNOWN_ISSUES.md#fast-sync-when-running-besu-on-cloud-providers)
- [Privacy users with private transactions created using v1.3.4 or earlier](KNOWN_ISSUES.md#privacy-users-with-private-transactions-created-using-v134-or-earlier)
- [Changes not saved to database correctly causing inconsistent private states](KNOWN_ISSUES.md#Changes-not-saved-to-database-correctly-causing-inconsistent-private-states)

### Breaking Change to Onchain Privacy Group Management

This [early access feature](https://besu.hyperledger.org/en/stable/Concepts/Privacy/Onchain-PrivacyGroups/) was changed in a way that makes onchain privacy groups created with previous versions no longer usable.

To enhance control over permissions on the privacy group management contract:

* The enclave key was removed as the first parameter for `addParticipant` and `removeParticipant`.
* The owner of the privacy group management contract is the signer of the private transaction that creates
  the privacy group. In the default onchain privacy group management contract implementation, only the
  owner can add and remove participants, and upgrade the management contract.

The onchain privacy support in the current version of the web3js-eea library (v0.9) will not be compatible with Besu v1.5.3.  We are actively working on an upgrade to webj3-eea that will support these changes.

### Download link
https://hyperledger.jfrog.io/artifactory/besu-binaries/besu/1.5.3/besu-1.5.3.zip

sha256sum: `735cd511e1dae1590f2829d9535cb383aa8c526f059b3451859e5fcfccc48985`

## 1.5.2

### Additions and Improvements

* Experimental offline backup and restore has been added via the `operator x-backup-state` and `operator x-restore-state` CLI commands.  Data formats will be fluid for as long as the `x-` prefix is present in the CLI so it is advised not to rely on these backups for disaster recovery. [\#1235](https://github.com/hyperledger/besu/pull/1235)
* Experimental ethstats support added via the `Xethstats` and `Xethstats-contact` CLI commands. [\#1239](https://github.com/hyperledger/besu/pull/1239)
* Peers added via the JSON-RPC `admin_addPeer` and `admin_removePeer` will be shared or no longer shared via discovery respectively.  Previously they were not shared. [\#1177](https://github.com/hyperledger/besu/pull/1177) contributed by [br0tchain](https://github.com/br0tchain).
* New Docker Images (see below). [\#1277](https://github.com/hyperledger/besu/pull/1277)
* Reworked static peer discovery handling. [\#1292](https://github.com/hyperledger/besu/pull/1292)

### New Java VMs in Docker Image

* New docker images are being generated to use the latest version of OpenJDK (currently 14.0.1) with the tag suffix of `-openjdk-latest`, for example `1.5.2-openjdk-latest`.
* New docker images are being generated to use [GraalVM](https://www.graalvm.org/) with the tag suffix of `-graalvm`, for example `1.5.2-graalvm`.
* The existing images based on Java 11 are also being tagged with the suffix `-openjdk-11`, for example `1.5.2-openjdk-11`, as well as `1.5.2`.

The intent is that the major Java VM version or Java VM type shipped with the default docker images (`latest`, `1.5.x`, etc.) may be changed during future quarterly releases but will remain consistent within quarterly releases.

### Bug Fixes
- Offchain permissioning - fixed bug where sync status check prevented peering if static nodes configured. [\#1252](https://github.com/hyperledger/besu/issues/1252)

- GraphQL queries of `miner` in IBFT networks will no longer return an error.  PR [\#1282](https://github.com/hyperledger/besu/pull/1282) issue [\#1272](https://github.com/hyperledger/besu/issues/1272).

#### Previously identified known issues

- [Logs queries missing results against chain head](KNOWN_ISSUES.md#Logs-queries-missing-results-against-chain-head)
- [Eth/65 loses peers](KNOWN_ISSUES.md#eth65-loses-peers)
- [Fast sync when running Besu on cloud providers](KNOWN_ISSUES.md#fast-sync-when-running-besu-on-cloud-providers)
- [Privacy users with private transactions created using v1.3.4 or earlier](KNOWN_ISSUES.md#privacy-users-with-private-transactions-created-using-v134-or-earlier)
- [Permissioning issues on Kubernetes](KNOWN_ISSUES.md#Kubernetes-permissioning-uses-Service-IPs-rather-than-pod-IPs-which-can-fail)
- [Restarts caused by insufficient memory can cause inconsistent private state](KNOWN_ISSUES.md#Restart-caused-by-insufficient-memory-can-cause-inconsistent-private-state)

### New and Old Maintainer

- [David Mechler](https://github.com/hyperledger/besu/commits?author=davemec) has been added as a [new maintainer](https://github.com/hyperledger/besu/pull/1267).
- [Edward Evans](https://github.com/hyperledger/besu/commits?author=EdJoJob) voluntarily moved to [emeritus status](https://github.com/hyperledger/besu/pull/1270).

### Download link
https://hyperledger.jfrog.io/artifactory/besu-binaries/besu/1.5.2/besu-1.5.2.zip

sha256sum: `629f44e230a635b09f8d82f2196d70d31193233718118a46412f11c50772dc85`

## 1.5.1

### Deprecated
- CLI option `--privacy-precompiled-address` option is deprecated. This address is now derived, based
on `--privacy-onchain-groups-enabled`. [\#1222](https://github.com/hyperledger/besu/pull/1222)

### Additions and Improvements

* In an IBFT2 network, a fixed block reward value and recipient address can be defined in genesis file [\#1132](https://github.com/hyperledger/besu/pull/1132)
* JSON-RPC HTTP API Authorization: exit early when checking user permissions. [\#1144](https://github.com/hyperledger/besu/pull/1144)
* HTTP/2 is enabled for JSON-RPC HTTP API over TLS. [\#1145](https://github.com/hyperledger/besu/pull/1145)
* Color output in consoles. It can be disabled with `--color-enabled=false` [\#1257](https://github.com/hyperledger/besu/pull/1257)
* Add compatibility with ClusterIP services for the Kubernetes Nat Manager  [\#1156](https://github.com/hyperledger/besu/pull/1156)
* In an IBFT2 network; a fixed block reward value and recipient address can be defined in genesis file [\#1132](https://github.com/hyperledger/besu/pull/1132)
* Add fee cap for transactions submitted via RPC. [\#1137](https://github.com/hyperledger/besu/pull/1137)

### Bug fixes

* When the default sync mode was changed to fast sync for named networks, there was one caveat we didn't address. The `dev` network should've been full sync by default. This has now been fixed. [\#1257](https://github.com/hyperledger/besu/pull/1257)
* Fix synchronization timeout issue when the blocks were too large [\#1149](https://github.com/hyperledger/besu/pull/1149)
* Fix missing results from eth_getLogs request. [\#1154](https://github.com/hyperledger/besu/pull/1154)
* Fix issue allowing Besu to be used for DDoS amplification. [\#1146](https://github.com/hyperledger/besu/pull/1146)

### Known Issues

Known issues are open issues categorized as [Very High or High impact](https://wiki.hyperledger.org/display/BESU/Defect+Prioritisation+Policy).

#### Previously identified known issues

- [Scope of logs query causing Besu to hang](KNOWN_ISSUES.md#scope-of-logs-query-causing-besu-to-hang)
- [Eth/65 loses peers](KNOWN_ISSUES.md#eth65-loses-peers)
- [Fast sync when running Besu on cloud providers](KNOWN_ISSUES.md#fast-sync-when-running-besu-on-cloud-providers)
- [Privacy users with private transactions created using v1.3.4 or earlier](KNOWN_ISSUES.md#privacy-users-with-private-transactions-created-using-v134-or-earlier)
- [Permissioning issues on Kubernetes](KNOWN_ISSUES.md#Kubernetes-permissioning-uses-Service-IPs-rather-than-pod-IPs-which-can-fail)
- [Restarts caused by insufficient memory can cause inconsistent private state](KNOWN_ISSUES.md#Restart-caused-by-insufficient-memory-can-cause-inconsistent-private-state)

### Download link
https://hyperledger.jfrog.io/artifactory/besu-binaries/besu/1.5.1/besu-1.5.1.zip

sha256sum: `c17f49b6b8686822417184952487fc135772f0be03514085926a6984fd955b88`

## 1.5 Breaking changes

When upgrading to 1.5, ensure you've taken into account the following breaking changes.

### Docker users with volume mounts

To maintain best security practices, we're changing the `user:group` on the Docker container to `besu`.

What this means for you:

* If you are running Besu as a binary, there is no impact.
* If you are running Besu as a Docker container *and* have a volume mount for data,  ensure that the
permissions on the directory allow other users and groups to r/w. Ideally this should be set to
`besu:besu` as the owner.

Note that the `besu` user only exists within the container not outside it. The same user ID may match
a different user outside the image.

If you’re mounting local folders, it is best to set the user via the Docker `—user` argument. Use the
UID because the username may not exist inside the docker container. Ensure the directory being mounted
is owned by that user.

### Remove Manual NAT method

The NAT manager `MANUAL` method has been removed.
If you have been using the `MANUAL` method, use the `NONE` method instead. The behavior of the
`NONE` method is the same as the previously supported `MANUAL` methods.

### Privacy users

Besu minor version upgrades require upgrading Orion to the latest minor version. That is, for
Besu <> Orion node pairs, when upgrading Besu to v1.5, it is required that Orion is upgraded to
v1.6. Older versions of Orion will no longer work with Besu v1.5.

## 1.5 Features

Features added between from 1.4 to 1.5 include:
* Mining Support
  Besu supports `eth_hashrate` and `eth_submitHashrate` to obtain the hashrate when we mine with a GPU mining worker.
* Tracing
  The [Tracing API](https://besu.hyperledger.org/en/latest/Reference/API-Methods/#trace-methods) is no longer an Early Access feature and now has full support for `trace_replayBlockTransactions`, `trace_Block` and `trace_transaction`.
* Plugin API Block Events
  `BlockAdded` and `BlockReorg` are now exposed via the [Plugin API](https://javadoc.io/doc/org.hyperledger.besu/plugin-api/latest/org/hyperledger/besu/plugin/services/BesuEvents.html).
* [Filters](https://besu.hyperledger.org/en/stable/HowTo/Interact/Filters/Accessing-Logs-Using-JSON-RPC/) and
  [subscriptions](https://besu.hyperledger.org/en/stable/HowTo/Interact/APIs/RPC-PubSub/) for private contracts.
* [SecurityModule Plugin API](https://javadoc.io/doc/org.hyperledger.besu/plugin-api/latest/org/hyperledger/besu/plugin/services/SecurityModuleService.html)
  This allows use of a different [security module](https://besu.hyperledger.org/en/stable/Reference/CLI/CLI-Syntax/#security-module)
  as a plugin to provide cryptographic function that can be used by NodeKey (such as sign, ECDHKeyAgreement etc.).
* [Onchain privacy groups](https://besu.hyperledger.org/en/latest/Concepts/Privacy/Onchain-PrivacyGroups/)
  with add and remove members. This is an early access feature. Early access features are not recommended
  for production networks and may have unstable interfaces.

## 1.5 Additions and Improvements

* Public Networks Default to Fast Sync: The default sync mode for named permissionless networks, such as the Ethereum mainnet and testnets, is now `FAST`.
  * The default is unchanged for private networks. That is, the sync mode defaults to `FULL` for private networks.
  * Use the [`--sync-mode` command line option](https://besu.hyperledger.org/Reference/CLI/CLI-Syntax/#sync-mode) to change the sync mode. [\#384](https://github.com/hyperledger/besu/pull/384)
* Proper Mining Support: Added full support for `eth_hashrate` and `eth_submitHashrate`. It is now possible to have the hashrate when we mine with a GPU mining worker [\#1063](https://github.com/hyperledger/besu/pull/1063)
* Performance Improvements: The addition of native libraries ([\#775](https://github.com/hyperledger/besu/pull/775)) and changes to data structures in the EVM ([\#1089](https://github.com/hyperledger/besu/pull/1089)) have improved Besu sync and EVM execution times.
* Tracing API Improvements: The [Tracing API](https://besu.hyperledger.org/en/latest/Reference/API-Methods/#trace-methods) is no longer an Early Access feature and now has full support for `trace_replayBlockTransactions`, `trace_Block` and `trace_transaction`.
* New Plugin API Block Events: `BlockAdded` and `BlockReorg` are now exposed via the Plugin API [\#637](https://github.com/hyperledger/besu/pull/637).
* Added experimental CLI option `--Xnat-kube-pod-name` to specify the name of the loadbalancer used by the Kubernetes nat manager [\#1078](https://github.com/hyperledger/besu/pull/1078)
- Local permissioning TOML config now supports additional keys (`nodes-allowlist` and `accounts-allowlist`).
Support for `nodes-whitelist` and `accounts-whitelist` will be removed in a future release.
- Add missing `mixHash` field for `eth_getBlockBy*` JSON RPC endpoints. [\#1098](https://github.com/hyperledger/besu/pull/1098)
* Besu now has a strict check on private transactions to ensure the privateFrom in the transaction
matches the sender Orion key that has distributed the payload. Besu 1.5+ requires Orion 1.6+ to work.
[#357](https://github.com/PegaSysEng/orion/issues/357)

### Bug fixes

No bug fixes with [user impact in this release](https://wiki.hyperledger.org/display/BESU/Changelog).

### Known Issues

Known issues are open issues categorized as [Very High or High impact](https://wiki.hyperledger.org/display/BESU/Defect+Prioritisation+Policy).

#### New known issues

- K8S permissioning uses of Service IPs rather than pod IPs which can fail. [\#1190](https://github.com/hyperledger/besu/pull/1190)
Workaround - Do not use permissioning on K8S.

- Restart caused by insufficient memory can cause inconsistent private state. [\#1110](https://github.com/hyperledger/besu/pull/1110)
Workaround - Ensure you allocate enough memory for the Java Runtime Environment that the node does not run out of memory.

#### Previously identified known issues

- [Scope of logs query causing Besu to hang](KNOWN_ISSUES.md#scope-of-logs-query-causing-besu-to-hang)
- [Eth/65 loses peers](KNOWN_ISSUES.md#eth65-loses-peers)
- [Fast sync when running Besu on cloud providers](KNOWN_ISSUES.md#fast-sync-when-running-besu-on-cloud-providers)
- [Privacy users with private transactions created using v1.3.4 or earlier](KNOWN_ISSUES.md#privacy-users-with-private-transactions-created-using-v134-or-earlier)

### Download link
https://hyperledger.jfrog.io/artifactory/besu-binaries/besu/1.5.0/besu-1.5.0.zip

sha256sum: `56929d6a71cc681688351041c919e9630ab6df7de37dd0c4ae9e19a4f44460b2`

**For download links of releases prior to 1.5.0, please visit https://hyperledger.jfrog.io/artifactory/besu-binaries/besu/**

## 1.4.6

### Additions and Improvements

- Print node address on startup. [\#938](https://github.com/hyperledger/besu/pull/938)
- Transaction pool: price bump replacement mechanism configurable through CLI. [\#928](https://github.com/hyperledger/besu/pull/928) [\#930](https://github.com/hyperledger/besu/pull/930)

### Bug Fixes

- Added timeout to queries. [\#986](https://github.com/hyperledger/besu/pull/986)
- Fixed issue where networks using onchain permissioning could stall when the bootnodes were not validators. [\#969](https://github.com/hyperledger/besu/pull/969)
- Update getForks method to ignore ClassicForkBlock chain parameter to fix issue with ETC syncing. [\#1014](https://github.com/hyperledger/besu/pull/1014)

### Known Issues

Known issues are open issues categorized as [Very High or High impact](https://wiki.hyperledger.org/display/BESU/Defect+Prioritisation+Policy).

#### Previously identified known issues

- [Scope of logs query causing Besu to hang](KNOWN_ISSUES.md#scope-of-logs-query-causing-besu-to-hang)
- [Eth/65 loses peers](KNOWN_ISSUES.md#eth65-loses-peers)
- [Fast sync when running Besu on cloud providers](KNOWN_ISSUES.md#fast-sync-when-running-besu-on-cloud-providers)
- [Privacy users with private transactions created using v1.3.4 or earlier](KNOWN_ISSUES.md#privacy-users-with-private-transactions-created-using-v134-or-earlier)

## 1.4.5

### Additions and Improvements

- Implemented WebSocket logs subscription for private contracts (`priv_subscribe`/`priv_unsubscribe`) [\#762](https://github.com/hyperledger/besu/pull/762)
- Introduced SecurityModule plugin API. This allows use of a different security module as a plugin to
  provide cryptographic function that can be used by NodeKey (such as sign, ECDHKeyAgreement etc.). KeyPairSecurityModule
  is registered and used by default. The CLI option `--security-module=<name> (defaults to localfile)` can be used
  to identify the security module plugin name to use instead. [\#713](https://github.com/hyperledger/besu/pull/713)
- Several testing related changes to improve compatibility with [Hive](https://hivetests.ethdevops.io/) and Retesteth.
  [\#806](https://github.com/hyperledger/besu/pull/806) and [#845](https://github.com/hyperledger/besu/pull/845)
- Native libraries for secp256k1 and Altbn128 encryption are enabled by default.  To disable these libraries use
  `--Xsecp256k1-native-enabled=false` and `--Xaltbn128-native-enabled=false`. [\#775](https://github.com/hyperledger/besu/pull/775)

### Bug Fixes

- Fixed `eth_estimateGas` JSON RPC so it no longer returns gas estimates that are too low. [\#842](https://github.com/hyperledger/besu/pull/842)
- Full help not displayed unless explicitly requested. [\#437](https://github.com/hyperledger/besu/pull/437)
- Compatibility with undocumented Geth `eth_subscribe` fields. [\#654](https://github.com/hyperledger/besu/pull/654)
- Current block number included as part of `eth_getWork` response. [\#849](https://github.com/hyperledger/besu/pull/849)

### Known Issues

Known issues are open issues categorized as [Very High or High impact](https://wiki.hyperledger.org/display/BESU/Defect+Prioritisation+Policy).

#### New known issues

* Scope of logs query causing Besu to crash. [\#944](https://github.com/hyperledger/besu/pull/944)

Workaround - Limit the number of blocks queried by each `eth_getLogs` call.

#### Previously identified known issues

- [`Intrinsic gas exceeds gas limit` returned when calling `delete mapping[addr]` or `mapping[addr] = 0`](KNOWN_ISSUES.md#intrinsic-gas-exceeds-gas-limit)
- [Eth/65 not backwards compatible](KNOWN_ISSUES.md#eth65-not-backwards-compatible)
- [Error full syncing with pruning](KNOWN_ISSUES.md#error-full-syncing-with-pruning)
- [Fast sync when running Besu on cloud providers](KNOWN_ISSUES.md#fast-sync-when-running-besu-on-cloud-providers)
- [Bootnodes must be validators when using onchain permissioning](KNOWN_ISSUES.md#bootnodes-must-be-validators-when-using-onchain-permissioning)
- [Privacy users with private transactions created using v1.3.4 or earlier](KNOWN_ISSUES.md#privacy-users-with-private-transactions-created-using-v134-or-earlier)

## 1.4.4

### Additions and Improvements

- Implemented [`priv_getLogs`](https://besu.hyperledger.org/en/latest/Reference/API-Methods/#priv_getlogs). [\#686](https://github.com/hyperledger/besu/pull/686)
- Implemented private contract log filters including JSON-RPC methods to interact with private filters. [\#735](https://github.com/hyperledger/besu/pull/735)
- Implemented EIP-2315: Simple Subroutines for the EVM [\#717](https://github.com/hyperledger/besu/pull/717)
- Implemented Splunk logging. [\#725](https://github.com/hyperledger/besu/pull/725)
- Implemented optional native library encryption. [\#675](https://github.com/hyperledger/besu/pull/675).  To enable add `--Xsecp256k1-native-enabled` (for transaciton signatures) and/or `--Xaltbn128-native-enabled` (for altbn128 precomiled contracts) as command line options.

### Bug Fixes

- Flag added to toggle `eth/65` off by default. `eth/65` will remain toggled off by default until
a fix is completed for the [eth/65 known issue](KNOWN_ISSUES.md). [\#741](https://github.com/hyperledger/besu/pull/741)
- Resolve crashing NAT detectors on GKE. [\#731](https://github.com/hyperledger/besu/pull/731) fixes [\#507](https://github.com/hyperledger/besu/issues/507).
[Besu-Kubernetes Readme](https://github.com/PegaSysEng/besu-kubernetes/blob/master/README.md#network-topology-and-high-availability-requirements)
updated to reflect changes.
- Deal with quick service start failures [\#714](https://github.com/hyperledger/besu/pull/714) fixes [\#662](https://github.com/hyperledger/besu/issues/662)

### Known Issues

Known issues are open issues categorized as [Very High or High impact](https://wiki.hyperledger.org/display/BESU/Defect+Prioritisation+Policy).

#### New known issues

- `Intrinsic gas exceeds gas limit` returned when calling `delete mapping[addr]` or `mapping[addr] = 0` [\#696](https://github.com/hyperledger/besu/issues/696)

Calling delete and set to 0 Solidity mapping in Solidity fail.

#### Previously identified known issues

- [Eth/65 not backwards compatible](KNOWN_ISSUES.md#eth65-not-backwards-compatible)
- [Error full syncing with pruning](KNOWN_ISSUES.md#error-full-syncing-with-pruning)
- [Fast sync when running Besu on cloud providers](KNOWN_ISSUES.md#fast-sync-when-running-besu-on-cloud-providers)
- [Bootnodes must be validators when using onchain permissioning](KNOWN_ISSUES.md#bootnodes-must-be-validators-when-using-onchain-permissioning)
- [Privacy users with private transactions created using v1.3.4 or earlier](KNOWN_ISSUES.md#privacy-users-with-private-transactions-created-using-v134-or-earlier)

## 1.4.3

### Issues identified with 1.4.3 release

The `eth/65` change is not [backwards compatible](https://github.com/hyperledger/besu/issues/723).
This has the following impact:
* In a private network, nodes using the 1.4.3 client cannot interact with nodes using 1.4.2 or earlier
clients.
* On mainnet, synchronizing eventually stalls.

Workaround -> revert to v1.4.2.

A [fix](https://github.com/hyperledger/besu/pull/732) is currently [being tested](https://github.com/hyperledger/besu/pull/733).

### Critical Issue for Privacy Users

A critical issue for privacy users with private transactions created using Hyperledger Besu v1.3.4
or earlier has been identified. If you have a network with private transaction created using v1.3.4
or earlier, please read the following and take the appropriate steps:
https://wiki.hyperledger.org/display/BESU/Critical+Issue+for+Privacy+Users

### Additions and Improvements

- Added `eth/65` support. [\#608](https://github.com/hyperledger/besu/pull/608)
- Added block added and block reorg events. Added revert reason to block added transactions. [\#637](https://github.com/hyperledger/besu/pull/637)

### Deprecated

- Private Transaction `hash` field and `getHash()` method have been deprecated. They will be removed
in 1.5.0 release. [\#639](https://github.com/hyperledger/besu/pull/639)

### Known Issues

#### Fast sync when running Besu on cloud providers

A known [RocksDB issue](https://github.com/facebook/rocksdb/issues/6435) causes fast sync to fail
when running Besu on certain cloud providers. The following error is displayed repeatedly:

```
...
EthScheduler-Services-1 (importBlock) | ERROR | PipelineChainDownloader | Chain download failed. Restarting after short delay.
java.util.concurrent.CompletionException: org.hyperledger.besu.plugin.services.exception.StorageException: org.rocksdb.RocksDBException: block checksum mismatch:
....
```

This behaviour has been seen on AWS and Digital Ocean.

Workaround -> On AWS, a full restart of the AWS VM is required to restart the fast sync.

Fast sync is not currently supported on Digital Ocean. We are investigating options to
[add support for fast sync on Digital Ocean](https://github.com/hyperledger/besu/issues/591).

#### Error full syncing with pruning

- Error syncing with mainnet on Besu 1.3.7 node - MerkleTrieException [\#580](https://github.com/hyperledger/besu/issues/580)
The associated error is `Unable to load trie node value for hash` and is caused by the combination of
full sync and pruning.

Workarounds:
1. Explicitly disable pruning using `--pruning-enabled=false` when using fast sync.
2. If the `MerkleTrieException` occurs, delete the database and resync.

A fix for this issue is being actively worked on.

#### Fast sync reverting to full sync

In some cases of FastSyncException, fast sync reverts back to a full sync before having reached the
pivot block. [\#683](https://github.com/hyperledger/besu/issues/683)

Workaround -> To re-attempt fast syncing rather than continue full syncing, stop Besu, delete your
database, and start again.

#### Bootnodes must be validators when using onchain permissioning

- Onchain permissioning nodes can't peer when using a non-validator bootnode [\#528](https://github.com/hyperledger/besu/issues/528)

Workaround -> When using onchain permissioning, ensure bootnodes are also validators.


## 1.4.2

### Additions and Improvements

- Added `trace_block` JSON RPC API [\#449](https://github.com/hyperledger/besu/pull/449)
- Added `pulledStates` and `knownStates` to the EthQL `syncing` query and `eth_syncing` JSON-RPC api [\#565](https://github.com/hyperledger/besu/pull/565)

### Bug Fixes

- Fixed file parsing behaviour for privacy enclave keystore password file [\#554](https://github.com/hyperledger/besu/pull/554) (thanks to [magooster](https://github.com/magooster))
- Fixed known issue with being unable to re-add members to onchain privacy groups [\#471](https://github.com/hyperledger/besu/pull/471)

### Updated Early Access Features

* [Onchain privacy groups](https://besu.hyperledger.org/en/latest/Concepts/Privacy/Onchain-PrivacyGroups/) with add and remove members. Known issue resolved (see above).
* [TRACE API](https://besu.hyperledger.org/en/latest/Reference/API-Methods/#trace-methods) now includes `trace_block`, `trace_replayBlockTransactions`, and `trace_transaction`.
Fixed some issues on the trace replay block transactions API [\#522](https://github.com/hyperledger/besu/pull/522).

### Known Issues

#### Fast sync defaulting to full sync

-  When fast sync cannot find enough valid peers rapidly enough, Besu defaults to full sync.

Workarounds:
1. To re-attempt fast syncing rather than continue full syncing, stop Besu, delete your database,
and start again.
2. When fast syncing, explicitly disable pruning using `--pruning-enabled=false` to reduce the likelihood
of encountering the pruning bug.

A fix to remove the default to full sync is [in progress](https://github.com/hyperledger/besu/pull/427)
is being actively worked on.

#### Error full syncing with pruning

- Error syncing with mainnet on Besu 1.3.7 node - MerkleTrieException [\#BESU-160](https://jira.hyperledger.org/browse/BESU-160)
The associated error is `Unable to load trie node value for hash` and is caused by the combination of
full sync and pruning.

Workarounds:
1. Explicitly disable pruning using `--pruning-enabled=false` when using fast sync.
2. If the `MerkleTrieException` occurs, delete the database and resync.

A fix for this issue is being actively worked on.

#### Bootnodes must be validators when using onchain permissioning

- Onchain permissioning nodes can't peer when using a non-validator bootnode [\#BESU-181](https://jira.hyperledger.org/browse/BESU-181)

Workaround -> When using onchain permissioning, ensure bootnodes are also validators.

## 1.4.1

### Additions and Improvements

- Added priv_getCode [\#250](https://github.com/hyperledger/besu/pull/408). Gets the bytecode associated with a private address.
- Added `trace_transaction` JSON RPC API [\#441](https://github.com/hyperledger/besu/pull/441)
- Removed -X unstable prefix for pruning options (`--pruning-blocks-retained`, `--pruning-block-confirmations`) [\#440](https://github.com/hyperledger/besu/pull/440)
- Implemented [ECIP-1088](https://ecips.ethereumclassic.org/ECIPs/ecip-1088): Phoenix EVM and Protocol upgrades. [\#434](https://github.com/hyperledger/besu/pull/434)

### Bug Fixes

- [BESU-25](https://jira.hyperledger.org/browse/BESU-25) Use v5 Devp2p when pinging [\#392](https://github.com/hyperledger/besu/pull/392)
- Fixed a bug to manage concurrent access to cache files [\#438](https://github.com/hyperledger/besu/pull/438)
- Fixed configuration file bug: `pruning-blocks-retained` now accepts an integer in the config [\#440](https://github.com/hyperledger/besu/pull/440)
- Specifying RPC credentials file should not force RPC Authentication to be enabled [\#454](https://github.com/hyperledger/besu/pull/454)
- Enhanced estimateGas messages [\#436](https://github.com/hyperledger/besu/pull/436). When a estimateGas request fails a validation check, an improved error message is returned in the response.

### Early Access Features

Early access features are available features that are not recommended for production networks and may
have unstable interfaces.

* [Onchain privacy groups](https://besu.hyperledger.org/en/latest/Concepts/Privacy/Onchain-PrivacyGroups/) with add and remove members.
  Not being able to to re-add a member to an onchain privacy group is a [known issue](https://github.com/hyperledger/besu/issues/455)
  with the add and remove functionality.

### Known Issues

#### Fast sync defaulting to full sync

-  When fast sync cannot find enough valid peers rapidly enough, Besu defaults to full sync.

Workarounds:
1. To re-attempt fast syncing rather than continue full syncing, stop Besu, delete your database,
and start again.
2. When fast syncing, explicitly disable pruning using `--pruning-enabled=false` to reduce the likelihood
of encountering the pruning bug.

A fix to remove the default to full sync is [in progress](https://github.com/hyperledger/besu/pull/427)
and is planned for inclusion in v1.4.1.

#### Error full syncing with pruning

- Error syncing with mainnet on Besu 1.3.7 node - MerkleTrieException [\#BESU-160](https://jira.hyperledger.org/browse/BESU-160)
The associated error is `Unable to load trie node value for hash` and is caused by the combination of
full sync and pruning.

Workarounds:
1. Explicitly disable pruning using `--pruning-enabled=false` when using fast sync.
2. If the `MerkleTrieException` occurs, delete the database and resync.

Investigation of this issue is in progress and a fix is targeted for v1.4.1.

#### Bootnodes must be validators when using onchain permissioning

- Onchain permissioning nodes can't peer when using a non-validator bootnode [\#BESU-181](https://jira.hyperledger.org/browse/BESU-181)

Workaround -> When using onchain permissioning, ensure bootnodes are also validators.

## 1.4.0

### Private State Migration

Hyperledger Besu v1.4 implements a new data structure for private state storage that is not backwards compatible.
A migration will be performed when starting v1.4 for the first time to reprocess existing private transactions
and re-create the private state data in the v1.4 format.

If you have existing private transactions, see [migration details](docs/Private-Txns-Migration.md).

### Additions and Improvements

* [TLS support](https://besu.hyperledger.org/en/latest/Concepts/TLS/) to secure client and server communication.

* [Multi-tenancy](https://besu.hyperledger.org/en/latest/Concepts/Privacy/Multi-Tenancy/) to enable multiple participants to use the same Besu and Orion node.

* [Plugin APIs](https://besu.hyperledger.org/en/latest/Concepts/Plugins/) to enable building of Java plugins to extend Hyperledger Besu.

* Support for additional [NAT methods](https://besu.hyperledger.org/en/latest/HowTo/Find-and-Connect/Specifying-NAT/).

* Added [`priv_call`](https://besu.hyperledger.org/en/latest/Reference/API-Methods/#priv_call) which invokes
a private contract function locally and does not change the private state.

* Besu has moved from an internal Bytes library to the [Apache Tuweni](https://tuweni.apache.org/) Bytes library.
This includes using the library in the Plugins API interfaces. [#295](https://github.com/hyperledger/besu/pull/295) and [#215](https://github.com/hyperledger/besu/pull/215)

### Early Access Features

Early access features are available features that are not recommended for production networks and may
have unstable interfaces.

* [Reorg compatible privacy](https://besu.hyperledger.org/en/latest/Concepts/Privacy/Privacy-Overview/#reorg-compatible-privacy)
to enable private transactions on networks using consensus mechanisms that fork.

* [Tracing API](https://besu.hyperledger.org/en/latest/Concepts/Transactions/Trace-Types) to obtain detailed information about transaction processing.

### Bug Fixes

See RC and Beta sections below.

### Known Issues

#### Fast sync defaulting to full sync

-  When fast sync cannot find enough valid peers rapidly enough, Besu defaults to full sync.

Workarounds:
1. To re-attempt fast syncing rather than continue full syncing, stop Besu, delete your database,
and start again.
2. When fast syncing, explicitly disable pruning using `--pruning-enabled=false` to reduce the likelihood
of encountering the pruning bug.

A fix to remove the default to full sync is [in progress](https://github.com/hyperledger/besu/pull/427)
and is planned for inclusion in v1.4.1.

#### Error full syncing with pruning

- Error syncing with mainnet on Besu 1.3.7 node - MerkleTrieException [\#BESU-160](https://jira.hyperledger.org/browse/BESU-160)
The associated error is `Unable to load trie node value for hash` and is caused by the combination of
full sync and pruning.

Workarounds:
1. Explicitly disable pruning using `--pruning-enabled=false` when using fast sync.
2. If the `MerkleTrieException` occurs, delete the database and resync.

Investigation of this issue is in progress and a fix is targeted for v1.4.1.

#### Bootnodes must be validators when using onchain permissioning

- Onchain permissioning nodes can't peer when using a non-validator bootnode [\#BESU-181](https://jira.hyperledger.org/browse/BESU-181)

Workaround -> When using onchain permissioning, ensure bootnodes are also validators.


## 1.4.0 RC-2

### Private State Migration
Hyperledger Besu v1.4 implements a new data structure for private state storage that is not backwards compatible.
A migration will be performed when starting v1.4 for the first time to reprocess existing private transactions
and re-create the private state data in the v1.4 format.
If you have existing private transactions, see [migration details](docs/Private-Txns-Migration.md).

## 1.4.0 RC-1

### Additions and Improvements

- New`trace_replayBlockTransactions` JSON-RPC API

This can be enabled using the `--rpc-http-api TRACE` CLI flag.  There are some philosophical differences between Besu and other implementations that are outlined in [trace_rpc_apis](docs/trace_rpc_apis.md).

- Ability to automatically detect Docker NAT settings from inside the conainter.

The default NAT method (AUTO) can detect this so no user intervention is required to enable this.

- Added [Multi-tenancy](https://besu.hyperledger.org/en/latest/Concepts/Privacy/Multi-Tenancy/) support which allows multiple participants to use the same Besu node for private transactions.

- Added TLS support for communication with privacy enclave

### Bug Fixes

- Private transactions are now validated before sent to the enclave [\#356](https://github.com/hyperledger/besu/pull/356)

### Known Bugs

- Error syncing with mainnet on Besu 1.3.7 node - MerkleTrieException [\#BESU-160](https://jira.hyperledger.org/browse/BESU-160)

Workaround -> Don't enable pruning when syncing to mainnet.

- Onchain permissioning nodes can't peer when using a non-validator bootnode [\#BESU-181](https://jira.hyperledger.org/browse/BESU-181)

Workaround -> When using onchain permissioning, ensure bootnodes are also validators.

## 1.4 Beta 3

### Additions and Improvements

- CLI option to enable TLS client auth for JSON-RPC HTTP [\#340](https://github.com/hyperledger/besu/pull/340)

Added CLI options to enable TLS client authentication and trusting client certificates:
~~~
--rpc-http-tls-client-auth-enabled - Enable TLS client authentication for the JSON-RPC HTTP service (default: false)
--rpc-http-tls-known-clients-file - Path to file containing client's certificate common name and fingerprint for client authentication.
--rpc-http-tls-ca-clients-enabled - Enable to accept clients certificate signed by a valid CA for client authentication (default: false)
~~~
If client-auth is enabled, user must either enable CA signed clients OR provide a known-clients file. An error is reported
if both CA signed clients is disabled and known-clients file is not specified.

- Stable Plugins APIs [\#346](https://github.com/hyperledger/besu/pull/346)

The `BesuEvents` service and related `data` package have been marked as a stable plugin API.

### Bug Fixes

- Return missing signers from getSignerMetrics [\#343](https://github.com/hyperledger/besu/pull/)

### Experimental Features

- Experimental support for `trace_replayBlockTransactions` - multiple PRs

Added support for the `trace_replayBlockTransactions` JSON-RPC call. To enable this API add
`TRACE` to the `rpc-http-api` options (for example,  `--rpc-http-api TRACE` on the command line).

This is not a production ready API.  There are known bugs relating to traced memory from calls and
returns, and the gas calculation reported in the flat traces does not always match up with the
correct gas calculated for consensus.

## 1.4 Beta 2

### Additions and Improvements

- Enable TLS for JSON-RPC HTTP Service [\#253](https://github.com/hyperledger/besu/pull/253)

Exposes new command line parameters to enable TLS on Ethereum JSON-RPC HTTP interface to allow clients like EthSigner to connect via TLS:
`--rpc-http-tls-enabled=true`
(Optional - Only required if `--rpc-http-enabled` is set to true) Set to `true` to enable TLS. False by default.
`--rpc-http-tls-keystore-file="/path/to/cert.pfx"`
(Must be specified if TLS is enabled) Path to PKCS12 format key store which contains server's certificate and it's private key
`--rpc-http-tls-keystore-password-file="/path/to/cert.passwd"`
(Must be specified if TLS is enabled) Path to the text file containing password for unlocking key store.
`--rpc-http-tls-known-clients-file="/path/to/rpc_tls_clients.txt"`
(Optional) Path to a plain text file containing space separated client’s certificate’s common name and its sha-256 fingerprints when
they are not signed by a known CA. The presence of this file (even empty) enables TLS client authentication. That is, the client
presents the certificate to server on TLS handshake and server establishes that the client certificate is either signed by a
proper/known CA. Otherwise, server trusts client certificate by reading the sha-256 fingerprint from known clients file specified above.

The format of the file is (as an example):
`localhost DF:65:B8:02:08:5E:91:82:0F:91:F5:1C:96:56:92:C4:1A:F6:C6:27:FD:6C:FC:31:F2:BB:90:17:22:59:5B:50`

### Bug Fixes

- TotalDifficulty is a BigInteger [\#253](https://github.com/hyperledger/besu/pull/253).
  Don't try and cast total difficulty down to a long because it will overflow long in a reasonable timeframe.

## 1.4 Beta 1

### Additions and Improvements

- Besu has moved from an internal Bytes library to the [Apache Tuweni](https://tuweni.apache.org/) Bytes library.  This includes using the library in the Plugins API interfaces. [#295](https://github.com/hyperledger/besu/pull/295) and [#215](https://github.com/hyperledger/besu/pull/215)
- Besu stops processing blocks if Orion is unavailable [\#253](https://github.com/hyperledger/besu/pull/253)
- Added priv_call [\#250](https://github.com/hyperledger/besu/pull/250).  Invokes a private contract function locally and does not change the private state.
- Support for [EIP-2124](https://github.com/ethereum/EIPs/blob/master/EIPS/eip-2124.md), which results in faster peer discovery [\#156](https://github.com/hyperledger/besu/pull/156)

## 1.3.8

### Additions and Improvements

- `admin_generateLogBloomCache` JSON-RPC API to generate a cache of the block bloombits that improves performance for log queries [\#262](https://github.com/hyperledger/besu/pull/262)

## Critical Fix in 1.3.7

1.3.7 includes a critical fix for Ethereum MainNet users and the Muir Glacier upgrade. We recommend users of Ethereum public networks
(MainNet, Ropsten, Rinkeby, and Goerli) upgrade immediately. This upgrade is also strongly recommended for users of private networks.

For more details, see [Hyperledger Besu Wiki](https://wiki.hyperledger.org/display/BESU/Mainnet+Consensus+Bug+Identified+and+Resolved+in+Hyperledger+Besu).

## Muir Glacier Compatibility

For compatibility with Ethereum Muir Glacier upgrade, use v1.3.7 or later.

## ETC Agharta Compatibility

For compatibility with ETC Agharta upgrade, use 1.3.7 or later.

### 1.3.7

### Additions and Improvements

- Hard Fork Support: Configures the Agharta activation block for the ETC MainNet configuration [\#251](https://github.com/hyperledger/besu/pull/251) (thanks to [soc1c](https://github.com/soc1c))
- `operator generate-log-bloom-cache` command line option to generate a cache of the block bloombits that improves performance for log queries  [\#245](https://github.com/hyperledger/besu/pull/245)

### Bug Fixes

- Resolves a Mainnet consensus issue [\#254](https://github.com/hyperledger/besu/pull/254)

### New Maintainer

[Edward Mack](https://github.com/hyperledger/besu/commits?author=edwardmack) added as a [new maintainer](https://github.com/hyperledger/besu/pull/219).

### 1.3.6

### Additions and Improvements

- Performance improvements:
  * Multithread Websockets to increase throughput [\#231](https://github.com/hyperledger/besu/pull/231)
  * NewBlockHeaders performance improvement [\#230](https://github.com/hyperledger/besu/pull/230)
- EIP2384 - Ice Age Adustment around Istanbul [\#211](https://github.com/hyperledger/besu/pull/211)
- Documentation updates include:
  * [Configuring mining using the Stratum protocol](https://besu.hyperledger.org/en/latest/HowTo/Configure/Configure-Mining/)
  * [ETC network command line options](https://besu.hyperledger.org/en/latest/Reference/CLI/CLI-Syntax/#network)
- Hard Fork Support:
   * MuirGlacier for Ethereum Mainnet and Ropsten Testnet
   * Agharta for Kotti and Mordor Testnets

### Bug Fixes

- [\#210](https://github.com/hyperledger/besu/pull/210) fixes WebSocket frames handling
  User impact: PING/PONG frames handling in Websocket services was not implemented

### 1.3.5

### Additions and Improvements

- Log Event Streaming for Plugin API [\#186](https://github.com/hyperledger/besu/pull/186)
- Allow use a external JWT public key in authenticated APIs [\#183](https://github.com/hyperledger/besu/pull/183)
- ETC Configuration, classic fork peer validator [\#176](https://github.com/hyperledger/besu/pull/176) (thanks to [edwardmack](https://github.com/edwardmack))
- Allow IBFT validators to be changed at a given block [\#173](https://github.com/hyperledger/besu/pull/173)
- Support external mining using Stratum [\#140](https://github.com/hyperledger/besu/pull/140) (thanks to [atoulme](https://github.com/atoulme))
- Add more fields to private transaction receipt [\#85](https://github.com/hyperledger/besu/pull/85) (thanks to [josh-richardson](https://github.com/josh-richardson))
- [Pruning documentation](https://besu.hyperledger.org/en/latest/Concepts/Pruning/)

### Technical Improvements

- ETC - Cleanup [\#201](https://github.com/hyperledger/besu/pull/201) (thanks to [GregTheGreek](https://github.com/GregTheGreek))
- User specific enclave public key configuration in auth file [\#196](https://github.com/hyperledger/besu/pull/196)
- Change CustomForks -\> Transitions [\#193](https://github.com/hyperledger/besu/pull/193)
- Pass identity information into RpcMethod from Http Service [\#189](https://github.com/hyperledger/besu/pull/189)
- Remove the use of JsonRpcParameters from RpcMethods [\#188](https://github.com/hyperledger/besu/pull/188)
- Repaired Metrics name collision between Privacy and RocksDB [\#187](https://github.com/hyperledger/besu/pull/187)
- Multi-Tenancy: Do not specify a public key anymore when requesting a … [\#185](https://github.com/hyperledger/besu/pull/185)
- Updates to circle building acceptance tests [\#184](https://github.com/hyperledger/besu/pull/184)
- Move Apache Tuweni dependency to official release [\#181](https://github.com/hyperledger/besu/pull/181) (thanks to [atoulme](https://github.com/atoulme))
- Update Gradle to 6.0, support Java 13 [\#180](https://github.com/hyperledger/besu/pull/180)
- ETC Atlantis fork [\#179](https://github.com/hyperledger/besu/pull/179) (thanks to [edwardmack](https://github.com/edwardmack))
- ETC Gotham Fork [\#178](https://github.com/hyperledger/besu/pull/178) (thanks to [edwardmack](https://github.com/edwardmack))
- ETC DieHard fork support [\#177](https://github.com/hyperledger/besu/pull/177) (thanks to [edwardmack](https://github.com/edwardmack))
- Remove 'parentHash', 'number' and 'gasUsed' fields from the genesis d… [\#175](https://github.com/hyperledger/besu/pull/175) (thanks to [SweeXordious](https://github.com/SweeXordious))
- Enable pruning by default for fast sync and validate conflicts with privacy [\#172](https://github.com/hyperledger/besu/pull/172)
- Update RocksDB [\#170](https://github.com/hyperledger/besu/pull/170)
- Vpdate ver to 1.3.5-snapshot [\#169](https://github.com/hyperledger/besu/pull/169)
- Added PoaQueryService method that returns local node signer… [\#163](https://github.com/hyperledger/besu/pull/163)
- Add versioning to privacy storage [\#149](https://github.com/hyperledger/besu/pull/149)
- Update reference tests [\#139](https://github.com/hyperledger/besu/pull/139)

### 1.3.4

- Reverted _Enable pruning by default for fast sync (#135)_ [\#164](https://github.com/hyperledger/besu/pull/164)

### 1.3.3

### Technical Improvements

- Add --identity flag for client identification in node browsers [\#150](https://github.com/hyperledger/besu/pull/150)
- Istanbul Mainnet Block [\#145](https://github.com/hyperledger/besu/pull/150)
- Add priv\_getEeaTransactionCount [\#110](https://github.com/hyperledger/besu/pull/110)

### Additions and Improvements

- Redesign of how JsonRpcMethods are created [\#159](https://github.com/hyperledger/besu/pull/159)
- Moving JsonRpcMethods classes into the same package, prior to refactor [\#154](https://github.com/hyperledger/besu/pull/154)
- Reflect default logging in CLI help [\#148](https://github.com/hyperledger/besu/pull/148)
- Handle zero port better in NAT [\#147](https://github.com/hyperledger/besu/pull/147)
- Rework how filter and log query parameters are created/used [\#146](https://github.com/hyperledger/besu/pull/146)
- Don't generate shutdown tasks in controller [\#141](https://github.com/hyperledger/besu/pull/141)
- Ibft queries [\#138](https://github.com/hyperledger/besu/pull/138)
- Enable pruning by default for fast sync [\#135](https://github.com/hyperledger/besu/pull/135)
- Ensure spotless runs in CI [\#132](https://github.com/hyperledger/besu/pull/132)
- Add more logging around peer disconnects [\#131](https://github.com/hyperledger/besu/pull/131)
- Repair EthGetLogs returning incorrect results [\#128](https://github.com/hyperledger/besu/pull/128)
- Use Bloombits for Logs queries [\#127](https://github.com/hyperledger/besu/pull/127)
- Improve message when extraData missing [\#121](https://github.com/hyperledger/besu/pull/121)
- Fix miner startup logic [\#104](https://github.com/hyperledger/besu/pull/104)
- Support log reordring from reorgs in `LogSubscriptionService` [\#86](https://github.com/hyperledger/besu/pull/86)

### 1.3.2

### Additions and Improvements

- besu -v to print plugin versions[\#123](https://github.com/hyperledger/besu/pull/123)

### Technical Improvements

- Update Governance and Code of Conduct verbiage [\#120](https://github.com/hyperledger/besu/pull/120)
- Fix private transaction root mismatch [\#118](https://github.com/hyperledger/besu/pull/118)
- Programatically enforce plugin CLI variable names [\#117](https://github.com/hyperledger/besu/pull/117)
- Additional unit test for selecting replaced pending transactions [\#116](https://github.com/hyperledger/besu/pull/116)
- Only set sync targets that have an estimated height value [\#115](https://github.com/hyperledger/besu/pull/115)
- Fix rlpx startup [\#114](https://github.com/hyperledger/besu/pull/114)
- Expose getPayload in Transaction plugin-api interface. [\#113](https://github.com/hyperledger/besu/pull/113)
- Dependency Version Upgrades [\#112](https://github.com/hyperledger/besu/pull/112)
- Add hash field in Transaction plugin interface. [\#111](https://github.com/hyperledger/besu/pull/111)
- Rework sync status events [\#106](https://github.com/hyperledger/besu/pull/106)

### 1.3.1

### Additions and Improvements

- Added GraphQL query/logs support [\#94](https://github.com/hyperledger/besu/pull/94)

### Technical Improvements

- Add totalDiffculty to BlockPropagated events. [\#97](https://github.com/hyperledger/besu/pull/97)
- Merge BlockchainQueries classes [\#101](https://github.com/hyperledger/besu/pull/101)
- Fixed casing of dynamic MetricCategorys [\#99](https://github.com/hyperledger/besu/pull/99)
- Fix private transactions breaking evm [\#96](https://github.com/hyperledger/besu/pull/96)
- Make SyncState variables thread-safe [\#95](https://github.com/hyperledger/besu/pull/95)
- Fix transaction tracking by sender [\#93](https://github.com/hyperledger/besu/pull/93)
- Make logic in PersistBlockTask more explicit to fix a LGTM warning [\#92](https://github.com/hyperledger/besu/pull/92)
- Removed Unused methods in the transaction simulator. [\#91](https://github.com/hyperledger/besu/pull/91)
- Fix ThreadBesuNodeRunner BesuConfiguration setup [\#90](https://github.com/hyperledger/besu/pull/90)
- JsonRpc method disabled error condition rewrite and unit test [\#80](https://github.com/hyperledger/besu/pull/80)
- Round trip testing of state trie account values [\#31](https://github.com/hyperledger/besu/pull/31)

### 1.3

### Breaking Change

- Disallow comments in Genesis JSON file. [\#49](https://github.com/hyperledger/besu/pull/49)

### Additions and Improvements

- Add `--required-block` command line option to deal with chain splits [\#79](https://github.com/hyperledger/besu/pull/79)
- Store db metadata file in the root data directory. [\#46](https://github.com/hyperledger/besu/pull/46)
- Add `--target-gas-limit` command line option. [\#24](https://github.com/hyperledger/besu/pull/24)(thanks to new contributor [cfelde](https://github.com/cfelde))
- Allow private contracts to access public state. [\#9](https://github.com/hyperledger/besu/pull/9)
- Documentation updates include:
  - Added [sample load balancer configurations](https://besu.hyperledger.org/en/latest/HowTo/Configure/Configure-HA/Sample-Configuration/)
  - Added [`retesteth`](https://besu.hyperledger.org/en/latest/Reference/CLI/CLI-Subcommands/#retesteth) subcommand
  - Added [`debug_accountRange`](https://besu.hyperledger.org/en/latest/Reference/API-Methods/#debug_accountrange) JSON-RPC API method
  - Clarified purpose of [static nodes](https://besu.hyperledger.org/en/latest/HowTo/Find-and-Connect/Managing-Peers/#static-nodes)
  - Added links [Kubernetes reference implementations](https://besu.hyperledger.org/en/latest/HowTo/Deploy/Kubernetes/)
  - Added content about [access between private and public states](https://besu.hyperledger.org/en/latest/Concepts/Privacy/Privacy-Groups/#access-between-states)
  - Added restriction that [account permissioning cannot be used with random key signing](https://besu.hyperledger.org/en/latest/HowTo/Use-Privacy/Sign-Privacy-Marker-Transactions/).
  - Added high availability requirement for [private transaction manager](https://besu.hyperledger.org/en/latest/Concepts/Privacy/Privacy-Overview/#availability) (ie, Orion)
  - Added [genesis file reference](https://besu.hyperledger.org/en/latest/Reference/Config-Items/)

### Technical Improvements

- Less verbose synching subscriptions [\#59](https://github.com/hyperledger/besu/pull/59)
- Return enclave key instead of private transaction hash [\#53](https://github.com/hyperledger/besu/pull/53)
- Fix mark sweep pruner bugs where nodes that should be kept were being swept  [\#50](https://github.com/hyperledger/besu/pull/50)
- Clean up BesuConfiguration construction [\#51](https://github.com/hyperledger/besu/pull/51)
- Private tx nonce errors return same msg as any tx [\#48](https://github.com/hyperledger/besu/pull/48)
- Fix default logging [\#47](https://github.com/hyperledger/besu/pull/47)
- Introduce virtual operation. [\#45](https://github.com/hyperledger/besu/pull/45)
- Downgrade RocksDBPlugin Logging Levels [\#44](https://github.com/hyperledger/besu/pull/44)
- Infrastructure for exposing PoA metrics for plugins. [\#37](https://github.com/hyperledger/besu/pull/37)
- Refactor privacy storage. [\#7](https://github.com/hyperledger/besu/pull/7)

## 1.2.4

### Additions and Improvements

- Add Istanbul block (5435345) for Rinkeby [\#35](https://github.com/hyperledger/besu/pull/35)
- Add Istanbul block (1561651) for Goerli [\#27](https://github.com/hyperledger/besu/pull/27)
- Add Istanbul block (6485846) for Ropsten [\#26](https://github.com/hyperledger/besu/pull/26)
- Add privDistributeRawTransaction endpoint [\#23](https://github.com/hyperledger/besu/pull/23) (thanks to [josh-richardson](https://github.com/josh-richardson))

### Technical Improvements

- Refactors pantheon private key to signing private key [\#34](https://github.com/hyperledger/besu/pull/34) (thanks to [josh-richardson](https://github.com/josh-richardson))
- Support both BESU\_ and PANTHEON\_ env var prefixes [\#32](https://github.com/hyperledger/besu/pull/32)
- Use only fully validated peers for fast sync pivot selection [\#21](https://github.com/hyperledger/besu/pull/21)
- Support Version Rollbacks for RocksDB \(\#6\) [\#19](https://github.com/hyperledger/besu/pull/19)
- Update Cava library to Tuweni Library [\#18](https://github.com/hyperledger/besu/pull/18)
- StateTrieAccountValue:Version should be written as an int, not a long [\#17](https://github.com/hyperledger/besu/pull/17)
- Handle discovery peers with updated endpoints [\#12](https://github.com/hyperledger/besu/pull/12)
- Change retesteth port [\#11](https://github.com/hyperledger/besu/pull/11)
- Renames eea\_getTransactionReceipt to priv\_getTransactionReceipt [\#10](https://github.com/hyperledger/besu/pull/10) (thanks to [josh-richardson](https://github.com/josh-richardson))
- Support Version Rollbacks for RocksDB [\#6](https://github.com/hyperledger/besu/pull/6)
- Moving AT DSL into its own module [\#3](https://github.com/hyperledger/besu/pull/3)

## 1.2.3

### Additions and Improvements
- Added an override facility for genesis configs [\#1915](https://github.com/PegaSysEng/pantheon/pull/1915)
- Finer grained logging configuration [\#1895](https://github.com/PegaSysEng/pantheon/pull/1895) (thanks to [matkt](https://github.com/matkt))

### Technical Improvements

- Add archiving of docker test reports [\#1921](https://github.com/PegaSysEng/pantheon/pull/1921)
- Events API: Transaction dropped, sync status, and renames [\#1919](https://github.com/PegaSysEng/pantheon/pull/1919)
- Remove metrics from plugin registration [\#1918](https://github.com/PegaSysEng/pantheon/pull/1918)
- Replace uses of Instant.now from within the IBFT module [\#1911](https://github.com/PegaSysEng/pantheon/pull/1911)
- Update plugins-api build script [\#1908](https://github.com/PegaSysEng/pantheon/pull/1908)
- Ignore flaky tracing tests [\#1907](https://github.com/PegaSysEng/pantheon/pull/1907)
- Ensure plugin-api module gets published at the correct maven path [\#1905](https://github.com/PegaSysEng/pantheon/pull/1905)
- Return the plugin-apis to this repo [\#1900](https://github.com/PegaSysEng/pantheon/pull/1900)
- Stop autogenerating BesuInfo.java [\#1899](https://github.com/PegaSysEng/pantheon/pull/1899)
- Extracted Metrics interfaces to plugins-api. [\#1898](https://github.com/PegaSysEng/pantheon/pull/1898)
- Fix key value storage clear so it removes all values [\#1894](https://github.com/PegaSysEng/pantheon/pull/1894)
- Ethsigner test [\#1892](https://github.com/PegaSysEng/pantheon/pull/1892) (thanks to [iikirilov](https://github.com/iikirilov))
- Return null private transaction receipt instead of error [\#1872](https://github.com/PegaSysEng/pantheon/pull/1872) (thanks to [iikirilov](https://github.com/iikirilov))
- Implement trace replay block transactions trace option [\#1886](https://github.com/PegaSysEng/pantheon/pull/1886)
- Use object parameter instead of list of parameters for priv\_createPrivacyGroup [\#1868](https://github.com/PegaSysEng/pantheon/pull/1868) (thanks to [iikirilov](https://github.com/iikirilov))
- Refactor privacy acceptance tests [\#1864](https://github.com/PegaSysEng/pantheon/pull/1864) (thanks to [iikirilov](https://github.com/iikirilov))

## 1.2.2

### Additions and Improvements
- Support large numbers for the `--network-id` option [\#1891](https://github.com/PegaSysEng/pantheon/pull/1891)
- Added eea\_getTransactionCount Json Rpc [\#1861](https://github.com/PegaSysEng/pantheon/pull/1861)
- PrivacyMarkerTransaction to be signed with a randomly generated key [\#1844](https://github.com/PegaSysEng/pantheon/pull/1844)
- Implement eth\_getproof JSON RPC API [\#1824](https://github.com/PegaSysEng/pantheon/pull/1824) (thanks to [matkt](https://github.com/matkt))
- Documentation updates include:
  - [Improved navigation](https://docs.pantheon.pegasys.tech/en/latest/)
  - [Added permissioning diagram](https://docs.pantheon.pegasys.tech/en/latest/Concepts/Permissioning/Permissioning-Overview/#onchain)
  - [Added Responsible Disclosure policy](https://docs.pantheon.pegasys.tech/en/latest/Reference/Responsible-Disclosure/)
  - [Added `blocks export` subcommand](https://besu.hyperledger.org/en/latest/Reference/CLI/CLI-Subcommands/#export)

### Technical Improvements
- Update the `pantheon blocks export` command usage [\#1887](https://github.com/PegaSysEng/pantheon/pull/1887) (thanks to [matkt](https://github.com/matkt))
- Stop Returning null for 'pending' RPC calls [\#1883](https://github.com/PegaSysEng/pantheon/pull/1883)
- Blake validation errors are hard errors [\#1882](https://github.com/PegaSysEng/pantheon/pull/1882)
- Add test cases for trace\_replayBlockTransactions [\#1881](https://github.com/PegaSysEng/pantheon/pull/1881)
- Simplify json rpc spec test setup [\#1880](https://github.com/PegaSysEng/pantheon/pull/1880)
- Tweak JSON import format [\#1878](https://github.com/PegaSysEng/pantheon/pull/1878)
- Transactions listeners should use the subscriber pattern [\#1877](https://github.com/PegaSysEng/pantheon/pull/1877)
- Maven spotless [\#1876](https://github.com/PegaSysEng/pantheon/pull/1876)
- Don't cache for localbalance [\#1875](https://github.com/PegaSysEng/pantheon/pull/1875)
- EIP-1108 - Reprice alt\_bn128  [\#1874](https://github.com/PegaSysEng/pantheon/pull/1874)
- Create stub trace\_replayBlockTransactions json-rpc method  [\#1873](https://github.com/PegaSysEng/pantheon/pull/1873)
- Improve trace log [\#1870](https://github.com/PegaSysEng/pantheon/pull/1870)
- Pruning Command Line Flags [\#1869](https://github.com/PegaSysEng/pantheon/pull/1869)
- Re-enable istanbul [\#1865](https://github.com/PegaSysEng/pantheon/pull/1865)
- Fix logic to disconnect from peers on fork [\#1863](https://github.com/PegaSysEng/pantheon/pull/1863)
- Blake 2b tweaks [\#1862](https://github.com/PegaSysEng/pantheon/pull/1862)
- Sweep state roots before child nodes [\#1854](https://github.com/PegaSysEng/pantheon/pull/1854)
- Update export subcommand to export blocks in rlp format [\#1852](https://github.com/PegaSysEng/pantheon/pull/1852)
- Updating docker tests to make it easier to follow & ensure it listens on the right interface on docker [\#1851](https://github.com/PegaSysEng/pantheon/pull/1851)
- Disable Istanbul block [\#1849](https://github.com/PegaSysEng/pantheon/pull/1849)
- Add read-only blockchain factory method [\#1845](https://github.com/PegaSysEng/pantheon/pull/1845)
- Removing the release plugin in favour of the new process with branches [\#1843](https://github.com/PegaSysEng/pantheon/pull/1843)
- Update Görli bootnodes [\#1842](https://github.com/PegaSysEng/pantheon/pull/1842)
- Upgrade graphql library to version 13.0 [\#1834](https://github.com/PegaSysEng/pantheon/pull/1834)
- Database versioning and enable multi-column database [\#1830](https://github.com/PegaSysEng/pantheon/pull/1830)
- Fixes invalid JsonGetter, comment [\#1811](https://github.com/PegaSysEng/pantheon/pull/1811) (thanks to [josh-richardson](https://github.com/josh-richardson))
- Add EthSigner acceptance test [\#1655](https://github.com/PegaSysEng/pantheon/pull/1655) (thanks to [iikirilov](https://github.com/iikirilov))
- Support plugin Richdata APIs via implementation [\#1581](https://github.com/PegaSysEng/pantheon/pull/1581)

## 1.2.1

### Additions and Improvements

- Removed the release plugin in favour of the new process with branches
[#1841](https://github.com/PegaSysEng/pantheon/pull/1841)
[#1843](https://github.com/PegaSysEng/pantheon/pull/1843)
[#1848](https://github.com/PegaSysEng/pantheon/pull/1848)
[#1855](https://github.com/PegaSysEng/pantheon/pull/1855)
- Updated Görli bootnodes [#1842](https://github.com/PegaSysEng/pantheon/pull/1842)
- Removed unnecessary test dependency [#1839](https://github.com/PegaSysEng/pantheon/pull/1839)
- Added warning when comments are used in genesis file [#1838](https://github.com/PegaSysEng/pantheon/pull/1838)
- Added an experimental flag for disabling timers [#1837](https://github.com/PegaSysEng/pantheon/pull/1837)
- Fixed FlatFileTaskCollection tests [#1833](https://github.com/PegaSysEng/pantheon/pull/1833)
- Added chain json import utility [#1832](https://github.com/PegaSysEng/pantheon/pull/1832)
- Added tests to AllNodesVisitor trie traversal [#1831](https://github.com/PegaSysEng/pantheon/pull/1831)
- Updated privateFrom to be required [#1829](https://github.com/PegaSysEng/pantheon/pull/1829) (thanks to [iikirilov](https://github.com/iikirilov))
- Made explicit that streamed accounts may be missing their address [#1828](https://github.com/PegaSysEng/pantheon/pull/1828)
- Refactored normalizeKeys method [#1826](https://github.com/PegaSysEng/pantheon/pull/1826)
- Removed dead parameters [#1825](https://github.com/PegaSysEng/pantheon/pull/1825)
- Added a nicer name for Corretto [#1819](https://github.com/PegaSysEng/pantheon/pull/1819)
- Changed core JSON-RPC method to support ReTestEth
[#1815](https://github.com/PegaSysEng/pantheon/pull/1815)
[#1818](https://github.com/PegaSysEng/pantheon/pull/1818)
- Added rewind to block functionality [#1814](https://github.com/PegaSysEng/pantheon/pull/1814)
- Added support for NoReward and NoProof seal engines [#1813](https://github.com/PegaSysEng/pantheon/pull/1813)
- Added strict short hex strings for retesteth [#1812](https://github.com/PegaSysEng/pantheon/pull/1812)
- Cleaned up genesis parsing [#1809](https://github.com/PegaSysEng/pantheon/pull/1809)
- Updating Orion to v1.3.2 [#1805](https://github.com/PegaSysEng/pantheon/pull/1805)
- Updaated newHeads subscription to emit events only for canonical blocks [#1798](https://github.com/PegaSysEng/pantheon/pull/1798)
- Repricing for trie-size-dependent opcodes [#1795](https://github.com/PegaSysEng/pantheon/pull/1795)
- Revised Istanbul Versioning assignemnts [#1794](https://github.com/PegaSysEng/pantheon/pull/1794)
- Updated RevertReason to return BytesValue [#1793](https://github.com/PegaSysEng/pantheon/pull/1793)
- Updated way priv_getPrivacyPrecompileAddress source [#1786](https://github.com/PegaSysEng/pantheon/pull/1786) (thanks to [iikirilov](https://github.com/iikirilov))
- Updated Chain ID opcode to return 0 as default [#1785](https://github.com/PegaSysEng/pantheon/pull/1785)
- Allowed fixedDifficulty=1 [#1784](https://github.com/PegaSysEng/pantheon/pull/1784)
- Updated Docker image defaults host interfaces [#1782](https://github.com/PegaSysEng/pantheon/pull/1782)
- Added tracking of world state account key preimages [#1780](https://github.com/PegaSysEng/pantheon/pull/1780)
- Modified PrivGetPrivateTransaction to take public tx hash [#1778](https://github.com/PegaSysEng/pantheon/pull/1778) (thanks to [josh-richardson](https://github.com/josh-richardson))
- Removed enclave public key from parameter
[#1789](https://github.com/PegaSysEng/pantheon/pull/1789)
[#1777](https://github.com/PegaSysEng/pantheon/pull/1777) (thanks to [iikirilov](https://github.com/iikirilov))
- Added storage key preimage tracking [#1772](https://github.com/PegaSysEng/pantheon/pull/1772)
- Updated priv_getPrivacyPrecompileAddress method return [#1766](https://github.com/PegaSysEng/pantheon/pull/1766) (thanks to [iikirilov](https://github.com/iikirilov))
- Added tests for permissioning with static nodes behaviour [#1764](https://github.com/PegaSysEng/pantheon/pull/1764)
- Added integration test for contract creation with privacyGroupId [#1762](https://github.com/PegaSysEng/pantheon/pull/1762) (thanks to [josh-richardson](https://github.com/josh-richardson))
- Added report node local address as the coinbase in Clique and IBFT
[#1758](https://github.com/PegaSysEng/pantheon/pull/1758)
[#1760](https://github.com/PegaSysEng/pantheon/pull/1760)
- Fixed private tx signature validation [#1753](https://github.com/PegaSysEng/pantheon/pull/1753)
- Updated CI configuration
[#1751](https://github.com/PegaSysEng/pantheon/pull/1751)
[#1835](https://github.com/PegaSysEng/pantheon/pull/1835)
- Added CLI flag for setting WorldStateDownloader task cache size [#1749](https://github.com/PegaSysEng/pantheon/pull/1749) (thanks to [matkt](https://github.com/matkt))
- Updated vertx to 2.8.0 [#1748](https://github.com/PegaSysEng/pantheon/pull/1748)
- changed RevertReason to BytesValue [#1746](https://github.com/PegaSysEng/pantheon/pull/1746)
- Added static nodes acceptance test [#1745](https://github.com/PegaSysEng/pantheon/pull/1745)
- Added report 0 hashrate when the mining coordinator doesn't support mining
[#1744](https://github.com/PegaSysEng/pantheon/pull/1744)
[#1757](https://github.com/PegaSysEng/pantheon/pull/1757)
- Implemented EIP-2200 - Net Gas Metering Revised [#1743](https://github.com/PegaSysEng/pantheon/pull/1743)
- Added chainId validation to PrivateTransactionValidator [#1741](https://github.com/PegaSysEng/pantheon/pull/1741)
- Reduced intrinsic gas cost [#1739](https://github.com/PegaSysEng/pantheon/pull/1739)
- De-duplicated test blocks data files [#1737](https://github.com/PegaSysEng/pantheon/pull/1737)
- Renamed various EEA methods to priv methods [#1736](https://github.com/PegaSysEng/pantheon/pull/1736) (thanks to [josh-richardson](https://github.com/josh-richardson))
- Permissioning Acceptance Test [#1735](https://github.com/PegaSysEng/pantheon/pull/1735)
 [#1759](https://github.com/PegaSysEng/pantheon/pull/1759)
- Add nonce handling to GenesisState [#1728](https://github.com/PegaSysEng/pantheon/pull/1728)
- Added 100-continue to HTTP [#1727](https://github.com/PegaSysEng/pantheon/pull/1727)
- Fixed get_signerMetrics [#1725](https://github.com/PegaSysEng/pantheon/pull/1725) (thanks to [matkt](https://github.com/matkt))
- Reworked "in-sync" checks [#1720](https://github.com/PegaSysEng/pantheon/pull/1720)
- Added Accounts Permissioning Acceptance Tests [#1719](https://github.com/PegaSysEng/pantheon/pull/1719)
- Added PrivateTransactionValidator to unify logic [#1713](https://github.com/PegaSysEng/pantheon/pull/1713)
- Added JSON-RPC API to report validator block production information [#1687](https://github.com/PegaSysEng/pantheon/pull/1687) (thanks to [matkt](https://github.com/matkt))
- Added Mark Sweep Pruner [#1638](https://github.com/PegaSysEng/pantheon/pull/1638)
- Added the Blake2b F compression function as a precompile in Besu [#1614](https://github.com/PegaSysEng/pantheon/pull/1614) (thanks to [iikirilov](https://github.com/iikirilov))
- Documentation updates include:
  - Added CPU requirements [#1734](https://github.com/PegaSysEng/pantheon/pull/1734)
  - Added reference to Ansible role [#1733](https://github.com/PegaSysEng/pantheon/pull/1733)
  - Updated revert reason example [#1754](https://github.com/PegaSysEng/pantheon/pull/1754)
  - Added content on deploying for production [#1774](https://github.com/PegaSysEng/pantheon/pull/1774)
  - Updated docker docs for location of data path [#1790](https://github.com/PegaSysEng/pantheon/pull/1790)
  - Updated permissiong documentation
  [#1792](https://github.com/PegaSysEng/pantheon/pull/1792)
  [#1652](https://github.com/PegaSysEng/pantheon/pull/1652)
  - Added permissioning webinar in the resources [#1717](https://github.com/PegaSysEng/pantheon/pull/1717)
  - Add web3.js-eea reference doc [#1617](https://github.com/PegaSysEng/pantheon/pull/1617)
  - Updated privacy documentation
  [#1650](https://github.com/PegaSysEng/pantheon/pull/1650)
  [#1721](https://github.com/PegaSysEng/pantheon/pull/1721)
  [#1722](https://github.com/PegaSysEng/pantheon/pull/1722)
  [#1724](https://github.com/PegaSysEng/pantheon/pull/1724)
  [#1729](https://github.com/PegaSysEng/pantheon/pull/1729)
  [#1730](https://github.com/PegaSysEng/pantheon/pull/1730)
  [#1731](https://github.com/PegaSysEng/pantheon/pull/1731)
  [#1732](https://github.com/PegaSysEng/pantheon/pull/1732)
  [#1740](https://github.com/PegaSysEng/pantheon/pull/1740)
  [#1750](https://github.com/PegaSysEng/pantheon/pull/1750)
  [#1761](https://github.com/PegaSysEng/pantheon/pull/1761)
  [#1765](https://github.com/PegaSysEng/pantheon/pull/1765)
  [#1769](https://github.com/PegaSysEng/pantheon/pull/1769)
  [#1770](https://github.com/PegaSysEng/pantheon/pull/1770)
  [#1771](https://github.com/PegaSysEng/pantheon/pull/1771)
  [#1773](https://github.com/PegaSysEng/pantheon/pull/1773)
  [#1787](https://github.com/PegaSysEng/pantheon/pull/1787)
  [#1788](https://github.com/PegaSysEng/pantheon/pull/1788)
  [#1796](https://github.com/PegaSysEng/pantheon/pull/1796)
  [#1803](https://github.com/PegaSysEng/pantheon/pull/1803)
  [#1810](https://github.com/PegaSysEng/pantheon/pull/1810)
  [#1817](https://github.com/PegaSysEng/pantheon/pull/1817)
  - Added documentation for getSignerMetrics [#1723](https://github.com/PegaSysEng/pantheon/pull/1723) (thanks to [matkt](https://github.com/matkt))
  - Added Java 11+ as a prerequisite for installing Besu using Homebrew. [#1755](https://github.com/PegaSysEng/pantheon/pull/1755)
  - Fixed documentation formatting and typos [#1718](https://github.com/PegaSysEng/pantheon/pull/1718)
  [#1742](https://github.com/PegaSysEng/pantheon/pull/1742)
  [#1763](https://github.com/PegaSysEng/pantheon/pull/1763)
  [#1779](https://github.com/PegaSysEng/pantheon/pull/1779)
  [#1781](https://github.com/PegaSysEng/pantheon/pull/1781)
  [#1827](https://github.com/PegaSysEng/pantheon/pull/1827)
  [#1767](https://github.com/PegaSysEng/pantheon/pull/1767) (thanks to [helderjnpinto](https://github.com/helderjnpinto))
  - Moved the docs to a [new doc repos](https://github.com/PegaSysEng/doc.pantheon) [#1822](https://github.com/PegaSysEng/pantheon/pull/1822)
- Explicitly configure some maven artifactIds [#1853](https://github.com/PegaSysEng/pantheon/pull/1853)
- Update export subcommand to export blocks in rlp format [#1852](https://github.com/PegaSysEng/pantheon/pull/1852)
- Implement `eth_getproof` JSON RPC API [#1824](https://github.com/PegaSysEng/pantheon/pull/1824)
- Database versioning and enable multi-column database [#1830](https://github.com/PegaSysEng/pantheon/pull/1830)
- Disable smoke tests on windows [#1847](https://github.com/PegaSysEng/pantheon/pull/1847)
- Add read-only blockchain factory method [#1845](https://github.com/PegaSysEng/pantheon/pull/1845)

## 1.2

### Additions and Improvements

- Add UPnP Support [\#1334](https://github.com/PegaSysEng/pantheon/pull/1334) (thanks to [notlesh](https://github.com/notlesh))
- Limit the fraction of wire connections initiated by peers [\#1665](https://github.com/PegaSysEng/pantheon/pull/1665)
- EIP-1706 - Disable SSTORE with gasleft lt call stipend  [\#1706](https://github.com/PegaSysEng/pantheon/pull/1706)
- EIP-1108 - Reprice alt\_bn128 [\#1704](https://github.com/PegaSysEng/pantheon/pull/1704)
- EIP-1344 ChainID Opcode [\#1690](https://github.com/PegaSysEng/pantheon/pull/1690)
- New release docker image [\#1664](https://github.com/PegaSysEng/pantheon/pull/1664)
- Support changing log level at runtime [\#1656](https://github.com/PegaSysEng/pantheon/pull/1656) (thanks to [matkt](https://github.com/matkt))
- Implement dump command to dump a specific block from storage [\#1641](https://github.com/PegaSysEng/pantheon/pull/1641) (thanks to [matkt](https://github.com/matkt))
- Add eea\_findPrivacyGroup endpoint to Besu [\#1635](https://github.com/PegaSysEng/pantheon/pull/1635) (thanks to [Puneetha17](https://github.com/Puneetha17))
- Updated eea send raw transaction with privacy group ID [\#1611](https://github.com/PegaSysEng/pantheon/pull/1611) (thanks to [iikirilov](https://github.com/iikirilov))
- Added Revert Reason [\#1603](https://github.com/PegaSysEng/pantheon/pull/1603)
- Documentation updates include:
  - Added [UPnP content](https://besu.hyperledger.org/en/latest/HowTo/Find-and-Connect/Using-UPnP/)
  - Added [load balancer image](https://besu.hyperledger.org/en/stable/)
  - Added [revert reason](https://besu.hyperledger.org/en/latest/HowTo/Send-Transactions/Revert-Reason/)
  - Added [admin\_changeLogLevel](https://besu.hyperledger.org/en/latest/Reference/API-Methods/#admin_changeloglevel) JSON RPC API (thanks to [matkt](https://github.com/matkt))
  - Updated for [new Docker image](https://besu.hyperledger.org/en/stable/)
  - Added [Docker image migration content](https://besu.hyperledger.org/en/latest/HowTo/Get-Started/Migration-Docker/)
  - Added [transaction validation content](https://besu.hyperledger.org/en/latest/Concepts/Transactions/Transaction-Validation/)
  - Updated [permissioning overview](https://besu.hyperledger.org/en/stable/) for onchain account permissioning
  - Updated [quickstart](https://besu.hyperledger.org/en/latest/HowTo/Deploy/Monitoring-Performance/#monitor-node-performance-using-prometheus) to include Prometheus and Grafana
  - Added [remote connections limits options](https://besu.hyperledger.org/en/latest/Reference/CLI/CLI-Syntax/#remote-connections-limit-enabled)
  - Updated [web3.js-eea reference](https://docs.pantheon.pegasys.tech/en/latest/Reference/web3js-eea-Methods/) to include privacy group methods
  - Updated [onchain permissioning to include account permissioning](hhttps://besu.hyperledger.org/en/latest/Concepts/Permissioning/Onchain-Permissioning/) and [Permissioning Management Dapp](https://besu.hyperledger.org/en/latest/Tutorials/Permissioning/Getting-Started-Onchain-Permissioning/#start-the-development-server-for-the-permissioning-management-dapp)
  - Added [deployment procedure for Permissioning Management Dapp](https://besu.hyperledger.org/en/stable/)
  - Added privacy content for [EEA-compliant and Besu-extended privacy](https://besu.hyperledger.org/en/latest/Concepts/Privacy/Privacy-Groups/)
  - Added content on [creating and managing privacy groups](https://besu.hyperledger.org/en/latest/Reference/web3js-eea-Methods/#createprivacygroup)
  - Added content on [accessing private and privacy marker transactions](https://besu.hyperledger.org/en/latest/HowTo/Use-Privacy/Access-Private-Transactions/)
  - Added content on [system requirements](https://besu.hyperledger.org/en/latest/HowTo/Get-Started/System-Requirements/)
  - Added reference to [Besu role on Galaxy to deploy using Ansible](https://besu.hyperledger.org/en/latest/HowTo/Deploy/Ansible/).

### Technical Improvements

- Remove enclave public key from parameter [\#1789](https://github.com/PegaSysEng/pantheon/pull/1789)
- Update defaults host interfaces [\#1782](https://github.com/PegaSysEng/pantheon/pull/1782)
- Modifies PrivGetPrivateTransaction to take public tx hash [\#1778](https://github.com/PegaSysEng/pantheon/pull/1778)
- Remove enclave public key from parameter [\#1777](https://github.com/PegaSysEng/pantheon/pull/1777)
- Return the ethereum address of the privacy precompile from priv_getPrivacyPrecompileAddress [\#1766](https://github.com/PegaSysEng/pantheon/pull/1766)
- Report node local address as the coinbase in Clique and IBFT [\#1760](https://github.com/PegaSysEng/pantheon/pull/1760)
- Additional integration test for contract creation with privacyGroupId [\#1762](https://github.com/PegaSysEng/pantheon/pull/1762)
- Report 0 hashrate when the mining coordinator doesn't support mining [\#1757](https://github.com/PegaSysEng/pantheon/pull/1757)
- Fix private tx signature validation [\#1753](https://github.com/PegaSysEng/pantheon/pull/1753)
- RevertReason changed to BytesValue [\#1746](https://github.com/PegaSysEng/pantheon/pull/1746)
- Renames various eea methods to priv methods [\#1736](https://github.com/PegaSysEng/pantheon/pull/1736)
- Update Orion version [\#1716](https://github.com/PegaSysEng/pantheon/pull/1716)
- Rename CLI flag for better ordering of options [\#1715](https://github.com/PegaSysEng/pantheon/pull/1715)
- Routine dependency updates [\#1712](https://github.com/PegaSysEng/pantheon/pull/1712)
- Fix spelling error in getApplicationPrefix method name [\#1711](https://github.com/PegaSysEng/pantheon/pull/1711)
- Wait and retry if best peer's chain is too short for fast sync [\#1708](https://github.com/PegaSysEng/pantheon/pull/1708)
- Eea get private transaction fix [\#1707](https://github.com/PegaSysEng/pantheon/pull/1707) (thanks to [iikirilov](https://github.com/iikirilov))
- Rework remote connection limit flag defaults [\#1705](https://github.com/PegaSysEng/pantheon/pull/1705)
- Report invalid options from config file [\#1703](https://github.com/PegaSysEng/pantheon/pull/1703)
- Add ERROR to list of CLI log level options [\#1699](https://github.com/PegaSysEng/pantheon/pull/1699)
- Enable onchain account permissioning CLI option [\#1686](https://github.com/PegaSysEng/pantheon/pull/1686)
- Exempt static nodes from all connection limits [\#1685](https://github.com/PegaSysEng/pantheon/pull/1685)
- Enclave refactoring [\#1684](https://github.com/PegaSysEng/pantheon/pull/1684)
- Add opcode and precompiled support for versioning  [\#1683](https://github.com/PegaSysEng/pantheon/pull/1683)
- Use a percentage instead of fraction for the remote connections percentage CLI option. [\#1682](https://github.com/PegaSysEng/pantheon/pull/1682)
- Added error msg for calling eth\_sendTransaction [\#1681](https://github.com/PegaSysEng/pantheon/pull/1681)
- Remove instructions for installing with Chocolatey [\#1680](https://github.com/PegaSysEng/pantheon/pull/1680)
- remove zulu-jdk8 from smoke tests [\#1679](https://github.com/PegaSysEng/pantheon/pull/1679)
- Add new MainNet bootnodes [\#1678](https://github.com/PegaSysEng/pantheon/pull/1678)
- updating smoke tests to use \>= jdk11 [\#1677](https://github.com/PegaSysEng/pantheon/pull/1677)
- Fix handling of remote connection limit [\#1676](https://github.com/PegaSysEng/pantheon/pull/1676)
- Add accountVersion to MessageFrame [\#1675](https://github.com/PegaSysEng/pantheon/pull/1675)
- Change getChildren return type [\#1674](https://github.com/PegaSysEng/pantheon/pull/1674)
- Use Log4J message template instead of String.format [\#1673](https://github.com/PegaSysEng/pantheon/pull/1673)
- Return hashrate of 0 when not mining. [\#1672](https://github.com/PegaSysEng/pantheon/pull/1672)
- Add hooks for validation  [\#1671](https://github.com/PegaSysEng/pantheon/pull/1671)
- Upgrade to pantheon-build:0.0.6-jdk11 which really does include jdk11 [\#1670](https://github.com/PegaSysEng/pantheon/pull/1670)
- Onchain permissioning startup check [\#1669](https://github.com/PegaSysEng/pantheon/pull/1669)
- Update BesuCommand to accept minTransactionGasPriceWei as an integer [\#1668](https://github.com/PegaSysEng/pantheon/pull/1668) (thanks to [matkt](https://github.com/matkt))
- Privacy group id consistent [\#1667](https://github.com/PegaSysEng/pantheon/pull/1667) (thanks to [iikirilov](https://github.com/iikirilov))
- Change eea\_getPrivateTransaction endpoint to accept hex [\#1666](https://github.com/PegaSysEng/pantheon/pull/1666) (thanks to [Puneetha17](https://github.com/Puneetha17))
- Factorise metrics code for KeyValueStorage database [\#1663](https://github.com/PegaSysEng/pantheon/pull/1663))
- Create a metric tracking DB size [\#1662](https://github.com/PegaSysEng/pantheon/pull/1662)
- AT- Removing unused methods on KeyValueStorage [\#1661](https://github.com/PegaSysEng/pantheon/pull/1661)
- Add Prerequisites and Quick-Start [\#1660](https://github.com/PegaSysEng/pantheon/pull/1660) (thanks to [lazaridiscom](https://github.com/lazaridiscom))
- Java 11 updates [\#1658](https://github.com/PegaSysEng/pantheon/pull/1658)
- Make test generated keys deterministic w/in block generator [\#1657](https://github.com/PegaSysEng/pantheon/pull/1657)
- Rename privacyGroupId to createPrivacyGroupId [\#1654](https://github.com/PegaSysEng/pantheon/pull/1654) (thanks to [Puneetha17](https://github.com/Puneetha17))
- Intermittent Test Failures in TransactionsMessageSenderTest [\#1653](https://github.com/PegaSysEng/pantheon/pull/1653)
- Sanity check the generated distribution files before upload [\#1648](https://github.com/PegaSysEng/pantheon/pull/1648)
- Use JDK 11 for release builds [\#1647](https://github.com/PegaSysEng/pantheon/pull/1647)
- Support multiple private marker transactions in a block  [\#1646](https://github.com/PegaSysEng/pantheon/pull/1646)
- Display World State Sync Progress in Logs [\#1645](https://github.com/PegaSysEng/pantheon/pull/1645)
- Remove the docker gradle plugin, handle building docker with shell now [\#1644](https://github.com/PegaSysEng/pantheon/pull/1644)
- Switch to using metric names from EIP-2159 [\#1634](https://github.com/PegaSysEng/pantheon/pull/1634)
- Account versioning [\#1612](https://github.com/PegaSysEng/pantheon/pull/1612)

## 1.1.4

### Additions and Improvements

- \[PAN-2832\] Support setting config options via environment variables [\#1597](https://github.com/PegaSysEng/pantheon/pull/1597)
- Print Besu version when starting [\#1593](https://github.com/PegaSysEng/pantheon/pull/1593)
- \[PAN-2746\] Add eea\_createPrivacyGroup & eea\_deletePrivacyGroup endpoint [\#1560](https://github.com/PegaSysEng/pantheon/pull/1560) (thanks to [Puneetha17](https://github.com/Puneetha17))

Documentation updates include:
- Added [readiness and liveness endpoints](https://besu.hyperledger.org/en/latest/HowTo/Interact/APIs/Using-JSON-RPC-API/#readiness-and-liveness-endpoints)
- Added [high availability content](https://besu.hyperledger.org/en/latest/HowTo/Configure/Configure-HA/High-Availability/)
- Added [web3js-eea client library](https://besu.hyperledger.org/en/latest/Tutorials/Quickstarts/Privacy-Quickstart/#clone-eeajs-libraries)
- Added content on [setting CLI options using environment variables](https://besu.hyperledger.org/en/latest/Reference/CLI/CLI-Syntax/#specifying-options)

### Technical Improvements

- Read config from env vars when no config file specified [\#1639](https://github.com/PegaSysEng/pantheon/pull/1639)
- Upgrade jackson-databind to 2.9.9.1 [\#1636](https://github.com/PegaSysEng/pantheon/pull/1636)
- Update Reference Tests [\#1633](https://github.com/PegaSysEng/pantheon/pull/1633)
- Ignore discport during static node permissioning check [\#1631](https://github.com/PegaSysEng/pantheon/pull/1631)
- Check connections more frequently during acceptance tests [\#1630](https://github.com/PegaSysEng/pantheon/pull/1630)
- Refactor experimental CLI options [\#1629](https://github.com/PegaSysEng/pantheon/pull/1629)
- JSON-RPC api net_services should display the actual ports [\#1628](https://github.com/PegaSysEng/pantheon/pull/1628)
- Refactor CLI [\#1627](https://github.com/PegaSysEng/pantheon/pull/1627)
- Simplify BesuCommand `run` and `parse` methods. [\#1626](https://github.com/PegaSysEng/pantheon/pull/1626)
- PAN-2860: Ignore discport during startup whitelist validation [\#1625](https://github.com/PegaSysEng/pantheon/pull/1625)
- Freeze plugin api version [\#1624](https://github.com/PegaSysEng/pantheon/pull/1624)
- Implement incoming transaction messages CLI option as an unstable command. [\#1622](https://github.com/PegaSysEng/pantheon/pull/1622)
- Update smoke tests docker images for zulu and openjdk to private ones [\#1620](https://github.com/PegaSysEng/pantheon/pull/1620)
- Remove duplication between EeaTransactionCountRpc & PrivateTransactionHandler [\#1619](https://github.com/PegaSysEng/pantheon/pull/1619)
- \[PAN-2709\] - nonce too low error [\#1618](https://github.com/PegaSysEng/pantheon/pull/1618)
- Cache TransactionValidationParams instead of creating new object for each call [\#1616](https://github.com/PegaSysEng/pantheon/pull/1616)
- \[PAN-2850\] Create a transaction pool configuration object [\#1615](https://github.com/PegaSysEng/pantheon/pull/1615)
- Add TransactionValidationParam to TxProcessor [\#1613](https://github.com/PegaSysEng/pantheon/pull/1613)
- Expose a CLI option to configure the life time of transaction messages. [\#1610](https://github.com/PegaSysEng/pantheon/pull/1610)
- Implement Prometheus metric counter for skipped expired transaction messages. [\#1609](https://github.com/PegaSysEng/pantheon/pull/1609)
- Upload jars to bintray as part of releases [\#1608](https://github.com/PegaSysEng/pantheon/pull/1608)
- Avoid publishing docker-pantheon directory to bintray during a release [\#1606](https://github.com/PegaSysEng/pantheon/pull/1606)
- \[PAN-2756\] Istanbul scaffolding [\#1605](https://github.com/PegaSysEng/pantheon/pull/1605)
- Implement a timeout in TransactionMessageProcessor [\#1604](https://github.com/PegaSysEng/pantheon/pull/1604)
- Reject transactions with gas price below the configured minimum [\#1602](https://github.com/PegaSysEng/pantheon/pull/1602)
- Always build the k8s image, only push to dockerhub for master branch [\#1601](https://github.com/PegaSysEng/pantheon/pull/1601)
- Properly validate AltBN128 pairing precompile input [\#1600](https://github.com/PegaSysEng/pantheon/pull/1600)
- \[PAN-2871\] Columnar rocksdb [\#1599](https://github.com/PegaSysEng/pantheon/pull/1599)
- Reverting change to dockerfile [\#1594](https://github.com/PegaSysEng/pantheon/pull/1594)
- Update dependency versions [\#1592](https://github.com/PegaSysEng/pantheon/pull/1592)
- \[PAN-2797\] Clean up failed connections [\#1591](https://github.com/PegaSysEng/pantheon/pull/1591)
- Cleaning up the build process for docker [\#1590](https://github.com/PegaSysEng/pantheon/pull/1590)
- \[PAN-2786\] Stop Transaction Pool Queue from Growing Unbounded [\#1586](https://github.com/PegaSysEng/pantheon/pull/1586)

## 1.1.3

### Additions and Improvements

- \[PAN-2811\] Be more lenient with discovery message deserialization. Completes our support for EIP-8 and enables Besu to work on Rinkeby again. [\#1580](https://github.com/PegaSysEng/pantheon/pull/1580)
- Added liveness and readiness probe stub endpoints [\#1553](https://github.com/PegaSysEng/pantheon/pull/1553)
- Implemented operator tool. \(blockchain network configuration for permissioned networks\) [\#1511](https://github.com/PegaSysEng/pantheon/pull/1511)
- \[PAN-2754\] Added eea\_getPrivacyPrecompileAddress [\#1579](https://github.com/PegaSysEng/pantheon/pull/1579) (thanks to [Puneetha17](https://github.com/Puneetha17))
- Publish the chain head gas used, gas limit, transaction count and ommer metrics [\#1551](https://github.com/PegaSysEng/pantheon/pull/1551)
- Add subscribe and unsubscribe count metrics [\#1541](https://github.com/PegaSysEng/pantheon/pull/1541)
- Add pivot block metrics [\#1537](https://github.com/PegaSysEng/pantheon/pull/1537)

Documentation updates include:

- Updated [IBFT 2.0 tutorial](https://besu.hyperledger.org/en/latest/Tutorials/Private-Network/Create-IBFT-Network/) to use network configuration tool
- Added [debug\_traceBlock\* methods](https://besu.hyperledger.org/en/latest/Reference/API-Methods/#debug_traceblock)
- Reorganised [monitoring documentation](https://besu.hyperledger.org/en/latest/HowTo/Deploy/Monitoring-Performance/)
- Added [link to sample Grafana dashboard](https://besu.hyperledger.org/en/latest/HowTo/Deploy/Monitoring-Performance/#monitor-node-performance-using-prometheus)
- Added [note about replacing transactions in transaction pool](https://besu.hyperledger.org/en/latest/Concepts/Transactions/Transaction-Pool/#replacing-transactions-with-same-nonce)
- Updated [example transaction scripts](https://besu.hyperledger.org/en/latest/HowTo/Send-Transactions/Transactions/#example-javascript-scripts)
- Updated [Alethio Ethstats and Explorer documentation](https://besu.hyperledger.org/en/latest/Concepts/AlethioOverview/)

### Technical Improvements

- PAN-2816: Hiding experimental account permissioning cli options [\#1584](https://github.com/PegaSysEng/pantheon/pull/1584)
- \[PAN-2630\] Synchronizer should disconnect the sync target peer on invalid block data [\#1578](https://github.com/PegaSysEng/pantheon/pull/1578)
- Rename MetricCategory to BesuMetricCategory [\#1574](https://github.com/PegaSysEng/pantheon/pull/1574)
- Convert MetricsConfigiguration to use a builder [\#1572](https://github.com/PegaSysEng/pantheon/pull/1572)
- PAN-2794: Including flag for onchain permissioning check on tx processor [\#1571](https://github.com/PegaSysEng/pantheon/pull/1571)
- Fix behaviour for absent account permissiong smart contract [\#1569](https://github.com/PegaSysEng/pantheon/pull/1569)
- Expand readiness check to check peer count and sync state [\#1568](https://github.com/PegaSysEng/pantheon/pull/1568)
- \[PAN-2798\] Reorganize p2p classes [\#1567](https://github.com/PegaSysEng/pantheon/pull/1567)
- PAN-2729: Account Smart Contract Permissioning ATs [\#1565](https://github.com/PegaSysEng/pantheon/pull/1565)
- Timeout build after 1 hour to prevent it hanging forever. [\#1564](https://github.com/PegaSysEng/pantheon/pull/1564)
- \[PAN-2791\] Make permissions checks for ongoing connections more granular [\#1563](https://github.com/PegaSysEng/pantheon/pull/1563)
- \[PAN-2721\] Fix TopicParameter deserialization [\#1562](https://github.com/PegaSysEng/pantheon/pull/1562)
- \[PAN-2779\] Allow signing private transaction with any key [\#1561](https://github.com/PegaSysEng/pantheon/pull/1561) (thanks to [iikirilov](https://github.com/iikirilov))
- \[PAN-2783\] Invert dependency between permissioning and p2p [\#1557](https://github.com/PegaSysEng/pantheon/pull/1557)
- Removing account filter from TransactionPool [\#1556](https://github.com/PegaSysEng/pantheon/pull/1556)
- \[PAN-1952\] - Remove ignored pending transaction event publish acceptance test [\#1552](https://github.com/PegaSysEng/pantheon/pull/1552)
- Make MetricCategories more flexible [\#1550](https://github.com/PegaSysEng/pantheon/pull/1550)
- Fix encoding for account permissioning check call [\#1549](https://github.com/PegaSysEng/pantheon/pull/1549)
- Discard known remote transactions prior to validation [\#1548](https://github.com/PegaSysEng/pantheon/pull/1548)
- \[PAN-2009\] - Fix cluster clean start after stop in Acceptance tests [\#1546](https://github.com/PegaSysEng/pantheon/pull/1546)
- FilterIdGenerator fixes [\#1544](https://github.com/PegaSysEng/pantheon/pull/1544)
- Only increment the added transaction counter if we actually added the transaction [\#1543](https://github.com/PegaSysEng/pantheon/pull/1543)
- When retrieving transactions by hash, check the pending transactions first [\#1542](https://github.com/PegaSysEng/pantheon/pull/1542)
- Fix thread safety in SubscriptionManager [\#1540](https://github.com/PegaSysEng/pantheon/pull/1540)
- \[PAN-2731\] Extract connection management from P2PNetwork [\#1538](https://github.com/PegaSysEng/pantheon/pull/1538)
- \[PAN-2010\] format filter id as quantity [\#1534](https://github.com/PegaSysEng/pantheon/pull/1534)
- PAN-2445: Onchain account permissioning [\#1507](https://github.com/PegaSysEng/pantheon/pull/1507)
- \[PAN-2672\] Return specific and useful error for enclave issues [\#1455](https://github.com/PegaSysEng/pantheon/pull/1455) (thanks to [Puneetha17](https://github.com/Puneetha17))

## 1.1.2

### Additions and Improvements

Documentation updates include:

- Added [GraphQL options](https://besu.hyperledger.org/en/latest/Reference/CLI/CLI-Syntax/#graphql-http-cors-origins)
- Added [troubleshooting point about illegal reflective access error](https://besu.hyperledger.org/en/latest/HowTo/Troubleshoot/Troubleshooting/#illegal-reflective-access-error-on-startup)
- Added [trusted bootnode behaviour for permissioning](https://besu.hyperledger.org/en/latest/Concepts/Permissioning/Onchain-Permissioning/#bootnodes)
- Added [how to obtain a WS authentication token](https://besu.hyperledger.org/en/latest/HowTo/Interact/APIs/Authentication/#obtaining-an-authentication-token)
- Updated [example scripts and added package.json file for creating signed transactions](https://besu.hyperledger.org/en/latest/HowTo/Send-Transactions/Transactions/)

### Technical Improvements

- Replaced Void datatype with void [\#1530](https://github.com/PegaSysEng/pantheon/pull/1530)
- Fix estimate gas RPC failing for clique when no blocks have been created [\#1528](https://github.com/PegaSysEng/pantheon/pull/1528)
- Avoid auto-boxing for gauge metrics [\#1526](https://github.com/PegaSysEng/pantheon/pull/1526)
- Add AT to ensure 0-miner Clique/IBFT are valid [\#1525](https://github.com/PegaSysEng/pantheon/pull/1525)
- AT DSL - renaming to suffix of Conditions and co-locating with Conditions [\#1524](https://github.com/PegaSysEng/pantheon/pull/1524)
- Set disconnect flag immediately when disconnecting a peer [\#1521](https://github.com/PegaSysEng/pantheon/pull/1521)
- \[PAN-2547\] Modified JSON-RPC subscription processing to avoid blocking [\#1519](https://github.com/PegaSysEng/pantheon/pull/1519)
- Dependency Version Updates [\#1517](https://github.com/PegaSysEng/pantheon/pull/1517)
- AT DSL - renaming ibft to ibft2 [\#1516](https://github.com/PegaSysEng/pantheon/pull/1516)
- \[PIE-1578\] Added local transaction permissioning metrics [\#1515](https://github.com/PegaSysEng/pantheon/pull/1515)
- \[PIE-1577\] Added node local metrics [\#1514](https://github.com/PegaSysEng/pantheon/pull/1514)
- AT DSL - Removing WaitCondition, consistently applying Condition instead [\#1513](https://github.com/PegaSysEng/pantheon/pull/1513)
- Remove usage of deprecated ConcurrentSet [\#1512](https://github.com/PegaSysEng/pantheon/pull/1512)
- Log error if clique or ibft have 0 validators in genesis [\#1509](https://github.com/PegaSysEng/pantheon/pull/1509)
- GraphQL library upgrade changes. [\#1508](https://github.com/PegaSysEng/pantheon/pull/1508)
- Add metrics to assist monitoring and alerting [\#1506](https://github.com/PegaSysEng/pantheon/pull/1506)
- Use external pantheon-plugin-api library [\#1505](https://github.com/PegaSysEng/pantheon/pull/1505)
- Tilde [\#1504](https://github.com/PegaSysEng/pantheon/pull/1504)
- Dependency version updates [\#1503](https://github.com/PegaSysEng/pantheon/pull/1503)
- Simplify text [\#1501](https://github.com/PegaSysEng/pantheon/pull/1501) (thanks to [bgravenorst](https://github.com/bgravenorst))
- \[PAN-1625\] Clique AT mining continues if validator offline [\#1500](https://github.com/PegaSysEng/pantheon/pull/1500)
- Acceptance Test DSL Node refactoring [\#1498](https://github.com/PegaSysEng/pantheon/pull/1498)
- Updated an incorrect command [\#1497](https://github.com/PegaSysEng/pantheon/pull/1497) (thanks to [bgravenorst](https://github.com/bgravenorst))
- Acceptance Test and DSL rename for IBFT2 [\#1493](https://github.com/PegaSysEng/pantheon/pull/1493)
- \[PIE-1580\] Metrics for smart contract permissioning actions [\#1492](https://github.com/PegaSysEng/pantheon/pull/1492)
- Handle RLPException when processing incoming DevP2P messages [\#1491](https://github.com/PegaSysEng/pantheon/pull/1491)
- Limit spotless checks to java classes in expected java  dirs [\#1490](https://github.com/PegaSysEng/pantheon/pull/1490)
- \[PAN-2560\] Add LocalNode class [\#1489](https://github.com/PegaSysEng/pantheon/pull/1489)
- Changed Enode length error String implementation. [\#1486](https://github.com/PegaSysEng/pantheon/pull/1486)
- PAN-2715 - return block not found reasons in error [\#1485](https://github.com/PegaSysEng/pantheon/pull/1485)
- \[PAN-2652\] Refactor Privacy acceptance test and add Privacy Ibft test [\#1483](https://github.com/PegaSysEng/pantheon/pull/1483) (thanks to [iikirilov](https://github.com/iikirilov))
- \[PAN-2603\] Onchain account permissioning support [\#1475](https://github.com/PegaSysEng/pantheon/pull/1475)
- Make CLI options names with hyphen-minus searchable and reduce index size [\#1476](https://github.com/PegaSysEng/pantheon/pull/1476)
- Added warning banner when using latest version [\#1454](https://github.com/PegaSysEng/pantheon/pull/1454)
- Add RTD config file to fix Python version issue [\#1453](https://github.com/PegaSysEng/pantheon/pull/1453)
- \[PAN-2647\] Validate Private Transaction nonce before submitting to Transaction Pool [\#1449](https://github.com/PegaSysEng/pantheon/pull/1449) (thanks to [iikirilov](https://github.com/iikirilov))
- Add placeholders system to have global variables in markdown [\#1425](https://github.com/PegaSysEng/pantheon/pull/1425)

## 1.1.1

### Additions and Improvements

- [GraphQL](https://besu.hyperledger.org/en/latest/HowTo/Interact/APIs/GraphQL/) [\#1311](https://github.com/PegaSysEng/pantheon/pull/1311) (thanks to [zyfrank](https://github.com/zyfrank))
- Added [`--tx-pool-retention-hours`](https://besu.hyperledger.org/en/latest/Reference/CLI/CLI-Syntax/#tx-pool-retention-hours) [\#1333](https://github.com/PegaSysEng/pantheon/pull/1333)
- Added Genesis file support for specifying the maximum stack size. [\#1431](https://github.com/PegaSysEng/pantheon/pull/1431)
- Included transaction details when subscribed to Pending transactions [\#1410](https://github.com/PegaSysEng/pantheon/pull/1410)
- Documentation updates include:
  - [Added configuration items specified in the genesis file](https://besu.hyperledger.org/en/latest/Reference/Config-Items/#configuration-items)
  - [Added pending transaction details subscription](https://besu.hyperledger.org/en/latest/HowTo/Interact/APIs/RPC-PubSub/#pending-transactionss)
  - [Added Troubleshooting content](https://besu.hyperledger.org/en/latest/HowTo/Troubleshoot/Troubleshooting/)
  - [Added Privacy Quickstart](https://besu.hyperledger.org/en/latest/Tutorials/Quickstarts/Privacy-Quickstart/)
  - [Added privacy roadmap](https://github.com/hyperledger/besu/blob/master/ROADMAP.md)


### Technical Improvements

- Create MaintainedPeers class [\#1484](https://github.com/PegaSysEng/pantheon/pull/1484)
- Fix for permissioned network with single bootnode [\#1479](https://github.com/PegaSysEng/pantheon/pull/1479)
- Have ThreadBesuNodeRunner support plugin tests [\#1477](https://github.com/PegaSysEng/pantheon/pull/1477)
- Less pointless plugins errors [\#1473](https://github.com/PegaSysEng/pantheon/pull/1473)
- Rename GraphQLRPC to just GraphQL [\#1472](https://github.com/PegaSysEng/pantheon/pull/1472)
- eth\_protocolVersion is a Quantity, not an Integer [\#1470](https://github.com/PegaSysEng/pantheon/pull/1470)
- Don't require 'to' in 'blocks' queries [\#1464](https://github.com/PegaSysEng/pantheon/pull/1464)
- Events Plugin - Add initial "NewBlock" event message [\#1463](https://github.com/PegaSysEng/pantheon/pull/1463)
- Make restriction field in Private Transaction an enum [\#1462](https://github.com/PegaSysEng/pantheon/pull/1462) (thanks to [iikirilov](https://github.com/iikirilov))
- Helpful graphql error when an account doesn't exist [\#1460](https://github.com/PegaSysEng/pantheon/pull/1460)
- Acceptance Test Cleanup [\#1458](https://github.com/PegaSysEng/pantheon/pull/1458)
- Large chain id support for private transactions [\#1452](https://github.com/PegaSysEng/pantheon/pull/1452)
- Optimise TransactionPool.addRemoteTransaction [\#1448](https://github.com/PegaSysEng/pantheon/pull/1448)
- Reduce synchronization in PendingTransactions [\#1447](https://github.com/PegaSysEng/pantheon/pull/1447)
- Add simple PeerPermissions interface [\#1446](https://github.com/PegaSysEng/pantheon/pull/1446)
- Make sure ThreadBesuNodeRunner is exercised by automation [\#1442](https://github.com/PegaSysEng/pantheon/pull/1442)
- Decode devp2p packets off the event thread [\#1439](https://github.com/PegaSysEng/pantheon/pull/1439)
- Allow config files to specify no bootnodes [\#1438](https://github.com/PegaSysEng/pantheon/pull/1438)
- Capture all logs and errors in the Besu log output [\#1437](https://github.com/PegaSysEng/pantheon/pull/1437)
- Ensure failed Txns are deleted when detected during mining [\#1436](https://github.com/PegaSysEng/pantheon/pull/1436)
- Plugin Framework [\#1435](https://github.com/PegaSysEng/pantheon/pull/1435)
- Equals cleanup [\#1434](https://github.com/PegaSysEng/pantheon/pull/1434)
- Transaction smart contract permissioning controller [\#1433](https://github.com/PegaSysEng/pantheon/pull/1433)
- Renamed AccountPermissioningProver to TransactionPermissio… [\#1432](https://github.com/PegaSysEng/pantheon/pull/1432)
- Refactorings and additions to add Account based Smart Contract permissioning [\#1430](https://github.com/PegaSysEng/pantheon/pull/1430)
- Fix p2p PeerInfo handling [\#1428](https://github.com/PegaSysEng/pantheon/pull/1428)
- IbftProcessor logs when a throwable terminates mining [\#1427](https://github.com/PegaSysEng/pantheon/pull/1427)
- Renamed AccountWhitelistController [\#1424](https://github.com/PegaSysEng/pantheon/pull/1424)
- Unwrap DelegatingBytes32 and prevent Hash from wrapping other Hash instances [\#1423](https://github.com/PegaSysEng/pantheon/pull/1423)
- If nonce is invalid, do not delete during mining [\#1422](https://github.com/PegaSysEng/pantheon/pull/1422)
- Deleting unused windows jenkinsfile [\#1421](https://github.com/PegaSysEng/pantheon/pull/1421)
- Get all our smoke tests for all platforms in 1 jenkins job [\#1420](https://github.com/PegaSysEng/pantheon/pull/1420)
- Add pending object to GraphQL queries [\#1419](https://github.com/PegaSysEng/pantheon/pull/1419)
- Start listening for p2p connections after start\(\) is invoked [\#1418](https://github.com/PegaSysEng/pantheon/pull/1418)
- Improved JSON-RPC responses when EnodeURI parameter has invalid EnodeId [\#1417](https://github.com/PegaSysEng/pantheon/pull/1417)
- Use port 0 when starting a websocket server in tests [\#1416](https://github.com/PegaSysEng/pantheon/pull/1416)
- Windows jdk smoke tests [\#1413](https://github.com/PegaSysEng/pantheon/pull/1413)
- Change AT discard RPC tests to be more reliable by checking discard using proposals [\#1411](https://github.com/PegaSysEng/pantheon/pull/1411)
- Simple account permissioning [\#1409](https://github.com/PegaSysEng/pantheon/pull/1409)
- Fix clique miner to respect changes to vanity data made via JSON-RPC [\#1408](https://github.com/PegaSysEng/pantheon/pull/1408)
- Avoid recomputing the logs bloom filter when reading receipts [\#1407](https://github.com/PegaSysEng/pantheon/pull/1407)
- Remove NodePermissioningLocalConfig external references [\#1406](https://github.com/PegaSysEng/pantheon/pull/1406)
- Add constantinople fix block for Rinkeby [\#1404](https://github.com/PegaSysEng/pantheon/pull/1404)
- Update EnodeURL to support enodes with listening disabled [\#1403](https://github.com/PegaSysEng/pantheon/pull/1403)
- Integration Integration test\(s\) on p2p of 'net\_services'  [\#1402](https://github.com/PegaSysEng/pantheon/pull/1402)
- Reference tests fail on Windows [\#1401](https://github.com/PegaSysEng/pantheon/pull/1401)
- Fix non-deterministic test caused by variable size of generated transactions [\#1399](https://github.com/PegaSysEng/pantheon/pull/1399)
- Start BlockPropagationManager immediately - don't wait for full sync [\#1398](https://github.com/PegaSysEng/pantheon/pull/1398)
- Added error message for RPC method disabled [\#1396](https://github.com/PegaSysEng/pantheon/pull/1396)
- Fix intermittency in FullSyncChainDownloaderTest [\#1394](https://github.com/PegaSysEng/pantheon/pull/1394)
- Add explanatory comment about default port [\#1392](https://github.com/PegaSysEng/pantheon/pull/1392)
- Handle case where peers advertise a listening port of 0 [\#1391](https://github.com/PegaSysEng/pantheon/pull/1391)
- Cache extra data [\#1389](https://github.com/PegaSysEng/pantheon/pull/1389)
- Update Log message in IBFT Controller [\#1387](https://github.com/PegaSysEng/pantheon/pull/1387)
- Remove unnecessary field [\#1384](https://github.com/PegaSysEng/pantheon/pull/1384)
- Add getPeer method to PeerConnection [\#1383](https://github.com/PegaSysEng/pantheon/pull/1383)
- Removing smart quotes [\#1381](https://github.com/PegaSysEng/pantheon/pull/1381) (thanks to [jmcnevin](https://github.com/jmcnevin))
- Use streams and avoid iterating child nodes multiple times [\#1380](https://github.com/PegaSysEng/pantheon/pull/1380)
- Use execute instead of submit so unhandled exceptions get logged [\#1379](https://github.com/PegaSysEng/pantheon/pull/1379)
- Prefer EnodeURL over Endpoint [\#1378](https://github.com/PegaSysEng/pantheon/pull/1378)
- Add flat file based task collection [\#1377](https://github.com/PegaSysEng/pantheon/pull/1377)
- Consolidate local enode representation [\#1376](https://github.com/PegaSysEng/pantheon/pull/1376)
- Rename rocksdDbConfiguration to rocksDbConfiguration [\#1375](https://github.com/PegaSysEng/pantheon/pull/1375)
- Remove EthTaskChainDownloader and supporting code [\#1373](https://github.com/PegaSysEng/pantheon/pull/1373)
- Handle the pipeline being aborted while finalizing an async operation [\#1372](https://github.com/PegaSysEng/pantheon/pull/1372)
- Rename methods that create and return streams away from getX\(\) [\#1368](https://github.com/PegaSysEng/pantheon/pull/1368)
- eea\_getTransactionCount fails if account has not interacted with private state [\#1367](https://github.com/PegaSysEng/pantheon/pull/1367) (thanks to [iikirilov](https://github.com/iikirilov))
- Increase RocksDB settings [\#1364](https://github.com/PegaSysEng/pantheon/pull/1364) ([ajsutton](https://github.com/ajsutton))
- Don't abort in-progress master builds when a new commit is added. [\#1358](https://github.com/PegaSysEng/pantheon/pull/1358)
- Request open ended headers from sync target [\#1355](https://github.com/PegaSysEng/pantheon/pull/1355)
- Enable the pipeline chain downloader by default [\#1344](https://github.com/PegaSysEng/pantheon/pull/1344)
- Create P2PNetwork Builder [\#1343](https://github.com/PegaSysEng/pantheon/pull/1343)
- Include static nodes in permissioning logic [\#1339](https://github.com/PegaSysEng/pantheon/pull/1339)
- JsonRpcError decoding to include message [\#1336](https://github.com/PegaSysEng/pantheon/pull/1336)
- Cache current chain head info [\#1335](https://github.com/PegaSysEng/pantheon/pull/1335)
- Queue pending requests when all peers are busy [\#1331](https://github.com/PegaSysEng/pantheon/pull/1331)
- Fix failed tests on Windows [\#1332](https://github.com/PegaSysEng/pantheon/pull/1332)
- Provide error message when invalid key specified in key file [\#1328](https://github.com/PegaSysEng/pantheon/pull/1328)
- Allow whitespace in file paths loaded from resources directory [\#1329](https://github.com/PegaSysEng/pantheon/pull/1329)
- Allow whitespace in path [\#1327](https://github.com/PegaSysEng/pantheon/pull/1327)
- Require block numbers for debug\_traceBlockByNumber to be in hex [\#1326](https://github.com/PegaSysEng/pantheon/pull/1326)
- Improve logging of chain download errors in the pipeline chain downloader [\#1325](https://github.com/PegaSysEng/pantheon/pull/1325)
- Ensure eth scheduler is stopped in tests [\#1324](https://github.com/PegaSysEng/pantheon/pull/1324)
- Normalize account permissioning addresses in whitelist [\#1321](https://github.com/PegaSysEng/pantheon/pull/1321)
- Allow private contract invocations in multiple privacy groups [\#1318](https://github.com/PegaSysEng/pantheon/pull/1318) (thanks to [iikirilov](https://github.com/iikirilov))
- Fix account permissioning check case matching [\#1315](https://github.com/PegaSysEng/pantheon/pull/1315)
- Use header validation mode for ommers [\#1313](https://github.com/PegaSysEng/pantheon/pull/1313)
- Configure RocksDb max background compaction and thread count [\#1312](https://github.com/PegaSysEng/pantheon/pull/1312)
- Missing p2p info when queried live [\#1310](https://github.com/PegaSysEng/pantheon/pull/1310)
- Tx limit size send peers follow up [\#1308](https://github.com/PegaSysEng/pantheon/pull/1308)
- Remove remnants of the old dev mode [\#1307](https://github.com/PegaSysEng/pantheon/pull/1307)
- Remove duplicate init code from BesuController instances [\#1305](https://github.com/PegaSysEng/pantheon/pull/1305)
- Stop synchronizer prior to stopping the network [\#1302](https://github.com/PegaSysEng/pantheon/pull/1302)
- Evict old transactions [\#1299](https://github.com/PegaSysEng/pantheon/pull/1299)
- Send local transactions to new peers [\#1253](https://github.com/PegaSysEng/pantheon/pull/1253)

## 1.1

### Additions and Improvements

- [Privacy](https://besu.hyperledger.org/en/latest/Concepts/Privacy/Privacy-Overview/)
- [Onchain Permissioning](https://besu.hyperledger.org/en/latest/Concepts/Permissioning/Permissioning-Overview/#onchain)
- [Fastsync](https://besu.hyperledger.org/en/latest/Reference/CLI/CLI-Syntax/#fast-sync-min-peers)
- Documentation updates include:
    - Added JSON-RPC methods:
      - [`txpool_pantheonStatistics`](https://besu.hyperledger.org/en/latest/Reference/API-Methods/#txpool_besustatistics)
      - [`net_services`](https://besu.hyperledger.org/en/latest/Reference/API-Methods/#net_services)
    - [Updated to indicate Docker image doesn't run on Windows](https://besu.hyperledger.org/en/latest/HowTo/Get-Started/Run-Docker-Image/)
    - [Added how to configure a free gas network](https://besu.hyperledger.org/en/latest/HowTo/Configure/FreeGas/)

### Technical Improvements

- priv_getTransactionCount fails if account has not interacted with private state [\#1369](https://github.com/PegaSysEng/pantheon/pull/1369)
- Updating Orion to 0.9.0 [\#1360](https://github.com/PegaSysEng/pantheon/pull/1360)
- Allow use of large chain IDs [\#1357](https://github.com/PegaSysEng/pantheon/pull/1357)
- Allow private contract invocations in multiple privacy groups [\#1340](https://github.com/PegaSysEng/pantheon/pull/1340)
- Missing p2p info when queried live [\#1338](https://github.com/PegaSysEng/pantheon/pull/1338)
- Fix expose transaction statistics [\#1337](https://github.com/PegaSysEng/pantheon/pull/1337)
- Normalize account permissioning addresses in whitelist [\#1321](https://github.com/PegaSysEng/pantheon/pull/1321)
- Update Enclave executePost method [\#1319](https://github.com/PegaSysEng/pantheon/pull/1319)
- Fix account permissioning check case matching [\#1315](https://github.com/PegaSysEng/pantheon/pull/1315)
- Removing 'all' from the help wording for host-whitelist [\#1304](https://github.com/PegaSysEng/pantheon/pull/1304)

## 1.1 RC

### Technical Improvements

- Better errors for when permissioning contract is set up wrong [\#1296](https://github.com/PegaSysEng/pantheon/pull/1296)
- Consolidate p2p node info methods [\#1288](https://github.com/PegaSysEng/pantheon/pull/1288)
- Update permissioning smart contract interface to match updated EEA proposal [\#1287](https://github.com/PegaSysEng/pantheon/pull/1287)
- Switch to new sync target if it exceeds the td threshold [\#1286](https://github.com/PegaSysEng/pantheon/pull/1286)
- Fix running ATs with in-process node runner [\#1285](https://github.com/PegaSysEng/pantheon/pull/1285)
- Simplify enode construction [\#1283](https://github.com/PegaSysEng/pantheon/pull/1283)
- Cleanup PeerConnection interface [\#1282](https://github.com/PegaSysEng/pantheon/pull/1282)
- Undo changes to PendingTransactions method visibility [\#1281](https://github.com/PegaSysEng/pantheon/pull/1281)
- Use default enclave public key to generate eea_getTransactionReceipt [\#1280](https://github.com/PegaSysEng/pantheon/pull/1280) (thanks to [Puneetha17](https://github.com/Puneetha17))
- Rollback to rocksdb 5.15.10 [\#1279](https://github.com/PegaSysEng/pantheon/pull/1279)
- Log error when a JSON decode problem is encountered [\#1278](https://github.com/PegaSysEng/pantheon/pull/1278)
- Create EnodeURL builder [\#1275](https://github.com/PegaSysEng/pantheon/pull/1275)
- Keep enode nodeId stored as a BytesValue [\#1274](https://github.com/PegaSysEng/pantheon/pull/1274)
- Feature/move subclass in pantheon command [\#1272](https://github.com/PegaSysEng/pantheon/pull/1272)
- Expose sync mode option [\#1270](https://github.com/PegaSysEng/pantheon/pull/1270)
- Refactor RocksDBStats [\#1266](https://github.com/PegaSysEng/pantheon/pull/1266)
- Normalize EnodeURLs [\#1264](https://github.com/PegaSysEng/pantheon/pull/1264)
- Build broken in Java 12 [\#1263](https://github.com/PegaSysEng/pantheon/pull/1263)
- Make PeerDiscovertAgentTest less flakey [\#1262](https://github.com/PegaSysEng/pantheon/pull/1262)
- Ignore extra json rpc params [\#1261](https://github.com/PegaSysEng/pantheon/pull/1261)
- Fetch local transactions in isolation [\#1259](https://github.com/PegaSysEng/pantheon/pull/1259)
- Update to debug trace transaction [\#1258](https://github.com/PegaSysEng/pantheon/pull/1258)
- Use labelled timer to differentiate between rocks db metrics [\#1254](https://github.com/PegaSysEng/pantheon/pull/1254) (thanks to [Puneetha17](https://github.com/Puneetha17))
- Migrate TransactionPool (& affiliated test) from 'core' to 'eth' [\#1251](https://github.com/PegaSysEng/pantheon/pull/1251)
- Use single instance of Rocksdb for privacy [\#1247](https://github.com/PegaSysEng/pantheon/pull/1247) (thanks to [Puneetha17](https://github.com/Puneetha17))
- Subscribing to sync events should receive false when in sync [\#1240](https://github.com/PegaSysEng/pantheon/pull/1240)
- Ignore transactions from the network while behind chain head [\#1228](https://github.com/PegaSysEng/pantheon/pull/1228)
- RocksDB Statistics in Metrics [\#1169](https://github.com/PegaSysEng/pantheon/pull/1169)
- Add block trace RPC methods [\#1088](https://github.com/PegaSysEng/pantheon/pull/1088) (thanks to [kziemianek](https://github.com/kziemianek))

## 1.0.3

### Additions and Improvements

- Notify of dropped messages [\#1156](https://github.com/PegaSysEng/pantheon/pull/1156)
- Documentation updates include:
    - Added [Permissioning Overview](https://besu.hyperledger.org/en/latest/Concepts/Permissioning/Permissioning-Overview/)
    - Added content on [Network vs Node Configuration](https://besu.hyperledger.org/en/latest/HowTo/Configure/Using-Configuration-File/)
    - Updated [RAM requirements](https://besu.hyperledger.org/en/latest/HowTo/Get-Started/System-Requirements/#ram)
    - Added [Privacy Overview](https://besu.hyperledger.org/en/latest/Concepts/Privacy/Privacy-Overview/) and [Processing Private Transactions](https://besu.hyperledger.org/en/latest/Concepts/Privacy/Private-Transaction-Processing/)
    - Renaming of Ethstats Lite Explorer to [Ethereum Lite Explorer](https://besu.hyperledger.org/en/latest/HowTo/Deploy/Lite-Block-Explorer/#lite-block-explorer-documentation) (thanks to [tzapu](https://github.com/tzapu))
    - Added content on using [Truffle with Besu](https://besu.hyperledger.org/en/latest/HowTo/Develop-Dapps/Truffle/)
    - Added [`droppedPendingTransactions` RPC Pub/Sub subscription](https://besu.hyperledger.org/en/latest/HowTo/Interact/APIs/RPC-PubSub/#dropped-transactions)
    - Added [`eea_*` JSON-RPC API methods](https://besu.hyperledger.org/en/latest/Reference/API-Methods/#eea-methods)
    - Added [architecture diagram](https://besu.hyperledger.org/en/latest/Concepts/ArchitectureOverview/)
    - Updated [permissioning CLI options](https://besu.hyperledger.org/en/latest/Reference/CLI/CLI-Syntax/#permissions-accounts-config-file-enabled) and [permissioned network tutorial](https://besu.hyperledger.org/en/stable/)

### Technical Improvements

- Choose sync target based on td rather than height [\#1256](https://github.com/PegaSysEng/pantheon/pull/1256)
- CLI ewp options [\#1246](https://github.com/PegaSysEng/pantheon/pull/1246)
- Update BesuCommand.java [\#1245](https://github.com/PegaSysEng/pantheon/pull/1245)
- Reduce memory usage in import [\#1239](https://github.com/PegaSysEng/pantheon/pull/1239)
- Improve eea_sendRawTransaction error messages [\#1238](https://github.com/PegaSysEng/pantheon/pull/1238) (thanks to [Puneetha17](https://github.com/Puneetha17))
- Single topic filter [\#1235](https://github.com/PegaSysEng/pantheon/pull/1235)
- Enable pipeline chain downloader for fast sync [\#1232](https://github.com/PegaSysEng/pantheon/pull/1232)
- Make contract size limit configurable [\#1227](https://github.com/PegaSysEng/pantheon/pull/1227)
- Refactor PrivacyParameters config to use builder pattern [\#1226](https://github.com/PegaSysEng/pantheon/pull/1226) (thanks to [antonydenyer](https://github.com/antonydenyer))
- Different request limits for different request types [\#1224](https://github.com/PegaSysEng/pantheon/pull/1224)
- Finish off fast sync pipeline download [\#1222](https://github.com/PegaSysEng/pantheon/pull/1222)
- Enable fast-sync options on command line [\#1218](https://github.com/PegaSysEng/pantheon/pull/1218)
- Replace filtering headers after the fact with calculating number to request up-front [\#1216](https://github.com/PegaSysEng/pantheon/pull/1216)
- Support async processing while maintaining output order [\#1215](https://github.com/PegaSysEng/pantheon/pull/1215)
- Add Unstable Options to the CLI [\#1213](https://github.com/PegaSysEng/pantheon/pull/1213)
- Add private cluster acceptance tests [\#1211](https://github.com/PegaSysEng/pantheon/pull/1211) (thanks to [Puneetha17](https://github.com/Puneetha17))
- Re-aligned smart contract interface to EEA client spec 477 [\#1209](https://github.com/PegaSysEng/pantheon/pull/1209)
- Count the number of items discarded when a pipe is aborted [\#1208](https://github.com/PegaSysEng/pantheon/pull/1208)
- Pipeline chain download - fetch and import data [\#1207](https://github.com/PegaSysEng/pantheon/pull/1207)
- Permission provider that allows bootnodes if you have no other connections [\#1206](https://github.com/PegaSysEng/pantheon/pull/1206)
- Cancel in-progress async operations when the pipeline is aborted [\#1205](https://github.com/PegaSysEng/pantheon/pull/1205)
- Pipeline chain download - Checkpoints [\#1203](https://github.com/PegaSysEng/pantheon/pull/1203)
- Push development images to public dockerhub [\#1202](https://github.com/PegaSysEng/pantheon/pull/1202)
- Push builds of master as docker development images [\#1200](https://github.com/PegaSysEng/pantheon/pull/1200)
- Doc CI pipeline for build and tests [\#1199](https://github.com/PegaSysEng/pantheon/pull/1199)
- Replace the use of a disconnect listener with EthPeer.isDisconnected [\#1197](https://github.com/PegaSysEng/pantheon/pull/1197)
- Prep chain downloader for branch by abstraction [\#1194](https://github.com/PegaSysEng/pantheon/pull/1194)
- Maintain the state of MessageFrame in private Tx [\#1193](https://github.com/PegaSysEng/pantheon/pull/1193) (thanks to [Puneetha17](https://github.com/Puneetha17))
- Persist private world state only if we are mining [\#1191](https://github.com/PegaSysEng/pantheon/pull/1191) (thanks to [Puneetha17](https://github.com/Puneetha17))
- Remove SyncState from SyncTargetManager [\#1188](https://github.com/PegaSysEng/pantheon/pull/1188)
- Acceptance tests base for smart contract node permissioning [\#1186](https://github.com/PegaSysEng/pantheon/pull/1186)
- Fix metrics breakages [\#1185](https://github.com/PegaSysEng/pantheon/pull/1185)
- Typo [\#1184](https://github.com/PegaSysEng/pantheon/pull/1184) (thanks to [araskachoi](https://github.com/araskachoi))
- StaticNodesParserTest to pass on Windows [\#1183](https://github.com/PegaSysEng/pantheon/pull/1183)
- Don't mark world state as stalled until a minimum time without progress is reached [\#1179](https://github.com/PegaSysEng/pantheon/pull/1179)
- Use header validation policy in DownloadHeaderSequenceTask [\#1172](https://github.com/PegaSysEng/pantheon/pull/1172)
- Bond with bootnodes [\#1160](https://github.com/PegaSysEng/pantheon/pull/1160)

## 1.0.2

### Additions and Improvements

- Removed DB init when using `public-key` subcommand [\#1049](https://github.com/PegaSysEng/pantheon/pull/1049)
- Output enode URL on startup [\#1137](https://github.com/PegaSysEng/pantheon/pull/1137)
- Added Remove Peer JSON-RPC [\#1129](https://github.com/PegaSysEng/pantheon/pull/1129)
- Added `net_enode` JSON-RPC [\#1119](https://github.com/PegaSysEng/pantheon/pull/1119) (thanks to [mbergstrand](https://github.com/mbergstrand))
- Maintain a `staticnodes.json` [\#1106](https://github.com/PegaSysEng/pantheon/pull/1106)
- Added `tx-pool-max-size` command line parameter [\#1078](https://github.com/PegaSysEng/pantheon/pull/1078)
- Added PendingTransactions JSON-RPC [\#1043](https://github.com/PegaSysEng/pantheon/pull/1043) (thanks to [EdwinLeeGreene](https://github.com/EdwinLeeGreene))
- Added `admin_nodeInfo` JSON-RPC [\#1012](https://github.com/PegaSysEng/pantheon/pull/1012)
- Added `--metrics-category` CLI to only enable select metrics [\#969](https://github.com/PegaSysEng/pantheon/pull/969)
- Documentation updates include:
   - Updated endpoints in [Private Network Quickstart](https://besu.hyperledger.org/en/latest/Tutorials/Quickstarts/Private-Network-Quickstart/) (thanks to [laubai](https://github.com/laubai))
   - Updated [documentation contribution guidelines](https://besu.hyperledger.org/en/stable/)
   - Added [`admin_removePeer`](https://besu.hyperledger.org/en/latest/Reference/API-Methods/#admin_removepeer)
   - Updated [tutorials](https://besu.hyperledger.org/en/latest/Tutorials/Private-Network/Create-Private-Clique-Network/) for printing of enode on startup
   - Added [`txpool_pantheonTransactions`](https://besu.hyperledger.org/en/stable/Reference/API-Methods/#txpool_besutransactions)
   - Added [Transaction Pool content](https://besu.hyperledger.org/en/latest/Concepts/Transactions/Transaction-Pool/)
   - Added [`tx-pool-max-size` CLI option](https://besu.hyperledger.org/en/latest/Reference/CLI/CLI-Syntax/#tx-pool-max-size)
   - Updated [developer build instructions to use installDist](https://besu.hyperledger.org/en/stable/)
   - Added [Azure quickstart tutorial](https://besu.hyperledger.org/en/latest/Tutorials/Quickstarts/Azure-Private-Network-Quickstart/)
   - Enabled copy button in code blocks
   - Added [IBFT 1.0](https://besu.hyperledger.org/en/latest/HowTo/Configure/Consensus-Protocols/QuorumIBFT/)
   - Added section on using [Geth attach with Besu](https://besu.hyperledger.org/en/latest/HowTo/Interact/APIs/Using-JSON-RPC-API/#geth-console)
   - Enabled the edit link doc site to ease external doc contributions
   - Added [EthStats docs](https://besu.hyperledger.org/HowTo/Deploy/Lite-Network-Monitor/) (thanks to [baxy](https://github.com/baxy))
   - Updated [Postman collection](https://besu.hyperledger.org/en/latest/HowTo/Interact/APIs/Authentication/#postman)
   - Added [`metrics-category` CLI option](https://besu.hyperledger.org/en/latest/Reference/CLI/CLI-Syntax/#metrics-category)
   - Added information on [block time and timeout settings](https://besu.hyperledger.org/en/latest/HowTo/Configure/Consensus-Protocols/IBFT/#block-time) for IBFT 2.0
   - Added [`admin_nodeInfo`](https://besu.hyperledger.org/en/latest/Reference/API-Methods/#admin_nodeinfo)
   - Added [permissions images](https://besu.hyperledger.org/en/latest/Concepts/Permissioning/Permissioning-Overview/)
   - Added permissioning blog to [Resources](https://besu.hyperledger.org/en/latest/Reference/Resources/)
   - Updated [Create Permissioned Network](https://besu.hyperledger.org/en/latest/Tutorials/Permissioning/Create-Permissioned-Network/) tutorial to use `export-address`
   - Updated [Clique](https://besu.hyperledger.org/en/latest/HowTo/Configure/Consensus-Protocols/Clique/) and [IBFT 2.0](https://besu.hyperledger.org/en/latest/HowTo/Configure/Consensus-Protocols/IBFT/) docs to include complete genesis file
   - Updated [Clique tutorial](https://besu.hyperledger.org/en/latest/Tutorials/Private-Network/Create-Private-Clique-Network/) to use `export-address` subcommand
   - Added IBFT 2.0 [future message configuration options](https://besu.hyperledger.org/en/latest/HowTo/Configure/Consensus-Protocols/IBFT/#optional-configuration-options)

### Technical Improvements
- Fixed so self persists to the whitelist [\#1176](https://github.com/PegaSysEng/pantheon/pull/1176)
- Fixed to add self to permissioning whitelist [\#1175](https://github.com/PegaSysEng/pantheon/pull/1175)
- Fixed permissioning issues [\#1174](https://github.com/PegaSysEng/pantheon/pull/1174)
- AdminAddPeer returns custom Json RPC error code [\#1171](https://github.com/PegaSysEng/pantheon/pull/1171)
- Periodically connect to peers from table [\#1170](https://github.com/PegaSysEng/pantheon/pull/1170)
- Improved bootnodes option error message [\#1092](https://github.com/PegaSysEng/pantheon/pull/1092)
- Automatically restrict trailing peers while syncing [\#1167](https://github.com/PegaSysEng/pantheon/pull/1167)
- Avoid bonding to ourselves [\#1166](https://github.com/PegaSysEng/pantheon/pull/1166)
- Fix Push Metrics [\#1164](https://github.com/PegaSysEng/pantheon/pull/1164)
- Synchroniser waits for new peer if best is up to date [\#1161](https://github.com/PegaSysEng/pantheon/pull/1161)
- Don't attempt to download checkpoint headers if the number of headers is negative [\#1158](https://github.com/PegaSysEng/pantheon/pull/1158)
- Capture metrics on Vertx event loop and worker thread queues [\#1155](https://github.com/PegaSysEng/pantheon/pull/1155)
- Simplify node permissioning ATs [\#1153](https://github.com/PegaSysEng/pantheon/pull/1153)
- Add metrics around discovery process [\#1152](https://github.com/PegaSysEng/pantheon/pull/1152)
- Prevent connecting to self [\#1150](https://github.com/PegaSysEng/pantheon/pull/1150)
- Refactoring permissioning ATs [\#1148](https://github.com/PegaSysEng/pantheon/pull/1148)
- Added two extra Ropsten bootnodes [\#1147](https://github.com/PegaSysEng/pantheon/pull/1147)
- Fixed TCP port handling [\#1144](https://github.com/PegaSysEng/pantheon/pull/1144)
- Better error on bad header [\#1143](https://github.com/PegaSysEng/pantheon/pull/1143)
- Refresh peer table while we have fewer than maxPeers connected [\#1142](https://github.com/PegaSysEng/pantheon/pull/1142)
- Refactor jsonrpc consumption of local node permissioning controller [\#1140](https://github.com/PegaSysEng/pantheon/pull/1140)
- Disconnect peers before the pivot block while fast syncing [\#1139](https://github.com/PegaSysEng/pantheon/pull/1139)
- Reduce the default transaction pool size from 30,000 to 4096 [\#1136](https://github.com/PegaSysEng/pantheon/pull/1136)
- Fail at load if static nodes not whitelisted [\#1135](https://github.com/PegaSysEng/pantheon/pull/1135)
- Fix private transaction acceptance test [\#1134](https://github.com/PegaSysEng/pantheon/pull/1134) (thanks to [Puneetha17](https://github.com/Puneetha17))
- Quieter exceptions when network is unreachable [\#1133](https://github.com/PegaSysEng/pantheon/pull/1133)
- nodepermissioningcontroller used for devp2p connection filtering [\#1132](https://github.com/PegaSysEng/pantheon/pull/1132)
- Remove duplicates from apis specified via CLI [\#1131](https://github.com/PegaSysEng/pantheon/pull/1131)
- Synchronizer returns false if it is in sync [\#1130](https://github.com/PegaSysEng/pantheon/pull/1130)
- Added fromHexStringStrict to check for exactly 20 byte addresses [\#1128](https://github.com/PegaSysEng/pantheon/pull/1128)
- Fix deadlock scenario in AsyncOperationProcessor and re-enable WorldStateDownloaderTest [\#1126](https://github.com/PegaSysEng/pantheon/pull/1126)
- Ignore WorldStateDownloaderTest [\#1125](https://github.com/PegaSysEng/pantheon/pull/1125)
- Updated local config permissioning flags [\#1118](https://github.com/PegaSysEng/pantheon/pull/1118)
- Pipeline Improvements [\#1117](https://github.com/PegaSysEng/pantheon/pull/1117)
- Permissioning cli smart contract [\#1116](https://github.com/PegaSysEng/pantheon/pull/1116)
- Adding default pending transactions value in BesuControllerBuilder [\#1114](https://github.com/PegaSysEng/pantheon/pull/1114)
- Fix intermittency in WorldStateDownloaderTest [\#1113](https://github.com/PegaSysEng/pantheon/pull/1113)
- Reduce number of seen blocks and transactions Besu tracks [\#1112](https://github.com/PegaSysEng/pantheon/pull/1112)
- Timeout long test [\#1111](https://github.com/PegaSysEng/pantheon/pull/1111)
- Errorprone 2.3.3 upgrades [\#1110](https://github.com/PegaSysEng/pantheon/pull/1110)
- Add metric to capture memory used by RocksDB table readers [\#1108](https://github.com/PegaSysEng/pantheon/pull/1108)
- Don't allow creation of multiple gauges with the same name [\#1107](https://github.com/PegaSysEng/pantheon/pull/1107)
- Update Peer Discovery to use NodePermissioningController [\#1105](https://github.com/PegaSysEng/pantheon/pull/1105)
- Move starting world state download process inside WorldDownloadState [\#1104](https://github.com/PegaSysEng/pantheon/pull/1104)
- Enable private Tx capability to Clique [\#1102](https://github.com/PegaSysEng/pantheon/pull/1102) (thanks to [Puneetha17](https://github.com/Puneetha17))
- Enable private Tx capability to IBFT [\#1101](https://github.com/PegaSysEng/pantheon/pull/1101) (thanks to [Puneetha17](https://github.com/Puneetha17))
- Version Upgrades [\#1100](https://github.com/PegaSysEng/pantheon/pull/1100)
- Don't delete completed tasks from RocksDbTaskQueue [\#1099](https://github.com/PegaSysEng/pantheon/pull/1099)
- Support flat mapping with multiple threads [\#1098](https://github.com/PegaSysEng/pantheon/pull/1098)
- Add pipe stage name to thread while executing [\#1097](https://github.com/PegaSysEng/pantheon/pull/1097)
- Use pipeline for world state download [\#1096](https://github.com/PegaSysEng/pantheon/pull/1096)
- TXPool JSON RPC tweaks [\#1095](https://github.com/PegaSysEng/pantheon/pull/1095)
- Add in-memory cache over world state download queue [\#1087](https://github.com/PegaSysEng/pantheon/pull/1087)
- Trim default metrics [\#1086](https://github.com/PegaSysEng/pantheon/pull/1086)
- Improve imported block log line [\#1085](https://github.com/PegaSysEng/pantheon/pull/1085)
- Smart contract permission controller [\#1083](https://github.com/PegaSysEng/pantheon/pull/1083)
- Add timeout when waiting for JSON-RPC, WebSocket RPC and Metrics services to stop [\#1082](https://github.com/PegaSysEng/pantheon/pull/1082)
- Add pipeline framework to make parallel processing simpler [\#1077](https://github.com/PegaSysEng/pantheon/pull/1077)
- Node permissioning controller [\#1075](https://github.com/PegaSysEng/pantheon/pull/1075)
- Smart contract permission controller stub [\#1074](https://github.com/PegaSysEng/pantheon/pull/1074)
- Expose a synchronous start method in Runner [\#1072](https://github.com/PegaSysEng/pantheon/pull/1072)
- Changes in chain head should trigger new permissioning check for active peers [\#1071](https://github.com/PegaSysEng/pantheon/pull/1071)
- Fix exceptions fetching metrics after world state download completes [\#1066](https://github.com/PegaSysEng/pantheon/pull/1066)
- Accept transactions in the pool with nonce above account sender nonce [\#1065](https://github.com/PegaSysEng/pantheon/pull/1065)
- Repair Istanbul to handle Eth/62 & Eth/63 [\#1063](https://github.com/PegaSysEng/pantheon/pull/1063)
- Close Private Storage Provider [\#1059](https://github.com/PegaSysEng/pantheon/pull/1059) (thanks to [Puneetha17](https://github.com/Puneetha17))
- Add labels to Pipelined tasks metrics [\#1057](https://github.com/PegaSysEng/pantheon/pull/1057)
- Re-enable Quorum Synchronisation [\#1056](https://github.com/PegaSysEng/pantheon/pull/1056)
- Don't log expected failures as errors [\#1054](https://github.com/PegaSysEng/pantheon/pull/1054)
- Make findSuitablePeer abstract [\#1053](https://github.com/PegaSysEng/pantheon/pull/1053)
- Track added at in txpool [\#1048](https://github.com/PegaSysEng/pantheon/pull/1048)
- Fix ImportBlocksTask to only request from peers that claim to have the blocks [\#1047](https://github.com/PegaSysEng/pantheon/pull/1047)
- Don't run the dao block validator if dao block is 0 [\#1044](https://github.com/PegaSysEng/pantheon/pull/1044)
- Don't make unnecessary copies of data in RocksDbKeyValueStorage [\#1040](https://github.com/PegaSysEng/pantheon/pull/1040)
- Update discovery logic to trust bootnodes only when out of sync [\#1039](https://github.com/PegaSysEng/pantheon/pull/1039)
- Fix IndexOutOfBoundsException in DetermineCommonAncestorTask [\#1038](https://github.com/PegaSysEng/pantheon/pull/1038)
- Add `rpc_modules` JSON-RPC [\#1036](https://github.com/PegaSysEng/pantheon/pull/1036)
- Simple permissioning smart contract [\#1035](https://github.com/PegaSysEng/pantheon/pull/1035)
- Refactor enodeurl to use inetaddr [\#1032](https://github.com/PegaSysEng/pantheon/pull/1032)
- Update CLI options in mismatched genesis file message [\#1031](https://github.com/PegaSysEng/pantheon/pull/1031)
- Remove dependence of eth.core on eth.permissioning [\#1030](https://github.com/PegaSysEng/pantheon/pull/1030)
- Make alloc optional and provide nicer error messages when genesis config is invalid [\#1029](https://github.com/PegaSysEng/pantheon/pull/1029)
- Handle metrics request closing before response is generated [\#1028](https://github.com/PegaSysEng/pantheon/pull/1028)
- Change EthNetworkConfig bootnodes to always be URIs [\#1027](https://github.com/PegaSysEng/pantheon/pull/1027)
- Avoid port conflicts in acceptance tests [\#1025](https://github.com/PegaSysEng/pantheon/pull/1025)
- Include reference tests in jacoco [\#1024](https://github.com/PegaSysEng/pantheon/pull/1024)
- Acceptance test - configurable gas price [\#1023](https://github.com/PegaSysEng/pantheon/pull/1023)
- Get Internal logs and output [\#1022](https://github.com/PegaSysEng/pantheon/pull/1022) (thanks to [Puneetha17](https://github.com/Puneetha17))
- Fix race condition in WebSocketService [\#1021](https://github.com/PegaSysEng/pantheon/pull/1021)
- Ensure devp2p ports are written to ports file correctly [\#1020](https://github.com/PegaSysEng/pantheon/pull/1020)
- Report the correct tcp port in PING packets when it differs from the UDP port [\#1019](https://github.com/PegaSysEng/pantheon/pull/1019)
- Refactor transient transaction processor [\#1017](https://github.com/PegaSysEng/pantheon/pull/1017)
- Resume world state download from existing queue [\#1016](https://github.com/PegaSysEng/pantheon/pull/1016)
- IBFT Acceptance tests updated with longer timeout on first block [\#1015](https://github.com/PegaSysEng/pantheon/pull/1015)
- Update IBFT acceptances tests to await first block [\#1013](https://github.com/PegaSysEng/pantheon/pull/1013)
- Remove full hashimoto implementation as its never used [\#1011](https://github.com/PegaSysEng/pantheon/pull/1011)
- Created SyncStatus notifications [\#1010](https://github.com/PegaSysEng/pantheon/pull/1010)
- Address acceptance test intermittency [\#1008](https://github.com/PegaSysEng/pantheon/pull/1008)
- Consider a world state download stalled after 100 requests with no progress [\#1007](https://github.com/PegaSysEng/pantheon/pull/1007)
- Reduce log level when block miner is interrupted [\#1006](https://github.com/PegaSysEng/pantheon/pull/1006)
- RunnerTest fail on Windows due to network startup timing issue [\#1005](https://github.com/PegaSysEng/pantheon/pull/1005)
- Generate Private Contract Address [\#1004](https://github.com/PegaSysEng/pantheon/pull/1004) (thanks to [vinistevam](https://github.com/vinistevam))
- Delete the legacy pipelined import code [\#1003](https://github.com/PegaSysEng/pantheon/pull/1003)
- Fix race condition in WebSocket AT [\#1002](https://github.com/PegaSysEng/pantheon/pull/1002)
- Cleanup IBFT logging levels [\#995](https://github.com/PegaSysEng/pantheon/pull/995)
- Integration Test implementation dependency for non-IntelliJ IDE [\#992](https://github.com/PegaSysEng/pantheon/pull/992)
- Ignore fast sync and full sync tests to avoid race condition [\#991](https://github.com/PegaSysEng/pantheon/pull/991)
- Make acceptance tests use the process based runner again [\#990](https://github.com/PegaSysEng/pantheon/pull/990)
- RoundChangeCertificateValidator requires unique authors [\#989](https://github.com/PegaSysEng/pantheon/pull/989)
- Make Rinkeby the benchmark chain.  [\#986](https://github.com/PegaSysEng/pantheon/pull/986)
- Add metrics to Parallel Download pipeline [\#985](https://github.com/PegaSysEng/pantheon/pull/985)
- Change ExpectBlockNumber to require at least the specified block number [\#981](https://github.com/PegaSysEng/pantheon/pull/981)
- Fix benchmark compilation [\#980](https://github.com/PegaSysEng/pantheon/pull/980)
- RPC tests can use 127.0.0.1 loopback rather than localhost [\#974](https://github.com/PegaSysEng/pantheon/pull/974) thanks to [glethuillier](https://github.com/glethuillier) for raising)
- Disable picocli ansi when testing [\#973](https://github.com/PegaSysEng/pantheon/pull/973)
- Add a jmh benchmark for WorldStateDownloader [\#972](https://github.com/PegaSysEng/pantheon/pull/972)
- Gradle dependency for JMH annotation, for IDEs that aren't IntelliJ \(… [\#971](https://github.com/PegaSysEng/pantheon/pull/971)
- Separate download state tracking from WorldStateDownloader [\#967](https://github.com/PegaSysEng/pantheon/pull/967)
- Gradle dependency for JMH annotation, for IDEs that aren't IntelliJ [\#966](https://github.com/PegaSysEng/pantheon/pull/966)
- Truffle HDwallet Web3 1.0 [\#964](https://github.com/PegaSysEng/pantheon/pull/964)
- Add missing JavaDoc tags in JSONToRLP [\#963](https://github.com/PegaSysEng/pantheon/pull/963)
- Only import block if it isn't already on the block chain [\#962](https://github.com/PegaSysEng/pantheon/pull/962)
- CLI stack traces when debugging [\#960](https://github.com/PegaSysEng/pantheon/pull/960)
- Create peer discovery packets on a worker thread [\#955](https://github.com/PegaSysEng/pantheon/pull/955)
- Remove start functionality from IbftController and IbftBlockHeightMan… [\#952](https://github.com/PegaSysEng/pantheon/pull/952)
- Cleanup IBFT executors [\#951](https://github.com/PegaSysEng/pantheon/pull/951)
- Single threaded world state persistence [\#950](https://github.com/PegaSysEng/pantheon/pull/950)
- Fix version number on master [\#946](https://github.com/PegaSysEng/pantheon/pull/946)
- Change automatic benchmark  [\#945](https://github.com/PegaSysEng/pantheon/pull/945)
- Eliminate redundant header validation [\#943](https://github.com/PegaSysEng/pantheon/pull/943)
- RocksDbQueue Threading Tweaks [\#940](https://github.com/PegaSysEng/pantheon/pull/940)
- Validate DAO block [\#939](https://github.com/PegaSysEng/pantheon/pull/939)
- Complete Private Transaction Processor [\#938](https://github.com/PegaSysEng/pantheon/pull/938) (thanks to [iikirilov](https://github.com/iikirilov))
- Add metrics for netty queue length [\#932](https://github.com/PegaSysEng/pantheon/pull/932)
- Update GetNodeDataFromPeerTask to return a map [\#931](https://github.com/PegaSysEng/pantheon/pull/931)

## 1.0.1

Public key address export subcommand was missing in 1.0 release.

### Additions and Improvements
- Added `public-key export-address` subcommand [\#888](https://github.com/PegaSysEng/pantheon/pull/888)
- Documentation update for the [`public-key export-address`](https://besu.hyperledger.org/en/stable/) subcommand.
- Updated [IBFT 2.0 overview](https://besu.hyperledger.org/en/stable/) to include use of `rlp encode` command and information on setting IBFT 2.0 properties to achieve your desired block time.

## 1.0

### Additions and Improvements
- [IBFT 2.0](https://besu.hyperledger.org/en/latest/Tutorials/Private-Network/Create-IBFT-Network/)
- [Permissioning](https://besu.hyperledger.org/en/latest/Concepts/Permissioning/Permissioning-Overview/)
- [JSON-RPC Authentication](https://besu.hyperledger.org/en/latest/HowTo/Interact/APIs/Authentication/)
- Added `rlp encode` subcommand [\#965](https://github.com/PegaSysEng/pantheon/pull/965)
- Method to reload permissions file [\#834](https://github.com/PegaSysEng/pantheon/pull/834)
- Added rebind mitigation for Websockets. [\#905](https://github.com/PegaSysEng/pantheon/pull/905)
- Support genesis contract code [\#749](https://github.com/PegaSysEng/pantheon/pull/749) (thanks to [kziemianek](https://github.com/kziemianek)).
- Documentation updates include:
  - Added details on [port configuration](https://besu.hyperledger.org/en/latest/HowTo/Find-and-Connect/Configuring-Ports/)
  - Added [Resources page](https://besu.hyperledger.org/en/latest/Reference/Resources/) linking to Besu blog posts and webinars
  - Added [JSON-RPC Authentication](https://besu.hyperledger.org/en/latest/HowTo/Interact/APIs/Authentication/)
  - Added [tutorial to create permissioned network](https://besu.hyperledger.org/en/latest/Tutorials/Permissioning/Create-Permissioned-Network/)
  - Added [Permissioning](https://besu.hyperledger.org/en/latest/Concepts/Permissioning/Permissioning-Overview/) content
  - Added [Permissioning API methods](https://besu.hyperledger.org/en/latest/Reference/API-Methods/#permissioning-methods)
  - Added [tutorial to create Clique private network](https://besu.hyperledger.org/en/latest/Tutorials/Private-Network/Create-Private-Clique-Network/)
  - Added [tutorial to create IBFT 2.0 private network](https://besu.hyperledger.org/en/latest/Tutorials/Private-Network/Create-IBFT-Network/)

### Technical Improvements
- RoundChangeCertificateValidator requires unique authors [\#997](https://github.com/PegaSysEng/pantheon/pull/997)
- RPC tests can use 127.0.0.1 loopback rather than localhost [\#979](https://github.com/PegaSysEng/pantheon/pull/979)
- Integration Test implementation dependency for non-IntelliJ IDE [\#978](https://github.com/PegaSysEng/pantheon/pull/978)
- Only import block if it isn't already on the block chain [\#977](https://github.com/PegaSysEng/pantheon/pull/977)
- Disable picocli ansi when testing [\#975](https://github.com/PegaSysEng/pantheon/pull/975)
- Create peer discovery packets on a worker thread [\#961](https://github.com/PegaSysEng/pantheon/pull/961)
- Removed Orion snapshot dependency [\#933](https://github.com/PegaSysEng/pantheon/pull/933)
- Use network ID instead of chain ID in MainnetBesuController. [\#929](https://github.com/PegaSysEng/pantheon/pull/929)
- Propagate new block messages to other clients in a worker thread [\#928](https://github.com/PegaSysEng/pantheon/pull/928)
- Parallel downloader should stop on puts if requested. [\#927](https://github.com/PegaSysEng/pantheon/pull/927)
- Permission config file location and option under docker [\#925](https://github.com/PegaSysEng/pantheon/pull/925)
- Fixed potential stall in world state download [\#922](https://github.com/PegaSysEng/pantheon/pull/922)
- Refactoring to introduce deleteOnExit\(\) for temp files [\#920](https://github.com/PegaSysEng/pantheon/pull/920)
- Reduce "Received transactions message" log from debug to trace [\#919](https://github.com/PegaSysEng/pantheon/pull/919)
- Handle PeerNotConnected exceptions when sending wire keep alives [\#918](https://github.com/PegaSysEng/pantheon/pull/918)
- admin_addpeers: error if node not whitelisted [\#917](https://github.com/PegaSysEng/pantheon/pull/917)
- Expose the Ibft MiningCoordinator [\#916](https://github.com/PegaSysEng/pantheon/pull/916)
- Check perm api against perm cli [\#915](https://github.com/PegaSysEng/pantheon/pull/915)
- Update metrics when completing a world state request with existing data [\#914](https://github.com/PegaSysEng/pantheon/pull/914)
- Improve RocksDBQueue dequeue performance [\#913](https://github.com/PegaSysEng/pantheon/pull/913)
- Error when removing bootnodes from nodes whitelist [\#912](https://github.com/PegaSysEng/pantheon/pull/912)
- Incremental Optimization\(s\) on BlockBroadcaster [\#911](https://github.com/PegaSysEng/pantheon/pull/911)
- Check permissions CLI dependencies [\#909](https://github.com/PegaSysEng/pantheon/pull/909)
- Limit the number of times we retry peer discovery interactions [\#908](https://github.com/PegaSysEng/pantheon/pull/908)
- IBFT to use VoteTallyCache [\#907](https://github.com/PegaSysEng/pantheon/pull/907)
- Add metric to expose number of inflight world state requests [\#906](https://github.com/PegaSysEng/pantheon/pull/906)
- Bootnodes not on whitelist - improve errors [\#904](https://github.com/PegaSysEng/pantheon/pull/904)
- Make chain download cancellable [\#901](https://github.com/PegaSysEng/pantheon/pull/901)
- Enforce accounts must start with 0x [\#900](https://github.com/PegaSysEng/pantheon/pull/900)
- When picking fast sync pivot block, use the peer with the best total difficulty [\#899](https://github.com/PegaSysEng/pantheon/pull/899)
- Process world state download data on a worker thread [\#898](https://github.com/PegaSysEng/pantheon/pull/898)
- CLI mixin help [\#895](https://github.com/PegaSysEng/pantheon/pull/895) ([macfarla](https://github.com/macfarla))
- Use absolute datapath instead of relative. [\#894](https://github.com/PegaSysEng/pantheon/pull/894).
- Fix task queue so that the updated failure count for requests is stored [\#893](https://github.com/PegaSysEng/pantheon/pull/893)
- Fix authentication header [\#891](https://github.com/PegaSysEng/pantheon/pull/891)
- Reorganize eth tasks [\#890](https://github.com/PegaSysEng/pantheon/pull/890)
- Unit tests of BlockBroadcaster [\#887](https://github.com/PegaSysEng/pantheon/pull/887)
- Fix authentication file validation errors [\#886](https://github.com/PegaSysEng/pantheon/pull/886)
- Fixing file locations under docker [\#885](https://github.com/PegaSysEng/pantheon/pull/885)
- Handle exceptions properly in EthScheduler [\#884](https://github.com/PegaSysEng/pantheon/pull/884)
- More bootnodes for goerli [\#880](https://github.com/PegaSysEng/pantheon/pull/880)
- Rename password hash command [\#879](https://github.com/PegaSysEng/pantheon/pull/879)
- Add metrics for EthScheduler executors [\#878](https://github.com/PegaSysEng/pantheon/pull/878)
- Disconnect peer removed from node whitelist [\#877](https://github.com/PegaSysEng/pantheon/pull/877)
- Reduce logging noise from invalid peer discovery packets and handshaking [\#876](https://github.com/PegaSysEng/pantheon/pull/876)
- Detect stalled world state downloads [\#875](https://github.com/PegaSysEng/pantheon/pull/875)
- Limit size of Ibft future message buffer [\#873](https://github.com/PegaSysEng/pantheon/pull/873)
- Ibft2: Replace NewRound with extended Proposal [\#872](https://github.com/PegaSysEng/pantheon/pull/872)
- Fixed admin_addPeer to periodically check maintained connections [\#871](https://github.com/PegaSysEng/pantheon/pull/871)
- WebSocket method permissions [\#870](https://github.com/PegaSysEng/pantheon/pull/870)
- Select new pivot block when world state becomes unavailable [\#869](https://github.com/PegaSysEng/pantheon/pull/869)
- Introduce FutureUtils to reduce duplicated code around CompletableFuture [\#868](https://github.com/PegaSysEng/pantheon/pull/868)
- Implement world state cancel [\#867](https://github.com/PegaSysEng/pantheon/pull/867)
- Renaming authentication configuration file CLI command [\#865](https://github.com/PegaSysEng/pantheon/pull/865)
- Break out RoundChangeCertificate validation [\#864](https://github.com/PegaSysEng/pantheon/pull/864)
- Disconnect peers where the common ancestor is before our fast sync pivot [\#862](https://github.com/PegaSysEng/pantheon/pull/862)
- Initial scaffolding for block propagation [\#860](https://github.com/PegaSysEng/pantheon/pull/860)
- Fix NullPointerException when determining fast sync pivot [\#859](https://github.com/PegaSysEng/pantheon/pull/859)
- Check for invalid token [\#856](https://github.com/PegaSysEng/pantheon/pull/856)
- Moving NodeWhitelistController to permissioning package [\#855](https://github.com/PegaSysEng/pantheon/pull/855)
- Fix state download race condition by creating a TaskQueue API [\#853](https://github.com/PegaSysEng/pantheon/pull/853)
- Changed separator in JSON RPC permissions [\#852](https://github.com/PegaSysEng/pantheon/pull/852)
- WebSocket acceptance tests now can use WebSockets [\#851](https://github.com/PegaSysEng/pantheon/pull/851)
- IBFT notifies EthPeer when remote node has a better block [\#849](https://github.com/PegaSysEng/pantheon/pull/849)
- Support resuming fast-sync downloads [\#848](https://github.com/PegaSysEng/pantheon/pull/848)
- Tweak Fast Sync Config [\#847](https://github.com/PegaSysEng/pantheon/pull/847)
- RPC authentication configuration validation + tests. [\#846](https://github.com/PegaSysEng/pantheon/pull/846)
- Tidy-up FastSyncState persistence [\#845](https://github.com/PegaSysEng/pantheon/pull/845)
- Do parallel extract signatures in the parallel block importer. [\#844](https://github.com/PegaSysEng/pantheon/pull/844)
- Fix 'the Input Is Too Long' Error on Windows [\#843](https://github.com/PegaSysEng/pantheon/pull/843) (thanks to [glethuillier](https://github.com/glethuillier)).
- Remove unnecessary sleep [\#842](https://github.com/PegaSysEng/pantheon/pull/842)
- Shutdown improvements [\#841](https://github.com/PegaSysEng/pantheon/pull/841)
- Speed up shutdown time [\#838](https://github.com/PegaSysEng/pantheon/pull/838)
- Add metrics to world state downloader [\#837](https://github.com/PegaSysEng/pantheon/pull/837)
- Store pivot block header [\#836](https://github.com/PegaSysEng/pantheon/pull/836)
- Clique should use beneficiary of zero on epoch blocks [\#833](https://github.com/PegaSysEng/pantheon/pull/833)
- Clique should ignore proposals for address 0 [\#831](https://github.com/PegaSysEng/pantheon/pull/831)
- Fix intermittency in FullSyncDownloaderTest [\#830](https://github.com/PegaSysEng/pantheon/pull/830)
- Added the authentication service to the WebSocket service [\#829](https://github.com/PegaSysEng/pantheon/pull/829)
- Extract creation and init of ProtocolContext into a re-usable class [\#828](https://github.com/PegaSysEng/pantheon/pull/828)
- Prevent duplicate commit seals in ibft header [\#827](https://github.com/PegaSysEng/pantheon/pull/827)
- Validate Ibft vanity data length [\#826](https://github.com/PegaSysEng/pantheon/pull/826)
- Refactored json rpc authentication to be provided as a service [\#825](https://github.com/PegaSysEng/pantheon/pull/825)
- Handle unavailable world states [\#824](https://github.com/PegaSysEng/pantheon/pull/824)
- Password in JWT payload [\#823](https://github.com/PegaSysEng/pantheon/pull/823)
- Homogenize error messages when required parameters are set [\#822](https://github.com/PegaSysEng/pantheon/pull/822) ([glethuillier](https://github.com/glethuillier)).
- Set remote peer chain head to parent of block received in NEW\_BLOCK\_MESSAGE [\#819](https://github.com/PegaSysEng/pantheon/pull/819)
- Peer disconnects should not result in stack traces [\#818](https://github.com/PegaSysEng/pantheon/pull/818)
- Abort previous builds [\#817](https://github.com/PegaSysEng/pantheon/pull/817)
- Parallel build stages [\#816](https://github.com/PegaSysEng/pantheon/pull/816)
- JWT authentication for JSON-RPC [\#815](https://github.com/PegaSysEng/pantheon/pull/815)
- Log errors that occur while finding a common ancestor [\#814](https://github.com/PegaSysEng/pantheon/pull/814)
- Shuffled log levels [\#813](https://github.com/PegaSysEng/pantheon/pull/813)
- Prevent duplicate IBFT messages being processed by state machine [\#811](https://github.com/PegaSysEng/pantheon/pull/811)
- Fix Orion startup ports [\#810](https://github.com/PegaSysEng/pantheon/pull/810)
- Commit world state continuously [\#809](https://github.com/PegaSysEng/pantheon/pull/809)
- Improve block propagation time [\#808](https://github.com/PegaSysEng/pantheon/pull/808)
- JSON-RPC authentication cli options & acceptance tests [\#807](https://github.com/PegaSysEng/pantheon/pull/807)
- Remove privacy not supported warning [\#806](https://github.com/PegaSysEng/pantheon/pull/806) (thanks to [vinistevam](https://github.com/vinistevam))
- Wire up Private Transaction Processor [\#805](https://github.com/PegaSysEng/pantheon/pull/805) (thanks to [Puneetha17](https://github.com/Puneetha17))
- Apply a limit to the number of responses in RespondingEthPeer.respondWhile [\#803](https://github.com/PegaSysEng/pantheon/pull/803)
- Avoid requesting empty block bodies from the network. [\#802](https://github.com/PegaSysEng/pantheon/pull/802)
- Handle partial responses to get receipts requests [\#801](https://github.com/PegaSysEng/pantheon/pull/801)
- Rename functions in Ibft MessageValidator [\#800](https://github.com/PegaSysEng/pantheon/pull/800)
- Upgrade GoogleJavaFormat to 1.7 [\#795](https://github.com/PegaSysEng/pantheon/pull/795)
- Minor refactorings of IntegrationTest infrastructure [\#786](https://github.com/PegaSysEng/pantheon/pull/786)
- Rework Ibft MessageValidatorFactory [\#785](https://github.com/PegaSysEng/pantheon/pull/785)
- Rework IbftRoundFactory [\#784](https://github.com/PegaSysEng/pantheon/pull/784)
- Rename artefacts to artifacts within IBFT [\#782](https://github.com/PegaSysEng/pantheon/pull/782)
- Rename TerminatedRoundArtefacts to PreparedRoundArtefacts [\#781](https://github.com/PegaSysEng/pantheon/pull/781)
- Rename Ibft MessageFactory methods [\#779](https://github.com/PegaSysEng/pantheon/pull/779)
- Update WorldStateDownloader to only filter out known code requests [\#777](https://github.com/PegaSysEng/pantheon/pull/777)
- Multiple name options only search for the longest one [\#776](https://github.com/PegaSysEng/pantheon/pull/776)
- Move ethTaskTimer to abstract root [\#775](https://github.com/PegaSysEng/pantheon/pull/775)
- Parallel Block importer [\#774](https://github.com/PegaSysEng/pantheon/pull/774)
- Wait for a peer with an estimated chain height before selecting a pivot block [\#772](https://github.com/PegaSysEng/pantheon/pull/772)
- Randomly perform full validation when fast syncing blocks [\#770](https://github.com/PegaSysEng/pantheon/pull/770)
- IBFT Message rework, piggybacking blocks on msgs. [\#769](https://github.com/PegaSysEng/pantheon/pull/769)
- EthScheduler additions [\#767](https://github.com/PegaSysEng/pantheon/pull/767)
- Fixing node whitelist isPermitted check [\#766](https://github.com/PegaSysEng/pantheon/pull/766)
- Eth/63 labels [\#764](https://github.com/PegaSysEng/pantheon/pull/764)
- Permissioning whitelist persistence. [\#763](https://github.com/PegaSysEng/pantheon/pull/763)
- Created message validators for NewRound and RoundChange [\#760](https://github.com/PegaSysEng/pantheon/pull/760)
- Add tests for FastSyncChainDownloader as a whole [\#758](https://github.com/PegaSysEng/pantheon/pull/758)
- Flatten IBFT Message API [\#757](https://github.com/PegaSysEng/pantheon/pull/757)
- Added TerminatedRoundArtefacts [\#756](https://github.com/PegaSysEng/pantheon/pull/756)
- Fix thread names in EthScheduler to include the thread number [\#755](https://github.com/PegaSysEng/pantheon/pull/755)
- Separate round change reception from RoundChangeCertificate [\#754](https://github.com/PegaSysEng/pantheon/pull/754)
- JSON-RPC authentication login [\#753](https://github.com/PegaSysEng/pantheon/pull/753)
- Spilt Ibft MessageValidator into components [\#752](https://github.com/PegaSysEng/pantheon/pull/752)
- Ensure first checkpoint headers is always in local blockchain for FastSyncCheckpointHeaderManager [\#750](https://github.com/PegaSysEng/pantheon/pull/750)
- Refactored permissioning components to be Optional. [\#747](https://github.com/PegaSysEng/pantheon/pull/747)
- Integrate rocksdb-based queue into WorldStateDownloader [\#746](https://github.com/PegaSysEng/pantheon/pull/746)
- Generify orion to enclave [\#745](https://github.com/PegaSysEng/pantheon/pull/745) (thanks to [vinistevam](https://github.com/vinistevam))
- Moved IBFT Message factory to use wrapped message types [\#744](https://github.com/PegaSysEng/pantheon/pull/744)
- Handle timeouts when requesting checkpoint headers correctly [\#743](https://github.com/PegaSysEng/pantheon/pull/743)
- Update RoundChangeManager to use flattened message [\#742](https://github.com/PegaSysEng/pantheon/pull/742)
- Handle validation failures when fast importing blocks [\#741](https://github.com/PegaSysEng/pantheon/pull/741)
- Updated IbftRound and RoundState APIs to use wrapped messages [\#740](https://github.com/PegaSysEng/pantheon/pull/740)
- Exception handling [\#739](https://github.com/PegaSysEng/pantheon/pull/739)
- Upgrade dependency versions and build cleanup [\#738](https://github.com/PegaSysEng/pantheon/pull/738)
- Update IbftBlockHeigntManager to accept new message types. [\#737](https://github.com/PegaSysEng/pantheon/pull/737)
- Error response handling for permissions APIs [\#736](https://github.com/PegaSysEng/pantheon/pull/736)
- IPV6 bootnodes don't work [\#735](https://github.com/PegaSysEng/pantheon/pull/735)
- Updated to use tags of pantheon build rather than another repo [\#734](https://github.com/PegaSysEng/pantheon/pull/734)
- Log milestones at startup and other minor logging improvements [\#733](https://github.com/PegaSysEng/pantheon/pull/733)
- Create wrapper types for Ibft Signed messages [\#731](https://github.com/PegaSysEng/pantheon/pull/731)
- Ibft to uniquely ID messages by their hash [\#730](https://github.com/PegaSysEng/pantheon/pull/730)
- Rename ibftrevised to ibft2 [\#722](https://github.com/PegaSysEng/pantheon/pull/722)
- Limit ibft msg queues [\#704](https://github.com/PegaSysEng/pantheon/pull/704)
- Implement privacy precompiled contract [\#696](https://github.com/PegaSysEng/pantheon/pull/696) (thanks to [Puneetha17](https://github.com/Puneetha17))
- Integration of RecursivePeerRefreshState and PeerDiscoveryController [\#420](https://github.com/PegaSysEng/pantheon/pull/420)

## 0.9.1

Built and compatible with with JDK8.

## 0.9

### Breaking Changes to Command Line

Breaking changes have been made to the command line options in v0.9 to improve usability. Many v0.8 command line options no longer work.

The [documentation](https://docs.pantheon.pegasys.tech/en/latest/) has been updated throughout to use the changed command line options and the [command line reference](https://besu.hyperledger.org/en/stable/) documents the changed options.

| Previous Option                     | New Option                                                                                                                                                                                                                                  | Change                            |
|-------------------------------------|------------------------------------------------------------------------------------------------------------------------------------------------------------------------------------------------------------------------------------------|----------------------------------|
| `--config`                          | [`--config-file`](https://besu.hyperledger.org/en/latest/Reference/CLI/CLI-Syntax/#config-file)                                                                                                                                  | Renamed                          |
| `--datadir`                         | [`--data-path`](https://besu.hyperledger.org/en/latest/Reference/CLI/CLI-Syntax/#data-path)                                                                                                                                      | Renamed                          |
| `--dev-mode`                        | [`--network=dev`](https://besu.hyperledger.org/en/latest/Reference/CLI/CLI-Syntax/#network)                                                                                                                                     | Replaced by `--network` option   |
| `--genesis`                         | [`--genesis-file`](https://besu.hyperledger.org/en/latest/Reference/CLI/CLI-Syntax/#genesis-file)                                                                                                                                | Renamed                          |
| `--goerli`                          | [`--network=goerli`](https://besu.hyperledger.org/en/latest/Reference/CLI/CLI-Syntax/#network)                                                                                                                                  | Replaced by `--network` option   |
| `--metrics-listen=<HOST:PORT>`      | [`--metrics-host=<HOST>`](https://besu.hyperledger.org/en/latest/Reference/CLI/CLI-Syntax/#metrics-host) and [`--metrics-port=<PORT>`](https://besu.hyperledger.org/en/latest/Reference/CLI/CLI-Syntax/#metrics-port) | Split into host and port options |
| `--miner-extraData`                 | [`--miner-extra-data`](https://besu.hyperledger.org/en/latest/Reference/CLI/CLI-Syntax/#miner-extra-data)                                                                                                                       | Renamed                          |
| `--miner-minTransactionGasPriceWei` | [`--min-gas-price`](https://besu.hyperledger.org/en/latest/Reference/CLI/CLI-Syntax/#min-gas-price)                                                                                                                              | Renamed                          |
| `--no-discovery`                    | [`--discovery-enabled`](https://besu.hyperledger.org/en/latest/Reference/CLI/CLI-Syntax/#discovery-enabled)                                                                                                                      | Replaced                         |
| `--node-private-key`                | [`--node-private-key-file`](https://besu.hyperledger.org/en/latest/Reference/CLI/CLI-Syntax/#node-private-key-file)                                                                                                              | Renamed                          |
| `--ottoman`                         | N/A                                                                                                                                                                                                                                         | Removed                          |
| `--p2p-listen=<HOST:PORT>`          | [`--p2p-host=<HOST>`](https://besu.hyperledger.org/en/latest/Reference/CLI/CLI-Syntax/#p2p-hostt) and [`--p2p-port=<PORT>`](https://besu.hyperledger.org/en/latest/Reference/CLI/CLI-Syntax/#p2p-port) | Split into host and port options |
| `--rinkeby`                         | [`--network=rinkeby`](https://besu.hyperledger.org/en/latest/Reference/CLI/CLI-Syntax/#network)                                                                                                                                     | Replaced by `--network` option   |
| `--ropsten`                         | [`--network=ropsten`](https://besu.hyperledger.org/en/latest/Reference/CLI/CLI-Syntax/#network)                                                                                                                                     | Replaced by `--network` option   |
| `--rpc-enabled`                     | [` --rpc-http-enabled`](https://besu.hyperledger.org/en/latest/Reference/CLI/CLI-Syntax/#rpc-http-enabled)| Renamed|
| `--rpc-listen=<HOST:PORT>`          | [`--rpc-http-host=<HOST>`](https://besu.hyperledger.org/en/latest/Reference/CLI/CLI-Syntax/#rpc-http-host) and [`--rpc-http-port=<PORT>`](https://besu.hyperledger.org/en/latest/Reference/CLI/CLI-Syntax/#rpc-http-port) | Split into host and port options |
| `--rpc-api`                         | [`--rpc-http-api`](https://besu.hyperledger.org/en/latest/Reference/CLI/CLI-Syntax/#rpc-http-api)| Renamed |
| `--rpc-cors-origins`                | [`--rpc-http-cors-origins`](https://besu.hyperledger.org/en/latest/Reference/CLI/CLI-Syntax/#rpc-http-cors-origins) | Renamed |
| `--ws-enabled`                      | [`--rpc-ws-enabled`](https://besu.hyperledger.org/en/latest/Reference/CLI/CLI-Syntax/#rpc-ws-enabled)  | Renamed |
| `--ws-api`                          | [`--rpc-ws-api`](https://besu.hyperledger.org/en/latest/Reference/CLI/CLI-Syntax/#rpc-ws-api) | Renamed|
| `--ws-listen=<HOST:PORT>`           | [`--rpc-ws-host=<HOST>`](https://besu.hyperledger.org/en/latest/Reference/CLI/CLI-Syntax/#rpc-ws-host) and [`--rpc-ws-port=<PORT>`](https://besu.hyperledger.org/en/latest/Reference/CLI/CLI-Syntax/#rpc-ws-port) | Split into host and port options |
| `--ws-refresh-delay`                | [`--rpc-ws-refresh-delay`](https://besu.hyperledger.org/en/latest/Reference/CLI/CLI-Syntax/#rpc-ws-refresh-delay)|Renamed|

| Previous Subcommand                 | New Subcommand                                                                                                                                                                                                                  | Change                            |
|-------------------------------------|------------------------------------------------------------------------------------------------------------------------------------------------------------------------------------------------------------------------------------------|----------------------------------|
| `pantheon import <block-file>`      | [`pantheon blocks import --from=<block-file>`](https://besu.hyperledger.org/en/latest/Reference/CLI/CLI-Subcommands/#blocks)                                                                                            | Renamed                          |
| `pantheon export-pub-key <key-file>`| [`pantheon public-key export --to=<key-file>`](https://besu.hyperledger.org/en/latest/Reference/CLI/CLI-Subcommands/#public-key)                                                                                                      | Renamed                          |


### Private Network Quickstart

The Private Network Quickstart has been moved from the `pantheon` repository to the `pantheon-quickstart`
repository. The [Private Network Quickstart tutorial](https://besu.hyperledger.org/en/latest/Tutorials/Quickstarts/Private-Network-Quickstart/)
has been updated to use the moved quickstart.

### Additions and Improvements

- `--network=goerli` supports relaunch of Görli testnet [\#717](https://github.com/PegaSysEng/pantheon/pull/717)
- TOML authentication provider [\#689](https://github.com/PegaSysEng/pantheon/pull/689)
- Metrics Push Gateway Options [\#678](https://github.com/PegaSysEng/pantheon/pull/678)
- Additional logging details for IBFT 2.0 [\#650](https://github.com/PegaSysEng/pantheon/pull/650)
- Permissioning config TOML file [\#643](https://github.com/PegaSysEng/pantheon/pull/643)
- Added metrics Prometheus Push Gateway Support [\#638](https://github.com/PegaSysEng/pantheon/pull/638)
- Clique and IBFT not enabled by default in RPC APIs [\#635](https://github.com/PegaSysEng/pantheon/pull/635)
- Added `admin_addPeer` JSON-RPC API method [\#622](https://github.com/PegaSysEng/pantheon/pull/622)
- Implemented `--p2p-enabled` configuration item [\#619](https://github.com/PegaSysEng/pantheon/pull/619)
- Command options and commands renaming [\#618](https://github.com/PegaSysEng/pantheon/pull/618)
- Added IBFT get pending votes [\#603](https://github.com/PegaSysEng/pantheon/pull/603)
- Implement Petersburg hardfork [\#601](https://github.com/PegaSysEng/pantheon/pull/601)
- Added private transaction abstraction [\#592](https://github.com/PegaSysEng/pantheon/pull/592) (thanks to [iikirilov](https://github.com/iikirilov))
- Added privacy command line commands [\#584](https://github.com/PegaSysEng/pantheon/pull/584) (thanks to [Puneetha17](https://github.com/Puneetha17))
- Documentation updates include:
  - Updated [Private Network Quickstart tutorial](https://besu.hyperledger.org/en/latest/Tutorials/Quickstarts/Private-Network-Quickstart/)
    to use quickstart in `pantheon-quickstart` repository and indicate that the quickstart is not supported on Windows.
  - Added IBFT 2.0 [content](https://besu.hyperledger.org/en/latest/HowTo/Configure/Consensus-Protocols/IBFT/) and [JSON RPC API methods](https://besu.hyperledger.org/en/latest/Reference/API-Methods/#ibft-20-methods).
  - Added [consensus protocols content](https://besu.hyperledger.org/en/latest/Concepts/Consensus-Protocols/Comparing-PoA/).
  - Added content on [events and logs](https://besu.hyperledger.org/en/latest/Concepts/Events-and-Logs/), and [using filters](https://besu.hyperledger.org/en/latest/HowTo/Interact/Filters/Accessing-Logs-Using-JSON-RPC/).
  - Added content on integrating with [Prometheus Push Gateway](https://besu.hyperledger.org/en/latest/HowTo/Deploy/Monitoring-Performance/#running-prometheus-with-besu-in-push-mode)

### Technical Improvements

- Download receipts during fast sync and import without processing transactions [\#701](https://github.com/PegaSysEng/pantheon/pull/701)
- Removed CLI options for `--nodes-whitelist` and `--accounts-whitelist` [\#694](https://github.com/PegaSysEng/pantheon/pull/694)
- Delegate `getRootCause` through to Guava's implementation [\#692](https://github.com/PegaSysEng/pantheon/pull/692)
- Benchmark update [\#691](https://github.com/PegaSysEng/pantheon/pull/691)
- Implement chain download for fast sync [\#690](https://github.com/PegaSysEng/pantheon/pull/690)
- Allow missing accounts to create zero-cost transactions [\#685](https://github.com/PegaSysEng/pantheon/pull/685)
- Node private key location should be fixed under docker [\#684](https://github.com/PegaSysEng/pantheon/pull/684)
- Parallel Processing File Import Performance [\#683](https://github.com/PegaSysEng/pantheon/pull/683)
- Integrate actual `WorldStateDownloader` with the fast sync work flow [\#682](https://github.com/PegaSysEng/pantheon/pull/682)
- Removed `--max-trailing-peers` option [\#680](https://github.com/PegaSysEng/pantheon/pull/680)
- Enabled warning on CLI dependent options [\#679](https://github.com/PegaSysEng/pantheon/pull/679)
- Update WorldStateDownloader run\(\) interface to accept header [\#677](https://github.com/PegaSysEng/pantheon/pull/677)
- Fixed Difficulty calculator [\#663](https://github.com/PegaSysEng/pantheon/pull/663)
- `discovery-enabled` option refactoring [\#661](https://github.com/PegaSysEng/pantheon/pull/661)
- Update orion default port approach [\#660](https://github.com/PegaSysEng/pantheon/pull/660)
- Extract out generic parts of Downloader [\#659](https://github.com/PegaSysEng/pantheon/pull/659)
- Start world downloader [\#658](https://github.com/PegaSysEng/pantheon/pull/658)
- Create a simple `WorldStateDownloader` [\#657](https://github.com/PegaSysEng/pantheon/pull/657)
- Added handling for when p2p is disabled [\#655](https://github.com/PegaSysEng/pantheon/pull/655)
- Enabled command line configuration for privacy precompiled contract address [\#653](https://github.com/PegaSysEng/pantheon/pull/653) (thanks to [Puneetha17](https://github.com/Puneetha17))
- IBFT transmitted packets are logged by gossiper [\#652](https://github.com/PegaSysEng/pantheon/pull/652)
- `admin_addPeer` acceptance test [\#651](https://github.com/PegaSysEng/pantheon/pull/651)
- Added `p2pEnabled` configuration to `ProcessBesuNodeRunner` [\#649](https://github.com/PegaSysEng/pantheon/pull/649)
- Added description to automatic benchmarks [\#646](https://github.com/PegaSysEng/pantheon/pull/646)
- Added `network` option [\#645](https://github.com/PegaSysEng/pantheon/pull/645)
- Remove OrionConfiguration [\#644](https://github.com/PegaSysEng/pantheon/pull/644) (thanks to [Puneetha17](https://github.com/Puneetha17))
- IBFT Json Acceptance tests [\#634](https://github.com/PegaSysEng/pantheon/pull/634)
- Upgraded build image to one that contains libsodium [\#632](https://github.com/PegaSysEng/pantheon/pull/632)
- Command line fixes [\#630](https://github.com/PegaSysEng/pantheon/pull/630)
- Consider peer count insufficient until minimum peers for fast sync are connected [\#629](https://github.com/PegaSysEng/pantheon/pull/629)
- Build tweaks [\#628](https://github.com/PegaSysEng/pantheon/pull/628)
- IBFT ensure non-validator does not partake in consensus [\#627](https://github.com/PegaSysEng/pantheon/pull/627)
- Added ability in acceptance tests to set up a node with `--no-discovery` [\#624](https://github.com/PegaSysEng/pantheon/pull/624)
- Gossip integration test [\#623](https://github.com/PegaSysEng/pantheon/pull/623)
- Removed quickstart code and CI pipeline [\#616](https://github.com/PegaSysEng/pantheon/pull/616)
- IBFT Integration Tests - Spurious Behaviour [\#615](https://github.com/PegaSysEng/pantheon/pull/615)
- Refactoring for more readable IBFT IT [\#614](https://github.com/PegaSysEng/pantheon/pull/614)
- Start of fast sync downloader [\#613](https://github.com/PegaSysEng/pantheon/pull/613)
- Split `IbftProcessor` into looping and event processing [\#612](https://github.com/PegaSysEng/pantheon/pull/612)
- IBFT Int Test - changed `TestContextFactory` to a builder [\#611](https://github.com/PegaSysEng/pantheon/pull/611)
- Discard prior round change msgs [\#610](https://github.com/PegaSysEng/pantheon/pull/610)
- `IbftGetValidatorsByBlockHash` added to json factory [\#607](https://github.com/PegaSysEng/pantheon/pull/607)
- IBFT Validator RPCs to return list of strings [\#606](https://github.com/PegaSysEng/pantheon/pull/606)
- Update Benchmark [\#605](https://github.com/PegaSysEng/pantheon/pull/605)
- Remove db package and move classes to more appropriate locations [\#599](https://github.com/PegaSysEng/pantheon/pull/599)
- Added `GetReceiptsFromPeerTask` [\#598](https://github.com/PegaSysEng/pantheon/pull/598)
- Added `GetNodeDataFromPeerTask` [\#597](https://github.com/PegaSysEng/pantheon/pull/597)
- Fixed deprecation warnings [\#596](https://github.com/PegaSysEng/pantheon/pull/596)
- IBFT Integration Tests - Future Height [\#591](https://github.com/PegaSysEng/pantheon/pull/591)
- Added `getNodeData` to `EthPeer` to enable requesting node data [\#589](https://github.com/PegaSysEng/pantheon/pull/589)
- `Blockcreator` to use `parentblock` specified at constuction [\#588](https://github.com/PegaSysEng/pantheon/pull/588)
- Support responding to `GetNodeData` requests [\#587](https://github.com/PegaSysEng/pantheon/pull/587)
- IBFT validates block on proposal reception [\#583](https://github.com/PegaSysEng/pantheon/pull/583)
- Rework `NewRoundValidator` tests [\#582](https://github.com/PegaSysEng/pantheon/pull/582)
- IBFT split extra data validation rule into components [\#581](https://github.com/PegaSysEng/pantheon/pull/581)
- Allow attached rules to be flagged `light` [\#580](https://github.com/PegaSysEng/pantheon/pull/580)
- Split Block Validation from Importing [\#579](https://github.com/PegaSysEng/pantheon/pull/579)
- Refactor `RoundChangeManager` creation [\#578](https://github.com/PegaSysEng/pantheon/pull/578)
- Add `-SNAPSHOT` postfix to version [\#577](https://github.com/PegaSysEng/pantheon/pull/577)
- IBFT - prevent proposed block being imported twice [\#576](https://github.com/PegaSysEng/pantheon/pull/576)
- Version upgrades [\#571](https://github.com/PegaSysEng/pantheon/pull/571)
- Tests that CLI options are disabled under docker [\#566](https://github.com/PegaSysEng/pantheon/pull/566)
- Renamed IBFT networking classes [\#555](https://github.com/PegaSysEng/pantheon/pull/555)
- Removed dead code from the consensus package [\#554](https://github.com/PegaSysEng/pantheon/pull/554)
- Prepared private transaction support [\#538](https://github.com/PegaSysEng/pantheon/pull/538) (thanks to [iikirilov](https://github.com/iikirilov))

## 0.8.5

Indefinitely delays the roll-out of Constantinople on Ethereum Mainnet due to a [potential security issue](https://blog.ethereum.org/2019/01/15/security-alert-ethereum-constantinople-postponement/) detected.

## Additions and Improvements
- Remove Constantinople fork block [\#574](https://github.com/PegaSysEng/pantheon/pull/574)

## Technical Improvements
- Rename IBFT message packages [\#568](https://github.com/PegaSysEng/pantheon/pull/568)


## 0.8.4

### Docker Image

If you have been running a node using the v0.8.3 Docker image, the node was not saving data to the
specified [data directory](https://besu.hyperledger.org/en/stable/),
or referring to the custom [configuration file](https://besu.hyperledger.org/en/stable/)
or [genesis file](https://besu.hyperledger.org/en/stable/).

To recover the node key and data directory from the Docker container:
`docker cp <container>:/opt/pantheon/key <destination_file>`
`docker cp <container>:/opt/pantheon/database <destination_directory>`

Where `container` is the name or ID of the Docker container containing the Besu node.

The container can be running or stopped when you copy the key and data directory. If your node was
fully synchronized to MainNet, the data directory will be ~2TB.

When restarting your node with the v0.8.4 Docker image:

* Save the node key in the [`key` file](https://besu.hyperledger.org/en/latest/Concepts/Node-Keys/#node-private-key) in the data
    directory or specify the location using the [`--node-private-key` option](https://besu.hyperledger.org/en/stable/).
* Specify the `<destination_directory` as a [volume for the data directory](https://besu.hyperledger.org/en/stable/).

### Bug Fixes
- Fixing default resource locations inside docker [\#529](https://github.com/PegaSysEng/pantheon/pull/529)
- NewRoundMessageValidator ignores Round Number when comparing blocks [\#523](https://github.com/PegaSysEng/pantheon/pull/523)
- Fix Array Configurable command line options [\#514](https://github.com/PegaSysEng/pantheon/pull/514)

## Additions and Improvements
- RocksDB Metrics [\#531](https://github.com/PegaSysEng/pantheon/pull/531)
- Added `ibft_getValidatorsByBlockHash` JSON RPC [\#519](https://github.com/PegaSysEng/pantheon/pull/519)
- Expose metrics to Prometheus [\#506](https://github.com/PegaSysEng/pantheon/pull/506)
- Added `ibft_getValidatorsByBlockNumber` [\#499](https://github.com/PegaSysEng/pantheon/pull/499)
- Added `Roadmap.md` file. [\#494](https://github.com/PegaSysEng/pantheon/pull/494)
- Added JSON RPC `eth hashrate` method. [\#488](https://github.com/PegaSysEng/pantheon/pull/488)
- Account whitelist API [\#487](https://github.com/PegaSysEng/pantheon/pull/487)
- Added nodes whitelist JSON-RPC APIs [\#476](https://github.com/PegaSysEng/pantheon/pull/476)
- Added account whitelisting [\#460](https://github.com/PegaSysEng/pantheon/pull/460)
- Added configurable refresh delay for SyncingSubscriptionService on start up [\#383](https://github.com/PegaSysEng/pantheon/pull/383)
- Added the Command Line Style Guide  [\#530](https://github.com/PegaSysEng/pantheon/pull/530)
- Documentation updates include:
  * Migrated to new [documentation site](https://docs.pantheon.pegasys.tech/en/latest/)
  * Added [configuration file content](https://besu.hyperledger.org/en/stable/)
  * Added [tutorial to create private network](https://besu.hyperledger.org/en/latest/Tutorials/Private-Network/Create-Private-Network/)
  * Added content on [enabling non-default APIs](https://besu.hyperledger.org/en/latest/Reference/API-Methods/)

## Technical Improvements

-  Updated `--bootnodes` command option to take zero arguments [\#548](https://github.com/PegaSysEng/pantheon/pull/548)
- IBFT Integration Testing - Local Node is proposer [\#527](https://github.com/PegaSysEng/pantheon/pull/527)
- Remove vertx from discovery tests [\#539](https://github.com/PegaSysEng/pantheon/pull/539)
- IBFT Integration testing - Round Change [\#537](https://github.com/PegaSysEng/pantheon/pull/537)
- NewRoundMessageValidator creates RoundChangeValidator with correct value [\#518](https://github.com/PegaSysEng/pantheon/pull/518)
- Remove time dependency from BlockTimer tests [\#513](https://github.com/PegaSysEng/pantheon/pull/513)
- Gradle 5.1 [\#512](https://github.com/PegaSysEng/pantheon/pull/512)
- Metrics measurement adjustment [\#511](https://github.com/PegaSysEng/pantheon/pull/511)
- Metrics export for import command. [\#509](https://github.com/PegaSysEng/pantheon/pull/509)
- IBFT Integration test framework [\#502](https://github.com/PegaSysEng/pantheon/pull/502)
- IBFT message gossiping [\#501](https://github.com/PegaSysEng/pantheon/pull/501)
- Remove non-transactional mutation from KeyValueStore [\#500](https://github.com/PegaSysEng/pantheon/pull/500)
- Ensured that the blockchain queries class handles optionals better. [\#486](https://github.com/PegaSysEng/pantheon/pull/486)
- IBFT mining acceptance test [\#483](https://github.com/PegaSysEng/pantheon/pull/483)
- Set base directory name to be lowercase in building.md [\#474](https://github.com/PegaSysEng/pantheon/pull/474) (Thanks to [Matthalp](https://github.com/Matthalp))
- Moved admin\_peers to Admin API group [\#473](https://github.com/PegaSysEng/pantheon/pull/473)
- Nodes whitelist acceptance test [\#472](https://github.com/PegaSysEng/pantheon/pull/472)
- Rework RoundChangeManagerTest to not reuse validators [\#469](https://github.com/PegaSysEng/pantheon/pull/469)
- Ignore node files to support truffle. [\#467](https://github.com/PegaSysEng/pantheon/pull/467)
- IBFT pantheon controller [\#461](https://github.com/PegaSysEng/pantheon/pull/461)
- IBFT Round to update internal state on reception of NewRound Message [\#451](https://github.com/PegaSysEng/pantheon/pull/451)
- Update RoundChangeManager correctly create its message validator [\#450](https://github.com/PegaSysEng/pantheon/pull/450)
- Use seconds for block timer time unit [\#445](https://github.com/PegaSysEng/pantheon/pull/445)
- IBFT controller and future msgs handling [\#431](https://github.com/PegaSysEng/pantheon/pull/431)
- Allow IBFT Round to be created using PreparedCert [\#429](https://github.com/PegaSysEng/pantheon/pull/429)
- Added MessageValidatorFactory [\#425](https://github.com/PegaSysEng/pantheon/pull/425)
- Inround payload [\#423](https://github.com/PegaSysEng/pantheon/pull/423)
- Updated IbftConfig Fields [\#422](https://github.com/PegaSysEng/pantheon/pull/422)
- Repair IbftBlockCreator and add tests [\#421](https://github.com/PegaSysEng/pantheon/pull/421)
- Make Besu behave as a submodule [\#419](https://github.com/PegaSysEng/pantheon/pull/419)
- Ibft Height Manager [\#418](https://github.com/PegaSysEng/pantheon/pull/418)
- Ensure bootnodes are a subset of node whitelist [\#414](https://github.com/PegaSysEng/pantheon/pull/414)
- IBFT Consensus Round Classes [\#405](https://github.com/PegaSysEng/pantheon/pull/405)
- IBFT message payload tests [\#404](https://github.com/PegaSysEng/pantheon/pull/404)
- Validate enodeurl syntax from command line [\#403](https://github.com/PegaSysEng/pantheon/pull/403)
- Update errorprone [\#401](https://github.com/PegaSysEng/pantheon/pull/401)
- IBFT round change manager [\#393](https://github.com/PegaSysEng/pantheon/pull/393)
- IBFT RoundState [\#392](https://github.com/PegaSysEng/pantheon/pull/392)
- Move Block data generator test helper to test support package [\#391](https://github.com/PegaSysEng/pantheon/pull/391)
- IBFT message tests [\#367](https://github.com/PegaSysEng/pantheon/pull/367)

## 0.8.3

### Breaking Change to JSON RPC-API

From v0.8.3, incoming HTTP requests are only accepted from hostnames specified using the `--host-whitelist` command-line option. If not specified, the default value for `--host-whitelist` is `localhost`.

If using the URL `http://127.0.0.1` to make JSON-RPC calls, use `--host-whitelist` to specify the hostname `127.0.0.1` or update the hostname to `localhost`.

If your application publishes RPC ports, specify the hostnames when starting Besu. For example:

```bash
pantheon --host-whitelist=example.com
```

Specify `*` or `all` for `--host-whitelist` to effectively disable host protection and replicate pre-v0.8.3 behavior. This is not recommended for production code.

### Bug Fixes

- Repair Clique Proposer Selection [\#339](https://github.com/PegaSysEng/pantheon/pull/339)
- High TX volume swamps block processing [\#337](https://github.com/PegaSysEng/pantheon/pull/337)
- Check if the connectFuture has completed successfully [\#293](https://github.com/PegaSysEng/pantheon/pull/293)
- Switch back to Xerial Snappy Library [\#284](https://github.com/PegaSysEng/pantheon/pull/284)
- ShortHex of 0 should be '0x0', not '0x' [\#272](https://github.com/PegaSysEng/pantheon/pull/272)
- Fix pantheon CLI default values infinite loop [\#266](https://github.com/PegaSysEng/pantheon/pull/266)

### Additions and Improvements

- Added `--nodes-whitelist` parameter to CLI and NodeWhitelistController [\#346](https://github.com/PegaSysEng/pantheon/pull/346)
- Discovery wiring for `--node-whitelist` [\#365](https://github.com/PegaSysEng/pantheon/pull/365)
- Plumb in three more metrics [\#344](https://github.com/PegaSysEng/pantheon/pull/344)
- `ProposerSelection` to support multiple IBFT implementations [\#307](https://github.com/PegaSysEng/pantheon/pull/307)
- Configuration to support IBFT original and revised [\#306](https://github.com/PegaSysEng/pantheon/pull/306)
- Added host whitelist for JSON-RPC. [**Breaking Change**](#breaking-change-to-json-rpc-api) [\#295](https://github.com/PegaSysEng/pantheon/pull/295)
- Reduce `Block creation processed cancelled` log message to debug [\#294](https://github.com/PegaSysEng/pantheon/pull/294)
- Implement iterative peer search [\#268](https://github.com/PegaSysEng/pantheon/pull/268)
- Added RLP enc/dec for PrePrepare, Commit and NewRound messages [\#200](https://github.com/PegaSysEng/pantheon/pull/200)
- IBFT block mining [\#169](https://github.com/PegaSysEng/pantheon/pull/169)
- Added `--goerli` CLI option [\#370](https://github.com/PegaSysEng/pantheon/pull/370) (Thanks to [@Nashatyrev](https://github.com/Nashatyrev))
- Begin capturing metrics to better understand Besu's behaviour [\#326](https://github.com/PegaSysEng/pantheon/pull/326)
- Documentation updates include:
   * Added Coding Conventions [\#342](https://github.com/PegaSysEng/pantheon/pull/342)
   * Reorganised [Installation documentation](https://github.com/PegaSysEng/pantheon/wiki/Installation) and added [Chocolatey installation](https://github.com/PegaSysEng/pantheon/wiki/Install-Binaries#windows-with-chocolatey) for Windows
   * Reorganised [JSON-RPC API documentation](https://github.com/PegaSysEng/pantheon/wiki/JSON-RPC-API)
   * Updated [RPC Pub/Sub API documentation](https://github.com/PegaSysEng/pantheon/wiki/RPC-PubSub)

### Technical Improvements

- Extracted non-Docker CLI parameters to picoCLI mixin. [\#323](https://github.com/PegaSysEng/pantheon/pull/323)
- IBFT preprepare to validate round matches block [\#329](https://github.com/PegaSysEng/pantheon/pull/329)
- Fix acceptance test [\#324](https://github.com/PegaSysEng/pantheon/pull/324)
- Added the `IbftFinalState` [\#385](https://github.com/PegaSysEng/pantheon/pull/385)
- Constantinople Fork Block [\#382](https://github.com/PegaSysEng/pantheon/pull/382)
- Fix `pantheon.cli.BesuCommandTest` test on Windows [\#380](https://github.com/PegaSysEng/pantheon/pull/380)
- JDK smoke testing is being configured differently now [\#374](https://github.com/PegaSysEng/pantheon/pull/374)
- Re-enable clique AT [\#373](https://github.com/PegaSysEng/pantheon/pull/373)
- Ignoring acceptance test [\#372](https://github.com/PegaSysEng/pantheon/pull/372)
- Changes to support Gradle 5.0 [\#371](https://github.com/PegaSysEng/pantheon/pull/371)
- Clique: Prevent out of turn blocks interrupt in-turn mining [\#364](https://github.com/PegaSysEng/pantheon/pull/364)
- Time all tasks [\#361](https://github.com/PegaSysEng/pantheon/pull/361)
- Rework `VoteTallyCache` to better represent purpose [\#360](https://github.com/PegaSysEng/pantheon/pull/360)
- Add an `UNKNOWN` `DisconnectReason` [\#359](https://github.com/PegaSysEng/pantheon/pull/359)
- New round validation [\#353](https://github.com/PegaSysEng/pantheon/pull/353)
- Update get validators for block hash test to start from block 1 [\#352](https://github.com/PegaSysEng/pantheon/pull/352)
- Idiomatic Builder Pattern [\#345](https://github.com/PegaSysEng/pantheon/pull/345)
- Revert `Repair Clique Proposer Selection` \#339 - Breaks Görli testnet [\#343](https://github.com/PegaSysEng/pantheon/pull/343)
- No fixed ports in tests [\#340](https://github.com/PegaSysEng/pantheon/pull/340)
- Update clique acceptance test genesis file to use correct clique property names [\#338](https://github.com/PegaSysEng/pantheon/pull/338)
- Supporting list of addresses in logs subscription [\#336](https://github.com/PegaSysEng/pantheon/pull/336)
- Render handler exception to `System.err` instead of `.out` [\#334](https://github.com/PegaSysEng/pantheon/pull/334)
- Renamed IBFT message classes [\#333](https://github.com/PegaSysEng/pantheon/pull/333)
- Add additional RLP tests [\#332](https://github.com/PegaSysEng/pantheon/pull/332)
- Downgrading spotless to 3.13.0 to fix threading issues [\#325](https://github.com/PegaSysEng/pantheon/pull/325)
- `eth_getTransactionReceipt` acceptance test [\#322](https://github.com/PegaSysEng/pantheon/pull/322)
- Upgrade vertx to 3.5.4 [\#316](https://github.com/PegaSysEng/pantheon/pull/316)
- Round change validation [\#315](https://github.com/PegaSysEng/pantheon/pull/315)
- Basic IBFT message validators [\#314](https://github.com/PegaSysEng/pantheon/pull/314)
- Minor repairs to clique block scheduling [\#308](https://github.com/PegaSysEng/pantheon/pull/308)
- Dependencies Version upgrade [\#303](https://github.com/PegaSysEng/pantheon/pull/303)
- Build multiple JVM [\#301](https://github.com/PegaSysEng/pantheon/pull/301)
- Smart contract acceptance test [\#296](https://github.com/PegaSysEng/pantheon/pull/296)
- Fixing WebSocket error response [\#292](https://github.com/PegaSysEng/pantheon/pull/292)
- Reword error messages following exceptions during mining [\#291](https://github.com/PegaSysEng/pantheon/pull/291)
- Clique acceptance tests [\#290](https://github.com/PegaSysEng/pantheon/pull/290)
- Delegate creation of additional JSON-RPC methods to the BesuController [\#289](https://github.com/PegaSysEng/pantheon/pull/289)
- Remove unnecessary `RlpInput` and `RlpOutput` classes [\#287](https://github.com/PegaSysEng/pantheon/pull/287)
- Remove `RlpUtils` [\#285](https://github.com/PegaSysEng/pantheon/pull/285)
- Enabling previously ignored acceptance tests [\#282](https://github.com/PegaSysEng/pantheon/pull/282)
- IPv6 peers [\#281](https://github.com/PegaSysEng/pantheon/pull/281)
- IPv6 Bootnode [\#280](https://github.com/PegaSysEng/pantheon/pull/280)
- Acceptance test for `getTransactionReceipt` JSON-RPC method [\#278](https://github.com/PegaSysEng/pantheon/pull/278)
- Inject `StorageProvider` into `BesuController` instances [\#259](https://github.com/PegaSysEng/pantheon/pull/259)

## 0.8.2

### Removed
 - Removed `import-blockchain` command because nothing exports to the required format yet (PR [\#223](https://github.com/PegaSysEng/pantheon/pull/223))

### Bug Fixes
 - `io.netty.util.internal.OutOfDirectMemoryError` errors by removing reference counting from network messages.
 - Log spam: endless loop in `nioEventLoopGroup` thanks to [@5chdn](https://github.com/5chdn) for reporting) (PR [#261](https://github.com/PegaSysEng/pantheon/pull/261))
 - Rinkeby import can stall with too many fragments thanks to [@steffenkux](https://github.com/steffenkux) and [@5chdn](https://github.com/5chdn) for reporting) (PR [#255](https://github.com/PegaSysEng/pantheon/pull/255))
 - Clique incorrectly used the chain ID instead of the network ID in ETH status messages (PR [#209](https://github.com/PegaSysEng/pantheon/pull/209))
 - Gradle deprecation warnings (PR [#246](https://github.com/PegaSysEng/pantheon/pull/246) with thanks to [@jvirtanen](https://github.com/jvirtanen))
 - Consensus issue on Ropsten:
    - Treat output length as a maximum length for CALL operations (PR [#236](https://github.com/PegaSysEng/pantheon/pull/236))
    - ECRec precompile should return empty instead of 32 zero bytes when the input is invalid (PR [#227](https://github.com/PegaSysEng/pantheon/pull/227))
 - File name too long error while building from source thanks to [@5chdn](https://github.com/5chdn) for reporting) (PR [#221](https://github.com/PegaSysEng/pantheon/pull/221))
 - Loop syntax in `runBesuPrivateNetwork.sh` (PR [#237](https://github.com/PegaSysEng/pantheon/pull/237) thanks to [@matt9ucci](https://github.com/matt9ucci))
 - Fix `CompressionException: Snappy decompression failed` errors thanks to [@5chdn](https://github.com/5chdn) for reporting) (PR [#274](https://github.com/PegaSysEng/pantheon/pull/274))

### Additions and Improvements
 - Added `--ropsten` command line argument to make syncing to Ropsten easier (PR [#197](https://github.com/PegaSysEng/pantheon/pull/197) with thanks to [@jvirtanen](https://github.com/jvirtanen))
 - Enabled constantinople in `--dev-mode` (PR [#256](https://github.com/PegaSysEng/pantheon/pull/256))
 - Supported Constantinople with Clique thanks to [@5chdn](https://github.com/5chdn) for reporting) (PR [#250](https://github.com/PegaSysEng/pantheon/pull/250), PR [#247](https://github.com/PegaSysEng/pantheon/pull/247))
 - Implemented `eth_chainId` JSON-RPC method (PR [#219](https://github.com/PegaSysEng/pantheon/pull/219))
 - Updated client version to be ethstats friendly (PR [#258](https://github.com/PegaSysEng/pantheon/pull/258))
 - Added `--node-private-key` option to allow nodekey file to be specified separately to data directory thanks to [@peterbroadhurst](https://github.com/peterbroadhurst) for requesting)  (PR [#234](https://github.com/PegaSysEng/pantheon/pull/234))
 - Added `--banned-nodeids` option to prevent connection to specific nodes (PR [#254](https://github.com/PegaSysEng/pantheon/pull/254))
 - Send client quitting disconnect message to peers on shutdown (PR [#253](https://github.com/PegaSysEng/pantheon/pull/253))
 - Improved error message for port conflict error (PR [#232](https://github.com/PegaSysEng/pantheon/pull/232))
 - Improved documentation by adding the following pages:
    * [Getting Started](https://github.com/PegaSysEng/pantheon/wiki/Getting-Started)
    * [Network ID and Chain ID](https://github.com/PegaSysEng/pantheon/wiki/NetworkID-And-ChainID)
    * [Node Keys](https://github.com/PegaSysEng/pantheon/wiki/Node-Keys)
    * [Networking](https://github.com/PegaSysEng/pantheon/wiki/Networking)
    * [Accounts for Testing](https://github.com/PegaSysEng/pantheon/wiki/Accounts-for-Testing)
    * [Logging](https://github.com/PegaSysEng/pantheon/wiki/Logging)
    * [Proof of Authority](https://github.com/PegaSysEng/pantheon/wiki/Proof-of-Authority)
    * [Passing JVM Options](https://github.com/PegaSysEng/pantheon/wiki/Passing-JVM-Options)


 ### Technical Improvements
 - Upgraded Ethereum reference tests to 6.0 beta 2. (thanks to [@jvirtanen](https://github.com/jvirtanen) for the initial upgrade to beta 1)
 - Set Java compiler default encoding to UTF-8 (PR [#238](https://github.com/PegaSysEng/pantheon/pull/238) thanks to [@matt9ucci](https://github.com/matt9ucci))
 - Removed duplicate code defining default JSON-RPC APIs (PR [#218](https://github.com/PegaSysEng/pantheon/pull/218) thanks to [@matt9ucci](https://github.com/matt9ucci))
 - Improved code for parsing config (PRs [#208](https://github.com/PegaSysEng/pantheon/pull/208), [#209](https://github.com/PegaSysEng/pantheon/pull/209))
 - Use `java.time.Clock` in favour of a custom Clock interface (PR [#220](https://github.com/PegaSysEng/pantheon/pull/220))
 - Improve modularity of storage systems (PR [#211](https://github.com/PegaSysEng/pantheon/pull/211), [#207](https://github.com/PegaSysEng/pantheon/pull/207))
 - Treat JavaDoc warnings as errors (PR [#171](https://github.com/PegaSysEng/pantheon/pull/171))
 - Add benchmark for `BlockHashOperation `as a template for benchmarking other EVM operations (PR [#203](https://github.com/PegaSysEng/pantheon/pull/203))
 - Added unit tests for `EthBlockNumber` (PR [#195](https://github.com/PegaSysEng/pantheon/pull/195) thanks to [@jvirtanen](https://github.com/jvirtanen))
 - Code style improvements (PR [#196](https://github.com/PegaSysEng/pantheon/pull/196) thanks to [@jvirtanen](https://github.com/jvirtanen))
 - Added unit tests for `Web3ClientVersion` (PR [#194](https://github.com/PegaSysEng/pantheon/pull/194) with thanks to [@jvirtanen](https://github.com/jvirtanen))
 - Removed RLPUtils from `RawBlockIterator` (PR [#179](https://github.com/PegaSysEng/pantheon/pull/179))
 - Replace the JNI based snappy library with a pure-Java version (PR [#257](https://github.com/PegaSysEng/pantheon/pull/257))<|MERGE_RESOLUTION|>--- conflicted
+++ resolved
@@ -6,13 +6,10 @@
 
 ### Additions and Improvements
 - Updated besu-native to version 0.4.3 [#3331](https://github.com/hyperledger/besu/pull/3331)
-<<<<<<< HEAD
 - Adds ability to specify Engine API endpoint on its own port.
-=======
 - Refactor synchronizer to asynchronously retrieve blocks from peers, and to change peer when retrying to get a block. [#3326](https://github.com/hyperledger/besu/pull/3326)
 - Disable RocksDB TTL compactions [#3356](https://github.com/hyperledger/besu/pull/3356)
 
->>>>>>> f28dae8c
 ### Bug Fixes
 - Prevent node from peering to itself [#3342](https://github.com/hyperledger/besu/pull/3342)
 - Fix an `IndexOutOfBoundsException` exception when getting block from peers. [#3304](https://github.com/hyperledger/besu/issues/3304)
