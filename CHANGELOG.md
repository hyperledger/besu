# Changelog

## Unreleased

### Breaking Changes
- k8s (KUBERNETES) Nat method is removed. Use docker or none instead. [#8289](https://github.com/hyperledger/besu/pull/8289)
- Change `Invalid block, unable to parse RLP` RPC error message to `Invalid block param (block not found)` [#8328](https://github.com/hyperledger/besu/pull/8328)

### Upcoming Breaking Changes
- `MetricSystem::createLabelledGauge` is deprecated and will be removed in a future release, replace it with `MetricSystem::createLabelledSuppliedGauge`
- `--Xsnapsync-synchronizer-flat-db-healing-enabled` is deprecated, use `--Xbonsai-full-flat-db-enabled` instead.
- `--Xbonsai-limit-trie-logs-enabled` is deprecated, use `--bonsai-limit-trie-logs-enabled` instead.
- `--Xbonsai-trie-log-pruning-enabled` is deprecated, use `--bonsai-limit-trie-logs-enabled` instead.
- `--Xbonsai-trie-logs-pruning-window-size` is deprecated, use `--bonsai-trie-logs-pruning-window-size` instead.
- `--Xsnapsync-bft-enabled` is deprecated and will be removed in a future release. SNAP sync is supported for BFT networks.
- `--tx-pool-disable-locals` has been deprecated, use `--tx-pool-no-local-priority`, instead.
- Sunsetting features - for more context on the reasoning behind the deprecation of these features, including alternative options, read [this blog post](https://www.lfdecentralizedtrust.org/blog/sunsetting-tessera-and-simplifying-hyperledger-besu)
    - Tessera privacy
    - Smart-contract-based (onchain) permissioning
    - Proof of Work consensus
    - Fast Sync
- Transaction indexing will be disabled by default in a future release for snap sync and checkpoint sync modes. This will break RPCs that use transaction hash for historical queries.
- Support for block creation on networks running a pre-Byzantium fork is deprecated for removal in a future release, after that in order to update Besu on nodes that build blocks, your network needs to be upgraded at least to the Byzantium fork. The main reason is to simplify world state management during block creation, since before Byzantium for each selected transaction, the receipt must contain the root hash of the modified world state, and this does not play well with the new plugin features and future work on parallelism.

### Additions and Improvements
#### Prague
- Increase mainnet and Sepolia gas limit to 36M [#8249](https://github.com/hyperledger/besu/pull/8249)
- Update Holesky and Sepolia deposit contract addresses [#8346](https://github.com/hyperledger/besu/pull/8346)
#### Plugins
- Allow plugins to propose transactions during block creation [#8268](https://github.com/hyperledger/besu/pull/8268)
- Add support for transaction permissioning rules in Plugin API [#8365](https://github.com/hyperledger/besu/pull/8365)
#### Parallelization
- Improve conflict detection by considering slots to reduce false positives [#7923](https://github.com/hyperledger/besu/pull/7923)
#### Dependencies 
- Upgrade Netty to version 4.1.118 to fix CVE-2025-24970 [#8275](https://github.com/hyperledger/besu/pull/8275)
- Update the jc-kzg-4844 dependency from 1.0.0 to 2.0.0, which is now available on Maven Central [#7849](https://github.com/hyperledger/besu/pull/7849)
- Other dependency updates [#8293](https://github.com/hyperledger/besu/pull/8293) [#8315](https://github.com/hyperledger/besu/pull/8315) [#8350](https://github.com/hyperledger/besu/pull/8350)
- Update to gradle 8.11 [#8294](https://github.com/hyperledger/besu/pull/8294) and update usage of some deprecated features [#8295](https://github.com/hyperledger/besu/pull/8295) [#8340](https://github.com/hyperledger/besu/pull/8340)
- Update gradle plugins [#8296](https://github.com/hyperledger/besu/pull/8296) [#8333](https://github.com/hyperledger/besu/pull/8333) [#8334](https://github.com/hyperledger/besu/pull/8334)
#### Other improvements
- Add TLS/mTLS options and configure the GraphQL HTTP service[#7910](https://github.com/hyperledger/besu/pull/7910)
- Update `eth_getLogs` to return a `Block not found` error when the requested block is not found. [#8290](https://github.com/hyperledger/besu/pull/8290)
- Change `Invalid block, unable to parse RLP` RPC error message to `Invalid block param (block not found)` [#8328](https://github.com/hyperledger/besu/pull/8328)
- Support pending transaction score when saving and restoring txpool [#8363](https://github.com/hyperledger/besu/pull/8363)
- Upgrade to execution-spec-tests v4.1.0 including better EIP-2537 coverage for BLS [#8402](https://github.com/hyperledger/besu/pull/8402)
- Add era1 format to blocks import subcommand [#7935](https://github.com/hyperledger/besu/issues/7935)

### Bug fixes
- Add missing RPC method `debug_accountRange` to `RpcMethod.java` so this method can be used with `--rpc-http-api-method-no-auth` [#8153](https://github.com/hyperledger/besu/issues/8153)
- Add a fallback pivot strategy when the safe block does not change for a long time, to make possible to complete the initial sync in case the chain is not finalizing [#8395](https://github.com/hyperledger/besu/pull/8395)
<<<<<<< HEAD
- Fix QBFT and IBFT transitions that change the mining beneficiary [#8387](https://github.com/hyperledger/besu/issues/8387)
=======
- Fix issue with new QBFT/IBFT blocks being produced under certain circumstances. [#8308](https://github.com/hyperledger/besu/issues/8308)
>>>>>>> 083b1d39

## 25.2.2 hotfix
- Pectra - Sepolia: Fix for deposit contract log decoding [#8383](https://github.com/hyperledger/besu/pull/8383)

## 25.2.1 hotfix
- Pectra - update Holesky and Sepolia deposit contract addresses [#8346](https://github.com/hyperledger/besu/pull/8346)

## 25.2.0

### Breaking Changes
- `rpc-gas-cap` default value has changed from 0 (unlimited) to 50M. If you require `rpc-gas-cap` greater than 50M, you'll need to set that explicitly. [#8251](https://github.com/hyperledger/besu/issues/8251)
### Upcoming Breaking Changes
- `MetricSystem::createLabelledGauge` is deprecated and will be removed in a future release, replace it with `MetricSystem::createLabelledSuppliedGauge`
- k8s (KUBERNETES) Nat method is now deprecated and will be removed in a future release. Use docker or none instead.
- `--Xsnapsync-synchronizer-flat-db-healing-enabled` is deprecated, use `--Xbonsai-full-flat-db-enabled` instead.
- `--Xbonsai-limit-trie-logs-enabled` is deprecated, use `--bonsai-limit-trie-logs-enabled` instead.
- `--Xbonsai-trie-log-pruning-enabled` is deprecated, use `--bonsai-limit-trie-logs-enabled` instead.
- `--Xbonsai-trie-logs-pruning-window-size` is deprecated, use `--bonsai-trie-logs-pruning-window-size` instead.
- Sunsetting features - for more context on the reasoning behind the deprecation of these features, including alternative options, read [this blog post](https://www.lfdecentralizedtrust.org/blog/sunsetting-tessera-and-simplifying-hyperledger-besu)
    - Tessera privacy
    - Smart-contract-based (onchain) permissioning
    - Proof of Work consensus
    - Fast Sync
- Support for block creation on networks running a pre-Byzantium fork is deprecated for removal in a future release, after that in order to update Besu on nodes that build blocks, your network needs to be upgraded at least to the Byzantium fork. The main reason is to simplify world state management during block creation, since before Byzantium for each selected transaction, the receipt must contain the root hash of the modified world state, and this does not play well with the new plugin features and future work on parallelism. 
### Additions and Improvements
- Add a tx selector to skip txs from the same sender after the first not selected [#8216](https://github.com/hyperledger/besu/pull/8216)
- `rpc-gas-cap` default value has changed from 0 (unlimited) to 50M [#8251](https://github.com/hyperledger/besu/issues/8251)


#### Prague
- Add timestamps to enable Prague hardfork on Sepolia and Holesky test networks [#8163](https://github.com/hyperledger/besu/pull/8163)
- Update system call addresses to match [devnet-6](https://github.com/ethereum/execution-spec-tests/releases/) values [#8209](https://github.com/hyperledger/besu/issues/8209) 

#### Plugins
- Extend simulate transaction on pending block plugin API [#8174](https://github.com/hyperledger/besu/pull/8174)

### Bug fixes
- Fix the simulation of txs with a future nonce [#8215](https://github.com/hyperledger/besu/pull/8215)
- Bump to besu-native 1.1.2 for ubuntu 20.04 native support[#8264](https://github.com/hyperledger/besu/pull/8264)

## 25.1.0

### Breaking Changes
- `--host-whitelist` has been deprecated since 2020 and this option is removed. Use the equivalent `--host-allowlist` instead. 
- Change tracer API to include the mining beneficiary in BlockAwareOperationTracer::traceStartBlock [#8096](https://github.com/hyperledger/besu/pull/8096)
- Change the input defaults on debug_trace* calls to not trace memory by default ("disableMemory": true, "disableStack": false,  "disableStorage": false)
- Change the output format of debug_trace* and trace_* calls to match Geth behaviour

### Upcoming Breaking Changes
- `MetricSystem::createLabelledGauge` is deprecated and will be removed in a future release, replace it with `MetricSystem::createLabelledSuppliedGauge`
- k8s (KUBERNETES) Nat method is now deprecated and will be removed in a future release. Use docker or none instead.
- `--Xsnapsync-synchronizer-flat-db-healing-enabled` is deprecated, use `--Xbonsai-full-flat-db-enabled` instead.
- `--Xbonsai-limit-trie-logs-enabled` is deprecated, use `--bonsai-limit-trie-logs-enabled` instead.
- `--Xbonsai-trie-log-pruning-enabled` is deprecated, use `--bonsai-limit-trie-logs-enabled` instead.
- `--Xbonsai-trie-logs-pruning-window-size` is deprecated, use `--bonsai-trie-logs-pruning-window-size` instead.
- Sunsetting features - for more context on the reasoning behind the deprecation of these features, including alternative options, read [this blog post](https://www.lfdecentralizedtrust.org/blog/sunsetting-tessera-and-simplifying-hyperledger-besu)
  - Tessera privacy
  - Smart-contract-based (onchain) permissioning
  - Proof of Work consensus
  - Fast Sync
- Plugins 
  - `BesuConfiguration` methods `getRpcHttpHost` and `getRpcHttpPort` (which return Optionals) have been deprecated in favour of `getConfiguredRpcHttpHost` and `getConfiguredRpcHttpPort` which return the actual values, which will always be populated since these options have defaults. [#8127](https://github.com/hyperledger/besu/pull/8127) 

### Additions and Improvements
- Add RPC HTTP options to specify custom truststore and its password [#7978](https://github.com/hyperledger/besu/pull/7978)
- Retrieve all transaction receipts for a block in one request [#6646](https://github.com/hyperledger/besu/pull/6646)
- Implement EIP-7840: Add blob schedule to config files [#8042](https://github.com/hyperledger/besu/pull/8042)
- Allow gasPrice (legacy) and 1559 gasPrice params to be specified simultaneously for `eth_call`, `eth_createAccessList`, and `eth_estimateGas` [#8059](https://github.com/hyperledger/besu/pull/8059)
- Improve debug_traceBlock calls performance and reduce output size [#8103](https://github.com/hyperledger/besu/pull/8103)
- Add support for EIP-7702 transaction in the txpool [#8018](https://github.com/hyperledger/besu/pull/8018) [#7984](https://github.com/hyperledger/besu/pull/7984)
- Add support for `movePrecompileToAddress` in `StateOverrides` (`eth_call`)[8115](https://github.com/hyperledger/besu/pull/8115)
- Default target-gas-limit to 36M for holesky [#8125](https://github.com/hyperledger/besu/pull/8125)
- Add EIP-7623 - Increase calldata cost [#8093](https://github.com/hyperledger/besu/pull/8093)
- Add nonce to transaction call object [#8139](https://github.com/hyperledger/besu/pull/8139)

### Bug fixes
- Fix serialization of state overrides when `movePrecompileToAddress` is present [#8024](https://github.com/hyperledger/besu/pull/8024)
- Revise the approach for setting level_compaction_dynamic_level_bytes RocksDB configuration option [#8037](https://github.com/hyperledger/besu/pull/8037)
- Fix possible incomplete txpool restore from dump file [#7991](https://github.com/hyperledger/besu/pull/7991)

## 24.12.2 Hotfix

This is an optional hotfix to address serialization of state overrides parameter when `movePrecompileToAddress` is present. 

There is no need to upgrade from 24.12.0 (or 24.12.1) to this release if you are not yet using this functionality.

### Bug fixes
- Fix serialization of state overrides when `movePrecompileToAddress` is present [#8024](https://github.com/hyperledger/besu/pull/8024)

## 24.12.1 Hotfix

This is a hotfix to address publishing besu maven artifacts.  There are no issues with 24.12.0 other than incomplete artifact publishing, and there is no functional difference between 24.12.0 and 24.12.1 release binaries.

### Bug fixes
- Fix BOM pom publication to Artifactory [#8021](https://github.com/hyperledger/besu/pull/8021)

## 24.12.0

### Breaking Changes
- Removed Retesteth rpc service and commands [#7833](https://github.com/hyperledger/besu/pull/7783)
- TLS for P2P (early access feature) has been removed [#7942](https://github.com/hyperledger/besu/pull/7942)
- In the plugin API, `BesuContext` has been renamed to `ServiceManager` to better reflect its function, plugins must be updated to work with this version
- With the upgrade of the Prometheus Java Metrics library, there are the following changes:
  - Gauge names are not allowed to end with `total`, therefore the metric `besu_blockchain_difficulty_total` is losing the `_total` suffix
  - The `_created` timestamps are not returned by default, you can set the env var `BESU_OPTS="-Dio.prometheus.exporter.includeCreatedTimestamps=true"` to enable them
  - Some JVM metrics have changed name to adhere to the OTEL standard (see the table below), [Besu Full Grafana dashboard](https://grafana.com/grafana/dashboards/16455-besu-full/) is updated to support both names

    | Old Name                        | New Name                        |
    |---------------------------------|---------------------------------|
    | jvm_memory_bytes_committed      | jvm_memory_committed_bytes      |
    | jvm_memory_bytes_init           | jvm_memory_init_bytes           |
    | jvm_memory_bytes_max            | jvm_memory_max_bytes            |
    | jvm_memory_bytes_used           | jvm_memory_used_bytes           |
    | jvm_memory_pool_bytes_committed | jvm_memory_pool_committed_bytes |
    | jvm_memory_pool_bytes_init      | jvm_memory_pool_init_bytes      |
    | jvm_memory_pool_bytes_max       | jvm_memory_pool_max_bytes       |
    | jvm_memory_pool_bytes_used      | jvm_memory_pool_used_bytes      |

### Upcoming Breaking Changes
- Plugin API will be deprecating the BesuContext interface to be replaced with the ServiceManager interface.
- `MetricSystem::createLabelledGauge` is deprecated and will be removed in a future release, replace it with `MetricSystem::createLabelledSuppliedGauge`
- k8s (KUBERNETES) Nat method is now deprecated and will be removed in a future release
- `--host-whitelist` has been deprecated in favor of `--host-allowlist` since 2020 and will be removed in a future release
- Sunsetting features - for more context on the reasoning behind the deprecation of these features, including alternative options, read [this blog post](https://www.lfdecentralizedtrust.org/blog/sunsetting-tessera-and-simplifying-hyperledger-besu)
  - Tessera privacy
  - Smart-contract-based (onchain) permissioning
  - Proof of Work consensus
  - Fast Sync
### Additions and Improvements
- Fine tune already seen txs tracker when a tx is removed from the pool [#7755](https://github.com/hyperledger/besu/pull/7755)
- Support for enabling and configuring TLS/mTLS in WebSocket service. [#7854](https://github.com/hyperledger/besu/pull/7854)
- Create and publish Besu BOM (Bill of Materials) [#7615](https://github.com/hyperledger/besu/pull/7615) 
- Update Java dependencies [#7786](https://github.com/hyperledger/besu/pull/7786)
- Add a method to get all the transaction in the pool, to the `TransactionPoolService`, to easily access the transaction pool content from plugins [#7813](https://github.com/hyperledger/besu/pull/7813)
- Upgrade RocksDB JNI library from version 8.3.2 to 9.7.3 [#7817](https://github.com/hyperledger/besu/pull/7817)
- Add a method to check if a metric category is enabled to the plugin API [#7832](https://github.com/hyperledger/besu/pull/7832)
- Add a new metric collector for counters which get their value from suppliers [#7894](https://github.com/hyperledger/besu/pull/7894)
- Add account and state overrides to `eth_call` [#7801](https://github.com/hyperledger/besu/pull/7801) and `eth_estimateGas` [#7890](https://github.com/hyperledger/besu/pull/7890)
- Add RPC WS options to specify password file for keystore and truststore [#7970](https://github.com/hyperledger/besu/pull/7970)
- Prometheus Java Metrics library upgraded to version 1.3.3 [#7880](https://github.com/hyperledger/besu/pull/7880)
- Add histogram to Prometheus metrics system [#7944](https://github.com/hyperledger/besu/pull/7944)
- Improve newPayload and FCU logs [#7961](https://github.com/hyperledger/besu/pull/7961)
- Proper support for `pending` block tag when calling `eth_estimateGas` and `eth_createAccessList` [#7951](https://github.com/hyperledger/besu/pull/7951)

### Bug fixes
- Fix registering new metric categories from plugins [#7825](https://github.com/hyperledger/besu/pull/7825)
- Fix CVE-2024-47535 [7878](https://github.com/hyperledger/besu/pull/7878)
- Fix QBFT prepared block based proposal validation [#7875](https://github.com/hyperledger/besu/pull/7875)
- Correct default parameters for frontier transactions in `eth_call` and `eth_estimateGas` [#7965](https://github.com/hyperledger/besu/pull/7965)
- Correctly parse nonce as hex in `eth_call` account overrides [#7999](https://github.com/hyperledger/besu/pull/7999)

## 24.10.0

### Breaking Changes
- Besu will now fail to start if any plugins encounter errors during initialization. To allow Besu to continue running despite plugin errors, use the `--plugin-continue-on-error` option. [#7662](https://github.com/hyperledger/besu/pull/7662)

### Upcoming Breaking Changes
- k8s (KUBERNETES) Nat method is now deprecated and will be removed in a future release
- `--host-whitelist` has been deprecated in favor of `--host-allowlist` since 2020 and will be removed in a future release

### Additions and Improvements
- Remove privacy test classes support [#7569](https://github.com/hyperledger/besu/pull/7569)
- Add Blob Transaction Metrics [#7622](https://github.com/hyperledger/besu/pull/7622)
- Implemented support for emptyBlockPeriodSeconds in QBFT [#6965](https://github.com/hyperledger/besu/pull/6965)
- LUKSO Cancun Hardfork [#7686](https://github.com/hyperledger/besu/pull/7686)
- Add configuration of Consolidation Request Contract Address via genesis configuration [#7647](https://github.com/hyperledger/besu/pull/7647)
- Interrupt pending transaction processing on block creation timeout [#7673](https://github.com/hyperledger/besu/pull/7673)
- Align gas cap calculation for transaction simulation to Geth approach [#7703](https://github.com/hyperledger/besu/pull/7703)
- Expose chainId in the `BlockchainService` [7702](https://github.com/hyperledger/besu/pull/7702)
- Add support for `chainId` in `CallParameters` [#7720](https://github.com/hyperledger/besu/pull/7720)
- Add `--ephemery` network support for Ephemery Testnet [#7563](https://github.com/hyperledger/besu/pull/7563) thanks to [@gconnect](https://github.com/gconnect)
- Add configuration of Consolidation Request Contract Address via genesis configuration [#7647](https://github.com/hyperledger/besu/pull/7647)

### Bug fixes
- Fix mounted data path directory permissions for besu user [#7575](https://github.com/hyperledger/besu/pull/7575)
- Fix for `debug_traceCall` to handle transactions without specified gas price. [#7510](https://github.com/hyperledger/besu/pull/7510)
- Corrects a regression where custom plugin services are not initialized correctly. [#7625](https://github.com/hyperledger/besu/pull/7625)
- Fix for IBFT2 chains using the BONSAI DB format [#7631](https://github.com/hyperledger/besu/pull/7631)
- Fix reading `tx-pool-min-score` option from configuration file [#7623](https://github.com/hyperledger/besu/pull/7623)
- Fix an unhandled PeerTable exception [#7733](https://github.com/hyperledger/besu/issues/7733)
- Fix RocksDBException: Busy leading to MerkleTrieException: Unable to load trie node value [#7745](https://github.com/hyperledger/besu/pull/7745)
- If a BFT validator node is syncing, pause block production until sync has completed [#7657](https://github.com/hyperledger/besu/pull/7657)
- Fix eth_feeHistory rewards when bounded by configuration [#7750](https://github.com/hyperledger/besu/pull/7750)

## 24.9.1

### Upcoming Breaking Changes

### Breaking Changes
- Receipt compaction is enabled by default. It will no longer be possible to downgrade Besu to versions prior to 24.5.1.

### Additions and Improvements
- Add 'inbound' field to admin_peers JSON-RPC Call [#7461](https://github.com/hyperledger/besu/pull/7461)
- Add pending block header to `TransactionEvaluationContext` plugin API [#7483](https://github.com/hyperledger/besu/pull/7483)
- Add bootnode to holesky config [#7500](https://github.com/hyperledger/besu/pull/7500)
- Implement engine_getClientVersionV1 [#7512](https://github.com/hyperledger/besu/pull/7512)
- Performance optimzation for ECMUL (1 of 2) [#7509](https://github.com/hyperledger/besu/pull/7509)
- Performance optimzation for ECMUL (2 of 2) [#7543](https://github.com/hyperledger/besu/pull/7543)
- Include current chain head block when computing `eth_maxPriorityFeePerGas` [#7485](https://github.com/hyperledger/besu/pull/7485)
- Remove (old) documentation updates from the changelog [#7562](https://github.com/hyperledger/besu/pull/7562)
- Update Java and Gradle dependencies [#7571](https://github.com/hyperledger/besu/pull/7571)
- Layered txpool: new options `--tx-pool-min-score` to remove a tx from pool when its score is lower than the specified value [#7576](https://github.com/hyperledger/besu/pull/7576)
- Add `engine_getBlobsV1` method to the Engine API [#7553](https://github.com/hyperledger/besu/pull/7553)

### Bug fixes
- Fix tracing in precompiled contracts when halting for out of gas [#7318](https://github.com/hyperledger/besu/issues/7318)
- Correctly release txpool save and restore lock in case of exceptions [#7473](https://github.com/hyperledger/besu/pull/7473)
- Fix for `eth_gasPrice` could not retrieve block error [#7482](https://github.com/hyperledger/besu/pull/7482)
- Correctly drops messages that exceeds local message size limit [#5455](https://github.com/hyperledger/besu/pull/7507)
- **DebugMetrics**: Fixed a `ClassCastException` occurring in `DebugMetrics` when handling nested metric structures. Previously, `Double` values within these structures were incorrectly cast to `Map` objects, leading to errors. This update allows for proper handling of both direct values and nested structures at the same level. Issue# [#7383](https://github.com/hyperledger/besu/pull/7383)
- `evmtool` was not respecting the `--genesis` setting, resulting in unexpected trace results. [#7433](https://github.com/hyperledger/besu/pull/7433)
- The genesis config override `contractSizeLimit` was not wired into code size limits [#7557](https://github.com/hyperledger/besu/pull/7557)
- Fix incorrect key filtering in LayeredKeyValueStorage stream [#7535](https://github.com/hyperledger/besu/pull/7557)
- Layered txpool: do not send notifications when moving tx between layers [#7539](https://github.com/hyperledger/besu/pull/7539)
- Layered txpool: fix for unsent drop notifications on remove [#7538](https://github.com/hyperledger/besu/pull/7538)
- Honor block number or tag parameter in eth_estimateGas and eth_createAccessList [#7502](https://github.com/hyperledger/besu/pull/7502)
- Fixed NPE during DefaultBlockchain object initialization [#7601](https://github.com/hyperledger/besu/pull/7601)

## 24.9.0

This release version has been deprecated release due to CI bug

## 24.8.0

### Upcoming Breaking Changes
- Receipt compaction will be enabled by default in a future version of Besu. After this change it will not be possible to downgrade to the previous Besu version.
- --Xbonsai-limit-trie-logs-enabled is deprecated, use --bonsai-limit-trie-logs-enabled instead
- --Xbonsai-trie-logs-pruning-window-size is deprecated, use --bonsai-trie-logs-pruning-window-size instead
- `besu storage x-trie-log` subcommand is deprecated, use `besu storage trie-log` instead
- Allow configuration of Withdrawal Request Contract Address via genesis configuration [#7356](https://github.com/hyperledger/besu/pull/7356)

### Breaking Changes
- Remove long-deprecated `perm*whitelist*` methods [#7401](https://github.com/hyperledger/besu/pull/7401)

### Additions and Improvements
- Allow optional loading of `jemalloc` (if installed) by setting the environment variable `BESU_USING_JEMALLOC` to true/false. It that env is not set at all it will behave as if it is set to `true`
- Expose set finalized/safe block in plugin api BlockchainService. These method can be used by plugins to set finalized/safe block for a PoA network (such as QBFT, IBFT and Clique).[#7382](https://github.com/hyperledger/besu/pull/7382)
- In process RPC service [#7395](https://github.com/hyperledger/besu/pull/7395)
- Added support for tracing private transactions using `priv_traceTransaction` API. [#6161](https://github.com/hyperledger/besu/pull/6161)
- Wrap WorldUpdater into EVMWorldupdater [#7434](https://github.com/hyperledger/besu/pull/7434)
- Bump besu-native to 0.9.4 [#7456](https://github.com/hyperledger/besu/pull/7456)=

### Bug fixes
- Correct entrypoint in Docker evmtool [#7430](https://github.com/hyperledger/besu/pull/7430)
- Fix protocol schedule check for devnets [#7429](https://github.com/hyperledger/besu/pull/7429)
- Fix behaviour when starting in a pre-merge network [#7431](https://github.com/hyperledger/besu/pull/7431)
- Fix Null pointer from DNS daemon [#7505](https://github.com/hyperledger/besu/issues/7505)

### Download Links
https://github.com/hyperledger/besu/releases/tag/24.8.0
https://github.com/hyperledger/besu/releases/download/24.8.0/besu-24.8.0.tar.gz / sha256 9671157a623fb94005357bc409d1697a0d62bb6fd434b1733441bb301a9534a4
https://github.com/hyperledger/besu/releases/download/24.8.0/besu-24.8.0.zip / sha256 9ee217d2188e8da89002c3f42e4f85f89aab782e9512bd03520296f0a4dcdd90

## 24.7.1

### Breaking Changes
- Remove deprecated sync modes (X_SNAP and X_CHECKPOINT). Use SNAP and CHECKPOINT instead [#7309](https://github.com/hyperledger/besu/pull/7309)
- Remove PKI-backed QBFT (deprecated in 24.5.1) Other forms of QBFT remain unchanged. [#7293](https://github.com/hyperledger/besu/pull/7293)
- Do not maintain connections to PoA bootnodes [#7358](https://github.com/hyperledger/besu/pull/7358). See [#7314](https://github.com/hyperledger/besu/pull/7314) for recommended alternative behaviour.

### Upcoming Breaking Changes
- Receipt compaction will be enabled by default in a future version of Besu. After this change it will not be possible to downgrade to the previous Besu version.
- --Xbonsai-limit-trie-logs-enabled is deprecated, use --bonsai-limit-trie-logs-enabled instead
- --Xbonsai-trie-logs-pruning-window-size is deprecated, use --bonsai-trie-logs-pruning-window-size instead
- `besu storage x-trie-log` subcommand is deprecated, use `besu storage trie-log` instead

### Additions and Improvements
- `--Xsnapsync-bft-enabled` option enables experimental support for snap sync with IBFT/QBFT permissioned Bonsai-DB chains [#7140](https://github.com/hyperledger/besu/pull/7140)
- Add support to load external profiles using `--profile` [#7265](https://github.com/hyperledger/besu/issues/7265)
- `privacy-nonce-always-increments` option enables private transactions to always increment the nonce, even if the transaction is invalid [#6593](https://github.com/hyperledger/besu/pull/6593)
- Added `block-test` subcommand to the evmtool which runs blockchain reference tests [#7293](https://github.com/hyperledger/besu/pull/7293)
- removed PKI backed QBFT [#7310](https://github.com/hyperledger/besu/pull/7310)
- Implement gnark-crypto for eip-2537 [#7316](https://github.com/hyperledger/besu/pull/7316)
- Improve blob size transaction selector [#7312](https://github.com/hyperledger/besu/pull/7312)
- Added EIP-7702 [#7237](https://github.com/hyperledger/besu/pull/7237)
- Implement gnark-crypto for eip-196 [#7262](https://github.com/hyperledger/besu/pull/7262)
- Add trie log pruner metrics [#7352](https://github.com/hyperledger/besu/pull/7352)
- Force bonsai-limit-trie-logs-enabled=false when sync-mode=FULL instead of startup error [#7357](https://github.com/hyperledger/besu/pull/7357)
- `--Xbonsai-parallel-tx-processing-enabled` option enables executing transactions in parallel during block processing for Bonsai nodes
- Reduce default trie log pruning window size from 30,000 to 5,000 [#7365](https://github.com/hyperledger/besu/pull/7365)
- Add option `--poa-discovery-retry-bootnodes` for PoA networks to always use bootnodes during peer refresh, not just on first start [#7314](https://github.com/hyperledger/besu/pull/7314)

### Bug fixes
- Fix `eth_call` deserialization to correctly ignore unknown fields in the transaction object. [#7323](https://github.com/hyperledger/besu/pull/7323)
- Prevent Besu from starting up with sync-mode=FULL and bonsai-limit-trie-logs-enabled=true for private networks [#7357](https://github.com/hyperledger/besu/pull/7357)
- Add 30 second timeout to trie log pruner preload [#7365](https://github.com/hyperledger/besu/pull/7365)
- Avoid executing pruner preload during trie log subcommands [#7366](https://github.com/hyperledger/besu/pull/7366)

### Download Links
https://github.com/hyperledger/besu/releases/tag/24.7.1
https://github.com/hyperledger/besu/releases/download/24.7.1/besu-24.7.1.tar.gz / sha256 59ac352a86fd887225737a5fe4dad1742347edd3c3fbed98b079177e4ea8d544
https://github.com/hyperledger/besu/releases/download/24.7.1/besu-24.7.1.zip / sha256 e616f8100f026a71a146a33847b40257c279b38085b17bb991df045cccb6f832

## 24.7.0

### Upcoming Breaking Changes
- Receipt compaction will be enabled by default in a future version of Besu. After this change it will not be possible to downgrade to the previous Besu version.
- PKI-backed QBFT will be removed in a future version of Besu. Other forms of QBFT will remain unchanged.
- --Xbonsai-limit-trie-logs-enabled is deprecated, use --bonsai-limit-trie-logs-enabled instead
- --Xbonsai-trie-logs-pruning-window-size is deprecated, use --bonsai-trie-logs-pruning-window-size instead
- `besu storage x-trie-log` subcommand is deprecated, use `besu storage trie-log` instead

### Breaking Changes
- `Xp2p-peer-lower-bound` has been removed. [#7247](https://github.com/hyperledger/besu/pull/7247)

### Additions and Improvements
- Support for eth_maxPriorityFeePerGas [#5658](https://github.com/hyperledger/besu/issues/5658)
- Improve genesis state performance at startup [#6977](https://github.com/hyperledger/besu/pull/6977)
- Enable continuous profiling with default setting [#7006](https://github.com/hyperledger/besu/pull/7006)
- A full and up to date implementation of EOF for Prague [#7169](https://github.com/hyperledger/besu/pull/7169)
- Add Subnet-Based Peer Permissions.  [#7168](https://github.com/hyperledger/besu/pull/7168)
- Reduce lock contention on transaction pool when building a block [#7180](https://github.com/hyperledger/besu/pull/7180)
- Update Docker base image to Ubuntu 24.04 [#7251](https://github.com/hyperledger/besu/pull/7251)
- Add LUKSO as predefined network name [#7223](https://github.com/hyperledger/besu/pull/7223)
- Refactored how code, initcode, and max stack size are configured in forks. [#7245](https://github.com/hyperledger/besu/pull/7245)
- Nodes in a permissioned chain maintain (and retry) connections to bootnodes [#7257](https://github.com/hyperledger/besu/pull/7257)
- Promote experimental `besu storage x-trie-log` subcommand to production-ready [#7278](https://github.com/hyperledger/besu/pull/7278)
- Enhanced BFT round-change diagnostics [#7271](https://github.com/hyperledger/besu/pull/7271)

### Bug fixes
- Validation errors ignored in accounts-allowlist and empty list [#7138](https://github.com/hyperledger/besu/issues/7138)
- Fix "Invalid block detected" for BFT chains using Bonsai DB [#7204](https://github.com/hyperledger/besu/pull/7204)
- Fix "Could not confirm best peer had pivot block" [#7109](https://github.com/hyperledger/besu/issues/7109)
- Fix "Chain Download Halt" [#6884](https://github.com/hyperledger/besu/issues/6884)

### Download Links
https://github.com/hyperledger/besu/releases/tag/24.7.0
https://github.com/hyperledger/besu/releases/download/24.7.0/besu-24.7.0.tar.gz / sha256 96cf47defd1d8c10bfc22634e53e3d640eaa81ef58cb0808e5f4265998979530
https://github.com/hyperledger/besu/releases/download/24.7.0/besu-24.7.0.zip / sha256 7e92e2eb469be197af8c8ca7ac494e7a2e7ee91cbdb02d99ff87fb5209e0c2a0



## 24.6.0

### Breaking Changes
- Java 21 has been enforced as minimum version to build and run Besu.
- With --Xbonsai-limit-trie-logs-enabled by default in this release, historic trie log data will be removed from the database unless sync-mode=FULL. It respects the --bonsai-historical-block-limit setting so shouldn't break any RPCs, but may be breaking if you are accessing this data from the database directly. Can be disabled with --bonsai-limit-trie-logs-enabled=false
- In profile=ENTERPRISE, use sync-mode=FULL (instead of FAST) and data-storage-format=FOREST (instead of BONSAI) [#7186](https://github.com/hyperledger/besu/pull/7186)
  - If this breaks your node, you can reset sync-mode=FAST and data-storage-format=BONSAI

### Upcoming Breaking Changes
- Receipt compaction will be enabled by default in a future version of Besu. After this change it will not be possible to downgrade to the previous Besu version.
- PKI-backed QBFT will be removed in a future version of Besu. Other forms of QBFT will remain unchanged.
- --Xbonsai-limit-trie-logs-enabled is deprecated, use --bonsai-limit-trie-logs-enabled instead
- --Xbonsai-trie-logs-pruning-window-size is deprecated, use --bonsai-trie-logs-pruning-window-size instead

### Additions and Improvements
- Add two counters to DefaultBlockchain in order to be able to calculate TPS and Mgas/s [#7105](https://github.com/hyperledger/besu/pull/7105)
- Enable --Xbonsai-limit-trie-logs-enabled by default, unless sync-mode=FULL [#7181](https://github.com/hyperledger/besu/pull/7181)
- Promote experimental --Xbonsai-limit-trie-logs-enabled to production-ready, --bonsai-limit-trie-logs-enabled [#7192](https://github.com/hyperledger/besu/pull/7192)
- Promote experimental --Xbonsai-trie-logs-pruning-window-size to production-ready, --bonsai-trie-logs-pruning-window-size [#7192](https://github.com/hyperledger/besu/pull/7192)
- `admin_nodeInfo` JSON/RPC call returns the currently active EVM version [#7127](https://github.com/hyperledger/besu/pull/7127)
- Improve the selection of the most profitable built block [#7174](https://github.com/hyperledger/besu/pull/7174)

### Bug fixes
- Make `eth_gasPrice` aware of the base fee market [#7102](https://github.com/hyperledger/besu/pull/7102)

### Download Links
https://github.com/hyperledger/besu/releases/tag/24.6.0
https://github.com/hyperledger/besu/releases/download/24.6.0/besu-24.6.0.tar.gz / sha256 fa86e5c6873718cd568e3326151ce06957a5e7546b52df79a831ea9e39b857ab
https://github.com/hyperledger/besu/releases/download/24.6.0/besu-24.6.0.zip / sha256 8b2d3a674cd7ead68b9ca68fea21e46d5ec9b278bbadc73f8c13c6a1e1bc0e4d

## 24.5.2

### Upcoming Breaking Changes
- Version 24.5.x will be the last series to support Java 17. Next release after versions 24.5.x will require Java 21 to build and run.
- Receipt compaction will be enabled by default in a future version of Besu. After this change it will not be possible to downgrade to the previous Besu version.
- PKI-backed QBFT will be removed in a future version of Besu. Other forms of QBFT will remain unchanged.

### Additions and Improvements
- Remove deprecated Goerli testnet [#7049](https://github.com/hyperledger/besu/pull/7049)
- Default bonsai to use full-flat db and code-storage-by-code-hash [#6984](https://github.com/hyperledger/besu/pull/6894)
- New RPC methods miner_setExtraData and miner_getExtraData [#7078](https://github.com/hyperledger/besu/pull/7078)
- Disconnect peers that have multiple discovery ports since they give us bad neighbours [#7089](https://github.com/hyperledger/besu/pull/7089)
- Port Tuweni dns-discovery into Besu. [#7129](https://github.com/hyperledger/besu/pull/7129)

### Known Issues
- [Frequency: occasional < 10%] Chain download halt. Only affects new syncs (new nodes syncing from scratch). Symptom: Block import halts, despite having a full set of peers and world state downloading finishing. Generally restarting besu will resolve the issue. We are tracking this in [#6884](https://github.com/hyperledger/besu/pull/6884)

### Bug fixes
- Fix parsing `gasLimit` parameter when its value is > `Long.MAX_VALUE` [#7116](https://github.com/hyperledger/besu/pull/7116)
- Skip validation of withdrawals when importing BFT blocks since withdrawals don't apply to BFT chains [#7115](https://github.com/hyperledger/besu/pull/7115)
- Make `v` abd `yParity` match in type 1 and 2 transactions in JSON-RPC and GraphQL [#7139](https://github.com/hyperledger/besu/pull/7139)

### Download Links
https://github.com/hyperledger/besu/releases/tag/24.5.2
https://github.com/hyperledger/besu/releases/download/24.5.2/besu-24.5.2.tar.gz / sha256 4049bf48022ae073065b46e27088399dfb22035e9134ed4ac2c86dd8c5b5fbe9
https://github.com/hyperledger/besu/releases/download/24.5.2/besu-24.5.2.zip / sha256 23966b501a69e320e8f8f46a3d103ccca45b53f8fee35a6543bd9a260b5784ee

## 24.5.1

### Breaking Changes
- RocksDB database metadata format has changed to be more expressive, the migration of an existing metadata file to the new format is automatic at startup. Before performing a downgrade to a previous version it is mandatory to revert to the original format using the subcommand `besu --data-path=/path/to/besu/datadir storage revert-metadata v2-to-v1`.
- BFT networks won't start with SNAP or CHECKPOINT sync (previously Besu would start with this config but quietly fail to sync, so it's now more obvious that it won't work) [#6625](https://github.com/hyperledger/besu/pull/6625), [#6667](https://github.com/hyperledger/besu/pull/6667)
- Forest pruning has been removed, it was deprecated since 24.1.0. In case you are still using it you must now remove any of the following options: `pruning-enabled`, `pruning-blocks-retained` and `pruning-block-confirmations`, from your configuration, and you may want to consider switching to Bonsai.
- Deprecated Goerli testnet has been removed.

### Upcoming Breaking Changes
- Version 24.5.x will be the last series to support Java 17. Next release after versions 24.5.x will require Java 21 to build and run.
- Receipt compaction will be enabled by default in a future version of Besu. After this change it will not be possible to downgrade to the previous Besu version.
- PKI-backed QBFT will be removed in a future version of Besu. Other forms of QBFT will remain unchanged. 

### Known Issues
- [Frequency: occasional < 10%] Chain download halt. Only affects new syncs (new nodes syncing from scratch). Symptom: Block import halts, despite having a full set of peers and world state downloading finishing. Generally restarting besu will resolve the issue. We are tracking this in [#6884](https://github.com/hyperledger/besu/pull/6884)
- [Frequency: occasional < 10%] Low peer numbers. More likely to occur on testnets (holesky and sepolia) but also can occur on mainnet. Symptom: peer count stays at 0 for an hour or more. Generally restarting besu will resolve the issue. We are tracking this in [#6805](https://github.com/hyperledger/besu/pull/6805)

### Additions and Improvements
- Update "host allow list" logic to transition from deprecated `host()` method to suggested `authority()` method.[#6878](https://github.com/hyperledger/besu/issues/6878)
- `txpool_besuPendingTransactions`change parameter `numResults` to optional parameter [#6708](https://github.com/hyperledger/besu/pull/6708)
- Extend `Blockchain` service [#6592](https://github.com/hyperledger/besu/pull/6592)
- Add bft-style `blockperiodseconds` transitions to Clique [#6596](https://github.com/hyperledger/besu/pull/6596)
- Add `createemptyblocks` transitions to Clique [#6608](https://github.com/hyperledger/besu/pull/6608)
- RocksDB database metadata refactoring [#6555](https://github.com/hyperledger/besu/pull/6555)
- Make layered txpool aware of `minGasPrice` and `minPriorityFeePerGas` dynamic options [#6611](https://github.com/hyperledger/besu/pull/6611)
- Update commons-compress to 1.26.0 [#6648](https://github.com/hyperledger/besu/pull/6648)
- Update Vert.x to 4.5.4 [#6666](https://github.com/hyperledger/besu/pull/6666)
- Refactor and extend `TransactionPoolValidatorService` [#6636](https://github.com/hyperledger/besu/pull/6636)
- Introduce `TransactionSimulationService` [#6686](https://github.com/hyperledger/besu/pull/6686)
- Transaction call object to accept both `input` and `data` field simultaneously if they are set to equal values [#6702](https://github.com/hyperledger/besu/pull/6702)
- `eth_call` for blob tx allows for empty `maxFeePerBlobGas` [#6731](https://github.com/hyperledger/besu/pull/6731)
- Extend error handling of plugin RPC methods [#6759](https://github.com/hyperledger/besu/pull/6759)
- Added engine_newPayloadV4 and engine_getPayloadV4 methods [#6783](https://github.com/hyperledger/besu/pull/6783)
- Reduce storage size of receipts [#6602](https://github.com/hyperledger/besu/pull/6602)
- Dedicated log marker for invalid txs removed from the txpool [#6826](https://github.com/hyperledger/besu/pull/6826)
- Prevent startup with BONSAI and privacy enabled [#6809](https://github.com/hyperledger/besu/pull/6809)
- Remove deprecated Forest pruning [#6810](https://github.com/hyperledger/besu/pull/6810)
- Experimental Snap Sync Server [#6640](https://github.com/hyperledger/besu/pull/6640)
- Upgrade Reference Tests to 13.2 [#6854](https://github.com/hyperledger/besu/pull/6854)
- Update Web3j dependencies [#6811](https://github.com/hyperledger/besu/pull/6811)
- Add `tx-pool-blob-price-bump` option to configure the price bump percentage required to replace blob transactions (by default 100%) [#6874](https://github.com/hyperledger/besu/pull/6874)
- Log detailed timing of block creation steps [#6880](https://github.com/hyperledger/besu/pull/6880)
- Expose transaction count by type metrics for the layered txpool [#6903](https://github.com/hyperledger/besu/pull/6903)
- Expose bad block events via the BesuEvents plugin API  [#6848](https://github.com/hyperledger/besu/pull/6848)
- Add RPC errors metric [#6919](https://github.com/hyperledger/besu/pull/6919/)
- Add `rlp decode` subcommand to decode IBFT/QBFT extraData to validator list [#6895](https://github.com/hyperledger/besu/pull/6895)
- Allow users to specify which plugins are registered [#6700](https://github.com/hyperledger/besu/pull/6700)
- Layered txpool tuning for blob transactions [#6940](https://github.com/hyperledger/besu/pull/6940)

### Bug fixes
- Fix txpool dump/restore race condition [#6665](https://github.com/hyperledger/besu/pull/6665)
- Make block transaction selection max time aware of PoA transitions [#6676](https://github.com/hyperledger/besu/pull/6676)
- Don't enable the BFT mining coordinator when running sub commands such as `blocks export` [#6675](https://github.com/hyperledger/besu/pull/6675)
- In JSON-RPC return optional `v` fields for type 1 and type 2 transactions [#6762](https://github.com/hyperledger/besu/pull/6762)
- Fix Shanghai/QBFT block import bug when syncing new nodes [#6765](https://github.com/hyperledger/besu/pull/6765)
- Fix to avoid broadcasting full blob txs, instead of only the tx announcement, to a subset of nodes [#6835](https://github.com/hyperledger/besu/pull/6835)
- Snap client fixes discovered during snap server testing [#6847](https://github.com/hyperledger/besu/pull/6847)
- Correctly initialize the txpool as disabled on creation [#6890](https://github.com/hyperledger/besu/pull/6890)
- Fix worldstate download halt when using snap sync during initial sync [#6981](https://github.com/hyperledger/besu/pull/6981)
- Fix chain halt due to peers only partially responding with headers. And worldstate halts caused by a halt in the chain sync [#7027](https://github.com/hyperledger/besu/pull/7027)

### Download Links
https://github.com/hyperledger/besu/releases/tag/24.5.1
https://github.com/hyperledger/besu/releases/download/24.5.1/besu-24.5.1.tar.gz / sha256 77e39b21dbd4186136193fc6e832ddc1225eb5078a5ac980fb754b33ad35d554
https://github.com/hyperledger/besu/releases/download/24.5.1/besu-24.5.1.zip / sha256 13d75b6b22e1303f39fd3eaddf736b24ca150b2bafa7b98fce7c7782e54b213f

## 24.3.0

### Breaking Changes
- SNAP - Snap sync is now the default for named networks [#6530](https://github.com/hyperledger/besu/pull/6530)
  - if you want to use the previous default behavior, you'll need to specify `--sync-mode=FAST`
- BONSAI - Default data storage format is now Bonsai [#6536](https://github.com/hyperledger/besu/pull/6536)
  - if you had previously used the default (FOREST), at startup you will get an error indicating the mismatch
    `Mismatch: DB at '/your-path' is FOREST (Version 1) but config expects BONSAI (Version 2). Please check your config.`
  - to fix this mismatch, specify the format explicitly using `--data-storage-format=FOREST`
- Following the OpenMetrics convention, the updated Prometheus client adds the `_total` suffix to every metrics of type counter, with the effect that some existing metrics have been renamed to have this suffix. If you are using the official Besu Grafana dashboard [(available here)](https://grafana.com/grafana/dashboards/16455-besu-full/), just update it to the latest revision, that accepts the old and the new name of the affected metrics. If you have a custom dashboard or use the metrics in other ways, then you need to manually update it to support the new naming.
- The `trace-filter` method in JSON-RPC API now has a default block range limit of 1000, adjustable with `--rpc-max-trace-filter-range` (thanks @alyokaz) [#6446](https://github.com/hyperledger/besu/pull/6446)
- Requesting the Ethereum Node Record (ENR) to acquire the fork id from bonded peers is now enabled by default, so the following change has been made [#5628](https://github.com/hyperledger/besu/pull/5628):
- `--Xfilter-on-enr-fork-id` has been removed. To disable the feature use `--filter-on-enr-fork-id=false`.
- `--engine-jwt-enabled` has been removed. Use `--engine-jwt-disabled` instead. [#6491](https://github.com/hyperledger/besu/pull/6491)
- Release docker images now provided at ghcr.io instead of dockerhub

### Deprecations
- X_SNAP and X_CHECKPOINT are marked for deprecation and will be removed in 24.6.0 in favor of SNAP and CHECKPOINT [#6405](https://github.com/hyperledger/besu/pull/6405)
- `--Xp2p-peer-lower-bound` is deprecated. [#6501](https://github.com/hyperledger/besu/pull/6501)

### Upcoming Breaking Changes
- `--Xbonsai-limit-trie-logs-enabled` will be removed. You will need to use `--bonsai-limit-trie-logs-enabled` instead. Additionally, this limit will change to be enabled by default.
  - If you do not want the limit enabled (eg you have `--bonsai-historical-block-limit` set < 512), you need to explicitly disable it using `--bonsai-limit-trie-logs-enabled=false` or increase the limit. [#6561](https://github.com/hyperledger/besu/pull/6561)

### Additions and Improvements
- Upgrade Prometheus and Opentelemetry dependencies [#6422](https://github.com/hyperledger/besu/pull/6422)
- Add `OperationTracer.tracePrepareTransaction`, where the sender account has not yet been altered[#6453](https://github.com/hyperledger/besu/pull/6453)
- Improve the high spec flag by limiting it to a few column families [#6354](https://github.com/hyperledger/besu/pull/6354)
- Log blob count when importing a block via Engine API [#6466](https://github.com/hyperledger/besu/pull/6466)
- Introduce `--Xbonsai-limit-trie-logs-enabled` experimental feature which by default will only retain the latest 512 trie logs, saving about 3GB per week in database growth [#5390](https://github.com/hyperledger/besu/issues/5390)
- Introduce `besu storage x-trie-log prune` experimental offline subcommand which will prune all redundant trie logs except the latest 512 [#6303](https://github.com/hyperledger/besu/pull/6303)
- Improve flat trace generation performance [#6472](https://github.com/hyperledger/besu/pull/6472)
- SNAP and CHECKPOINT sync - early access flag removed so now simply SNAP and CHECKPOINT [#6405](https://github.com/hyperledger/besu/pull/6405)
- X_SNAP and X_CHECKPOINT are marked for deprecation and will be removed in 24.4.0
- Github Actions based build.
- Introduce caching mechanism to optimize Keccak hash calculations for account storage slots during block processing [#6452](https://github.com/hyperledger/besu/pull/6452)
- Added configuration options for `pragueTime` to genesis file for Prague fork development [#6473](https://github.com/hyperledger/besu/pull/6473)
- Moving trielog storage to RocksDB's blobdb to improve write amplications [#6289](https://github.com/hyperledger/besu/pull/6289)
- Support for `shanghaiTime` fork and Shanghai EVM smart contracts in QBFT/IBFT chains [#6353](https://github.com/hyperledger/besu/pull/6353)
- Change ExecutionHaltReason for contract creation collision case to return ILLEGAL_STATE_CHANGE [#6518](https://github.com/hyperledger/besu/pull/6518) 
- Experimental feature `--Xbonsai-code-using-code-hash-enabled` for storing Bonsai code storage by code hash [#6505](https://github.com/hyperledger/besu/pull/6505)
- More accurate column size `storage rocksdb usage` subcommand [#6540](https://github.com/hyperledger/besu/pull/6540)
- Adds `storage rocksdb x-stats` subcommand [#6540](https://github.com/hyperledger/besu/pull/6540)
- New `eth_blobBaseFee`JSON-RPC method [#6581](https://github.com/hyperledger/besu/pull/6581)
- Add blob transaction support to `eth_call` [#6661](https://github.com/hyperledger/besu/pull/6661)
- Add blobs to `eth_feeHistory` [#6679](https://github.com/hyperledger/besu/pull/6679)
- Upgrade reference tests to version 13.1 [#6574](https://github.com/hyperledger/besu/pull/6574)
- Extend `BesuConfiguration` service [#6584](https://github.com/hyperledger/besu/pull/6584)
- Add `ethereum_min_gas_price` and `ethereum_min_priority_fee` metrics to track runtime values of `min-gas-price` and `min-priority-fee` [#6587](https://github.com/hyperledger/besu/pull/6587)
- Option to perform version incompatibility checks when starting Besu. In this first release of the feature, if `--version-compatibility-protection` is set to true it checks that the version of Besu being started is the same or higher than the previous version. [6307](https://github.com/hyperledger/besu/pull/6307)
- Moved account frame warming from GasCalculator into the Call operations [#6557](https://github.com/hyperledger/besu/pull/6557)

### Bug fixes
- Fix the way an advertised host configured with `--p2p-host` is treated when communicating with the originator of a PING packet [#6225](https://github.com/hyperledger/besu/pull/6225)
- Fix `poa-block-txs-selection-max-time` option that was inadvertently reset to its default after being configured [#6444](https://github.com/hyperledger/besu/pull/6444)
- Fix for tx incorrectly discarded when there is a timeout during block creation [#6563](https://github.com/hyperledger/besu/pull/6563)
- Fix traces so that call gas costing in traces matches other clients traces [#6525](https://github.com/hyperledger/besu/pull/6525)

### Download Links
https://github.com/hyperledger/besu/releases/tag/24.3.0
https://github.com/hyperledger/besu/releases/download/24.3.0/besu-24.3.0.tar.gz / sha256 8037ce51bb5bb396d29717a812ea7ff577b0d6aa341d67d1e5b77cbc55b15f84
https://github.com/hyperledger/besu/releases/download/24.3.0/besu-24.3.0.zip / sha256 41ea2ca734a3b377f43ee178166b5b809827084789378dbbe4e5b52bbd8e0674

## 24.1.2

### Bug fixes
- Fix ETC Spiral upgrade breach of consensus [#6524](https://github.com/hyperledger/besu/pull/6524)

### Additions and Improvements
- Adds timestamp to enable Cancun upgrade on mainnet [#6545](https://github.com/hyperledger/besu/pull/6545)
- Github Actions based build.[#6427](https://github.com/hyperledger/besu/pull/6427)

### Download Links
https://hyperledger.jfrog.io/artifactory/besu-binaries/besu/24.1.2/besu-24.1.2.zip / sha256 9033f300edd81c770d3aff27a29f59dd4b6142a113936886a8f170718e412971
https://hyperledger.jfrog.io/artifactory/besu-binaries/besu/24.1.2/besu-24.1.2.tar.gz / sha256 082db8cf4fb67527aa0dd757e5d254b3b497f5027c23287f9c0a74a6a743bf08

## 24.1.1

### Breaking Changes
- New `EXECUTION_HALTED` error returned if there is an error executing or simulating a transaction, with the reason for execution being halted. Replaces the generic `INTERNAL_ERROR` return code in certain cases which some applications may be checking for [#6343](https://github.com/hyperledger/besu/pull/6343)
- The Besu Docker images with `openjdk-latest` tags since 23.10.3 were incorrectly using UID 1001 instead of 1000 for the container's `besu` user. The user now uses 1000 again. Containers created from or migrated to images using UID 1001 will need to chown their persistent database files to UID 1000 (thanks @h4l) [#6360](https://github.com/hyperledger/besu/pull/6360)
- The deprecated `--privacy-onchain-groups-enabled` option has now been removed. Use the `--privacy-flexible-groups-enabled` option instead. [#6411](https://github.com/hyperledger/besu/pull/6411)
- The time that can be spent selecting transactions during block creation is not capped at 5 seconds for PoS and PoW networks, and for PoA networks, at 75% of the block period specified in the genesis. This is to prevent possible DoS attacks in case a single transaction is taking too long to execute, and to have a stable block production rate. This could be a breaking change if an existing network needs to accept transactions that take more time to execute than the newly introduced limit. If it is mandatory for these networks to keep processing these long processing transaction, then the default value of `block-txs-selection-max-time` or `poa-block-txs-selection-max-time` needs to be tuned accordingly. [#6423](https://github.com/hyperledger/besu/pull/6423)

### Deprecations

### Additions and Improvements
- Optimize RocksDB WAL files, allows for faster restart and a more linear disk space utilization [#6328](https://github.com/hyperledger/besu/pull/6328)
- Disable transaction handling when the node is not in sync, to avoid unnecessary transaction validation work [#6302](https://github.com/hyperledger/besu/pull/6302)
- Introduce TransactionEvaluationContext to pass data between transaction selectors and plugin, during block creation [#6381](https://github.com/hyperledger/besu/pull/6381)
- Upgrade dependencies [#6377](https://github.com/hyperledger/besu/pull/6377)
- Upgrade `com.fasterxml.jackson` dependencies [#6378](https://github.com/hyperledger/besu/pull/6378)
- Upgrade Guava dependency [#6396](https://github.com/hyperledger/besu/pull/6396)
- Upgrade Mockito [#6397](https://github.com/hyperledger/besu/pull/6397)
- Upgrade `tech.pegasys.discovery:discovery` [#6414](https://github.com/hyperledger/besu/pull/6414)
- Options to tune the max allowed time that can be spent selecting transactions during block creation are now stable [#6423](https://github.com/hyperledger/besu/pull/6423)
- Support for "pending" in `qbft_getValidatorsByBlockNumber` [#6436](https://github.com/hyperledger/besu/pull/6436)

### Bug fixes
- INTERNAL_ERROR from `eth_estimateGas` JSON/RPC calls [#6344](https://github.com/hyperledger/besu/issues/6344)
- Fix Besu Docker images with `openjdk-latest` tags since 23.10.3 using UID 1001 instead of 1000 for the `besu` user [#6360](https://github.com/hyperledger/besu/pull/6360)
- Fluent EVM API definition for Tangerine Whistle had incorrect code size validation configured [#6382](https://github.com/hyperledger/besu/pull/6382)
- Correct mining beneficiary for Clique networks in TraceServiceImpl [#6390](https://github.com/hyperledger/besu/pull/6390)
- Fix to gas limit delta calculations used in block production. Besu should now increment or decrement the block gas limit towards its target correctly (thanks @arbora) #6425
- Ensure Backward Sync waits for initial sync before starting a session [#6455](https://github.com/hyperledger/besu/issues/6455)
- Silence the noisy DNS query errors [#6458](https://github.com/hyperledger/besu/issues/6458)

### Download Links
https://hyperledger.jfrog.io/artifactory/besu-binaries/besu/24.1.1/besu-24.1.1.zip / sha256 e23c5b790180756964a70dcdd575ee2ed2c2efa79af00bce956d23bd2f7dc67c
https://hyperledger.jfrog.io/artifactory/besu-binaries/besu/24.1.1/besu-24.1.1.tar.gz / sha256 4b0ddd5a25be2df5d2324bff935785eb63e4e3a5f421614ea690bacb5b9cb344

### Errata
Note, due to a CI race with the release job, the initial published version of 24.1.1 were overwritten by artifacts generated from the same sources, but differ in their embedded timestamps. The initial SHAs are noted here but are deprecated:
~~https://hyperledger.jfrog.io/artifactory/besu-binaries/besu/24.1.1/besu-24.1.1.zip / sha256 b6b64f939e0bb4937ce90fc647e0a7073ce3e359c10352b502059955070a60c6
https://hyperledger.jfrog.io/artifactory/besu-binaries/besu/24.1.1/besu-24.1.1.tar.gz / sha256 cfcae04c30769bf338b0740ac65870f9346d3469931bb46cdba3b2f65d311e7a~~


## 24.1.0

### Breaking Changes

### Deprecations
- Forest pruning (`pruning-enabled` option) is deprecated and will be removed soon. To save disk space consider switching to Bonsai data storage format [#6230](https://github.com/hyperledger/besu/pull/6230)

### Additions and Improvements
- Add error messages on authentication failures with username and password [#6212](https://github.com/hyperledger/besu/pull/6212)
- New `Sequenced` transaction pool. The pool is an evolution of the `legacy` pool and is likely to be more suitable to enterprise or permissioned chains than the `layered` transaction pool. Select to use this pool with `--tx-pool=sequenced`. Supports the same options as the `legacy` pool [#6274](https://github.com/hyperledger/besu/issues/6274)
- Set Ethereum Classic mainnet activation block for Spiral network upgrade [#6267](https://github.com/hyperledger/besu/pull/6267)
- Add custom genesis file name to config overview if specified [#6297](https://github.com/hyperledger/besu/pull/6297)
- Update Gradle plugins and replace unmaintained License Gradle Plugin with the actively maintained Gradle License Report [#6275](https://github.com/hyperledger/besu/pull/6275)
- Optimize RocksDB WAL files, allows for faster restart and a more linear disk space utilization [#6328](https://github.com/hyperledger/besu/pull/6328)
- Add a cache on senders by transaction hash [#6375](https://github.com/hyperledger/besu/pull/6375)

### Bug fixes
- Hotfix for selfdestruct preimages on bonsai [#6359]((https://github.com/hyperledger/besu/pull/6359)
- Fix trielog shipping issue during self destruct [#6340]((https://github.com/hyperledger/besu/pull/6340)
- mitigation for trielog failure [#6315]((https://github.com/hyperledger/besu/pull/6315)

### Download Links
https://hyperledger.jfrog.io/artifactory/besu-binaries/besu/24.1.0/besu-24.1.0.zip / sha256 d36c8aeef70f0a516d4c26d3bc696c3e2a671e515c9e6e9475a31fe759e39f64
https://hyperledger.jfrog.io/artifactory/besu-binaries/besu/24.1.0/besu-24.1.0.tar.gz / sha256 602b04c0729a7b17361d1f0b39f4ce6a2ebe47932165add666560fe594d9ca99


## 23.10.3-hotfix
This is a hotfix for a selfdestruct defect that occurred on mainnet at block [18947893](https://etherscan.io/block/18947893)

### Bug fixes
- Hotfix for selfdestruct preimages on bonsai [#6359]((https://github.com/hyperledger/besu/pull/6359)
- mitigation for trielog failure [#6315]((https://github.com/hyperledger/besu/pull/6315)

### Download Links
https://hyperledger.jfrog.io/artifactory/besu-binaries/besu/23.10.3-hotfix/besu-23.10.3-hotfix.zip / sha256 1c37762909858a40eca749fb85b77fb4d1e918f247aff56d518144828bd85378
https://hyperledger.jfrog.io/artifactory/besu-binaries/besu/23.10.3-hotfix/besu-23.10.3-hotfix.tar.gz / sha256 8e38e9fd0c16e049aa324effc96f9ec31dc06e82ea4995e9dd75d571394667af


## 23.10.3

### Additions and Improvements
- Implement debug_traceCall [#5885](https://github.com/hyperledger/besu/pull/5885)
- Transactions that takes too long to evaluate, during block creation, are dropped from the txpool [#6163](https://github.com/hyperledger/besu/pull/6163)
- New option `tx-pool-min-gas-price` to set a lower bound when accepting txs to the pool [#6098](https://github.com/hyperledger/besu/pull/6098)
- Update OpenJDK latest Docker image to use Java 21 [#6189](https://github.com/hyperledger/besu/pull/6189)
- Allow a transaction selection plugin to specify custom selection results [#6190](https://github.com/hyperledger/besu/pull/6190)
- Add `rpc-gas-cap` to allow users to set gas limit to the RPC methods used to simulate transactions[#6156](https://github.com/hyperledger/besu/pull/6156)
- Fix the unavailability of `address` field when returning an `Account` entity on GraphQL in case of unreachable world state [#6198](https://github.com/hyperledger/besu/pull/6198)
- Update OpenJ9 Docker image to latest version [#6226](https://github.com/hyperledger/besu/pull/6226)
- Add error messages on authentication failures with username and password [#6212](https://github.com/hyperledger/besu/pull/6212)
- Add `rocksdb usage` to the `storage` subcommand to allow users and dev to check columns families usage [#6185](https://github.com/hyperledger/besu/pull/6185)
- Ethereum Classic Spiral network upgrade [#6078](https://github.com/hyperledger/besu/pull/6078)
- Fix self destruct collision [#6205](https://github.com/hyperledger/besu/pull/6205)
- Mark deleted storage on cleared [#6305](https://github.com/hyperledger/besu/pull/6305)

### Bug fixes
- Fix Docker image name clash between Besu and evmtool [#6194](https://github.com/hyperledger/besu/pull/6194)
- Fix `logIndex` in `eth_getTransactionReceipt` JSON RPC method [#6206](https://github.com/hyperledger/besu/pull/6206)

### Download Links
https://hyperledger.jfrog.io/artifactory/besu-binaries/besu/23.10.3/besu-23.10.3.zip / sha256 da7ef8a6ceb88d3e327cacddcdb32218d1750b464c14165a74068f6dc6e0871a
https://hyperledger.jfrog.io/artifactory/besu-binaries/besu/23.10.3/besu-23.10.3.tar.gz / sha256 73c834cf32c7bbe255d7d8cc7ca5d1eb0df8430b9114935c8dcf3a675b2acbc2

## 23.10.2

### Breaking Changes
- TX pool eviction in the legacy TX pool now favours keeping oldest transactions (more likely to evict higher nonces, less likely to introduce nonce gaps) [#6106](https://github.com/hyperledger/besu/pull/6106) and [#6146](https://github.com/hyperledger/besu/pull/6146)

### Deprecations

### Additions and Improvements
- Ethereum Classic Spiral network upgrade [#6078](https://github.com/hyperledger/besu/pull/6078)
- Add a method to read from a `Memory` instance without altering its inner state [#6073](https://github.com/hyperledger/besu/pull/6073)
- Accept `input` and `data` field for the payload of transaction-related RPC methods [#6094](https://github.com/hyperledger/besu/pull/6094)
- Add APIs to set and get the min gas price a transaction must pay for being selected during block creation [#6097](https://github.com/hyperledger/besu/pull/6097)
- TraceService: return results for transactions in block [#6086](https://github.com/hyperledger/besu/pull/6086)
- New option `--min-priority-fee` that sets the minimum priority fee a transaction must meet to be selected for a block. [#6080](https://github.com/hyperledger/besu/pull/6080) [#6083](https://github.com/hyperledger/besu/pull/6083)
- Implement new `miner_setMinPriorityFee` and `miner_getMinPriorityFee` RPC methods [#6080](https://github.com/hyperledger/besu/pull/6080)
- Clique config option `createemptyblocks` to not create empty blocks [#6082](https://github.com/hyperledger/besu/pull/6082)
- Upgrade EVM Reference Tests to v13 (Cancun) [#6114](https://github.com/hyperledger/besu/pull/6114)
- Add `yParity` to GraphQL and JSON-RPC for relevant queries. [6119](https://github.com/hyperledger/besu/pull/6119)
- Force tx replacement price bump to zero when zero base fee market is configured or `--min-gas-price` is set to 0. This allows for easier tx replacement in networks where there is not gas price. [#6079](https://github.com/hyperledger/besu/pull/6079)
- Introduce the possibility to limit the time spent selecting pending transactions during block creation, using the new experimental option `Xblock-txs-selection-max-time` on PoS and PoW networks (by default set to 5000ms) or `Xpoa-block-txs-selection-max-time` on PoA networks (by default 75% of the min block time) [#6044](https://github.com/hyperledger/besu/pull/6044)
- Remove LowestInvalidNonceCache from `legacy` transaction pool to make it more private networks friendly [#6148](https://github.com/hyperledger/besu/pull/6148)
- Optimization: Delete leftPad when capturing the stack before and after a frame execution [#6102](https://github.com/hyperledger/besu/pull/6102)

### Bug fixes
- Upgrade netty to address CVE-2023-44487, CVE-2023-34462 [#6100](https://github.com/hyperledger/besu/pull/6100)
- Upgrade grpc to address CVE-2023-32731, CVE-2023-33953, CVE-2023-44487, CVE-2023-4785 [#6100](https://github.com/hyperledger/besu/pull/6100)
- Fix blob gas calculation in reference tests [#6107](https://github.com/hyperledger/besu/pull/6107)
- Limit memory used in handling invalid blocks [#6138](https://github.com/hyperledger/besu/pull/6138)

---

### Download Links
https://hyperledger.jfrog.io/artifactory/besu-binaries/besu/23.10.2/besu-23.10.2.zip / sha256: 597ab71898d379180106baf24878239ed49acefea5772344fd359b0ff13fe19f

https://hyperledger.jfrog.io/artifactory/besu-binaries/besu/23.10.2/besu-23.10.2.tar.gz / sha256: 255818a5c6067a38aa8b565d8f32a49a172a7536a1d370673bbb75f548263c2c

## 23.10.1

### Additions and Improvements
- New option `--tx-pool-priority-senders` to specify a list of senders, that has the effect to prioritize any transactions sent by these senders from any source [#5959](https://github.com/hyperledger/besu/pull/5959)
- Cache last n blocks by using a new Besu flag `--cache-last-blocks=n` [#6009](https://github.com/hyperledger/besu/pull/6009)
- Optimize performances of RPC method `eth_feeHistory` [#6011](https://github.com/hyperledger/besu/pull/6011) [#6035](https://github.com/hyperledger/besu/pull/6035)
- Logging summary of plugins at Info as part of the config overview [#5964](https://github.com/hyperledger/besu/pull/5964) [#6049](https://github.com/hyperledger/besu/pull/6049)
- Layered tx pool memory improvements [#5985](https://github.com/hyperledger/besu/pull/5985) [#5974](https://github.com/hyperledger/besu/pull/5974)
- Update Bouncy Castle to 1.76, and force the use of the `jdk18on` variant [#5748](https://github.com/hyperledger/besu/pull/5748)
- Add GraphQL support for new fields in Cancun [#5923](https://github.com/hyperledger/besu/pull/5923) [#5975](https://github.com/hyperledger/besu/pull/5975)
- Add new configuration options to the EVM Fluent APIs [#5930](https://github.com/hyperledger/besu/pull/5930)


### Deprecations
- `--tx-pool-disable-locals` has been deprecated for removal in favor of `--tx-pool-no-local-priority`, no semantic change, only a renaming [#5959](https://github.com/hyperledger/besu/pull/5959)

### Bug Fixes
- Fix regression with t8n tool filling [#5979](https://github.com/hyperledger/besu/pull/5979)
- Fix EOF and EIP-4788 regressions in reference tests  [#6060](https://github.com/hyperledger/besu/pull/6060)

### Download Links
https://hyperledger.jfrog.io/artifactory/besu-binaries/besu/23.10.1/besu-23.10.1.tar.gz / sha256: e27645f345583f3ee447e5418302382c6f8335d2da8707bdd20033aabd86ce4c

https://hyperledger.jfrog.io/artifactory/besu-binaries/besu/23.10.1/besu-23.10.1.zip / sha256: fb173acb93c72fbb74a6542051691ca2d3d5f54ea2f51026467a512f3a22106b

## 23.10.0
### Layered Transaction Pool: the new default transaction pool implementation
With this release the previously experimental Layered txpool is marked stable and enabled by default, so please read the following instructions if you used to tune txpool behaviour,
otherwise you can simply go with the default and enjoy the improved performance of the new txpool.

#### Upgrading to Layered Transaction Pool
If you do not specify any txpool option, then you can skip this section.
If you have tuned the txpool using one of these options: `tx-pool-retention-hours`, `tx-pool-limit-by-account-percentage` or `tx-pool-max-size`,
then you need to update your configuration as described below:
- `tx-pool-retention-hours`: simply remove it, since it is not applicable in the Layered txpool, old transactions will eventually expire when the memory cache is full.
- `tx-pool-limit-by-account-percentage`: replace it with `tx-pool-max-future-by-sender`, which specify the max number of sequential transactions of single sender are kept in the txpool, by default it is 200.
- `tx-pool-max-size`: the Layered txpool is not limited by a max number of transactions, but by the estimated memory size the transactions occupy, so you need to remove this option, and to tune the max amount of memory<sup>*</sup> use the new option `tx-pool-layer-max-capacity` as described below.

You can still opt-out of the Layered txpool, setting `tx-pool=legacy` in config file or via cli argument, but be warned that the Legacy implementation will be deprecated for removal soon, so start testing the new implementation.

#### Configuring the Layered Transaction Pool
By default, the txpool is tuned for mainnet usage, but if you are using private networks or want to otherwise tune it, these are the new options:
- `tx-pool-max-future-by-sender`: specify the max number of sequential transactions of a single sender are kept in the txpool, by default it is 200, increase it to allow a single sender to fit more transactions in a single block. For private networks, this can safely be set in the hundreds or thousands if you want to ensure future transactions (with large nonce gaps) remain in the pool.
- `tx-pool-layer-max-capacity`: set the max amount of memory<sup>*</sup> in bytes, a single memory limited layer can occupy, by default is 12.5MB, keep in mind that there are 2 memory limited layers, so the expected memory consumption is twice the value specified by this option, so 25MB by default. Increase this value if you have spare RAM and the eviction rate is high for your network.
- `tx-pool-max-prioritized`: set the max number of transactions allowed in the first layer, that only contains transactions that are candidate for inclusion in the next block creation task. It makes sense to limit the value to the max number of transactions that fit in a block in your network, by default is 2000.

<sup>*</sup>: the memory used by the txpool is an estimation, we are working to make it always more accurate.

### Breaking Changes
- Removed support for Kotti network (ETC) [#5816](https://github.com/hyperledger/besu/pull/5816)
- Layered transaction pool implementation is now stable and enabled by default, so the following changes to experimental options have been done [#5772](https://github.com/hyperledger/besu/pull/5772):
    - `--Xlayered-tx-pool` is gone, to select the implementation use the new `--tx-pool` option with values `layered` (default) or `legacy`
    - `--Xlayered-tx-pool-layer-max-capacity`, `--Xlayered-tx-pool-max-prioritized` and `--Xlayered-tx-pool-max-future-by-sender` just drop the `Xlayered-` and keep the same behavior

### Additions and Improvements
- Add access to an immutable world view to start/end transaction hooks in the tracing API[#5836](https://github.com/hyperledger/besu/pull/5836)
- Layered transaction pool implementation is now stable and enabled by default. If you want still to use the legacy implementation, use `--tx-pool=legacy`. 
  By default, the new transaction pool is capped at using 25MB of memory, this limit can be raised using `--layered-tx-pool-layer-max-capacity` options  [#5772](https://github.com/hyperledger/besu/pull/5772)
- Tune G1GC to reduce Besu memory footprint, and new `besu-untuned` start scripts to run without any specific G1GC flags [#5879](https://github.com/hyperledger/besu/pull/5879)
- Reduce `engine_forkchoiceUpdatedV?` response time by asynchronously process block added events in the transaction pool [#5909](https://github.com/hyperledger/besu/pull/5909)

### Bug Fixes
- do not create ignorable storage on revert storage-variables subcommand [#5830](https://github.com/hyperledger/besu/pull/5830) 
- fix duplicate key errors in EthScheduler-Transactions [#5857](https://github.com/hyperledger/besu/pull/5857)
- Don't put control characters, escaped or otherwise, in t8n stacktraces [#5910](https://github.com/hyperledger/besu/pull/5910)

### Download Links
https://hyperledger.jfrog.io/artifactory/besu-binaries/besu/23.10.0/besu-23.10.0.tar.gz / sha256: 3c75f3792bfdb0892705b378f0b8bfc14ef6cecf1d8afe711d8d8687ed6687cf
https://hyperledger.jfrog.io/artifactory/besu-binaries/besu/23.10.0/besu-23.10.0.zip / sha256: d5dafff4c3cbf104bf75b34a9f108dcdd7b08d2759de75ec65cd997f38f52866

## 23.7.3

### Additions and Improvements
- Update Holešky config for re-launch [#5890](https://github.com/hyperledger/besu/pull/5890)

### Download Links
https://hyperledger.jfrog.io/artifactory/besu-binaries/besu/23.7.3/besu-23.7.3.tar.gz / sha256: c12ca6a9861557e0bf8f27076f8c8afcce6f1564687e5f02bfdc96c2b18846ff
https://hyperledger.jfrog.io/artifactory/besu-binaries/besu/23.7.3/besu-23.7.3.zip / sha256: 136596454f647c706130e3e2983bdbb4a1cbfaf2bbf6e999466754f9213c11f6


## 23.7.2

### Additions and Improvements
- Add new methods to `OperationTracer` to capture contexts enter/exit [#5756](https://github.com/hyperledger/besu/pull/5756)
- Add Holešky as predefined network name [#5797](https://github.com/hyperledger/besu/pull/5797)

### Breaking Changes
- Add ABI-decoded revert reason to `eth_call` and `eth_estimateGas` responses [#5705](https://github.com/hyperledger/besu/issues/5705)

### Additions and Improvements
- Add missing methods to the `Transaction` interface [#5732](https://github.com/hyperledger/besu/pull/5732)
- Add `benchmark` subcommand to `evmtool` [#5754](https://github.com/hyperledger/besu/issues/5754)
- JSON output is now compact by default. This can be overridden by the new `--json-pretty-print-enabled` CLI option. [#5766](https://github.com/hyperledger/besu/pull/5766)
- New `eth_getBlockReceipts` JSON-RPC method to retrieve all transaction receipts for a block in a single call [#5771](https://github.com/hyperledger/besu/pull/5771) 
- Add new methods to `OperationTracer` to capture contexts enter/exit [#5756](https://github.com/hyperledger/besu/pull/5756)

### Bug Fixes
- Make smart contract permissioning features work with london fork [#5727](https://github.com/hyperledger/besu/pull/5727)
- Add type to PendingTransactionDetail, fix eth_subscribe [#5729](https://github.com/hyperledger/besu/pull/5729)
- EvmTool "run" mode did not reflect contracts created within the transaction. [#5755](https://github.com/hyperledger/besu/pull/5755)
- Fixing snapsync issue with forest during the heal step [#5776](https://github.com/hyperledger/besu/pull/5776)

### Download Links
https://hyperledger.jfrog.io/artifactory/besu-binaries/besu/23.7.2/besu-23.7.2.tar.gz / sha256: f74b32c1a343cbad90a88aa59276b4c5eefea4643ee542aba2bbf898f85ae242
https://hyperledger.jfrog.io/artifactory/besu-binaries/besu/23.7.2/besu-23.7.2.zip / sha256: a233c83591fc277e3d1530c84bb5ea896abad717d796b5e3b856c79199132b75

## 23.7.1

### Breaking Changes
- Removed deprecated GoQuorum permissioning interop [#5607](https://github.com/hyperledger/besu/pull/5607)
- Removed support for version 0 of the database as it is no longer used by any active node. [#5698](https://github.com/hyperledger/besu/pull/5698)

### Additions and Improvements
- `evmtool` launcher binaries now ship as part of the standard distribution. [#5701](https://github.com/hyperledger/besu/pull/5701)
- EvmTool now executes the `execution-spec-tests` via the `t8n` and `b11r`. See the [README](ethereum/evmtool/README.md) in EvmTool for more instructions.
- Improve lifecycle management of the transaction pool [#5634](https://github.com/hyperledger/besu/pull/5634)
- Add extension points in AbstractCreateOperation for EVM libraries to react to contract creations [#5656](https://github.com/hyperledger/besu/pull/5656)
- Update to Tuweni 2.4.2. [#5684](https://github.com/hyperledger/besu/pull/5684)
- Decouple data field from Enum JsonRpcError by creating new enum holder RpcErrorType[#5629](https://github.com/hyperledger/besu/pull/5629)
- Update to bouncycastle 1.75 [#5675](https://github.com/hyperledger/besu/pull/5675)
- Extend OperationTracer with new methods [#5662](https://github.com/hyperledger/besu/pull/5662)
- Eip 6780 selfdestruct [#5430](https://github.com/hyperledger/besu/pull/5430)
- Add new debug_getRawTransaction to the DEBUG engine [#5635](https://github.com/hyperledger/besu/pull/5635)

### Bug Fixes
- Use the node's configuration to determine if DNS enode URLs are allowed in calls to `admin_addPeer` and `admin_removePeer` [#5584](https://github.com/hyperledger/besu/pull/5584)
- Align the implementation of Eth/68 `NewPooledTransactionHashes` to other clients, using unsigned int for encoding size. [#5640](https://github.com/hyperledger/besu/pull/5640)
- Failure at startup when enabling layered txpool before initial sync done [#5636](https://github.com/hyperledger/besu/issues/5636)
- Remove miner-related option warnings if the change isn't using Ethash consensus algorithm [#5669](https://github.com/hyperledger/besu/pull/5669)
- Fix for pending transactions reference leak [#5693](https://github.com/hyperledger/besu/pull/5693)
- Address a performance regression observed in import testing [#5734](https://github.com/hyperledger/besu/pull/5734)
- Update native libraries that have JPMS friendly module names [#5749](https://github.com/hyperledger/besu/pull/5749)

### Download Links
https://hyperledger.jfrog.io/artifactory/besu-binaries/besu/23.7.1/besu-23.7.1.tar.gz / sha256: 85dce66c2dbd21b4e5d3310770434dd373018a046b78d5037f6d4955256793cd
https://hyperledger.jfrog.io/artifactory/besu-binaries/besu/23.7.1/besu-23.7.1.zip / sha256: dfac11b2d6d9e8076ab2f86324d48d563badf76fd2a4aadc4469a97aef374ef5


## 23.7.0

- Was not released (failed burn-in test)


## 23.4.4

### Breaking Changes
- Move blockchain related variables in a dedicated storage, to pave the way to future optimizations [#5471](https://github.com/hyperledger/besu/pull/5471). The migration is performed automatically at startup,
and in case a rollback is needed, before installing a previous version, the migration can be reverted, using the subcommand `storage revert-variables` with the same configuration use to run Besu.
- Remove deprecated Rinkeby named network. [#5540](https://github.com/hyperledger/besu/pull/5540)
- Use BlobDB for blockchain storage to reduce initial sync time and write amplification (PR #5475). This PR reduces sync time by 14 hours on m6a.xlarge VM (1 day 8 hours 27 minutes instead of 1 day 22 hours 4 minutes).
### Additions and Improvements
- Allow Ethstats connection url to specify ws:// or wss:// scheme. [#5494](https://github.com/hyperledger/besu/issues/5494)
- Add support for Shanghai changes to the GraphQL service [#5496](https://github.com/hyperledger/besu/pull/5496)
- Unite the tx-pool CLI options under the same Tx Pool Options group in UX. [#5466](https://github.com/hyperledger/besu/issues/5466)
- Tidy DEBUG logs by moving engine API full logging to TRACE [#5529](https://github.com/hyperledger/besu/pull/5529)
- Remove PoW validation if merge is enabled as it is not needed any more [#5538](https://github.com/hyperledger/besu/pull/5538)
- Use BlobDB for blockchain storage to reduce initial sync time and write amplification [#5475](https://github.com/hyperledger/besu/pull/5475)
- Add healing flat db mechanism with early access CLI options `--Xsnapsync-synchronizer-flat-db-healing-enabled=true` [#5319](https://github.com/hyperledger/besu/pull/5319)
- Add debug_getRawTransaction method to the DEBUG suite [#5635](https://github.com/hyperledger/besu/pull/5635)

### Bug Fixes
- Fix backwards sync bug where chain is rolled back too far, especially when restarting Nimbus [#5497](https://github.com/hyperledger/besu/pull/5497)
- Check to ensure storage and transactions are not closed prior to reading/writing [#5527](https://github.com/hyperledger/besu/pull/5527) 
- Fix the unavailability of account code and storage on GraphQL/Bonsai [#5548](https://github.com/hyperledger/besu/pull/5548)

### Download Links
https://hyperledger.jfrog.io/artifactory/besu-binaries/besu/23.4.4/besu-23.4.4.tar.gz / sha256: bd476d235b6fe1f236a62bc709f41c87deb68b72c47bb5b58e56b9d9283af2c4
https://hyperledger.jfrog.io/artifactory/besu-binaries/besu/23.4.4/besu-23.4.4.zip / sha256: 4575000f4fd21d318e7b77340c9281d496bc800bee5b45a13684319e6f28bf27

## 23.4.3

- Was not released (failed burn-in test)

- ## 23.4.2

- Was not released (failed burn-in test)

## 23.4.1

### Breaking Changes
- Add request content length limit for the JSON-RPC API (5MB) [#5467](https://github.com/hyperledger/besu/pull/5467)
- `min-block-occupancy-ratio` options is now ignored on PoS networks [#5491](https://github.com/hyperledger/besu/pull/5491)

### Additions and Improvements
- Set the retention policy for RocksDB log files to maintain only the logs from the last week [#5428](https://github.com/hyperledger/besu/pull/5428)
- "Big-EOF" (the EOF version initially slotted for Shanghai) has been moved from Cancun to FutureEIPs [#5429](https://github.com/hyperledger/besu/pull/5429)
- EIP-4844: Zero blob transactions are invalid [#5425](https://github.com/hyperledger/besu/pull/5425)
- Transaction pool flag to disable specific behaviors for locally submitted transactions [#5418](https://github.com/hyperledger/besu/pull/5418)
- Added In-Protocol Deposit prototype (EIP-6110) in the experimental eip. [#5005](https://github.com/hyperledger/besu/pull/5055) [#5295](https://github.com/hyperledger/besu/pull/5295)
- New optional feature to save the txpool content to file on shutdown and reloading it on startup [#5434](https://github.com/hyperledger/besu/pull/5434)
- New option to send SNI header in TLS ClientHello message [#5439](https://github.com/hyperledger/besu/pull/5439)
- Early access - layered transaction pool implementation [#5290](https://github.com/hyperledger/besu/pull/5290)
- New RPC method `debug_getRawReceipts` [#5476](https://github.com/hyperledger/besu/pull/5476)
- Add TrieLogFactory plugin support [#5440](https://github.com/hyperledger/besu/pull/5440)
- Ignore `min-block-occupancy-ratio` option when on PoS networks, since in some cases, it prevents to have full blocks even if enough transactions are present [#5491](https://github.com/hyperledger/besu/pull/5491)

### Bug Fixes
- Fix eth_feeHistory response for the case in which blockCount is higher than highestBlock requested. [#5397](https://github.com/hyperledger/besu/pull/5397)
- Fix Besu Docker image failing to start due to NoClassDefFoundError with org.xerial.snappy.Snappy library. [#5462](https://github.com/hyperledger/besu/pull/5462)

### Download Links

https://hyperledger.jfrog.io/hyperledger/besu-binaries/besu/23.4.1/besu-23.4.1.tar.gz / sha256: 49d3a7a069cae307497093d834f873ce7804a46dd59207d5e8321459532d318e
https://hyperledger.jfrog.io/hyperledger/besu-binaries/besu/23.4.1/besu-23.4.1.zip / sha256: 1d82ed83a816968aa9366d9310b275ca6438100f5d3eb1ec03d3474b2a5f5e76

## 23.4.0

### Breaking Changes
- In `evmtool` (an offline EVM executor tool principally used for reference tests), the `--prestate` and `--genesis` options no longer parse genesis files containing IBFT, QBFT, and Clique network definitions. The same genesis files will work with those json entries removed. [#5192](https://github.com/hyperledger/besu/pull/5192)
- In `--ethstats`, if the port is not specified in the URI, it will default to 443 and 80 for ssl and non-ssl connections respectively instead of 3000. [#5301](https://github.com/hyperledger/besu/pull/5301)
- Remove IBFT 1.0 feature [#5302](https://github.com/hyperledger/besu/pull/5302)
- Remove GoQuorum-compatible privacy feature [#5303](https://github.com/hyperledger/besu/pull/5303)
- Remove launcher command line utility [#5355](https://github.com/hyperledger/besu/pull/5355)
- Remove deprecated `tx-pool-future-max-by-account` option, see instead: `tx-pool-limit-by-account-percentage` [#5361](https://github.com/hyperledger/besu/pull/5361)
- Default configuration for the deprecated ECIP-1049 network has been removed from the CLI network list [#5371](https://github.com/hyperledger/besu/pull/5371)
- Besu now requires glibc 2.32 or later to run. Ubuntu 20.04 users will need to update to a newer version of Ubuntu, 22.04 or later to run Besu

### Additions and Improvements
- An alternate build target for the EVM using GraalVM AOT compilation was added.  [#5192](https://github.com/hyperledger/besu/pull/5192)
- To generate the binary install and use GraalVM 23.3.r17 or higher and run `./gradlew nativeCompile`.  The binary will be located in `ethereum/evmtool/build/native/nativeCompile`
- Upgrade RocksDB version from 7.7.3 to 8.0.0. Besu Team [contributed](https://github.com/facebook/rocksdb/pull/11099) to this release to make disabling checksum verification work. 
- Log an error with stacktrace when RPC responds with internal error [#5288](https://github.com/hyperledger/besu/pull/5288)
- `--ethstats-cacert` to specify root CA of ethstats server (useful for non-production environments). [#5301](https://github.com/hyperledger/besu/pull/5301)
- Update most dependencies to latest version [#5269](https://github.com/hyperledger/besu/pull/5269)
- If jemalloc is used, print its version in the configuration overview [#4738](https://github.com/hyperledger/besu/pull/4738)
- Add metrics for accounts and storage reads (Flat database vs Merkle Patricia Trie) [#5315](https://github.com/hyperledger/besu/pull/5315)
- Offload LogBloom cache generation to computation executor, to avoid interfere with other scheduled tasks [#4530](https://github.com/hyperledger/besu/pull/4530)
- Reference tests are upgraded to use v12.1 of the ethereum tests [#5343](https://github.com/hyperledger/besu/pull/5343)
- Add new sepolia bootnodes, which should improve peering in the testnet. [#5352](https://github.com/hyperledger/besu/pull/5352)
- Renamed --bonsai-maximum-back-layers-to-load option to --bonsai-historical-block-limit for clarity. Removed --Xbonsai-use-snapshots option as it is no longer functional [#5337](https://github.com/hyperledger/besu/pull/5337)
- Change Forest to use TransactionDB instead of OptimisticTransactionDB [#5328](https://github.com/hyperledger/besu/pull/5328)
- Performance: Reduced usage of UInt256 in EVM operations [#5331](https://github.com/hyperledger/besu/pull/5331)
- Changed wrong error message "Invalid params" when private tx is reverted to "Execution reverted" with correct revert reason in data. [#5369](https://github.com/hyperledger/besu/pull/5369)
- Changes to the way gas is estimated to provide an exact gas estimate [#5142](https://github.com/hyperledger/besu/pull/5142)
- Add zero reads to Bonsai TrieLogs [#5317](https://github.com/hyperledger/besu/pull/5317) 
- Bonsai TrieLog serialization interface and default implementation [#5372](https://github.com/hyperledger/besu/pull/5372) 

### Bug Fixes
- Fix eth_getBlockByNumber cache error for latest block when called during syncing [#5292](https://github.com/hyperledger/besu/pull/5292)
- Fix QBFT and IBFT unable to propose blocks on London when zeroBaseFee is used [#5276](https://github.com/hyperledger/besu/pull/5276) 
- Make QBFT validator smart contract mode work with london fork [#5249](https://github.com/hyperledger/besu/issues/5249)
- Try to connect to EthStats server by default with ssl followed by non-ssl. [#5301](https://github.com/hyperledger/besu/pull/5301)
- Allow --miner-extra-data to be used in Proof-of-Stake block production [#5291](https://github.com/hyperledger/besu/pull/5291)
- Add withdrawals to payloadId calculation to avoid collisions [#5321](https://github.com/hyperledger/besu/pull/5321) 
- Re-implement trace_block, trace_filter and trace_replayBlockTransactions RPC endpoints to fix memory issues and improve performance [#5131](https://github.com/hyperledger/besu/pull/5131)

### Download Links
https://hyperledger.jfrog.io/hyperledger/besu-binaries/besu/23.4.0/besu-23.4.0.zip / sha256: 023a267ee07ed6e069cb15020c1c0262efc5ea0a3e32adc6596068cff7fd0be5
https://hyperledger.jfrog.io/hyperledger/besu-binaries/besu/23.4.0/besu-23.4.0.tar.gz / sha256: 821695b3255c9f646f4d527e374219c96416f498231520f2eec2bebedc53f5a0

## 23.1.3 - Nimbus Hotfix
This update is strongly recommended for anyone running Nimbus with Besu. Due to the way Nimbus send request data, this can lead to a missed block proposal in certain circumstances.

### Bug Fixes
Add withdrawals to payloadId calculation to avoid collisions #5321
Download Links
https://hyperledger.jfrog.io/hyperledger/besu-binaries/besu/23.1.3/besu-23.1.3.tar.gz / sha256: 36898932a7535c4d126c1980443b33c9a4971f9354112992a18ee134c1777aa3
https://hyperledger.jfrog.io/hyperledger/besu-binaries/besu/23.1.3/besu-23.1.3.zip / sha256: adb3b17e45217f86a56f07f09faba2e5d8a0eb8a585ad5307696d6cc58ee2f73

## 23.1.2
This update is a mainnet-compatible Shanghai/Capella upgrade and is recommended for all Mainnet users.

### Breaking Changes

### Additions and Improvements
- Schedule Shanghai (Shapella) fork for Mainnet [#5230](https://github.com/hyperledger/besu/pull/5230)
- Increase default from 1000 to 5000 for `--rpc-max-logs-range` [#5209](https://github.com/hyperledger/besu/pull/5209)
- Bonsai-safe refactor [#5123](https://github.com/hyperledger/besu/pull/5123)
- Safe tracing [#5197](https://github.com/hyperledger/besu/pull/5197)

### Bug Fixes
- Persist backward sync status to support resuming across restarts [#5182](https://github.com/hyperledger/besu/pull/5182)

### Download Links
https://hyperledger.jfrog.io/hyperledger/besu-binaries/besu/23.1.2/besu-23.1.2.tar.gz / sha256: 3d3a709a3aab993a0801b412a4719d74e319f942ddc13fb0f30b3c4a54d12538
https://hyperledger.jfrog.io/hyperledger/besu-binaries/besu/23.1.2/besu-23.1.2.zip / sha256: 2a9ff091cb4349fc23625a52089400bb6529a831eb22d15d0221cb27039ab203

## 23.1.1
This update is required for the Goerli Shanghai/Capella upgrade and recommended for all Mainnet users. If you use Besu on Goerli, update to 23.1.1. If you previously used 23.1.1-RC1, update to test 23.1.1 on Goerli. 

### Breaking Changes

### Additions and Improvements
- Add support for Shanghai in Sepolia https://github.com/hyperledger/besu/pull/5088
- Add implementation for engine_getPayloadBodiesByRangeV1 and engine_getPayloadBodiesByHashV1 https://github.com/hyperledger/besu/pull/4980
- If a PoS block creation repetition takes less than a configurable duration, then waits before next repetition https://github.com/hyperledger/besu/pull/5048
- Allow other users to read the /opt/besu dir when using docker https://github.com/hyperledger/besu/pull/5092
- Invalid params - add some error detail #5066
- Added the option --kzg-trusted-setup to pass a custom setup file for custom networks or to override the default one for named networks [#5084](https://github.com/hyperledger/besu/pull/5084)
- Gas accounting for EIP-4844 [#4992](https://github.com/hyperledger/besu/pull/4992)
- Goerli configs for shapella [#5151](https://github.com/hyperledger/besu/pull/5151)

### Bug Fixes
- Fix engine_getPayloadV2 block value calculation [#5040](https://github.com/hyperledger/besu/issues/5040)
- Moves check for init code length before balance check [#5077](https://github.com/hyperledger/besu/pull/5077)
- Address concurrency problems with eth_call [#5179](https://github.com/hyperledger/besu/pull/5179)

### Download Links
https://hyperledger.jfrog.io/hyperledger/besu-binaries/besu/23.1.1/besu-23.1.1.tar.gz / sha256: 11c3e5cdbc06df16a690e7ee9f98eefa46848f9fa280824b6e4c896d88f6b975
https://hyperledger.jfrog.io/hyperledger/besu-binaries/besu/23.1.1/besu-23.1.1.zip / sha256: afcf852f193adb8e82d187aa4f02e4669f12cc680270624d37101b94cf37adec

## 23.1.1-RC1
### Sepolia Shanghai Release aka Sepolia Shapella aka Shapolia

This update is **not recommended for mainnet users**.

Besu 23.1.1-RC1 is a **required update for Sepolia users**

Sepolia Shanghai hardfork scheduled for: **Tue Feb 28 2023 04:04:48 UTC**

---

This release has everything from [23.1.0](https://github.com/hyperledger/besu/releases/tag/23.1.0) and in addition the following:

### Additions and Improvements
- Add support for Shanghai in Sepolia https://github.com/hyperledger/besu/pull/5088
- Add implementation for engine_getPayloadBodiesByRangeV1 and engine_getPayloadBodiesByHashV1 https://github.com/hyperledger/besu/pull/4980
- If a PoS block creation repetition takes less than a configurable duration, then waits before next repetition https://github.com/hyperledger/besu/pull/5048
- Allow other users to read the /opt/besu dir when using docker https://github.com/hyperledger/besu/pull/5092
- Invalid params - add some error detail [#5066](https://github.com/hyperledger/besu/pull/5066)

### Bug fixes
- Fix engine_getPayloadV2 block value calculation https://github.com/hyperledger/besu/issues/5040
- Moves check for init code length before balance check https://github.com/hyperledger/besu/pull/5077

### Download Links
https://hyperledger.jfrog.io/hyperledger/besu-binaries/besu/23.1.1-RC1/besu-23.1.1-RC1.tar.gz / sha256: 82cff41f3eace02006b0e670605848e0e77e045892f8fa9aad66cbd84a88221e
https://hyperledger.jfrog.io/hyperledger/besu-binaries/besu/23.1.1-RC1/besu-23.1.1-RC1.zip / sha256: 469c8d6a8ca9d78ee111ff1128d00bf3bcddacbf5b800ef6047717a2da0cc21d

## 23.1.0
Besu 23.1.0 is a recommended update for Mainnet users. Thank you all for your patience as we crafted this quarterly release.

This is a rather large release with some breaking changes, so please be sure to read these notes carefully before you upgrade any Besu instances. We are including a move to Java 17 LTS. To build and run Besu, please make sure you have Java 17 on the host machine. Additionally, there are a host of spec compliance changes that change existing formats, so please check the specific RPC updates. Lastly, this release formalizes a deprecation notice for GoQuorum privacy modes and IBFT1.0 in Besu. These will be removed in the 23.4 series, unless otherwise stated.

From the improvements and fixes side, we have a host of execution performance improvements and fixes for defects with bonsai storage. We have also included an error detection and auto-heal capability for nodes that encounter state issues. This should keep nodes online and validating that may have previously required a resync.

One final note. 23.1.0 is not a Shanghai ready release. If you intend to test Besu on the long-lived testnets like Zhejiang, please [follow the instructions here](https://notes.ethereum.org/@launchpad/zhejiang). We will have more to share on our official Shanghai releases soon.

### Breaking Changes
- Change JsonRpc http service to return the error -32602 (Invalid params) with a 200 http status code
- Besu requires minimum Java 17 and up to build and run [#3320](https://github.com/hyperledger/besu/issues/3320)
- PKCS11 with nss module (PKCS11 based HSM can be used in DevP2P TLS and QBFT PKI) does not work with RSA keys
  in Java 17. SoftHSM is tested manually and working. (Other PKCS11 HSM are not tested). The relevant unit and acceptance
  tests are updated to use EC private keys instead of RSA keys.
- Change eth_feeHistory parameter `blockCount` to accept hexadecimal string (was accepting plain integer) [#5047](https://github.com/hyperledger/besu/pull/5047)
- Default configurations for the deprecated Ropsten, Kiln, Shandong, and Astor networks have been removed from the CLI network list. These networks can currently be accessed but will require a user-provided genesis configuration. [#4869](https://github.com/hyperledger/besu/pull/4869)
- GoQuorum-compatible privacy is deprecated and will be removed in 23.4
- IBFT 1.0 is deprecated and will be removed in 23.4
- Optimize SSTORE Operation execution time (memoize current and original value) [#4836](https://github.com/hyperledger/besu/pull/4836)

### Additions and Improvements
- Default rpc batch request to 1024 [#5104](https://github.com/hyperledger/besu/pull/5104) [#5108](https://github.com/hyperledger/besu/pull/5108)
- Add a new CLI option to limit the number of requests in a single RPC batch request. [#4965](https://github.com/hyperledger/besu/pull/4965)
- Support for new DATAHASH opcode as part of EIP-4844 [#4823](https://github.com/hyperledger/besu/issues/4823)
- Send only hash announcement for blob transaction type [#4940](https://github.com/hyperledger/besu/pull/4940)
- Add `excess_data_gas` field to block header [#4958](https://github.com/hyperledger/besu/pull/4958)
- Add `max_fee_per_data_gas` field to transaction [#4970](https://github.com/hyperledger/besu/pull/4970)
- Added option to evm CLI tool to allow code execution at specific forks [#4913](https://github.com/hyperledger/besu/pull/4913)
- Improve get account performance by using the world state updater cache [#4897](https://github.com/hyperledger/besu/pull/4897)
- Add new KZG precompile and option to override the trusted setup being used [#4822](https://github.com/hyperledger/besu/issues/4822)
- Add implementation for eth_createAccessList RPC method [#4942](https://github.com/hyperledger/besu/pull/4942)
- Updated reference tests to v11.3 [#4996](https://github.com/hyperledger/besu/pull/4996)
- Add DebugGetRawBlock and DebugGetRawHeader RPC methods [#5011](https://github.com/hyperledger/besu/pull/5011)
- Besu requires minimum Java 17 and up to build and run [#3320](https://github.com/hyperledger/besu/issues/3320)
- Add worldstate auto-heal mechanism [#5059](https://github.com/hyperledger/besu/pull/5059)
- Support for EIP-4895 - Withdrawals for Shanghai fork
- Improve SLOAD and SSTORE performance by caching empty slots [#4874](https://github.com/hyperledger/besu/pull/4874)
- RPC methods that lookup block by hash will now return an error response if no block found [#4582](https://github.com/hyperledger/besu/pull/4582)
- Added support for `safe` and `finalized` strings for the RPC methods using defaultBlock parameter [#4902](https://github.com/hyperledger/besu/pull/4902)
- Added post-execution state logging option to EVM Tool [#4709](https://github.com/hyperledger/besu/pull/4709)
- Add access list to Transaction Call Object [#4802](https://github.com/hyperledger/besu/issues/4801)
- Add timestamp fork support, including shanghaiTime and cancunTime forks [#4743](https://github.com/hyperledger/besu/pull/4743)
- Optimization:  Memoize transaction size and hash at the same time [#4812](https://github.com/hyperledger/besu/pull/4812)
- Add chain data pruning feature with three experimental CLI options: `--Xchain-pruning-enabled`, `--Xchain-pruning-blocks-retained` and `--Xchain-pruning-frequency` [#4686](https://github.com/hyperledger/besu/pull/4686)
  - Note that chain pruning is hidden and disabled by default. Once you choose to enable chain pruning, a new column family will be added to the db and you cannot roll back to a previous versi
    on of Besu.

### Bug Fixes
- Mitigation fix for stale bonsai code storage leading to log rolling issues on contract recreates [#4906](https://github.com/hyperledger/besu/pull/4906)
- Ensure latest cached layered worldstate is subscribed to storage, fix problem with RPC calls using 'latest' [#5076](https://github.com/hyperledger/besu/pull/5076)
- Fix for segmentation faults on worldstate truncation, snap-sync starts [#4786](https://github.com/hyperledger/besu/pull/4786)
- Fix for worldstate mismatch on failed forkchoiceUpdate [#4862](https://github.com/hyperledger/besu/pull/4862)

Download Links
https://hyperledger.jfrog.io/hyperledger/besu-binaries/besu/23.1.0/besu-23.1.0.tar.gz / sha256: 9081da04d47c3ff0a6ecc2256d353c7a02212f9b46f2c867a9365e18026c3a6e
https://hyperledger.jfrog.io/hyperledger/besu-binaries/besu/23.1.0/besu-23.1.0.zip / sha256: e037f5c8f976150af40403311d1c81018f4c3dfbef0ad33324d8c3e708d1fdca

## 23.1.0-RC1

### Breaking Changes
- Default configurations for the deprecated Ropsten, Kiln, Shandong, and Astor networks have been removed from the CLI network list. These networks can currently be accessed but will require a user-provided genesis configuration. [#4869](https://github.com/hyperledger/besu/pull/4869)

### Additions and Improvements

- Improve SLOAD and SSTORE performance by caching empty slots [#4874](https://github.com/hyperledger/besu/pull/4874)
- RPC methods that lookup block by hash will now return an error response if no block found [#4582](https://github.com/hyperledger/besu/pull/4582)
- Added support for `safe` and `finalized` strings for the RPC methods using defaultBlock parameter [#4902](https://github.com/hyperledger/besu/pull/4902)

### Bug Fixes

### Download Links
https://hyperledger.jfrog.io/hyperledger/besu-binaries/besu/23.1.0-RC1/besu-23.1.0-RC1.tar.gz / sha256: 30906891e528b3b4e3ce8e2313550a1da066b31ea10b05456dd0ad026792b46d
https://hyperledger.jfrog.io/hyperledger/besu-binaries/besu/23.1.0-RC1/besu-23.1.0-RC1.zip / sha256: 9067d1929079ae4a7c165e6f1e2bae08834939ed191f976d26544dc93352c306

## 23.1.0-beta

### Breaking Changes
- GoQuorum-compatible privacy is deprecated and will be removed in 23.4
- IBFT 1.0 is deprecated and will be removed in 23.4
- Optimize SSTORE Operation execution time (memoize current and original value) [#4836](https://github.com/hyperledger/besu/pull/4836)

### Additions and Improvements
- Added post-execution state logging option to EVM Tool [#4709](https://github.com/hyperledger/besu/pull/4709)
- Add access list to Transaction Call Object [#4802](https://github.com/hyperledger/besu/issues/4801)
- Add timestamp fork support, including shanghaiTime and cancunTime forks [#4743](https://github.com/hyperledger/besu/pull/4743)
- Optimization:  Memoize transaction size and hash at the same time [#4812](https://github.com/hyperledger/besu/pull/4812)
- Add chain data pruning feature with three experimental CLI options: `--Xchain-pruning-enabled`, `--Xchain-pruning-blocks-retained` and `--Xchain-pruning-frequency` [#4686](https://github.com/hyperledger/besu/pull/4686)
  - Note that chain pruning is hidden and disabled by default. Once you choose to enable chain pruning, a new column family will be added to the db and you cannot roll back to a previous version of Besu.

### Bug Fixes
- Fix for segmentation faults on worldstate truncation, snap-sync starts [#4786](https://github.com/hyperledger/besu/pull/4786)
- Fix for worldstate mismatch on failed forkchoiceUpdate [#4862](https://github.com/hyperledger/besu/pull/4862)

### Download Links

## 22.10.3

### Breaking Changes
- Added `--rpc-max-logs-range` CLI option to allow limiting the number of blocks queried by `eth_getLogs` RPC API. Default value: 1000 [#4597](https://github.com/hyperledger/besu/pull/4597)
- The `graalvm` docker variant no longer meets the performance requirements for Ethereum Mainnet.  The `openjdk-11` and `openjdk-latest` variants are recommended in its place.

### Additions and Improvements
- Implement Eth/68 sub-protocol [#4715](https://github.com/hyperledger/besu/issues/4715)
- Increase the speed of modexp gas execution and execution. [#4780](https://github.com/hyperledger/besu/pull/4780)
- Added experimental CLI options `--Xeth-capability-max` and `--Xeth-capability-min` to specify a range of capabilities to be supported by the Eth protocol. [#4752](https://github.com/hyperledger/besu/pull/4752)
- Set the default curve in the EVMTool, like is done in production operations [#4790](https://github.com/hyperledger/besu/pull/4790)

### Bug Fixes
- Fix storage key format for eth_getProof so that it follows the EIP-1474 spec [#4564](https://github.com/hyperledger/besu/pull/4564)

### Download Links
https://hyperledger.jfrog.io/hyperledger/besu-binaries/besu/22.10.3/besu-22.10.3.tar.gz / sha256: 7213f9445a84a196e94ae1877c6fdb1e51d37bfb19615da02ef5121d4f40e38c
https://hyperledger.jfrog.io/hyperledger/besu-binaries/besu/22.10.3/besu-22.10.3.zip / sha256: 0bf6bc98e01b0c1045f1b7d841a390c575bc5203c2a4e543d922fbc1ea0d3d5d

## 22.10.2
This is a hotfix release to resolve a race condition that results in segfaults, introduced in 22.10.1 release.

### Bug Fixes
- bugfix for async operations on Snapshot worldstates [#4767](https://github.com/hyperledger/besu/pull/4767)

### Download Links
https://hyperledger.jfrog.io/hyperledger/besu-binaries/besu/22.10.2/besu-22.10.2.tar.gz  / sha256: cdb36141e3cba6379d35016e0a2de2edba579d4786124b5f7257b1e4a68867a2
https://hyperledger.jfrog.io/hyperledger/besu-binaries/besu/22.10.2/besu-22.10.2.zip / sha256: 4c9208f684762670cb4f2c6ebfb6930e05e339a7c3c586fe8caa9f26462830aa


## 22.10.1

### Breaking Changes
- Fields `publicKey` and `raw` removed from RPC API `Transaction` result object [#4575](https://github.com/hyperledger/besu/pull/4575)

### Additions and Improvements
- Explain and improve price validation for London and local transactions during block proposal selection [#4602](https://github.com/hyperledger/besu/pull/4602)
- Support for ephemeral testnet Shandong, for EOF testing. [#4599](https://github.com/hyperledger/besu/pull/4599)
- Improve performance of block processing by parallelizing some parts during the "commit" step [#4635](https://github.com/hyperledger/besu/pull/4635)
- Upgrade RocksDB version from 7.6.0 to 7.7.3
- Added new RPC endpoints `debug_setHead` & `debug_replayBlock  [#4580](https://github.com/hyperledger/besu/pull/4580)
- Upgrade OpenTelemetry to version 1.19.0 [#3675](https://github.com/hyperledger/besu/pull/3675)
- Implement Eth/67 sub-protocol [#4596](https://github.com/hyperledger/besu/issues/4596)
- Backward sync log UX improvements [#4655](https://github.com/hyperledger/besu/pull/4655)
- Enable RocksDB Bloom filters to improve read performance [#4682](https://github.com/hyperledger/besu/pull/4682)
- Backward sync: use retry switching peer when fetching data from peers [#4656](https://github.com/hyperledger/besu/pull/4656)
- Shanghai implementation of EIP-3651 Warm coinbase [#4620](https://github.com/hyperledger/besu/pull/4620) 
- Shanghai implementation of EIP-3855 Push0 [#4660](https://github.com/hyperledger/besu/pull/4660)
- Shanghai implementation of EIP-3540 and EIP-3670 Ethereum Object Format and Code Validation [#4644](https://github.com/hyperledger/besu/pull/4644)
- Remove some log statements that are keeping some objects live in heap for a long time, to reduce the amount of memory required during initial sync [#4705](https://github.com/hyperledger/besu/pull/4705)
- Add field `type` to Transaction receipt object (eth_getTransactionReceipt) [#4505](https://github.com/hyperledger/besu/issues/4505)
- Print an overview of configuration and system information at startup [#4451](https://github.com/hyperledger/besu/pull/4451)
- Do not send new payloads to backward sync if initial sync is in progress [#4720](https://github.com/hyperledger/besu/issues/4720)
- Improve the way transaction fee cap validation is done on London fee market to not depend on transient network conditions [#4598](https://github.com/hyperledger/besu/pull/4598) 
- Preload and cache account and storage data from RocksDB to improve performance  [#4737](https://github.com/hyperledger/besu/issues/4737)

### Bug Fixes
- Restore updating chain head and finalized block during backward sync [#4718](https://github.com/hyperledger/besu/pull/4718)

### Download Links
https://hyperledger.jfrog.io/hyperledger/besu-binaries/besu/22.10.1/besu-22.10.1.tar.gz  / sha256: b6757b9fc69b782cdabb95b1e784d31b1effcc2e25c6b198b2f9d6b3786c7a8a
https://hyperledger.jfrog.io/hyperledger/besu-binaries/besu/22.10.1/besu-22.10.1.zip / sha256: 0dbee534620c7cc0fac0596e6df0c7f8a74be9df9cecd9d4f1407016f30fb9a1

## 22.10.0

### Breaking Changes
- Internal and interface APIs relating to storage have migrated from `UInt256` to `Bytes32` [#4562](https://github.com/hyperledger/besu/pull/4562)
- Flexible Privacy Groups (early access) support to Tessera's EC encryptor (contracts modified) [#4282](https://github.com/hyperledger/besu/pull/4282)
  * Before this change, the `bytes32` type was used for the enclave public keys, just supporting encryptors with public keys of that length (like the default NaCl)
  * For the EC encryptor, the encoded public key length is 91
- `--tx-pool-hashes-max-size` option removed (deprecated in 22.1.3)
- `--Xmerge-support` option removed (deprecated in 22.4.2) [#4518](https://github.com/hyperledger/besu/pull/4518)
- Breaking API changes in the `OperationTracer` interface to enable performance work.
  * The `traceExecution` method has been replaced with `tracePreExecution` and `tracePostExecution` methods, called just before and just after operation execution.
  * See `DebugOperationTracer` and `StandardJsonTracer` for migration examples.

### Additions and Improvements
- Updated jackson-databind library to version 2.13.4.2 addressing [CVE-2022-42003](https://nvd.nist.gov/vuln/detail/CVE-2022-42003)
- Update snapsync feature to avoid restarting the download of the world state from scratch when restarting Besu [#4381](https://github.com/hyperledger/besu/pull/4381)
- Added worldstate snapshot isolation to improve the stability of bonsai (`--Xbonsai-use-snapshots=true`) [#4351](https://github.com/hyperledger/besu/pull/4531)
- Reduce the number of runtime exceptions (SecurityModuleException) and unnecessary executions during ECIES handshake, by trying to decrypt EIP-8 formatted messages first [#4508](https://github.com/hyperledger/besu/pull/4508).
- Improved RLP processing of zero-length string as 0x80 [#4283](https://github.com/hyperledger/besu/pull/4283) [#4388](https://github.com/hyperledger/besu/issues/4388)
- Increased level of detail in JSON-RPC parameter error log messages [#4510](https://github.com/hyperledger/besu/pull/4510)
- New unstable configuration options to set the maximum time, in milliseconds, a PoS block creation jobs is allowed to run [#4519](https://github.com/hyperledger/besu/pull/4519)
- Tune EthScheduler thread pools to avoid recreating too many threads [#4529](https://github.com/hyperledger/besu/pull/4529)
- RocksDB snapshot based worldstate and plugin-api addition of Snapshot interfaces [#4409](https://github.com/hyperledger/besu/pull/4409)
- Continuously try to build better block proposals until timeout or GetPayload is called [#4516](https://github.com/hyperledger/besu/pull/4516)
- Upgrade RocksDB database version from 6.29.5 to 7.6.0 [#4517](https://github.com/hyperledger/besu/pull/4517)
- Avoid connecting to self when using static-nodes [#4521](https://github.com/hyperledger/besu/pull/4521)
- EVM performance has increased 20%-100% depending on the particulars of the contract. [#4540](https://github.com/hyperledger/besu/pull/4540)
- Improve calculateRootHash method performance during Block processing [#4568](https://github.com/hyperledger/besu/pull/4568)
- Bring GraphQL into compliance with execution-api specs [#4112](https://github.com/hyperledger/besu/pull/4112)
- Refactor unverified forkchoice event [#4487](https://github.com/hyperledger/besu/pull/4487)
- Improve UX of initial sync logs, pushing not relevant logs to debug level [#4486](https://github.com/hyperledger/besu/pull/4486)
- Optimize pivot block selector on PoS networks [#4488](https://github.com/hyperledger/besu/pull/4488)
- Optimize Snap sync on PoS networks [#4462](https://github.com/hyperledger/besu/pull/4462)

### Bug Fixes
- Fixed default fromBlock value and improved parameter interpretation in eth_getLogs RPC handler [#4513](https://github.com/hyperledger/besu/pull/4513)
- Fix for NoSuchElementException for missing invalid reason when rejecting a local sent transaction [#4569](https://github.com/hyperledger/besu/pull/4569)
- Corrects treating a block as bad on internal error during either validation or processing [#4512](https://github.com/hyperledger/besu/issues/4512)
- Corrects emission of blockadded events when rewinding during a re-org. Fix for [#4495](https://github.com/hyperledger/besu/issues/4495)
- Always return a transaction type for pending transactions [#4364](https://github.com/hyperledger/besu/pull/4364)
- Avoid a cyclic reference while printing EngineExchangeTransitionConfigurationParameter [#4357](https://github.com/hyperledger/besu/pull/4357)
- Corrects treating a block as bad on internal error [#4512](https://github.com/hyperledger/besu/issues/4512)
- In GraphQL update scalar parsing to be variable friendly [#4522](https://github.com/hyperledger/besu/pull/4522)
- Initiate connection to maintained peers soon after startup. [#4469](https://github.com/hyperledger/besu/pull/4469)
- Update apache-commons-text to 1.10.0 to address CVE-2022-42889 [#4542](https://github.com/hyperledger/besu/pull/4542)

### Download Links

https://hyperledger.jfrog.io/hyperledger/besu-binaries/besu/22.10.0/besu-22.10.0.tar.gz  / sha256: 88fb5df567e4ec3547d7d2970cfef00debbd020c0da66b19166d43779b3b2b85
https://hyperledger.jfrog.io/hyperledger/besu-binaries/besu/22.10.0/besu-22.10.0.zip / sha256: c8e39f7c879409cb9b47f4d3de5e9c521249083830a8c9a45e8a14a319fe195d

## 22.10.0-RC2

### Breaking Changes
- Flexible Privacy Groups (early access) support to Tessera's EC encryptor (contracts modified) [#4282](https://github.com/hyperledger/besu/pull/4282)
  * Before this change, the `bytes32` type was used for the enclave public keys, just supporting encryptors with public keys of that length (like the default NaCl)
  * For the EC encryptor, the encoded public key length is 91
- `--tx-pool-hashes-max-size` option removed (deprecated in 22.1.3)
- `--Xmerge-support` option remove (deprecated in 22.4.2) [#4518](https://github.com/hyperledger/besu/pull/4518)
- Breaking API changes in the `OperationTracer` interface to enable performance work.
  * The `traceExecution` method has been replaced with `tracePreExecution` and `tracePostExecution` methods, called just before and just after operation execution. 
  * See `DebugOperationTracer` and `StandardJsonTracer` for migration examples.

### Additions and Improvements
- Reduce the number of runtime exceptions (SecurityModuleException) and unnecessary executions during ECIES handshake, by trying to decrypt EIP-8 formatted messages first [#4508](https://github.com/hyperledger/besu/pull/4508).
- Improved RLP processing of zero-length string as 0x80 [#4283](https://github.com/hyperledger/besu/pull/4283) [#4388](https://github.com/hyperledger/besu/issues/4388)
- Increased level of detail in JSON-RPC parameter error log messages [#4510](https://github.com/hyperledger/besu/pull/4510)
- New experimental configuration options to set the maximum time, in milliseconds, a PoS block creation jobs is allowed to run [#4519](https://github.com/hyperledger/besu/pull/4519)
- Tune EthScheduler thread pools to avoid recreating too many threads [#4529](https://github.com/hyperledger/besu/pull/4529)
- RocksDB snapshot based worldstate and plugin-api addition of Snapshot interfaces [#4409](https://github.com/hyperledger/besu/pull/4409)
- Continuously try to build better block proposals until timeout or GetPayload is called [#4516](https://github.com/hyperledger/besu/pull/4516)
- Upgrade RocksDB database version from 6.29.5 to 7.6.0 [#4517](https://github.com/hyperledger/besu/pull/4517)
- Avoid connecting to self when using static-nodes [#4521](https://github.com/hyperledger/besu/pull/4521)
- EVM performance has increased 20%-100% depending on the particulars of the contract. [#4540](https://github.com/hyperledger/besu/pull/4540)
- Improve calculateRootHash method performance during Block processing [#4568](https://github.com/hyperledger/besu/pull/4568)

### Bug Fixes
- Corrects emission of blockadded events when rewinding during a re-org. Fix for [#4495](https://github.com/hyperledger/besu/issues/4495)
- Always return a transaction type for pending transactions [#4364](https://github.com/hyperledger/besu/pull/4364)
- Avoid a cyclic reference while printing EngineExchangeTransitionConfigurationParameter [#4357](https://github.com/hyperledger/besu/pull/4357)
- Corrects treating a block as bad on internal error [#4512](https://github.com/hyperledger/besu/issues/4512)
- In GraphQL update scalar parsing to be variable friendly [#4522](https://github.com/hyperledger/besu/pull/4522)
- Initiate connection to maintained peers soon after startup. [#4469](https://github.com/hyperledger/besu/pull/4469)
- Update apache-commons-text to 1.10.0 to address CVE-2022-42889 [#4542](https://github.com/hyperledger/besu/pull/4542)

### Download Links


## 22.10.0-RC1

### Additions and Improvements
- Bring GraphQL into compliance with execution-api specs [#4112](https://github.com/hyperledger/besu/pull/4112)
- Refactor unverified forkchoice event [#4487](https://github.com/hyperledger/besu/pull/4487)
- Improve UX of initial sync logs, pushing not relevant logs to debug level [#4486](https://github.com/hyperledger/besu/pull/4486)
- Optimize pivot block selector on PoS networks [#4488](https://github.com/hyperledger/besu/pull/4488)
- Optimize Snap sync on PoS networks [#4462](https://github.com/hyperledger/besu/pull/4462)

### Bug Fixes

### Download Links
https://hyperledger.jfrog.io/artifactory/besu-binaries/besu/22.10.0-RC1/besu-22.10.0-RC1.zip / sha256: 16fd47533aa2986491143e5f4a052c0aa4866ebfa415abbf3ca868e4fbeac6ce
https://hyperledger.jfrog.io/artifactory/besu-binaries/besu/22.10.0-RC1/besu-22.10.0-RC1.tar.gz / sha256: 48fd3480e4380580ed9187302be987e9eca2b445935ec6a509e7269898d8a4a8

## 22.7.7

### Additions and Improvements
- Tune EthScheduler thread pools to avoid recreating too many threads [#4529](https://github.com/hyperledger/besu/issues/4529)
- Reduce the number of runtime exceptions (SecurityModuleException) and unnecessary executions during ECIES handshake, by trying to decrypt EIP-8 formatted messages first [#4508](https://github.com/hyperledger/besu/pull/4508).
- The block variable was keeping too much memory while waiting for future to finish [#4489](https://github.com/hyperledger/besu/issues/4489)

### Bug Fixes
- Corrects treating a block as bad on internal error [#4512](https://github.com/hyperledger/besu/issues/4512)
- update appache-commons-text to 1.10.0 to address CVE-2022-42889 [#4542](https://github.com/hyperledger/besu/pull/4542)
- In GraphQL update scalar parsing to be variable friendly [#4522](https://github.com/hyperledger/besu/pull/4522)

### Download Links
https://hyperledger.jfrog.io/hyperledger/besu-binaries/besu/22.7.7/besu-22.7.7.zip / sha256: 79b2b1518605603d8268f873f2576617ca8340d89c045e0eda6896f40defea0d
https://hyperledger.jfrog.io/hyperledger/besu-binaries/besu/22.7.7/besu-22.7.7.tar.gz / sha256: 161c52ba9be8508767e80dbce796b4ad2cc5b649f7ed15387c6359d1e15753f6

## 22.7.6
Hotfix release of the 22.7.x series to address [#4495](https://github.com/hyperledger/besu/issues/4495) which could result in failed block proposals on merge networks.

### Additions and Improvements
- Bring GraphQL into compliance with execution-api specs [#4112](https://github.com/hyperledger/besu/pull/4112)

### Bug Fixes
- Corrects emission of blockadded events when rewinding during a re-org. [#4497](https://github.com/hyperledger/besu/issues/4497)

### Download Links
https://hyperledger.jfrog.io/hyperledger/besu-binaries/besu/22.7.6/besu-22.7.6.zip / sha256: ae05040027b96ba458a08cfee8577dafe1d85a3afce793f00f798cedb3ab547d
https://hyperledger.jfrog.io/hyperledger/besu-binaries/besu/22.7.6/besu-22.7.6.tar.gz / sha256: 9e538852f16fd39b884c4c342beaad813e33ab24890634c01eee3d37dc1da893

## 22.7.5

### Additions and Improvements
- Avoid sending added block events to transaction pool, and processing incoming transactions during initial sync [#4457](https://github.com/hyperledger/besu/pull/4457)
- When building a new proposal, keep the best block built until now instead of the last one [#4455](https://github.com/hyperledger/besu/pull/4455)
- Add Mainnet to merged networks [#4463](https://github.com/hyperledger/besu/pull/4463)

### Bug Fixes
- Fixed logIndex value returned by eth_getLogs RPC call [#4355](https://github.com/hyperledger/besu/pull/4355)

### Download Links
https://hyperledger.jfrog.io/hyperledger/besu-binaries/besu/22.7.5/besu-22.7.5.zip / sha256: b5d7b255b249beea0f46ec397122823c75f2373083a71a9f7b4c98b2b0f94997
https://hyperledger.jfrog.io/hyperledger/besu-binaries/besu/22.7.5/besu-22.7.5.tar.gz / sha256: 91e3cbc16c46c53f7bf55bdd968553d0fb4087bff1e244cb03ac175ac54cf718


## 22.7.4

### Bug Fixes
- Remove records that track transactions by sender when they are empty to same memory in the transaction pool [#4415](https://github.com/hyperledger/besu/pull/4415)
- Add Toml configuration file support for _--Xplugin-rocksdb-high-spec-enabled_ flag [#4438](https://github.com/hyperledger/besu/pull/4438)

### Download Links
- https://hyperledger.jfrog.io/hyperledger/besu-binaries/besu/22.7.4/besu-22.7.4.zip / sha256: 4f2a0c20bee7f266ec1dcb45fa90ae1ca42f4b22e9b21a601b7705357259aea9
- https://hyperledger.jfrog.io/hyperledger/besu-binaries/besu/22.7.4/besu-22.7.4.tar.gz / sha256: a60efc4d515ac94710bbc6d61a24f409b03fcfc02323bee2a2d75c883fc99dce

## 22.7.3

### Additions and Improvements
- Allow free gas networks in the London fee market [#4061](https://github.com/hyperledger/besu/issues/4061)
- Upgrade besu-native to 0.6.0 and use Blake2bf native implementation if available by default [#4264](https://github.com/hyperledger/besu/pull/4264)
- Resets engine QoS timer with every call to the engine API instead of only when ExchangeTransitionConfiguration is called [#4411](https://github.com/hyperledger/besu/issues/4411)
- ExchangeTransitionConfiguration mismatch will only submit a debug log not a warning anymore [#4411](https://github.com/hyperledger/besu/issues/4411)
- Upgrade besu-native to 0.6.1 and include linux arm64 build of bls12-381 [#4416](https://github.com/hyperledger/besu/pull/4416)
- Create a new flag on RocksDB (_--Xplugin-rocksdb-high-spec-enabled_) for high spec hardware to boost performance
- Transaction pool improvements to avoid filling the pool with not executable transactions, that could result in empty or semi-empty block proposals [#4425](https://github.com/hyperledger/besu/pull/4425)
- Limit Transaction pool consumption by sender to a configurable percentage of the pool size [#4417](https://github.com/hyperledger/besu/pull/4417)

### Bug Fixes
- Retry block creation if there is a transient error and we still have time, to mitigate empty block issue [#4407](https://github.com/hyperledger/besu/pull/4407)
- Fix StacklessClosedChannelException in Besu and resulted timeout errors in CL clients ([#4398](https://github.com/hyperledger/besu/issues/4398), [#4400](https://github.com/hyperledger/besu/issues/4400))
- Return JSON-RPC error code instead of INVALID in engine api when certain storage exceptions are encountered ([#4349](https://github.com/hyperledger/besu/issues/4349))

### Download links
- https://hyperledger.jfrog.io/artifactory/besu-binaries/besu/22.7.3/besu-22.7.3.tar.gz / sha256: `b0863fe2406cab57caf8a02f2bf02632cc5198622ac48b69bc63c128703bbd79`
- https://hyperledger.jfrog.io/artifactory/besu-binaries/besu/22.7.3/besu-22.7.3.zip / sha256: `368c6cb86119f8fe30bb12ab8c63b4d95a0fd8baf9c9414307a0a4033756b709`

## 22.7.2
### Besu 22.7.2 is a recommended release for the Merge and Mainnet users. 22.7.1 remains Merge-ready. This release provides additional robustness before the Merge with some fixes and improvements in sync, peering, and logging.

### Additions and Improvements
- Better management of jemalloc presence/absence in startup script [#4237](https://github.com/hyperledger/besu/pull/4237)
- Retry mechanism when getting a broadcasted block fail on all peers [#4271](https://github.com/hyperledger/besu/pull/4271)
- Filter out disconnected peers when fetching available peers [#4269](https://github.com/hyperledger/besu/pull/4269)
- Updated the default value of fast-sync-min-peers post merge [#4298](https://github.com/hyperledger/besu/pull/4298)
- Log imported block info post merge [#4310](https://github.com/hyperledger/besu/pull/4310)
- Transaction pool eviction by sender from tail of transaction list [#4327](https://github.com/hyperledger/besu/pull/4327)
- Transaction pool sender future nonce limits [#4336](https://github.com/hyperledger/besu/pull/4336)
- Pandas! Pandas now appear in 3 phases: The black bear and polar bear that are preparing? Those will appear when
your client has TTD configured (which is setup by default for mainnet), is in sync, and processing Proof of Work blocks. In the second phase you will see them powering up when the Terminal Total Difficulty block is added to the blockchain.
The final form of the Ethereum Panda will appear when the first finalized block is received from the Consensus Layer.

### Bug Fixes
- Accept wit/80 from Nethermind [#4279](https://github.com/hyperledger/besu/pull/4279)
- Properly shutdown the miner executor, to avoid waiting 30 seconds when stopping [#4353](https://github.com/hyperledger/besu/pull/4353)

### Download links
- https://hyperledger.jfrog.io/artifactory/besu-binaries/besu/22.7.2/besu-22.7.2.tar.gz / sha256: `8030a48f824c7bbc138b38a9e84e5531950bc16f6d21cda8b215232cce334214`
- https://hyperledger.jfrog.io/artifactory/besu-binaries/besu/22.7.2/besu-22.7.2.zip / sha256: `72653171b1ddd910e705fc6f616d7f1f4c120ef0d91718f0376f3ee5f2982c11`


## 22.7.1
### Merge Ready Release. Required update for The Merge on ethereum mainnet!
### Additions and Improvements
- Introduce a cap to reputation score increase [#4230](https://github.com/hyperledger/besu/pull/4230)
- Add experimental CLI option for `--Xp2p-peer-lower-bound` [#4200](https://github.com/hyperledger/besu/pull/4200)
- Improve pending blocks retrieval mechanism [#4227](https://github.com/hyperledger/besu/pull/4227)
- Set mainnet terminal total difficulty [#4260](https://github.com/hyperledger/besu/pull/4260)

### Bug Fixes
- Fixes off-by-one error for mainnet TTD fallback [#4223](https://github.com/hyperledger/besu/pull/4223)
- Fix off-by-one error in AbstractRetryingPeerTask [#4254](https://github.com/hyperledger/besu/pull/4254)
- Refactor and fix retrying get block switching peer [#4256](https://github.com/hyperledger/besu/pull/4256)
- Fix encoding of key (short hex) in eth_getProof [#4261](https://github.com/hyperledger/besu/pull/4261)
- Fix for post-merge networks fast-sync [#4224](https://github.com/hyperledger/besu/pull/4224), [#4276](https://github.com/hyperledger/besu/pull/4276)

### Download links
- https://hyperledger.jfrog.io/artifactory/besu-binaries/besu/22.7.1/besu-22.7.1.tar.gz / sha256: `7cca4c11e1d7525c172f2af9fbf456d134ada60e970d8b6abcfcd6c623b5dd36`
- https://hyperledger.jfrog.io/artifactory/besu-binaries/besu/22.7.1/besu-22.7.1.zip / sha256: `ba6e0b9b65ac36d041a5072392f119ff76e8e9f53a3d7b1e1a658ef1e4705d7a`



## 22.7.0

### Additions and Improvements
- Deprecation warning for Ropsten, Rinkeby, Kiln [#4173](https://github.com/hyperledger/besu/pull/4173)

### Bug Fixes

- Fixes previous known issue [#3890](https://github.com/hyperledger/besu/issues/3890)from RC3 requiring a restart post-merge to continue correct transaction handling.
- Stop producing stack traces when a get headers response only contains the range start header [#4189](https://github.com/hyperledger/besu/pull/4189)
- Upgrade Spotless to 6.8.0 [#4195](https://github.com/hyperledger/besu/pull/4195)
- Upgrade Gradle to 7.5 [#4196](https://github.com/hyperledger/besu/pull/4196)

### Download links
- https://hyperledger.jfrog.io/artifactory/besu-binaries/besu/22.7.0/besu-22.7.0.tar.gz / sha256: `af21104a880c37706b660aa816e1c38b2b3f603a97420ddcbc889324b71aa50e`
- https://hyperledger.jfrog.io/artifactory/besu-binaries/besu/22.7.0/besu-22.7.0.zip / sha256: `5b1586362e6e739c206c25224bb753a372bad70c0b22dbe091f9253024ebdc45`

## 22.7.0-RC3

### Known/Outstanding issues:
- Besu requires a restart post-merge to re-enable remote transaction processing [#3890](https://github.com/hyperledger/besu/issues/3890)

### Additions and Improvements
- Engine API: Change expiration time for JWT tokens to 60s [#4168](https://github.com/hyperledger/besu/pull/4168)
- Sepolia mergeNetSplit block [#4158](https://github.com/hyperledger/besu/pull/4158)
- Goerli TTD [#4160](https://github.com/hyperledger/besu/pull/4160)
- Several logging improvements

### Bug Fixes
- Allow to set any value for baseFeePerGas in the genesis file [#4177](https://github.com/hyperledger/besu/pull/4177)
- Fix for stack overflow when searching for TTD block [#4169](https://github.com/hyperledger/besu/pull/4169)
- Fix for chain stuck issue [#4175](https://github.com/hyperledger/besu/pull/4175)

### Download links
- https://hyperledger.jfrog.io/artifactory/besu-binaries/besu/22.7.0-RC3/besu-22.7.0-RC3.tar.gz / sha256: `6a1ee89c82db9fa782d34733d8a8c726670378bcb71befe013da48d7928490a6`
- https://hyperledger.jfrog.io/artifactory/besu-binaries/besu/22.7.0-RC3/besu-22.7.0-RC3.zip / sha256: `5de22445ab2a270cf33e1850cd28f1946442b7104738f0d1ac253a009c53414e`

## 22.7.0-RC2

### Additions and Improvements
- Add a block to the bad blocks if it did not descend from the terminal block [#4080](https://github.com/hyperledger/besu/pull/4080)
- Backward sync exception improvements [#4092](https://github.com/hyperledger/besu/pull/4092)
- Remove block header checks during backward sync, since they will be always performed during block import phase [#4098](https://github.com/hyperledger/besu/pull/4098)
- Optimize the backward sync retry strategy [#4095](https://github.com/hyperledger/besu/pull/4095)
- Add support for jemalloc library to better handle rocksdb memory consumption [#4126](https://github.com/hyperledger/besu/pull/4126)
- RocksDB configuration changes to improve performance. [#4132](https://github.com/hyperledger/besu/pull/4132)

### Bug Fixes
- Changed max message size in the p2p layer to 16.7MB from 10MB to improve peering performance [#4120](https://github.com/hyperledger/besu/pull/4120)
- Fixes for parent stateroot mismatch when using Bonsai storage mode (please report if you encounter this bug on this version) [#4094](https://github.com/hyperledger/besu/pull/4094)
- Above Bonsai related fixes have addressed situations where the event log was not indexed properly [#3921](https://github.com/hyperledger/besu/pull/3921)
- Fixes related to backward sync and reorgs [#4097](https://github.com/hyperledger/besu/pull/4097)
- Checkpoint sync with more merge friendly checkpoint blocks [#4085](https://github.com/hyperledger/besu/pull/4085)
- Fixes around RocksDB performance and memory usage [#4128](https://github.com/hyperledger/besu/pull/4128)
- Fix for RPC performance parallelization to improve RPC performance under heavy load [#3959](https://github.com/hyperledger/besu/pull/3959)
- Fix for post-Merge peering after PoW is removed in our logic for weighting peers [#4116](https://github.com/hyperledger/besu/pull/4116)
- Various logging changes to improve UX- Return the correct latest valid hash in case of bad block when calling engine methods [#4056](https://github.com/hyperledger/besu/pull/4056)
- Add a PoS block header rule to check that the current block is more recent than its parent [#4066](https://github.com/hyperledger/besu/pull/4066)
- Fixed a trie log layer issue on bonsai during reorg [#4069](https://github.com/hyperledger/besu/pull/4069)
- Fix transition protocol schedule to return the pre Merge schedule when reorg pre TTD [#4078](https://github.com/hyperledger/besu/pull/4078)
- Remove hash to sync from the queue only if the sync step succeeds [#4105](https://github.com/hyperledger/besu/pull/4105)
- The build process runs successfully even though the system language is not English [#4102](https://github.com/hyperledger/besu/pull/4102)
- Avoid starting or stopping the BlockPropagationManager more than once [#4122](https://github.com/hyperledger/besu/pull/4122)

### Download links
- https://hyperledger.jfrog.io/artifactory/besu-binaries/besu/22.7.0-RC2/besu-22.7.0-RC2.tar.gz / sha256: `befe15b893820c9c6451a74fd87b41f555ff28561494b3bebadd5da5c7ce25d3`
- https://hyperledger.jfrog.io/artifactory/besu-binaries/besu/22.7.0-RC2/besu-22.7.0-RC2.zip / sha256: `d56c340f5982b882fbecca2697ca72a5bbefe0e978d2d4504211f012e2242a81`

## 22.7.0-RC1

### Additions and Improvements
- Do not require a minimum block height when downloading headers or blocks [#3911](https://github.com/hyperledger/besu/pull/3911)
- When on PoS the head can be only be updated by ForkchoiceUpdate [#3994](https://github.com/hyperledger/besu/pull/3994)
- Version information available in metrics [#3997](https://github.com/hyperledger/besu/pull/3997)
- Add TTD and DNS to Sepolia config [#4024](https://github.com/hyperledger/besu/pull/4024)
- Return `type` with value `0x0` when serializing legacy transactions [#4027](https://github.com/hyperledger/besu/pull/4027)
- Ignore `ForkchoiceUpdate` if `newHead` is an ancestor of the chain head [#4055](https://github.com/hyperledger/besu/pull/4055)

### Bug Fixes
- Fixed a snapsync issue that can sometimes block the healing step [#3920](https://github.com/hyperledger/besu/pull/3920)
- Support free gas networks in the London fee market [#4003](https://github.com/hyperledger/besu/pull/4003)
- Limit the size of outgoing eth subprotocol messages.  [#4034](https://github.com/hyperledger/besu/pull/4034)
- Fixed a state root mismatch issue on bonsai that may appear occasionally [#4041](https://github.com/hyperledger/besu/pull/4041)

### Download links
- https://hyperledger.jfrog.io/artifactory/besu-binaries/besu/22.7.0-RC1/besu-22.7.0-RC1.tar.gz / sha256: `60ad8b53402beb62c24ad791799d9cfe444623a58f6f6cf1d0728459cb641e63`
- https://hyperledger.jfrog.io/artifactory/besu-binaries/besu/22.7.0-RC1/besu-22.7.0-RC1.zip / sha256: `7acfb3a73382bf70f6337e83cb7e9e472b4e5a9da88c5ed2fbd9e82fcf2046dc`

## 22.4.3

### Additions and Improvements
- \[EXPERIMENTAL\] Add checkpoint sync `--sync-mode="X_CHECKPOINT"` [#3849](https://github.com/hyperledger/besu/pull/3849)
- Support `finalized` and `safe` as tags for the block parameter in RPC APIs [#3950](https://github.com/hyperledger/besu/pull/3950)
- Added verification of payload attributes in ForkchoiceUpdated [#3837](https://github.com/hyperledger/besu/pull/3837)
- Add support for Gray Glacier hardfork [#3961](https://github.com/hyperledger/besu/issues/3961)

### Bug Fixes
- alias engine-rpc-port parameter with the former rpc param name [#3958](https://github.com/hyperledger/besu/pull/3958)

## 22.4.2

### Additions and Improvements
- Engine API Update: Replace deprecated INVALID_TERMINAL_BLOCK with INVALID last valid hash 0x0 [#3882](https://github.com/hyperledger/besu/pull/3882)
- Deprecate experimental merge flag and engine-rpc-enabled flag [#3875](https://github.com/hyperledger/besu/pull/3875)
- Update besu-native dependencies to 0.5.0 for linux arm64 support
- Update ropsten TTD to 100000000000000000000000

### Bug Fixes
- Stop backward sync if genesis block has been reached [#3869](https://github.com/hyperledger/besu/pull/3869)
- Allow to backward sync to request headers back to last finalized block if present or genesis [#3888](https://github.com/hyperledger/besu/pull/3888)

### Download link
- https://hyperledger.jfrog.io/artifactory/besu-binaries/besu/22.4.2/besu-22.4.2.zip / sha256: `e8e9eb7e3f544ecefeec863712fb8d3f6a569c9d70825a4ed2581c596db8fd45`
- https://hyperledger.jfrog.io/artifactory/besu-binaries/besu/22.4.2/besu-22.4.2.tar.gz / sha256: `9db0c37440cb56bcf671b8de13e0ecb6235171a497bdad91020b8c4a9dac2a27`

## 22.4.1

### Additions and Improvements
- GraphQL - allow null log topics in queries which match any topic [#3662](https://github.com/hyperledger/besu/pull/3662)
- multi-arch docker builds for amd64 and arm64 [#2954](https://github.com/hyperledger/besu/pull/2954)
- Filter Netty native lib errors likewise the pure Java implementation [#3807](https://github.com/hyperledger/besu/pull/3807)
- Add ropsten terminal total difficulty config [#3871](https://github.com/hyperledger/besu/pull/3871)

### Bug Fixes
- Stop the BlockPropagationManager when it receives the TTD reached event [#3809](https://github.com/hyperledger/besu/pull/3809)
- Correct getMixHashOrPrevRandao to return the value present in the block header [#3839](https://github.com/hyperledger/besu/pull/3839)

## 22.4.0

### Breaking Changes
- Version 22.4.x will be the last series to support Java 11. Version 22.7.0 will require Java 17 to build and run.
- In the Besu EVM Library all references to SHA3 have been renamed to the more accurate name Keccak256, including class names and comment. [#3749](https://github.com/hyperledger/besu/pull/3749)
- Removed the Gas object and replaced it with a primitive long [#3674](https://github.com/hyperledger/besu/pull/3674)
- Column family added for backward sync [#3638](https://github.com/hyperledger/besu/pull/3638)
  - Note that this added column family makes this a one-way upgrade. That is, once you upgrade your db to this version, you cannot roll back to a previous version of Besu.

### Bug Fixes
- Fix nullpointer on snapsync [#3773](https://github.com/hyperledger/besu/pull/3773)
- Introduce RocksDbSegmentIdentifier to avoid changing the storage plugin [#3755](https://github.com/hyperledger/besu/pull/3755)

## Download Links
- https://hyperledger.jfrog.io/artifactory/besu-binaries/besu/22.4.0/besu-22.4.0.zip / SHA256 d89e102a1941e70be31c176a6dd65cd5f3d69c4c
- https://hyperledger.jfrog.io/artifactory/besu-binaries/besu/22.4.0/besu-22.4.0.tar.gz / SHA256 868e38749dd40debe028624f8267f1fce7587010

## 22.4.0-RC2

### Breaking Changes
- In the Besu EVM Library all references to SHA3 have been renamed to the more accurate name Kecack256, including class names and comment. [#3749](https://github.com/hyperledger/besu/pull/3749)

### Additions and Improvements
- Onchain node permissioning
  - Log the enodeURL that was previously only throwing an IllegalStateException during the isPermitted check [#3697](https://github.com/hyperledger/besu/pull/3697),
  - Fail startup if node permissioning smart contract version does not match [#3765](https://github.com/hyperledger/besu/pull/3765)
- \[EXPERIMENTAL\] Add snapsync `--sync-mode="X_SNAP"` (only as client) [#3710](https://github.com/hyperledger/besu/pull/3710)
- Adapt Fast sync, and Snap sync, to use finalized block, from consensus layer, as pivot after the Merge [#3506](https://github.com/hyperledger/besu/issues/3506)
- Add IPC JSON-RPC interface (BSD/MacOS and Linux only) [#3695](https://github.com/hyperledger/besu/pull/3695)
- Column family added for backward sync [#3638](https://github.com/hyperledger/besu/pull/3638)
  - Note that this added column family makes this a one-way upgrade. That is, once you upgrade your db to this version, you cannot roll back to a previous version of Besu.

## Download Links
- https://hyperledger.jfrog.io/artifactory/besu-binaries/besu/22.4.0-RC2/besu-22.4.0-RC2.zip /  SHA256 5fa7f927c6717ebf503291c058815cd0c5fcfab13245d3b6beb66eb20cf7ac24
- https://hyperledger.jfrog.io/artifactory/besu-binaries/besu/22.4.0-RC2/besu-22.4.0-RC2.tar.gz / SHA256 1c4ecd17552cf5ebf120fc35dad753f45cb951ea0f817381feb2477ec0fff9c9

## 22.4.0-RC1

### Additions and Improvements
- Unit tests are now executed with JUnit5 [#3620](https://github.com/hyperledger/besu/pull/3620)
- Removed the Gas object and replaced it with a primitive long [#3674]

### Bug Fixes
- Flexible Privacy Precompile handles null payload ID [#3664](https://github.com/hyperledger/besu/pull/3664)
- Subcommand blocks import throws exception [#3646](https://github.com/hyperledger/besu/pull/3646)

## Download Links
- https://hyperledger.jfrog.io/artifactory/besu-binaries/besu/22.4.0-RC1/besu-22.4.0-RC1.zip / SHA256 0779082acc20a98eb810eb08778e0c0e1431046c07bc89019a2761fd1baa4c25
- https://hyperledger.jfrog.io/artifactory/besu-binaries/besu/22.4.0-RC1/besu-22.4.0-RC1.tar.gz / SHA256 15d8b0e335f962f95da46864109db9f28ed4f7bc351995b2b8db477c12b94860

## 22.1.3

### Breaking Changes
- Remove the experimental flag for bonsai tries CLI options `--data-storage-format` and `--bonsai-maximum-back-layers-to-load` [#3578](https://github.com/hyperledger/besu/pull/3578)
- Column family added for backward sync [#3532](https://github.com/hyperledger/besu/pull/3532)
  - Note that this added column family makes this a one-way upgrade. That is, once you upgrade your db to this version, you cannot roll back to a previous version of Besu.

### Deprecations
- `--tx-pool-hashes-max-size` is now deprecated and has no more effect, and it will be removed in a future release.

### Additions and Improvements
- Tune transaction synchronization parameter to adapt to mainnet traffic [#3610](https://github.com/hyperledger/besu/pull/3610)
- Improve eth/66 support [#3616](https://github.com/hyperledger/besu/pull/3616)
- Avoid reprocessing remote transactions already seen [#3626](https://github.com/hyperledger/besu/pull/3626)
- Upgraded jackson-databind dependency version [#3647](https://github.com/hyperledger/besu/pull/3647)

## Download Links
- https://hyperledger.jfrog.io/artifactory/besu-binaries/besu/22.1.3/besu-22.1.3.zip /  SHA256 9dafb80f2ec9ce8d732fd9e9894ca2455dd02418971c89cd6ccee94c53354d5d
- https://hyperledger.jfrog.io/artifactory/besu-binaries/besu/22.1.3/besu-22.1.3.tar.gz / SHA256 f9f8d37353aa4b5d12e87c08dd86328c1cffc591c6fc9e076c0f85a1d4663dfe

## 22.1.2

### Additions and Improvements
- Execution layer (The Merge):
  - Execution specific RPC endpoint [#3378](https://github.com/hyperledger/besu/issues/3378)
  - Adds JWT authentication to Engine APIs
  - Supports kiln V2.1 spec
- Tracing APIs
  - new API methods: trace_rawTransaction, trace_get, trace_callMany
  - added revertReason to trace APIs including: trace_transaction, trace_get, trace_call, trace_callMany, and trace_rawTransaction
- Allow mining beneficiary to transition at specific blocks for ibft2 and qbft consensus mechanisms.  [#3115](https://github.com/hyperledger/besu/issues/3115)
- Return richer information from the PrecompiledContract interface. [\#3546](https://github.com/hyperledger/besu/pull/3546)

### Bug Fixes
- Reject locally-sourced transactions below the minimum gas price when not mining. [#3397](https://github.com/hyperledger/besu/pull/3397)
- Fixed bug with contract address supplied to `debug_accountAt` [#3518](https://github.com/hyperledger/besu/pull/3518)

## Download Links
- https://hyperledger.jfrog.io/artifactory/besu-binaries/besu/22.1.2/besu-22.1.2.zip /  SHA256 1b26e3f8982c3a9dbabc72171f83f1cfe89eef84ead45b184ee9101f411c1251
- https://hyperledger.jfrog.io/artifactory/besu-binaries/besu/22.1.2/besu-22.1.2.tar.gz / SHA256 1eca9abddf351eaaf4e6eaa1b9536b8b4fd7d30a81d39f9d44ffeb198627ee7a

## 22.1.1

### Additions and Improvements
- Allow optional RPC methods that bypass authentication [#3382](https://github.com/hyperledger/besu/pull/3382)
- Execution layer (The Merge):
  - Extend block creation and mining to support The Merge [#3412](https://github.com/hyperledger/besu/pull/3412)
  - Backward sync [#3410](https://github.com/hyperledger/besu/pull/3410)
  - Extend validateAndProcessBlock to return an error message in case of failure, so it can be returned to the caller of ExecutePayload API [#3411](https://github.com/hyperledger/besu/pull/3411)
  - Persist latest finalized block [#2913](https://github.com/hyperledger/besu/issues/2913)
  - Add PostMergeContext, and stop syncing after the switch to PoS [#3453](https://github.com/hyperledger/besu/pull/3453)
  - Add header validation rules needed to validate The Merge blocks [#3454](https://github.com/hyperledger/besu/pull/3454)
  - Add core components: controller builder, protocol scheduler, coordinator, block creator and processor. [#3461](https://github.com/hyperledger/besu/pull/3461)
  - Execution specific RPC endpoint [#2914](https://github.com/hyperledger/besu/issues/2914), [#3350](https://github.com/hyperledger/besu/pull/3350)
- QBFT consensus algorithm is production ready

## Download Links
- https://hyperledger.jfrog.io/artifactory/besu-binaries/besu/22.1.1/besu-22.1.1.zip /  SHA256 cfff79e19e5f9a184d0b62886990698b77d019a0745ea63b5f9373870518173e
- https://hyperledger.jfrog.io/artifactory/besu-binaries/besu/22.1.1/besu-22.1.1.tar.gz / SHA256 51cc9d35215f977ac7338e5c611c60f225fd6a8c1c26f188e661624a039e83f3

## 22.1.0

### Breaking Changes
- Plugin API: BlockHeader.getBaseFee() method now returns an optional Wei instead of an optional Long [#3065](https://github.com/hyperledger/besu/issues/3065)
- Removed deprecated hash variable `protected volatile Hash hash;` which was used for private transactions [#3110](https://github.com/hyperledger/besu/pull/3110)

### Additions and Improvements
- Add support for additional JWT authentication algorithms [#3017](https://github.com/hyperledger/besu/pull/3017)
- Represent baseFee as Wei instead of long accordingly to the spec [#2785](https://github.com/hyperledger/besu/issues/2785)
- Implements [EIP-4399](https://eips.ethereum.org/EIPS/eip-4399) to repurpose DIFFICULTY opcode after the merge as a source of entropy from the Beacon chain. [#3081](https://github.com/hyperledger/besu/issues/3081)
- Re-order external services (e.g JsonRpcHttpService) to start before blocks start processing [#3118](https://github.com/hyperledger/besu/pull/3118)
- Stream JSON RPC responses to avoid creating big JSON strings in memory [#3076](https://github.com/hyperledger/besu/pull/3076)
- Ethereum Classic Mystique Hard Fork [#3256](https://github.com/hyperledger/besu/pull/3256)
- Genesis file parameter `blockperiodseconds` is validated as a positive integer on startup to prevent unexpected runtime behaviour [#3186](https://github.com/hyperledger/besu/pull/3186)
- Add option to require replay protection for locally submitted transactions [\#1975](https://github.com/hyperledger/besu/issues/1975)
- Update to block header validation for IBFT and QBFT to support London fork EIP-1559 [#3251](https://github.com/hyperledger/besu/pull/3251)
- Move into SLF4J as logging facade [#3285](https://github.com/hyperledger/besu/pull/3285)
- Changing the order in which we traverse the word state tree during fast sync. This should improve fast sync during subsequent pivot changes.[#3202](https://github.com/hyperledger/besu/pull/3202)
- Updated besu-native to version 0.4.3 [#3331](https://github.com/hyperledger/besu/pull/3331)
- Refactor synchronizer to asynchronously retrieve blocks from peers, and to change peer when retrying to get a block. [#3326](https://github.com/hyperledger/besu/pull/3326)
- Disable RocksDB TTL compactions [#3356](https://github.com/hyperledger/besu/pull/3356)
- add a websocket frame size configuration CLI parameter [#3386](https://github.com/hyperledger/besu/pull/3386)
- Add `--ec-curve` parameter to export/export-address public-key subcommands [#3333](https://github.com/hyperledger/besu/pull/3333)

### Bug Fixes
- Change the base docker image from Debian Buster to Ubuntu 20.04 [#3171](https://github.com/hyperledger/besu/issues/3171) fixes [#3045](https://github.com/hyperledger/besu/issues/3045)
- Make 'to' field optional in eth_call method according to the spec [#3177](https://github.com/hyperledger/besu/pull/3177)
- Update to log4j 2.17.1. Resolves potential vulnerability only exploitable when using custom log4j configurations that are writable by untrusted users.
- Fix regression on cors-origin star value
- Fix for ethFeeHistory accepting hex values for blockCount
- Fix a sync issue, when the chain downloader incorrectly shutdown when a task in the pipeline is cancelled. [#3319](https://github.com/hyperledger/besu/pull/3319)
- add a websocket frame size configuration CLI parameter [3368][https://github.com/hyperledger/besu/pull/3379]
- Prevent node from peering to itself [#3342](https://github.com/hyperledger/besu/pull/3342)
- Fix an `IndexOutOfBoundsException` exception when getting block from peers. [#3304](https://github.com/hyperledger/besu/issues/3304)
- Handle legacy eth64 without throwing null pointer exceptions [#3343](https://github.com/hyperledger/besu/pull/3343)

### Download Links
- https://hyperledger.jfrog.io/artifactory/besu-binaries/besu/22.1.0/besu-22.1.0.tar.gz \ SHA256 232bd7f274691ca14c26289fdc289d3fcdf69426dd96e2fa1601f4d079645c2f
- https://hyperledger.jfrog.io/artifactory/besu-binaries/besu/22.1.0/besu-22.1.0.zip \ SHA256 1b701ff5b647b64aff3d73d6f1fe3fdf73f14adbe31504011eff1660ab56ad2b

## 21.10.9

### Bug Fixes
- Fix regression on cors-origin star value
- Fix for ethFeeHistory accepting hex values for blockCount

 **Full Changelog**: https://github.com/hyperledger/besu/compare/21.10.8...21.10.9

[besu-21.10.9.tar.gz](https://hyperledger.jfrog.io/artifactory/besu-binaries/besu/21.10.9/besu-21.10.9.tar.gz) a4b85ba72ee73017303e4b2f0fdde84a87d376c2c17fdcebfa4e34680f52fc71
[besu-21.10.9.zip](https://hyperledger.jfrog.io/artifactory/besu-binaries/besu/21.10.9/besu-21.10.9.zip) c3ba3f07340fa80064ba7c06f2c0ec081184e000f9a925d132084352d0665ef9

## 21.10.8

### Additions and Improvements
- Ethereum Classic Mystique Hard Fork [#3256](https://github.com/hyperledger/besu/pull/3256)

### Download Links
https://hyperledger.jfrog.io/artifactory/besu-binaries/besu/21.10.8/besu-21.10.8.tar.gz \ SHA256 d325e2e36bc38a707a9eebf92068f5021606a8c6b6464bb4b4d59008ef8014fc
https://hyperledger.jfrog.io/artifactory/besu-binaries/besu/21.10.8/besu-21.10.8.zip \ SHA256 a91da1e82fb378e16437327bba56dd299aafdb0614ba528167a1dae85440c5af

## 21.10.7

### Bug Fixes
- Update dependencies (including vert.x, kubernetes client-java, okhttp, commons-codec)

### Additions and Improvements
- Add support for additional JWT authentication algorithms [#3017](https://github.com/hyperledger/besu/pull/3017)
- Remove Orion ATs

### Download Links
https://hyperledger.jfrog.io/artifactory/besu-binaries/besu/21.10.7/besu-21.10.7.tar.gz \ SHA256 94cee804fcaea366c9575380ef0e30ed04bf2fc7451190a94887f14c07f301ff
https://hyperledger.jfrog.io/artifactory/besu-binaries/besu/21.10.7/besu-21.10.7.zip \ SHA256 faf1ebfb20aa6171aa6ea98d7653339272567c318711d11e350471b5bba62c00

## 21.10.6

### Bug Fixes
- Update log4j to 2.17.1

### Download Links
https://hyperledger.jfrog.io/artifactory/besu-binaries/besu/21.10.6/besu-21.10.6.tar.gz \ SHA256 ef579490031dd4eb3704b4041e352cfb2e7e787fcff7506b69ef88843d4e1220
https://hyperledger.jfrog.io/artifactory/besu-binaries/besu/21.10.6/besu-21.10.6.zip \ SHA256 0fdda65bc993905daa14824840724d0b74e3f16f771f5726f5307f6d9575a719

## 21.10.5

### Bug Fixes
- Update log4j to 2.17.0

### Download Links
https://hyperledger.jfrog.io/artifactory/besu-binaries/besu/21.10.5/besu-21.10.5.tar.gz \ SHA256 0d1b6ed8f3e1325ad0d4acabad63c192385e6dcbefe40dc6b647e8ad106445a8
https://hyperledger.jfrog.io/artifactory/besu-binaries/besu/21.10.5/besu-21.10.5.zip \ SHA256 a1689a8a65c4c6f633b686983a6a1653e7ac86e742ad2ec6351176482d6e0c57

## 21.10.4

### Bug Fixes
- Update log4j to 2.16.0.
- Change the base docker image from Debian Buster to Ubuntu 20.04 [#3171](https://github.com/hyperledger/besu/issues/3171) fixes [#3045](https://github.com/hyperledger/besu/issues/3045)

### Download links
This release is not recommended for production use.

## 21.10.3

### Additions and Improvements
- Updated log4j to 2.15.0 and disabled JNDI message format lookups to improve security.
- Represent baseFee as Wei instead of long accordingly to the spec [#2785](https://github.com/hyperledger/besu/issues/2785)
- Adding support of the NO_COLOR environment variable as described in the [NO_COLOR](https://no-color.org/) standard [#3085](https://github.com/hyperledger/besu/pull/3085)
- Add `privx_findFlexiblePrivacyGroup` RPC Method, `privx_findOnchainPrivacyGroup` will be removed in a future release [#3075](https://github.com/hyperledger/besu/pull/3075)
- The invalid value is now shown when `--bootnodes` cannot parse an item to make it easier to identify which option is invalid.
- Adding two new options to be able to specify desired TLS protocol version and Java cipher suites [#3105](https://github.com/hyperledger/besu/pull/3105)
- Implements [EIP-4399](https://eips.ethereum.org/EIPS/eip-4399) to repurpose DIFFICULTY opcode after the merge as a source of entropy from the Beacon chain. [#3081](https://github.com/hyperledger/besu/issues/3081)

### Bug Fixes
- Change the base docker image from Debian Buster to Ubuntu 20.04 [#3171](https://github.com/hyperledger/besu/issues/3171) fixes [#3045](https://github.com/hyperledger/besu/issues/3045)

### Download Link
This release is not recommended for production use.

## 21.10.2

### Additions and Improvements
- Add discovery options to genesis file [#2944](https://github.com/hyperledger/besu/pull/2944)
- Add validate-config subcommand to perform basic syntax validation of TOML config [#2994](https://github.com/hyperledger/besu/pull/2994)
- Updated Sepolia Nodes [#3034](https://github.com/hyperledger/besu/pull/3034) [#3035](https://github.com/hyperledger/besu/pull/3035)

### Bug Fixes
- Reduce shift calculations to shifts that may have an actual result. [#3039](https://github.com/hyperledger/besu/pull/3039)
- DNS Discovery daemon wasn't started [#3033](https://github.com/hyperledger/besu/pull/3033)

### Download Link
This release is not recommended for production use.

## 21.10.1

### Additions and Improvements
- Add CLI autocomplete scripts. [#2854](https://github.com/hyperledger/besu/pull/2854)
- Add support for PKCS11 keystore on PKI Block Creation. [#2865](https://github.com/hyperledger/besu/pull/2865)
- Optimize EVM Memory for MLOAD Operations [#2917](https://github.com/hyperledger/besu/pull/2917)
- Upgrade CircleCI OpenJDK docker image to version 11.0.12. [#2928](https://github.com/hyperledger/besu/pull/2928)
- Update JDK 11 to latest version in Besu Docker images. [#2925](https://github.com/hyperledger/besu/pull/2925)
- Add Sepolia proof-of-work testnet configurations [#2920](https://github.com/hyperledger/besu/pull/2920)
- Allow block period to be configured for IBFT2 and QBFT using transitions [#2902](https://github.com/hyperledger/besu/pull/2902)
- Add support for binary messages (0x02) for websocket. [#2980](https://github.com/hyperledger/besu/pull/2980)

### Bug Fixes
- Do not change the sender balance, but set gas fee to zero, when simulating a transaction without enforcing balance checks. [#2454](https://github.com/hyperledger/besu/pull/2454)
- Ensure genesis block has the default base fee if london is at block 0 [#2920](https://github.com/hyperledger/besu/pull/2920)
- Fixes the exit condition for loading a BonsaiPersistedWorldState for a sibling block of the last one persisted [#2967](https://github.com/hyperledger/besu/pull/2967)

### Early Access Features
- Enable plugins to expose custom JSON-RPC / WebSocket methods [#1317](https://github.com/hyperledger/besu/issues/1317)

### Download Link
This release is not recommended for production use.

## 21.10.0

### Additions and Improvements
- The EVM has been factored out into a standalone module, suitable for inclusion as a library. [#2790](https://github.com/hyperledger/besu/pull/2790)
- Low level performance improvements changes to cut worst-case EVM performance in half. [#2796](https://github.com/hyperledger/besu/pull/2796)
- Migrate `ExceptionalHaltReason` from an enum to an interface to allow downstream users of the EVM to add new exceptional halt reasons. [#2810](https://github.com/hyperledger/besu/pull/2810)
- reduces need for JUMPDEST analysis via caching [#2607](https://github.com/hyperledger/besu/pull/2821)
- Add support for custom private key file for public-key export and public-key export-address commands [#2801](https://github.com/hyperledger/besu/pull/2801)
- Add CLI autocomplete scripts. [#2854](https://github.com/hyperledger/besu/pull/2854)
- Added support for PKCS11 keystore on PKI Block Creation. [#2865](https://github.com/hyperledger/besu/pull/2865)
- add support for ArrowGlacier hardfork [#2943](https://github.com/hyperledger/besu/issues/2943)

### Bug Fixes
- Allow BESU_CONFIG_FILE environment to specify TOML file [#2455](https://github.com/hyperledger/besu/issues/2455)
- Fix bug with private contracts not able to call public contracts that call public contracts [#2816](https://github.com/hyperledger/besu/pull/2816)
- Fixes the exit condition for loading a BonsaiPersistedWorldState for a sibling block of the last one persisted [#2967](https://github.com/hyperledger/besu/pull/2967)
- Fixes bonsai getMutable regression affecting fast-sync [#2934](https://github.com/hyperledger/besu/pull/2934)
- Regression in RC1 involving LogOperation and frame memory overwrites [#2908](https://github.com/hyperledger/besu/pull/2908)
- Allow `eth_call` and `eth_estimateGas` to accept contract address as sender. [#2891](https://github.com/hyperledger/besu/pull/2891)

### Early Access Features
- Enable plugins to expose custom JSON-RPC / WebSocket methods [#1317](https://github.com/hyperledger/besu/issues/1317)

### Download Link
This release is not recommended for production use. \
SHA256: 71374454753c2ee595f4f34dc6913f731818d50150accbc98088aace313c6935

## 21.10.0-RC4

### Additions and Improvements

### Bug Fixes
- Fixes the exit condition for loading a BonsaiPersistedWorldState for a sibling block of the last one persisted [#2967](https://github.com/hyperledger/besu/pull/2967)
- Fixes bonsai getMutable regression affecting fast-sync [#2934](https://github.com/hyperledger/besu/pull/2934)

### Early Access Features
### Download Link
This release is not recommended for production use. \
SHA256: b16e15764b8bc06c5c3f9f19bc8b99fa48e7894aa5a6ccdad65da49bbf564793

## 21.10.0-RC3

### Bug Fixes
- Regression in RC1 involving LogOperation and frame memory overwrites [#2908](https://github.com/hyperledger/besu/pull/2908)
- Allow `eth_call` and `eth_estimateGas` to accept contract address as sender. [#2891](https://github.com/hyperledger/besu/pull/2891)
- Fix Concurrency issues in Ethpeers. [#2896](https://github.com/hyperledger/besu/pull/2896)

### Download
This release is not recommended for production use. \
SHA256: 3d4857589336717bf5e4e5ef711b9a7f3bc46b49e1cf5b3b6574a00ccc6eda94

## 21.10.0-RC1/RC2
### Additions and Improvements
- The EVM has been factored out into a standalone module, suitable for inclusion as a library. [#2790](https://github.com/hyperledger/besu/pull/2790)
- Low level performance improvements changes to cut worst-case EVM performance in half. [#2796](https://github.com/hyperledger/besu/pull/2796)
- Migrate `ExceptionalHaltReason` from an enum to an interface to allow downstream users of the EVM to add new exceptional halt reasons. [#2810](https://github.com/hyperledger/besu/pull/2810)
- reduces need for JUMPDEST analysis via caching [#2607](https://github.com/hyperledger/besu/pull/2821)
- Add support for custom private key file for public-key export and public-key export-address commands [#2801](https://github.com/hyperledger/besu/pull/2801)

### Bug Fixes
- Allow BESU_CONFIG_FILE environment to specify TOML file [#2455](https://github.com/hyperledger/besu/issues/2455)
- Fix bug with private contracts not able to call public contracts that call public contracts [#2816](https://github.com/hyperledger/besu/pull/2816)

### Early Access Features

### Download
This release is not recommended for production use. \
SHA256: 536612e5e4d7a5e7a582f729f01ba591ba68cc389e8379fea3571ed85322ff51


## 21.7.4
### Additions and Improvements
- Upgrade Gradle to 7.2, which supports building with Java 17 [#2761](https://github.com/hyperledger/besu/pull/2376)

### Bug Fixes
- Set an idle timeout for metrics connections, to clean up ports when no longer used [\#2748](https://github.com/hyperledger/besu/pull/2748)
- Onchain privacy groups can be unlocked after being locked without having to add a participant [\#2693](https://github.com/hyperledger/besu/pull/2693)
- Update Gas Schedule for Ethereum Classic [#2746](https://github.com/hyperledger/besu/pull/2746)

### Early Access Features
- \[EXPERIMENTAL\] Added support for QBFT with PKI-backed Block Creation. [#2647](https://github.com/hyperledger/besu/issues/2647)
- \[EXPERIMENTAL\] Added support for QBFT to use retrieve validators from a smart contract [#2574](https://github.com/hyperledger/besu/pull/2574)

### Download Link
https://hyperledger.jfrog.io/native/besu-binaries/besu/21.7.4/besu-21.7.4.zip \
SHA256: 778d3c42851db11fec9171f77b22662f2baeb9b2ce913d7cfaaf1042ec19b7f9

## 21.7.3
### Additions and Improvements
- Migration to Apache Tuweni 2.0 [\#2376](https://github.com/hyperledger/besu/pull/2376)
- \[EXPERIMENTAL\] Added support for DevP2P-over-TLS [#2536](https://github.com/hyperledger/besu/pull/2536)
- `eth_getWork`, `eth_submitWork` support over the Stratum port [#2581](https://github.com/hyperledger/besu/pull/2581)
- Stratum metrics [#2583](https://github.com/hyperledger/besu/pull/2583)
- Support for mining ommers [#2576](https://github.com/hyperledger/besu/pull/2576)
- Updated onchain permissioning to validate permissions on transaction submission [\#2595](https://github.com/hyperledger/besu/pull/2595)
- Removed deprecated CLI option `--privacy-precompiled-address` [#2605](https://github.com/hyperledger/besu/pull/2605)
- Removed code supporting EIP-1702. [#2657](https://github.com/hyperledger/besu/pull/2657)
- A native library was added for the alternative signature algorithm secp256r1, which will be used by default [#2630](https://github.com/hyperledger/besu/pull/2630)
- The command line option --Xsecp-native-enabled was added as an alias for --Xsecp256k1-native-enabled [#2630](https://github.com/hyperledger/besu/pull/2630)
- Added Labelled gauges for metrics [#2646](https://github.com/hyperledger/besu/pull/2646)
- support for `eth/66` networking protocol [#2365](https://github.com/hyperledger/besu/pull/2365)
- update RPC methods for post london 1559 transaction [#2535](https://github.com/hyperledger/besu/pull/2535)
- \[EXPERIMENTAL\] Added support for using DNS host name in place of IP address in onchain node permissioning rules [#2667](https://github.com/hyperledger/besu/pull/2667)
- Implement EIP-3607 Reject transactions from senders with deployed code. [#2676](https://github.com/hyperledger/besu/pull/2676)
- Ignore all unknown fields when supplied to eth_estimateGas or eth_call. [\#2690](https://github.com/hyperledger/besu/pull/2690)

### Bug Fixes
- Consider effective price and effective priority fee in transaction replacement rules [\#2529](https://github.com/hyperledger/besu/issues/2529)
- GetTransactionCount should return the latest transaction count if it is greater than the transaction pool [\#2633](https://github.com/hyperledger/besu/pull/2633)

### Early Access Features

## 21.7.2

### Additions and Improvements
This release contains improvements and bugfixes for optimum compatibility with other London client versions.

## Bug Fixes
- hotfix for private transaction identification for mainnet transactions [#2609](https://github.com/hyperledger/besu/pull/2609)

## Download Link
https://hyperledger.jfrog.io/artifactory/besu-binaries/besu/21.7.2/besu-21.7.2.zip \
db47fd9ba33b36436ed6798d2474f7621c733353fd04f49d6defffd12e3b6e14


## 21.7.1

### Additions and Improvements
- `priv_call` now uses NO_TRACING OperationTracer implementation which improves memory usage [\#2482](https://github.com/hyperledger/besu/pull/2482)
- Ping and Pong messages now support ENR encoding as scalars or bytes [\#2512](https://github.com/hyperledger/besu/pull/2512)

### Download Link
https://hyperledger.jfrog.io/artifactory/besu-binaries/besu/21.7.1/besu-21.7.1.zip \
sha256sum 83fc44e39a710a95d8b6cbbbf04010dea76122bafcc633a993cd15304905a402

## 21.7.0

### Additions and Improvements
This release contains the activation blocks for London across all supported testnets. They are:
  * Ropsten 10_499_401 (24 Jun 2021)
  * Goerli 5_062_605 (30 Jun 2021)
  * Rinkeby 8_897_988 (7 Jul 2021)
  * Mainnet 12_965_000 (4 Aug 2021)
- eip-1559 changes: accept transactions which have maxFeePerGas below current baseFee [\#2374](https://github.com/hyperledger/besu/pull/2374)
- Introduced transitions for IBFT2 block rewards [\#1977](https://github.com/hyperledger/besu/pull/1977)
- Change Ethstats's status from experimental feature to stable. [\#2405](https://github.com/hyperledger/besu/pull/2405)
- Fixed disabling of native libraries for secp256k1 and altBn128. [\#2163](https://github.com/hyperledger/besu/pull/2163)
- eth_feeHistory API for wallet providers [\#2466](https://github.com/hyperledger/besu/pull/2466)

### Bug Fixes
- Ibft2 could create invalid RoundChange messages in some circumstances containing duplicate prepares [\#2449](https://github.com/hyperledger/besu/pull/2449)
- Updated `eth_sendRawTransaction` to return an error when maxPriorityFeePerGas exceeds maxFeePerGas [\#2424](https://github.com/hyperledger/besu/pull/2424)
- Fixed NoSuchElementException with EIP1559 transaction receipts when using eth_getTransactionReceipt [\#2477](https://github.com/hyperledger/besu/pull/2477)

### Early Access Features
- QBFT is a Byzantine Fault Tolerant consensus algorithm, building on the capabilities of IBFT and IBFT 2.0. It aims to provide performance improvements in cases of excess round change, and provides interoperability with other EEA compliant clients, such as GoQuorum.
  - Note: QBFT currently only supports new networks. Existing networks using IBFT2.0 cannot migrate to QBFT. This will become available in a future release.
  - Note: QBFT is an early access feature pending community feedback. Please make use of QBFT in new development networks and reach out in case of issues or concerns
- GoQuorum-compatible privacy. This mode uses Tessera and is interoperable with GoQuorum.
  - Note: GoQuorum-compatible privacy is an early access feature pending community feedback.

### Download Link
https://hyperledger.jfrog.io/artifactory/besu-binaries/besu/21.7.0/besu-21.7.0.zip
sha256sum 389465fdcc2cc5e5007a02dc2b8a2c43d577198867316bc5cc4392803ed71034

## 21.7.0-RC2

### Additions and Improvements
- eth_feeHistory API for wallet providers [\#2466](https://github.com/hyperledger/besu/pull/2466)
### Bug Fixes
- Ibft2 could create invalid RoundChange messages in some circumstances containing duplicate prepares [\#2449](https://github.com/hyperledger/besu/pull/2449)

## Download Link
https://hyperledger.jfrog.io/artifactory/besu-binaries/besu/21.7.0-RC2/besu-21.7.0-RC2.zip
sha256sum 7bc97c359386cad84d449f786dc0a8ed8728616b6704ce473c63f1d94af3a9ef


## 21.7.0-RC1

### Additions and Improvements
- eip-1559 changes: accept transactions which have maxFeePerGas below current baseFee [\#2374](https://github.com/hyperledger/besu/pull/2374)
- Introduced transitions for IBFT2 block rewards [\#1977](https://github.com/hyperledger/besu/pull/1977)
- Change Ethstats's status from experimental feature to stable. [\#2405](https://github.com/hyperledger/besu/pull/2405)
- Fixed disabling of native libraries for secp256k1 and altBn128. [\#2163](https://github.com/hyperledger/besu/pull/2163)


### Bug Fixes

- Updated `eth_sendRawTransaction` to return an error when maxPriorityFeePerGas exceeds maxFeePerGas [\#2424](https://github.com/hyperledger/besu/pull/2424)

### Early Access Features
This release contains the activation blocks for London across all supported testnets. They are:
  * Ropsten 10_499_401 (24 Jun 2021)
  * Goerli 5_062_605 (30 Jun 2021)
  * Rinkeby 8_897_988 (7 Jul 2021)

## Download Link
https://hyperledger.jfrog.io/artifactory/besu-binaries/besu/21.7.0-RC1/besu-21.7.0-RC1.zip
sha256sum fc959646af65a0e267fc4d695e0af7e87331d774e6e8e890f5cc391549ed175a

## 21.1.7

## Privacy users - Orion Project Deprecation
Tessera is now the recommended Private Transaction Manager for Hyperledger Besu.

Now that all primary Orion functionality has been merged into Tessera, Orion is being deprecated.
We encourage all users with active projects to use the provided migration instructions,
documented [here](https://docs.orion.consensys.net/en/latest/Tutorials/Migrating-from-Orion-to-Tessera/).

We will continue to support Orion users until 30th November 2021. If you have any questions or
concerns, please reach out to the ConsenSys protocol engineering team in the
[#orion channel on Discord](https://discord.gg/hYpHRjK) or by [email](mailto:quorum@consensys.net).


### Additions and Improvements
* Upgrade OpenTelemetry to 1.2.0. [\#2313](https://github.com/hyperledger/besu/pull/2313)

* Ethereum Classic Magneto Hard Fork [\#2315](https://github.com/hyperledger/besu/pull/2315)

* Added support for the upcoming CALAVERAS ephemeral testnet and removed the configuration for the deprecated BAIKAL ephemeral testnet. [\#2343](https://github.com/hyperledger/besu/pull/2343)

### Bug Fixes
* Fix invalid transfer values with the tracing API specifically for CALL operation [\#2319](https://github.com/hyperledger/besu/pull/2319)

### Early Access Features

#### Previously identified known issues

- Fixed issue in discv5 where nonce was incorrectly reused. [\#2075](https://github.com/hyperledger/besu/pull/2075)
- Fixed issues in debug_standardTraceBadBlockToFile and debug_standardTraceBlockToFile. [\#2120](https://github.com/hyperledger/besu/pull/2120)
- Fixed invalid error code in several JSON RPC methods when the requested block is not in the range. [\#2138](https://github.com/hyperledger/besu/pull/2138)

## Download Link
https://hyperledger.jfrog.io/artifactory/besu-binaries/besu/21.1.7/besu-21.1.7.zip

sha256: f415c9b67d26819caeb9940324b2b1b9ce6e872c9181052739438545e84e2531


## 21.1.6

### Additions and Improvements

* Added support for the upcoming BAIKAL ephemeral testnet and removed the configuration for the deprecated YOLOv3 ephemeral testnet. [\#2237](https://github.com/hyperledger/besu/pull/2237)
* Implemented [EIP-3541](https://eips.ethereum.org/EIPS/eip-3541): Reject new contracts starting with the 0xEF byte [\#2243](https://github.com/hyperledger/besu/pull/2243)
* Implemented [EIP-3529](https://eips.ethereum.org/EIPS/eip-3529): Reduction in refunds [\#2238](https://github.com/hyperledger/besu/pull/2238)
* Implemented [EIP-3554](https://eips.ethereum.org/EIPS/eip-3554): Difficulty Bomb Delay [\#2289](https://github.com/hyperledger/besu/pull/2289)
* \[EXPERIMENTAL\] Added support for secp256r1 keys. [#2008](https://github.com/hyperledger/besu/pull/2008)

### Bug Fixes

- Added ACCESS_LIST transactions to the list of transactions using legacy gas pricing for 1559 [\#2239](https://github.com/hyperledger/besu/pull/2239)
- Reduced logging level of public key decoding failure of malformed packets. [\#2143](https://github.com/hyperledger/besu/pull/2143)
- Add 1559 parameters to json-rpc responses.  [\#2222](https://github.com/hyperledger/besu/pull/2222)

### Early Access Features

#### Previously identified known issues

- Fixed issue in discv5 where nonce was incorrectly reused. [\#2075](https://github.com/hyperledger/besu/pull/2075)
- Fixed issues in debug_standardTraceBadBlockToFile and debug_standardTraceBlockToFile. [\#2120](https://github.com/hyperledger/besu/pull/2120)
- Fixed invalid error code in several JSON RPC methods when the requested block is not in the range. [\#2138](https://github.com/hyperledger/besu/pull/2138)

## Download Link
https://hyperledger.jfrog.io/artifactory/besu-binaries/besu/21.1.6/besu-21.1.6.zip

sha256: 3952c69a32bb390ec84ccf4c2c3eb600ea3696af9a05914985d10e1632ef8488

## 21.1.5

### Additions and Improvements

- Ignore `nonce` when supplied to eth_estimateGas or eth_call. [\#2133](https://github.com/hyperledger/besu/pull/2133)
- Ignore `privateFor` for tx estimation. [\#2160](https://github.com/hyperledger/besu/pull/2160)

### Bug Fixes

- Fixed `NullPointerException` when crossing network upgrade blocks when peer discovery is disabled. [\#2140](https://github.com/hyperledger/besu/pull/2140)

### Early Access Features

#### Previously identified known issues

- Fixed issue in discv5 where nonce was incorrectly reused. [\#2075](https://github.com/hyperledger/besu/pull/2075)
- Fixed issues in debug_standardTraceBadBlockToFile and debug_standardTraceBlockToFile. [\#2120](https://github.com/hyperledger/besu/pull/2120)

## Download Link
https://hyperledger.jfrog.io/artifactory/besu-binaries/besu/21.1.5/besu-21.1.5.zip

sha256: edd78fcc772cfa97d11d8ee7b5766e6fac4b31b582f940838a292f2aeb204777

## 21.1.4

### Additions and Improvements

- Adds `--discovery-dns-url` CLI command [\#2088](https://github.com/hyperledger/besu/pull/2088)

### Bug Fixes

- Fixed issue in discv5 where nonce was incorrectly reused. [\#2075](https://github.com/hyperledger/besu/pull/2075)
- Fixed issues in debug_standardTraceBadBlockToFile and debug_standardTraceBlockToFile. [\#2120](https://github.com/hyperledger/besu/pull/2120)

### Early Access Features

#### Previously identified known issues

- [Fast sync when running Besu on cloud providers](KNOWN_ISSUES.md#fast-sync-when-running-besu-on-cloud-providers)
- [Privacy users with private transactions created using v1.3.4 or earlier](KNOWN_ISSUES.md#privacy-users-with-private-transactions-created-using-v134-or-earlier)

## Download Link
https://hyperledger.jfrog.io/artifactory/besu-binaries/besu/21.1.4/besu-21.1.4.zip
58ae55b492680d92aeccfbed477e8b9c25ccc1a97cca71895e27448d754a7d8b

## 21.1.3

### Additions and Improvements
* Increase node diversity when downloading blocks [\#2033](https://github.com/hyperledger/besu/pull/2033)

### Bug Fixes
* Ethereum Node Records are now dynamically recalculated when we pass network upgrade blocks. This allows for better peering through transitions without needing to restart the node. [\#1998](https://github.com/hyperledger/besu/pull/1998)


### Early Access Features

#### Previously identified known issues

- [Fast sync when running Besu on cloud providers](KNOWN_ISSUES.md#fast-sync-when-running-besu-on-cloud-providers)
- [Privacy users with private transactions created using v1.3.4 or earlier](KNOWN_ISSUES.md#privacy-users-with-private-transactions-created-using-v134-or-earlier)

### Download link
https://hyperledger.jfrog.io/artifactory/besu-binaries/besu/21.1.3/besu-21.1.3.zip
38893cae225e5c53036d06adbeccc30aeb86ef08c543fb742941a8c618485c8a

## 21.1.2

### Berlin Network Upgrade

### Important note: the 21.1.1 release contains an outdated version of the Berlin network upgrade. If you are using Besu on public Ethereum networks, you must upgrade to 21.1.2.

This release contains the activation blocks for Berlin across all supported testnets and the Ethereum mainnet. They are:
  * Ropsten 9_812_189 (10 Mar 2021)
  * Goerli 4_460_644 (17 Mar 2021)
  * Rinkeby 8_290_928 (24 Mar 2021)
  * Ethereum 12_244_000 (14 Apr 2021)


### Additions and Improvements
- Added option to set a limit for JSON-RPC connections
  * HTTP connections `--rpc-http-max-active-connections` [\#1996](https://github.com/hyperledger/besu/pull/1996)
  * WS connections `--rpc-ws-max-active-connections` [\#2006](https://github.com/hyperledger/besu/pull/2006)
- Added ASTOR testnet ETC support [\#2017](https://github.com/hyperledger/besu/pull/2017)
### Bug Fixes
* Don't Register BLS12 precompiles for Berlin [\#2015](https://github.com/hyperledger/besu/pull/2015)

#### Previously identified known issues

- [Fast sync when running Besu on cloud providers](KNOWN_ISSUES.md#fast-sync-when-running-besu-on-cloud-providers)
- [Privacy users with private transactions created using v1.3.4 or earlier](KNOWN_ISSUES.md#privacy-users-with-private-transactions-created-using-v134-or-earlier)

### Download link
https://hyperledger.jfrog.io/artifactory/besu-binaries/besu/21.1.2/besu-21.1.2.zip
02f4b6622756b77fed814d8c1bbf986c6178d8f5adb9d61076e061124c3d12aa

## 21.1.1

### Berlin Network Upgrade

### Important note: this release contains an outdated version of the Berlin network upgrade. If you are using Besu on public Ethereum networks, you must upgrade to 21.1.2.

This release contains the activation blocks for Berlin across all supported testnets and the Ethereum mainnet. They are:
  * Ropsten 9_812_189 (10 Mar 2021)
  * Goerli 4_460_644 (17 Mar 2021)
  * Rinkeby 8_290_928 (24 Mar 2021)
  * Ethereum 12_244_000 (14 Apr 2021)

### Additions and Improvements
* Removed EIP-2315 from the Berlin network upgrade [\#1983](https://github.com/hyperledger/besu/pull/1983)
* Added `besu_transaction_pool_transactions` to the reported metrics, counting the mempool size [\#1869](https://github.com/hyperledger/besu/pull/1869)
* Distributions and maven artifacts have been moved off of bintray [\#1886](https://github.com/hyperledger/besu/pull/1886)
* admin_peers json RPC response now includes the remote nodes enode URL
* add support for keccak mining and a ecip1049_dev network [\#1882](https://github.com/hyperledger/besu/pull/1882)
### Bug Fixes
* Fixed incorrect `groupId` in published maven pom files.
* Fixed GraphQL response for missing account, return empty account instead [\#1946](https://github.com/hyperledger/besu/issues/1946)

### Early Access Features

#### Previously identified known issues

- [Fast sync when running Besu on cloud providers](KNOWN_ISSUES.md#fast-sync-when-running-besu-on-cloud-providers)
- [Privacy users with private transactions created using v1.3.4 or earlier](KNOWN_ISSUES.md#privacy-users-with-private-transactions-created-using-v134-or-earlier)

### Download link
sha256: `c22a80a54e9fed864734b9fbd69a0a46840fd27ca5211648a3eaf8a955417218 `


## 21.1.0

### Important note: this release contains an outdated version of the Berlin network upgrade, which was changed on March 5, 2021 ([link](https://github.com/ethereum/pm/issues/263#issuecomment-791473406)). If you are using Besu on public Ethereum networks, you must upgrade to 21.1.2.

## 21.1.0 Features

Features added between 20.10.0 to 21.1.0 include:
* Berlin Network Upgrade: this release contains the activation blocks for Berlin across all supported testnets and the Ethereum mainnet. They are:
  * Ropsten 9_812_189 (10 Mar 2021)
  * Goerli 4_460_644 (17 Mar 2021)
  * Rinkeby 8_290_928 (24 Mar 2021)
  * Ethereum 12_244_000 (14 Apr 2021)
* Besu Launcher: Besu now has support for the [Quorum Mainnet Launcher](https://github.com/ConsenSys/quorum-mainnet-launcher) which makes it easy for users to configure and launch Besu on the Ethereum mainnet.
* Bonsai Tries: A new database format which reduces storage requirements and improves performance for access to recent state. _Note: only full sync is currently supported._
* Miner Data JSON-RPC: The `eth_getMinerDataByBlockHash` and `eth_getMinerDataByBlockNumber` endpoints return miner rewards and coinbase address for a given block.
* EIP-1898 support: [The EIP](https://eips.ethereum.org/EIPS/eip-1898) adds `blockHash` to JSON-RPC methods which accept a default block parameter.

### Early Access Features
* Bonsai Tries: A new database format which reduces storage requirements and improves performance for access to recent state. _Note: only full sync is currently supported._
* QBFT: A new consensus algorithm to support interoperability with other Enterprise Ethereum Alliance compatible clients.

### 21.1.0 Breaking Changes
* `--skip-pow-validation-enabled` is now an error with `block import --format JSON`. This is because the JSON format doesn't include the nonce so the proof of work must be calculated.
* `eth_call` will not return a JSON-RPC result if the call fails, but will return an error instead. If it was for a revert the revert reason will be included.
* `eth_call` will not fail for account balance issues by default. An parameter `"strict": true` can be added to the call parameters (with `to` and `from`) to enforce balance checks.

### Additions and Improvements
* Added `besu_transaction_pool_transactions` to the reported metrics, counting the mempool size [\#1869](https://github.com/hyperledger/besu/pull/1869)
* Added activation blocks for Berlin Network Upgrade [\#1929](https://github.com/hyperledger/besu/pull/1929)

### Bug Fixes
* Fixed representation of access list for access list transactions in JSON-RPC results.

#### Previously identified known issues

- [Fast sync when running Besu on cloud providers](KNOWN_ISSUES.md#fast-sync-when-running-besu-on-cloud-providers)
- [Privacy users with private transactions created using v1.3.4 or earlier](KNOWN_ISSUES.md#privacy-users-with-private-transactions-created-using-v134-or-earlier)

### Download link
sha256: `e4c8fe4007e3e5f7f2528cbf1eeb5457caf06536c974a6ff4305035ff5724476`

## 21.1.0-RC2
### Additions and Improvements
* Support for the Berlin Network Upgrade, although the block number must be set manually with `--override-genesis-config=berlinBlock=<blocknumber>`. This is because the block numbers haven't been determined yet. The next release will include the number in the genesis file so it will support Berlin with no intervention. [\#1898](https://github.com/hyperledger/besu/pull/1898)

## 21.1.0-RC1

### 21.1.0 Breaking Changes
* `--skip-pow-validation-enabled` is now an error with `block import --format JSON`. This is because the JSON format doesn't include the nonce so the proof of work must be calculated.
* `eth_call` will not return a JSON-RPC result if the call fails, but will return an error instead. If it was for a revert the revert reason will be included.
* `eth_call` will not fail for account balance issues by default. An parameter `"strict": true` can be added to the call parameters (with `to` and `from`) to enforce balance checks.

### Additions and Improvements
* Removed unused flags in default genesis configs [\#1812](https://github.com/hyperledger/besu/pull/1812)
* `--skip-pow-validation-enabled` is now an error with `block import --format JSON`. This is because the JSON format doesn't include the nonce so the proof of work must be calculated. [\#1815](https://github.com/hyperledger/besu/pull/1815)
* Added a new CLI option `--Xlauncher` to start a mainnet launcher. It will help to configure Besu easily.
* Return the revert reason from `eth_call` JSON-RPC api calls when the contract causes a revert. [\#1829](https://github.com/hyperledger/besu/pull/1829)
* Added `chainId`, `publicKey`, and `raw` to JSON-RPC api calls returning detailed transaction results. [\#1835](https://github.com/hyperledger/besu/pull/1835)

### Bug Fixes
* Ethereum classic heights will no longer be reported in mainnet metrics. Issue [\#1751](https://github.com/hyperledger/besu/pull/1751) Fix [\#1820](https://github.com/hyperledger/besu/pull/1820)
* Don't enforce balance checks in `eth_call` unless explicitly requested. Issue [\#502](https://github.com/hyperledger/besu/pull/502) Fix [\#1834](https://github.com/hyperledger/besu/pull/1834)

### Early Access Features

#### Previously identified known issues

- [Fast sync when running Besu on cloud providers](KNOWN_ISSUES.md#fast-sync-when-running-besu-on-cloud-providers)
- [Privacy users with private transactions created using v1.3.4 or earlier](KNOWN_ISSUES.md#privacy-users-with-private-transactions-created-using-v134-or-earlier)


### Download link

Link removed because this release contains an outdated version of the Berlin network upgrade, which was changed on March 5, 2021 ([link](https://github.com/ethereum/pm/issues/263#issuecomment-791473406)). If you are using Besu on public Ethereum networks, you must upgrade to 21.1.1. sha256 hash left for reference.

sha256: `b0fe3942052b8fd43fc3025a298a6c701f9edae2e100f0c563a1c5a4ceef71f1`

## 20.10.4

### Additions and Improvements
* Implemented [EIP-778](https://eips.ethereum.org/EIPS/eip-778): Ethereum Node Records (ENR) [\#1680](https://github.com/hyperledger/besu/pull/1680)
* Implemented [EIP-868](https://eips.ethereum.org/EIPS/eip-868): Node Discovery v4 ENR Extension [\#1721](https://github.com/hyperledger/besu/pull/1721)
* Added revert reason to eth_estimateGas RPC call. [\#1730](https://github.com/hyperledger/besu/pull/1730)
* Added command line option --static-nodes-file. [#1644](https://github.com/hyperledger/besu/pull/1644)
* Implemented [EIP-1898](https://eips.ethereum.org/EIPS/eip-1898): Add `blockHash` to JSON-RPC methods which accept a default block parameter [\#1757](https://github.com/hyperledger/besu/pull/1757)

### Bug Fixes
* Accept locally-sourced transactions below the minimum gas price. [#1480](https://github.com/hyperledger/besu/issues/1480) [#1743](https://github.com/hyperledger/besu/pull/1743)

#### Previously identified known issues

- [Fast sync when running Besu on cloud providers](KNOWN_ISSUES.md#fast-sync-when-running-besu-on-cloud-providers)
- [Privacy users with private transactions created using v1.3.4 or earlier](KNOWN_ISSUES.md#privacy-users-with-private-transactions-created-using-v134-or-earlier)

### Download link
https://hyperledger.jfrog.io/artifactory/besu-binaries/besu/20.10.4/besu-20.10.4.zip
sha256: f15cd5243b809659bba1706c1745aecafc012d3fc44a91419522da925493537c

## 20.10.3

### Additions and Improvements
* Added `memory` as an option to `--key-value-storage`.  This ephemeral storage is intended for sync testing and debugging.  [\#1617](https://github.com/hyperledger/besu/pull/1617)
* Fixed gasPrice parameter not always respected when passed to `eth_estimateGas` endpoint [\#1636](https://github.com/hyperledger/besu/pull/1636)
* Enabled eth65 by default [\#1682](https://github.com/hyperledger/besu/pull/1682)
* Warn that bootnodes will be ignored if specified with discovery disabled [\#1717](https://github.com/hyperledger/besu/pull/1717)

### Bug Fixes
* Accept to use default port values if not in use. [#1673](https://github.com/hyperledger/besu/pull/1673)
* Block Validation Errors should be at least INFO level not DEBUG or TRACE.  Bug [\#1568](https://github.com/hyperledger/besu/pull/1568) PR [\#1706](https://github.com/hyperledger/besu/pull/1706)
* Fixed invalid and wrong trace data, especially when calling a precompiled contract [#1710](https://github.com/hyperledger/besu/pull/1710)

#### Previously identified known issues

- [Fast sync when running Besu on cloud providers](KNOWN_ISSUES.md#fast-sync-when-running-besu-on-cloud-providers)
- [Privacy users with private transactions created using v1.3.4 or earlier](KNOWN_ISSUES.md#privacy-users-with-private-transactions-created-using-v134-or-earlier)

### Download link
https://hyperledger.jfrog.io/artifactory/besu-binaries/besu/20.10.3/besu-20.10.3.zip
sha256: `b5f46d945754dedcbbb1e5dd96bf2bfd13272ff09c6a66c0150b979a578f4389`

## 20.10.2

### Additions and Improvements
* Added support for batched requests in WebSockets. [#1583](https://github.com/hyperledger/besu/pull/1583)
* Added protocols section to `admin_peers` to provide info about peer health. [\#1582](https://github.com/hyperledger/besu/pull/1582)
* Added CLI option `--goquorum-compatibility-enabled` to enable GoQuorum compatibility mode. [#1598](https://github.com/hyperledger/besu/pull/1598). Note that this mode is incompatible with Mainnet.

### Bug Fixes

* Ibft2 will discard any received messages targeting a chain height <= current head - this resolves some corner cases in system correctness directly following block import. [#1575](https://github.com/hyperledger/besu/pull/1575)
* EvmTool now throws `UnsupportedForkException` when there is an unknown fork and is YOLOv2 compatible [\#1584](https://github.com/hyperledger/besu/pull/1584)
* `eth_newFilter` now supports `blockHash` parameter as per the spec [\#1548](https://github.com/hyperledger/besu/issues/1540). (`blockhash` is also still supported.)
* Fixed an issue that caused loss of peers and desynchronization when eth65 was enabled [\#1601](https://github.com/hyperledger/besu/pull/1601)

#### Previously identified known issues

- [Fast sync when running Besu on cloud providers](KNOWN_ISSUES.md#fast-sync-when-running-besu-on-cloud-providers)
- [Privacy users with private transactions created using v1.3.4 or earlier](KNOWN_ISSUES.md#privacy-users-with-private-transactions-created-using-v134-or-earlier)

### Download Link

https://hyperledger.jfrog.io/artifactory/besu-binaries/besu/20.10.2/besu-20.10.2.zip
sha256: `710aed228dcbe9b8103aef39e4431b0c63e73c3a708ce88bcd1ecfa1722ad307`

## 20.10.1

### Additions and Improvements
* `--random-peer-priority-enabled` flag added. Allows for incoming connections to be prioritized randomly. This will prevent (typically small, stable) networks from forming impenetrable peer cliques. [#1440](https://github.com/hyperledger/besu/pull/1440)
* `miner_changeTargetGasLimit` RPC added. If a target gas limit is set, allows the node operator to change it at runtime.
* Hide deprecated `--host-whitelist` option. [\#1444](https://github.com/hyperledger/besu/pull/1444)
* Prioritize high gas prices during mining. Previously we ordered only by the order in which the transactions were received. This will increase expected profit when mining. [\#1449](https://github.com/hyperledger/besu/pull/1449)
* Added support for the updated smart contract-based [node permissioning EEA interface](https://entethalliance.github.io/client-spec/spec.html#dfn-connectionallowed). [\#1435](https://github.com/hyperledger/besu/pull/1435) and [\#1496](https://github.com/hyperledger/besu/pull/1496)
* Added EvmTool binary to the distribution.  EvmTool is a CLI that can execute EVM bytecode and execute ethereum state tests. [\#1465](https://github.com/hyperledger/besu/pull/1465)
* Updated the libraries for secp256k1 and AltBN series precompiles. These updates provide significant performance improvements to those areas. [\#1499](https://github.com/hyperledger/besu/pull/1499)
* Provide MegaGas/second measurements in the log when doing a full block import, such as the catch up phase of a fast sync. [\#1512](https://github.com/hyperledger/besu/pull/1512)
* Added new endpoints to get miner data, `eth_getMinerDataByBlockHash` and `eth_getMinerDataByBlockNumber`. [\#1538](https://github.com/hyperledger/besu/pull/1538)
* Added direct support for OpenTelemetry metrics [\#1492](https://github.com/hyperledger/besu/pull/1492)
* Added support for `qip714block` config parameter in genesis file, paving the way towards permissioning interoperability between Besu and GoQuorum. [\#1545](https://github.com/hyperledger/besu/pull/1545)
* Added new CLI option `--compatibility-eth64-forkid-enabled`. [\#1542](https://github.com/hyperledger/besu/pull/1542)

### Bug Fixes

* Fix a bug on `eth_estimateGas` which returned `Internal error` instead of `Execution reverted` in case of reverted transaction. [\#1478](https://github.com/hyperledger/besu/pull/1478)
* Fixed a bug where Local Account Permissioning was being incorrectly enforced on block import/validation. [\#1510](https://github.com/hyperledger/besu/pull/1510)
* Fixed invalid enode URL when discovery is disabled  [\#1521](https://github.com/hyperledger/besu/pull/1521)
* Removed duplicate files from zip and tar.gz distributions. [\#1566](https://github.com/hyperledger/besu/pull/1566)
* Add a more rational value to eth_gasPrice, based on a configurable percentile of prior block's transactions (default: median of last 100 blocks).  [\#1563](https://github.com/hyperledger/besu/pull/1563)

## Deprecated

### --privacy-precompiled-address (Scheduled for removal in _Next_ Release)
Deprecated in 1.5.1
- CLI option `--privacy-precompiled-address` option removed. This address is now derived, based	on `--privacy-onchain-groups-enabled`. [\#1222](https://github.com/hyperledger/besu/pull/1222)

### Besu Sample Network repository

The [Besu Sample Networks repository](https://github.com/ConsenSys/besu-sample-networks) has been replaced by the [Quorum Developer Quickstart](https://besu.hyperledger.org/en/latest/Tutorials/Developer-Quickstart).

#### Previously identified known issues

- [Eth/65 loses peers](KNOWN_ISSUES.md#eth65-loses-peers)
- [Fast sync when running Besu on cloud providers](KNOWN_ISSUES.md#fast-sync-when-running-besu-on-cloud-providers)
- [Privacy users with private transactions created using v1.3.4 or earlier](KNOWN_ISSUES.md#privacy-users-with-private-transactions-created-using-v134-or-earlier)

### Download Link

https://hyperledger.jfrog.io/artifactory/besu-binaries/besu/20.10.1/besu-20.10.1.zip
sha256: `ac4fae310957c176564396f73c0f03c60c41129d43d078560d0dab533a69fd2a`

## 20.10.0

## Release format

Hyperledger Besu is moving its versioning scheme to [CalVer](https://calver.org/) starting with the 20.10.0 (formerly 1.6.0) release. More information about the specific version of CalVer Besu is using can be found on the [wiki](https://wiki.hyperledger.org/display/BESU/Using+CalVer+for+Besu+Releases).

## 20.10 Breaking Changes

When upgrading to 20.10, ensure you've taken into account the following breaking changes.

### JSON-RPC HTTP Error Codes For Valid Calls ([\#1426](https://github.com/hyperledger/besu/pull/1426))

Prior versions of Besu would set the HTTP Status 400 Bad Request for JSON-RPC requests that completed in an error, regardless of the kind of error.  These responses could include a complete JSON-RPC response with an error field.

In Besu version 20.10, properly formatted requests that have valid parameters (count and content) will return a HTTP Status 200 OK, with an error field if an error occurred. For example, requesting an account that does not exist in the chain, or a block by hash that Besu does not have, will now return HTTP 200 OK responses. Unparsable requests, improperly formatted requests, or requests with invalid parameters will continue to return HTTP 400 Bad Request.

Users of Web3J should note that many calls will now return a result with the error field containing the message whereas before a call would throw an exception with the error message as the exception message.

## 20.10.0 Additions and Improvements

* Added support for ECIP-1099 / Classic Thanos Fork: Calibrate Epoch Duration. [\#1421](https://github.com/hyperledger/besu/pull/1421) [\#1441](https://github.com/hyperledger/besu/pull/1441) [\#1462](https://github.com/hyperledger/besu/pull/1462)
* Added the Open Telemetry Java agent to report traces to a remote backend. Added an example to showcase the trace reporting capabilities.
* Added EvmTool binary to the distribution.  EvmTool is a CLI that can execute EVM bytecode and execute ethereum state tests. Documentation for it is available [here](https://besu.hyperledger.org/en/stable/HowTo/Troubleshoot/Use-EVM-Tool/). [\#1465](https://github.com/hyperledger/besu/pull/1465)
* Added support for the upcoming YOLOv2 ephemeral testnet and removed the flag for the deprecated YOLOv1 ephemeral testnet. [#1386](https://github.com/hyperledger/besu/pull/1386)
* Added `debug_standardTraceBlockToFile` JSON-RPC API. This API accepts a block hash and will replay the block. It returns a list of files containing the result of the trace (one file per transaction). [\#1392](https://github.com/hyperledger/besu/pull/1392)
* Added `debug_standardTraceBadBlockToFile` JSON-RPC API. This API is similar to `debug_standardTraceBlockToFile`, but can be used to obtain info about a block which has been rejected as invalid. [\#1403](https://github.com/hyperledger/besu/pull/1403)
* Added support for EIP-2929 to YOLOv2. [#1387](https://github.com/hyperledger/besu/pull/1387)
* Added `--start-block` and `--end-block` to the `blocks import` subcommand [\#1399](https://github.com/hyperledger/besu/pull/1399)
* Added support for multi-tenancy when using the early access feature of [onchain privacy group management](https://besu.hyperledger.org/en/stable/Concepts/Privacy/Onchain-PrivacyGroups/)
* \[Reverted\] Fixed memory leak in eth/65 subprotocol behavior. It is now enabled by default. [\#1420](https://github.com/hyperledger/besu/pull/1420), [#1348](https://github.com/hyperledger/besu/pull/1348), [#1321](https://github.com/hyperledger/besu/pull/1321)

### Bug Fixes

* Log block import rejection reasons at "INFO" level.  Bug [#1412](https://github.com/hyperledger/besu/issues/1412)
* Fixed NPE when executing `eth_estimateGas` with privacy enabled.  Bug [#1404](https://github.com/hyperledger/besu/issues/1404)

#### Previously identified known issues

- [Eth/65 loses peers](KNOWN_ISSUES.md#eth65-loses-peers)
- [Fast sync when running Besu on cloud providers](KNOWN_ISSUES.md#fast-sync-when-running-besu-on-cloud-providers)
- [Privacy users with private transactions created using v1.3.4 or earlier](KNOWN_ISSUES.md#privacy-users-with-private-transactions-created-using-v134-or-earlier)

## Deprecated and Scheduled for removal in _Next_ Release

### --privacy-precompiled-address
Deprecated in 1.5.1
- CLI option `--privacy-precompiled-address` option removed. This address is now derived, based
on `--privacy-onchain-groups-enabled`. [\#1222](https://github.com/hyperledger/besu/pull/1222)

### Download link
https://hyperledger.jfrog.io/artifactory/besu-binaries/besu/20.10.0/besu-20.10.0.zip

sha256sum: `2b50a375aae64b838a2cd9d43747006492cae573f1be11745b7f643646fd5a01`

## 1.5.5

### Additions and Improvements
* The new version of the [web3js-eea library (v0.10)](https://github.com/PegaSysEng/web3js-eea) supports the onchain privacy group management changes made in Besu v1.5.3.

### Bug Fixes
* Added `debug_getBadBlocks` JSON-RPC API to analyze and detect consensus flaws. Even if a block is rejected it will be returned by this method [\#1378](https://github.com/hyperledger/besu/pull/1378)
* Fix logs queries missing results against chain head [\#1351](https://github.com/hyperledger/besu/pull/1351) and [\#1381](https://github.com/hyperledger/besu/pull/1381)

#### Previously identified known issues

- [Eth/65 loses peers](KNOWN_ISSUES.md#eth65-loses-peers)
- [Fast sync when running Besu on cloud providers](KNOWN_ISSUES.md#fast-sync-when-running-besu-on-cloud-providers)
- [Privacy users with private transactions created using v1.3.4 or earlier](KNOWN_ISSUES.md#privacy-users-with-private-transactions-created-using-v134-or-earlier)
- [Changes not saved to database correctly causing inconsistent private states](KNOWN_ISSUES.md#Changes-not-saved-to-database-correctly-causing-inconsistent-private-states)

### Download link

https://hyperledger.jfrog.io/artifactory/besu-binaries/besu/1.5.5/besu-1.5.5.zip

sha256sum: `e67b0a899dc4421054eaa9a8112cb89e1e5f6a56f0d8aa1b0c5111c53dfad2ad`


## 1.5.4

### Additions and Improvements

* Added `priv_debugGetStateRoot` JSON-RPC API to retrieve the state root of a specified privacy group. [\#1326](https://github.com/hyperledger/besu/pull/1326)
* Added reorg logging and `--reorg-logging-threshold` to configure the same. Besu now logs any reorgs where the old or new chain head is more than the threshold away from their common ancestors. The default is 6.
* Added `debug_batchSendRawTransaction` JSON-RPC API to submit multiple signed transactions with a single call. [\#1350](https://github.com/hyperledger/besu/pull/1350)

### Bug Fixes

* The metrics HTTP server no longer rejects requests containing `Accept` header that doesn't precisely match the prometheus text format [\#1345](https://github.com/hyperledger/besu/pull/1345)
* JSON-RPC method `net_version` should return network ID instead of chain ID [\#1355](https://github.com/hyperledger/besu/pull/1355)

#### Previously identified known issues

- [Logs queries missing results against chain head](KNOWN_ISSUES.md#Logs-queries-missing-results-against-chain-head)
- [Eth/65 loses peers](KNOWN_ISSUES.md#eth65-loses-peers)
- [Fast sync when running Besu on cloud providers](KNOWN_ISSUES.md#fast-sync-when-running-besu-on-cloud-providers)
- [Privacy users with private transactions created using v1.3.4 or earlier](KNOWN_ISSUES.md#privacy-users-with-private-transactions-created-using-v134-or-earlier)
- [Changes not saved to database correctly causing inconsistent private states](KNOWN_ISSUES.md#Changes-not-saved-to-database-correctly-causing-inconsistent-private-states)

### Download link
https://hyperledger.jfrog.io/artifactory/besu-binaries/besu/1.5.4/besu-1.5.4.zip

sha256sum: `1f4df8e1c5e3b5b3abf6289ccfe70f302aa7c29a652b2eb713ffbdc507670420`

## 1.5.3

### Additions and Improvements

* The EvmTool now processes State Tests from the Ethereum Reference Tests. [\#1311](https://github.com/hyperledger/besu/pull/1311)
* Early access DNS support added via the `--Xdns-enabled` and `--Xdns-update-enabled` CLI options. [\#1247](https://github.com/hyperledger/besu/pull/1247)
* Add genesis config option `ecip1017EraRounds` for Ethereum Classic chains. [\#1329](https://github.com/hyperledger/besu/pull/1329)

### Bug Fixes

* K8S Permissioning to use of Service IP's rather than pod IP's which can fail [\#1190](https://github.com/hyperledger/besu/issues/1190)

#### Previously identified known issues

- [Logs queries missing results against chain head](KNOWN_ISSUES.md#Logs-queries-missing-results-against-chain-head)
- [Eth/65 loses peers](KNOWN_ISSUES.md#eth65-loses-peers)
- [Fast sync when running Besu on cloud providers](KNOWN_ISSUES.md#fast-sync-when-running-besu-on-cloud-providers)
- [Privacy users with private transactions created using v1.3.4 or earlier](KNOWN_ISSUES.md#privacy-users-with-private-transactions-created-using-v134-or-earlier)
- [Changes not saved to database correctly causing inconsistent private states](KNOWN_ISSUES.md#Changes-not-saved-to-database-correctly-causing-inconsistent-private-states)

### Breaking Change to Onchain Privacy Group Management

This [early access feature](https://besu.hyperledger.org/en/stable/Concepts/Privacy/Onchain-PrivacyGroups/) was changed in a way that makes onchain privacy groups created with previous versions no longer usable.

To enhance control over permissions on the privacy group management contract:

* The enclave key was removed as the first parameter for `addParticipant` and `removeParticipant`.
* The owner of the privacy group management contract is the signer of the private transaction that creates
  the privacy group. In the default onchain privacy group management contract implementation, only the
  owner can add and remove participants, and upgrade the management contract.

The onchain privacy support in the current version of the web3js-eea library (v0.9) will not be compatible with Besu v1.5.3.  We are actively working on an upgrade to webj3-eea that will support these changes.

### Download link
https://hyperledger.jfrog.io/artifactory/besu-binaries/besu/1.5.3/besu-1.5.3.zip

sha256sum: `735cd511e1dae1590f2829d9535cb383aa8c526f059b3451859e5fcfccc48985`

## 1.5.2

### Additions and Improvements

* Experimental offline backup and restore has been added via the `operator x-backup-state` and `operator x-restore-state` CLI commands.  Data formats will be fluid for as long as the `x-` prefix is present in the CLI so it is advised not to rely on these backups for disaster recovery. [\#1235](https://github.com/hyperledger/besu/pull/1235)
* Experimental ethstats support added via the `Xethstats` and `Xethstats-contact` CLI commands. [\#1239](https://github.com/hyperledger/besu/pull/1239)
* Peers added via the JSON-RPC `admin_addPeer` and `admin_removePeer` will be shared or no longer shared via discovery respectively.  Previously they were not shared. [\#1177](https://github.com/hyperledger/besu/pull/1177) contributed by [br0tchain](https://github.com/br0tchain).
* New Docker Images (see below). [\#1277](https://github.com/hyperledger/besu/pull/1277)
* Reworked static peer discovery handling. [\#1292](https://github.com/hyperledger/besu/pull/1292)

### New Java VMs in Docker Image

* New docker images are being generated to use the latest version of OpenJDK (currently 14.0.1) with the tag suffix of `-openjdk-latest`, for example `1.5.2-openjdk-latest`.
* New docker images are being generated to use [GraalVM](https://www.graalvm.org/) with the tag suffix of `-graalvm`, for example `1.5.2-graalvm`.
* The existing images based on Java 11 are also being tagged with the suffix `-openjdk-11`, for example `1.5.2-openjdk-11`, as well as `1.5.2`.

The intent is that the major Java VM version or Java VM type shipped with the default docker images (`latest`, `1.5.x`, etc.) may be changed during future quarterly releases but will remain consistent within quarterly releases.

### Bug Fixes
- Offchain permissioning - fixed bug where sync status check prevented peering if static nodes configured. [\#1252](https://github.com/hyperledger/besu/issues/1252)

- GraphQL queries of `miner` in IBFT networks will no longer return an error.  PR [\#1282](https://github.com/hyperledger/besu/pull/1282) issue [\#1272](https://github.com/hyperledger/besu/issues/1272).

#### Previously identified known issues

- [Logs queries missing results against chain head](KNOWN_ISSUES.md#Logs-queries-missing-results-against-chain-head)
- [Eth/65 loses peers](KNOWN_ISSUES.md#eth65-loses-peers)
- [Fast sync when running Besu on cloud providers](KNOWN_ISSUES.md#fast-sync-when-running-besu-on-cloud-providers)
- [Privacy users with private transactions created using v1.3.4 or earlier](KNOWN_ISSUES.md#privacy-users-with-private-transactions-created-using-v134-or-earlier)
- [Permissioning issues on Kubernetes](KNOWN_ISSUES.md#Kubernetes-permissioning-uses-Service-IPs-rather-than-pod-IPs-which-can-fail)
- [Restarts caused by insufficient memory can cause inconsistent private state](KNOWN_ISSUES.md#Restart-caused-by-insufficient-memory-can-cause-inconsistent-private-state)

### New and Old Maintainer

- [David Mechler](https://github.com/hyperledger/besu/commits?author=davemec) has been added as a [new maintainer](https://github.com/hyperledger/besu/pull/1267).
- [Edward Evans](https://github.com/hyperledger/besu/commits?author=EdJoJob) voluntarily moved to [emeritus status](https://github.com/hyperledger/besu/pull/1270).

### Download link
https://hyperledger.jfrog.io/artifactory/besu-binaries/besu/1.5.2/besu-1.5.2.zip

sha256sum: `629f44e230a635b09f8d82f2196d70d31193233718118a46412f11c50772dc85`

## 1.5.1

### Deprecated
- CLI option `--privacy-precompiled-address` option is deprecated. This address is now derived, based
on `--privacy-onchain-groups-enabled`. [\#1222](https://github.com/hyperledger/besu/pull/1222)

### Additions and Improvements

* In an IBFT2 network, a fixed block reward value and recipient address can be defined in genesis file [\#1132](https://github.com/hyperledger/besu/pull/1132)
* JSON-RPC HTTP API Authorization: exit early when checking user permissions. [\#1144](https://github.com/hyperledger/besu/pull/1144)
* HTTP/2 is enabled for JSON-RPC HTTP API over TLS. [\#1145](https://github.com/hyperledger/besu/pull/1145)
* Color output in consoles. It can be disabled with `--color-enabled=false` [\#1257](https://github.com/hyperledger/besu/pull/1257)
* Add compatibility with ClusterIP services for the Kubernetes Nat Manager  [\#1156](https://github.com/hyperledger/besu/pull/1156)
* In an IBFT2 network; a fixed block reward value and recipient address can be defined in genesis file [\#1132](https://github.com/hyperledger/besu/pull/1132)
* Add fee cap for transactions submitted via RPC. [\#1137](https://github.com/hyperledger/besu/pull/1137)

### Bug fixes

* When the default sync mode was changed to fast sync for named networks, there was one caveat we didn't address. The `dev` network should've been full sync by default. This has now been fixed. [\#1257](https://github.com/hyperledger/besu/pull/1257)
* Fix synchronization timeout issue when the blocks were too large [\#1149](https://github.com/hyperledger/besu/pull/1149)
* Fix missing results from eth_getLogs request. [\#1154](https://github.com/hyperledger/besu/pull/1154)
* Fix issue allowing Besu to be used for DDoS amplification. [\#1146](https://github.com/hyperledger/besu/pull/1146)

### Known Issues

Known issues are open issues categorized as [Very High or High impact](https://wiki.hyperledger.org/display/BESU/Defect+Prioritisation+Policy).

#### Previously identified known issues

- [Scope of logs query causing Besu to hang](KNOWN_ISSUES.md#scope-of-logs-query-causing-besu-to-hang)
- [Eth/65 loses peers](KNOWN_ISSUES.md#eth65-loses-peers)
- [Fast sync when running Besu on cloud providers](KNOWN_ISSUES.md#fast-sync-when-running-besu-on-cloud-providers)
- [Privacy users with private transactions created using v1.3.4 or earlier](KNOWN_ISSUES.md#privacy-users-with-private-transactions-created-using-v134-or-earlier)
- [Permissioning issues on Kubernetes](KNOWN_ISSUES.md#Kubernetes-permissioning-uses-Service-IPs-rather-than-pod-IPs-which-can-fail)
- [Restarts caused by insufficient memory can cause inconsistent private state](KNOWN_ISSUES.md#Restart-caused-by-insufficient-memory-can-cause-inconsistent-private-state)

### Download link
https://hyperledger.jfrog.io/artifactory/besu-binaries/besu/1.5.1/besu-1.5.1.zip

sha256sum: `c17f49b6b8686822417184952487fc135772f0be03514085926a6984fd955b88`

## 1.5 Breaking changes

When upgrading to 1.5, ensure you've taken into account the following breaking changes.

### Docker users with volume mounts

To maintain best security practices, we're changing the `user:group` on the Docker container to `besu`.

What this means for you:

* If you are running Besu as a binary, there is no impact.
* If you are running Besu as a Docker container *and* have a volume mount for data,  ensure that the
permissions on the directory allow other users and groups to r/w. Ideally this should be set to
`besu:besu` as the owner.

Note that the `besu` user only exists within the container not outside it. The same user ID may match
a different user outside the image.

If you’re mounting local folders, it is best to set the user via the Docker `—user` argument. Use the
UID because the username may not exist inside the docker container. Ensure the directory being mounted
is owned by that user.

### Remove Manual NAT method

The NAT manager `MANUAL` method has been removed.
If you have been using the `MANUAL` method, use the `NONE` method instead. The behavior of the
`NONE` method is the same as the previously supported `MANUAL` methods.

### Privacy users

Besu minor version upgrades require upgrading Orion to the latest minor version. That is, for
Besu <> Orion node pairs, when upgrading Besu to v1.5, it is required that Orion is upgraded to
v1.6. Older versions of Orion will no longer work with Besu v1.5.

## 1.5 Features

Features added between from 1.4 to 1.5 include:
* Mining Support
  Besu supports `eth_hashrate` and `eth_submitHashrate` to obtain the hashrate when we mine with a GPU mining worker.
* Tracing
  The [Tracing API](https://besu.hyperledger.org/en/latest/Reference/API-Methods/#trace-methods) is no longer an Early Access feature and now has full support for `trace_replayBlockTransactions`, `trace_Block` and `trace_transaction`.
* Plugin API Block Events
  `BlockAdded` and `BlockReorg` are now exposed via the [Plugin API](https://javadoc.io/doc/org.hyperledger.besu/plugin-api/latest/org/hyperledger/besu/plugin/services/BesuEvents.html).
* [Filters](https://besu.hyperledger.org/en/stable/HowTo/Interact/Filters/Accessing-Logs-Using-JSON-RPC/) and
  [subscriptions](https://besu.hyperledger.org/en/stable/HowTo/Interact/APIs/RPC-PubSub/) for private contracts.
* [SecurityModule Plugin API](https://javadoc.io/doc/org.hyperledger.besu/plugin-api/latest/org/hyperledger/besu/plugin/services/SecurityModuleService.html)
  This allows use of a different [security module](https://besu.hyperledger.org/en/stable/Reference/CLI/CLI-Syntax/#security-module)
  as a plugin to provide cryptographic function that can be used by NodeKey (such as sign, ECDHKeyAgreement etc.).
* [Onchain privacy groups](https://besu.hyperledger.org/en/latest/Concepts/Privacy/Onchain-PrivacyGroups/)
  with add and remove members. This is an early access feature. Early access features are not recommended
  for production networks and may have unstable interfaces.

## 1.5 Additions and Improvements

* Public Networks Default to Fast Sync: The default sync mode for named permissionless networks, such as the Ethereum mainnet and testnets, is now `FAST`.
  * The default is unchanged for private networks. That is, the sync mode defaults to `FULL` for private networks.
  * Use the [`--sync-mode` command line option](https://besu.hyperledger.org/Reference/CLI/CLI-Syntax/#sync-mode) to change the sync mode. [\#384](https://github.com/hyperledger/besu/pull/384)
* Proper Mining Support: Added full support for `eth_hashrate` and `eth_submitHashrate`. It is now possible to have the hashrate when we mine with a GPU mining worker [\#1063](https://github.com/hyperledger/besu/pull/1063)
* Performance Improvements: The addition of native libraries ([\#775](https://github.com/hyperledger/besu/pull/775)) and changes to data structures in the EVM ([\#1089](https://github.com/hyperledger/besu/pull/1089)) have improved Besu sync and EVM execution times.
* Tracing API Improvements: The [Tracing API](https://besu.hyperledger.org/en/latest/Reference/API-Methods/#trace-methods) is no longer an Early Access feature and now has full support for `trace_replayBlockTransactions`, `trace_Block` and `trace_transaction`.
* New Plugin API Block Events: `BlockAdded` and `BlockReorg` are now exposed via the Plugin API [\#637](https://github.com/hyperledger/besu/pull/637).
* Added experimental CLI option `--Xnat-kube-pod-name` to specify the name of the loadbalancer used by the Kubernetes nat manager [\#1078](https://github.com/hyperledger/besu/pull/1078)
- Local permissioning TOML config now supports additional keys (`nodes-allowlist` and `accounts-allowlist`).
Support for `nodes-whitelist` and `accounts-whitelist` will be removed in a future release.
- Add missing `mixHash` field for `eth_getBlockBy*` JSON RPC endpoints. [\#1098](https://github.com/hyperledger/besu/pull/1098)
* Besu now has a strict check on private transactions to ensure the privateFrom in the transaction
matches the sender Orion key that has distributed the payload. Besu 1.5+ requires Orion 1.6+ to work.
[#357](https://github.com/PegaSysEng/orion/issues/357)

### Bug fixes

No bug fixes with [user impact in this release](https://wiki.hyperledger.org/display/BESU/Changelog).

### Known Issues

Known issues are open issues categorized as [Very High or High impact](https://wiki.hyperledger.org/display/BESU/Defect+Prioritisation+Policy).

#### New known issues

- K8S permissioning uses of Service IPs rather than pod IPs which can fail. [\#1190](https://github.com/hyperledger/besu/pull/1190)
Workaround - Do not use permissioning on K8S.

- Restart caused by insufficient memory can cause inconsistent private state. [\#1110](https://github.com/hyperledger/besu/pull/1110)
Workaround - Ensure you allocate enough memory for the Java Runtime Environment that the node does not run out of memory.

#### Previously identified known issues

- [Scope of logs query causing Besu to hang](KNOWN_ISSUES.md#scope-of-logs-query-causing-besu-to-hang)
- [Eth/65 loses peers](KNOWN_ISSUES.md#eth65-loses-peers)
- [Fast sync when running Besu on cloud providers](KNOWN_ISSUES.md#fast-sync-when-running-besu-on-cloud-providers)
- [Privacy users with private transactions created using v1.3.4 or earlier](KNOWN_ISSUES.md#privacy-users-with-private-transactions-created-using-v134-or-earlier)

### Download link
https://hyperledger.jfrog.io/artifactory/besu-binaries/besu/1.5.0/besu-1.5.0.zip

sha256sum: `56929d6a71cc681688351041c919e9630ab6df7de37dd0c4ae9e19a4f44460b2`

**For download links of releases prior to 1.5.0, please visit https://hyperledger.jfrog.io/artifactory/besu-binaries/besu/**

## 1.4.6

### Additions and Improvements

- Print node address on startup. [\#938](https://github.com/hyperledger/besu/pull/938)
- Transaction pool: price bump replacement mechanism configurable through CLI. [\#928](https://github.com/hyperledger/besu/pull/928) [\#930](https://github.com/hyperledger/besu/pull/930)

### Bug Fixes

- Added timeout to queries. [\#986](https://github.com/hyperledger/besu/pull/986)
- Fixed issue where networks using onchain permissioning could stall when the bootnodes were not validators. [\#969](https://github.com/hyperledger/besu/pull/969)
- Update getForks method to ignore ClassicForkBlock chain parameter to fix issue with ETC syncing. [\#1014](https://github.com/hyperledger/besu/pull/1014)

### Known Issues

Known issues are open issues categorized as [Very High or High impact](https://wiki.hyperledger.org/display/BESU/Defect+Prioritisation+Policy).

#### Previously identified known issues

- [Scope of logs query causing Besu to hang](KNOWN_ISSUES.md#scope-of-logs-query-causing-besu-to-hang)
- [Eth/65 loses peers](KNOWN_ISSUES.md#eth65-loses-peers)
- [Fast sync when running Besu on cloud providers](KNOWN_ISSUES.md#fast-sync-when-running-besu-on-cloud-providers)
- [Privacy users with private transactions created using v1.3.4 or earlier](KNOWN_ISSUES.md#privacy-users-with-private-transactions-created-using-v134-or-earlier)

## 1.4.5

### Additions and Improvements

- Implemented WebSocket logs subscription for private contracts (`priv_subscribe`/`priv_unsubscribe`) [\#762](https://github.com/hyperledger/besu/pull/762)
- Introduced SecurityModule plugin API. This allows use of a different security module as a plugin to
  provide cryptographic function that can be used by NodeKey (such as sign, ECDHKeyAgreement etc.). KeyPairSecurityModule
  is registered and used by default. The CLI option `--security-module=<name> (defaults to localfile)` can be used
  to identify the security module plugin name to use instead. [\#713](https://github.com/hyperledger/besu/pull/713)
- Several testing related changes to improve compatibility with [Hive](https://hivetests.ethdevops.io/) and Retesteth.
  [\#806](https://github.com/hyperledger/besu/pull/806) and [#845](https://github.com/hyperledger/besu/pull/845)
- Native libraries for secp256k1 and Altbn128 encryption are enabled by default.  To disable these libraries use
  `--Xsecp256k1-native-enabled=false` and `--Xaltbn128-native-enabled=false`. [\#775](https://github.com/hyperledger/besu/pull/775)

### Bug Fixes

- Fixed `eth_estimateGas` JSON RPC so it no longer returns gas estimates that are too low. [\#842](https://github.com/hyperledger/besu/pull/842)
- Full help not displayed unless explicitly requested. [\#437](https://github.com/hyperledger/besu/pull/437)
- Compatibility with undocumented Geth `eth_subscribe` fields. [\#654](https://github.com/hyperledger/besu/pull/654)
- Current block number included as part of `eth_getWork` response. [\#849](https://github.com/hyperledger/besu/pull/849)

### Known Issues

Known issues are open issues categorized as [Very High or High impact](https://wiki.hyperledger.org/display/BESU/Defect+Prioritisation+Policy).

#### New known issues

* Scope of logs query causing Besu to crash. [\#944](https://github.com/hyperledger/besu/pull/944)

Workaround - Limit the number of blocks queried by each `eth_getLogs` call.

#### Previously identified known issues

- [`Intrinsic gas exceeds gas limit` returned when calling `delete mapping[addr]` or `mapping[addr] = 0`](KNOWN_ISSUES.md#intrinsic-gas-exceeds-gas-limit)
- [Eth/65 not backwards compatible](KNOWN_ISSUES.md#eth65-not-backwards-compatible)
- [Error full syncing with pruning](KNOWN_ISSUES.md#error-full-syncing-with-pruning)
- [Fast sync when running Besu on cloud providers](KNOWN_ISSUES.md#fast-sync-when-running-besu-on-cloud-providers)
- [Bootnodes must be validators when using onchain permissioning](KNOWN_ISSUES.md#bootnodes-must-be-validators-when-using-onchain-permissioning)
- [Privacy users with private transactions created using v1.3.4 or earlier](KNOWN_ISSUES.md#privacy-users-with-private-transactions-created-using-v134-or-earlier)

## 1.4.4

### Additions and Improvements

- Implemented [`priv_getLogs`](https://besu.hyperledger.org/en/latest/Reference/API-Methods/#priv_getlogs). [\#686](https://github.com/hyperledger/besu/pull/686)
- Implemented private contract log filters including JSON-RPC methods to interact with private filters. [\#735](https://github.com/hyperledger/besu/pull/735)
- Implemented EIP-2315: Simple Subroutines for the EVM [\#717](https://github.com/hyperledger/besu/pull/717)
- Implemented Splunk logging. [\#725](https://github.com/hyperledger/besu/pull/725)
- Implemented optional native library encryption. [\#675](https://github.com/hyperledger/besu/pull/675).  To enable add `--Xsecp256k1-native-enabled` (for transaction signatures) and/or `--Xaltbn128-native-enabled` (for altbn128 precomiled contracts) as command line options.

### Bug Fixes

- Flag added to toggle `eth/65` off by default. `eth/65` will remain toggled off by default until
a fix is completed for the [eth/65 known issue](KNOWN_ISSUES.md). [\#741](https://github.com/hyperledger/besu/pull/741)
- Resolve crashing NAT detectors on GKE. [\#731](https://github.com/hyperledger/besu/pull/731) fixes [\#507](https://github.com/hyperledger/besu/issues/507).
[Besu-Kubernetes Readme](https://github.com/PegaSysEng/besu-kubernetes/blob/master/README.md#network-topology-and-high-availability-requirements)
updated to reflect changes.
- Deal with quick service start failures [\#714](https://github.com/hyperledger/besu/pull/714) fixes [\#662](https://github.com/hyperledger/besu/issues/662)

### Known Issues

Known issues are open issues categorized as [Very High or High impact](https://wiki.hyperledger.org/display/BESU/Defect+Prioritisation+Policy).

#### New known issues

- `Intrinsic gas exceeds gas limit` returned when calling `delete mapping[addr]` or `mapping[addr] = 0` [\#696](https://github.com/hyperledger/besu/issues/696)

Calling delete and set to 0 Solidity mapping in Solidity fail.

#### Previously identified known issues

- [Eth/65 not backwards compatible](KNOWN_ISSUES.md#eth65-not-backwards-compatible)
- [Error full syncing with pruning](KNOWN_ISSUES.md#error-full-syncing-with-pruning)
- [Fast sync when running Besu on cloud providers](KNOWN_ISSUES.md#fast-sync-when-running-besu-on-cloud-providers)
- [Bootnodes must be validators when using onchain permissioning](KNOWN_ISSUES.md#bootnodes-must-be-validators-when-using-onchain-permissioning)
- [Privacy users with private transactions created using v1.3.4 or earlier](KNOWN_ISSUES.md#privacy-users-with-private-transactions-created-using-v134-or-earlier)

## 1.4.3

### Issues identified with 1.4.3 release

The `eth/65` change is not [backwards compatible](https://github.com/hyperledger/besu/issues/723).
This has the following impact:
* In a private network, nodes using the 1.4.3 client cannot interact with nodes using 1.4.2 or earlier
clients.
* On mainnet, synchronizing eventually stalls.

Workaround -> revert to v1.4.2.

A [fix](https://github.com/hyperledger/besu/pull/732) is currently [being tested](https://github.com/hyperledger/besu/pull/733).

### Critical Issue for Privacy Users

A critical issue for privacy users with private transactions created using Hyperledger Besu v1.3.4
or earlier has been identified. If you have a network with private transaction created using v1.3.4
or earlier, please read the following and take the appropriate steps:
https://wiki.hyperledger.org/display/BESU/Critical+Issue+for+Privacy+Users

### Additions and Improvements

- Added `eth/65` support. [\#608](https://github.com/hyperledger/besu/pull/608)
- Added block added and block reorg events. Added revert reason to block added transactions. [\#637](https://github.com/hyperledger/besu/pull/637)

### Deprecated

- Private Transaction `hash` field and `getHash()` method have been deprecated. They will be removed
in 1.5.0 release. [\#639](https://github.com/hyperledger/besu/pull/639)

### Known Issues

#### Fast sync when running Besu on cloud providers

A known [RocksDB issue](https://github.com/facebook/rocksdb/issues/6435) causes fast sync to fail
when running Besu on certain cloud providers. The following error is displayed repeatedly:

```
...
EthScheduler-Services-1 (importBlock) | ERROR | PipelineChainDownloader | Chain download failed. Restarting after short delay.
java.util.concurrent.CompletionException: org.hyperledger.besu.plugin.services.exception.StorageException: org.rocksdb.RocksDBException: block checksum mismatch:
....
```

This behaviour has been seen on AWS and Digital Ocean.

Workaround -> On AWS, a full restart of the AWS VM is required to restart the fast sync.

Fast sync is not currently supported on Digital Ocean. We are investigating options to
[add support for fast sync on Digital Ocean](https://github.com/hyperledger/besu/issues/591).

#### Error full syncing with pruning

- Error syncing with mainnet on Besu 1.3.7 node - MerkleTrieException [\#580](https://github.com/hyperledger/besu/issues/580)
The associated error is `Unable to load trie node value for hash` and is caused by the combination of
full sync and pruning.

Workarounds:
1. Explicitly disable pruning using `--pruning-enabled=false` when using fast sync.
2. If the `MerkleTrieException` occurs, delete the database and resync.

A fix for this issue is being actively worked on.

#### Fast sync reverting to full sync

In some cases of FastSyncException, fast sync reverts back to a full sync before having reached the
pivot block. [\#683](https://github.com/hyperledger/besu/issues/683)

Workaround -> To re-attempt fast syncing rather than continue full syncing, stop Besu, delete your
database, and start again.

#### Bootnodes must be validators when using onchain permissioning

- Onchain permissioning nodes can't peer when using a non-validator bootnode [\#528](https://github.com/hyperledger/besu/issues/528)

Workaround -> When using onchain permissioning, ensure bootnodes are also validators.


## 1.4.2

### Additions and Improvements

- Added `trace_block` JSON RPC API [\#449](https://github.com/hyperledger/besu/pull/449)
- Added `pulledStates` and `knownStates` to the EthQL `syncing` query and `eth_syncing` JSON-RPC api [\#565](https://github.com/hyperledger/besu/pull/565)

### Bug Fixes

- Fixed file parsing behaviour for privacy enclave keystore password file [\#554](https://github.com/hyperledger/besu/pull/554) (thanks to [magooster](https://github.com/magooster))
- Fixed known issue with being unable to re-add members to onchain privacy groups [\#471](https://github.com/hyperledger/besu/pull/471)

### Updated Early Access Features

* [Onchain privacy groups](https://besu.hyperledger.org/en/latest/Concepts/Privacy/Onchain-PrivacyGroups/) with add and remove members. Known issue resolved (see above).
* [TRACE API](https://besu.hyperledger.org/en/latest/Reference/API-Methods/#trace-methods) now includes `trace_block`, `trace_replayBlockTransactions`, and `trace_transaction`.
Fixed some issues on the trace replay block transactions API [\#522](https://github.com/hyperledger/besu/pull/522).

### Known Issues

#### Fast sync defaulting to full sync

-  When fast sync cannot find enough valid peers rapidly enough, Besu defaults to full sync.

Workarounds:
1. To re-attempt fast syncing rather than continue full syncing, stop Besu, delete your database,
and start again.
2. When fast syncing, explicitly disable pruning using `--pruning-enabled=false` to reduce the likelihood
of encountering the pruning bug.

A fix to remove the default to full sync is [in progress](https://github.com/hyperledger/besu/pull/427)
is being actively worked on.

#### Error full syncing with pruning

- Error syncing with mainnet on Besu 1.3.7 node - MerkleTrieException [\#BESU-160](https://jira.hyperledger.org/browse/BESU-160)
The associated error is `Unable to load trie node value for hash` and is caused by the combination of
full sync and pruning.

Workarounds:
1. Explicitly disable pruning using `--pruning-enabled=false` when using fast sync.
2. If the `MerkleTrieException` occurs, delete the database and resync.

A fix for this issue is being actively worked on.

#### Bootnodes must be validators when using onchain permissioning

- Onchain permissioning nodes can't peer when using a non-validator bootnode [\#BESU-181](https://jira.hyperledger.org/browse/BESU-181)

Workaround -> When using onchain permissioning, ensure bootnodes are also validators.

## 1.4.1

### Additions and Improvements

- Added priv_getCode [\#250](https://github.com/hyperledger/besu/pull/408). Gets the bytecode associated with a private address.
- Added `trace_transaction` JSON RPC API [\#441](https://github.com/hyperledger/besu/pull/441)
- Removed -X unstable prefix for pruning options (`--pruning-blocks-retained`, `--pruning-block-confirmations`) [\#440](https://github.com/hyperledger/besu/pull/440)
- Implemented [ECIP-1088](https://ecips.ethereumclassic.org/ECIPs/ecip-1088): Phoenix EVM and Protocol upgrades. [\#434](https://github.com/hyperledger/besu/pull/434)

### Bug Fixes

- [BESU-25](https://jira.hyperledger.org/browse/BESU-25) Use v5 Devp2p when pinging [\#392](https://github.com/hyperledger/besu/pull/392)
- Fixed a bug to manage concurrent access to cache files [\#438](https://github.com/hyperledger/besu/pull/438)
- Fixed configuration file bug: `pruning-blocks-retained` now accepts an integer in the config [\#440](https://github.com/hyperledger/besu/pull/440)
- Specifying RPC credentials file should not force RPC Authentication to be enabled [\#454](https://github.com/hyperledger/besu/pull/454)
- Enhanced estimateGas messages [\#436](https://github.com/hyperledger/besu/pull/436). When a estimateGas request fails a validation check, an improved error message is returned in the response.

### Early Access Features

Early access features are available features that are not recommended for production networks and may
have unstable interfaces.

* [Onchain privacy groups](https://besu.hyperledger.org/en/latest/Concepts/Privacy/Onchain-PrivacyGroups/) with add and remove members.
  Not being able to re-add a member to an onchain privacy group is a [known issue](https://github.com/hyperledger/besu/issues/455)
  with the add and remove functionality.

### Known Issues

#### Fast sync defaulting to full sync

-  When fast sync cannot find enough valid peers rapidly enough, Besu defaults to full sync.

Workarounds:
1. To re-attempt fast syncing rather than continue full syncing, stop Besu, delete your database,
and start again.
2. When fast syncing, explicitly disable pruning using `--pruning-enabled=false` to reduce the likelihood
of encountering the pruning bug.

A fix to remove the default to full sync is [in progress](https://github.com/hyperledger/besu/pull/427)
and is planned for inclusion in v1.4.1.

#### Error full syncing with pruning

- Error syncing with mainnet on Besu 1.3.7 node - MerkleTrieException [\#BESU-160](https://jira.hyperledger.org/browse/BESU-160)
The associated error is `Unable to load trie node value for hash` and is caused by the combination of
full sync and pruning.

Workarounds:
1. Explicitly disable pruning using `--pruning-enabled=false` when using fast sync.
2. If the `MerkleTrieException` occurs, delete the database and resync.

Investigation of this issue is in progress and a fix is targeted for v1.4.1.

#### Bootnodes must be validators when using onchain permissioning

- Onchain permissioning nodes can't peer when using a non-validator bootnode [\#BESU-181](https://jira.hyperledger.org/browse/BESU-181)

Workaround -> When using onchain permissioning, ensure bootnodes are also validators.

## 1.4.0

### Private State Migration

Hyperledger Besu v1.4 implements a new data structure for private state storage that is not backwards compatible.
A migration will be performed when starting v1.4 for the first time to reprocess existing private transactions
and re-create the private state data in the v1.4 format.

If you have existing private transactions, see [migration details](docs/Private-Txns-Migration.md).

### Additions and Improvements

* [TLS support](https://besu.hyperledger.org/en/latest/Concepts/TLS/) to secure client and server communication.

* [Multi-tenancy](https://besu.hyperledger.org/en/latest/Concepts/Privacy/Multi-Tenancy/) to enable multiple participants to use the same Besu and Orion node.

* [Plugin APIs](https://besu.hyperledger.org/en/latest/Concepts/Plugins/) to enable building of Java plugins to extend Hyperledger Besu.

* Support for additional [NAT methods](https://besu.hyperledger.org/en/latest/HowTo/Find-and-Connect/Specifying-NAT/).

* Added [`priv_call`](https://besu.hyperledger.org/en/latest/Reference/API-Methods/#priv_call) which invokes
a private contract function locally and does not change the private state.

* Besu has moved from an internal Bytes library to the [Apache Tuweni](https://tuweni.apache.org/) Bytes library.
This includes using the library in the Plugins API interfaces. [#295](https://github.com/hyperledger/besu/pull/295) and [#215](https://github.com/hyperledger/besu/pull/215)

### Early Access Features

Early access features are available features that are not recommended for production networks and may
have unstable interfaces.

* [Reorg compatible privacy](https://besu.hyperledger.org/en/latest/Concepts/Privacy/Privacy-Overview/#reorg-compatible-privacy)
to enable private transactions on networks using consensus mechanisms that fork.

* [Tracing API](https://besu.hyperledger.org/en/latest/Concepts/Transactions/Trace-Types) to obtain detailed information about transaction processing.

### Bug Fixes

See RC and Beta sections below.

### Known Issues

#### Fast sync defaulting to full sync

-  When fast sync cannot find enough valid peers rapidly enough, Besu defaults to full sync.

Workarounds:
1. To re-attempt fast syncing rather than continue full syncing, stop Besu, delete your database,
and start again.
2. When fast syncing, explicitly disable pruning using `--pruning-enabled=false` to reduce the likelihood
of encountering the pruning bug.

A fix to remove the default to full sync is [in progress](https://github.com/hyperledger/besu/pull/427)
and is planned for inclusion in v1.4.1.

#### Error full syncing with pruning

- Error syncing with mainnet on Besu 1.3.7 node - MerkleTrieException [\#BESU-160](https://jira.hyperledger.org/browse/BESU-160)
The associated error is `Unable to load trie node value for hash` and is caused by the combination of
full sync and pruning.

Workarounds:
1. Explicitly disable pruning using `--pruning-enabled=false` when using fast sync.
2. If the `MerkleTrieException` occurs, delete the database and resync.

Investigation of this issue is in progress and a fix is targeted for v1.4.1.

#### Bootnodes must be validators when using onchain permissioning

- Onchain permissioning nodes can't peer when using a non-validator bootnode [\#BESU-181](https://jira.hyperledger.org/browse/BESU-181)

Workaround -> When using onchain permissioning, ensure bootnodes are also validators.


## 1.4.0 RC-2

### Private State Migration
Hyperledger Besu v1.4 implements a new data structure for private state storage that is not backwards compatible.
A migration will be performed when starting v1.4 for the first time to reprocess existing private transactions
and re-create the private state data in the v1.4 format.
If you have existing private transactions, see [migration details](docs/Private-Txns-Migration.md).

## 1.4.0 RC-1

### Additions and Improvements

- New`trace_replayBlockTransactions` JSON-RPC API

This can be enabled using the `--rpc-http-api TRACE` CLI flag.  There are some philosophical differences between Besu and other implementations that are outlined in [trace_rpc_apis](docs/trace_rpc_apis.md).

- Ability to automatically detect Docker NAT settings from inside the container.

The default NAT method (AUTO) can detect this so no user intervention is required to enable this.

- Added [Multi-tenancy](https://besu.hyperledger.org/en/latest/Concepts/Privacy/Multi-Tenancy/) support which allows multiple participants to use the same Besu node for private transactions.

- Added TLS support for communication with privacy enclave

### Bug Fixes

- Private transactions are now validated before sent to the enclave [\#356](https://github.com/hyperledger/besu/pull/356)

### Known Bugs

- Error syncing with mainnet on Besu 1.3.7 node - MerkleTrieException [\#BESU-160](https://jira.hyperledger.org/browse/BESU-160)

Workaround -> Don't enable pruning when syncing to mainnet.

- Onchain permissioning nodes can't peer when using a non-validator bootnode [\#BESU-181](https://jira.hyperledger.org/browse/BESU-181)

Workaround -> When using onchain permissioning, ensure bootnodes are also validators.

## 1.4 Beta 3

### Additions and Improvements

- CLI option to enable TLS client auth for JSON-RPC HTTP [\#340](https://github.com/hyperledger/besu/pull/340)

Added CLI options to enable TLS client authentication and trusting client certificates:
~~~
--rpc-http-tls-client-auth-enabled - Enable TLS client authentication for the JSON-RPC HTTP service (default: false)
--rpc-http-tls-known-clients-file - Path to file containing client's certificate common name and fingerprint for client authentication.
--rpc-http-tls-ca-clients-enabled - Enable to accept clients certificate signed by a valid CA for client authentication (default: false)
~~~
If client-auth is enabled, user must either enable CA signed clients OR provide a known-clients file. An error is reported
if both CA signed clients is disabled and known-clients file is not specified.

- Stable Plugins APIs [\#346](https://github.com/hyperledger/besu/pull/346)

The `BesuEvents` service and related `data` package have been marked as a stable plugin API.

### Bug Fixes

- Return missing signers from getSignerMetrics [\#343](https://github.com/hyperledger/besu/pull/)

### Experimental Features

- Experimental support for `trace_replayBlockTransactions` - multiple PRs

Added support for the `trace_replayBlockTransactions` JSON-RPC call. To enable this API add
`TRACE` to the `rpc-http-api` options (for example,  `--rpc-http-api TRACE` on the command line).

This is not a production ready API.  There are known bugs relating to traced memory from calls and
returns, and the gas calculation reported in the flat traces does not always match up with the
correct gas calculated for consensus.

## 1.4 Beta 2

### Additions and Improvements

- Enable TLS for JSON-RPC HTTP Service [\#253](https://github.com/hyperledger/besu/pull/253)

Exposes new command line parameters to enable TLS on Ethereum JSON-RPC HTTP interface to allow clients like EthSigner to connect via TLS:
`--rpc-http-tls-enabled=true`
(Optional - Only required if `--rpc-http-enabled` is set to true) Set to `true` to enable TLS. False by default.
`--rpc-http-tls-keystore-file="/path/to/cert.pfx"`
(Must be specified if TLS is enabled) Path to PKCS12 format key store which contains server's certificate and it's private key
`--rpc-http-tls-keystore-password-file="/path/to/cert.passwd"`
(Must be specified if TLS is enabled) Path to the text file containing password for unlocking key store.
`--rpc-http-tls-known-clients-file="/path/to/rpc_tls_clients.txt"`
(Optional) Path to a plain text file containing space separated client’s certificate’s common name and its sha-256 fingerprints when
they are not signed by a known CA. The presence of this file (even empty) enables TLS client authentication. That is, the client
presents the certificate to server on TLS handshake and server establishes that the client certificate is either signed by a
proper/known CA. Otherwise, server trusts client certificate by reading the sha-256 fingerprint from known clients file specified above.

The format of the file is (as an example):
`localhost DF:65:B8:02:08:5E:91:82:0F:91:F5:1C:96:56:92:C4:1A:F6:C6:27:FD:6C:FC:31:F2:BB:90:17:22:59:5B:50`

### Bug Fixes

- TotalDifficulty is a BigInteger [\#253](https://github.com/hyperledger/besu/pull/253).
  Don't try and cast total difficulty down to a long because it will overflow long in a reasonable timeframe.

## 1.4 Beta 1

### Additions and Improvements

- Besu has moved from an internal Bytes library to the [Apache Tuweni](https://tuweni.apache.org/) Bytes library.  This includes using the library in the Plugins API interfaces. [#295](https://github.com/hyperledger/besu/pull/295) and [#215](https://github.com/hyperledger/besu/pull/215)
- Besu stops processing blocks if Orion is unavailable [\#253](https://github.com/hyperledger/besu/pull/253)
- Added priv_call [\#250](https://github.com/hyperledger/besu/pull/250).  Invokes a private contract function locally and does not change the private state.
- Support for [EIP-2124](https://github.com/ethereum/EIPs/blob/master/EIPS/eip-2124.md), which results in faster peer discovery [\#156](https://github.com/hyperledger/besu/pull/156)

## 1.3.8

### Additions and Improvements

- `admin_generateLogBloomCache` JSON-RPC API to generate a cache of the block bloombits that improves performance for log queries [\#262](https://github.com/hyperledger/besu/pull/262)

## Critical Fix in 1.3.7

1.3.7 includes a critical fix for Ethereum MainNet users and the Muir Glacier upgrade. We recommend users of Ethereum public networks
(MainNet, Ropsten, Rinkeby, and Goerli) upgrade immediately. This upgrade is also strongly recommended for users of private networks.

For more details, see [Hyperledger Besu Wiki](https://wiki.hyperledger.org/display/BESU/Mainnet+Consensus+Bug+Identified+and+Resolved+in+Hyperledger+Besu).

## Muir Glacier Compatibility

For compatibility with Ethereum Muir Glacier upgrade, use v1.3.7 or later.

## ETC Agharta Compatibility

For compatibility with ETC Agharta upgrade, use 1.3.7 or later.

### 1.3.7

### Additions and Improvements

- Hard Fork Support: Configures the Agharta activation block for the ETC MainNet configuration [\#251](https://github.com/hyperledger/besu/pull/251) (thanks to [soc1c](https://github.com/soc1c))
- `operator generate-log-bloom-cache` command line option to generate a cache of the block bloombits that improves performance for log queries  [\#245](https://github.com/hyperledger/besu/pull/245)

### Bug Fixes

- Resolves a Mainnet consensus issue [\#254](https://github.com/hyperledger/besu/pull/254)

### New Maintainer

[Edward Mack](https://github.com/hyperledger/besu/commits?author=edwardmack) added as a [new maintainer](https://github.com/hyperledger/besu/pull/219).

### 1.3.6

### Additions and Improvements

- Performance improvements:
  * Multithread Websockets to increase throughput [\#231](https://github.com/hyperledger/besu/pull/231)
  * NewBlockHeaders performance improvement [\#230](https://github.com/hyperledger/besu/pull/230)
- EIP2384 - Ice Age Adjustment around Istanbul [\#211](https://github.com/hyperledger/besu/pull/211)
- Hard Fork Support:
   * MuirGlacier for Ethereum Mainnet and Ropsten Testnet
   * Agharta for Kotti and Mordor Testnets

### Bug Fixes

- [\#210](https://github.com/hyperledger/besu/pull/210) fixes WebSocket frames handling
  User impact: PING/PONG frames handling in Websocket services was not implemented

### 1.3.5

### Additions and Improvements

- Log Event Streaming for Plugin API [\#186](https://github.com/hyperledger/besu/pull/186)
- Allow use a external JWT public key in authenticated APIs [\#183](https://github.com/hyperledger/besu/pull/183)
- ETC Configuration, classic fork peer validator [\#176](https://github.com/hyperledger/besu/pull/176) (thanks to [edwardmack](https://github.com/edwardmack))
- Allow IBFT validators to be changed at a given block [\#173](https://github.com/hyperledger/besu/pull/173)
- Support external mining using Stratum [\#140](https://github.com/hyperledger/besu/pull/140) (thanks to [atoulme](https://github.com/atoulme))
- Add more fields to private transaction receipt [\#85](https://github.com/hyperledger/besu/pull/85) (thanks to [josh-richardson](https://github.com/josh-richardson))
- [Pruning documentation](https://besu.hyperledger.org/en/latest/Concepts/Pruning/)

### Technical Improvements

- ETC - Cleanup [\#201](https://github.com/hyperledger/besu/pull/201) (thanks to [GregTheGreek](https://github.com/GregTheGreek))
- User specific enclave public key configuration in auth file [\#196](https://github.com/hyperledger/besu/pull/196)
- Change CustomForks -\> Transitions [\#193](https://github.com/hyperledger/besu/pull/193)
- Pass identity information into RpcMethod from Http Service [\#189](https://github.com/hyperledger/besu/pull/189)
- Remove the use of JsonRpcParameters from RpcMethods [\#188](https://github.com/hyperledger/besu/pull/188)
- Repaired Metrics name collision between Privacy and RocksDB [\#187](https://github.com/hyperledger/besu/pull/187)
- Multi-Tenancy: Do not specify a public key anymore when requesting a … [\#185](https://github.com/hyperledger/besu/pull/185)
- Updates to circle building acceptance tests [\#184](https://github.com/hyperledger/besu/pull/184)
- Move Apache Tuweni dependency to official release [\#181](https://github.com/hyperledger/besu/pull/181) (thanks to [atoulme](https://github.com/atoulme))
- Update Gradle to 6.0, support Java 13 [\#180](https://github.com/hyperledger/besu/pull/180)
- ETC Atlantis fork [\#179](https://github.com/hyperledger/besu/pull/179) (thanks to [edwardmack](https://github.com/edwardmack))
- ETC Gotham Fork [\#178](https://github.com/hyperledger/besu/pull/178) (thanks to [edwardmack](https://github.com/edwardmack))
- ETC DieHard fork support [\#177](https://github.com/hyperledger/besu/pull/177) (thanks to [edwardmack](https://github.com/edwardmack))
- Remove 'parentHash', 'number' and 'gasUsed' fields from the genesis d… [\#175](https://github.com/hyperledger/besu/pull/175) (thanks to [SweeXordious](https://github.com/SweeXordious))
- Enable pruning by default for fast sync and validate conflicts with privacy [\#172](https://github.com/hyperledger/besu/pull/172)
- Update RocksDB [\#170](https://github.com/hyperledger/besu/pull/170)
- Vpdate ver to 1.3.5-snapshot [\#169](https://github.com/hyperledger/besu/pull/169)
- Added PoaQueryService method that returns local node signer… [\#163](https://github.com/hyperledger/besu/pull/163)
- Add versioning to privacy storage [\#149](https://github.com/hyperledger/besu/pull/149)
- Update reference tests [\#139](https://github.com/hyperledger/besu/pull/139)

### 1.3.4

- Reverted _Enable pruning by default for fast sync (#135)_ [\#164](https://github.com/hyperledger/besu/pull/164)

### 1.3.3

### Technical Improvements

- Add --identity flag for client identification in node browsers [\#150](https://github.com/hyperledger/besu/pull/150)
- Istanbul Mainnet Block [\#145](https://github.com/hyperledger/besu/pull/150)
- Add priv\_getEeaTransactionCount [\#110](https://github.com/hyperledger/besu/pull/110)

### Additions and Improvements

- Redesign of how JsonRpcMethods are created [\#159](https://github.com/hyperledger/besu/pull/159)
- Moving JsonRpcMethods classes into the same package, prior to refactor [\#154](https://github.com/hyperledger/besu/pull/154)
- Reflect default logging in CLI help [\#148](https://github.com/hyperledger/besu/pull/148)
- Handle zero port better in NAT [\#147](https://github.com/hyperledger/besu/pull/147)
- Rework how filter and log query parameters are created/used [\#146](https://github.com/hyperledger/besu/pull/146)
- Don't generate shutdown tasks in controller [\#141](https://github.com/hyperledger/besu/pull/141)
- Ibft queries [\#138](https://github.com/hyperledger/besu/pull/138)
- Enable pruning by default for fast sync [\#135](https://github.com/hyperledger/besu/pull/135)
- Ensure spotless runs in CI [\#132](https://github.com/hyperledger/besu/pull/132)
- Add more logging around peer disconnects [\#131](https://github.com/hyperledger/besu/pull/131)
- Repair EthGetLogs returning incorrect results [\#128](https://github.com/hyperledger/besu/pull/128)
- Use Bloombits for Logs queries [\#127](https://github.com/hyperledger/besu/pull/127)
- Improve message when extraData missing [\#121](https://github.com/hyperledger/besu/pull/121)
- Fix miner startup logic [\#104](https://github.com/hyperledger/besu/pull/104)
- Support log reordring from reorgs in `LogSubscriptionService` [\#86](https://github.com/hyperledger/besu/pull/86)

### 1.3.2

### Additions and Improvements

- besu -v to print plugin versions[\#123](https://github.com/hyperledger/besu/pull/123)

### Technical Improvements

- Update Governance and Code of Conduct verbiage [\#120](https://github.com/hyperledger/besu/pull/120)
- Fix private transaction root mismatch [\#118](https://github.com/hyperledger/besu/pull/118)
- Programmatically enforce plugin CLI variable names [\#117](https://github.com/hyperledger/besu/pull/117)
- Additional unit test for selecting replaced pending transactions [\#116](https://github.com/hyperledger/besu/pull/116)
- Only set sync targets that have an estimated height value [\#115](https://github.com/hyperledger/besu/pull/115)
- Fix rlpx startup [\#114](https://github.com/hyperledger/besu/pull/114)
- Expose getPayload in Transaction plugin-api interface. [\#113](https://github.com/hyperledger/besu/pull/113)
- Dependency Version Upgrades [\#112](https://github.com/hyperledger/besu/pull/112)
- Add hash field in Transaction plugin interface. [\#111](https://github.com/hyperledger/besu/pull/111)
- Rework sync status events [\#106](https://github.com/hyperledger/besu/pull/106)

### 1.3.1

### Additions and Improvements

- Added GraphQL query/logs support [\#94](https://github.com/hyperledger/besu/pull/94)

### Technical Improvements

- Add totalDiffculty to BlockPropagated events. [\#97](https://github.com/hyperledger/besu/pull/97)
- Merge BlockchainQueries classes [\#101](https://github.com/hyperledger/besu/pull/101)
- Fixed casing of dynamic MetricCategorys [\#99](https://github.com/hyperledger/besu/pull/99)
- Fix private transactions breaking evm [\#96](https://github.com/hyperledger/besu/pull/96)
- Make SyncState variables thread-safe [\#95](https://github.com/hyperledger/besu/pull/95)
- Fix transaction tracking by sender [\#93](https://github.com/hyperledger/besu/pull/93)
- Make logic in PersistBlockTask more explicit to fix a LGTM warning [\#92](https://github.com/hyperledger/besu/pull/92)
- Removed Unused methods in the transaction simulator. [\#91](https://github.com/hyperledger/besu/pull/91)
- Fix ThreadBesuNodeRunner BesuConfiguration setup [\#90](https://github.com/hyperledger/besu/pull/90)
- JsonRpc method disabled error condition rewrite and unit test [\#80](https://github.com/hyperledger/besu/pull/80)
- Round trip testing of state trie account values [\#31](https://github.com/hyperledger/besu/pull/31)

### 1.3

### Breaking Change

- Disallow comments in Genesis JSON file. [\#49](https://github.com/hyperledger/besu/pull/49)

### Additions and Improvements

- Add `--required-block` command line option to deal with chain splits [\#79](https://github.com/hyperledger/besu/pull/79)
- Store db metadata file in the root data directory. [\#46](https://github.com/hyperledger/besu/pull/46)
- Add `--target-gas-limit` command line option. [\#24](https://github.com/hyperledger/besu/pull/24)(thanks to new contributor [cfelde](https://github.com/cfelde))
- Allow private contracts to access public state. [\#9](https://github.com/hyperledger/besu/pull/9)

### Technical Improvements

- Less verbose syncing subscriptions [\#59](https://github.com/hyperledger/besu/pull/59)
- Return enclave key instead of private transaction hash [\#53](https://github.com/hyperledger/besu/pull/53)
- Fix mark sweep pruner bugs where nodes that should be kept were being swept  [\#50](https://github.com/hyperledger/besu/pull/50)
- Clean up BesuConfiguration construction [\#51](https://github.com/hyperledger/besu/pull/51)
- Private tx nonce errors return same msg as any tx [\#48](https://github.com/hyperledger/besu/pull/48)
- Fix default logging [\#47](https://github.com/hyperledger/besu/pull/47)
- Introduce virtual operation. [\#45](https://github.com/hyperledger/besu/pull/45)
- Downgrade RocksDBPlugin Logging Levels [\#44](https://github.com/hyperledger/besu/pull/44)
- Infrastructure for exposing PoA metrics for plugins. [\#37](https://github.com/hyperledger/besu/pull/37)
- Refactor privacy storage. [\#7](https://github.com/hyperledger/besu/pull/7)

## 1.2.4

### Additions and Improvements

- Add Istanbul block (5435345) for Rinkeby [\#35](https://github.com/hyperledger/besu/pull/35)
- Add Istanbul block (1561651) for Goerli [\#27](https://github.com/hyperledger/besu/pull/27)
- Add Istanbul block (6485846) for Ropsten [\#26](https://github.com/hyperledger/besu/pull/26)
- Add privDistributeRawTransaction endpoint [\#23](https://github.com/hyperledger/besu/pull/23) (thanks to [josh-richardson](https://github.com/josh-richardson))

### Technical Improvements

- Refactors pantheon private key to signing private key [\#34](https://github.com/hyperledger/besu/pull/34) (thanks to [josh-richardson](https://github.com/josh-richardson))
- Support both BESU\_ and PANTHEON\_ env var prefixes [\#32](https://github.com/hyperledger/besu/pull/32)
- Use only fully validated peers for fast sync pivot selection [\#21](https://github.com/hyperledger/besu/pull/21)
- Support Version Rollbacks for RocksDB \(\#6\) [\#19](https://github.com/hyperledger/besu/pull/19)
- Update Cava library to Tuweni Library [\#18](https://github.com/hyperledger/besu/pull/18)
- StateTrieAccountValue:Version should be written as an int, not a long [\#17](https://github.com/hyperledger/besu/pull/17)
- Handle discovery peers with updated endpoints [\#12](https://github.com/hyperledger/besu/pull/12)
- Change retesteth port [\#11](https://github.com/hyperledger/besu/pull/11)
- Renames eea\_getTransactionReceipt to priv\_getTransactionReceipt [\#10](https://github.com/hyperledger/besu/pull/10) (thanks to [josh-richardson](https://github.com/josh-richardson))
- Support Version Rollbacks for RocksDB [\#6](https://github.com/hyperledger/besu/pull/6)
- Moving AT DSL into its own module [\#3](https://github.com/hyperledger/besu/pull/3)

## 1.2.3

### Additions and Improvements
- Added an override facility for genesis configs [\#1915](https://github.com/PegaSysEng/pantheon/pull/1915)
- Finer grained logging configuration [\#1895](https://github.com/PegaSysEng/pantheon/pull/1895) (thanks to [matkt](https://github.com/matkt))

### Technical Improvements

- Add archiving of docker test reports [\#1921](https://github.com/PegaSysEng/pantheon/pull/1921)
- Events API: Transaction dropped, sync status, and renames [\#1919](https://github.com/PegaSysEng/pantheon/pull/1919)
- Remove metrics from plugin registration [\#1918](https://github.com/PegaSysEng/pantheon/pull/1918)
- Replace uses of Instant.now from within the IBFT module [\#1911](https://github.com/PegaSysEng/pantheon/pull/1911)
- Update plugins-api build script [\#1908](https://github.com/PegaSysEng/pantheon/pull/1908)
- Ignore flaky tracing tests [\#1907](https://github.com/PegaSysEng/pantheon/pull/1907)
- Ensure plugin-api module gets published at the correct maven path [\#1905](https://github.com/PegaSysEng/pantheon/pull/1905)
- Return the plugin-apis to this repo [\#1900](https://github.com/PegaSysEng/pantheon/pull/1900)
- Stop autogenerating BesuInfo.java [\#1899](https://github.com/PegaSysEng/pantheon/pull/1899)
- Extracted Metrics interfaces to plugins-api. [\#1898](https://github.com/PegaSysEng/pantheon/pull/1898)
- Fix key value storage clear so it removes all values [\#1894](https://github.com/PegaSysEng/pantheon/pull/1894)
- Ethsigner test [\#1892](https://github.com/PegaSysEng/pantheon/pull/1892) (thanks to [iikirilov](https://github.com/iikirilov))
- Return null private transaction receipt instead of error [\#1872](https://github.com/PegaSysEng/pantheon/pull/1872) (thanks to [iikirilov](https://github.com/iikirilov))
- Implement trace replay block transactions trace option [\#1886](https://github.com/PegaSysEng/pantheon/pull/1886)
- Use object parameter instead of list of parameters for priv\_createPrivacyGroup [\#1868](https://github.com/PegaSysEng/pantheon/pull/1868) (thanks to [iikirilov](https://github.com/iikirilov))
- Refactor privacy acceptance tests [\#1864](https://github.com/PegaSysEng/pantheon/pull/1864) (thanks to [iikirilov](https://github.com/iikirilov))

## 1.2.2

### Additions and Improvements
- Support large numbers for the `--network-id` option [\#1891](https://github.com/PegaSysEng/pantheon/pull/1891)
- Added eea\_getTransactionCount Json Rpc [\#1861](https://github.com/PegaSysEng/pantheon/pull/1861)
- PrivacyMarkerTransaction to be signed with a randomly generated key [\#1844](https://github.com/PegaSysEng/pantheon/pull/1844)
- Implement eth\_getproof JSON RPC API [\#1824](https://github.com/PegaSysEng/pantheon/pull/1824) (thanks to [matkt](https://github.com/matkt))

### Technical Improvements
- Update the `pantheon blocks export` command usage [\#1887](https://github.com/PegaSysEng/pantheon/pull/1887) (thanks to [matkt](https://github.com/matkt))
- Stop Returning null for 'pending' RPC calls [\#1883](https://github.com/PegaSysEng/pantheon/pull/1883)
- Blake validation errors are hard errors [\#1882](https://github.com/PegaSysEng/pantheon/pull/1882)
- Add test cases for trace\_replayBlockTransactions [\#1881](https://github.com/PegaSysEng/pantheon/pull/1881)
- Simplify json rpc spec test setup [\#1880](https://github.com/PegaSysEng/pantheon/pull/1880)
- Tweak JSON import format [\#1878](https://github.com/PegaSysEng/pantheon/pull/1878)
- Transactions listeners should use the subscriber pattern [\#1877](https://github.com/PegaSysEng/pantheon/pull/1877)
- Maven spotless [\#1876](https://github.com/PegaSysEng/pantheon/pull/1876)
- Don't cache for localbalance [\#1875](https://github.com/PegaSysEng/pantheon/pull/1875)
- EIP-1108 - Reprice alt\_bn128  [\#1874](https://github.com/PegaSysEng/pantheon/pull/1874)
- Create stub trace\_replayBlockTransactions json-rpc method  [\#1873](https://github.com/PegaSysEng/pantheon/pull/1873)
- Improve trace log [\#1870](https://github.com/PegaSysEng/pantheon/pull/1870)
- Pruning Command Line Flags [\#1869](https://github.com/PegaSysEng/pantheon/pull/1869)
- Re-enable istanbul [\#1865](https://github.com/PegaSysEng/pantheon/pull/1865)
- Fix logic to disconnect from peers on fork [\#1863](https://github.com/PegaSysEng/pantheon/pull/1863)
- Blake 2b tweaks [\#1862](https://github.com/PegaSysEng/pantheon/pull/1862)
- Sweep state roots before child nodes [\#1854](https://github.com/PegaSysEng/pantheon/pull/1854)
- Update export subcommand to export blocks in rlp format [\#1852](https://github.com/PegaSysEng/pantheon/pull/1852)
- Updating docker tests to make it easier to follow & ensure it listens on the right interface on docker [\#1851](https://github.com/PegaSysEng/pantheon/pull/1851)
- Disable Istanbul block [\#1849](https://github.com/PegaSysEng/pantheon/pull/1849)
- Add read-only blockchain factory method [\#1845](https://github.com/PegaSysEng/pantheon/pull/1845)
- Removing the release plugin in favour of the new process with branches [\#1843](https://github.com/PegaSysEng/pantheon/pull/1843)
- Update Görli bootnodes [\#1842](https://github.com/PegaSysEng/pantheon/pull/1842)
- Upgrade graphql library to version 13.0 [\#1834](https://github.com/PegaSysEng/pantheon/pull/1834)
- Database versioning and enable multi-column database [\#1830](https://github.com/PegaSysEng/pantheon/pull/1830)
- Fixes invalid JsonGetter, comment [\#1811](https://github.com/PegaSysEng/pantheon/pull/1811) (thanks to [josh-richardson](https://github.com/josh-richardson))
- Add EthSigner acceptance test [\#1655](https://github.com/PegaSysEng/pantheon/pull/1655) (thanks to [iikirilov](https://github.com/iikirilov))
- Support plugin Richdata APIs via implementation [\#1581](https://github.com/PegaSysEng/pantheon/pull/1581)

## 1.2.1

### Additions and Improvements

- Removed the release plugin in favour of the new process with branches
[#1841](https://github.com/PegaSysEng/pantheon/pull/1841)
[#1843](https://github.com/PegaSysEng/pantheon/pull/1843)
[#1848](https://github.com/PegaSysEng/pantheon/pull/1848)
[#1855](https://github.com/PegaSysEng/pantheon/pull/1855)
- Updated Görli bootnodes [#1842](https://github.com/PegaSysEng/pantheon/pull/1842)
- Removed unnecessary test dependency [#1839](https://github.com/PegaSysEng/pantheon/pull/1839)
- Added warning when comments are used in genesis file [#1838](https://github.com/PegaSysEng/pantheon/pull/1838)
- Added an experimental flag for disabling timers [#1837](https://github.com/PegaSysEng/pantheon/pull/1837)
- Fixed FlatFileTaskCollection tests [#1833](https://github.com/PegaSysEng/pantheon/pull/1833)
- Added chain json import utility [#1832](https://github.com/PegaSysEng/pantheon/pull/1832)
- Added tests to AllNodesVisitor trie traversal [#1831](https://github.com/PegaSysEng/pantheon/pull/1831)
- Updated privateFrom to be required [#1829](https://github.com/PegaSysEng/pantheon/pull/1829) (thanks to [iikirilov](https://github.com/iikirilov))
- Made explicit that streamed accounts may be missing their address [#1828](https://github.com/PegaSysEng/pantheon/pull/1828)
- Refactored normalizeKeys method [#1826](https://github.com/PegaSysEng/pantheon/pull/1826)
- Removed dead parameters [#1825](https://github.com/PegaSysEng/pantheon/pull/1825)
- Added a nicer name for Corretto [#1819](https://github.com/PegaSysEng/pantheon/pull/1819)
- Changed core JSON-RPC method to support ReTestEth
[#1815](https://github.com/PegaSysEng/pantheon/pull/1815)
[#1818](https://github.com/PegaSysEng/pantheon/pull/1818)
- Added rewind to block functionality [#1814](https://github.com/PegaSysEng/pantheon/pull/1814)
- Added support for NoReward and NoProof seal engines [#1813](https://github.com/PegaSysEng/pantheon/pull/1813)
- Added strict short hex strings for retesteth [#1812](https://github.com/PegaSysEng/pantheon/pull/1812)
- Cleaned up genesis parsing [#1809](https://github.com/PegaSysEng/pantheon/pull/1809)
- Updating Orion to v1.3.2 [#1805](https://github.com/PegaSysEng/pantheon/pull/1805)
- Updaated newHeads subscription to emit events only for canonical blocks [#1798](https://github.com/PegaSysEng/pantheon/pull/1798)
- Repricing for trie-size-dependent opcodes [#1795](https://github.com/PegaSysEng/pantheon/pull/1795)
- Revised Istanbul Versioning assignments [#1794](https://github.com/PegaSysEng/pantheon/pull/1794)
- Updated RevertReason to return BytesValue [#1793](https://github.com/PegaSysEng/pantheon/pull/1793)
- Updated way priv_getPrivacyPrecompileAddress source [#1786](https://github.com/PegaSysEng/pantheon/pull/1786) (thanks to [iikirilov](https://github.com/iikirilov))
- Updated Chain ID opcode to return 0 as default [#1785](https://github.com/PegaSysEng/pantheon/pull/1785)
- Allowed fixedDifficulty=1 [#1784](https://github.com/PegaSysEng/pantheon/pull/1784)
- Updated Docker image defaults host interfaces [#1782](https://github.com/PegaSysEng/pantheon/pull/1782)
- Added tracking of world state account key preimages [#1780](https://github.com/PegaSysEng/pantheon/pull/1780)
- Modified PrivGetPrivateTransaction to take public tx hash [#1778](https://github.com/PegaSysEng/pantheon/pull/1778) (thanks to [josh-richardson](https://github.com/josh-richardson))
- Removed enclave public key from parameter
[#1789](https://github.com/PegaSysEng/pantheon/pull/1789)
[#1777](https://github.com/PegaSysEng/pantheon/pull/1777) (thanks to [iikirilov](https://github.com/iikirilov))
- Added storage key preimage tracking [#1772](https://github.com/PegaSysEng/pantheon/pull/1772)
- Updated priv_getPrivacyPrecompileAddress method return [#1766](https://github.com/PegaSysEng/pantheon/pull/1766) (thanks to [iikirilov](https://github.com/iikirilov))
- Added tests for permissioning with static nodes behaviour [#1764](https://github.com/PegaSysEng/pantheon/pull/1764)
- Added integration test for contract creation with privacyGroupId [#1762](https://github.com/PegaSysEng/pantheon/pull/1762) (thanks to [josh-richardson](https://github.com/josh-richardson))
- Added report node local address as the coinbase in Clique and IBFT
[#1758](https://github.com/PegaSysEng/pantheon/pull/1758)
[#1760](https://github.com/PegaSysEng/pantheon/pull/1760)
- Fixed private tx signature validation [#1753](https://github.com/PegaSysEng/pantheon/pull/1753)
- Updated CI configuration
[#1751](https://github.com/PegaSysEng/pantheon/pull/1751)
[#1835](https://github.com/PegaSysEng/pantheon/pull/1835)
- Added CLI flag for setting WorldStateDownloader task cache size [#1749](https://github.com/PegaSysEng/pantheon/pull/1749) (thanks to [matkt](https://github.com/matkt))
- Updated vertx to 2.8.0 [#1748](https://github.com/PegaSysEng/pantheon/pull/1748)
- changed RevertReason to BytesValue [#1746](https://github.com/PegaSysEng/pantheon/pull/1746)
- Added static nodes acceptance test [#1745](https://github.com/PegaSysEng/pantheon/pull/1745)
- Added report 0 hashrate when the mining coordinator doesn't support mining
[#1744](https://github.com/PegaSysEng/pantheon/pull/1744)
[#1757](https://github.com/PegaSysEng/pantheon/pull/1757)
- Implemented EIP-2200 - Net Gas Metering Revised [#1743](https://github.com/PegaSysEng/pantheon/pull/1743)
- Added chainId validation to PrivateTransactionValidator [#1741](https://github.com/PegaSysEng/pantheon/pull/1741)
- Reduced intrinsic gas cost [#1739](https://github.com/PegaSysEng/pantheon/pull/1739)
- De-duplicated test blocks data files [#1737](https://github.com/PegaSysEng/pantheon/pull/1737)
- Renamed various EEA methods to priv methods [#1736](https://github.com/PegaSysEng/pantheon/pull/1736) (thanks to [josh-richardson](https://github.com/josh-richardson))
- Permissioning Acceptance Test [#1735](https://github.com/PegaSysEng/pantheon/pull/1735)
 [#1759](https://github.com/PegaSysEng/pantheon/pull/1759)
- Add nonce handling to GenesisState [#1728](https://github.com/PegaSysEng/pantheon/pull/1728)
- Added 100-continue to HTTP [#1727](https://github.com/PegaSysEng/pantheon/pull/1727)
- Fixed get_signerMetrics [#1725](https://github.com/PegaSysEng/pantheon/pull/1725) (thanks to [matkt](https://github.com/matkt))
- Reworked "in-sync" checks [#1720](https://github.com/PegaSysEng/pantheon/pull/1720)
- Added Accounts Permissioning Acceptance Tests [#1719](https://github.com/PegaSysEng/pantheon/pull/1719)
- Added PrivateTransactionValidator to unify logic [#1713](https://github.com/PegaSysEng/pantheon/pull/1713)
- Added JSON-RPC API to report validator block production information [#1687](https://github.com/PegaSysEng/pantheon/pull/1687) (thanks to [matkt](https://github.com/matkt))
- Added Mark Sweep Pruner [#1638](https://github.com/PegaSysEng/pantheon/pull/1638)
- Added the Blake2b F compression function as a precompile in Besu [#1614](https://github.com/PegaSysEng/pantheon/pull/1614) (thanks to [iikirilov](https://github.com/iikirilov))
  [#1792](https://github.com/PegaSysEng/pantheon/pull/1792)
  [#1652](https://github.com/PegaSysEng/pantheon/pull/1652)
  - Added permissioning webinar in the resources [#1717](https://github.com/PegaSysEng/pantheon/pull/1717)
  - Add web3.js-eea reference doc [#1617](https://github.com/PegaSysEng/pantheon/pull/1617)
  [#1650](https://github.com/PegaSysEng/pantheon/pull/1650)
  [#1721](https://github.com/PegaSysEng/pantheon/pull/1721)
  [#1722](https://github.com/PegaSysEng/pantheon/pull/1722)
  [#1724](https://github.com/PegaSysEng/pantheon/pull/1724)
  [#1729](https://github.com/PegaSysEng/pantheon/pull/1729)
  [#1730](https://github.com/PegaSysEng/pantheon/pull/1730)
  [#1731](https://github.com/PegaSysEng/pantheon/pull/1731)
  [#1732](https://github.com/PegaSysEng/pantheon/pull/1732)
  [#1740](https://github.com/PegaSysEng/pantheon/pull/1740)
  [#1750](https://github.com/PegaSysEng/pantheon/pull/1750)
  [#1761](https://github.com/PegaSysEng/pantheon/pull/1761)
  [#1765](https://github.com/PegaSysEng/pantheon/pull/1765)
  [#1769](https://github.com/PegaSysEng/pantheon/pull/1769)
  [#1770](https://github.com/PegaSysEng/pantheon/pull/1770)
  [#1771](https://github.com/PegaSysEng/pantheon/pull/1771)
  [#1773](https://github.com/PegaSysEng/pantheon/pull/1773)
  [#1787](https://github.com/PegaSysEng/pantheon/pull/1787)
  [#1788](https://github.com/PegaSysEng/pantheon/pull/1788)
  [#1796](https://github.com/PegaSysEng/pantheon/pull/1796)
  [#1803](https://github.com/PegaSysEng/pantheon/pull/1803)
  [#1810](https://github.com/PegaSysEng/pantheon/pull/1810)
  [#1817](https://github.com/PegaSysEng/pantheon/pull/1817)
  - Added Java 11+ as a prerequisite for installing Besu using Homebrew. [#1755](https://github.com/PegaSysEng/pantheon/pull/1755)
  [#1742](https://github.com/PegaSysEng/pantheon/pull/1742)
  [#1763](https://github.com/PegaSysEng/pantheon/pull/1763)
  [#1779](https://github.com/PegaSysEng/pantheon/pull/1779)
  [#1781](https://github.com/PegaSysEng/pantheon/pull/1781)
  [#1827](https://github.com/PegaSysEng/pantheon/pull/1827)
  [#1767](https://github.com/PegaSysEng/pantheon/pull/1767) (thanks to [helderjnpinto](https://github.com/helderjnpinto))
  - Moved the docs to a [new doc repos](https://github.com/PegaSysEng/doc.pantheon) [#1822](https://github.com/PegaSysEng/pantheon/pull/1822)
- Explicitly configure some maven artifactIds [#1853](https://github.com/PegaSysEng/pantheon/pull/1853)
- Update export subcommand to export blocks in rlp format [#1852](https://github.com/PegaSysEng/pantheon/pull/1852)
- Implement `eth_getproof` JSON RPC API [#1824](https://github.com/PegaSysEng/pantheon/pull/1824)
- Database versioning and enable multi-column database [#1830](https://github.com/PegaSysEng/pantheon/pull/1830)
- Disable smoke tests on windows [#1847](https://github.com/PegaSysEng/pantheon/pull/1847)
- Add read-only blockchain factory method [#1845](https://github.com/PegaSysEng/pantheon/pull/1845)

## 1.2

### Additions and Improvements

- Add UPnP Support [\#1334](https://github.com/PegaSysEng/pantheon/pull/1334) (thanks to [notlesh](https://github.com/notlesh))
- Limit the fraction of wire connections initiated by peers [\#1665](https://github.com/PegaSysEng/pantheon/pull/1665)
- EIP-1706 - Disable SSTORE with gasleft lt call stipend  [\#1706](https://github.com/PegaSysEng/pantheon/pull/1706)
- EIP-1108 - Reprice alt\_bn128 [\#1704](https://github.com/PegaSysEng/pantheon/pull/1704)
- EIP-1344 ChainID Opcode [\#1690](https://github.com/PegaSysEng/pantheon/pull/1690)
- New release docker image [\#1664](https://github.com/PegaSysEng/pantheon/pull/1664)
- Support changing log level at runtime [\#1656](https://github.com/PegaSysEng/pantheon/pull/1656) (thanks to [matkt](https://github.com/matkt))
- Implement dump command to dump a specific block from storage [\#1641](https://github.com/PegaSysEng/pantheon/pull/1641) (thanks to [matkt](https://github.com/matkt))
- Add eea\_findPrivacyGroup endpoint to Besu [\#1635](https://github.com/PegaSysEng/pantheon/pull/1635) (thanks to [Puneetha17](https://github.com/Puneetha17))
- Updated eea send raw transaction with privacy group ID [\#1611](https://github.com/PegaSysEng/pantheon/pull/1611) (thanks to [iikirilov](https://github.com/iikirilov))
- Added Revert Reason [\#1603](https://github.com/PegaSysEng/pantheon/pull/1603)

### Technical Improvements

- Remove enclave public key from parameter [\#1789](https://github.com/PegaSysEng/pantheon/pull/1789)
- Update defaults host interfaces [\#1782](https://github.com/PegaSysEng/pantheon/pull/1782)
- Modifies PrivGetPrivateTransaction to take public tx hash [\#1778](https://github.com/PegaSysEng/pantheon/pull/1778)
- Remove enclave public key from parameter [\#1777](https://github.com/PegaSysEng/pantheon/pull/1777)
- Return the ethereum address of the privacy precompile from priv_getPrivacyPrecompileAddress [\#1766](https://github.com/PegaSysEng/pantheon/pull/1766)
- Report node local address as the coinbase in Clique and IBFT [\#1760](https://github.com/PegaSysEng/pantheon/pull/1760)
- Additional integration test for contract creation with privacyGroupId [\#1762](https://github.com/PegaSysEng/pantheon/pull/1762)
- Report 0 hashrate when the mining coordinator doesn't support mining [\#1757](https://github.com/PegaSysEng/pantheon/pull/1757)
- Fix private tx signature validation [\#1753](https://github.com/PegaSysEng/pantheon/pull/1753)
- RevertReason changed to BytesValue [\#1746](https://github.com/PegaSysEng/pantheon/pull/1746)
- Renames various eea methods to priv methods [\#1736](https://github.com/PegaSysEng/pantheon/pull/1736)
- Update Orion version [\#1716](https://github.com/PegaSysEng/pantheon/pull/1716)
- Rename CLI flag for better ordering of options [\#1715](https://github.com/PegaSysEng/pantheon/pull/1715)
- Routine dependency updates [\#1712](https://github.com/PegaSysEng/pantheon/pull/1712)
- Fix spelling error in getApplicationPrefix method name [\#1711](https://github.com/PegaSysEng/pantheon/pull/1711)
- Wait and retry if best peer's chain is too short for fast sync [\#1708](https://github.com/PegaSysEng/pantheon/pull/1708)
- Eea get private transaction fix [\#1707](https://github.com/PegaSysEng/pantheon/pull/1707) (thanks to [iikirilov](https://github.com/iikirilov))
- Rework remote connection limit flag defaults [\#1705](https://github.com/PegaSysEng/pantheon/pull/1705)
- Report invalid options from config file [\#1703](https://github.com/PegaSysEng/pantheon/pull/1703)
- Add ERROR to list of CLI log level options [\#1699](https://github.com/PegaSysEng/pantheon/pull/1699)
- Enable onchain account permissioning CLI option [\#1686](https://github.com/PegaSysEng/pantheon/pull/1686)
- Exempt static nodes from all connection limits [\#1685](https://github.com/PegaSysEng/pantheon/pull/1685)
- Enclave refactoring [\#1684](https://github.com/PegaSysEng/pantheon/pull/1684)
- Add opcode and precompiled support for versioning  [\#1683](https://github.com/PegaSysEng/pantheon/pull/1683)
- Use a percentage instead of fraction for the remote connections percentage CLI option. [\#1682](https://github.com/PegaSysEng/pantheon/pull/1682)
- Added error msg for calling eth\_sendTransaction [\#1681](https://github.com/PegaSysEng/pantheon/pull/1681)
- Remove instructions for installing with Chocolatey [\#1680](https://github.com/PegaSysEng/pantheon/pull/1680)
- remove zulu-jdk8 from smoke tests [\#1679](https://github.com/PegaSysEng/pantheon/pull/1679)
- Add new MainNet bootnodes [\#1678](https://github.com/PegaSysEng/pantheon/pull/1678)
- updating smoke tests to use \>= jdk11 [\#1677](https://github.com/PegaSysEng/pantheon/pull/1677)
- Fix handling of remote connection limit [\#1676](https://github.com/PegaSysEng/pantheon/pull/1676)
- Add accountVersion to MessageFrame [\#1675](https://github.com/PegaSysEng/pantheon/pull/1675)
- Change getChildren return type [\#1674](https://github.com/PegaSysEng/pantheon/pull/1674)
- Use Log4J message template instead of String.format [\#1673](https://github.com/PegaSysEng/pantheon/pull/1673)
- Return hashrate of 0 when not mining. [\#1672](https://github.com/PegaSysEng/pantheon/pull/1672)
- Add hooks for validation  [\#1671](https://github.com/PegaSysEng/pantheon/pull/1671)
- Upgrade to pantheon-build:0.0.6-jdk11 which really does include jdk11 [\#1670](https://github.com/PegaSysEng/pantheon/pull/1670)
- Onchain permissioning startup check [\#1669](https://github.com/PegaSysEng/pantheon/pull/1669)
- Update BesuCommand to accept minTransactionGasPriceWei as an integer [\#1668](https://github.com/PegaSysEng/pantheon/pull/1668) (thanks to [matkt](https://github.com/matkt))
- Privacy group id consistent [\#1667](https://github.com/PegaSysEng/pantheon/pull/1667) (thanks to [iikirilov](https://github.com/iikirilov))
- Change eea\_getPrivateTransaction endpoint to accept hex [\#1666](https://github.com/PegaSysEng/pantheon/pull/1666) (thanks to [Puneetha17](https://github.com/Puneetha17))
- Factorise metrics code for KeyValueStorage database [\#1663](https://github.com/PegaSysEng/pantheon/pull/1663))
- Create a metric tracking DB size [\#1662](https://github.com/PegaSysEng/pantheon/pull/1662)
- AT- Removing unused methods on KeyValueStorage [\#1661](https://github.com/PegaSysEng/pantheon/pull/1661)
- Add Prerequisites and Quick-Start [\#1660](https://github.com/PegaSysEng/pantheon/pull/1660) (thanks to [lazaridiscom](https://github.com/lazaridiscom))
- Java 11 updates [\#1658](https://github.com/PegaSysEng/pantheon/pull/1658)
- Make test generated keys deterministic w/in block generator [\#1657](https://github.com/PegaSysEng/pantheon/pull/1657)
- Rename privacyGroupId to createPrivacyGroupId [\#1654](https://github.com/PegaSysEng/pantheon/pull/1654) (thanks to [Puneetha17](https://github.com/Puneetha17))
- Intermittent Test Failures in TransactionsMessageSenderTest [\#1653](https://github.com/PegaSysEng/pantheon/pull/1653)
- Sanity check the generated distribution files before upload [\#1648](https://github.com/PegaSysEng/pantheon/pull/1648)
- Use JDK 11 for release builds [\#1647](https://github.com/PegaSysEng/pantheon/pull/1647)
- Support multiple private marker transactions in a block  [\#1646](https://github.com/PegaSysEng/pantheon/pull/1646)
- Display World State Sync Progress in Logs [\#1645](https://github.com/PegaSysEng/pantheon/pull/1645)
- Remove the docker gradle plugin, handle building docker with shell now [\#1644](https://github.com/PegaSysEng/pantheon/pull/1644)
- Switch to using metric names from EIP-2159 [\#1634](https://github.com/PegaSysEng/pantheon/pull/1634)
- Account versioning [\#1612](https://github.com/PegaSysEng/pantheon/pull/1612)

## 1.1.4

### Additions and Improvements

- \[PAN-2832\] Support setting config options via environment variables [\#1597](https://github.com/PegaSysEng/pantheon/pull/1597)
- Print Besu version when starting [\#1593](https://github.com/PegaSysEng/pantheon/pull/1593)
- \[PAN-2746\] Add eea\_createPrivacyGroup & eea\_deletePrivacyGroup endpoint [\#1560](https://github.com/PegaSysEng/pantheon/pull/1560) (thanks to [Puneetha17](https://github.com/Puneetha17))

### Technical Improvements

- Read config from env vars when no config file specified [\#1639](https://github.com/PegaSysEng/pantheon/pull/1639)
- Upgrade jackson-databind to 2.9.9.1 [\#1636](https://github.com/PegaSysEng/pantheon/pull/1636)
- Update Reference Tests [\#1633](https://github.com/PegaSysEng/pantheon/pull/1633)
- Ignore discport during static node permissioning check [\#1631](https://github.com/PegaSysEng/pantheon/pull/1631)
- Check connections more frequently during acceptance tests [\#1630](https://github.com/PegaSysEng/pantheon/pull/1630)
- Refactor experimental CLI options [\#1629](https://github.com/PegaSysEng/pantheon/pull/1629)
- JSON-RPC api net_services should display the actual ports [\#1628](https://github.com/PegaSysEng/pantheon/pull/1628)
- Refactor CLI [\#1627](https://github.com/PegaSysEng/pantheon/pull/1627)
- Simplify BesuCommand `run` and `parse` methods. [\#1626](https://github.com/PegaSysEng/pantheon/pull/1626)
- PAN-2860: Ignore discport during startup whitelist validation [\#1625](https://github.com/PegaSysEng/pantheon/pull/1625)
- Freeze plugin api version [\#1624](https://github.com/PegaSysEng/pantheon/pull/1624)
- Implement incoming transaction messages CLI option as an unstable command. [\#1622](https://github.com/PegaSysEng/pantheon/pull/1622)
- Update smoke tests docker images for zulu and openjdk to private ones [\#1620](https://github.com/PegaSysEng/pantheon/pull/1620)
- Remove duplication between EeaTransactionCountRpc & PrivateTransactionHandler [\#1619](https://github.com/PegaSysEng/pantheon/pull/1619)
- \[PAN-2709\] - nonce too low error [\#1618](https://github.com/PegaSysEng/pantheon/pull/1618)
- Cache TransactionValidationParams instead of creating new object for each call [\#1616](https://github.com/PegaSysEng/pantheon/pull/1616)
- \[PAN-2850\] Create a transaction pool configuration object [\#1615](https://github.com/PegaSysEng/pantheon/pull/1615)
- Add TransactionValidationParam to TxProcessor [\#1613](https://github.com/PegaSysEng/pantheon/pull/1613)
- Expose a CLI option to configure the life time of transaction messages. [\#1610](https://github.com/PegaSysEng/pantheon/pull/1610)
- Implement Prometheus metric counter for skipped expired transaction messages. [\#1609](https://github.com/PegaSysEng/pantheon/pull/1609)
- Upload jars to bintray as part of releases [\#1608](https://github.com/PegaSysEng/pantheon/pull/1608)
- Avoid publishing docker-pantheon directory to bintray during a release [\#1606](https://github.com/PegaSysEng/pantheon/pull/1606)
- \[PAN-2756\] Istanbul scaffolding [\#1605](https://github.com/PegaSysEng/pantheon/pull/1605)
- Implement a timeout in TransactionMessageProcessor [\#1604](https://github.com/PegaSysEng/pantheon/pull/1604)
- Reject transactions with gas price below the configured minimum [\#1602](https://github.com/PegaSysEng/pantheon/pull/1602)
- Always build the k8s image, only push to dockerhub for master branch [\#1601](https://github.com/PegaSysEng/pantheon/pull/1601)
- Properly validate AltBN128 pairing precompile input [\#1600](https://github.com/PegaSysEng/pantheon/pull/1600)
- \[PAN-2871\] Columnar rocksdb [\#1599](https://github.com/PegaSysEng/pantheon/pull/1599)
- Reverting change to dockerfile [\#1594](https://github.com/PegaSysEng/pantheon/pull/1594)
- Update dependency versions [\#1592](https://github.com/PegaSysEng/pantheon/pull/1592)
- \[PAN-2797\] Clean up failed connections [\#1591](https://github.com/PegaSysEng/pantheon/pull/1591)
- Cleaning up the build process for docker [\#1590](https://github.com/PegaSysEng/pantheon/pull/1590)
- \[PAN-2786\] Stop Transaction Pool Queue from Growing Unbounded [\#1586](https://github.com/PegaSysEng/pantheon/pull/1586)

## 1.1.3

### Additions and Improvements

- \[PAN-2811\] Be more lenient with discovery message deserialization. Completes our support for EIP-8 and enables Besu to work on Rinkeby again. [\#1580](https://github.com/PegaSysEng/pantheon/pull/1580)
- Added liveness and readiness probe stub endpoints [\#1553](https://github.com/PegaSysEng/pantheon/pull/1553)
- Implemented operator tool. \(blockchain network configuration for permissioned networks\) [\#1511](https://github.com/PegaSysEng/pantheon/pull/1511)
- \[PAN-2754\] Added eea\_getPrivacyPrecompileAddress [\#1579](https://github.com/PegaSysEng/pantheon/pull/1579) (thanks to [Puneetha17](https://github.com/Puneetha17))
- Publish the chain head gas used, gas limit, transaction count and ommer metrics [\#1551](https://github.com/PegaSysEng/pantheon/pull/1551)
- Add subscribe and unsubscribe count metrics [\#1541](https://github.com/PegaSysEng/pantheon/pull/1541)
- Add pivot block metrics [\#1537](https://github.com/PegaSysEng/pantheon/pull/1537)

### Technical Improvements

- PAN-2816: Hiding experimental account permissioning cli options [\#1584](https://github.com/PegaSysEng/pantheon/pull/1584)
- \[PAN-2630\] Synchronizer should disconnect the sync target peer on invalid block data [\#1578](https://github.com/PegaSysEng/pantheon/pull/1578)
- Rename MetricCategory to BesuMetricCategory [\#1574](https://github.com/PegaSysEng/pantheon/pull/1574)
- Convert MetricsConfigiguration to use a builder [\#1572](https://github.com/PegaSysEng/pantheon/pull/1572)
- PAN-2794: Including flag for onchain permissioning check on tx processor [\#1571](https://github.com/PegaSysEng/pantheon/pull/1571)
- Fix behaviour for absent account permissiong smart contract [\#1569](https://github.com/PegaSysEng/pantheon/pull/1569)
- Expand readiness check to check peer count and sync state [\#1568](https://github.com/PegaSysEng/pantheon/pull/1568)
- \[PAN-2798\] Reorganize p2p classes [\#1567](https://github.com/PegaSysEng/pantheon/pull/1567)
- PAN-2729: Account Smart Contract Permissioning ATs [\#1565](https://github.com/PegaSysEng/pantheon/pull/1565)
- Timeout build after 1 hour to prevent it hanging forever. [\#1564](https://github.com/PegaSysEng/pantheon/pull/1564)
- \[PAN-2791\] Make permissions checks for ongoing connections more granular [\#1563](https://github.com/PegaSysEng/pantheon/pull/1563)
- \[PAN-2721\] Fix TopicParameter deserialization [\#1562](https://github.com/PegaSysEng/pantheon/pull/1562)
- \[PAN-2779\] Allow signing private transaction with any key [\#1561](https://github.com/PegaSysEng/pantheon/pull/1561) (thanks to [iikirilov](https://github.com/iikirilov))
- \[PAN-2783\] Invert dependency between permissioning and p2p [\#1557](https://github.com/PegaSysEng/pantheon/pull/1557)
- Removing account filter from TransactionPool [\#1556](https://github.com/PegaSysEng/pantheon/pull/1556)
- \[PAN-1952\] - Remove ignored pending transaction event publish acceptance test [\#1552](https://github.com/PegaSysEng/pantheon/pull/1552)
- Make MetricCategories more flexible [\#1550](https://github.com/PegaSysEng/pantheon/pull/1550)
- Fix encoding for account permissioning check call [\#1549](https://github.com/PegaSysEng/pantheon/pull/1549)
- Discard known remote transactions prior to validation [\#1548](https://github.com/PegaSysEng/pantheon/pull/1548)
- \[PAN-2009\] - Fix cluster clean start after stop in Acceptance tests [\#1546](https://github.com/PegaSysEng/pantheon/pull/1546)
- FilterIdGenerator fixes [\#1544](https://github.com/PegaSysEng/pantheon/pull/1544)
- Only increment the added transaction counter if we actually added the transaction [\#1543](https://github.com/PegaSysEng/pantheon/pull/1543)
- When retrieving transactions by hash, check the pending transactions first [\#1542](https://github.com/PegaSysEng/pantheon/pull/1542)
- Fix thread safety in SubscriptionManager [\#1540](https://github.com/PegaSysEng/pantheon/pull/1540)
- \[PAN-2731\] Extract connection management from P2PNetwork [\#1538](https://github.com/PegaSysEng/pantheon/pull/1538)
- \[PAN-2010\] format filter id as quantity [\#1534](https://github.com/PegaSysEng/pantheon/pull/1534)
- PAN-2445: Onchain account permissioning [\#1507](https://github.com/PegaSysEng/pantheon/pull/1507)
- \[PAN-2672\] Return specific and useful error for enclave issues [\#1455](https://github.com/PegaSysEng/pantheon/pull/1455) (thanks to [Puneetha17](https://github.com/Puneetha17))

## 1.1.2

### Additions and Improvements

### Technical Improvements

- Replaced Void datatype with void [\#1530](https://github.com/PegaSysEng/pantheon/pull/1530)
- Fix estimate gas RPC failing for clique when no blocks have been created [\#1528](https://github.com/PegaSysEng/pantheon/pull/1528)
- Avoid auto-boxing for gauge metrics [\#1526](https://github.com/PegaSysEng/pantheon/pull/1526)
- Add AT to ensure 0-miner Clique/IBFT are valid [\#1525](https://github.com/PegaSysEng/pantheon/pull/1525)
- AT DSL - renaming to suffix of Conditions and co-locating with Conditions [\#1524](https://github.com/PegaSysEng/pantheon/pull/1524)
- Set disconnect flag immediately when disconnecting a peer [\#1521](https://github.com/PegaSysEng/pantheon/pull/1521)
- \[PAN-2547\] Modified JSON-RPC subscription processing to avoid blocking [\#1519](https://github.com/PegaSysEng/pantheon/pull/1519)
- Dependency Version Updates [\#1517](https://github.com/PegaSysEng/pantheon/pull/1517)
- AT DSL - renaming ibft to ibft2 [\#1516](https://github.com/PegaSysEng/pantheon/pull/1516)
- \[PIE-1578\] Added local transaction permissioning metrics [\#1515](https://github.com/PegaSysEng/pantheon/pull/1515)
- \[PIE-1577\] Added node local metrics [\#1514](https://github.com/PegaSysEng/pantheon/pull/1514)
- AT DSL - Removing WaitCondition, consistently applying Condition instead [\#1513](https://github.com/PegaSysEng/pantheon/pull/1513)
- Remove usage of deprecated ConcurrentSet [\#1512](https://github.com/PegaSysEng/pantheon/pull/1512)
- Log error if clique or ibft have 0 validators in genesis [\#1509](https://github.com/PegaSysEng/pantheon/pull/1509)
- GraphQL library upgrade changes. [\#1508](https://github.com/PegaSysEng/pantheon/pull/1508)
- Add metrics to assist monitoring and alerting [\#1506](https://github.com/PegaSysEng/pantheon/pull/1506)
- Use external pantheon-plugin-api library [\#1505](https://github.com/PegaSysEng/pantheon/pull/1505)
- Tilde [\#1504](https://github.com/PegaSysEng/pantheon/pull/1504)
- Dependency version updates [\#1503](https://github.com/PegaSysEng/pantheon/pull/1503)
- Simplify text [\#1501](https://github.com/PegaSysEng/pantheon/pull/1501) (thanks to [bgravenorst](https://github.com/bgravenorst))
- \[PAN-1625\] Clique AT mining continues if validator offline [\#1500](https://github.com/PegaSysEng/pantheon/pull/1500)
- Acceptance Test DSL Node refactoring [\#1498](https://github.com/PegaSysEng/pantheon/pull/1498)
- Updated an incorrect command [\#1497](https://github.com/PegaSysEng/pantheon/pull/1497) (thanks to [bgravenorst](https://github.com/bgravenorst))
- Acceptance Test and DSL rename for IBFT2 [\#1493](https://github.com/PegaSysEng/pantheon/pull/1493)
- \[PIE-1580\] Metrics for smart contract permissioning actions [\#1492](https://github.com/PegaSysEng/pantheon/pull/1492)
- Handle RLPException when processing incoming DevP2P messages [\#1491](https://github.com/PegaSysEng/pantheon/pull/1491)
- Limit spotless checks to java classes in expected java  dirs [\#1490](https://github.com/PegaSysEng/pantheon/pull/1490)
- \[PAN-2560\] Add LocalNode class [\#1489](https://github.com/PegaSysEng/pantheon/pull/1489)
- Changed Enode length error String implementation. [\#1486](https://github.com/PegaSysEng/pantheon/pull/1486)
- PAN-2715 - return block not found reasons in error [\#1485](https://github.com/PegaSysEng/pantheon/pull/1485)
- \[PAN-2652\] Refactor Privacy acceptance test and add Privacy Ibft test [\#1483](https://github.com/PegaSysEng/pantheon/pull/1483) (thanks to [iikirilov](https://github.com/iikirilov))
- \[PAN-2603\] Onchain account permissioning support [\#1475](https://github.com/PegaSysEng/pantheon/pull/1475)
- Make CLI options names with hyphen-minus searchable and reduce index size [\#1476](https://github.com/PegaSysEng/pantheon/pull/1476)
- Added warning banner when using latest version [\#1454](https://github.com/PegaSysEng/pantheon/pull/1454)
- Add RTD config file to fix Python version issue [\#1453](https://github.com/PegaSysEng/pantheon/pull/1453)
- \[PAN-2647\] Validate Private Transaction nonce before submitting to Transaction Pool [\#1449](https://github.com/PegaSysEng/pantheon/pull/1449) (thanks to [iikirilov](https://github.com/iikirilov))
- Add placeholders system to have global variables in markdown [\#1425](https://github.com/PegaSysEng/pantheon/pull/1425)

## 1.1.1

### Additions and Improvements

- [GraphQL](https://besu.hyperledger.org/en/latest/HowTo/Interact/APIs/GraphQL/) [\#1311](https://github.com/PegaSysEng/pantheon/pull/1311) (thanks to [zyfrank](https://github.com/zyfrank))
- Added [`--tx-pool-retention-hours`](https://besu.hyperledger.org/en/latest/Reference/CLI/CLI-Syntax/#tx-pool-retention-hours) [\#1333](https://github.com/PegaSysEng/pantheon/pull/1333)
- Added Genesis file support for specifying the maximum stack size. [\#1431](https://github.com/PegaSysEng/pantheon/pull/1431)
- Included transaction details when subscribed to Pending transactions [\#1410](https://github.com/PegaSysEng/pantheon/pull/1410)


### Technical Improvements

- Create MaintainedPeers class [\#1484](https://github.com/PegaSysEng/pantheon/pull/1484)
- Fix for permissioned network with single bootnode [\#1479](https://github.com/PegaSysEng/pantheon/pull/1479)
- Have ThreadBesuNodeRunner support plugin tests [\#1477](https://github.com/PegaSysEng/pantheon/pull/1477)
- Less pointless plugins errors [\#1473](https://github.com/PegaSysEng/pantheon/pull/1473)
- Rename GraphQLRPC to just GraphQL [\#1472](https://github.com/PegaSysEng/pantheon/pull/1472)
- eth\_protocolVersion is a Quantity, not an Integer [\#1470](https://github.com/PegaSysEng/pantheon/pull/1470)
- Don't require 'to' in 'blocks' queries [\#1464](https://github.com/PegaSysEng/pantheon/pull/1464)
- Events Plugin - Add initial "NewBlock" event message [\#1463](https://github.com/PegaSysEng/pantheon/pull/1463)
- Make restriction field in Private Transaction an enum [\#1462](https://github.com/PegaSysEng/pantheon/pull/1462) (thanks to [iikirilov](https://github.com/iikirilov))
- Helpful graphql error when an account doesn't exist [\#1460](https://github.com/PegaSysEng/pantheon/pull/1460)
- Acceptance Test Cleanup [\#1458](https://github.com/PegaSysEng/pantheon/pull/1458)
- Large chain id support for private transactions [\#1452](https://github.com/PegaSysEng/pantheon/pull/1452)
- Optimise TransactionPool.addRemoteTransaction [\#1448](https://github.com/PegaSysEng/pantheon/pull/1448)
- Reduce synchronization in PendingTransactions [\#1447](https://github.com/PegaSysEng/pantheon/pull/1447)
- Add simple PeerPermissions interface [\#1446](https://github.com/PegaSysEng/pantheon/pull/1446)
- Make sure ThreadBesuNodeRunner is exercised by automation [\#1442](https://github.com/PegaSysEng/pantheon/pull/1442)
- Decode devp2p packets off the event thread [\#1439](https://github.com/PegaSysEng/pantheon/pull/1439)
- Allow config files to specify no bootnodes [\#1438](https://github.com/PegaSysEng/pantheon/pull/1438)
- Capture all logs and errors in the Besu log output [\#1437](https://github.com/PegaSysEng/pantheon/pull/1437)
- Ensure failed Txns are deleted when detected during mining [\#1436](https://github.com/PegaSysEng/pantheon/pull/1436)
- Plugin Framework [\#1435](https://github.com/PegaSysEng/pantheon/pull/1435)
- Equals cleanup [\#1434](https://github.com/PegaSysEng/pantheon/pull/1434)
- Transaction smart contract permissioning controller [\#1433](https://github.com/PegaSysEng/pantheon/pull/1433)
- Renamed AccountPermissioningProver to TransactionPermissio… [\#1432](https://github.com/PegaSysEng/pantheon/pull/1432)
- Refactorings and additions to add Account based Smart Contract permissioning [\#1430](https://github.com/PegaSysEng/pantheon/pull/1430)
- Fix p2p PeerInfo handling [\#1428](https://github.com/PegaSysEng/pantheon/pull/1428)
- IbftProcessor logs when a throwable terminates mining [\#1427](https://github.com/PegaSysEng/pantheon/pull/1427)
- Renamed AccountWhitelistController [\#1424](https://github.com/PegaSysEng/pantheon/pull/1424)
- Unwrap DelegatingBytes32 and prevent Hash from wrapping other Hash instances [\#1423](https://github.com/PegaSysEng/pantheon/pull/1423)
- If nonce is invalid, do not delete during mining [\#1422](https://github.com/PegaSysEng/pantheon/pull/1422)
- Deleting unused windows jenkinsfile [\#1421](https://github.com/PegaSysEng/pantheon/pull/1421)
- Get all our smoke tests for all platforms in 1 jenkins job [\#1420](https://github.com/PegaSysEng/pantheon/pull/1420)
- Add pending object to GraphQL queries [\#1419](https://github.com/PegaSysEng/pantheon/pull/1419)
- Start listening for p2p connections after start\(\) is invoked [\#1418](https://github.com/PegaSysEng/pantheon/pull/1418)
- Improved JSON-RPC responses when EnodeURI parameter has invalid EnodeId [\#1417](https://github.com/PegaSysEng/pantheon/pull/1417)
- Use port 0 when starting a websocket server in tests [\#1416](https://github.com/PegaSysEng/pantheon/pull/1416)
- Windows jdk smoke tests [\#1413](https://github.com/PegaSysEng/pantheon/pull/1413)
- Change AT discard RPC tests to be more reliable by checking discard using proposals [\#1411](https://github.com/PegaSysEng/pantheon/pull/1411)
- Simple account permissioning [\#1409](https://github.com/PegaSysEng/pantheon/pull/1409)
- Fix clique miner to respect changes to vanity data made via JSON-RPC [\#1408](https://github.com/PegaSysEng/pantheon/pull/1408)
- Avoid recomputing the logs bloom filter when reading receipts [\#1407](https://github.com/PegaSysEng/pantheon/pull/1407)
- Remove NodePermissioningLocalConfig external references [\#1406](https://github.com/PegaSysEng/pantheon/pull/1406)
- Add constantinople fix block for Rinkeby [\#1404](https://github.com/PegaSysEng/pantheon/pull/1404)
- Update EnodeURL to support enodes with listening disabled [\#1403](https://github.com/PegaSysEng/pantheon/pull/1403)
- Integration Integration test\(s\) on p2p of 'net\_services'  [\#1402](https://github.com/PegaSysEng/pantheon/pull/1402)
- Reference tests fail on Windows [\#1401](https://github.com/PegaSysEng/pantheon/pull/1401)
- Fix non-deterministic test caused by variable size of generated transactions [\#1399](https://github.com/PegaSysEng/pantheon/pull/1399)
- Start BlockPropagationManager immediately - don't wait for full sync [\#1398](https://github.com/PegaSysEng/pantheon/pull/1398)
- Added error message for RPC method disabled [\#1396](https://github.com/PegaSysEng/pantheon/pull/1396)
- Fix intermittency in FullSyncChainDownloaderTest [\#1394](https://github.com/PegaSysEng/pantheon/pull/1394)
- Add explanatory comment about default port [\#1392](https://github.com/PegaSysEng/pantheon/pull/1392)
- Handle case where peers advertise a listening port of 0 [\#1391](https://github.com/PegaSysEng/pantheon/pull/1391)
- Cache extra data [\#1389](https://github.com/PegaSysEng/pantheon/pull/1389)
- Update Log message in IBFT Controller [\#1387](https://github.com/PegaSysEng/pantheon/pull/1387)
- Remove unnecessary field [\#1384](https://github.com/PegaSysEng/pantheon/pull/1384)
- Add getPeer method to PeerConnection [\#1383](https://github.com/PegaSysEng/pantheon/pull/1383)
- Removing smart quotes [\#1381](https://github.com/PegaSysEng/pantheon/pull/1381) (thanks to [jmcnevin](https://github.com/jmcnevin))
- Use streams and avoid iterating child nodes multiple times [\#1380](https://github.com/PegaSysEng/pantheon/pull/1380)
- Use execute instead of submit so unhandled exceptions get logged [\#1379](https://github.com/PegaSysEng/pantheon/pull/1379)
- Prefer EnodeURL over Endpoint [\#1378](https://github.com/PegaSysEng/pantheon/pull/1378)
- Add flat file based task collection [\#1377](https://github.com/PegaSysEng/pantheon/pull/1377)
- Consolidate local enode representation [\#1376](https://github.com/PegaSysEng/pantheon/pull/1376)
- Rename rocksdDbConfiguration to rocksDbConfiguration [\#1375](https://github.com/PegaSysEng/pantheon/pull/1375)
- Remove EthTaskChainDownloader and supporting code [\#1373](https://github.com/PegaSysEng/pantheon/pull/1373)
- Handle the pipeline being aborted while finalizing an async operation [\#1372](https://github.com/PegaSysEng/pantheon/pull/1372)
- Rename methods that create and return streams away from getX\(\) [\#1368](https://github.com/PegaSysEng/pantheon/pull/1368)
- eea\_getTransactionCount fails if account has not interacted with private state [\#1367](https://github.com/PegaSysEng/pantheon/pull/1367) (thanks to [iikirilov](https://github.com/iikirilov))
- Increase RocksDB settings [\#1364](https://github.com/PegaSysEng/pantheon/pull/1364) ([ajsutton](https://github.com/ajsutton))
- Don't abort in-progress master builds when a new commit is added. [\#1358](https://github.com/PegaSysEng/pantheon/pull/1358)
- Request open ended headers from sync target [\#1355](https://github.com/PegaSysEng/pantheon/pull/1355)
- Enable the pipeline chain downloader by default [\#1344](https://github.com/PegaSysEng/pantheon/pull/1344)
- Create P2PNetwork Builder [\#1343](https://github.com/PegaSysEng/pantheon/pull/1343)
- Include static nodes in permissioning logic [\#1339](https://github.com/PegaSysEng/pantheon/pull/1339)
- JsonRpcError decoding to include message [\#1336](https://github.com/PegaSysEng/pantheon/pull/1336)
- Cache current chain head info [\#1335](https://github.com/PegaSysEng/pantheon/pull/1335)
- Queue pending requests when all peers are busy [\#1331](https://github.com/PegaSysEng/pantheon/pull/1331)
- Fix failed tests on Windows [\#1332](https://github.com/PegaSysEng/pantheon/pull/1332)
- Provide error message when invalid key specified in key file [\#1328](https://github.com/PegaSysEng/pantheon/pull/1328)
- Allow whitespace in file paths loaded from resources directory [\#1329](https://github.com/PegaSysEng/pantheon/pull/1329)
- Allow whitespace in path [\#1327](https://github.com/PegaSysEng/pantheon/pull/1327)
- Require block numbers for debug\_traceBlockByNumber to be in hex [\#1326](https://github.com/PegaSysEng/pantheon/pull/1326)
- Improve logging of chain download errors in the pipeline chain downloader [\#1325](https://github.com/PegaSysEng/pantheon/pull/1325)
- Ensure eth scheduler is stopped in tests [\#1324](https://github.com/PegaSysEng/pantheon/pull/1324)
- Normalize account permissioning addresses in whitelist [\#1321](https://github.com/PegaSysEng/pantheon/pull/1321)
- Allow private contract invocations in multiple privacy groups [\#1318](https://github.com/PegaSysEng/pantheon/pull/1318) (thanks to [iikirilov](https://github.com/iikirilov))
- Fix account permissioning check case matching [\#1315](https://github.com/PegaSysEng/pantheon/pull/1315)
- Use header validation mode for ommers [\#1313](https://github.com/PegaSysEng/pantheon/pull/1313)
- Configure RocksDb max background compaction and thread count [\#1312](https://github.com/PegaSysEng/pantheon/pull/1312)
- Missing p2p info when queried live [\#1310](https://github.com/PegaSysEng/pantheon/pull/1310)
- Tx limit size send peers follow up [\#1308](https://github.com/PegaSysEng/pantheon/pull/1308)
- Remove remnants of the old dev mode [\#1307](https://github.com/PegaSysEng/pantheon/pull/1307)
- Remove duplicate init code from BesuController instances [\#1305](https://github.com/PegaSysEng/pantheon/pull/1305)
- Stop synchronizer prior to stopping the network [\#1302](https://github.com/PegaSysEng/pantheon/pull/1302)
- Evict old transactions [\#1299](https://github.com/PegaSysEng/pantheon/pull/1299)
- Send local transactions to new peers [\#1253](https://github.com/PegaSysEng/pantheon/pull/1253)

## 1.1

### Additions and Improvements

- [Privacy](https://besu.hyperledger.org/en/latest/Concepts/Privacy/Privacy-Overview/)
- [Onchain Permissioning](https://besu.hyperledger.org/en/latest/Concepts/Permissioning/Permissioning-Overview/#onchain)
- [Fastsync](https://besu.hyperledger.org/en/latest/Reference/CLI/CLI-Syntax/#fast-sync-min-peers)

### Technical Improvements

- priv_getTransactionCount fails if account has not interacted with private state [\#1369](https://github.com/PegaSysEng/pantheon/pull/1369)
- Updating Orion to 0.9.0 [\#1360](https://github.com/PegaSysEng/pantheon/pull/1360)
- Allow use of large chain IDs [\#1357](https://github.com/PegaSysEng/pantheon/pull/1357)
- Allow private contract invocations in multiple privacy groups [\#1340](https://github.com/PegaSysEng/pantheon/pull/1340)
- Missing p2p info when queried live [\#1338](https://github.com/PegaSysEng/pantheon/pull/1338)
- Fix expose transaction statistics [\#1337](https://github.com/PegaSysEng/pantheon/pull/1337)
- Normalize account permissioning addresses in whitelist [\#1321](https://github.com/PegaSysEng/pantheon/pull/1321)
- Update Enclave executePost method [\#1319](https://github.com/PegaSysEng/pantheon/pull/1319)
- Fix account permissioning check case matching [\#1315](https://github.com/PegaSysEng/pantheon/pull/1315)
- Removing 'all' from the help wording for host-whitelist [\#1304](https://github.com/PegaSysEng/pantheon/pull/1304)

## 1.1 RC

### Technical Improvements

- Better errors for when permissioning contract is set up wrong [\#1296](https://github.com/PegaSysEng/pantheon/pull/1296)
- Consolidate p2p node info methods [\#1288](https://github.com/PegaSysEng/pantheon/pull/1288)
- Update permissioning smart contract interface to match updated EEA proposal [\#1287](https://github.com/PegaSysEng/pantheon/pull/1287)
- Switch to new sync target if it exceeds the td threshold [\#1286](https://github.com/PegaSysEng/pantheon/pull/1286)
- Fix running ATs with in-process node runner [\#1285](https://github.com/PegaSysEng/pantheon/pull/1285)
- Simplify enode construction [\#1283](https://github.com/PegaSysEng/pantheon/pull/1283)
- Cleanup PeerConnection interface [\#1282](https://github.com/PegaSysEng/pantheon/pull/1282)
- Undo changes to PendingTransactions method visibility [\#1281](https://github.com/PegaSysEng/pantheon/pull/1281)
- Use default enclave public key to generate eea_getTransactionReceipt [\#1280](https://github.com/PegaSysEng/pantheon/pull/1280) (thanks to [Puneetha17](https://github.com/Puneetha17))
- Rollback to rocksdb 5.15.10 [\#1279](https://github.com/PegaSysEng/pantheon/pull/1279)
- Log error when a JSON decode problem is encountered [\#1278](https://github.com/PegaSysEng/pantheon/pull/1278)
- Create EnodeURL builder [\#1275](https://github.com/PegaSysEng/pantheon/pull/1275)
- Keep enode nodeId stored as a BytesValue [\#1274](https://github.com/PegaSysEng/pantheon/pull/1274)
- Feature/move subclass in pantheon command [\#1272](https://github.com/PegaSysEng/pantheon/pull/1272)
- Expose sync mode option [\#1270](https://github.com/PegaSysEng/pantheon/pull/1270)
- Refactor RocksDBStats [\#1266](https://github.com/PegaSysEng/pantheon/pull/1266)
- Normalize EnodeURLs [\#1264](https://github.com/PegaSysEng/pantheon/pull/1264)
- Build broken in Java 12 [\#1263](https://github.com/PegaSysEng/pantheon/pull/1263)
- Make PeerDiscovertAgentTest less flakey [\#1262](https://github.com/PegaSysEng/pantheon/pull/1262)
- Ignore extra json rpc params [\#1261](https://github.com/PegaSysEng/pantheon/pull/1261)
- Fetch local transactions in isolation [\#1259](https://github.com/PegaSysEng/pantheon/pull/1259)
- Update to debug trace transaction [\#1258](https://github.com/PegaSysEng/pantheon/pull/1258)
- Use labelled timer to differentiate between rocks db metrics [\#1254](https://github.com/PegaSysEng/pantheon/pull/1254) (thanks to [Puneetha17](https://github.com/Puneetha17))
- Migrate TransactionPool (& affiliated test) from 'core' to 'eth' [\#1251](https://github.com/PegaSysEng/pantheon/pull/1251)
- Use single instance of Rocksdb for privacy [\#1247](https://github.com/PegaSysEng/pantheon/pull/1247) (thanks to [Puneetha17](https://github.com/Puneetha17))
- Subscribing to sync events should receive false when in sync [\#1240](https://github.com/PegaSysEng/pantheon/pull/1240)
- Ignore transactions from the network while behind chain head [\#1228](https://github.com/PegaSysEng/pantheon/pull/1228)
- RocksDB Statistics in Metrics [\#1169](https://github.com/PegaSysEng/pantheon/pull/1169)
- Add block trace RPC methods [\#1088](https://github.com/PegaSysEng/pantheon/pull/1088) (thanks to [kziemianek](https://github.com/kziemianek))

## 1.0.3

### Additions and Improvements

- Notify of dropped messages [\#1156](https://github.com/PegaSysEng/pantheon/pull/1156)

### Technical Improvements

- Choose sync target based on td rather than height [\#1256](https://github.com/PegaSysEng/pantheon/pull/1256)
- CLI ewp options [\#1246](https://github.com/PegaSysEng/pantheon/pull/1246)
- Update BesuCommand.java [\#1245](https://github.com/PegaSysEng/pantheon/pull/1245)
- Reduce memory usage in import [\#1239](https://github.com/PegaSysEng/pantheon/pull/1239)
- Improve eea_sendRawTransaction error messages [\#1238](https://github.com/PegaSysEng/pantheon/pull/1238) (thanks to [Puneetha17](https://github.com/Puneetha17))
- Single topic filter [\#1235](https://github.com/PegaSysEng/pantheon/pull/1235)
- Enable pipeline chain downloader for fast sync [\#1232](https://github.com/PegaSysEng/pantheon/pull/1232)
- Make contract size limit configurable [\#1227](https://github.com/PegaSysEng/pantheon/pull/1227)
- Refactor PrivacyParameters config to use builder pattern [\#1226](https://github.com/PegaSysEng/pantheon/pull/1226) (thanks to [antonydenyer](https://github.com/antonydenyer))
- Different request limits for different request types [\#1224](https://github.com/PegaSysEng/pantheon/pull/1224)
- Finish off fast sync pipeline download [\#1222](https://github.com/PegaSysEng/pantheon/pull/1222)
- Enable fast-sync options on command line [\#1218](https://github.com/PegaSysEng/pantheon/pull/1218)
- Replace filtering headers after the fact with calculating number to request up-front [\#1216](https://github.com/PegaSysEng/pantheon/pull/1216)
- Support async processing while maintaining output order [\#1215](https://github.com/PegaSysEng/pantheon/pull/1215)
- Add Unstable Options to the CLI [\#1213](https://github.com/PegaSysEng/pantheon/pull/1213)
- Add private cluster acceptance tests [\#1211](https://github.com/PegaSysEng/pantheon/pull/1211) (thanks to [Puneetha17](https://github.com/Puneetha17))
- Re-aligned smart contract interface to EEA client spec 477 [\#1209](https://github.com/PegaSysEng/pantheon/pull/1209)
- Count the number of items discarded when a pipe is aborted [\#1208](https://github.com/PegaSysEng/pantheon/pull/1208)
- Pipeline chain download - fetch and import data [\#1207](https://github.com/PegaSysEng/pantheon/pull/1207)
- Permission provider that allows bootnodes if you have no other connections [\#1206](https://github.com/PegaSysEng/pantheon/pull/1206)
- Cancel in-progress async operations when the pipeline is aborted [\#1205](https://github.com/PegaSysEng/pantheon/pull/1205)
- Pipeline chain download - Checkpoints [\#1203](https://github.com/PegaSysEng/pantheon/pull/1203)
- Push development images to public dockerhub [\#1202](https://github.com/PegaSysEng/pantheon/pull/1202)
- Push builds of master as docker development images [\#1200](https://github.com/PegaSysEng/pantheon/pull/1200)
- Doc CI pipeline for build and tests [\#1199](https://github.com/PegaSysEng/pantheon/pull/1199)
- Replace the use of a disconnect listener with EthPeer.isDisconnected [\#1197](https://github.com/PegaSysEng/pantheon/pull/1197)
- Prep chain downloader for branch by abstraction [\#1194](https://github.com/PegaSysEng/pantheon/pull/1194)
- Maintain the state of MessageFrame in private Tx [\#1193](https://github.com/PegaSysEng/pantheon/pull/1193) (thanks to [Puneetha17](https://github.com/Puneetha17))
- Persist private world state only if we are mining [\#1191](https://github.com/PegaSysEng/pantheon/pull/1191) (thanks to [Puneetha17](https://github.com/Puneetha17))
- Remove SyncState from SyncTargetManager [\#1188](https://github.com/PegaSysEng/pantheon/pull/1188)
- Acceptance tests base for smart contract node permissioning [\#1186](https://github.com/PegaSysEng/pantheon/pull/1186)
- Fix metrics breakages [\#1185](https://github.com/PegaSysEng/pantheon/pull/1185)
- Typo [\#1184](https://github.com/PegaSysEng/pantheon/pull/1184) (thanks to [araskachoi](https://github.com/araskachoi))
- StaticNodesParserTest to pass on Windows [\#1183](https://github.com/PegaSysEng/pantheon/pull/1183)
- Don't mark world state as stalled until a minimum time without progress is reached [\#1179](https://github.com/PegaSysEng/pantheon/pull/1179)
- Use header validation policy in DownloadHeaderSequenceTask [\#1172](https://github.com/PegaSysEng/pantheon/pull/1172)
- Bond with bootnodes [\#1160](https://github.com/PegaSysEng/pantheon/pull/1160)

## 1.0.2

### Additions and Improvements

- Removed DB init when using `public-key` subcommand [\#1049](https://github.com/PegaSysEng/pantheon/pull/1049)
- Output enode URL on startup [\#1137](https://github.com/PegaSysEng/pantheon/pull/1137)
- Added Remove Peer JSON-RPC [\#1129](https://github.com/PegaSysEng/pantheon/pull/1129)
- Added `net_enode` JSON-RPC [\#1119](https://github.com/PegaSysEng/pantheon/pull/1119) (thanks to [mbergstrand](https://github.com/mbergstrand))
- Maintain a `staticnodes.json` [\#1106](https://github.com/PegaSysEng/pantheon/pull/1106)
- Added `tx-pool-max-size` command line parameter [\#1078](https://github.com/PegaSysEng/pantheon/pull/1078)
- Added PendingTransactions JSON-RPC [\#1043](https://github.com/PegaSysEng/pantheon/pull/1043) (thanks to [EdwinLeeGreene](https://github.com/EdwinLeeGreene))
- Added `admin_nodeInfo` JSON-RPC [\#1012](https://github.com/PegaSysEng/pantheon/pull/1012)
- Added `--metrics-category` CLI to only enable select metrics [\#969](https://github.com/PegaSysEng/pantheon/pull/969)

### Technical Improvements
- Fixed so self persists to the whitelist [\#1176](https://github.com/PegaSysEng/pantheon/pull/1176)
- Fixed to add self to permissioning whitelist [\#1175](https://github.com/PegaSysEng/pantheon/pull/1175)
- Fixed permissioning issues [\#1174](https://github.com/PegaSysEng/pantheon/pull/1174)
- AdminAddPeer returns custom Json RPC error code [\#1171](https://github.com/PegaSysEng/pantheon/pull/1171)
- Periodically connect to peers from table [\#1170](https://github.com/PegaSysEng/pantheon/pull/1170)
- Improved bootnodes option error message [\#1092](https://github.com/PegaSysEng/pantheon/pull/1092)
- Automatically restrict trailing peers while syncing [\#1167](https://github.com/PegaSysEng/pantheon/pull/1167)
- Avoid bonding to ourselves [\#1166](https://github.com/PegaSysEng/pantheon/pull/1166)
- Fix Push Metrics [\#1164](https://github.com/PegaSysEng/pantheon/pull/1164)
- Synchroniser waits for new peer if best is up to date [\#1161](https://github.com/PegaSysEng/pantheon/pull/1161)
- Don't attempt to download checkpoint headers if the number of headers is negative [\#1158](https://github.com/PegaSysEng/pantheon/pull/1158)
- Capture metrics on Vertx event loop and worker thread queues [\#1155](https://github.com/PegaSysEng/pantheon/pull/1155)
- Simplify node permissioning ATs [\#1153](https://github.com/PegaSysEng/pantheon/pull/1153)
- Add metrics around discovery process [\#1152](https://github.com/PegaSysEng/pantheon/pull/1152)
- Prevent connecting to self [\#1150](https://github.com/PegaSysEng/pantheon/pull/1150)
- Refactoring permissioning ATs [\#1148](https://github.com/PegaSysEng/pantheon/pull/1148)
- Added two extra Ropsten bootnodes [\#1147](https://github.com/PegaSysEng/pantheon/pull/1147)
- Fixed TCP port handling [\#1144](https://github.com/PegaSysEng/pantheon/pull/1144)
- Better error on bad header [\#1143](https://github.com/PegaSysEng/pantheon/pull/1143)
- Refresh peer table while we have fewer than maxPeers connected [\#1142](https://github.com/PegaSysEng/pantheon/pull/1142)
- Refactor jsonrpc consumption of local node permissioning controller [\#1140](https://github.com/PegaSysEng/pantheon/pull/1140)
- Disconnect peers before the pivot block while fast syncing [\#1139](https://github.com/PegaSysEng/pantheon/pull/1139)
- Reduce the default transaction pool size from 30,000 to 4096 [\#1136](https://github.com/PegaSysEng/pantheon/pull/1136)
- Fail at load if static nodes not whitelisted [\#1135](https://github.com/PegaSysEng/pantheon/pull/1135)
- Fix private transaction acceptance test [\#1134](https://github.com/PegaSysEng/pantheon/pull/1134) (thanks to [Puneetha17](https://github.com/Puneetha17))
- Quieter exceptions when network is unreachable [\#1133](https://github.com/PegaSysEng/pantheon/pull/1133)
- nodepermissioningcontroller used for devp2p connection filtering [\#1132](https://github.com/PegaSysEng/pantheon/pull/1132)
- Remove duplicates from apis specified via CLI [\#1131](https://github.com/PegaSysEng/pantheon/pull/1131)
- Synchronizer returns false if it is in sync [\#1130](https://github.com/PegaSysEng/pantheon/pull/1130)
- Added fromHexStringStrict to check for exactly 20 byte addresses [\#1128](https://github.com/PegaSysEng/pantheon/pull/1128)
- Fix deadlock scenario in AsyncOperationProcessor and re-enable WorldStateDownloaderTest [\#1126](https://github.com/PegaSysEng/pantheon/pull/1126)
- Ignore WorldStateDownloaderTest [\#1125](https://github.com/PegaSysEng/pantheon/pull/1125)
- Updated local config permissioning flags [\#1118](https://github.com/PegaSysEng/pantheon/pull/1118)
- Pipeline Improvements [\#1117](https://github.com/PegaSysEng/pantheon/pull/1117)
- Permissioning cli smart contract [\#1116](https://github.com/PegaSysEng/pantheon/pull/1116)
- Adding default pending transactions value in BesuControllerBuilder [\#1114](https://github.com/PegaSysEng/pantheon/pull/1114)
- Fix intermittency in WorldStateDownloaderTest [\#1113](https://github.com/PegaSysEng/pantheon/pull/1113)
- Reduce number of seen blocks and transactions Besu tracks [\#1112](https://github.com/PegaSysEng/pantheon/pull/1112)
- Timeout long test [\#1111](https://github.com/PegaSysEng/pantheon/pull/1111)
- Errorprone 2.3.3 upgrades [\#1110](https://github.com/PegaSysEng/pantheon/pull/1110)
- Add metric to capture memory used by RocksDB table readers [\#1108](https://github.com/PegaSysEng/pantheon/pull/1108)
- Don't allow creation of multiple gauges with the same name [\#1107](https://github.com/PegaSysEng/pantheon/pull/1107)
- Update Peer Discovery to use NodePermissioningController [\#1105](https://github.com/PegaSysEng/pantheon/pull/1105)
- Move starting world state download process inside WorldDownloadState [\#1104](https://github.com/PegaSysEng/pantheon/pull/1104)
- Enable private Tx capability to Clique [\#1102](https://github.com/PegaSysEng/pantheon/pull/1102) (thanks to [Puneetha17](https://github.com/Puneetha17))
- Enable private Tx capability to IBFT [\#1101](https://github.com/PegaSysEng/pantheon/pull/1101) (thanks to [Puneetha17](https://github.com/Puneetha17))
- Version Upgrades [\#1100](https://github.com/PegaSysEng/pantheon/pull/1100)
- Don't delete completed tasks from RocksDbTaskQueue [\#1099](https://github.com/PegaSysEng/pantheon/pull/1099)
- Support flat mapping with multiple threads [\#1098](https://github.com/PegaSysEng/pantheon/pull/1098)
- Add pipe stage name to thread while executing [\#1097](https://github.com/PegaSysEng/pantheon/pull/1097)
- Use pipeline for world state download [\#1096](https://github.com/PegaSysEng/pantheon/pull/1096)
- TXPool JSON RPC tweaks [\#1095](https://github.com/PegaSysEng/pantheon/pull/1095)
- Add in-memory cache over world state download queue [\#1087](https://github.com/PegaSysEng/pantheon/pull/1087)
- Trim default metrics [\#1086](https://github.com/PegaSysEng/pantheon/pull/1086)
- Improve imported block log line [\#1085](https://github.com/PegaSysEng/pantheon/pull/1085)
- Smart contract permission controller [\#1083](https://github.com/PegaSysEng/pantheon/pull/1083)
- Add timeout when waiting for JSON-RPC, WebSocket RPC and Metrics services to stop [\#1082](https://github.com/PegaSysEng/pantheon/pull/1082)
- Add pipeline framework to make parallel processing simpler [\#1077](https://github.com/PegaSysEng/pantheon/pull/1077)
- Node permissioning controller [\#1075](https://github.com/PegaSysEng/pantheon/pull/1075)
- Smart contract permission controller stub [\#1074](https://github.com/PegaSysEng/pantheon/pull/1074)
- Expose a synchronous start method in Runner [\#1072](https://github.com/PegaSysEng/pantheon/pull/1072)
- Changes in chain head should trigger new permissioning check for active peers [\#1071](https://github.com/PegaSysEng/pantheon/pull/1071)
- Fix exceptions fetching metrics after world state download completes [\#1066](https://github.com/PegaSysEng/pantheon/pull/1066)
- Accept transactions in the pool with nonce above account sender nonce [\#1065](https://github.com/PegaSysEng/pantheon/pull/1065)
- Repair Istanbul to handle Eth/62 & Eth/63 [\#1063](https://github.com/PegaSysEng/pantheon/pull/1063)
- Close Private Storage Provider [\#1059](https://github.com/PegaSysEng/pantheon/pull/1059) (thanks to [Puneetha17](https://github.com/Puneetha17))
- Add labels to Pipelined tasks metrics [\#1057](https://github.com/PegaSysEng/pantheon/pull/1057)
- Re-enable Quorum Synchronisation [\#1056](https://github.com/PegaSysEng/pantheon/pull/1056)
- Don't log expected failures as errors [\#1054](https://github.com/PegaSysEng/pantheon/pull/1054)
- Make findSuitablePeer abstract [\#1053](https://github.com/PegaSysEng/pantheon/pull/1053)
- Track added at in txpool [\#1048](https://github.com/PegaSysEng/pantheon/pull/1048)
- Fix ImportBlocksTask to only request from peers that claim to have the blocks [\#1047](https://github.com/PegaSysEng/pantheon/pull/1047)
- Don't run the dao block validator if dao block is 0 [\#1044](https://github.com/PegaSysEng/pantheon/pull/1044)
- Don't make unnecessary copies of data in RocksDbKeyValueStorage [\#1040](https://github.com/PegaSysEng/pantheon/pull/1040)
- Update discovery logic to trust bootnodes only when out of sync [\#1039](https://github.com/PegaSysEng/pantheon/pull/1039)
- Fix IndexOutOfBoundsException in DetermineCommonAncestorTask [\#1038](https://github.com/PegaSysEng/pantheon/pull/1038)
- Add `rpc_modules` JSON-RPC [\#1036](https://github.com/PegaSysEng/pantheon/pull/1036)
- Simple permissioning smart contract [\#1035](https://github.com/PegaSysEng/pantheon/pull/1035)
- Refactor enodeurl to use inetaddr [\#1032](https://github.com/PegaSysEng/pantheon/pull/1032)
- Update CLI options in mismatched genesis file message [\#1031](https://github.com/PegaSysEng/pantheon/pull/1031)
- Remove dependence of eth.core on eth.permissioning [\#1030](https://github.com/PegaSysEng/pantheon/pull/1030)
- Make alloc optional and provide nicer error messages when genesis config is invalid [\#1029](https://github.com/PegaSysEng/pantheon/pull/1029)
- Handle metrics request closing before response is generated [\#1028](https://github.com/PegaSysEng/pantheon/pull/1028)
- Change EthNetworkConfig bootnodes to always be URIs [\#1027](https://github.com/PegaSysEng/pantheon/pull/1027)
- Avoid port conflicts in acceptance tests [\#1025](https://github.com/PegaSysEng/pantheon/pull/1025)
- Include reference tests in jacoco [\#1024](https://github.com/PegaSysEng/pantheon/pull/1024)
- Acceptance test - configurable gas price [\#1023](https://github.com/PegaSysEng/pantheon/pull/1023)
- Get Internal logs and output [\#1022](https://github.com/PegaSysEng/pantheon/pull/1022) (thanks to [Puneetha17](https://github.com/Puneetha17))
- Fix race condition in WebSocketService [\#1021](https://github.com/PegaSysEng/pantheon/pull/1021)
- Ensure devp2p ports are written to ports file correctly [\#1020](https://github.com/PegaSysEng/pantheon/pull/1020)
- Report the correct tcp port in PING packets when it differs from the UDP port [\#1019](https://github.com/PegaSysEng/pantheon/pull/1019)
- Refactor transient transaction processor [\#1017](https://github.com/PegaSysEng/pantheon/pull/1017)
- Resume world state download from existing queue [\#1016](https://github.com/PegaSysEng/pantheon/pull/1016)
- IBFT Acceptance tests updated with longer timeout on first block [\#1015](https://github.com/PegaSysEng/pantheon/pull/1015)
- Update IBFT acceptances tests to await first block [\#1013](https://github.com/PegaSysEng/pantheon/pull/1013)
- Remove full hashimoto implementation as its never used [\#1011](https://github.com/PegaSysEng/pantheon/pull/1011)
- Created SyncStatus notifications [\#1010](https://github.com/PegaSysEng/pantheon/pull/1010)
- Address acceptance test intermittency [\#1008](https://github.com/PegaSysEng/pantheon/pull/1008)
- Consider a world state download stalled after 100 requests with no progress [\#1007](https://github.com/PegaSysEng/pantheon/pull/1007)
- Reduce log level when block miner is interrupted [\#1006](https://github.com/PegaSysEng/pantheon/pull/1006)
- RunnerTest fail on Windows due to network startup timing issue [\#1005](https://github.com/PegaSysEng/pantheon/pull/1005)
- Generate Private Contract Address [\#1004](https://github.com/PegaSysEng/pantheon/pull/1004) (thanks to [vinistevam](https://github.com/vinistevam))
- Delete the legacy pipelined import code [\#1003](https://github.com/PegaSysEng/pantheon/pull/1003)
- Fix race condition in WebSocket AT [\#1002](https://github.com/PegaSysEng/pantheon/pull/1002)
- Cleanup IBFT logging levels [\#995](https://github.com/PegaSysEng/pantheon/pull/995)
- Integration Test implementation dependency for non-IntelliJ IDE [\#992](https://github.com/PegaSysEng/pantheon/pull/992)
- Ignore fast sync and full sync tests to avoid race condition [\#991](https://github.com/PegaSysEng/pantheon/pull/991)
- Make acceptance tests use the process based runner again [\#990](https://github.com/PegaSysEng/pantheon/pull/990)
- RoundChangeCertificateValidator requires unique authors [\#989](https://github.com/PegaSysEng/pantheon/pull/989)
- Make Rinkeby the benchmark chain.  [\#986](https://github.com/PegaSysEng/pantheon/pull/986)
- Add metrics to Parallel Download pipeline [\#985](https://github.com/PegaSysEng/pantheon/pull/985)
- Change ExpectBlockNumber to require at least the specified block number [\#981](https://github.com/PegaSysEng/pantheon/pull/981)
- Fix benchmark compilation [\#980](https://github.com/PegaSysEng/pantheon/pull/980)
- RPC tests can use 127.0.0.1 loopback rather than localhost [\#974](https://github.com/PegaSysEng/pantheon/pull/974) thanks to [glethuillier](https://github.com/glethuillier) for raising)
- Disable picocli ansi when testing [\#973](https://github.com/PegaSysEng/pantheon/pull/973)
- Add a jmh benchmark for WorldStateDownloader [\#972](https://github.com/PegaSysEng/pantheon/pull/972)
- Gradle dependency for JMH annotation, for IDEs that aren't IntelliJ \(… [\#971](https://github.com/PegaSysEng/pantheon/pull/971)
- Separate download state tracking from WorldStateDownloader [\#967](https://github.com/PegaSysEng/pantheon/pull/967)
- Gradle dependency for JMH annotation, for IDEs that aren't IntelliJ [\#966](https://github.com/PegaSysEng/pantheon/pull/966)
- Truffle HDwallet Web3 1.0 [\#964](https://github.com/PegaSysEng/pantheon/pull/964)
- Add missing JavaDoc tags in JSONToRLP [\#963](https://github.com/PegaSysEng/pantheon/pull/963)
- Only import block if it isn't already on the block chain [\#962](https://github.com/PegaSysEng/pantheon/pull/962)
- CLI stack traces when debugging [\#960](https://github.com/PegaSysEng/pantheon/pull/960)
- Create peer discovery packets on a worker thread [\#955](https://github.com/PegaSysEng/pantheon/pull/955)
- Remove start functionality from IbftController and IbftBlockHeightMan… [\#952](https://github.com/PegaSysEng/pantheon/pull/952)
- Cleanup IBFT executors [\#951](https://github.com/PegaSysEng/pantheon/pull/951)
- Single threaded world state persistence [\#950](https://github.com/PegaSysEng/pantheon/pull/950)
- Fix version number on master [\#946](https://github.com/PegaSysEng/pantheon/pull/946)
- Change automatic benchmark  [\#945](https://github.com/PegaSysEng/pantheon/pull/945)
- Eliminate redundant header validation [\#943](https://github.com/PegaSysEng/pantheon/pull/943)
- RocksDbQueue Threading Tweaks [\#940](https://github.com/PegaSysEng/pantheon/pull/940)
- Validate DAO block [\#939](https://github.com/PegaSysEng/pantheon/pull/939)
- Complete Private Transaction Processor [\#938](https://github.com/PegaSysEng/pantheon/pull/938) (thanks to [iikirilov](https://github.com/iikirilov))
- Add metrics for netty queue length [\#932](https://github.com/PegaSysEng/pantheon/pull/932)
- Update GetNodeDataFromPeerTask to return a map [\#931](https://github.com/PegaSysEng/pantheon/pull/931)

## 1.0.1

Public key address export subcommand was missing in 1.0 release.

### Additions and Improvements
- Added `public-key export-address` subcommand [\#888](https://github.com/PegaSysEng/pantheon/pull/888)

## 1.0

### Additions and Improvements
- [IBFT 2.0](https://besu.hyperledger.org/en/latest/Tutorials/Private-Network/Create-IBFT-Network/)
- [Permissioning](https://besu.hyperledger.org/en/latest/Concepts/Permissioning/Permissioning-Overview/)
- [JSON-RPC Authentication](https://besu.hyperledger.org/en/latest/HowTo/Interact/APIs/Authentication/)
- Added `rlp encode` subcommand [\#965](https://github.com/PegaSysEng/pantheon/pull/965)
- Method to reload permissions file [\#834](https://github.com/PegaSysEng/pantheon/pull/834)
- Added rebind mitigation for Websockets. [\#905](https://github.com/PegaSysEng/pantheon/pull/905)
- Support genesis contract code [\#749](https://github.com/PegaSysEng/pantheon/pull/749) (thanks to [kziemianek](https://github.com/kziemianek))

### Technical Improvements
- RoundChangeCertificateValidator requires unique authors [\#997](https://github.com/PegaSysEng/pantheon/pull/997)
- RPC tests can use 127.0.0.1 loopback rather than localhost [\#979](https://github.com/PegaSysEng/pantheon/pull/979)
- Integration Test implementation dependency for non-IntelliJ IDE [\#978](https://github.com/PegaSysEng/pantheon/pull/978)
- Only import block if it isn't already on the block chain [\#977](https://github.com/PegaSysEng/pantheon/pull/977)
- Disable picocli ansi when testing [\#975](https://github.com/PegaSysEng/pantheon/pull/975)
- Create peer discovery packets on a worker thread [\#961](https://github.com/PegaSysEng/pantheon/pull/961)
- Removed Orion snapshot dependency [\#933](https://github.com/PegaSysEng/pantheon/pull/933)
- Use network ID instead of chain ID in MainnetBesuController. [\#929](https://github.com/PegaSysEng/pantheon/pull/929)
- Propagate new block messages to other clients in a worker thread [\#928](https://github.com/PegaSysEng/pantheon/pull/928)
- Parallel downloader should stop on puts if requested. [\#927](https://github.com/PegaSysEng/pantheon/pull/927)
- Permission config file location and option under docker [\#925](https://github.com/PegaSysEng/pantheon/pull/925)
- Fixed potential stall in world state download [\#922](https://github.com/PegaSysEng/pantheon/pull/922)
- Refactoring to introduce deleteOnExit\(\) for temp files [\#920](https://github.com/PegaSysEng/pantheon/pull/920)
- Reduce "Received transactions message" log from debug to trace [\#919](https://github.com/PegaSysEng/pantheon/pull/919)
- Handle PeerNotConnected exceptions when sending wire keep alives [\#918](https://github.com/PegaSysEng/pantheon/pull/918)
- admin_addpeers: error if node not whitelisted [\#917](https://github.com/PegaSysEng/pantheon/pull/917)
- Expose the Ibft MiningCoordinator [\#916](https://github.com/PegaSysEng/pantheon/pull/916)
- Check perm api against perm cli [\#915](https://github.com/PegaSysEng/pantheon/pull/915)
- Update metrics when completing a world state request with existing data [\#914](https://github.com/PegaSysEng/pantheon/pull/914)
- Improve RocksDBQueue dequeue performance [\#913](https://github.com/PegaSysEng/pantheon/pull/913)
- Error when removing bootnodes from nodes whitelist [\#912](https://github.com/PegaSysEng/pantheon/pull/912)
- Incremental Optimization\(s\) on BlockBroadcaster [\#911](https://github.com/PegaSysEng/pantheon/pull/911)
- Check permissions CLI dependencies [\#909](https://github.com/PegaSysEng/pantheon/pull/909)
- Limit the number of times we retry peer discovery interactions [\#908](https://github.com/PegaSysEng/pantheon/pull/908)
- IBFT to use VoteTallyCache [\#907](https://github.com/PegaSysEng/pantheon/pull/907)
- Add metric to expose number of inflight world state requests [\#906](https://github.com/PegaSysEng/pantheon/pull/906)
- Bootnodes not on whitelist - improve errors [\#904](https://github.com/PegaSysEng/pantheon/pull/904)
- Make chain download cancellable [\#901](https://github.com/PegaSysEng/pantheon/pull/901)
- Enforce accounts must start with 0x [\#900](https://github.com/PegaSysEng/pantheon/pull/900)
- When picking fast sync pivot block, use the peer with the best total difficulty [\#899](https://github.com/PegaSysEng/pantheon/pull/899)
- Process world state download data on a worker thread [\#898](https://github.com/PegaSysEng/pantheon/pull/898)
- CLI mixin help [\#895](https://github.com/PegaSysEng/pantheon/pull/895) ([macfarla](https://github.com/macfarla))
- Use absolute datapath instead of relative. [\#894](https://github.com/PegaSysEng/pantheon/pull/894).
- Fix task queue so that the updated failure count for requests is stored [\#893](https://github.com/PegaSysEng/pantheon/pull/893)
- Fix authentication header [\#891](https://github.com/PegaSysEng/pantheon/pull/891)
- Reorganize eth tasks [\#890](https://github.com/PegaSysEng/pantheon/pull/890)
- Unit tests of BlockBroadcaster [\#887](https://github.com/PegaSysEng/pantheon/pull/887)
- Fix authentication file validation errors [\#886](https://github.com/PegaSysEng/pantheon/pull/886)
- Fixing file locations under docker [\#885](https://github.com/PegaSysEng/pantheon/pull/885)
- Handle exceptions properly in EthScheduler [\#884](https://github.com/PegaSysEng/pantheon/pull/884)
- More bootnodes for goerli [\#880](https://github.com/PegaSysEng/pantheon/pull/880)
- Rename password hash command [\#879](https://github.com/PegaSysEng/pantheon/pull/879)
- Add metrics for EthScheduler executors [\#878](https://github.com/PegaSysEng/pantheon/pull/878)
- Disconnect peer removed from node whitelist [\#877](https://github.com/PegaSysEng/pantheon/pull/877)
- Reduce logging noise from invalid peer discovery packets and handshaking [\#876](https://github.com/PegaSysEng/pantheon/pull/876)
- Detect stalled world state downloads [\#875](https://github.com/PegaSysEng/pantheon/pull/875)
- Limit size of Ibft future message buffer [\#873](https://github.com/PegaSysEng/pantheon/pull/873)
- Ibft2: Replace NewRound with extended Proposal [\#872](https://github.com/PegaSysEng/pantheon/pull/872)
- Fixed admin_addPeer to periodically check maintained connections [\#871](https://github.com/PegaSysEng/pantheon/pull/871)
- WebSocket method permissions [\#870](https://github.com/PegaSysEng/pantheon/pull/870)
- Select new pivot block when world state becomes unavailable [\#869](https://github.com/PegaSysEng/pantheon/pull/869)
- Introduce FutureUtils to reduce duplicated code around CompletableFuture [\#868](https://github.com/PegaSysEng/pantheon/pull/868)
- Implement world state cancel [\#867](https://github.com/PegaSysEng/pantheon/pull/867)
- Renaming authentication configuration file CLI command [\#865](https://github.com/PegaSysEng/pantheon/pull/865)
- Break out RoundChangeCertificate validation [\#864](https://github.com/PegaSysEng/pantheon/pull/864)
- Disconnect peers where the common ancestor is before our fast sync pivot [\#862](https://github.com/PegaSysEng/pantheon/pull/862)
- Initial scaffolding for block propagation [\#860](https://github.com/PegaSysEng/pantheon/pull/860)
- Fix NullPointerException when determining fast sync pivot [\#859](https://github.com/PegaSysEng/pantheon/pull/859)
- Check for invalid token [\#856](https://github.com/PegaSysEng/pantheon/pull/856)
- Moving NodeWhitelistController to permissioning package [\#855](https://github.com/PegaSysEng/pantheon/pull/855)
- Fix state download race condition by creating a TaskQueue API [\#853](https://github.com/PegaSysEng/pantheon/pull/853)
- Changed separator in JSON RPC permissions [\#852](https://github.com/PegaSysEng/pantheon/pull/852)
- WebSocket acceptance tests now can use WebSockets [\#851](https://github.com/PegaSysEng/pantheon/pull/851)
- IBFT notifies EthPeer when remote node has a better block [\#849](https://github.com/PegaSysEng/pantheon/pull/849)
- Support resuming fast-sync downloads [\#848](https://github.com/PegaSysEng/pantheon/pull/848)
- Tweak Fast Sync Config [\#847](https://github.com/PegaSysEng/pantheon/pull/847)
- RPC authentication configuration validation + tests. [\#846](https://github.com/PegaSysEng/pantheon/pull/846)
- Tidy-up FastSyncState persistence [\#845](https://github.com/PegaSysEng/pantheon/pull/845)
- Do parallel extract signatures in the parallel block importer. [\#844](https://github.com/PegaSysEng/pantheon/pull/844)
- Fix 'the Input Is Too Long' Error on Windows [\#843](https://github.com/PegaSysEng/pantheon/pull/843) (thanks to [glethuillier](https://github.com/glethuillier)).
- Remove unnecessary sleep [\#842](https://github.com/PegaSysEng/pantheon/pull/842)
- Shutdown improvements [\#841](https://github.com/PegaSysEng/pantheon/pull/841)
- Speed up shutdown time [\#838](https://github.com/PegaSysEng/pantheon/pull/838)
- Add metrics to world state downloader [\#837](https://github.com/PegaSysEng/pantheon/pull/837)
- Store pivot block header [\#836](https://github.com/PegaSysEng/pantheon/pull/836)
- Clique should use beneficiary of zero on epoch blocks [\#833](https://github.com/PegaSysEng/pantheon/pull/833)
- Clique should ignore proposals for address 0 [\#831](https://github.com/PegaSysEng/pantheon/pull/831)
- Fix intermittency in FullSyncDownloaderTest [\#830](https://github.com/PegaSysEng/pantheon/pull/830)
- Added the authentication service to the WebSocket service [\#829](https://github.com/PegaSysEng/pantheon/pull/829)
- Extract creation and init of ProtocolContext into a re-usable class [\#828](https://github.com/PegaSysEng/pantheon/pull/828)
- Prevent duplicate commit seals in ibft header [\#827](https://github.com/PegaSysEng/pantheon/pull/827)
- Validate Ibft vanity data length [\#826](https://github.com/PegaSysEng/pantheon/pull/826)
- Refactored json rpc authentication to be provided as a service [\#825](https://github.com/PegaSysEng/pantheon/pull/825)
- Handle unavailable world states [\#824](https://github.com/PegaSysEng/pantheon/pull/824)
- Password in JWT payload [\#823](https://github.com/PegaSysEng/pantheon/pull/823)
- Homogenize error messages when required parameters are set [\#822](https://github.com/PegaSysEng/pantheon/pull/822) ([glethuillier](https://github.com/glethuillier)).
- Set remote peer chain head to parent of block received in NEW\_BLOCK\_MESSAGE [\#819](https://github.com/PegaSysEng/pantheon/pull/819)
- Peer disconnects should not result in stack traces [\#818](https://github.com/PegaSysEng/pantheon/pull/818)
- Abort previous builds [\#817](https://github.com/PegaSysEng/pantheon/pull/817)
- Parallel build stages [\#816](https://github.com/PegaSysEng/pantheon/pull/816)
- JWT authentication for JSON-RPC [\#815](https://github.com/PegaSysEng/pantheon/pull/815)
- Log errors that occur while finding a common ancestor [\#814](https://github.com/PegaSysEng/pantheon/pull/814)
- Shuffled log levels [\#813](https://github.com/PegaSysEng/pantheon/pull/813)
- Prevent duplicate IBFT messages being processed by state machine [\#811](https://github.com/PegaSysEng/pantheon/pull/811)
- Fix Orion startup ports [\#810](https://github.com/PegaSysEng/pantheon/pull/810)
- Commit world state continuously [\#809](https://github.com/PegaSysEng/pantheon/pull/809)
- Improve block propagation time [\#808](https://github.com/PegaSysEng/pantheon/pull/808)
- JSON-RPC authentication cli options & acceptance tests [\#807](https://github.com/PegaSysEng/pantheon/pull/807)
- Remove privacy not supported warning [\#806](https://github.com/PegaSysEng/pantheon/pull/806) (thanks to [vinistevam](https://github.com/vinistevam))
- Wire up Private Transaction Processor [\#805](https://github.com/PegaSysEng/pantheon/pull/805) (thanks to [Puneetha17](https://github.com/Puneetha17))
- Apply a limit to the number of responses in RespondingEthPeer.respondWhile [\#803](https://github.com/PegaSysEng/pantheon/pull/803)
- Avoid requesting empty block bodies from the network. [\#802](https://github.com/PegaSysEng/pantheon/pull/802)
- Handle partial responses to get receipts requests [\#801](https://github.com/PegaSysEng/pantheon/pull/801)
- Rename functions in Ibft MessageValidator [\#800](https://github.com/PegaSysEng/pantheon/pull/800)
- Upgrade GoogleJavaFormat to 1.7 [\#795](https://github.com/PegaSysEng/pantheon/pull/795)
- Minor refactorings of IntegrationTest infrastructure [\#786](https://github.com/PegaSysEng/pantheon/pull/786)
- Rework Ibft MessageValidatorFactory [\#785](https://github.com/PegaSysEng/pantheon/pull/785)
- Rework IbftRoundFactory [\#784](https://github.com/PegaSysEng/pantheon/pull/784)
- Rename artefacts to artifacts within IBFT [\#782](https://github.com/PegaSysEng/pantheon/pull/782)
- Rename TerminatedRoundArtefacts to PreparedRoundArtefacts [\#781](https://github.com/PegaSysEng/pantheon/pull/781)
- Rename Ibft MessageFactory methods [\#779](https://github.com/PegaSysEng/pantheon/pull/779)
- Update WorldStateDownloader to only filter out known code requests [\#777](https://github.com/PegaSysEng/pantheon/pull/777)
- Multiple name options only search for the longest one [\#776](https://github.com/PegaSysEng/pantheon/pull/776)
- Move ethTaskTimer to abstract root [\#775](https://github.com/PegaSysEng/pantheon/pull/775)
- Parallel Block importer [\#774](https://github.com/PegaSysEng/pantheon/pull/774)
- Wait for a peer with an estimated chain height before selecting a pivot block [\#772](https://github.com/PegaSysEng/pantheon/pull/772)
- Randomly perform full validation when fast syncing blocks [\#770](https://github.com/PegaSysEng/pantheon/pull/770)
- IBFT Message rework, piggybacking blocks on msgs. [\#769](https://github.com/PegaSysEng/pantheon/pull/769)
- EthScheduler additions [\#767](https://github.com/PegaSysEng/pantheon/pull/767)
- Fixing node whitelist isPermitted check [\#766](https://github.com/PegaSysEng/pantheon/pull/766)
- Eth/63 labels [\#764](https://github.com/PegaSysEng/pantheon/pull/764)
- Permissioning whitelist persistence. [\#763](https://github.com/PegaSysEng/pantheon/pull/763)
- Created message validators for NewRound and RoundChange [\#760](https://github.com/PegaSysEng/pantheon/pull/760)
- Add tests for FastSyncChainDownloader as a whole [\#758](https://github.com/PegaSysEng/pantheon/pull/758)
- Flatten IBFT Message API [\#757](https://github.com/PegaSysEng/pantheon/pull/757)
- Added TerminatedRoundArtefacts [\#756](https://github.com/PegaSysEng/pantheon/pull/756)
- Fix thread names in EthScheduler to include the thread number [\#755](https://github.com/PegaSysEng/pantheon/pull/755)
- Separate round change reception from RoundChangeCertificate [\#754](https://github.com/PegaSysEng/pantheon/pull/754)
- JSON-RPC authentication login [\#753](https://github.com/PegaSysEng/pantheon/pull/753)
- Spilt Ibft MessageValidator into components [\#752](https://github.com/PegaSysEng/pantheon/pull/752)
- Ensure first checkpoint headers is always in local blockchain for FastSyncCheckpointHeaderManager [\#750](https://github.com/PegaSysEng/pantheon/pull/750)
- Refactored permissioning components to be Optional. [\#747](https://github.com/PegaSysEng/pantheon/pull/747)
- Integrate rocksdb-based queue into WorldStateDownloader [\#746](https://github.com/PegaSysEng/pantheon/pull/746)
- Generify orion to enclave [\#745](https://github.com/PegaSysEng/pantheon/pull/745) (thanks to [vinistevam](https://github.com/vinistevam))
- Moved IBFT Message factory to use wrapped message types [\#744](https://github.com/PegaSysEng/pantheon/pull/744)
- Handle timeouts when requesting checkpoint headers correctly [\#743](https://github.com/PegaSysEng/pantheon/pull/743)
- Update RoundChangeManager to use flattened message [\#742](https://github.com/PegaSysEng/pantheon/pull/742)
- Handle validation failures when fast importing blocks [\#741](https://github.com/PegaSysEng/pantheon/pull/741)
- Updated IbftRound and RoundState APIs to use wrapped messages [\#740](https://github.com/PegaSysEng/pantheon/pull/740)
- Exception handling [\#739](https://github.com/PegaSysEng/pantheon/pull/739)
- Upgrade dependency versions and build cleanup [\#738](https://github.com/PegaSysEng/pantheon/pull/738)
- Update IbftBlockHeightManager to accept new message types. [\#737](https://github.com/PegaSysEng/pantheon/pull/737)
- Error response handling for permissions APIs [\#736](https://github.com/PegaSysEng/pantheon/pull/736)
- IPV6 bootnodes don't work [\#735](https://github.com/PegaSysEng/pantheon/pull/735)
- Updated to use tags of pantheon build rather than another repo [\#734](https://github.com/PegaSysEng/pantheon/pull/734)
- Log milestones at startup and other minor logging improvements [\#733](https://github.com/PegaSysEng/pantheon/pull/733)
- Create wrapper types for Ibft Signed messages [\#731](https://github.com/PegaSysEng/pantheon/pull/731)
- Ibft to uniquely ID messages by their hash [\#730](https://github.com/PegaSysEng/pantheon/pull/730)
- Rename ibftrevised to ibft2 [\#722](https://github.com/PegaSysEng/pantheon/pull/722)
- Limit ibft msg queues [\#704](https://github.com/PegaSysEng/pantheon/pull/704)
- Implement privacy precompiled contract [\#696](https://github.com/PegaSysEng/pantheon/pull/696) (thanks to [Puneetha17](https://github.com/Puneetha17))
- Integration of RecursivePeerRefreshState and PeerDiscoveryController [\#420](https://github.com/PegaSysEng/pantheon/pull/420)

## 0.9.1

Built and compatible with JDK8.

## 0.9

### Breaking Changes to Command Line

Breaking changes have been made to the command line options in v0.9 to improve usability. Many v0.8 command line options no longer work.

The [documentation](https://docs.pantheon.pegasys.tech/en/latest/) has been updated throughout to use the changed command line options and the [command line reference](https://besu.hyperledger.org/en/stable/) documents the changed options.

| Previous Option                     | New Option                                                                                                                                                                                                                                  | Change                            |
|-------------------------------------|------------------------------------------------------------------------------------------------------------------------------------------------------------------------------------------------------------------------------------------|----------------------------------|
| `--config`                          | [`--config-file`](https://besu.hyperledger.org/en/latest/Reference/CLI/CLI-Syntax/#config-file)                                                                                                                                  | Renamed                          |
| `--datadir`                         | [`--data-path`](https://besu.hyperledger.org/en/latest/Reference/CLI/CLI-Syntax/#data-path)                                                                                                                                      | Renamed                          |
| `--dev-mode`                        | [`--network=dev`](https://besu.hyperledger.org/en/latest/Reference/CLI/CLI-Syntax/#network)                                                                                                                                     | Replaced by `--network` option   |
| `--genesis`                         | [`--genesis-file`](https://besu.hyperledger.org/en/latest/Reference/CLI/CLI-Syntax/#genesis-file)                                                                                                                                | Renamed                          |
| `--goerli`                          | [`--network=goerli`](https://besu.hyperledger.org/en/latest/Reference/CLI/CLI-Syntax/#network)                                                                                                                                  | Replaced by `--network` option   |
| `--metrics-listen=<HOST:PORT>`      | [`--metrics-host=<HOST>`](https://besu.hyperledger.org/en/latest/Reference/CLI/CLI-Syntax/#metrics-host) and [`--metrics-port=<PORT>`](https://besu.hyperledger.org/en/latest/Reference/CLI/CLI-Syntax/#metrics-port) | Split into host and port options |
| `--miner-extraData`                 | [`--miner-extra-data`](https://besu.hyperledger.org/en/latest/Reference/CLI/CLI-Syntax/#miner-extra-data)                                                                                                                       | Renamed                          |
| `--miner-minTransactionGasPriceWei` | [`--min-gas-price`](https://besu.hyperledger.org/en/latest/Reference/CLI/CLI-Syntax/#min-gas-price)                                                                                                                              | Renamed                          |
| `--no-discovery`                    | [`--discovery-enabled`](https://besu.hyperledger.org/en/latest/Reference/CLI/CLI-Syntax/#discovery-enabled)                                                                                                                      | Replaced                         |
| `--node-private-key`                | [`--node-private-key-file`](https://besu.hyperledger.org/en/latest/Reference/CLI/CLI-Syntax/#node-private-key-file)                                                                                                              | Renamed                          |
| `--ottoman`                         | N/A                                                                                                                                                                                                                                         | Removed                          |
| `--p2p-listen=<HOST:PORT>`          | [`--p2p-host=<HOST>`](https://besu.hyperledger.org/en/latest/Reference/CLI/CLI-Syntax/#p2p-hostt) and [`--p2p-port=<PORT>`](https://besu.hyperledger.org/en/latest/Reference/CLI/CLI-Syntax/#p2p-port) | Split into host and port options |
| `--rinkeby`                         | [`--network=rinkeby`](https://besu.hyperledger.org/en/latest/Reference/CLI/CLI-Syntax/#network)                                                                                                                                     | Replaced by `--network` option   |
| `--ropsten`                         | [`--network=ropsten`](https://besu.hyperledger.org/en/latest/Reference/CLI/CLI-Syntax/#network)                                                                                                                                     | Replaced by `--network` option   |
| `--rpc-enabled`                     | [` --rpc-http-enabled`](https://besu.hyperledger.org/en/latest/Reference/CLI/CLI-Syntax/#rpc-http-enabled)| Renamed|
| `--rpc-listen=<HOST:PORT>`          | [`--rpc-http-host=<HOST>`](https://besu.hyperledger.org/en/latest/Reference/CLI/CLI-Syntax/#rpc-http-host) and [`--rpc-http-port=<PORT>`](https://besu.hyperledger.org/en/latest/Reference/CLI/CLI-Syntax/#rpc-http-port) | Split into host and port options |
| `--rpc-api`                         | [`--rpc-http-api`](https://besu.hyperledger.org/en/latest/Reference/CLI/CLI-Syntax/#rpc-http-api)| Renamed |
| `--rpc-cors-origins`                | [`--rpc-http-cors-origins`](https://besu.hyperledger.org/en/latest/Reference/CLI/CLI-Syntax/#rpc-http-cors-origins) | Renamed |
| `--ws-enabled`                      | [`--rpc-ws-enabled`](https://besu.hyperledger.org/en/latest/Reference/CLI/CLI-Syntax/#rpc-ws-enabled)  | Renamed |
| `--ws-api`                          | [`--rpc-ws-api`](https://besu.hyperledger.org/en/latest/Reference/CLI/CLI-Syntax/#rpc-ws-api) | Renamed|
| `--ws-listen=<HOST:PORT>`           | [`--rpc-ws-host=<HOST>`](https://besu.hyperledger.org/en/latest/Reference/CLI/CLI-Syntax/#rpc-ws-host) and [`--rpc-ws-port=<PORT>`](https://besu.hyperledger.org/en/latest/Reference/CLI/CLI-Syntax/#rpc-ws-port) | Split into host and port options |
| `--ws-refresh-delay`                | [`--rpc-ws-refresh-delay`](https://besu.hyperledger.org/en/latest/Reference/CLI/CLI-Syntax/#rpc-ws-refresh-delay)|Renamed|

| Previous Subcommand                 | New Subcommand                                                                                                                                                                                                                  | Change                            |
|-------------------------------------|------------------------------------------------------------------------------------------------------------------------------------------------------------------------------------------------------------------------------------------|----------------------------------|
| `pantheon import <block-file>`      | [`pantheon blocks import --from=<block-file>`](https://besu.hyperledger.org/en/latest/Reference/CLI/CLI-Subcommands/#blocks)                                                                                            | Renamed                          |
| `pantheon export-pub-key <key-file>`| [`pantheon public-key export --to=<key-file>`](https://besu.hyperledger.org/en/latest/Reference/CLI/CLI-Subcommands/#public-key)                                                                                                      | Renamed                          |


### Private Network Quickstart

The Private Network Quickstart has been moved from the `pantheon` repository to the `pantheon-quickstart`
repository. The [Private Network Quickstart tutorial](https://besu.hyperledger.org/en/latest/Tutorials/Quickstarts/Private-Network-Quickstart/)
has been updated to use the moved quickstart.

### Additions and Improvements

- `--network=goerli` supports relaunch of Görli testnet [\#717](https://github.com/PegaSysEng/pantheon/pull/717)
- TOML authentication provider [\#689](https://github.com/PegaSysEng/pantheon/pull/689)
- Metrics Push Gateway Options [\#678](https://github.com/PegaSysEng/pantheon/pull/678)
- Additional logging details for IBFT 2.0 [\#650](https://github.com/PegaSysEng/pantheon/pull/650)
- Permissioning config TOML file [\#643](https://github.com/PegaSysEng/pantheon/pull/643)
- Added metrics Prometheus Push Gateway Support [\#638](https://github.com/PegaSysEng/pantheon/pull/638)
- Clique and IBFT not enabled by default in RPC APIs [\#635](https://github.com/PegaSysEng/pantheon/pull/635)
- Added `admin_addPeer` JSON-RPC API method [\#622](https://github.com/PegaSysEng/pantheon/pull/622)
- Implemented `--p2p-enabled` configuration item [\#619](https://github.com/PegaSysEng/pantheon/pull/619)
- Command options and commands renaming [\#618](https://github.com/PegaSysEng/pantheon/pull/618)
- Added IBFT get pending votes [\#603](https://github.com/PegaSysEng/pantheon/pull/603)
- Implement Petersburg hardfork [\#601](https://github.com/PegaSysEng/pantheon/pull/601)
- Added private transaction abstraction [\#592](https://github.com/PegaSysEng/pantheon/pull/592) (thanks to [iikirilov](https://github.com/iikirilov))
- Added privacy command line commands [\#584](https://github.com/PegaSysEng/pantheon/pull/584) (thanks to [Puneetha17](https://github.com/Puneetha17))

### Technical Improvements

- Download receipts during fast sync and import without processing transactions [\#701](https://github.com/PegaSysEng/pantheon/pull/701)
- Removed CLI options for `--nodes-whitelist` and `--accounts-whitelist` [\#694](https://github.com/PegaSysEng/pantheon/pull/694)
- Delegate `getRootCause` through to Guava's implementation [\#692](https://github.com/PegaSysEng/pantheon/pull/692)
- Benchmark update [\#691](https://github.com/PegaSysEng/pantheon/pull/691)
- Implement chain download for fast sync [\#690](https://github.com/PegaSysEng/pantheon/pull/690)
- Allow missing accounts to create zero-cost transactions [\#685](https://github.com/PegaSysEng/pantheon/pull/685)
- Node private key location should be fixed under docker [\#684](https://github.com/PegaSysEng/pantheon/pull/684)
- Parallel Processing File Import Performance [\#683](https://github.com/PegaSysEng/pantheon/pull/683)
- Integrate actual `WorldStateDownloader` with the fast sync work flow [\#682](https://github.com/PegaSysEng/pantheon/pull/682)
- Removed `--max-trailing-peers` option [\#680](https://github.com/PegaSysEng/pantheon/pull/680)
- Enabled warning on CLI dependent options [\#679](https://github.com/PegaSysEng/pantheon/pull/679)
- Update WorldStateDownloader run\(\) interface to accept header [\#677](https://github.com/PegaSysEng/pantheon/pull/677)
- Fixed Difficulty calculator [\#663](https://github.com/PegaSysEng/pantheon/pull/663)
- `discovery-enabled` option refactoring [\#661](https://github.com/PegaSysEng/pantheon/pull/661)
- Update orion default port approach [\#660](https://github.com/PegaSysEng/pantheon/pull/660)
- Extract out generic parts of Downloader [\#659](https://github.com/PegaSysEng/pantheon/pull/659)
- Start world downloader [\#658](https://github.com/PegaSysEng/pantheon/pull/658)
- Create a simple `WorldStateDownloader` [\#657](https://github.com/PegaSysEng/pantheon/pull/657)
- Added handling for when p2p is disabled [\#655](https://github.com/PegaSysEng/pantheon/pull/655)
- Enabled command line configuration for privacy precompiled contract address [\#653](https://github.com/PegaSysEng/pantheon/pull/653) (thanks to [Puneetha17](https://github.com/Puneetha17))
- IBFT transmitted packets are logged by gossiper [\#652](https://github.com/PegaSysEng/pantheon/pull/652)
- `admin_addPeer` acceptance test [\#651](https://github.com/PegaSysEng/pantheon/pull/651)
- Added `p2pEnabled` configuration to `ProcessBesuNodeRunner` [\#649](https://github.com/PegaSysEng/pantheon/pull/649)
- Added description to automatic benchmarks [\#646](https://github.com/PegaSysEng/pantheon/pull/646)
- Added `network` option [\#645](https://github.com/PegaSysEng/pantheon/pull/645)
- Remove OrionConfiguration [\#644](https://github.com/PegaSysEng/pantheon/pull/644) (thanks to [Puneetha17](https://github.com/Puneetha17))
- IBFT Json Acceptance tests [\#634](https://github.com/PegaSysEng/pantheon/pull/634)
- Upgraded build image to one that contains libsodium [\#632](https://github.com/PegaSysEng/pantheon/pull/632)
- Command line fixes [\#630](https://github.com/PegaSysEng/pantheon/pull/630)
- Consider peer count insufficient until minimum peers for fast sync are connected [\#629](https://github.com/PegaSysEng/pantheon/pull/629)
- Build tweaks [\#628](https://github.com/PegaSysEng/pantheon/pull/628)
- IBFT ensure non-validator does not partake in consensus [\#627](https://github.com/PegaSysEng/pantheon/pull/627)
- Added ability in acceptance tests to set up a node with `--no-discovery` [\#624](https://github.com/PegaSysEng/pantheon/pull/624)
- Gossip integration test [\#623](https://github.com/PegaSysEng/pantheon/pull/623)
- Removed quickstart code and CI pipeline [\#616](https://github.com/PegaSysEng/pantheon/pull/616)
- IBFT Integration Tests - Spurious Behaviour [\#615](https://github.com/PegaSysEng/pantheon/pull/615)
- Refactoring for more readable IBFT IT [\#614](https://github.com/PegaSysEng/pantheon/pull/614)
- Start of fast sync downloader [\#613](https://github.com/PegaSysEng/pantheon/pull/613)
- Split `IbftProcessor` into looping and event processing [\#612](https://github.com/PegaSysEng/pantheon/pull/612)
- IBFT Int Test - changed `TestContextFactory` to a builder [\#611](https://github.com/PegaSysEng/pantheon/pull/611)
- Discard prior round change msgs [\#610](https://github.com/PegaSysEng/pantheon/pull/610)
- `IbftGetValidatorsByBlockHash` added to json factory [\#607](https://github.com/PegaSysEng/pantheon/pull/607)
- IBFT Validator RPCs to return list of strings [\#606](https://github.com/PegaSysEng/pantheon/pull/606)
- Update Benchmark [\#605](https://github.com/PegaSysEng/pantheon/pull/605)
- Remove db package and move classes to more appropriate locations [\#599](https://github.com/PegaSysEng/pantheon/pull/599)
- Added `GetReceiptsFromPeerTask` [\#598](https://github.com/PegaSysEng/pantheon/pull/598)
- Added `GetNodeDataFromPeerTask` [\#597](https://github.com/PegaSysEng/pantheon/pull/597)
- Fixed deprecation warnings [\#596](https://github.com/PegaSysEng/pantheon/pull/596)
- IBFT Integration Tests - Future Height [\#591](https://github.com/PegaSysEng/pantheon/pull/591)
- Added `getNodeData` to `EthPeer` to enable requesting node data [\#589](https://github.com/PegaSysEng/pantheon/pull/589)
- `Blockcreator` to use `parentblock` specified at construction [\#588](https://github.com/PegaSysEng/pantheon/pull/588)
- Support responding to `GetNodeData` requests [\#587](https://github.com/PegaSysEng/pantheon/pull/587)
- IBFT validates block on proposal reception [\#583](https://github.com/PegaSysEng/pantheon/pull/583)
- Rework `NewRoundValidator` tests [\#582](https://github.com/PegaSysEng/pantheon/pull/582)
- IBFT split extra data validation rule into components [\#581](https://github.com/PegaSysEng/pantheon/pull/581)
- Allow attached rules to be flagged `light` [\#580](https://github.com/PegaSysEng/pantheon/pull/580)
- Split Block Validation from Importing [\#579](https://github.com/PegaSysEng/pantheon/pull/579)
- Refactor `RoundChangeManager` creation [\#578](https://github.com/PegaSysEng/pantheon/pull/578)
- Add `-SNAPSHOT` postfix to version [\#577](https://github.com/PegaSysEng/pantheon/pull/577)
- IBFT - prevent proposed block being imported twice [\#576](https://github.com/PegaSysEng/pantheon/pull/576)
- Version upgrades [\#571](https://github.com/PegaSysEng/pantheon/pull/571)
- Tests that CLI options are disabled under docker [\#566](https://github.com/PegaSysEng/pantheon/pull/566)
- Renamed IBFT networking classes [\#555](https://github.com/PegaSysEng/pantheon/pull/555)
- Removed dead code from the consensus package [\#554](https://github.com/PegaSysEng/pantheon/pull/554)
- Prepared private transaction support [\#538](https://github.com/PegaSysEng/pantheon/pull/538) (thanks to [iikirilov](https://github.com/iikirilov))

## 0.8.5

Indefinitely delays the roll-out of Constantinople on Ethereum Mainnet due to a [potential security issue](https://blog.ethereum.org/2019/01/15/security-alert-ethereum-constantinople-postponement/) detected.

## Additions and Improvements
- Remove Constantinople fork block [\#574](https://github.com/PegaSysEng/pantheon/pull/574)

## Technical Improvements
- Rename IBFT message packages [\#568](https://github.com/PegaSysEng/pantheon/pull/568)


## 0.8.4

### Docker Image

If you have been running a node using the v0.8.3 Docker image, the node was not saving data to the
specified [data directory](https://besu.hyperledger.org/en/stable/),
or referring to the custom [configuration file](https://besu.hyperledger.org/en/stable/)
or [genesis file](https://besu.hyperledger.org/en/stable/).

To recover the node key and data directory from the Docker container:
`docker cp <container>:/opt/pantheon/key <destination_file>`
`docker cp <container>:/opt/pantheon/database <destination_directory>`

Where `container` is the name or ID of the Docker container containing the Besu node.

The container can be running or stopped when you copy the key and data directory. If your node was
fully synchronized to MainNet, the data directory will be ~2TB.

When restarting your node with the v0.8.4 Docker image:

* Save the node key in the [`key` file](https://besu.hyperledger.org/en/latest/Concepts/Node-Keys/#node-private-key) in the data
    directory or specify the location using the [`--node-private-key` option](https://besu.hyperledger.org/en/stable/).
* Specify the `<destination_directory` as a [volume for the data directory](https://besu.hyperledger.org/en/stable/).

### Bug Fixes
- Fixing default resource locations inside docker [\#529](https://github.com/PegaSysEng/pantheon/pull/529)
- NewRoundMessageValidator ignores Round Number when comparing blocks [\#523](https://github.com/PegaSysEng/pantheon/pull/523)
- Fix Array Configurable command line options [\#514](https://github.com/PegaSysEng/pantheon/pull/514)

## Additions and Improvements
- RocksDB Metrics [\#531](https://github.com/PegaSysEng/pantheon/pull/531)
- Added `ibft_getValidatorsByBlockHash` JSON RPC [\#519](https://github.com/PegaSysEng/pantheon/pull/519)
- Expose metrics to Prometheus [\#506](https://github.com/PegaSysEng/pantheon/pull/506)
- Added `ibft_getValidatorsByBlockNumber` [\#499](https://github.com/PegaSysEng/pantheon/pull/499)
- Added `Roadmap.md` file. [\#494](https://github.com/PegaSysEng/pantheon/pull/494)
- Added JSON RPC `eth hashrate` method. [\#488](https://github.com/PegaSysEng/pantheon/pull/488)
- Account whitelist API [\#487](https://github.com/PegaSysEng/pantheon/pull/487)
- Added nodes whitelist JSON-RPC APIs [\#476](https://github.com/PegaSysEng/pantheon/pull/476)
- Added account whitelisting [\#460](https://github.com/PegaSysEng/pantheon/pull/460)
- Added configurable refresh delay for SyncingSubscriptionService on start up [\#383](https://github.com/PegaSysEng/pantheon/pull/383)
- Added the Command Line Style Guide  [\#530](https://github.com/PegaSysEng/pantheon/pull/530)

## Technical Improvements

-  Updated `--bootnodes` command option to take zero arguments [\#548](https://github.com/PegaSysEng/pantheon/pull/548)
- IBFT Integration Testing - Local Node is proposer [\#527](https://github.com/PegaSysEng/pantheon/pull/527)
- Remove vertx from discovery tests [\#539](https://github.com/PegaSysEng/pantheon/pull/539)
- IBFT Integration testing - Round Change [\#537](https://github.com/PegaSysEng/pantheon/pull/537)
- NewRoundMessageValidator creates RoundChangeValidator with correct value [\#518](https://github.com/PegaSysEng/pantheon/pull/518)
- Remove time dependency from BlockTimer tests [\#513](https://github.com/PegaSysEng/pantheon/pull/513)
- Gradle 5.1 [\#512](https://github.com/PegaSysEng/pantheon/pull/512)
- Metrics measurement adjustment [\#511](https://github.com/PegaSysEng/pantheon/pull/511)
- Metrics export for import command. [\#509](https://github.com/PegaSysEng/pantheon/pull/509)
- IBFT Integration test framework [\#502](https://github.com/PegaSysEng/pantheon/pull/502)
- IBFT message gossiping [\#501](https://github.com/PegaSysEng/pantheon/pull/501)
- Remove non-transactional mutation from KeyValueStore [\#500](https://github.com/PegaSysEng/pantheon/pull/500)
- Ensured that the blockchain queries class handles optionals better. [\#486](https://github.com/PegaSysEng/pantheon/pull/486)
- IBFT mining acceptance test [\#483](https://github.com/PegaSysEng/pantheon/pull/483)
- Set base directory name to be lowercase in building.md [\#474](https://github.com/PegaSysEng/pantheon/pull/474) (Thanks to [Matthalp](https://github.com/Matthalp))
- Moved admin\_peers to Admin API group [\#473](https://github.com/PegaSysEng/pantheon/pull/473)
- Nodes whitelist acceptance test [\#472](https://github.com/PegaSysEng/pantheon/pull/472)
- Rework RoundChangeManagerTest to not reuse validators [\#469](https://github.com/PegaSysEng/pantheon/pull/469)
- Ignore node files to support truffle. [\#467](https://github.com/PegaSysEng/pantheon/pull/467)
- IBFT pantheon controller [\#461](https://github.com/PegaSysEng/pantheon/pull/461)
- IBFT Round to update internal state on reception of NewRound Message [\#451](https://github.com/PegaSysEng/pantheon/pull/451)
- Update RoundChangeManager correctly create its message validator [\#450](https://github.com/PegaSysEng/pantheon/pull/450)
- Use seconds for block timer time unit [\#445](https://github.com/PegaSysEng/pantheon/pull/445)
- IBFT controller and future msgs handling [\#431](https://github.com/PegaSysEng/pantheon/pull/431)
- Allow IBFT Round to be created using PreparedCert [\#429](https://github.com/PegaSysEng/pantheon/pull/429)
- Added MessageValidatorFactory [\#425](https://github.com/PegaSysEng/pantheon/pull/425)
- Inround payload [\#423](https://github.com/PegaSysEng/pantheon/pull/423)
- Updated IbftConfig Fields [\#422](https://github.com/PegaSysEng/pantheon/pull/422)
- Repair IbftBlockCreator and add tests [\#421](https://github.com/PegaSysEng/pantheon/pull/421)
- Make Besu behave as a submodule [\#419](https://github.com/PegaSysEng/pantheon/pull/419)
- Ibft Height Manager [\#418](https://github.com/PegaSysEng/pantheon/pull/418)
- Ensure bootnodes are a subset of node whitelist [\#414](https://github.com/PegaSysEng/pantheon/pull/414)
- IBFT Consensus Round Classes [\#405](https://github.com/PegaSysEng/pantheon/pull/405)
- IBFT message payload tests [\#404](https://github.com/PegaSysEng/pantheon/pull/404)
- Validate enodeurl syntax from command line [\#403](https://github.com/PegaSysEng/pantheon/pull/403)
- Update errorprone [\#401](https://github.com/PegaSysEng/pantheon/pull/401)
- IBFT round change manager [\#393](https://github.com/PegaSysEng/pantheon/pull/393)
- IBFT RoundState [\#392](https://github.com/PegaSysEng/pantheon/pull/392)
- Move Block data generator test helper to test support package [\#391](https://github.com/PegaSysEng/pantheon/pull/391)
- IBFT message tests [\#367](https://github.com/PegaSysEng/pantheon/pull/367)

## 0.8.3

### Breaking Change to JSON RPC-API

From v0.8.3, incoming HTTP requests are only accepted from hostnames specified using the `--host-whitelist` command-line option. If not specified, the default value for `--host-whitelist` is `localhost`.

If using the URL `http://127.0.0.1` to make JSON-RPC calls, use `--host-whitelist` to specify the hostname `127.0.0.1` or update the hostname to `localhost`.

If your application publishes RPC ports, specify the hostnames when starting Besu. For example:

```bash
pantheon --host-whitelist=example.com
```

Specify `*` or `all` for `--host-whitelist` to effectively disable host protection and replicate pre-v0.8.3 behavior. This is not recommended for production code.

### Bug Fixes

- Repair Clique Proposer Selection [\#339](https://github.com/PegaSysEng/pantheon/pull/339)
- High TX volume swamps block processing [\#337](https://github.com/PegaSysEng/pantheon/pull/337)
- Check if the connectFuture has completed successfully [\#293](https://github.com/PegaSysEng/pantheon/pull/293)
- Switch back to Xerial Snappy Library [\#284](https://github.com/PegaSysEng/pantheon/pull/284)
- ShortHex of 0 should be '0x0', not '0x' [\#272](https://github.com/PegaSysEng/pantheon/pull/272)
- Fix pantheon CLI default values infinite loop [\#266](https://github.com/PegaSysEng/pantheon/pull/266)

### Additions and Improvements

- Added `--nodes-whitelist` parameter to CLI and NodeWhitelistController [\#346](https://github.com/PegaSysEng/pantheon/pull/346)
- Discovery wiring for `--node-whitelist` [\#365](https://github.com/PegaSysEng/pantheon/pull/365)
- Plumb in three more metrics [\#344](https://github.com/PegaSysEng/pantheon/pull/344)
- `ProposerSelection` to support multiple IBFT implementations [\#307](https://github.com/PegaSysEng/pantheon/pull/307)
- Configuration to support IBFT original and revised [\#306](https://github.com/PegaSysEng/pantheon/pull/306)
- Added host whitelist for JSON-RPC. [**Breaking Change**](#breaking-change-to-json-rpc-api) [\#295](https://github.com/PegaSysEng/pantheon/pull/295)
- Reduce `Block creation processed cancelled` log message to debug [\#294](https://github.com/PegaSysEng/pantheon/pull/294)
- Implement iterative peer search [\#268](https://github.com/PegaSysEng/pantheon/pull/268)
- Added RLP enc/dec for PrePrepare, Commit and NewRound messages [\#200](https://github.com/PegaSysEng/pantheon/pull/200)
- IBFT block mining [\#169](https://github.com/PegaSysEng/pantheon/pull/169)
- Added `--goerli` CLI option [\#370](https://github.com/PegaSysEng/pantheon/pull/370) (Thanks to [@Nashatyrev](https://github.com/Nashatyrev))
- Begin capturing metrics to better understand Besu's behaviour [\#326](https://github.com/PegaSysEng/pantheon/pull/326)

### Technical Improvements

- Extracted non-Docker CLI parameters to picoCLI mixin. [\#323](https://github.com/PegaSysEng/pantheon/pull/323)
- IBFT preprepare to validate round matches block [\#329](https://github.com/PegaSysEng/pantheon/pull/329)
- Fix acceptance test [\#324](https://github.com/PegaSysEng/pantheon/pull/324)
- Added the `IbftFinalState` [\#385](https://github.com/PegaSysEng/pantheon/pull/385)
- Constantinople Fork Block [\#382](https://github.com/PegaSysEng/pantheon/pull/382)
- Fix `pantheon.cli.BesuCommandTest` test on Windows [\#380](https://github.com/PegaSysEng/pantheon/pull/380)
- JDK smoke testing is being configured differently now [\#374](https://github.com/PegaSysEng/pantheon/pull/374)
- Re-enable clique AT [\#373](https://github.com/PegaSysEng/pantheon/pull/373)
- Ignoring acceptance test [\#372](https://github.com/PegaSysEng/pantheon/pull/372)
- Changes to support Gradle 5.0 [\#371](https://github.com/PegaSysEng/pantheon/pull/371)
- Clique: Prevent out of turn blocks interrupt in-turn mining [\#364](https://github.com/PegaSysEng/pantheon/pull/364)
- Time all tasks [\#361](https://github.com/PegaSysEng/pantheon/pull/361)
- Rework `VoteTallyCache` to better represent purpose [\#360](https://github.com/PegaSysEng/pantheon/pull/360)
- Add an `UNKNOWN` `DisconnectReason` [\#359](https://github.com/PegaSysEng/pantheon/pull/359)
- New round validation [\#353](https://github.com/PegaSysEng/pantheon/pull/353)
- Update get validators for block hash test to start from block 1 [\#352](https://github.com/PegaSysEng/pantheon/pull/352)
- Idiomatic Builder Pattern [\#345](https://github.com/PegaSysEng/pantheon/pull/345)
- Revert `Repair Clique Proposer Selection` \#339 - Breaks Görli testnet [\#343](https://github.com/PegaSysEng/pantheon/pull/343)
- No fixed ports in tests [\#340](https://github.com/PegaSysEng/pantheon/pull/340)
- Update clique acceptance test genesis file to use correct clique property names [\#338](https://github.com/PegaSysEng/pantheon/pull/338)
- Supporting list of addresses in logs subscription [\#336](https://github.com/PegaSysEng/pantheon/pull/336)
- Render handler exception to `System.err` instead of `.out` [\#334](https://github.com/PegaSysEng/pantheon/pull/334)
- Renamed IBFT message classes [\#333](https://github.com/PegaSysEng/pantheon/pull/333)
- Add additional RLP tests [\#332](https://github.com/PegaSysEng/pantheon/pull/332)
- Downgrading spotless to 3.13.0 to fix threading issues [\#325](https://github.com/PegaSysEng/pantheon/pull/325)
- `eth_getTransactionReceipt` acceptance test [\#322](https://github.com/PegaSysEng/pantheon/pull/322)
- Upgrade vertx to 3.5.4 [\#316](https://github.com/PegaSysEng/pantheon/pull/316)
- Round change validation [\#315](https://github.com/PegaSysEng/pantheon/pull/315)
- Basic IBFT message validators [\#314](https://github.com/PegaSysEng/pantheon/pull/314)
- Minor repairs to clique block scheduling [\#308](https://github.com/PegaSysEng/pantheon/pull/308)
- Dependencies Version upgrade [\#303](https://github.com/PegaSysEng/pantheon/pull/303)
- Build multiple JVM [\#301](https://github.com/PegaSysEng/pantheon/pull/301)
- Smart contract acceptance test [\#296](https://github.com/PegaSysEng/pantheon/pull/296)
- Fixing WebSocket error response [\#292](https://github.com/PegaSysEng/pantheon/pull/292)
- Reword error messages following exceptions during mining [\#291](https://github.com/PegaSysEng/pantheon/pull/291)
- Clique acceptance tests [\#290](https://github.com/PegaSysEng/pantheon/pull/290)
- Delegate creation of additional JSON-RPC methods to the BesuController [\#289](https://github.com/PegaSysEng/pantheon/pull/289)
- Remove unnecessary `RlpInput` and `RlpOutput` classes [\#287](https://github.com/PegaSysEng/pantheon/pull/287)
- Remove `RlpUtils` [\#285](https://github.com/PegaSysEng/pantheon/pull/285)
- Enabling previously ignored acceptance tests [\#282](https://github.com/PegaSysEng/pantheon/pull/282)
- IPv6 peers [\#281](https://github.com/PegaSysEng/pantheon/pull/281)
- IPv6 Bootnode [\#280](https://github.com/PegaSysEng/pantheon/pull/280)
- Acceptance test for `getTransactionReceipt` JSON-RPC method [\#278](https://github.com/PegaSysEng/pantheon/pull/278)
- Inject `StorageProvider` into `BesuController` instances [\#259](https://github.com/PegaSysEng/pantheon/pull/259)

## 0.8.2

### Removed
 - Removed `import-blockchain` command because nothing exports to the required format yet (PR [\#223](https://github.com/PegaSysEng/pantheon/pull/223))

### Bug Fixes
 - `io.netty.util.internal.OutOfDirectMemoryError` errors by removing reference counting from network messages.
 - Log spam: endless loop in `nioEventLoopGroup` thanks to [@5chdn](https://github.com/5chdn) for reporting) (PR [#261](https://github.com/PegaSysEng/pantheon/pull/261))
 - Rinkeby import can stall with too many fragments thanks to [@steffenkux](https://github.com/steffenkux) and [@5chdn](https://github.com/5chdn) for reporting) (PR [#255](https://github.com/PegaSysEng/pantheon/pull/255))
 - Clique incorrectly used the chain ID instead of the network ID in ETH status messages (PR [#209](https://github.com/PegaSysEng/pantheon/pull/209))
 - Gradle deprecation warnings (PR [#246](https://github.com/PegaSysEng/pantheon/pull/246) with thanks to [@jvirtanen](https://github.com/jvirtanen))
 - Consensus issue on Ropsten:
    - Treat output length as a maximum length for CALL operations (PR [#236](https://github.com/PegaSysEng/pantheon/pull/236))
    - ECRec precompile should return empty instead of 32 zero bytes when the input is invalid (PR [#227](https://github.com/PegaSysEng/pantheon/pull/227))
 - File name too long error while building from source thanks to [@5chdn](https://github.com/5chdn) for reporting) (PR [#221](https://github.com/PegaSysEng/pantheon/pull/221))
 - Loop syntax in `runBesuPrivateNetwork.sh` (PR [#237](https://github.com/PegaSysEng/pantheon/pull/237) thanks to [@matt9ucci](https://github.com/matt9ucci))
 - Fix `CompressionException: Snappy decompression failed` errors thanks to [@5chdn](https://github.com/5chdn) for reporting) (PR [#274](https://github.com/PegaSysEng/pantheon/pull/274))

### Additions and Improvements
 - Added `--ropsten` command line argument to make syncing to Ropsten easier (PR [#197](https://github.com/PegaSysEng/pantheon/pull/197) with thanks to [@jvirtanen](https://github.com/jvirtanen))
 - Enabled constantinople in `--dev-mode` (PR [#256](https://github.com/PegaSysEng/pantheon/pull/256))
 - Supported Constantinople with Clique thanks to [@5chdn](https://github.com/5chdn) for reporting) (PR [#250](https://github.com/PegaSysEng/pantheon/pull/250), PR [#247](https://github.com/PegaSysEng/pantheon/pull/247))
 - Implemented `eth_chainId` JSON-RPC method (PR [#219](https://github.com/PegaSysEng/pantheon/pull/219))
 - Updated client version to be ethstats friendly (PR [#258](https://github.com/PegaSysEng/pantheon/pull/258))
 - Added `--node-private-key` option to allow nodekey file to be specified separately to data directory thanks to [@peterbroadhurst](https://github.com/peterbroadhurst) for requesting)  (PR [#234](https://github.com/PegaSysEng/pantheon/pull/234))
 - Added `--banned-nodeids` option to prevent connection to specific nodes (PR [#254](https://github.com/PegaSysEng/pantheon/pull/254))
 - Send client quitting disconnect message to peers on shutdown (PR [#253](https://github.com/PegaSysEng/pantheon/pull/253))
 - Improved error message for port conflict error (PR [#232](https://github.com/PegaSysEng/pantheon/pull/232))

 ### Technical Improvements
 - Upgraded Ethereum reference tests to 6.0 beta 2. (thanks to [@jvirtanen](https://github.com/jvirtanen) for the initial upgrade to beta 1)
 - Set Java compiler default encoding to UTF-8 (PR [#238](https://github.com/PegaSysEng/pantheon/pull/238) thanks to [@matt9ucci](https://github.com/matt9ucci))
 - Removed duplicate code defining default JSON-RPC APIs (PR [#218](https://github.com/PegaSysEng/pantheon/pull/218) thanks to [@matt9ucci](https://github.com/matt9ucci))
 - Improved code for parsing config (PRs [#208](https://github.com/PegaSysEng/pantheon/pull/208), [#209](https://github.com/PegaSysEng/pantheon/pull/209))
 - Use `java.time.Clock` in favour of a custom Clock interface (PR [#220](https://github.com/PegaSysEng/pantheon/pull/220))
 - Improve modularity of storage systems (PR [#211](https://github.com/PegaSysEng/pantheon/pull/211), [#207](https://github.com/PegaSysEng/pantheon/pull/207))
 - Treat JavaDoc warnings as errors (PR [#171](https://github.com/PegaSysEng/pantheon/pull/171))
 - Add benchmark for `BlockHashOperation `as a template for benchmarking other EVM operations (PR [#203](https://github.com/PegaSysEng/pantheon/pull/203))
 - Added unit tests for `EthBlockNumber` (PR [#195](https://github.com/PegaSysEng/pantheon/pull/195) thanks to [@jvirtanen](https://github.com/jvirtanen))
 - Code style improvements (PR [#196](https://github.com/PegaSysEng/pantheon/pull/196) thanks to [@jvirtanen](https://github.com/jvirtanen))
 - Added unit tests for `Web3ClientVersion` (PR [#194](https://github.com/PegaSysEng/pantheon/pull/194) with thanks to [@jvirtanen](https://github.com/jvirtanen))
 - Removed RLPUtils from `RawBlockIterator` (PR [#179](https://github.com/PegaSysEng/pantheon/pull/179))
 - Replace the JNI based snappy library with a pure-Java version (PR [#257](https://github.com/PegaSysEng/pantheon/pull/257))<|MERGE_RESOLUTION|>--- conflicted
+++ resolved
@@ -48,11 +48,8 @@
 ### Bug fixes
 - Add missing RPC method `debug_accountRange` to `RpcMethod.java` so this method can be used with `--rpc-http-api-method-no-auth` [#8153](https://github.com/hyperledger/besu/issues/8153)
 - Add a fallback pivot strategy when the safe block does not change for a long time, to make possible to complete the initial sync in case the chain is not finalizing [#8395](https://github.com/hyperledger/besu/pull/8395)
-<<<<<<< HEAD
+- Fix issue with new QBFT/IBFT blocks being produced under certain circumstances. [#8308](https://github.com/hyperledger/besu/issues/8308)
 - Fix QBFT and IBFT transitions that change the mining beneficiary [#8387](https://github.com/hyperledger/besu/issues/8387)
-=======
-- Fix issue with new QBFT/IBFT blocks being produced under certain circumstances. [#8308](https://github.com/hyperledger/besu/issues/8308)
->>>>>>> 083b1d39
 
 ## 25.2.2 hotfix
 - Pectra - Sepolia: Fix for deposit contract log decoding [#8383](https://github.com/hyperledger/besu/pull/8383)
