--- conflicted
+++ resolved
@@ -5,11 +5,8 @@
 - Fields `publicKey` and `raw` removed from RPC API `Transaction` result object [#4575](https://github.com/hyperledger/besu/pull/4575)
 
 ### Additions and Improvements
-<<<<<<< HEAD
+- Support for ephemeral testnet Shandong.  EIPs are still in flux, besu does not fully sync yet, and the network is subject to restarts. [#//FIXME](https://github.com/hyperledger/besu/pull///FIXME)
 - Added `--rpc-max-logs-range` CLI option to allow limiting the number of blocks queried by `eth_getLogs` and `priv_getLogs` RPC APIs [#4597](https://github.com/hyperledger/besu/pull/4597)
-=======
-- Support for ephemeral testnet Shandong.  EIPs are still in flux, besu does not fully sync yet, and the network is subject to restarts. [#//FIXME](https://github.com/hyperledger/besu/pull///FIXME)
->>>>>>> 1c143f16
 
 ### Bug Fixes
 
