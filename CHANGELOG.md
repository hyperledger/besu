# Changelog

## Unreleased

### Breaking Changes

### Upcoming Breaking Changes
- Plugin API will be deprecating the BesuContext interface to be replaced with the ServiceManager interface.
- `MetricSystem::createLabelledGauge` is deprecated and will be removed in a future release, replace it with `MetricSystem::createLabelledSuppliedGauge`
- k8s (KUBERNETES) Nat method is now deprecated and will be removed in a future release
- `--host-whitelist` has been deprecated in favor of `--host-allowlist` since 2020 and will be removed in a future release
- Sunsetting features - for more context on the reasoning behind the deprecation of these features, including alternative options, read [this blog post](https://www.lfdecentralizedtrust.org/blog/sunsetting-tessera-and-simplifying-hyperledger-besu)
  - Tessera privacy
  - Smart-contract-based (onchain) permissioning
  - Proof of Work consensus
  - Fast Sync

### Additions and Improvements
<<<<<<< HEAD
- Add RPC HTTP options to specify custom truststore and its password [#7978](https://github.com/hyperledger/besu/pull/7978)
=======
- Retrieve all transaction receipts for a block in one request [#6646](https://github.com/hyperledger/besu/pull/6646)
>>>>>>> 4435f752

### Bug fixes

## 24.12.0

### Breaking Changes
- Removed Retesteth rpc service and commands [#7833](https://github.com/hyperledger/besu/pull/7783)
- TLS for P2P (early access feature) has been removed [#7942](https://github.com/hyperledger/besu/pull/7942)
- In the plugin API, `BesuContext` has been renamed to `ServiceManager` to better reflect its function, plugins must be updated to work with this version
- With the upgrade of the Prometheus Java Metrics library, there are the following changes:
  - Gauge names are not allowed to end with `total`, therefore the metric `besu_blockchain_difficulty_total` is losing the `_total` suffix
  - The `_created` timestamps are not returned by default, you can set the env var `BESU_OPTS="-Dio.prometheus.exporter.includeCreatedTimestamps=true"` to enable them
  - Some JVM metrics have changed name to adhere to the OTEL standard (see the table below), [Besu Full Grafana dashboard](https://grafana.com/grafana/dashboards/16455-besu-full/) is updated to support both names

    | Old Name                        | New Name                        |
    |---------------------------------|---------------------------------|
    | jvm_memory_bytes_committed      | jvm_memory_committed_bytes      |
    | jvm_memory_bytes_init           | jvm_memory_init_bytes           |
    | jvm_memory_bytes_max            | jvm_memory_max_bytes            |
    | jvm_memory_bytes_used           | jvm_memory_used_bytes           |
    | jvm_memory_pool_bytes_committed | jvm_memory_pool_committed_bytes |
    | jvm_memory_pool_bytes_init      | jvm_memory_pool_init_bytes      |
    | jvm_memory_pool_bytes_max       | jvm_memory_pool_max_bytes       |
    | jvm_memory_pool_bytes_used      | jvm_memory_pool_used_bytes      |

### Upcoming Breaking Changes
- Plugin API will be deprecating the BesuContext interface to be replaced with the ServiceManager interface.
- `MetricSystem::createLabelledGauge` is deprecated and will be removed in a future release, replace it with `MetricSystem::createLabelledSuppliedGauge`
- k8s (KUBERNETES) Nat method is now deprecated and will be removed in a future release
- `--host-whitelist` has been deprecated in favor of `--host-allowlist` since 2020 and will be removed in a future release
- Sunsetting features - for more context on the reasoning behind the deprecation of these features, including alternative options, read [this blog post](https://www.lfdecentralizedtrust.org/blog/sunsetting-tessera-and-simplifying-hyperledger-besu)
  - Tessera privacy
  - Smart-contract-based (onchain) permissioning
  - Proof of Work consensus
  - Fast Sync

### Additions and Improvements
- Fine tune already seen txs tracker when a tx is removed from the pool [#7755](https://github.com/hyperledger/besu/pull/7755)
- Support for enabling and configuring TLS/mTLS in WebSocket service. [#7854](https://github.com/hyperledger/besu/pull/7854)
- Create and publish Besu BOM (Bill of Materials) [#7615](https://github.com/hyperledger/besu/pull/7615) 
- Update Java dependencies [#7786](https://github.com/hyperledger/besu/pull/7786)
- Add a method to get all the transaction in the pool, to the `TransactionPoolService`, to easily access the transaction pool content from plugins [#7813](https://github.com/hyperledger/besu/pull/7813)
- Upgrade RocksDB JNI library from version 8.3.2 to 9.7.3 [#7817](https://github.com/hyperledger/besu/pull/7817)
- Add a method to check if a metric category is enabled to the plugin API [#7832](https://github.com/hyperledger/besu/pull/7832)
- Add a new metric collector for counters which get their value from suppliers [#7894](https://github.com/hyperledger/besu/pull/7894)
- Add account and state overrides to `eth_call` [#7801](https://github.com/hyperledger/besu/pull/7801) and `eth_estimateGas` [#7890](https://github.com/hyperledger/besu/pull/7890)
- Add RPC WS options to specify password file for keystore and truststore [#7970](https://github.com/hyperledger/besu/pull/7970)
- Prometheus Java Metrics library upgraded to version 1.3.3 [#7880](https://github.com/hyperledger/besu/pull/7880)
- Add histogram to Prometheus metrics system [#7944](https://github.com/hyperledger/besu/pull/7944)
- Improve newPayload and FCU logs [#7961](https://github.com/hyperledger/besu/pull/7961)
- Proper support for `pending` block tag when calling `eth_estimateGas` and `eth_createAccessList` [#7951](https://github.com/hyperledger/besu/pull/7951)

### Bug fixes
- Fix registering new metric categories from plugins [#7825](https://github.com/hyperledger/besu/pull/7825)
- Fix CVE-2024-47535 [7878](https://github.com/hyperledger/besu/pull/7878)
- Fix QBFT prepared block based proposal validation [#7875](https://github.com/hyperledger/besu/pull/7875)
- Correct default parameters for frontier transactions in `eth_call` and `eth_estimateGas` [#7965](https://github.com/hyperledger/besu/pull/7965)
- Correctly parse nonce as hex in `eth_call` account overrides [#7999](https://github.com/hyperledger/besu/pull/7999)

## 24.10.0

### Breaking Changes
- Besu will now fail to start if any plugins encounter errors during initialization. To allow Besu to continue running despite plugin errors, use the `--plugin-continue-on-error` option. [#7662](https://github.com/hyperledger/besu/pull/7662)

### Upcoming Breaking Changes
- k8s (KUBERNETES) Nat method is now deprecated and will be removed in a future release
- `--host-whitelist` has been deprecated in favor of `--host-allowlist` since 2020 and will be removed in a future release

### Additions and Improvements
- Remove privacy test classes support [#7569](https://github.com/hyperledger/besu/pull/7569)
- Add Blob Transaction Metrics [#7622](https://github.com/hyperledger/besu/pull/7622)
- Implemented support for emptyBlockPeriodSeconds in QBFT [#6965](https://github.com/hyperledger/besu/pull/6965)
- LUKSO Cancun Hardfork [#7686](https://github.com/hyperledger/besu/pull/7686)
- Add configuration of Consolidation Request Contract Address via genesis configuration [#7647](https://github.com/hyperledger/besu/pull/7647)
- Interrupt pending transaction processing on block creation timeout [#7673](https://github.com/hyperledger/besu/pull/7673)
- Align gas cap calculation for transaction simulation to Geth approach [#7703](https://github.com/hyperledger/besu/pull/7703)
- Expose chainId in the `BlockchainService` [7702](https://github.com/hyperledger/besu/pull/7702)
- Add support for `chainId` in `CallParameters` [#7720](https://github.com/hyperledger/besu/pull/7720)
- Add `--ephemery` network support for Ephemery Testnet [#7563](https://github.com/hyperledger/besu/pull/7563) thanks to [@gconnect](https://github.com/gconnect)
- Add configuration of Consolidation Request Contract Address via genesis configuration [#7647](https://github.com/hyperledger/besu/pull/7647)

### Bug fixes
- Fix mounted data path directory permissions for besu user [#7575](https://github.com/hyperledger/besu/pull/7575)
- Fix for `debug_traceCall` to handle transactions without specified gas price. [#7510](https://github.com/hyperledger/besu/pull/7510)
- Corrects a regression where custom plugin services are not initialized correctly. [#7625](https://github.com/hyperledger/besu/pull/7625)
- Fix for IBFT2 chains using the BONSAI DB format [#7631](https://github.com/hyperledger/besu/pull/7631)
- Fix reading `tx-pool-min-score` option from configuration file [#7623](https://github.com/hyperledger/besu/pull/7623)
- Fix an unhandled PeerTable exception [#7733](https://github.com/hyperledger/besu/issues/7733)
- Fix RocksDBException: Busy leading to MerkleTrieException: Unable to load trie node value [#7745](https://github.com/hyperledger/besu/pull/7745)
- If a BFT validator node is syncing, pause block production until sync has completed [#7657](https://github.com/hyperledger/besu/pull/7657)
- Fix eth_feeHistory rewards when bounded by configuration [#7750](https://github.com/hyperledger/besu/pull/7750)

## 24.9.1

### Upcoming Breaking Changes

### Breaking Changes
- Receipt compaction is enabled by default. It will no longer be possible to downgrade Besu to versions prior to 24.5.1.

### Additions and Improvements
- Add 'inbound' field to admin_peers JSON-RPC Call [#7461](https://github.com/hyperledger/besu/pull/7461)
- Add pending block header to `TransactionEvaluationContext` plugin API [#7483](https://github.com/hyperledger/besu/pull/7483)
- Add bootnode to holesky config [#7500](https://github.com/hyperledger/besu/pull/7500)
- Implement engine_getClientVersionV1 [#7512](https://github.com/hyperledger/besu/pull/7512)
- Performance optimzation for ECMUL (1 of 2) [#7509](https://github.com/hyperledger/besu/pull/7509)
- Performance optimzation for ECMUL (2 of 2) [#7543](https://github.com/hyperledger/besu/pull/7543)
- Include current chain head block when computing `eth_maxPriorityFeePerGas` [#7485](https://github.com/hyperledger/besu/pull/7485)
- Remove (old) documentation updates from the changelog [#7562](https://github.com/hyperledger/besu/pull/7562)
- Update Java and Gradle dependencies [#7571](https://github.com/hyperledger/besu/pull/7571)
- Layered txpool: new options `--tx-pool-min-score` to remove a tx from pool when its score is lower than the specified value [#7576](https://github.com/hyperledger/besu/pull/7576)
- Add `engine_getBlobsV1` method to the Engine API [#7553](https://github.com/hyperledger/besu/pull/7553)

### Bug fixes
- Fix tracing in precompiled contracts when halting for out of gas [#7318](https://github.com/hyperledger/besu/issues/7318)
- Correctly release txpool save and restore lock in case of exceptions [#7473](https://github.com/hyperledger/besu/pull/7473)
- Fix for `eth_gasPrice` could not retrieve block error [#7482](https://github.com/hyperledger/besu/pull/7482)
- Correctly drops messages that exceeds local message size limit [#5455](https://github.com/hyperledger/besu/pull/7507)
- **DebugMetrics**: Fixed a `ClassCastException` occurring in `DebugMetrics` when handling nested metric structures. Previously, `Double` values within these structures were incorrectly cast to `Map` objects, leading to errors. This update allows for proper handling of both direct values and nested structures at the same level. Issue# [#7383](https://github.com/hyperledger/besu/pull/7383)
- `evmtool` was not respecting the `--genesis` setting, resulting in unexpected trace results. [#7433](https://github.com/hyperledger/besu/pull/7433)
- The genesis config override `contractSizeLimit` was not wired into code size limits [#7557](https://github.com/hyperledger/besu/pull/7557)
- Fix incorrect key filtering in LayeredKeyValueStorage stream [#7535](https://github.com/hyperledger/besu/pull/7557)
- Layered txpool: do not send notifications when moving tx between layers [#7539](https://github.com/hyperledger/besu/pull/7539)
- Layered txpool: fix for unsent drop notifications on remove [#7538](https://github.com/hyperledger/besu/pull/7538)
- Honor block number or tag parameter in eth_estimateGas and eth_createAccessList [#7502](https://github.com/hyperledger/besu/pull/7502)
- Fixed NPE during DefaultBlockchain object initialization [#7601](https://github.com/hyperledger/besu/pull/7601)

## 24.9.0

This release version has been deprecated release due to CI bug

## 24.8.0

### Upcoming Breaking Changes
- Receipt compaction will be enabled by default in a future version of Besu. After this change it will not be possible to downgrade to the previous Besu version.
- --Xbonsai-limit-trie-logs-enabled is deprecated, use --bonsai-limit-trie-logs-enabled instead
- --Xbonsai-trie-logs-pruning-window-size is deprecated, use --bonsai-trie-logs-pruning-window-size instead
- `besu storage x-trie-log` subcommand is deprecated, use `besu storage trie-log` instead
- Allow configuration of Withdrawal Request Contract Address via genesis configuration [#7356](https://github.com/hyperledger/besu/pull/7356)

### Breaking Changes
- Remove long-deprecated `perm*whitelist*` methods [#7401](https://github.com/hyperledger/besu/pull/7401)

### Additions and Improvements
- Allow optional loading of `jemalloc` (if installed) by setting the environment variable `BESU_USING_JEMALLOC` to true/false. It that env is not set at all it will behave as if it is set to `true`
- Expose set finalized/safe block in plugin api BlockchainService. These method can be used by plugins to set finalized/safe block for a PoA network (such as QBFT, IBFT and Clique).[#7382](https://github.com/hyperledger/besu/pull/7382)
- In process RPC service [#7395](https://github.com/hyperledger/besu/pull/7395)
- Added support for tracing private transactions using `priv_traceTransaction` API. [#6161](https://github.com/hyperledger/besu/pull/6161)
- Wrap WorldUpdater into EVMWorldupdater [#7434](https://github.com/hyperledger/besu/pull/7434)
- Bump besu-native to 0.9.4 [#7456](https://github.com/hyperledger/besu/pull/7456)=

### Bug fixes
- Correct entrypoint in Docker evmtool [#7430](https://github.com/hyperledger/besu/pull/7430)
- Fix protocol schedule check for devnets [#7429](https://github.com/hyperledger/besu/pull/7429)
- Fix behaviour when starting in a pre-merge network [#7431](https://github.com/hyperledger/besu/pull/7431)
- Fix Null pointer from DNS daemon [#7505](https://github.com/hyperledger/besu/issues/7505)

### Download Links
https://github.com/hyperledger/besu/releases/tag/24.8.0
https://github.com/hyperledger/besu/releases/download/24.8.0/besu-24.8.0.tar.gz / sha256 9671157a623fb94005357bc409d1697a0d62bb6fd434b1733441bb301a9534a4
https://github.com/hyperledger/besu/releases/download/24.8.0/besu-24.8.0.zip / sha256 9ee217d2188e8da89002c3f42e4f85f89aab782e9512bd03520296f0a4dcdd90

## 24.7.1

### Breaking Changes
- Remove deprecated sync modes (X_SNAP and X_CHECKPOINT). Use SNAP and CHECKPOINT instead [#7309](https://github.com/hyperledger/besu/pull/7309)
- Remove PKI-backed QBFT (deprecated in 24.5.1) Other forms of QBFT remain unchanged. [#7293](https://github.com/hyperledger/besu/pull/7293)
- Do not maintain connections to PoA bootnodes [#7358](https://github.com/hyperledger/besu/pull/7358). See [#7314](https://github.com/hyperledger/besu/pull/7314) for recommended alternative behaviour.

### Upcoming Breaking Changes
- Receipt compaction will be enabled by default in a future version of Besu. After this change it will not be possible to downgrade to the previous Besu version.
- --Xbonsai-limit-trie-logs-enabled is deprecated, use --bonsai-limit-trie-logs-enabled instead
- --Xbonsai-trie-logs-pruning-window-size is deprecated, use --bonsai-trie-logs-pruning-window-size instead
- `besu storage x-trie-log` subcommand is deprecated, use `besu storage trie-log` instead

### Additions and Improvements
- `--Xsnapsync-bft-enabled` option enables experimental support for snap sync with IBFT/QBFT permissioned Bonsai-DB chains [#7140](https://github.com/hyperledger/besu/pull/7140)
- Add support to load external profiles using `--profile` [#7265](https://github.com/hyperledger/besu/issues/7265)
- `privacy-nonce-always-increments` option enables private transactions to always increment the nonce, even if the transaction is invalid [#6593](https://github.com/hyperledger/besu/pull/6593)
- Added `block-test` subcommand to the evmtool which runs blockchain reference tests [#7293](https://github.com/hyperledger/besu/pull/7293)
- removed PKI backed QBFT [#7310](https://github.com/hyperledger/besu/pull/7310)
- Implement gnark-crypto for eip-2537 [#7316](https://github.com/hyperledger/besu/pull/7316)
- Improve blob size transaction selector [#7312](https://github.com/hyperledger/besu/pull/7312)
- Added EIP-7702 [#7237](https://github.com/hyperledger/besu/pull/7237)
- Implement gnark-crypto for eip-196 [#7262](https://github.com/hyperledger/besu/pull/7262)
- Add trie log pruner metrics [#7352](https://github.com/hyperledger/besu/pull/7352)
- Force bonsai-limit-trie-logs-enabled=false when sync-mode=FULL instead of startup error [#7357](https://github.com/hyperledger/besu/pull/7357)
- `--Xbonsai-parallel-tx-processing-enabled` option enables executing transactions in parallel during block processing for Bonsai nodes
- Reduce default trie log pruning window size from 30,000 to 5,000 [#7365](https://github.com/hyperledger/besu/pull/7365)
- Add option `--poa-discovery-retry-bootnodes` for PoA networks to always use bootnodes during peer refresh, not just on first start [#7314](https://github.com/hyperledger/besu/pull/7314)

### Bug fixes
- Fix `eth_call` deserialization to correctly ignore unknown fields in the transaction object. [#7323](https://github.com/hyperledger/besu/pull/7323)
- Prevent Besu from starting up with sync-mode=FULL and bonsai-limit-trie-logs-enabled=true for private networks [#7357](https://github.com/hyperledger/besu/pull/7357)
- Add 30 second timeout to trie log pruner preload [#7365](https://github.com/hyperledger/besu/pull/7365)
- Avoid executing pruner preload during trie log subcommands [#7366](https://github.com/hyperledger/besu/pull/7366)

### Download Links
https://github.com/hyperledger/besu/releases/tag/24.7.1
https://github.com/hyperledger/besu/releases/download/24.7.1/besu-24.7.1.tar.gz / sha256 59ac352a86fd887225737a5fe4dad1742347edd3c3fbed98b079177e4ea8d544
https://github.com/hyperledger/besu/releases/download/24.7.1/besu-24.7.1.zip / sha256 e616f8100f026a71a146a33847b40257c279b38085b17bb991df045cccb6f832

## 24.7.0

### Upcoming Breaking Changes
- Receipt compaction will be enabled by default in a future version of Besu. After this change it will not be possible to downgrade to the previous Besu version.
- PKI-backed QBFT will be removed in a future version of Besu. Other forms of QBFT will remain unchanged.
- --Xbonsai-limit-trie-logs-enabled is deprecated, use --bonsai-limit-trie-logs-enabled instead
- --Xbonsai-trie-logs-pruning-window-size is deprecated, use --bonsai-trie-logs-pruning-window-size instead
- `besu storage x-trie-log` subcommand is deprecated, use `besu storage trie-log` instead

### Breaking Changes
- `Xp2p-peer-lower-bound` has been removed. [#7247](https://github.com/hyperledger/besu/pull/7247)

### Additions and Improvements
- Support for eth_maxPriorityFeePerGas [#5658](https://github.com/hyperledger/besu/issues/5658)
- Improve genesis state performance at startup [#6977](https://github.com/hyperledger/besu/pull/6977)
- Enable continuous profiling with default setting [#7006](https://github.com/hyperledger/besu/pull/7006)
- A full and up to date implementation of EOF for Prague [#7169](https://github.com/hyperledger/besu/pull/7169)
- Add Subnet-Based Peer Permissions.  [#7168](https://github.com/hyperledger/besu/pull/7168)
- Reduce lock contention on transaction pool when building a block [#7180](https://github.com/hyperledger/besu/pull/7180)
- Update Docker base image to Ubuntu 24.04 [#7251](https://github.com/hyperledger/besu/pull/7251)
- Add LUKSO as predefined network name [#7223](https://github.com/hyperledger/besu/pull/7223)
- Refactored how code, initcode, and max stack size are configured in forks. [#7245](https://github.com/hyperledger/besu/pull/7245)
- Nodes in a permissioned chain maintain (and retry) connections to bootnodes [#7257](https://github.com/hyperledger/besu/pull/7257)
- Promote experimental `besu storage x-trie-log` subcommand to production-ready [#7278](https://github.com/hyperledger/besu/pull/7278)
- Enhanced BFT round-change diagnostics [#7271](https://github.com/hyperledger/besu/pull/7271)

### Bug fixes
- Validation errors ignored in accounts-allowlist and empty list [#7138](https://github.com/hyperledger/besu/issues/7138)
- Fix "Invalid block detected" for BFT chains using Bonsai DB [#7204](https://github.com/hyperledger/besu/pull/7204)
- Fix "Could not confirm best peer had pivot block" [#7109](https://github.com/hyperledger/besu/issues/7109)
- Fix "Chain Download Halt" [#6884](https://github.com/hyperledger/besu/issues/6884)

### Download Links
https://github.com/hyperledger/besu/releases/tag/24.7.0
https://github.com/hyperledger/besu/releases/download/24.7.0/besu-24.7.0.tar.gz / sha256 96cf47defd1d8c10bfc22634e53e3d640eaa81ef58cb0808e5f4265998979530
https://github.com/hyperledger/besu/releases/download/24.7.0/besu-24.7.0.zip / sha256 7e92e2eb469be197af8c8ca7ac494e7a2e7ee91cbdb02d99ff87fb5209e0c2a0



## 24.6.0

### Breaking Changes
- Java 21 has been enforced as minimum version to build and run Besu.
- With --Xbonsai-limit-trie-logs-enabled by default in this release, historic trie log data will be removed from the database unless sync-mode=FULL. It respects the --bonsai-historical-block-limit setting so shouldn't break any RPCs, but may be breaking if you are accessing this data from the database directly. Can be disabled with --bonsai-limit-trie-logs-enabled=false
- In profile=ENTERPRISE, use sync-mode=FULL (instead of FAST) and data-storage-format=FOREST (instead of BONSAI) [#7186](https://github.com/hyperledger/besu/pull/7186)
  - If this breaks your node, you can reset sync-mode=FAST and data-storage-format=BONSAI

### Upcoming Breaking Changes
- Receipt compaction will be enabled by default in a future version of Besu. After this change it will not be possible to downgrade to the previous Besu version.
- PKI-backed QBFT will be removed in a future version of Besu. Other forms of QBFT will remain unchanged.
- --Xbonsai-limit-trie-logs-enabled is deprecated, use --bonsai-limit-trie-logs-enabled instead
- --Xbonsai-trie-logs-pruning-window-size is deprecated, use --bonsai-trie-logs-pruning-window-size instead

### Additions and Improvements
- Add two counters to DefaultBlockchain in order to be able to calculate TPS and Mgas/s [#7105](https://github.com/hyperledger/besu/pull/7105)
- Enable --Xbonsai-limit-trie-logs-enabled by default, unless sync-mode=FULL [#7181](https://github.com/hyperledger/besu/pull/7181)
- Promote experimental --Xbonsai-limit-trie-logs-enabled to production-ready, --bonsai-limit-trie-logs-enabled [#7192](https://github.com/hyperledger/besu/pull/7192)
- Promote experimental --Xbonsai-trie-logs-pruning-window-size to production-ready, --bonsai-trie-logs-pruning-window-size [#7192](https://github.com/hyperledger/besu/pull/7192)
- `admin_nodeInfo` JSON/RPC call returns the currently active EVM version [#7127](https://github.com/hyperledger/besu/pull/7127)
- Improve the selection of the most profitable built block [#7174](https://github.com/hyperledger/besu/pull/7174)

### Bug fixes
- Make `eth_gasPrice` aware of the base fee market [#7102](https://github.com/hyperledger/besu/pull/7102)

### Download Links
https://github.com/hyperledger/besu/releases/tag/24.6.0
https://github.com/hyperledger/besu/releases/download/24.6.0/besu-24.6.0.tar.gz / sha256 fa86e5c6873718cd568e3326151ce06957a5e7546b52df79a831ea9e39b857ab
https://github.com/hyperledger/besu/releases/download/24.6.0/besu-24.6.0.zip / sha256 8b2d3a674cd7ead68b9ca68fea21e46d5ec9b278bbadc73f8c13c6a1e1bc0e4d

## 24.5.2

### Upcoming Breaking Changes
- Version 24.5.x will be the last series to support Java 17. Next release after versions 24.5.x will require Java 21 to build and run.
- Receipt compaction will be enabled by default in a future version of Besu. After this change it will not be possible to downgrade to the previous Besu version.
- PKI-backed QBFT will be removed in a future version of Besu. Other forms of QBFT will remain unchanged.

### Additions and Improvements
- Remove deprecated Goerli testnet [#7049](https://github.com/hyperledger/besu/pull/7049)
- Default bonsai to use full-flat db and code-storage-by-code-hash [#6984](https://github.com/hyperledger/besu/pull/6894)
- New RPC methods miner_setExtraData and miner_getExtraData [#7078](https://github.com/hyperledger/besu/pull/7078)
- Disconnect peers that have multiple discovery ports since they give us bad neighbours [#7089](https://github.com/hyperledger/besu/pull/7089)
- Port Tuweni dns-discovery into Besu. [#7129](https://github.com/hyperledger/besu/pull/7129)

### Known Issues
- [Frequency: occasional < 10%] Chain download halt. Only affects new syncs (new nodes syncing from scratch). Symptom: Block import halts, despite having a full set of peers and world state downloading finishing. Generally restarting besu will resolve the issue. We are tracking this in [#6884](https://github.com/hyperledger/besu/pull/6884)

### Bug fixes
- Fix parsing `gasLimit` parameter when its value is > `Long.MAX_VALUE` [#7116](https://github.com/hyperledger/besu/pull/7116)
- Skip validation of withdrawals when importing BFT blocks since withdrawals don't apply to BFT chains [#7115](https://github.com/hyperledger/besu/pull/7115)
- Make `v` abd `yParity` match in type 1 and 2 transactions in JSON-RPC and GraphQL [#7139](https://github.com/hyperledger/besu/pull/7139)

### Download Links
https://github.com/hyperledger/besu/releases/tag/24.5.2
https://github.com/hyperledger/besu/releases/download/24.5.2/besu-24.5.2.tar.gz / sha256 4049bf48022ae073065b46e27088399dfb22035e9134ed4ac2c86dd8c5b5fbe9
https://github.com/hyperledger/besu/releases/download/24.5.2/besu-24.5.2.zip / sha256 23966b501a69e320e8f8f46a3d103ccca45b53f8fee35a6543bd9a260b5784ee

## 24.5.1

### Breaking Changes
- RocksDB database metadata format has changed to be more expressive, the migration of an existing metadata file to the new format is automatic at startup. Before performing a downgrade to a previous version it is mandatory to revert to the original format using the subcommand `besu --data-path=/path/to/besu/datadir storage revert-metadata v2-to-v1`.
- BFT networks won't start with SNAP or CHECKPOINT sync (previously Besu would start with this config but quietly fail to sync, so it's now more obvious that it won't work) [#6625](https://github.com/hyperledger/besu/pull/6625), [#6667](https://github.com/hyperledger/besu/pull/6667)
- Forest pruning has been removed, it was deprecated since 24.1.0. In case you are still using it you must now remove any of the following options: `pruning-enabled`, `pruning-blocks-retained` and `pruning-block-confirmations`, from your configuration, and you may want to consider switching to Bonsai.
- Deprecated Goerli testnet has been removed.

### Upcoming Breaking Changes
- Version 24.5.x will be the last series to support Java 17. Next release after versions 24.5.x will require Java 21 to build and run.
- Receipt compaction will be enabled by default in a future version of Besu. After this change it will not be possible to downgrade to the previous Besu version.
- PKI-backed QBFT will be removed in a future version of Besu. Other forms of QBFT will remain unchanged. 

### Known Issues
- [Frequency: occasional < 10%] Chain download halt. Only affects new syncs (new nodes syncing from scratch). Symptom: Block import halts, despite having a full set of peers and world state downloading finishing. Generally restarting besu will resolve the issue. We are tracking this in [#6884](https://github.com/hyperledger/besu/pull/6884)
- [Frequency: occasional < 10%] Low peer numbers. More likely to occur on testnets (holesky and sepolia) but also can occur on mainnet. Symptom: peer count stays at 0 for an hour or more. Generally restarting besu will resolve the issue. We are tracking this in [#6805](https://github.com/hyperledger/besu/pull/6805)

### Additions and Improvements
- Update "host allow list" logic to transition from deprecated `host()` method to suggested `authority()` method.[#6878](https://github.com/hyperledger/besu/issues/6878)
- `txpool_besuPendingTransactions`change parameter `numResults` to optional parameter [#6708](https://github.com/hyperledger/besu/pull/6708)
- Extend `Blockchain` service [#6592](https://github.com/hyperledger/besu/pull/6592)
- Add bft-style `blockperiodseconds` transitions to Clique [#6596](https://github.com/hyperledger/besu/pull/6596)
- Add `createemptyblocks` transitions to Clique [#6608](https://github.com/hyperledger/besu/pull/6608)
- RocksDB database metadata refactoring [#6555](https://github.com/hyperledger/besu/pull/6555)
- Make layered txpool aware of `minGasPrice` and `minPriorityFeePerGas` dynamic options [#6611](https://github.com/hyperledger/besu/pull/6611)
- Update commons-compress to 1.26.0 [#6648](https://github.com/hyperledger/besu/pull/6648)
- Update Vert.x to 4.5.4 [#6666](https://github.com/hyperledger/besu/pull/6666)
- Refactor and extend `TransactionPoolValidatorService` [#6636](https://github.com/hyperledger/besu/pull/6636)
- Introduce `TransactionSimulationService` [#6686](https://github.com/hyperledger/besu/pull/6686)
- Transaction call object to accept both `input` and `data` field simultaneously if they are set to equal values [#6702](https://github.com/hyperledger/besu/pull/6702)
- `eth_call` for blob tx allows for empty `maxFeePerBlobGas` [#6731](https://github.com/hyperledger/besu/pull/6731)
- Extend error handling of plugin RPC methods [#6759](https://github.com/hyperledger/besu/pull/6759)
- Added engine_newPayloadV4 and engine_getPayloadV4 methods [#6783](https://github.com/hyperledger/besu/pull/6783)
- Reduce storage size of receipts [#6602](https://github.com/hyperledger/besu/pull/6602)
- Dedicated log marker for invalid txs removed from the txpool [#6826](https://github.com/hyperledger/besu/pull/6826)
- Prevent startup with BONSAI and privacy enabled [#6809](https://github.com/hyperledger/besu/pull/6809)
- Remove deprecated Forest pruning [#6810](https://github.com/hyperledger/besu/pull/6810)
- Experimental Snap Sync Server [#6640](https://github.com/hyperledger/besu/pull/6640)
- Upgrade Reference Tests to 13.2 [#6854](https://github.com/hyperledger/besu/pull/6854)
- Update Web3j dependencies [#6811](https://github.com/hyperledger/besu/pull/6811)
- Add `tx-pool-blob-price-bump` option to configure the price bump percentage required to replace blob transactions (by default 100%) [#6874](https://github.com/hyperledger/besu/pull/6874)
- Log detailed timing of block creation steps [#6880](https://github.com/hyperledger/besu/pull/6880)
- Expose transaction count by type metrics for the layered txpool [#6903](https://github.com/hyperledger/besu/pull/6903)
- Expose bad block events via the BesuEvents plugin API  [#6848](https://github.com/hyperledger/besu/pull/6848)
- Add RPC errors metric [#6919](https://github.com/hyperledger/besu/pull/6919/)
- Add `rlp decode` subcommand to decode IBFT/QBFT extraData to validator list [#6895](https://github.com/hyperledger/besu/pull/6895)
- Allow users to specify which plugins are registered [#6700](https://github.com/hyperledger/besu/pull/6700)
- Layered txpool tuning for blob transactions [#6940](https://github.com/hyperledger/besu/pull/6940)

### Bug fixes
- Fix txpool dump/restore race condition [#6665](https://github.com/hyperledger/besu/pull/6665)
- Make block transaction selection max time aware of PoA transitions [#6676](https://github.com/hyperledger/besu/pull/6676)
- Don't enable the BFT mining coordinator when running sub commands such as `blocks export` [#6675](https://github.com/hyperledger/besu/pull/6675)
- In JSON-RPC return optional `v` fields for type 1 and type 2 transactions [#6762](https://github.com/hyperledger/besu/pull/6762)
- Fix Shanghai/QBFT block import bug when syncing new nodes [#6765](https://github.com/hyperledger/besu/pull/6765)
- Fix to avoid broadcasting full blob txs, instead of only the tx announcement, to a subset of nodes [#6835](https://github.com/hyperledger/besu/pull/6835)
- Snap client fixes discovered during snap server testing [#6847](https://github.com/hyperledger/besu/pull/6847)
- Correctly initialize the txpool as disabled on creation [#6890](https://github.com/hyperledger/besu/pull/6890)
- Fix worldstate download halt when using snap sync during initial sync [#6981](https://github.com/hyperledger/besu/pull/6981)
- Fix chain halt due to peers only partially responding with headers. And worldstate halts caused by a halt in the chain sync [#7027](https://github.com/hyperledger/besu/pull/7027)

### Download Links
https://github.com/hyperledger/besu/releases/tag/24.5.1
https://github.com/hyperledger/besu/releases/download/24.5.1/besu-24.5.1.tar.gz / sha256 77e39b21dbd4186136193fc6e832ddc1225eb5078a5ac980fb754b33ad35d554
https://github.com/hyperledger/besu/releases/download/24.5.1/besu-24.5.1.zip / sha256 13d75b6b22e1303f39fd3eaddf736b24ca150b2bafa7b98fce7c7782e54b213f

## 24.3.0

### Breaking Changes
- SNAP - Snap sync is now the default for named networks [#6530](https://github.com/hyperledger/besu/pull/6530)
  - if you want to use the previous default behavior, you'll need to specify `--sync-mode=FAST`
- BONSAI - Default data storage format is now Bonsai [#6536](https://github.com/hyperledger/besu/pull/6536)
  - if you had previously used the default (FOREST), at startup you will get an error indicating the mismatch
    `Mismatch: DB at '/your-path' is FOREST (Version 1) but config expects BONSAI (Version 2). Please check your config.`
  - to fix this mismatch, specify the format explicitly using `--data-storage-format=FOREST`
- Following the OpenMetrics convention, the updated Prometheus client adds the `_total` suffix to every metrics of type counter, with the effect that some existing metrics have been renamed to have this suffix. If you are using the official Besu Grafana dashboard [(available here)](https://grafana.com/grafana/dashboards/16455-besu-full/), just update it to the latest revision, that accepts the old and the new name of the affected metrics. If you have a custom dashboard or use the metrics in other ways, then you need to manually update it to support the new naming.
- The `trace-filter` method in JSON-RPC API now has a default block range limit of 1000, adjustable with `--rpc-max-trace-filter-range` (thanks @alyokaz) [#6446](https://github.com/hyperledger/besu/pull/6446)
- Requesting the Ethereum Node Record (ENR) to acquire the fork id from bonded peers is now enabled by default, so the following change has been made [#5628](https://github.com/hyperledger/besu/pull/5628):
- `--Xfilter-on-enr-fork-id` has been removed. To disable the feature use `--filter-on-enr-fork-id=false`.
- `--engine-jwt-enabled` has been removed. Use `--engine-jwt-disabled` instead. [#6491](https://github.com/hyperledger/besu/pull/6491)
- Release docker images now provided at ghcr.io instead of dockerhub

### Deprecations
- X_SNAP and X_CHECKPOINT are marked for deprecation and will be removed in 24.6.0 in favor of SNAP and CHECKPOINT [#6405](https://github.com/hyperledger/besu/pull/6405)
- `--Xp2p-peer-lower-bound` is deprecated. [#6501](https://github.com/hyperledger/besu/pull/6501)

### Upcoming Breaking Changes
- `--Xbonsai-limit-trie-logs-enabled` will be removed. You will need to use `--bonsai-limit-trie-logs-enabled` instead. Additionally, this limit will change to be enabled by default.
  - If you do not want the limit enabled (eg you have `--bonsai-historical-block-limit` set < 512), you need to explicitly disable it using `--bonsai-limit-trie-logs-enabled=false` or increase the limit. [#6561](https://github.com/hyperledger/besu/pull/6561)

### Additions and Improvements
- Upgrade Prometheus and Opentelemetry dependencies [#6422](https://github.com/hyperledger/besu/pull/6422)
- Add `OperationTracer.tracePrepareTransaction`, where the sender account has not yet been altered[#6453](https://github.com/hyperledger/besu/pull/6453)
- Improve the high spec flag by limiting it to a few column families [#6354](https://github.com/hyperledger/besu/pull/6354)
- Log blob count when importing a block via Engine API [#6466](https://github.com/hyperledger/besu/pull/6466)
- Introduce `--Xbonsai-limit-trie-logs-enabled` experimental feature which by default will only retain the latest 512 trie logs, saving about 3GB per week in database growth [#5390](https://github.com/hyperledger/besu/issues/5390)
- Introduce `besu storage x-trie-log prune` experimental offline subcommand which will prune all redundant trie logs except the latest 512 [#6303](https://github.com/hyperledger/besu/pull/6303)
- Improve flat trace generation performance [#6472](https://github.com/hyperledger/besu/pull/6472)
- SNAP and CHECKPOINT sync - early access flag removed so now simply SNAP and CHECKPOINT [#6405](https://github.com/hyperledger/besu/pull/6405)
- X_SNAP and X_CHECKPOINT are marked for deprecation and will be removed in 24.4.0
- Github Actions based build.
- Introduce caching mechanism to optimize Keccak hash calculations for account storage slots during block processing [#6452](https://github.com/hyperledger/besu/pull/6452)
- Added configuration options for `pragueTime` to genesis file for Prague fork development [#6473](https://github.com/hyperledger/besu/pull/6473)
- Moving trielog storage to RocksDB's blobdb to improve write amplications [#6289](https://github.com/hyperledger/besu/pull/6289)
- Support for `shanghaiTime` fork and Shanghai EVM smart contracts in QBFT/IBFT chains [#6353](https://github.com/hyperledger/besu/pull/6353)
- Change ExecutionHaltReason for contract creation collision case to return ILLEGAL_STATE_CHANGE [#6518](https://github.com/hyperledger/besu/pull/6518) 
- Experimental feature `--Xbonsai-code-using-code-hash-enabled` for storing Bonsai code storage by code hash [#6505](https://github.com/hyperledger/besu/pull/6505)
- More accurate column size `storage rocksdb usage` subcommand [#6540](https://github.com/hyperledger/besu/pull/6540)
- Adds `storage rocksdb x-stats` subcommand [#6540](https://github.com/hyperledger/besu/pull/6540)
- New `eth_blobBaseFee`JSON-RPC method [#6581](https://github.com/hyperledger/besu/pull/6581)
- Add blob transaction support to `eth_call` [#6661](https://github.com/hyperledger/besu/pull/6661)
- Add blobs to `eth_feeHistory` [#6679](https://github.com/hyperledger/besu/pull/6679)
- Upgrade reference tests to version 13.1 [#6574](https://github.com/hyperledger/besu/pull/6574)
- Extend `BesuConfiguration` service [#6584](https://github.com/hyperledger/besu/pull/6584)
- Add `ethereum_min_gas_price` and `ethereum_min_priority_fee` metrics to track runtime values of `min-gas-price` and `min-priority-fee` [#6587](https://github.com/hyperledger/besu/pull/6587)
- Option to perform version incompatibility checks when starting Besu. In this first release of the feature, if `--version-compatibility-protection` is set to true it checks that the version of Besu being started is the same or higher than the previous version. [6307](https://github.com/hyperledger/besu/pull/6307)
- Moved account frame warming from GasCalculator into the Call operations [#6557](https://github.com/hyperledger/besu/pull/6557)

### Bug fixes
- Fix the way an advertised host configured with `--p2p-host` is treated when communicating with the originator of a PING packet [#6225](https://github.com/hyperledger/besu/pull/6225)
- Fix `poa-block-txs-selection-max-time` option that was inadvertently reset to its default after being configured [#6444](https://github.com/hyperledger/besu/pull/6444)
- Fix for tx incorrectly discarded when there is a timeout during block creation [#6563](https://github.com/hyperledger/besu/pull/6563)
- Fix traces so that call gas costing in traces matches other clients traces [#6525](https://github.com/hyperledger/besu/pull/6525)

### Download Links
https://github.com/hyperledger/besu/releases/tag/24.3.0
https://github.com/hyperledger/besu/releases/download/24.3.0/besu-24.3.0.tar.gz / sha256 8037ce51bb5bb396d29717a812ea7ff577b0d6aa341d67d1e5b77cbc55b15f84
https://github.com/hyperledger/besu/releases/download/24.3.0/besu-24.3.0.zip / sha256 41ea2ca734a3b377f43ee178166b5b809827084789378dbbe4e5b52bbd8e0674

## 24.1.2

### Bug fixes
- Fix ETC Spiral upgrade breach of consensus [#6524](https://github.com/hyperledger/besu/pull/6524)

### Additions and Improvements
- Adds timestamp to enable Cancun upgrade on mainnet [#6545](https://github.com/hyperledger/besu/pull/6545)
- Github Actions based build.[#6427](https://github.com/hyperledger/besu/pull/6427)

### Download Links
https://hyperledger.jfrog.io/artifactory/besu-binaries/besu/24.1.2/besu-24.1.2.zip / sha256 9033f300edd81c770d3aff27a29f59dd4b6142a113936886a8f170718e412971
https://hyperledger.jfrog.io/artifactory/besu-binaries/besu/24.1.2/besu-24.1.2.tar.gz / sha256 082db8cf4fb67527aa0dd757e5d254b3b497f5027c23287f9c0a74a6a743bf08

## 24.1.1

### Breaking Changes
- New `EXECUTION_HALTED` error returned if there is an error executing or simulating a transaction, with the reason for execution being halted. Replaces the generic `INTERNAL_ERROR` return code in certain cases which some applications may be checking for [#6343](https://github.com/hyperledger/besu/pull/6343)
- The Besu Docker images with `openjdk-latest` tags since 23.10.3 were incorrectly using UID 1001 instead of 1000 for the container's `besu` user. The user now uses 1000 again. Containers created from or migrated to images using UID 1001 will need to chown their persistent database files to UID 1000 (thanks @h4l) [#6360](https://github.com/hyperledger/besu/pull/6360)
- The deprecated `--privacy-onchain-groups-enabled` option has now been removed. Use the `--privacy-flexible-groups-enabled` option instead. [#6411](https://github.com/hyperledger/besu/pull/6411)
- The time that can be spent selecting transactions during block creation is not capped at 5 seconds for PoS and PoW networks, and for PoA networks, at 75% of the block period specified in the genesis. This is to prevent possible DoS attacks in case a single transaction is taking too long to execute, and to have a stable block production rate. This could be a breaking change if an existing network needs to accept transactions that take more time to execute than the newly introduced limit. If it is mandatory for these networks to keep processing these long processing transaction, then the default value of `block-txs-selection-max-time` or `poa-block-txs-selection-max-time` needs to be tuned accordingly. [#6423](https://github.com/hyperledger/besu/pull/6423)

### Deprecations

### Additions and Improvements
- Optimize RocksDB WAL files, allows for faster restart and a more linear disk space utilization [#6328](https://github.com/hyperledger/besu/pull/6328)
- Disable transaction handling when the node is not in sync, to avoid unnecessary transaction validation work [#6302](https://github.com/hyperledger/besu/pull/6302)
- Introduce TransactionEvaluationContext to pass data between transaction selectors and plugin, during block creation [#6381](https://github.com/hyperledger/besu/pull/6381)
- Upgrade dependencies [#6377](https://github.com/hyperledger/besu/pull/6377)
- Upgrade `com.fasterxml.jackson` dependencies [#6378](https://github.com/hyperledger/besu/pull/6378)
- Upgrade Guava dependency [#6396](https://github.com/hyperledger/besu/pull/6396)
- Upgrade Mockito [#6397](https://github.com/hyperledger/besu/pull/6397)
- Upgrade `tech.pegasys.discovery:discovery` [#6414](https://github.com/hyperledger/besu/pull/6414)
- Options to tune the max allowed time that can be spent selecting transactions during block creation are now stable [#6423](https://github.com/hyperledger/besu/pull/6423)
- Support for "pending" in `qbft_getValidatorsByBlockNumber` [#6436](https://github.com/hyperledger/besu/pull/6436)

### Bug fixes
- INTERNAL_ERROR from `eth_estimateGas` JSON/RPC calls [#6344](https://github.com/hyperledger/besu/issues/6344)
- Fix Besu Docker images with `openjdk-latest` tags since 23.10.3 using UID 1001 instead of 1000 for the `besu` user [#6360](https://github.com/hyperledger/besu/pull/6360)
- Fluent EVM API definition for Tangerine Whistle had incorrect code size validation configured [#6382](https://github.com/hyperledger/besu/pull/6382)
- Correct mining beneficiary for Clique networks in TraceServiceImpl [#6390](https://github.com/hyperledger/besu/pull/6390)
- Fix to gas limit delta calculations used in block production. Besu should now increment or decrement the block gas limit towards its target correctly (thanks @arbora) #6425
- Ensure Backward Sync waits for initial sync before starting a session [#6455](https://github.com/hyperledger/besu/issues/6455)
- Silence the noisy DNS query errors [#6458](https://github.com/hyperledger/besu/issues/6458)

### Download Links
https://hyperledger.jfrog.io/artifactory/besu-binaries/besu/24.1.1/besu-24.1.1.zip / sha256 e23c5b790180756964a70dcdd575ee2ed2c2efa79af00bce956d23bd2f7dc67c
https://hyperledger.jfrog.io/artifactory/besu-binaries/besu/24.1.1/besu-24.1.1.tar.gz / sha256 4b0ddd5a25be2df5d2324bff935785eb63e4e3a5f421614ea690bacb5b9cb344

### Errata
Note, due to a CI race with the release job, the initial published version of 24.1.1 were overwritten by artifacts generated from the same sources, but differ in their embedded timestamps. The initial SHAs are noted here but are deprecated:
~~https://hyperledger.jfrog.io/artifactory/besu-binaries/besu/24.1.1/besu-24.1.1.zip / sha256 b6b64f939e0bb4937ce90fc647e0a7073ce3e359c10352b502059955070a60c6
https://hyperledger.jfrog.io/artifactory/besu-binaries/besu/24.1.1/besu-24.1.1.tar.gz / sha256 cfcae04c30769bf338b0740ac65870f9346d3469931bb46cdba3b2f65d311e7a~~


## 24.1.0

### Breaking Changes

### Deprecations
- Forest pruning (`pruning-enabled` option) is deprecated and will be removed soon. To save disk space consider switching to Bonsai data storage format [#6230](https://github.com/hyperledger/besu/pull/6230)

### Additions and Improvements
- Add error messages on authentication failures with username and password [#6212](https://github.com/hyperledger/besu/pull/6212)
- New `Sequenced` transaction pool. The pool is an evolution of the `legacy` pool and is likely to be more suitable to enterprise or permissioned chains than the `layered` transaction pool. Select to use this pool with `--tx-pool=sequenced`. Supports the same options as the `legacy` pool [#6274](https://github.com/hyperledger/besu/issues/6274)
- Set Ethereum Classic mainnet activation block for Spiral network upgrade [#6267](https://github.com/hyperledger/besu/pull/6267)
- Add custom genesis file name to config overview if specified [#6297](https://github.com/hyperledger/besu/pull/6297)
- Update Gradle plugins and replace unmaintained License Gradle Plugin with the actively maintained Gradle License Report [#6275](https://github.com/hyperledger/besu/pull/6275)
- Optimize RocksDB WAL files, allows for faster restart and a more linear disk space utilization [#6328](https://github.com/hyperledger/besu/pull/6328)
- Add a cache on senders by transaction hash [#6375](https://github.com/hyperledger/besu/pull/6375)

### Bug fixes
- Hotfix for selfdestruct preimages on bonsai [#6359]((https://github.com/hyperledger/besu/pull/6359)
- Fix trielog shipping issue during self destruct [#6340]((https://github.com/hyperledger/besu/pull/6340)
- mitigation for trielog failure [#6315]((https://github.com/hyperledger/besu/pull/6315)

### Download Links
https://hyperledger.jfrog.io/artifactory/besu-binaries/besu/24.1.0/besu-24.1.0.zip / sha256 d36c8aeef70f0a516d4c26d3bc696c3e2a671e515c9e6e9475a31fe759e39f64
https://hyperledger.jfrog.io/artifactory/besu-binaries/besu/24.1.0/besu-24.1.0.tar.gz / sha256 602b04c0729a7b17361d1f0b39f4ce6a2ebe47932165add666560fe594d9ca99


## 23.10.3-hotfix
This is a hotfix for a selfdestruct defect that occurred on mainnet at block [18947893](https://etherscan.io/block/18947893)

### Bug fixes
- Hotfix for selfdestruct preimages on bonsai [#6359]((https://github.com/hyperledger/besu/pull/6359)
- mitigation for trielog failure [#6315]((https://github.com/hyperledger/besu/pull/6315)

### Download Links
https://hyperledger.jfrog.io/artifactory/besu-binaries/besu/23.10.3-hotfix/besu-23.10.3-hotfix.zip / sha256 1c37762909858a40eca749fb85b77fb4d1e918f247aff56d518144828bd85378
https://hyperledger.jfrog.io/artifactory/besu-binaries/besu/23.10.3-hotfix/besu-23.10.3-hotfix.tar.gz / sha256 8e38e9fd0c16e049aa324effc96f9ec31dc06e82ea4995e9dd75d571394667af


## 23.10.3

### Additions and Improvements
- Implement debug_traceCall [#5885](https://github.com/hyperledger/besu/pull/5885)
- Transactions that takes too long to evaluate, during block creation, are dropped from the txpool [#6163](https://github.com/hyperledger/besu/pull/6163)
- New option `tx-pool-min-gas-price` to set a lower bound when accepting txs to the pool [#6098](https://github.com/hyperledger/besu/pull/6098)
- Update OpenJDK latest Docker image to use Java 21 [#6189](https://github.com/hyperledger/besu/pull/6189)
- Allow a transaction selection plugin to specify custom selection results [#6190](https://github.com/hyperledger/besu/pull/6190)
- Add `rpc-gas-cap` to allow users to set gas limit to the RPC methods used to simulate transactions[#6156](https://github.com/hyperledger/besu/pull/6156)
- Fix the unavailability of `address` field when returning an `Account` entity on GraphQL in case of unreachable world state [#6198](https://github.com/hyperledger/besu/pull/6198)
- Update OpenJ9 Docker image to latest version [#6226](https://github.com/hyperledger/besu/pull/6226)
- Add error messages on authentication failures with username and password [#6212](https://github.com/hyperledger/besu/pull/6212)
- Add `rocksdb usage` to the `storage` subcommand to allow users and dev to check columns families usage [#6185](https://github.com/hyperledger/besu/pull/6185)
- Ethereum Classic Spiral network upgrade [#6078](https://github.com/hyperledger/besu/pull/6078)
- Fix self destruct collision [#6205](https://github.com/hyperledger/besu/pull/6205)
- Mark deleted storage on cleared [#6305](https://github.com/hyperledger/besu/pull/6305)

### Bug fixes
- Fix Docker image name clash between Besu and evmtool [#6194](https://github.com/hyperledger/besu/pull/6194)
- Fix `logIndex` in `eth_getTransactionReceipt` JSON RPC method [#6206](https://github.com/hyperledger/besu/pull/6206)

### Download Links
https://hyperledger.jfrog.io/artifactory/besu-binaries/besu/23.10.3/besu-23.10.3.zip / sha256 da7ef8a6ceb88d3e327cacddcdb32218d1750b464c14165a74068f6dc6e0871a
https://hyperledger.jfrog.io/artifactory/besu-binaries/besu/23.10.3/besu-23.10.3.tar.gz / sha256 73c834cf32c7bbe255d7d8cc7ca5d1eb0df8430b9114935c8dcf3a675b2acbc2

## 23.10.2

### Breaking Changes
- TX pool eviction in the legacy TX pool now favours keeping oldest transactions (more likely to evict higher nonces, less likely to introduce nonce gaps) [#6106](https://github.com/hyperledger/besu/pull/6106) and [#6146](https://github.com/hyperledger/besu/pull/6146)

### Deprecations

### Additions and Improvements
- Ethereum Classic Spiral network upgrade [#6078](https://github.com/hyperledger/besu/pull/6078)
- Add a method to read from a `Memory` instance without altering its inner state [#6073](https://github.com/hyperledger/besu/pull/6073)
- Accept `input` and `data` field for the payload of transaction-related RPC methods [#6094](https://github.com/hyperledger/besu/pull/6094)
- Add APIs to set and get the min gas price a transaction must pay for being selected during block creation [#6097](https://github.com/hyperledger/besu/pull/6097)
- TraceService: return results for transactions in block [#6086](https://github.com/hyperledger/besu/pull/6086)
- New option `--min-priority-fee` that sets the minimum priority fee a transaction must meet to be selected for a block. [#6080](https://github.com/hyperledger/besu/pull/6080) [#6083](https://github.com/hyperledger/besu/pull/6083)
- Implement new `miner_setMinPriorityFee` and `miner_getMinPriorityFee` RPC methods [#6080](https://github.com/hyperledger/besu/pull/6080)
- Clique config option `createemptyblocks` to not create empty blocks [#6082](https://github.com/hyperledger/besu/pull/6082)
- Upgrade EVM Reference Tests to v13 (Cancun) [#6114](https://github.com/hyperledger/besu/pull/6114)
- Add `yParity` to GraphQL and JSON-RPC for relevant querise. [6119](https://github.com/hyperledger/besu/pull/6119)
- Force tx replacement price bump to zero when zero base fee market is configured or `--min-gas-price` is set to 0. This allows for easier tx replacement in networks where there is not gas price. [#6079](https://github.com/hyperledger/besu/pull/6079)
- Introduce the possibility to limit the time spent selecting pending transactions during block creation, using the new experimental option `Xblock-txs-selection-max-time` on PoS and PoW networks (by default set to 5000ms) or `Xpoa-block-txs-selection-max-time` on PoA networks (by default 75% of the min block time) [#6044](https://github.com/hyperledger/besu/pull/6044)
- Remove LowestInvalidNonceCache from `legacy` transaction pool to make it more private networks friendly [#6148](https://github.com/hyperledger/besu/pull/6148)
- Optimization: Delete leftPad when capturing the stack before and after a frame execution [#6102](https://github.com/hyperledger/besu/pull/6102)

### Bug fixes
- Upgrade netty to address CVE-2023-44487, CVE-2023-34462 [#6100](https://github.com/hyperledger/besu/pull/6100)
- Upgrade grpc to address CVE-2023-32731, CVE-2023-33953, CVE-2023-44487, CVE-2023-4785 [#6100](https://github.com/hyperledger/besu/pull/6100)
- Fix blob gas calculation in reference tests [#6107](https://github.com/hyperledger/besu/pull/6107)
- Limit memory used in handling invalid blocks [#6138](https://github.com/hyperledger/besu/pull/6138)

---

### Download Links
https://hyperledger.jfrog.io/artifactory/besu-binaries/besu/23.10.2/besu-23.10.2.zip / sha256: 597ab71898d379180106baf24878239ed49acefea5772344fd359b0ff13fe19f

https://hyperledger.jfrog.io/artifactory/besu-binaries/besu/23.10.2/besu-23.10.2.tar.gz / sha256: 255818a5c6067a38aa8b565d8f32a49a172a7536a1d370673bbb75f548263c2c

## 23.10.1

### Additions and Improvements
- New option `--tx-pool-priority-senders` to specify a list of senders, that has the effect to prioritize any transactions sent by these senders from any source [#5959](https://github.com/hyperledger/besu/pull/5959)
- Cache last n blocks by using a new Besu flag `--cache-last-blocks=n` [#6009](https://github.com/hyperledger/besu/pull/6009)
- Optimize performances of RPC method `eth_feeHistory` [#6011](https://github.com/hyperledger/besu/pull/6011) [#6035](https://github.com/hyperledger/besu/pull/6035)
- Logging summary of plugins at Info as part of the config overview [#5964](https://github.com/hyperledger/besu/pull/5964) [#6049](https://github.com/hyperledger/besu/pull/6049)
- Layered tx pool memory improvements [#5985](https://github.com/hyperledger/besu/pull/5985) [#5974](https://github.com/hyperledger/besu/pull/5974)
- Update Bouncy Castle to 1.76, and force the use of the `jdk18on` variant [#5748](https://github.com/hyperledger/besu/pull/5748)
- Add GraphQL support for new fields in Cancun [#5923](https://github.com/hyperledger/besu/pull/5923) [#5975](https://github.com/hyperledger/besu/pull/5975)
- Add new configuration options to the EVM Fluent APIs [#5930](https://github.com/hyperledger/besu/pull/5930)


### Deprecations
- `--tx-pool-disable-locals` has been deprecated for removal in favor of `--tx-pool-no-local-priority`, no semantic change, only a renaming [#5959](https://github.com/hyperledger/besu/pull/5959)

### Bug Fixes
- Fix regression with t8n tool filling [#5979](https://github.com/hyperledger/besu/pull/5979)
- Fix EOF and EIP-4788 regressions in reference tests  [#6060](https://github.com/hyperledger/besu/pull/6060)

### Download Links
https://hyperledger.jfrog.io/artifactory/besu-binaries/besu/23.10.1/besu-23.10.1.tar.gz / sha256: e27645f345583f3ee447e5418302382c6f8335d2da8707bdd20033aabd86ce4c

https://hyperledger.jfrog.io/artifactory/besu-binaries/besu/23.10.1/besu-23.10.1.zip / sha256: fb173acb93c72fbb74a6542051691ca2d3d5f54ea2f51026467a512f3a22106b

## 23.10.0
### Layered Transaction Pool: the new default transaction pool implementation
With this release the previously experimental Layered txpool is marked stable and enabled by default, so please read the following instructions if you used to tune txpool behaviour,
otherwise you can simply go with the default and enjoy the improved performance of the new txpool.

#### Upgrading to Layered Transaction Pool
If you do not specify any txpool option, then you can skip this section.
If you have tuned the txpool using one of these options: `tx-pool-retention-hours`, `tx-pool-limit-by-account-percentage` or `tx-pool-max-size`,
then you need to update your configuration as described below:
- `tx-pool-retention-hours`: simply remove it, since it is not applicable in the Layered txpool, old transactions will eventually expire when the memory cache is full.
- `tx-pool-limit-by-account-percentage`: replace it with `tx-pool-max-future-by-sender`, which specify the max number of sequential transactions of single sender are kept in the txpool, by default it is 200.
- `tx-pool-max-size`: the Layered txpool is not limited by a max number of transactions, but by the estimated memory size the transactions occupy, so you need to remove this option, and to tune the max amount of memory<sup>*</sup> use the new option `tx-pool-layer-max-capacity` as described below.

You can still opt-out of the Layered txpool, setting `tx-pool=legacy` in config file or via cli argument, but be warned that the Legacy implementation will be deprecated for removal soon, so start testing the new implementation.

#### Configuring the Layered Transaction Pool
By default, the txpool is tuned for mainnet usage, but if you are using private networks or want to otherwise tune it, these are the new options:
- `tx-pool-max-future-by-sender`: specify the max number of sequential transactions of a single sender are kept in the txpool, by default it is 200, increase it to allow a single sender to fit more transactions in a single block. For private networks, this can safely be set in the hundreds or thousands if you want to ensure future transactions (with large nonce gaps) remain in the pool.
- `tx-pool-layer-max-capacity`: set the max amount of memory<sup>*</sup> in bytes, a single memory limited layer can occupy, by default is 12.5MB, keep in mind that there are 2 memory limited layers, so the expected memory consumption is twice the value specified by this option, so 25MB by default. Increase this value if you have spare RAM and the eviction rate is high for your network.
- `tx-pool-max-prioritized`: set the max number of transactions allowed in the first layer, that only contains transactions that are candidate for inclusion in the next block creation task. It makes sense to limit the value to the max number of transactions that fit in a block in your network, by default is 2000.

<sup>*</sup>: the memory used by the txpool is an estimation, we are working to make it always more accurate.

### Breaking Changes
- Removed support for Kotti network (ETC) [#5816](https://github.com/hyperledger/besu/pull/5816)
- Layered transaction pool implementation is now stable and enabled by default, so the following changes to experimental options have been done [#5772](https://github.com/hyperledger/besu/pull/5772):
    - `--Xlayered-tx-pool` is gone, to select the implementation use the new `--tx-pool` option with values `layered` (default) or `legacy`
    - `--Xlayered-tx-pool-layer-max-capacity`, `--Xlayered-tx-pool-max-prioritized` and `--Xlayered-tx-pool-max-future-by-sender` just drop the `Xlayered-` and keep the same behavior

### Additions and Improvements
- Add access to an immutable world view to start/end transaction hooks in the tracing API[#5836](https://github.com/hyperledger/besu/pull/5836)
- Layered transaction pool implementation is now stable and enabled by default. If you want still to use the legacy implementation, use `--tx-pool=legacy`. 
  By default, the new transaction pool is capped at using 25MB of memory, this limit can be raised using `--layered-tx-pool-layer-max-capacity` options  [#5772](https://github.com/hyperledger/besu/pull/5772)
- Tune G1GC to reduce Besu memory footprint, and new `besu-untuned` start scripts to run without any specific G1GC flags [#5879](https://github.com/hyperledger/besu/pull/5879)
- Reduce `engine_forkchoiceUpdatedV?` response time by asynchronously process block added events in the transaction pool [#5909](https://github.com/hyperledger/besu/pull/5909)

### Bug Fixes
- do not create ignorable storage on revert storage-variables subcommand [#5830](https://github.com/hyperledger/besu/pull/5830) 
- fix duplicate key errors in EthScheduler-Transactions [#5857](https://github.com/hyperledger/besu/pull/5857)
- Don't put control characters, escaped or otherwise, in t8n stacktraces [#5910](https://github.com/hyperledger/besu/pull/5910)

### Download Links
https://hyperledger.jfrog.io/artifactory/besu-binaries/besu/23.10.0/besu-23.10.0.tar.gz / sha256: 3c75f3792bfdb0892705b378f0b8bfc14ef6cecf1d8afe711d8d8687ed6687cf
https://hyperledger.jfrog.io/artifactory/besu-binaries/besu/23.10.0/besu-23.10.0.zip / sha256: d5dafff4c3cbf104bf75b34a9f108dcdd7b08d2759de75ec65cd997f38f52866

## 23.7.3

### Additions and Improvements
- Update Holešky config for re-launch [#5890](https://github.com/hyperledger/besu/pull/5890)

### Download Links
https://hyperledger.jfrog.io/artifactory/besu-binaries/besu/23.7.3/besu-23.7.3.tar.gz / sha256: c12ca6a9861557e0bf8f27076f8c8afcce6f1564687e5f02bfdc96c2b18846ff
https://hyperledger.jfrog.io/artifactory/besu-binaries/besu/23.7.3/besu-23.7.3.zip / sha256: 136596454f647c706130e3e2983bdbb4a1cbfaf2bbf6e999466754f9213c11f6


## 23.7.2

### Additions and Improvements
- Add new methods to `OperationTracer` to capture contexts enter/exit [#5756](https://github.com/hyperledger/besu/pull/5756)
- Add Holešky as predefined network name [#5797](https://github.com/hyperledger/besu/pull/5797)

### Breaking Changes
- Add ABI-decoded revert reason to `eth_call` and `eth_estimateGas` responses [#5705](https://github.com/hyperledger/besu/issues/5705)

### Additions and Improvements
- Add missing methods to the `Transaction` interface [#5732](https://github.com/hyperledger/besu/pull/5732)
- Add `benchmark` subcommand to `evmtool` [#5754](https://github.com/hyperledger/besu/issues/5754)
- JSON output is now compact by default. This can be overridden by the new `--json-pretty-print-enabled` CLI option. [#5766](https://github.com/hyperledger/besu/pull/5766)
- New `eth_getBlockReceipts` JSON-RPC method to retrieve all transaction receipts for a block in a single call [#5771](https://github.com/hyperledger/besu/pull/5771) 
- Add new methods to `OperationTracer` to capture contexts enter/exit [#5756](https://github.com/hyperledger/besu/pull/5756)

### Bug Fixes
- Make smart contract permissioning features work with london fork [#5727](https://github.com/hyperledger/besu/pull/5727)
- Add type to PendingTransactionDetail, fix eth_subscribe [#5729](https://github.com/hyperledger/besu/pull/5729)
- EvmTool "run" mode did not reflect contracts created within the transaction. [#5755](https://github.com/hyperledger/besu/pull/5755)
- Fixing snapsync issue with forest during the heal step [#5776](https://github.com/hyperledger/besu/pull/5776)

### Download Links
https://hyperledger.jfrog.io/artifactory/besu-binaries/besu/23.7.2/besu-23.7.2.tar.gz / sha256: f74b32c1a343cbad90a88aa59276b4c5eefea4643ee542aba2bbf898f85ae242
https://hyperledger.jfrog.io/artifactory/besu-binaries/besu/23.7.2/besu-23.7.2.zip / sha256: a233c83591fc277e3d1530c84bb5ea896abad717d796b5e3b856c79199132b75

## 23.7.1

### Breaking Changes
- Removed deprecated GoQuorum permissioning interop [#5607](https://github.com/hyperledger/besu/pull/5607)
- Removed support for version 0 of the database as it is no longer used by any active node. [#5698](https://github.com/hyperledger/besu/pull/5698)

### Additions and Improvements
- `evmtool` launcher binaries now ship as part of the standard distribution. [#5701](https://github.com/hyperledger/besu/pull/5701)
- EvmTool now executes the `execution-spec-tests` via the `t8n` and `b11r`. See the [README](ethereum/evmtool/README.md) in EvmTool for more instructions.
- Improve lifecycle management of the transaction pool [#5634](https://github.com/hyperledger/besu/pull/5634)
- Add extension points in AbstractCreateOperation for EVM libraries to react to contract creations [#5656](https://github.com/hyperledger/besu/pull/5656)
- Update to Tuweni 2.4.2. [#5684](https://github.com/hyperledger/besu/pull/5684)
- Decouple data field from Enum JsonRpcError by creating new enum holder RpcErrorType[#5629](https://github.com/hyperledger/besu/pull/5629)
- Update to bouncycastle 1.75 [#5675](https://github.com/hyperledger/besu/pull/5675)
- Extend OperationTracer with new methods [#5662](https://github.com/hyperledger/besu/pull/5662)
- Eip 6780 selfdestruct [#5430](https://github.com/hyperledger/besu/pull/5430)
- Add new debug_getRawTransaction to the DEBUG engine [#5635](https://github.com/hyperledger/besu/pull/5635)

### Bug Fixes
- Use the node's configuration to determine if DNS enode URLs are allowed in calls to `admin_addPeer` and `admin_removePeer` [#5584](https://github.com/hyperledger/besu/pull/5584)
- Align the implementation of Eth/68 `NewPooledTransactionHashes` to other clients, using unsigned int for encoding size. [#5640](https://github.com/hyperledger/besu/pull/5640)
- Failure at startup when enabling layered txpool before initial sync done [#5636](https://github.com/hyperledger/besu/issues/5636)
- Remove miner-related option warnings if the change isn't using Ethash consensus algorithm [#5669](https://github.com/hyperledger/besu/pull/5669)
- Fix for pending transactions reference leak [#5693](https://github.com/hyperledger/besu/pull/5693)
- Address a performance regression observed in import testing [#5734](https://github.com/hyperledger/besu/pull/5734)
- Update native libraries that have JPMS friendly module names [#5749](https://github.com/hyperledger/besu/pull/5749)

### Download Links
https://hyperledger.jfrog.io/artifactory/besu-binaries/besu/23.7.1/besu-23.7.1.tar.gz / sha256: 85dce66c2dbd21b4e5d3310770434dd373018a046b78d5037f6d4955256793cd
https://hyperledger.jfrog.io/artifactory/besu-binaries/besu/23.7.1/besu-23.7.1.zip / sha256: dfac11b2d6d9e8076ab2f86324d48d563badf76fd2a4aadc4469a97aef374ef5


## 23.7.0

- Was not released (failed burn-in test)


## 23.4.4

### Breaking Changes
- Move blockchain related variables in a dedicated storage, to pave the way to future optimizations [#5471](https://github.com/hyperledger/besu/pull/5471). The migration is performed automatically at startup,
and in case a rollback is needed, before installing a previous version, the migration can be reverted, using the subcommand `storage revert-variables` with the same configuration use to run Besu.
- Remove deprecated Rinkeby named network. [#5540](https://github.com/hyperledger/besu/pull/5540)
- Use BlobDB for blockchain storage to reduce initial sync time and write amplification (PR #5475). This PR reduces sync time by 14 hours on m6a.xlarge VM (1 day 8 hours 27 minutes instead of 1 day 22 hours 4 minutes).
### Additions and Improvements
- Allow Ethstats connection url to specify ws:// or wss:// scheme. [#5494](https://github.com/hyperledger/besu/issues/5494)
- Add support for Shanghai changes to the GraphQL service [#5496](https://github.com/hyperledger/besu/pull/5496)
- Unite the tx-pool CLI options under the same Tx Pool Options group in UX. [#5466](https://github.com/hyperledger/besu/issues/5466)
- Tidy DEBUG logs by moving engine API full logging to TRACE [#5529](https://github.com/hyperledger/besu/pull/5529)
- Remove PoW validation if merge is enabled as it is not needed any more [#5538](https://github.com/hyperledger/besu/pull/5538)
- Use BlobDB for blockchain storage to reduce initial sync time and write amplification [#5475](https://github.com/hyperledger/besu/pull/5475)
- Add healing flat db mechanism with early access CLI options `--Xsnapsync-synchronizer-flat-db-healing-enabled=true` [#5319](https://github.com/hyperledger/besu/pull/5319)
- Add debug_getRawTransaction method to the DEBUG suite [#5635](https://github.com/hyperledger/besu/pull/5635)

### Bug Fixes
- Fix backwards sync bug where chain is rolled back too far, especially when restarting Nimbus [#5497](https://github.com/hyperledger/besu/pull/5497)
- Check to ensure storage and transactions are not closed prior to reading/writing [#5527](https://github.com/hyperledger/besu/pull/5527) 
- Fix the unavailability of account code and storage on GraphQL/Bonsai [#5548](https://github.com/hyperledger/besu/pull/5548)

### Download Links
https://hyperledger.jfrog.io/artifactory/besu-binaries/besu/23.4.4/besu-23.4.4.tar.gz / sha256: bd476d235b6fe1f236a62bc709f41c87deb68b72c47bb5b58e56b9d9283af2c4
https://hyperledger.jfrog.io/artifactory/besu-binaries/besu/23.4.4/besu-23.4.4.zip / sha256: 4575000f4fd21d318e7b77340c9281d496bc800bee5b45a13684319e6f28bf27

## 23.4.3

- Was not released (failed burn-in test)

- ## 23.4.2

- Was not released (failed burn-in test)

## 23.4.1

### Breaking Changes
- Add request content length limit for the JSON-RPC API (5MB) [#5467](https://github.com/hyperledger/besu/pull/5467)
- `min-block-occupancy-ratio` options is now ignored on PoS networks [#5491](https://github.com/hyperledger/besu/pull/5491)

### Additions and Improvements
- Set the retention policy for RocksDB log files to maintain only the logs from the last week [#5428](https://github.com/hyperledger/besu/pull/5428)
- "Big-EOF" (the EOF version initially slotted for Shanghai) has been moved from Cancun to FutureEIPs [#5429](https://github.com/hyperledger/besu/pull/5429)
- EIP-4844: Zero blob transactions are invalid [#5425](https://github.com/hyperledger/besu/pull/5425)
- Transaction pool flag to disable specific behaviors for locally submitted transactions [#5418](https://github.com/hyperledger/besu/pull/5418)
- Added In-Protocol Deposit prototype (EIP-6110) in the experimental eip. [#5005](https://github.com/hyperledger/besu/pull/5055) [#5295](https://github.com/hyperledger/besu/pull/5295)
- New optional feature to save the txpool content to file on shutdown and reloading it on startup [#5434](https://github.com/hyperledger/besu/pull/5434)
- New option to send SNI header in TLS ClientHello message [#5439](https://github.com/hyperledger/besu/pull/5439)
- Early access - layered transaction pool implementation [#5290](https://github.com/hyperledger/besu/pull/5290)
- New RPC method `debug_getRawReceipts` [#5476](https://github.com/hyperledger/besu/pull/5476)
- Add TrieLogFactory plugin support [#5440](https://github.com/hyperledger/besu/pull/5440)
- Ignore `min-block-occupancy-ratio` option when on PoS networks, since in some cases, it prevents to have full blocks even if enough transactions are present [#5491](https://github.com/hyperledger/besu/pull/5491)

### Bug Fixes
- Fix eth_feeHistory response for the case in which blockCount is higher than highestBlock requested. [#5397](https://github.com/hyperledger/besu/pull/5397)
- Fix Besu Docker image failing to start due to NoClassDefFoundError with org.xerial.snappy.Snappy library. [#5462](https://github.com/hyperledger/besu/pull/5462)

### Download Links

https://hyperledger.jfrog.io/hyperledger/besu-binaries/besu/23.4.1/besu-23.4.1.tar.gz / sha256: 49d3a7a069cae307497093d834f873ce7804a46dd59207d5e8321459532d318e
https://hyperledger.jfrog.io/hyperledger/besu-binaries/besu/23.4.1/besu-23.4.1.zip / sha256: 1d82ed83a816968aa9366d9310b275ca6438100f5d3eb1ec03d3474b2a5f5e76

## 23.4.0

### Breaking Changes
- In `evmtool` (an offline EVM executor tool principally used for reference tests), the `--prestate` and `--genesis` options no longer parse genesis files containing IBFT, QBFT, and Clique network definitions. The same genesis files will work with those json entries removed. [#5192](https://github.com/hyperledger/besu/pull/5192)
- In `--ethstats`, if the port is not specified in the URI, it will default to 443 and 80 for ssl and non-ssl connections respectively instead of 3000. [#5301](https://github.com/hyperledger/besu/pull/5301)
- Remove IBFT 1.0 feature [#5302](https://github.com/hyperledger/besu/pull/5302)
- Remove GoQuorum-compatible privacy feature [#5303](https://github.com/hyperledger/besu/pull/5303)
- Remove launcher command line utility [#5355](https://github.com/hyperledger/besu/pull/5355)
- Remove deprecated `tx-pool-future-max-by-account` option, see instead: `tx-pool-limit-by-account-percentage` [#5361](https://github.com/hyperledger/besu/pull/5361)
- Default configuration for the deprecated ECIP-1049 network has been removed from the CLI network list [#5371](https://github.com/hyperledger/besu/pull/5371)
- Besu now requires glibc 2.32 or later to run. Ubuntu 20.04 users will need to update to a newer version of Ubuntu, 22.04 or later to run Besu

### Additions and Improvements
- An alternate build target for the EVM using GraalVM AOT compilation was added.  [#5192](https://github.com/hyperledger/besu/pull/5192)
- To generate the binary install and use GraalVM 23.3.r17 or higher and run `./gradlew nativeCompile`.  The binary will be located in `ethereum/evmtool/build/native/nativeCompile`
- Upgrade RocksDB version from 7.7.3 to 8.0.0. Besu Team [contributed](https://github.com/facebook/rocksdb/pull/11099) to this release to make disabling checksum verification work. 
- Log an error with stacktrace when RPC responds with internal error [#5288](https://github.com/hyperledger/besu/pull/5288)
- `--ethstats-cacert` to specify root CA of ethstats server (useful for non-production environments). [#5301](https://github.com/hyperledger/besu/pull/5301)
- Update most dependencies to latest version [#5269](https://github.com/hyperledger/besu/pull/5269)
- If jemalloc is used, print its version in the configuration overview [#4738](https://github.com/hyperledger/besu/pull/4738)
- Add metrics for accounts and storage reads (Flat database vs Merkle Patricia Trie) [#5315](https://github.com/hyperledger/besu/pull/5315)
- Offload LogBloom cache generation to computation executor, to avoid interfere with other scheduled tasks [#4530](https://github.com/hyperledger/besu/pull/4530)
- Reference tests are upgraded to use v12.1 of the ethereum tests [#5343](https://github.com/hyperledger/besu/pull/5343)
- Add new sepolia bootnodes, which should improve peering in the testnet. [#5352](https://github.com/hyperledger/besu/pull/5352)
- Renamed --bonsai-maximum-back-layers-to-load option to --bonsai-historical-block-limit for clarity. Removed --Xbonsai-use-snapshots option as it is no longer functional [#5337](https://github.com/hyperledger/besu/pull/5337)
- Change Forest to use TransactionDB instead of OptimisticTransactionDB [#5328](https://github.com/hyperledger/besu/pull/5328)
- Performance: Reduced usage of UInt256 in EVM operations [#5331](https://github.com/hyperledger/besu/pull/5331)
- Changed wrong error message "Invalid params" when private tx is reverted to "Execution reverted" with correct revert reason in data. [#5369](https://github.com/hyperledger/besu/pull/5369)
- Changes to the way gas is estimated to provide an exact gas estimate [#5142](https://github.com/hyperledger/besu/pull/5142)
- Add zero reads to Bonsai TrieLogs [#5317](https://github.com/hyperledger/besu/pull/5317) 
- Bonsai TrieLog serialization interface and default implementation [#5372](https://github.com/hyperledger/besu/pull/5372) 

### Bug Fixes
- Fix eth_getBlockByNumber cache error for latest block when called during syncing [#5292](https://github.com/hyperledger/besu/pull/5292)
- Fix QBFT and IBFT unable to propose blocks on London when zeroBaseFee is used [#5276](https://github.com/hyperledger/besu/pull/5276) 
- Make QBFT validator smart contract mode work with london fork [#5249](https://github.com/hyperledger/besu/issues/5249)
- Try to connect to EthStats server by default with ssl followed by non-ssl. [#5301](https://github.com/hyperledger/besu/pull/5301)
- Allow --miner-extra-data to be used in Proof-of-Stake block production [#5291](https://github.com/hyperledger/besu/pull/5291)
- Add withdrawals to payloadId calculation to avoid collisions [#5321](https://github.com/hyperledger/besu/pull/5321) 
- Re-implement trace_block, trace_filter and trace_replayBlockTransactions RPC endpoints to fix memory issues and improve performance [#5131](https://github.com/hyperledger/besu/pull/5131)

### Download Links
https://hyperledger.jfrog.io/hyperledger/besu-binaries/besu/23.4.0/besu-23.4.0.zip / sha256: 023a267ee07ed6e069cb15020c1c0262efc5ea0a3e32adc6596068cff7fd0be5
https://hyperledger.jfrog.io/hyperledger/besu-binaries/besu/23.4.0/besu-23.4.0.tar.gz / sha256: 821695b3255c9f646f4d527e374219c96416f498231520f2eec2bebedc53f5a0

## 23.1.3 - Nimbus Hotfix
This update is strongly recommended for anyone running Nimbus with Besu. Due to the way Nimbus send request data, this can lead to a missed block proposal in certain circumstances.

### Bug Fixes
Add withdrawals to payloadId calculation to avoid collisions #5321
Download Links
https://hyperledger.jfrog.io/hyperledger/besu-binaries/besu/23.1.3/besu-23.1.3.tar.gz / sha256: 36898932a7535c4d126c1980443b33c9a4971f9354112992a18ee134c1777aa3
https://hyperledger.jfrog.io/hyperledger/besu-binaries/besu/23.1.3/besu-23.1.3.zip / sha256: adb3b17e45217f86a56f07f09faba2e5d8a0eb8a585ad5307696d6cc58ee2f73

## 23.1.2
This update is a mainnet-compatible Shanghai/Capella upgrade and is recommended for all Mainnet users.

### Breaking Changes

### Additions and Improvements
- Schedule Shanghai (Shapella) fork for Mainnet [#5230](https://github.com/hyperledger/besu/pull/5230)
- Increase default from 1000 to 5000 for `--rpc-max-logs-range` [#5209](https://github.com/hyperledger/besu/pull/5209)
- Bonsai-safe refactor [#5123](https://github.com/hyperledger/besu/pull/5123)
- Safe tracing [#5197](https://github.com/hyperledger/besu/pull/5197)

### Bug Fixes
- Persist backward sync status to support resuming across restarts [#5182](https://github.com/hyperledger/besu/pull/5182)

### Download Links
https://hyperledger.jfrog.io/hyperledger/besu-binaries/besu/23.1.2/besu-23.1.2.tar.gz / sha256: 3d3a709a3aab993a0801b412a4719d74e319f942ddc13fb0f30b3c4a54d12538
https://hyperledger.jfrog.io/hyperledger/besu-binaries/besu/23.1.2/besu-23.1.2.zip / sha256: 2a9ff091cb4349fc23625a52089400bb6529a831eb22d15d0221cb27039ab203

## 23.1.1
This update is required for the Goerli Shanghai/Capella upgrade and recommended for all Mainnet users. If you use Besu on Goerli, update to 23.1.1. If you previously used 23.1.1-RC1, update to test 23.1.1 on Goerli. 

### Breaking Changes

### Additions and Improvements
- Add support for Shanghai in Sepolia https://github.com/hyperledger/besu/pull/5088
- Add implementation for engine_getPayloadBodiesByRangeV1 and engine_getPayloadBodiesByHashV1 https://github.com/hyperledger/besu/pull/4980
- If a PoS block creation repetition takes less than a configurable duration, then waits before next repetition https://github.com/hyperledger/besu/pull/5048
- Allow other users to read the /opt/besu dir when using docker https://github.com/hyperledger/besu/pull/5092
- Invalid params - add some error detail #5066
- Added the option --kzg-trusted-setup to pass a custom setup file for custom networks or to override the default one for named networks [#5084](https://github.com/hyperledger/besu/pull/5084)
- Gas accounting for EIP-4844 [#4992](https://github.com/hyperledger/besu/pull/4992)
- Goerli configs for shapella [#5151](https://github.com/hyperledger/besu/pull/5151)

### Bug Fixes
- Fix engine_getPayloadV2 block value calculation [#5040](https://github.com/hyperledger/besu/issues/5040)
- Moves check for init code length before balance check [#5077](https://github.com/hyperledger/besu/pull/5077)
- Address concurrency problems with eth_call [#5179](https://github.com/hyperledger/besu/pull/5179)

### Download Links
https://hyperledger.jfrog.io/hyperledger/besu-binaries/besu/23.1.1/besu-23.1.1.tar.gz / sha256: 11c3e5cdbc06df16a690e7ee9f98eefa46848f9fa280824b6e4c896d88f6b975
https://hyperledger.jfrog.io/hyperledger/besu-binaries/besu/23.1.1/besu-23.1.1.zip / sha256: afcf852f193adb8e82d187aa4f02e4669f12cc680270624d37101b94cf37adec

## 23.1.1-RC1
### Sepolia Shanghai Release aka Sepolia Shapella aka Shapolia

This update is **not recommended for mainnet users**.

Besu 23.1.1-RC1 is a **required update for Sepolia users**

Sepolia Shanghai hardfork scheduled for: **Tue Feb 28 2023 04:04:48 UTC**

---

This release has everything from [23.1.0](https://github.com/hyperledger/besu/releases/tag/23.1.0) and in addition the following:

### Additions and Improvements
- Add support for Shanghai in Sepolia https://github.com/hyperledger/besu/pull/5088
- Add implementation for engine_getPayloadBodiesByRangeV1 and engine_getPayloadBodiesByHashV1 https://github.com/hyperledger/besu/pull/4980
- If a PoS block creation repetition takes less than a configurable duration, then waits before next repetition https://github.com/hyperledger/besu/pull/5048
- Allow other users to read the /opt/besu dir when using docker https://github.com/hyperledger/besu/pull/5092
- Invalid params - add some error detail [#5066](https://github.com/hyperledger/besu/pull/5066)

### Bug fixes
- Fix engine_getPayloadV2 block value calculation https://github.com/hyperledger/besu/issues/5040
- Moves check for init code length before balance check https://github.com/hyperledger/besu/pull/5077

### Download Links
https://hyperledger.jfrog.io/hyperledger/besu-binaries/besu/23.1.1-RC1/besu-23.1.1-RC1.tar.gz / sha256: 82cff41f3eace02006b0e670605848e0e77e045892f8fa9aad66cbd84a88221e
https://hyperledger.jfrog.io/hyperledger/besu-binaries/besu/23.1.1-RC1/besu-23.1.1-RC1.zip / sha256: 469c8d6a8ca9d78ee111ff1128d00bf3bcddacbf5b800ef6047717a2da0cc21d

## 23.1.0
Besu 23.1.0 is a recommended update for Mainnet users. Thank you all for your patience as we crafted this quarterly release.

This is a rather large release with some breaking changes, so please be sure to read these notes carefully before you upgrade any Besu instances. We are including a move to Java 17 LTS. To build and run Besu, please make sure you have Java 17 on the host machine. Additionally, there are a host of spec compliance changes that change existing formats, so please check the specific RPC updates. Lastly, this release formalizes a deprecation notice for GoQuorum privacy modes and IBFT1.0 in Besu. These will be removed in the 23.4 series, unless otherwise stated.

From the improvements and fixes side, we have a host of execution performance improvements and fixes for defects with bonsai storage. We have also included an error detection and auto-heal capability for nodes that encounter state issues. This should keep nodes online and validating that may have previously required a resync.

One final note. 23.1.0 is not a Shanghai ready release. If you intend to test Besu on the long-lived testnets like Zhejiang, please [follow the instructions here](https://notes.ethereum.org/@launchpad/zhejiang). We will have more to share on our official Shanghai releases soon.

### Breaking Changes
- Change JsonRpc http service to return the error -32602 (Invalid params) with a 200 http status code
- Besu requires minimum Java 17 and up to build and run [#3320](https://github.com/hyperledger/besu/issues/3320)
- PKCS11 with nss module (PKCS11 based HSM can be used in DevP2P TLS and QBFT PKI) does not work with RSA keys
  in Java 17. SoftHSM is tested manually and working. (Other PKCS11 HSM are not tested). The relevant unit and acceptance
  tests are updated to use EC private keys instead of RSA keys.
- Change eth_feeHistory parameter `blockCount` to accept hexadecimal string (was accepting plain integer) [#5047](https://github.com/hyperledger/besu/pull/5047)
- Default configurations for the deprecated Ropsten, Kiln, Shandong, and Astor networks have been removed from the CLI network list. These networks can currently be accessed but will require a user-provided genesis configuration. [#4869](https://github.com/hyperledger/besu/pull/4869)
- GoQuorum-compatible privacy is deprecated and will be removed in 23.4
- IBFT 1.0 is deprecated and will be removed in 23.4
- Optimize SSTORE Operation execution time (memoize current and original value) [#4836](https://github.com/hyperledger/besu/pull/4836)

### Additions and Improvements
- Default rpc batch request to 1024 [#5104](https://github.com/hyperledger/besu/pull/5104) [#5108](https://github.com/hyperledger/besu/pull/5108)
- Add a new CLI option to limit the number of requests in a single RPC batch request. [#4965](https://github.com/hyperledger/besu/pull/4965)
- Support for new DATAHASH opcode as part of EIP-4844 [#4823](https://github.com/hyperledger/besu/issues/4823)
- Send only hash announcement for blob transaction type [#4940](https://github.com/hyperledger/besu/pull/4940)
- Add `excess_data_gas` field to block header [#4958](https://github.com/hyperledger/besu/pull/4958)
- Add `max_fee_per_data_gas` field to transaction [#4970](https://github.com/hyperledger/besu/pull/4970)
- Added option to evm CLI tool to allow code execution at specific forks [#4913](https://github.com/hyperledger/besu/pull/4913)
- Improve get account performance by using the world state updater cache [#4897](https://github.com/hyperledger/besu/pull/4897)
- Add new KZG precompile and option to override the trusted setup being used [#4822](https://github.com/hyperledger/besu/issues/4822)
- Add implementation for eth_createAccessList RPC method [#4942](https://github.com/hyperledger/besu/pull/4942)
- Updated reference tests to v11.3 [#4996](https://github.com/hyperledger/besu/pull/4996)
- Add DebugGetRawBlock and DebugGetRawHeader RPC methods [#5011](https://github.com/hyperledger/besu/pull/5011)
- Besu requires minimum Java 17 and up to build and run [#3320](https://github.com/hyperledger/besu/issues/3320)
- Add worldstate auto-heal mechanism [#5059](https://github.com/hyperledger/besu/pull/5059)
- Support for EIP-4895 - Withdrawals for Shanghai fork
- Improve SLOAD and SSTORE performance by caching empty slots [#4874](https://github.com/hyperledger/besu/pull/4874)
- RPC methods that lookup block by hash will now return an error response if no block found [#4582](https://github.com/hyperledger/besu/pull/4582)
- Added support for `safe` and `finalized` strings for the RPC methods using defaultBlock parameter [#4902](https://github.com/hyperledger/besu/pull/4902)
- Added post-execution state logging option to EVM Tool [#4709](https://github.com/hyperledger/besu/pull/4709)
- Add access list to Transaction Call Object [#4802](https://github.com/hyperledger/besu/issues/4801)
- Add timestamp fork support, including shanghaiTime and cancunTime forks [#4743](https://github.com/hyperledger/besu/pull/4743)
- Optimization:  Memoize transaction size and hash at the same time [#4812](https://github.com/hyperledger/besu/pull/4812)
- Add chain data pruning feature with three experimental CLI options: `--Xchain-pruning-enabled`, `--Xchain-pruning-blocks-retained` and `--Xchain-pruning-frequency` [#4686](https://github.com/hyperledger/besu/pull/4686)
  - Note that chain pruning is hidden and disabled by default. Once you choose to enable chain pruning, a new column family will be added to the db and you cannot roll back to a previous versi
    on of Besu.

### Bug Fixes
- Mitigation fix for stale bonsai code storage leading to log rolling issues on contract recreates [#4906](https://github.com/hyperledger/besu/pull/4906)
- Ensure latest cached layered worldstate is subscribed to storage, fix problem with RPC calls using 'latest' [#5076](https://github.com/hyperledger/besu/pull/5076)
- Fix for segmentation faults on worldstate truncation, snap-sync starts [#4786](https://github.com/hyperledger/besu/pull/4786)
- Fix for worldstate mismatch on failed forkchoiceUpdate [#4862](https://github.com/hyperledger/besu/pull/4862)

Download Links
https://hyperledger.jfrog.io/hyperledger/besu-binaries/besu/23.1.0/besu-23.1.0.tar.gz / sha256: 9081da04d47c3ff0a6ecc2256d353c7a02212f9b46f2c867a9365e18026c3a6e
https://hyperledger.jfrog.io/hyperledger/besu-binaries/besu/23.1.0/besu-23.1.0.zip / sha256: e037f5c8f976150af40403311d1c81018f4c3dfbef0ad33324d8c3e708d1fdca

## 23.1.0-RC1

### Breaking Changes
- Default configurations for the deprecated Ropsten, Kiln, Shandong, and Astor networks have been removed from the CLI network list. These networks can currently be accessed but will require a user-provided genesis configuration. [#4869](https://github.com/hyperledger/besu/pull/4869)

### Additions and Improvements

- Improve SLOAD and SSTORE performance by caching empty slots [#4874](https://github.com/hyperledger/besu/pull/4874)
- RPC methods that lookup block by hash will now return an error response if no block found [#4582](https://github.com/hyperledger/besu/pull/4582)
- Added support for `safe` and `finalized` strings for the RPC methods using defaultBlock parameter [#4902](https://github.com/hyperledger/besu/pull/4902)

### Bug Fixes

### Download Links
https://hyperledger.jfrog.io/hyperledger/besu-binaries/besu/23.1.0-RC1/besu-23.1.0-RC1.tar.gz / sha256: 30906891e528b3b4e3ce8e2313550a1da066b31ea10b05456dd0ad026792b46d
https://hyperledger.jfrog.io/hyperledger/besu-binaries/besu/23.1.0-RC1/besu-23.1.0-RC1.zip / sha256: 9067d1929079ae4a7c165e6f1e2bae08834939ed191f976d26544dc93352c306

## 23.1.0-beta

### Breaking Changes
- GoQuorum-compatible privacy is deprecated and will be removed in 23.4
- IBFT 1.0 is deprecated and will be removed in 23.4
- Optimize SSTORE Operation execution time (memoize current and original value) [#4836](https://github.com/hyperledger/besu/pull/4836)

### Additions and Improvements
- Added post-execution state logging option to EVM Tool [#4709](https://github.com/hyperledger/besu/pull/4709)
- Add access list to Transaction Call Object [#4802](https://github.com/hyperledger/besu/issues/4801)
- Add timestamp fork support, including shanghaiTime and cancunTime forks [#4743](https://github.com/hyperledger/besu/pull/4743)
- Optimization:  Memoize transaction size and hash at the same time [#4812](https://github.com/hyperledger/besu/pull/4812)
- Add chain data pruning feature with three experimental CLI options: `--Xchain-pruning-enabled`, `--Xchain-pruning-blocks-retained` and `--Xchain-pruning-frequency` [#4686](https://github.com/hyperledger/besu/pull/4686)
  - Note that chain pruning is hidden and disabled by default. Once you choose to enable chain pruning, a new column family will be added to the db and you cannot roll back to a previous version of Besu.

### Bug Fixes
- Fix for segmentation faults on worldstate truncation, snap-sync starts [#4786](https://github.com/hyperledger/besu/pull/4786)
- Fix for worldstate mismatch on failed forkchoiceUpdate [#4862](https://github.com/hyperledger/besu/pull/4862)

### Download Links

## 22.10.3

### Breaking Changes
- Added `--rpc-max-logs-range` CLI option to allow limiting the number of blocks queried by `eth_getLogs` RPC API. Default value: 1000 [#4597](https://github.com/hyperledger/besu/pull/4597)
- The `graalvm` docker variant no longer meets the performance requirements for Ethereum Mainnet.  The `openjdk-11` and `openjdk-latest` variants are recommended in its place.

### Additions and Improvements
- Implement Eth/68 sub-protocol [#4715](https://github.com/hyperledger/besu/issues/4715)
- Increase the speed of modexp gas execution and execution. [#4780](https://github.com/hyperledger/besu/pull/4780)
- Added experimental CLI options `--Xeth-capability-max` and `--Xeth-capability-min` to specify a range of capabilities to be supported by the Eth protocol. [#4752](https://github.com/hyperledger/besu/pull/4752)
- Set the default curve in the EVMTool, like is done in production operations [#4790](https://github.com/hyperledger/besu/pull/4790)

### Bug Fixes
- Fix storage key format for eth_getProof so that it follows the EIP-1474 spec [#4564](https://github.com/hyperledger/besu/pull/4564)

### Download Links
https://hyperledger.jfrog.io/hyperledger/besu-binaries/besu/22.10.3/besu-22.10.3.tar.gz / sha256: 7213f9445a84a196e94ae1877c6fdb1e51d37bfb19615da02ef5121d4f40e38c
https://hyperledger.jfrog.io/hyperledger/besu-binaries/besu/22.10.3/besu-22.10.3.zip / sha256: 0bf6bc98e01b0c1045f1b7d841a390c575bc5203c2a4e543d922fbc1ea0d3d5d

## 22.10.2
This is a hotfix release to resolve a race condition that results in segfaults, introduced in 22.10.1 release.

### Bug Fixes
- bugfix for async operations on Snapshot worldstates [#4767](https://github.com/hyperledger/besu/pull/4767)

### Download Links
https://hyperledger.jfrog.io/hyperledger/besu-binaries/besu/22.10.2/besu-22.10.2.tar.gz  / sha256: cdb36141e3cba6379d35016e0a2de2edba579d4786124b5f7257b1e4a68867a2
https://hyperledger.jfrog.io/hyperledger/besu-binaries/besu/22.10.2/besu-22.10.2.zip / sha256: 4c9208f684762670cb4f2c6ebfb6930e05e339a7c3c586fe8caa9f26462830aa


## 22.10.1

### Breaking Changes
- Fields `publicKey` and `raw` removed from RPC API `Transaction` result object [#4575](https://github.com/hyperledger/besu/pull/4575)

### Additions and Improvements
- Explain and improve price validation for London and local transactions during block proposal selection [#4602](https://github.com/hyperledger/besu/pull/4602)
- Support for ephemeral testnet Shandong, for EOF testing. [#4599](https://github.com/hyperledger/besu/pull/4599)
- Improve performance of block processing by parallelizing some parts during the "commit" step [#4635](https://github.com/hyperledger/besu/pull/4635)
- Upgrade RocksDB version from 7.6.0 to 7.7.3
- Added new RPC endpoints `debug_setHead` & `debug_replayBlock  [#4580](https://github.com/hyperledger/besu/pull/4580)
- Upgrade OpenTelemetry to version 1.19.0 [#3675](https://github.com/hyperledger/besu/pull/3675)
- Implement Eth/67 sub-protocol [#4596](https://github.com/hyperledger/besu/issues/4596)
- Backward sync log UX improvements [#4655](https://github.com/hyperledger/besu/pull/4655)
- Enable RocksDB Bloom filters to improve read performance [#4682](https://github.com/hyperledger/besu/pull/4682)
- Backward sync: use retry switching peer when fetching data from peers [#4656](https://github.com/hyperledger/besu/pull/4656)
- Shanghai implementation of EIP-3651 Warm coinbase [#4620](https://github.com/hyperledger/besu/pull/4620) 
- Shanghai implementation of EIP-3855 Push0 [#4660](https://github.com/hyperledger/besu/pull/4660)
- Shanghai implementation of EIP-3540 and EIP-3670 Ethereum Object Format and Code Validation [#4644](https://github.com/hyperledger/besu/pull/4644)
- Remove some log statements that are keeping some objects live in heap for a long time, to reduce the amount of memory required during initial sync [#4705](https://github.com/hyperledger/besu/pull/4705)
- Add field `type` to Transaction receipt object (eth_getTransactionReceipt) [#4505](https://github.com/hyperledger/besu/issues/4505)
- Print an overview of configuration and system information at startup [#4451](https://github.com/hyperledger/besu/pull/4451)
- Do not send new payloads to backward sync if initial sync is in progress [#4720](https://github.com/hyperledger/besu/issues/4720)
- Improve the way transaction fee cap validation is done on London fee market to not depend on transient network conditions [#4598](https://github.com/hyperledger/besu/pull/4598) 
- Preload and cache account and storage data from RocksDB to improve performance  [#4737](https://github.com/hyperledger/besu/issues/4737)

### Bug Fixes
- Restore updating chain head and finalized block during backward sync [#4718](https://github.com/hyperledger/besu/pull/4718)

### Download Links
https://hyperledger.jfrog.io/hyperledger/besu-binaries/besu/22.10.1/besu-22.10.1.tar.gz  / sha256: b6757b9fc69b782cdabb95b1e784d31b1effcc2e25c6b198b2f9d6b3786c7a8a
https://hyperledger.jfrog.io/hyperledger/besu-binaries/besu/22.10.1/besu-22.10.1.zip / sha256: 0dbee534620c7cc0fac0596e6df0c7f8a74be9df9cecd9d4f1407016f30fb9a1

## 22.10.0

### Breaking Changes
- Internal and interface APIs relating to storage have migrated from `UInt256` to `Bytes32` [#4562](https://github.com/hyperledger/besu/pull/4562)
- Flexible Privacy Groups (early access) support to Tessera's EC encryptor (contracts modified) [#4282](https://github.com/hyperledger/besu/pull/4282)
  * Before this change, the `bytes32` type was used for the enclave public keys, just supporting encryptors with public keys of that length (like the default NaCl)
  * For the EC encryptor, the encoded public key length is 91
- `--tx-pool-hashes-max-size` option removed (deprecated in 22.1.3)
- `--Xmerge-support` option removed (deprecated in 22.4.2) [#4518](https://github.com/hyperledger/besu/pull/4518)
- Breaking API changes in the `OperationTracer` interface to enable performance work.
  * The `traceExecution` method has been replaced with `tracePreExecution` and `tracePostExecution` methods, called just before and just after operation execution.
  * See `DebugOperationTracer` and `StandardJsonTracer` for migration examples.

### Additions and Improvements
- Updated jackson-databind library to version 2.13.4.2 addressing [CVE-2022-42003](https://nvd.nist.gov/vuln/detail/CVE-2022-42003)
- Update snapsync feature to avoid restarting the download of the world state from scratch when restarting Besu [#4381](https://github.com/hyperledger/besu/pull/4381)
- Added worldstate snapshot isolation to improve the stability of bonsai (`--Xbonsai-use-snapshots=true`) [#4351](https://github.com/hyperledger/besu/pull/4531)
- Reduce the number of runtime exceptions (SecurityModuleException) and unnecessary executions during ECIES handshake, by trying to decrypt EIP-8 formatted messages first [#4508](https://github.com/hyperledger/besu/pull/4508).
- Improved RLP processing of zero-length string as 0x80 [#4283](https://github.com/hyperledger/besu/pull/4283) [#4388](https://github.com/hyperledger/besu/issues/4388)
- Increased level of detail in JSON-RPC parameter error log messages [#4510](https://github.com/hyperledger/besu/pull/4510)
- New unstable configuration options to set the maximum time, in milliseconds, a PoS block creation jobs is allowed to run [#4519](https://github.com/hyperledger/besu/pull/4519)
- Tune EthScheduler thread pools to avoid recreating too many threads [#4529](https://github.com/hyperledger/besu/pull/4529)
- RocksDB snapshot based worldstate and plugin-api addition of Snapshot interfaces [#4409](https://github.com/hyperledger/besu/pull/4409)
- Continuously try to build better block proposals until timeout or GetPayload is called [#4516](https://github.com/hyperledger/besu/pull/4516)
- Upgrade RocksDB database version from 6.29.5 to 7.6.0 [#4517](https://github.com/hyperledger/besu/pull/4517)
- Avoid connecting to self when using static-nodes [#4521](https://github.com/hyperledger/besu/pull/4521)
- EVM performance has increased 20%-100% depending on the particulars of the contract. [#4540](https://github.com/hyperledger/besu/pull/4540)
- Improve calculateRootHash method performance during Block processing [#4568](https://github.com/hyperledger/besu/pull/4568)
- Bring GraphQL into compliance with execution-api specs [#4112](https://github.com/hyperledger/besu/pull/4112)
- Refactor unverified forkchoice event [#4487](https://github.com/hyperledger/besu/pull/4487)
- Improve UX of initial sync logs, pushing not relevant logs to debug level [#4486](https://github.com/hyperledger/besu/pull/4486)
- Optimize pivot block selector on PoS networks [#4488](https://github.com/hyperledger/besu/pull/4488)
- Optimize Snap sync on PoS networks [#4462](https://github.com/hyperledger/besu/pull/4462)

### Bug Fixes
- Fixed default fromBlock value and improved parameter interpretation in eth_getLogs RPC handler [#4513](https://github.com/hyperledger/besu/pull/4513)
- Fix for NoSuchElementException for missing invalid reason when rejecting a local sent transaction [#4569](https://github.com/hyperledger/besu/pull/4569)
- Corrects treating a block as bad on internal error during either validation or processing [#4512](https://github.com/hyperledger/besu/issues/4512)
- Corrects emission of blockadded events when rewinding during a re-org. Fix for [#4495](https://github.com/hyperledger/besu/issues/4495)
- Always return a transaction type for pending transactions [#4364](https://github.com/hyperledger/besu/pull/4364)
- Avoid a cyclic reference while printing EngineExchangeTransitionConfigurationParameter [#4357](https://github.com/hyperledger/besu/pull/4357)
- Corrects treating a block as bad on internal error [#4512](https://github.com/hyperledger/besu/issues/4512)
- In GraphQL update scalar parsing to be variable friendly [#4522](https://github.com/hyperledger/besu/pull/4522)
- Initiate connection to maintained peers soon after startup. [#4469](https://github.com/hyperledger/besu/pull/4469)
- Update apache-commons-text to 1.10.0 to address CVE-2022-42889 [#4542](https://github.com/hyperledger/besu/pull/4542)

### Download Links

https://hyperledger.jfrog.io/hyperledger/besu-binaries/besu/22.10.0/besu-22.10.0.tar.gz  / sha256: 88fb5df567e4ec3547d7d2970cfef00debbd020c0da66b19166d43779b3b2b85
https://hyperledger.jfrog.io/hyperledger/besu-binaries/besu/22.10.0/besu-22.10.0.zip / sha256: c8e39f7c879409cb9b47f4d3de5e9c521249083830a8c9a45e8a14a319fe195d

## 22.10.0-RC2

### Breaking Changes
- Flexible Privacy Groups (early access) support to Tessera's EC encryptor (contracts modified) [#4282](https://github.com/hyperledger/besu/pull/4282)
  * Before this change, the `bytes32` type was used for the enclave public keys, just supporting encryptors with public keys of that length (like the default NaCl)
  * For the EC encryptor, the encoded public key length is 91
- `--tx-pool-hashes-max-size` option removed (deprecated in 22.1.3)
- `--Xmerge-support` option remove (deprecated in 22.4.2) [#4518](https://github.com/hyperledger/besu/pull/4518)
- Breaking API changes in the `OperationTracer` interface to enable performance work.
  * The `traceExecution` method has been replaced with `tracePreExecution` and `tracePostExecution` methods, called just before and just after operation execution. 
  * See `DebugOperationTracer` and `StandardJsonTracer` for migration examples.

### Additions and Improvements
- Reduce the number of runtime exceptions (SecurityModuleException) and unnecessary executions during ECIES handshake, by trying to decrypt EIP-8 formatted messages first [#4508](https://github.com/hyperledger/besu/pull/4508).
- Improved RLP processing of zero-length string as 0x80 [#4283](https://github.com/hyperledger/besu/pull/4283) [#4388](https://github.com/hyperledger/besu/issues/4388)
- Increased level of detail in JSON-RPC parameter error log messages [#4510](https://github.com/hyperledger/besu/pull/4510)
- New experimental configuration options to set the maximum time, in milliseconds, a PoS block creation jobs is allowed to run [#4519](https://github.com/hyperledger/besu/pull/4519)
- Tune EthScheduler thread pools to avoid recreating too many threads [#4529](https://github.com/hyperledger/besu/pull/4529)
- RocksDB snapshot based worldstate and plugin-api addition of Snapshot interfaces [#4409](https://github.com/hyperledger/besu/pull/4409)
- Continuously try to build better block proposals until timeout or GetPayload is called [#4516](https://github.com/hyperledger/besu/pull/4516)
- Upgrade RocksDB database version from 6.29.5 to 7.6.0 [#4517](https://github.com/hyperledger/besu/pull/4517)
- Avoid connecting to self when using static-nodes [#4521](https://github.com/hyperledger/besu/pull/4521)
- EVM performance has increased 20%-100% depending on the particulars of the contract. [#4540](https://github.com/hyperledger/besu/pull/4540)
- Improve calculateRootHash method performance during Block processing [#4568](https://github.com/hyperledger/besu/pull/4568)

### Bug Fixes
- Corrects emission of blockadded events when rewinding during a re-org. Fix for [#4495](https://github.com/hyperledger/besu/issues/4495)
- Always return a transaction type for pending transactions [#4364](https://github.com/hyperledger/besu/pull/4364)
- Avoid a cyclic reference while printing EngineExchangeTransitionConfigurationParameter [#4357](https://github.com/hyperledger/besu/pull/4357)
- Corrects treating a block as bad on internal error [#4512](https://github.com/hyperledger/besu/issues/4512)
- In GraphQL update scalar parsing to be variable friendly [#4522](https://github.com/hyperledger/besu/pull/4522)
- Initiate connection to maintained peers soon after startup. [#4469](https://github.com/hyperledger/besu/pull/4469)
- Update apache-commons-text to 1.10.0 to address CVE-2022-42889 [#4542](https://github.com/hyperledger/besu/pull/4542)

### Download Links


## 22.10.0-RC1

### Additions and Improvements
- Bring GraphQL into compliance with execution-api specs [#4112](https://github.com/hyperledger/besu/pull/4112)
- Refactor unverified forkchoice event [#4487](https://github.com/hyperledger/besu/pull/4487)
- Improve UX of initial sync logs, pushing not relevant logs to debug level [#4486](https://github.com/hyperledger/besu/pull/4486)
- Optimize pivot block selector on PoS networks [#4488](https://github.com/hyperledger/besu/pull/4488)
- Optimize Snap sync on PoS networks [#4462](https://github.com/hyperledger/besu/pull/4462)

### Bug Fixes

### Download Links
https://hyperledger.jfrog.io/artifactory/besu-binaries/besu/22.10.0-RC1/besu-22.10.0-RC1.zip / sha256: 16fd47533aa2986491143e5f4a052c0aa4866ebfa415abbf3ca868e4fbeac6ce
https://hyperledger.jfrog.io/artifactory/besu-binaries/besu/22.10.0-RC1/besu-22.10.0-RC1.tar.gz / sha256: 48fd3480e4380580ed9187302be987e9eca2b445935ec6a509e7269898d8a4a8

## 22.7.7

### Additions and Improvements
- Tune EthScheduler thread pools to avoid recreating too many threads [#4529](https://github.com/hyperledger/besu/issues/4529)
- Reduce the number of runtime exceptions (SecurityModuleException) and unnecessary executions during ECIES handshake, by trying to decrypt EIP-8 formatted messages first [#4508](https://github.com/hyperledger/besu/pull/4508).
- The block variable was keeping too much memory while waiting for future to finish [#4489](https://github.com/hyperledger/besu/issues/4489)

### Bug Fixes
- Corrects treating a block as bad on internal error [#4512](https://github.com/hyperledger/besu/issues/4512)
- update appache-commons-text to 1.10.0 to address CVE-2022-42889 [#4542](https://github.com/hyperledger/besu/pull/4542)
- In GraphQL update scalar parsing to be variable friendly [#4522](https://github.com/hyperledger/besu/pull/4522)

### Download Links
https://hyperledger.jfrog.io/hyperledger/besu-binaries/besu/22.7.7/besu-22.7.7.zip / sha256: 79b2b1518605603d8268f873f2576617ca8340d89c045e0eda6896f40defea0d
https://hyperledger.jfrog.io/hyperledger/besu-binaries/besu/22.7.7/besu-22.7.7.tar.gz / sha256: 161c52ba9be8508767e80dbce796b4ad2cc5b649f7ed15387c6359d1e15753f6

## 22.7.6
Hotfix release of the 22.7.x series to address [#4495](https://github.com/hyperledger/besu/issues/4495) which could result in failed block proposals on merge networks.

### Additions and Improvements
- Bring GraphQL into compliance with execution-api specs [#4112](https://github.com/hyperledger/besu/pull/4112)

### Bug Fixes
- Corrects emission of blockadded events when rewinding during a re-org. [#4497](https://github.com/hyperledger/besu/issues/4497)

### Download Links
https://hyperledger.jfrog.io/hyperledger/besu-binaries/besu/22.7.6/besu-22.7.6.zip / sha256: ae05040027b96ba458a08cfee8577dafe1d85a3afce793f00f798cedb3ab547d
https://hyperledger.jfrog.io/hyperledger/besu-binaries/besu/22.7.6/besu-22.7.6.tar.gz / sha256: 9e538852f16fd39b884c4c342beaad813e33ab24890634c01eee3d37dc1da893

## 22.7.5

### Additions and Improvements
- Avoid sending added block events to transaction pool, and processing incoming transactions during initial sync [#4457](https://github.com/hyperledger/besu/pull/4457)
- When building a new proposal, keep the best block built until now instead of the last one [#4455](https://github.com/hyperledger/besu/pull/4455)
- Add Mainnet to merged networks [#4463](https://github.com/hyperledger/besu/pull/4463)

### Bug Fixes
- Fixed logIndex value returned by eth_getLogs RPC call [#4355](https://github.com/hyperledger/besu/pull/4355)

### Download Links
https://hyperledger.jfrog.io/hyperledger/besu-binaries/besu/22.7.5/besu-22.7.5.zip / sha256: b5d7b255b249beea0f46ec397122823c75f2373083a71a9f7b4c98b2b0f94997
https://hyperledger.jfrog.io/hyperledger/besu-binaries/besu/22.7.5/besu-22.7.5.tar.gz / sha256: 91e3cbc16c46c53f7bf55bdd968553d0fb4087bff1e244cb03ac175ac54cf718


## 22.7.4

### Bug Fixes
- Remove records that track transactions by sender when they are empty to same memory in the transaction pool [#4415](https://github.com/hyperledger/besu/pull/4415)
- Add Toml configuration file support for _--Xplugin-rocksdb-high-spec-enabled_ flag [#4438](https://github.com/hyperledger/besu/pull/4438)

### Download Links
- https://hyperledger.jfrog.io/hyperledger/besu-binaries/besu/22.7.4/besu-22.7.4.zip / sha256: 4f2a0c20bee7f266ec1dcb45fa90ae1ca42f4b22e9b21a601b7705357259aea9
- https://hyperledger.jfrog.io/hyperledger/besu-binaries/besu/22.7.4/besu-22.7.4.tar.gz / sha256: a60efc4d515ac94710bbc6d61a24f409b03fcfc02323bee2a2d75c883fc99dce

## 22.7.3

### Additions and Improvements
- Allow free gas networks in the London fee market [#4061](https://github.com/hyperledger/besu/issues/4061)
- Upgrade besu-native to 0.6.0 and use Blake2bf native implementation if available by default [#4264](https://github.com/hyperledger/besu/pull/4264)
- Resets engine QoS timer with every call to the engine API instead of only when ExchangeTransitionConfiguration is called [#4411](https://github.com/hyperledger/besu/issues/4411)
- ExchangeTransitionConfiguration mismatch will only submit a debug log not a warning anymore [#4411](https://github.com/hyperledger/besu/issues/4411)
- Upgrade besu-native to 0.6.1 and include linux arm64 build of bls12-381 [#4416](https://github.com/hyperledger/besu/pull/4416)
- Create a new flag on RocksDB (_--Xplugin-rocksdb-high-spec-enabled_) for high spec hardware to boost performance
- Transaction pool improvements to avoid filling the pool with not executable transactions, that could result in empty or semi-empty block proposals [#4425](https://github.com/hyperledger/besu/pull/4425)
- Limit Transaction pool consumption by sender to a configurable percentage of the pool size [#4417](https://github.com/hyperledger/besu/pull/4417)

### Bug Fixes
- Retry block creation if there is a transient error and we still have time, to mitigate empty block issue [#4407](https://github.com/hyperledger/besu/pull/4407)
- Fix StacklessClosedChannelException in Besu and resulted timeout errors in CL clients ([#4398](https://github.com/hyperledger/besu/issues/4398), [#4400](https://github.com/hyperledger/besu/issues/4400))
- Return JSON-RPC error code instead of INVALID in engine api when certain storage exceptions are encountered ([#4349](https://github.com/hyperledger/besu/issues/4349))

### Download links
- https://hyperledger.jfrog.io/artifactory/besu-binaries/besu/22.7.3/besu-22.7.3.tar.gz / sha256: `b0863fe2406cab57caf8a02f2bf02632cc5198622ac48b69bc63c128703bbd79`
- https://hyperledger.jfrog.io/artifactory/besu-binaries/besu/22.7.3/besu-22.7.3.zip / sha256: `368c6cb86119f8fe30bb12ab8c63b4d95a0fd8baf9c9414307a0a4033756b709`

## 22.7.2
### Besu 22.7.2 is a recommended release for the Merge and Mainnet users. 22.7.1 remains Merge-ready. This release provides additional robustness before the Merge with some fixes and improvements in sync, peering, and logging.

### Additions and Improvements
- Better management of jemalloc presence/absence in startup script [#4237](https://github.com/hyperledger/besu/pull/4237)
- Retry mechanism when getting a broadcasted block fail on all peers [#4271](https://github.com/hyperledger/besu/pull/4271)
- Filter out disconnected peers when fetching available peers [#4269](https://github.com/hyperledger/besu/pull/4269)
- Updated the default value of fast-sync-min-peers post merge [#4298](https://github.com/hyperledger/besu/pull/4298)
- Log imported block info post merge [#4310](https://github.com/hyperledger/besu/pull/4310)
- Transaction pool eviction by sender from tail of transaction list [#4327](https://github.com/hyperledger/besu/pull/4327)
- Transaction pool sender future nonce limits [#4336](https://github.com/hyperledger/besu/pull/4336)
- Pandas! Pandas now appear in 3 phases: The black bear and polar bear that are preparing? Those will appear when
your client has TTD configured (which is setup by default for mainnet), is in sync, and processing Proof of Work blocks. In the second phase you will see them powering up when the Terminal Total Difficulty block is added to the blockchain.
The final form of the Ethereum Panda will appear when the first finalized block is received from the Consensus Layer.

### Bug Fixes
- Accept wit/80 from Nethermind [#4279](https://github.com/hyperledger/besu/pull/4279)
- Properly shutdown the miner executor, to avoid waiting 30 seconds when stopping [#4353](https://github.com/hyperledger/besu/pull/4353)

### Download links
- https://hyperledger.jfrog.io/artifactory/besu-binaries/besu/22.7.2/besu-22.7.2.tar.gz / sha256: `8030a48f824c7bbc138b38a9e84e5531950bc16f6d21cda8b215232cce334214`
- https://hyperledger.jfrog.io/artifactory/besu-binaries/besu/22.7.2/besu-22.7.2.zip / sha256: `72653171b1ddd910e705fc6f616d7f1f4c120ef0d91718f0376f3ee5f2982c11`


## 22.7.1
### Merge Ready Release. Required update for The Merge on ethereum mainnet!
### Additions and Improvements
- Introduce a cap to reputation score increase [#4230](https://github.com/hyperledger/besu/pull/4230)
- Add experimental CLI option for `--Xp2p-peer-lower-bound` [#4200](https://github.com/hyperledger/besu/pull/4200)
- Improve pending blocks retrieval mechanism [#4227](https://github.com/hyperledger/besu/pull/4227)
- Set mainnet terminal total difficulty [#4260](https://github.com/hyperledger/besu/pull/4260)

### Bug Fixes
- Fixes off-by-one error for mainnet TTD fallback [#4223](https://github.com/hyperledger/besu/pull/4223)
- Fix off-by-one error in AbstractRetryingPeerTask [#4254](https://github.com/hyperledger/besu/pull/4254)
- Refactor and fix retrying get block switching peer [#4256](https://github.com/hyperledger/besu/pull/4256)
- Fix encoding of key (short hex) in eth_getProof [#4261](https://github.com/hyperledger/besu/pull/4261)
- Fix for post-merge networks fast-sync [#4224](https://github.com/hyperledger/besu/pull/4224), [#4276](https://github.com/hyperledger/besu/pull/4276)

### Download links
- https://hyperledger.jfrog.io/artifactory/besu-binaries/besu/22.7.1/besu-22.7.1.tar.gz / sha256: `7cca4c11e1d7525c172f2af9fbf456d134ada60e970d8b6abcfcd6c623b5dd36`
- https://hyperledger.jfrog.io/artifactory/besu-binaries/besu/22.7.1/besu-22.7.1.zip / sha256: `ba6e0b9b65ac36d041a5072392f119ff76e8e9f53a3d7b1e1a658ef1e4705d7a`



## 22.7.0

### Additions and Improvements
- Deprecation warning for Ropsten, Rinkeby, Kiln [#4173](https://github.com/hyperledger/besu/pull/4173)

### Bug Fixes

- Fixes previous known issue [#3890](https://github.com/hyperledger/besu/issues/3890)from RC3 requiring a restart post-merge to continue correct transaction handling.
- Stop producing stack traces when a get headers response only contains the range start header [#4189](https://github.com/hyperledger/besu/pull/4189)
- Upgrade Spotless to 6.8.0 [#4195](https://github.com/hyperledger/besu/pull/4195)
- Upgrade Gradle to 7.5 [#4196](https://github.com/hyperledger/besu/pull/4196)

### Download links
- https://hyperledger.jfrog.io/artifactory/besu-binaries/besu/22.7.0/besu-22.7.0.tar.gz / sha256: `af21104a880c37706b660aa816e1c38b2b3f603a97420ddcbc889324b71aa50e`
- https://hyperledger.jfrog.io/artifactory/besu-binaries/besu/22.7.0/besu-22.7.0.zip / sha256: `5b1586362e6e739c206c25224bb753a372bad70c0b22dbe091f9253024ebdc45`

## 22.7.0-RC3

### Known/Outstanding issues:
- Besu requires a restart post-merge to re-enable remote transaction processing [#3890](https://github.com/hyperledger/besu/issues/3890)

### Additions and Improvements
- Engine API: Change expiration time for JWT tokens to 60s [#4168](https://github.com/hyperledger/besu/pull/4168)
- Sepolia mergeNetSplit block [#4158](https://github.com/hyperledger/besu/pull/4158)
- Goerli TTD [#4160](https://github.com/hyperledger/besu/pull/4160)
- Several logging improvements

### Bug Fixes
- Allow to set any value for baseFeePerGas in the genesis file [#4177](https://github.com/hyperledger/besu/pull/4177)
- Fix for stack overflow when searching for TTD block [#4169](https://github.com/hyperledger/besu/pull/4169)
- Fix for chain stuck issue [#4175](https://github.com/hyperledger/besu/pull/4175)

### Download links
- https://hyperledger.jfrog.io/artifactory/besu-binaries/besu/22.7.0-RC3/besu-22.7.0-RC3.tar.gz / sha256: `6a1ee89c82db9fa782d34733d8a8c726670378bcb71befe013da48d7928490a6`
- https://hyperledger.jfrog.io/artifactory/besu-binaries/besu/22.7.0-RC3/besu-22.7.0-RC3.zip / sha256: `5de22445ab2a270cf33e1850cd28f1946442b7104738f0d1ac253a009c53414e`

## 22.7.0-RC2

### Additions and Improvements
- Add a block to the bad blocks if it did not descend from the terminal block [#4080](https://github.com/hyperledger/besu/pull/4080)
- Backward sync exception improvements [#4092](https://github.com/hyperledger/besu/pull/4092)
- Remove block header checks during backward sync, since they will be always performed during block import phase [#4098](https://github.com/hyperledger/besu/pull/4098)
- Optimize the backward sync retry strategy [#4095](https://github.com/hyperledger/besu/pull/4095)
- Add support for jemalloc library to better handle rocksdb memory consumption [#4126](https://github.com/hyperledger/besu/pull/4126)
- RocksDB configuration changes to improve performance. [#4132](https://github.com/hyperledger/besu/pull/4132)

### Bug Fixes
- Changed max message size in the p2p layer to 16.7MB from 10MB to improve peering performance [#4120](https://github.com/hyperledger/besu/pull/4120)
- Fixes for parent stateroot mismatch when using Bonsai storage mode (please report if you encounter this bug on this version) [#4094](https://github.com/hyperledger/besu/pull/4094)
- Above Bonsai related fixes have addressed situations where the event log was not indexed properly [#3921](https://github.com/hyperledger/besu/pull/3921)
- Fixes related to backward sync and reorgs [#4097](https://github.com/hyperledger/besu/pull/4097)
- Checkpoint sync with more merge friendly checkpoint blocks [#4085](https://github.com/hyperledger/besu/pull/4085)
- Fixes around RocksDB performance and memory usage [#4128](https://github.com/hyperledger/besu/pull/4128)
- Fix for RPC performance parallelization to improve RPC performance under heavy load [#3959](https://github.com/hyperledger/besu/pull/3959)
- Fix for post-Merge peering after PoW is removed in our logic for weighting peers [#4116](https://github.com/hyperledger/besu/pull/4116)
- Various logging changes to improve UX- Return the correct latest valid hash in case of bad block when calling engine methods [#4056](https://github.com/hyperledger/besu/pull/4056)
- Add a PoS block header rule to check that the current block is more recent than its parent [#4066](https://github.com/hyperledger/besu/pull/4066)
- Fixed a trie log layer issue on bonsai during reorg [#4069](https://github.com/hyperledger/besu/pull/4069)
- Fix transition protocol schedule to return the pre Merge schedule when reorg pre TTD [#4078](https://github.com/hyperledger/besu/pull/4078)
- Remove hash to sync from the queue only if the sync step succeeds [#4105](https://github.com/hyperledger/besu/pull/4105)
- The build process runs successfully even though the system language is not English [#4102](https://github.com/hyperledger/besu/pull/4102)
- Avoid starting or stopping the BlockPropagationManager more than once [#4122](https://github.com/hyperledger/besu/pull/4122)

### Download links
- https://hyperledger.jfrog.io/artifactory/besu-binaries/besu/22.7.0-RC2/besu-22.7.0-RC2.tar.gz / sha256: `befe15b893820c9c6451a74fd87b41f555ff28561494b3bebadd5da5c7ce25d3`
- https://hyperledger.jfrog.io/artifactory/besu-binaries/besu/22.7.0-RC2/besu-22.7.0-RC2.zip / sha256: `d56c340f5982b882fbecca2697ca72a5bbefe0e978d2d4504211f012e2242a81`

## 22.7.0-RC1

### Additions and Improvements
- Do not require a minimum block height when downloading headers or blocks [#3911](https://github.com/hyperledger/besu/pull/3911)
- When on PoS the head can be only be updated by ForkchoiceUpdate [#3994](https://github.com/hyperledger/besu/pull/3994)
- Version information available in metrics [#3997](https://github.com/hyperledger/besu/pull/3997)
- Add TTD and DNS to Sepolia config [#4024](https://github.com/hyperledger/besu/pull/4024)
- Return `type` with value `0x0` when serializing legacy transactions [#4027](https://github.com/hyperledger/besu/pull/4027)
- Ignore `ForkchoiceUpdate` if `newHead` is an ancestor of the chain head [#4055](https://github.com/hyperledger/besu/pull/4055)

### Bug Fixes
- Fixed a snapsync issue that can sometimes block the healing step [#3920](https://github.com/hyperledger/besu/pull/3920)
- Support free gas networks in the London fee market [#4003](https://github.com/hyperledger/besu/pull/4003)
- Limit the size of outgoing eth subprotocol messages.  [#4034](https://github.com/hyperledger/besu/pull/4034)
- Fixed a state root mismatch issue on bonsai that may appear occasionally [#4041](https://github.com/hyperledger/besu/pull/4041)

### Download links
- https://hyperledger.jfrog.io/artifactory/besu-binaries/besu/22.7.0-RC1/besu-22.7.0-RC1.tar.gz / sha256: `60ad8b53402beb62c24ad791799d9cfe444623a58f6f6cf1d0728459cb641e63`
- https://hyperledger.jfrog.io/artifactory/besu-binaries/besu/22.7.0-RC1/besu-22.7.0-RC1.zip / sha256: `7acfb3a73382bf70f6337e83cb7e9e472b4e5a9da88c5ed2fbd9e82fcf2046dc`

## 22.4.3

### Additions and Improvements
- \[EXPERIMENTAL\] Add checkpoint sync `--sync-mode="X_CHECKPOINT"` [#3849](https://github.com/hyperledger/besu/pull/3849)
- Support `finalized` and `safe` as tags for the block parameter in RPC APIs [#3950](https://github.com/hyperledger/besu/pull/3950)
- Added verification of payload attributes in ForkchoiceUpdated [#3837](https://github.com/hyperledger/besu/pull/3837)
- Add support for Gray Glacier hardfork [#3961](https://github.com/hyperledger/besu/issues/3961)

### Bug Fixes
- alias engine-rpc-port parameter with the former rpc param name [#3958](https://github.com/hyperledger/besu/pull/3958)

## 22.4.2

### Additions and Improvements
- Engine API Update: Replace deprecated INVALID_TERMINAL_BLOCK with INVALID last valid hash 0x0 [#3882](https://github.com/hyperledger/besu/pull/3882)
- Deprecate experimental merge flag and engine-rpc-enabled flag [#3875](https://github.com/hyperledger/besu/pull/3875)
- Update besu-native dependencies to 0.5.0 for linux arm64 support
- Update ropsten TTD to 100000000000000000000000

### Bug Fixes
- Stop backward sync if genesis block has been reached [#3869](https://github.com/hyperledger/besu/pull/3869)
- Allow to backward sync to request headers back to last finalized block if present or genesis [#3888](https://github.com/hyperledger/besu/pull/3888)

### Download link
- https://hyperledger.jfrog.io/artifactory/besu-binaries/besu/22.4.2/besu-22.4.2.zip / sha256: `e8e9eb7e3f544ecefeec863712fb8d3f6a569c9d70825a4ed2581c596db8fd45`
- https://hyperledger.jfrog.io/artifactory/besu-binaries/besu/22.4.2/besu-22.4.2.tar.gz / sha256: `9db0c37440cb56bcf671b8de13e0ecb6235171a497bdad91020b8c4a9dac2a27`

## 22.4.1

### Additions and Improvements
- GraphQL - allow null log topics in queries which match any topic [#3662](https://github.com/hyperledger/besu/pull/3662)
- multi-arch docker builds for amd64 and arm64 [#2954](https://github.com/hyperledger/besu/pull/2954)
- Filter Netty native lib errors likewise the pure Java implementation [#3807](https://github.com/hyperledger/besu/pull/3807)
- Add ropsten terminal total difficulty config [#3871](https://github.com/hyperledger/besu/pull/3871)

### Bug Fixes
- Stop the BlockPropagationManager when it receives the TTD reached event [#3809](https://github.com/hyperledger/besu/pull/3809)
- Correct getMixHashOrPrevRandao to return the value present in the block header [#3839](https://github.com/hyperledger/besu/pull/3839)

## 22.4.0

### Breaking Changes
- Version 22.4.x will be the last series to support Java 11. Version 22.7.0 will require Java 17 to build and run.
- In the Besu EVM Library all references to SHA3 have been renamed to the more accurate name Keccak256, including class names and comment. [#3749](https://github.com/hyperledger/besu/pull/3749)
- Removed the Gas object and replaced it with a primitive long [#3674](https://github.com/hyperledger/besu/pull/3674)
- Column family added for backward sync [#3638](https://github.com/hyperledger/besu/pull/3638)
  - Note that this added column family makes this a one-way upgrade. That is, once you upgrade your db to this version, you cannot roll back to a previous version of Besu.

### Bug Fixes
- Fix nullpointer on snapsync [#3773](https://github.com/hyperledger/besu/pull/3773)
- Introduce RocksDbSegmentIdentifier to avoid changing the storage plugin [#3755](https://github.com/hyperledger/besu/pull/3755)

## Download Links
- https://hyperledger.jfrog.io/artifactory/besu-binaries/besu/22.4.0/besu-22.4.0.zip / SHA256 d89e102a1941e70be31c176a6dd65cd5f3d69c4c
- https://hyperledger.jfrog.io/artifactory/besu-binaries/besu/22.4.0/besu-22.4.0.tar.gz / SHA256 868e38749dd40debe028624f8267f1fce7587010

## 22.4.0-RC2

### Breaking Changes
- In the Besu EVM Library all references to SHA3 have been renamed to the more accurate name Kecack256, including class names and comment. [#3749](https://github.com/hyperledger/besu/pull/3749)

### Additions and Improvements
- Onchain node permissioning
  - Log the enodeURL that was previously only throwing an IllegalStateException during the isPermitted check [#3697](https://github.com/hyperledger/besu/pull/3697),
  - Fail startup if node permissioning smart contract version does not match [#3765](https://github.com/hyperledger/besu/pull/3765)
- \[EXPERIMENTAL\] Add snapsync `--sync-mode="X_SNAP"` (only as client) [#3710](https://github.com/hyperledger/besu/pull/3710)
- Adapt Fast sync, and Snap sync, to use finalized block, from consensus layer, as pivot after the Merge [#3506](https://github.com/hyperledger/besu/issues/3506)
- Add IPC JSON-RPC interface (BSD/MacOS and Linux only) [#3695](https://github.com/hyperledger/besu/pull/3695)
- Column family added for backward sync [#3638](https://github.com/hyperledger/besu/pull/3638)
  - Note that this added column family makes this a one-way upgrade. That is, once you upgrade your db to this version, you cannot roll back to a previous version of Besu.

## Download Links
- https://hyperledger.jfrog.io/artifactory/besu-binaries/besu/22.4.0-RC2/besu-22.4.0-RC2.zip /  SHA256 5fa7f927c6717ebf503291c058815cd0c5fcfab13245d3b6beb66eb20cf7ac24
- https://hyperledger.jfrog.io/artifactory/besu-binaries/besu/22.4.0-RC2/besu-22.4.0-RC2.tar.gz / SHA256 1c4ecd17552cf5ebf120fc35dad753f45cb951ea0f817381feb2477ec0fff9c9

## 22.4.0-RC1

### Additions and Improvements
- Unit tests are now executed with JUnit5 [#3620](https://github.com/hyperledger/besu/pull/3620)
- Removed the Gas object and replaced it with a primitive long [#3674]

### Bug Fixes
- Flexible Privacy Precompile handles null payload ID [#3664](https://github.com/hyperledger/besu/pull/3664)
- Subcommand blocks import throws exception [#3646](https://github.com/hyperledger/besu/pull/3646)

## Download Links
- https://hyperledger.jfrog.io/artifactory/besu-binaries/besu/22.4.0-RC1/besu-22.4.0-RC1.zip / SHA256 0779082acc20a98eb810eb08778e0c0e1431046c07bc89019a2761fd1baa4c25
- https://hyperledger.jfrog.io/artifactory/besu-binaries/besu/22.4.0-RC1/besu-22.4.0-RC1.tar.gz / SHA256 15d8b0e335f962f95da46864109db9f28ed4f7bc351995b2b8db477c12b94860

## 22.1.3

### Breaking Changes
- Remove the experimental flag for bonsai tries CLI options `--data-storage-format` and `--bonsai-maximum-back-layers-to-load` [#3578](https://github.com/hyperledger/besu/pull/3578)
- Column family added for backward sync [#3532](https://github.com/hyperledger/besu/pull/3532)
  - Note that this added column family makes this a one-way upgrade. That is, once you upgrade your db to this version, you cannot roll back to a previous version of Besu.

### Deprecations
- `--tx-pool-hashes-max-size` is now deprecated and has no more effect, and it will be removed in a future release.

### Additions and Improvements
- Tune transaction synchronization parameter to adapt to mainnet traffic [#3610](https://github.com/hyperledger/besu/pull/3610)
- Improve eth/66 support [#3616](https://github.com/hyperledger/besu/pull/3616)
- Avoid reprocessing remote transactions already seen [#3626](https://github.com/hyperledger/besu/pull/3626)
- Upgraded jackson-databind dependency version [#3647](https://github.com/hyperledger/besu/pull/3647)

## Download Links
- https://hyperledger.jfrog.io/artifactory/besu-binaries/besu/22.1.3/besu-22.1.3.zip /  SHA256 9dafb80f2ec9ce8d732fd9e9894ca2455dd02418971c89cd6ccee94c53354d5d
- https://hyperledger.jfrog.io/artifactory/besu-binaries/besu/22.1.3/besu-22.1.3.tar.gz / SHA256 f9f8d37353aa4b5d12e87c08dd86328c1cffc591c6fc9e076c0f85a1d4663dfe

## 22.1.2

### Additions and Improvements
- Execution layer (The Merge):
  - Execution specific RPC endpoint [#3378](https://github.com/hyperledger/besu/issues/3378)
  - Adds JWT authentication to Engine APIs
  - Supports kiln V2.1 spec
- Tracing APIs
  - new API methods: trace_rawTransaction, trace_get, trace_callMany
  - added revertReason to trace APIs including: trace_transaction, trace_get, trace_call, trace_callMany, and trace_rawTransaction
- Allow mining beneficiary to transition at specific blocks for ibft2 and qbft consensus mechanisms.  [#3115](https://github.com/hyperledger/besu/issues/3115)
- Return richer information from the PrecompiledContract interface. [\#3546](https://github.com/hyperledger/besu/pull/3546)

### Bug Fixes
- Reject locally-sourced transactions below the minimum gas price when not mining. [#3397](https://github.com/hyperledger/besu/pull/3397)
- Fixed bug with contract address supplied to `debug_accountAt` [#3518](https://github.com/hyperledger/besu/pull/3518)

## Download Links
- https://hyperledger.jfrog.io/artifactory/besu-binaries/besu/22.1.2/besu-22.1.2.zip /  SHA256 1b26e3f8982c3a9dbabc72171f83f1cfe89eef84ead45b184ee9101f411c1251
- https://hyperledger.jfrog.io/artifactory/besu-binaries/besu/22.1.2/besu-22.1.2.tar.gz / SHA256 1eca9abddf351eaaf4e6eaa1b9536b8b4fd7d30a81d39f9d44ffeb198627ee7a

## 22.1.1

### Additions and Improvements
- Allow optional RPC methods that bypass authentication [#3382](https://github.com/hyperledger/besu/pull/3382)
- Execution layer (The Merge):
  - Extend block creation and mining to support The Merge [#3412](https://github.com/hyperledger/besu/pull/3412)
  - Backward sync [#3410](https://github.com/hyperledger/besu/pull/3410)
  - Extend validateAndProcessBlock to return an error message in case of failure, so it can be returned to the caller of ExecutePayload API [#3411](https://github.com/hyperledger/besu/pull/3411)
  - Persist latest finalized block [#2913](https://github.com/hyperledger/besu/issues/2913)
  - Add PostMergeContext, and stop syncing after the switch to PoS [#3453](https://github.com/hyperledger/besu/pull/3453)
  - Add header validation rules needed to validate The Merge blocks [#3454](https://github.com/hyperledger/besu/pull/3454)
  - Add core components: controller builder, protocol scheduler, coordinator, block creator and processor. [#3461](https://github.com/hyperledger/besu/pull/3461)
  - Execution specific RPC endpoint [#2914](https://github.com/hyperledger/besu/issues/2914), [#3350](https://github.com/hyperledger/besu/pull/3350)
- QBFT consensus algorithm is production ready

## Download Links
- https://hyperledger.jfrog.io/artifactory/besu-binaries/besu/22.1.1/besu-22.1.1.zip /  SHA256 cfff79e19e5f9a184d0b62886990698b77d019a0745ea63b5f9373870518173e
- https://hyperledger.jfrog.io/artifactory/besu-binaries/besu/22.1.1/besu-22.1.1.tar.gz / SHA256 51cc9d35215f977ac7338e5c611c60f225fd6a8c1c26f188e661624a039e83f3

## 22.1.0

### Breaking Changes
- Plugin API: BlockHeader.getBaseFee() method now returns an optional Wei instead of an optional Long [#3065](https://github.com/hyperledger/besu/issues/3065)
- Removed deprecated hash variable `protected volatile Hash hash;` which was used for private transactions [#3110](https://github.com/hyperledger/besu/pull/3110)

### Additions and Improvements
- Add support for additional JWT authentication algorithms [#3017](https://github.com/hyperledger/besu/pull/3017)
- Represent baseFee as Wei instead of long accordingly to the spec [#2785](https://github.com/hyperledger/besu/issues/2785)
- Implements [EIP-4399](https://eips.ethereum.org/EIPS/eip-4399) to repurpose DIFFICULTY opcode after the merge as a source of entropy from the Beacon chain. [#3081](https://github.com/hyperledger/besu/issues/3081)
- Re-order external services (e.g JsonRpcHttpService) to start before blocks start processing [#3118](https://github.com/hyperledger/besu/pull/3118)
- Stream JSON RPC responses to avoid creating big JSON strings in memory [#3076](https://github.com/hyperledger/besu/pull/3076)
- Ethereum Classic Mystique Hard Fork [#3256](https://github.com/hyperledger/besu/pull/3256)
- Genesis file parameter `blockperiodseconds` is validated as a positive integer on startup to prevent unexpected runtime behaviour [#3186](https://github.com/hyperledger/besu/pull/3186)
- Add option to require replay protection for locally submitted transactions [\#1975](https://github.com/hyperledger/besu/issues/1975)
- Update to block header validation for IBFT and QBFT to support London fork EIP-1559 [#3251](https://github.com/hyperledger/besu/pull/3251)
- Move into SLF4J as logging facade [#3285](https://github.com/hyperledger/besu/pull/3285)
- Changing the order in which we traverse the word state tree during fast sync. This should improve fast sync during subsequent pivot changes.[#3202](https://github.com/hyperledger/besu/pull/3202)
- Updated besu-native to version 0.4.3 [#3331](https://github.com/hyperledger/besu/pull/3331)
- Refactor synchronizer to asynchronously retrieve blocks from peers, and to change peer when retrying to get a block. [#3326](https://github.com/hyperledger/besu/pull/3326)
- Disable RocksDB TTL compactions [#3356](https://github.com/hyperledger/besu/pull/3356)
- add a websocket frame size configuration CLI parameter [#3386](https://github.com/hyperledger/besu/pull/3386)
- Add `--ec-curve` parameter to export/export-address public-key subcommands [#3333](https://github.com/hyperledger/besu/pull/3333)

### Bug Fixes
- Change the base docker image from Debian Buster to Ubuntu 20.04 [#3171](https://github.com/hyperledger/besu/issues/3171) fixes [#3045](https://github.com/hyperledger/besu/issues/3045)
- Make 'to' field optional in eth_call method according to the spec [#3177](https://github.com/hyperledger/besu/pull/3177)
- Update to log4j 2.17.1. Resolves potential vulnerability only exploitable when using custom log4j configurations that are writable by untrusted users.
- Fix regression on cors-origin star value
- Fix for ethFeeHistory accepting hex values for blockCount
- Fix a sync issue, when the chain downloader incorrectly shutdown when a task in the pipeline is cancelled. [#3319](https://github.com/hyperledger/besu/pull/3319)
- add a websocket frame size configuration CLI parameter [3368][https://github.com/hyperledger/besu/pull/3379]
- Prevent node from peering to itself [#3342](https://github.com/hyperledger/besu/pull/3342)
- Fix an `IndexOutOfBoundsException` exception when getting block from peers. [#3304](https://github.com/hyperledger/besu/issues/3304)
- Handle legacy eth64 without throwing null pointer exceptions [#3343](https://github.com/hyperledger/besu/pull/3343)

### Download Links
- https://hyperledger.jfrog.io/artifactory/besu-binaries/besu/22.1.0/besu-22.1.0.tar.gz \ SHA256 232bd7f274691ca14c26289fdc289d3fcdf69426dd96e2fa1601f4d079645c2f
- https://hyperledger.jfrog.io/artifactory/besu-binaries/besu/22.1.0/besu-22.1.0.zip \ SHA256 1b701ff5b647b64aff3d73d6f1fe3fdf73f14adbe31504011eff1660ab56ad2b

## 21.10.9

### Bug Fixes
- Fix regression on cors-origin star value
- Fix for ethFeeHistory accepting hex values for blockCount

 **Full Changelog**: https://github.com/hyperledger/besu/compare/21.10.8...21.10.9

[besu-21.10.9.tar.gz](https://hyperledger.jfrog.io/artifactory/besu-binaries/besu/21.10.9/besu-21.10.9.tar.gz) a4b85ba72ee73017303e4b2f0fdde84a87d376c2c17fdcebfa4e34680f52fc71
[besu-21.10.9.zip](https://hyperledger.jfrog.io/artifactory/besu-binaries/besu/21.10.9/besu-21.10.9.zip) c3ba3f07340fa80064ba7c06f2c0ec081184e000f9a925d132084352d0665ef9

## 21.10.8

### Additions and Improvements
- Ethereum Classic Mystique Hard Fork [#3256](https://github.com/hyperledger/besu/pull/3256)

### Download Links
https://hyperledger.jfrog.io/artifactory/besu-binaries/besu/21.10.8/besu-21.10.8.tar.gz \ SHA256 d325e2e36bc38a707a9eebf92068f5021606a8c6b6464bb4b4d59008ef8014fc
https://hyperledger.jfrog.io/artifactory/besu-binaries/besu/21.10.8/besu-21.10.8.zip \ SHA256 a91da1e82fb378e16437327bba56dd299aafdb0614ba528167a1dae85440c5af

## 21.10.7

### Bug Fixes
- Update dependencies (including vert.x, kubernetes client-java, okhttp, commons-codec)

### Additions and Improvements
- Add support for additional JWT authentication algorithms [#3017](https://github.com/hyperledger/besu/pull/3017)
- Remove Orion ATs

### Download Links
https://hyperledger.jfrog.io/artifactory/besu-binaries/besu/21.10.7/besu-21.10.7.tar.gz \ SHA256 94cee804fcaea366c9575380ef0e30ed04bf2fc7451190a94887f14c07f301ff
https://hyperledger.jfrog.io/artifactory/besu-binaries/besu/21.10.7/besu-21.10.7.zip \ SHA256 faf1ebfb20aa6171aa6ea98d7653339272567c318711d11e350471b5bba62c00

## 21.10.6

### Bug Fixes
- Update log4j to 2.17.1

### Download Links
https://hyperledger.jfrog.io/artifactory/besu-binaries/besu/21.10.6/besu-21.10.6.tar.gz \ SHA256 ef579490031dd4eb3704b4041e352cfb2e7e787fcff7506b69ef88843d4e1220
https://hyperledger.jfrog.io/artifactory/besu-binaries/besu/21.10.6/besu-21.10.6.zip \ SHA256 0fdda65bc993905daa14824840724d0b74e3f16f771f5726f5307f6d9575a719

## 21.10.5

### Bug Fixes
- Update log4j to 2.17.0

### Download Links
https://hyperledger.jfrog.io/artifactory/besu-binaries/besu/21.10.5/besu-21.10.5.tar.gz \ SHA256 0d1b6ed8f3e1325ad0d4acabad63c192385e6dcbefe40dc6b647e8ad106445a8
https://hyperledger.jfrog.io/artifactory/besu-binaries/besu/21.10.5/besu-21.10.5.zip \ SHA256 a1689a8a65c4c6f633b686983a6a1653e7ac86e742ad2ec6351176482d6e0c57

## 21.10.4

### Bug Fixes
- Update log4j to 2.16.0.
- Change the base docker image from Debian Buster to Ubuntu 20.04 [#3171](https://github.com/hyperledger/besu/issues/3171) fixes [#3045](https://github.com/hyperledger/besu/issues/3045)

### Download links
This release is not recommended for production use.

## 21.10.3

### Additions and Improvements
- Updated log4j to 2.15.0 and disabled JNDI message format lookups to improve security.
- Represent baseFee as Wei instead of long accordingly to the spec [#2785](https://github.com/hyperledger/besu/issues/2785)
- Adding support of the NO_COLOR environment variable as described in the [NO_COLOR](https://no-color.org/) standard [#3085](https://github.com/hyperledger/besu/pull/3085)
- Add `privx_findFlexiblePrivacyGroup` RPC Method, `privx_findOnchainPrivacyGroup` will be removed in a future release [#3075](https://github.com/hyperledger/besu/pull/3075)
- The invalid value is now shown when `--bootnodes` cannot parse an item to make it easier to identify which option is invalid.
- Adding two new options to be able to specify desired TLS protocol version and Java cipher suites [#3105](https://github.com/hyperledger/besu/pull/3105)
- Implements [EIP-4399](https://eips.ethereum.org/EIPS/eip-4399) to repurpose DIFFICULTY opcode after the merge as a source of entropy from the Beacon chain. [#3081](https://github.com/hyperledger/besu/issues/3081)

### Bug Fixes
- Change the base docker image from Debian Buster to Ubuntu 20.04 [#3171](https://github.com/hyperledger/besu/issues/3171) fixes [#3045](https://github.com/hyperledger/besu/issues/3045)

### Download Link
This release is not recommended for production use.

## 21.10.2

### Additions and Improvements
- Add discovery options to genesis file [#2944](https://github.com/hyperledger/besu/pull/2944)
- Add validate-config subcommand to perform basic syntax validation of TOML config [#2994](https://github.com/hyperledger/besu/pull/2994)
- Updated Sepolia Nodes [#3034](https://github.com/hyperledger/besu/pull/3034) [#3035](https://github.com/hyperledger/besu/pull/3035)

### Bug Fixes
- Reduce shift calculations to shifts that may have an actual result. [#3039](https://github.com/hyperledger/besu/pull/3039)
- DNS Discovery daemon wasn't started [#3033](https://github.com/hyperledger/besu/pull/3033)

### Download Link
This release is not recommended for production use.

## 21.10.1

### Additions and Improvements
- Add CLI autocomplete scripts. [#2854](https://github.com/hyperledger/besu/pull/2854)
- Add support for PKCS11 keystore on PKI Block Creation. [#2865](https://github.com/hyperledger/besu/pull/2865)
- Optimize EVM Memory for MLOAD Operations [#2917](https://github.com/hyperledger/besu/pull/2917)
- Upgrade CircleCI OpenJDK docker image to version 11.0.12. [#2928](https://github.com/hyperledger/besu/pull/2928)
- Update JDK 11 to latest version in Besu Docker images. [#2925](https://github.com/hyperledger/besu/pull/2925)
- Add Sepolia proof-of-work testnet configurations [#2920](https://github.com/hyperledger/besu/pull/2920)
- Allow block period to be configured for IBFT2 and QBFT using transitions [#2902](https://github.com/hyperledger/besu/pull/2902)
- Add support for binary messages (0x02) for websocket. [#2980](https://github.com/hyperledger/besu/pull/2980)

### Bug Fixes
- Do not change the sender balance, but set gas fee to zero, when simulating a transaction without enforcing balance checks. [#2454](https://github.com/hyperledger/besu/pull/2454)
- Ensure genesis block has the default base fee if london is at block 0 [#2920](https://github.com/hyperledger/besu/pull/2920)
- Fixes the exit condition for loading a BonsaiPersistedWorldState for a sibling block of the last one persisted [#2967](https://github.com/hyperledger/besu/pull/2967)

### Early Access Features
- Enable plugins to expose custom JSON-RPC / WebSocket methods [#1317](https://github.com/hyperledger/besu/issues/1317)

### Download Link
This release is not recommended for production use.

## 21.10.0

### Additions and Improvements
- The EVM has been factored out into a standalone module, suitable for inclusion as a library. [#2790](https://github.com/hyperledger/besu/pull/2790)
- Low level performance improvements changes to cut worst-case EVM performance in half. [#2796](https://github.com/hyperledger/besu/pull/2796)
- Migrate `ExceptionalHaltReason` from an enum to an interface to allow downstream users of the EVM to add new exceptional halt reasons. [#2810](https://github.com/hyperledger/besu/pull/2810)
- reduces need for JUMPDEST analysis via caching [#2607](https://github.com/hyperledger/besu/pull/2821)
- Add support for custom private key file for public-key export and public-key export-address commands [#2801](https://github.com/hyperledger/besu/pull/2801)
- Add CLI autocomplete scripts. [#2854](https://github.com/hyperledger/besu/pull/2854)
- Added support for PKCS11 keystore on PKI Block Creation. [#2865](https://github.com/hyperledger/besu/pull/2865)
- add support for ArrowGlacier hardfork [#2943](https://github.com/hyperledger/besu/issues/2943)

### Bug Fixes
- Allow BESU_CONFIG_FILE environment to specify TOML file [#2455](https://github.com/hyperledger/besu/issues/2455)
- Fix bug with private contracts not able to call public contracts that call public contracts [#2816](https://github.com/hyperledger/besu/pull/2816)
- Fixes the exit condition for loading a BonsaiPersistedWorldState for a sibling block of the last one persisted [#2967](https://github.com/hyperledger/besu/pull/2967)
- Fixes bonsai getMutable regression affecting fast-sync [#2934](https://github.com/hyperledger/besu/pull/2934)
- Regression in RC1 involving LogOperation and frame memory overwrites [#2908](https://github.com/hyperledger/besu/pull/2908)
- Allow `eth_call` and `eth_estimateGas` to accept contract address as sender. [#2891](https://github.com/hyperledger/besu/pull/2891)

### Early Access Features
- Enable plugins to expose custom JSON-RPC / WebSocket methods [#1317](https://github.com/hyperledger/besu/issues/1317)

### Download Link
This release is not recommended for production use. \
SHA256: 71374454753c2ee595f4f34dc6913f731818d50150accbc98088aace313c6935

## 21.10.0-RC4

### Additions and Improvements

### Bug Fixes
- Fixes the exit condition for loading a BonsaiPersistedWorldState for a sibling block of the last one persisted [#2967](https://github.com/hyperledger/besu/pull/2967)
- Fixes bonsai getMutable regression affecting fast-sync [#2934](https://github.com/hyperledger/besu/pull/2934)

### Early Access Features
### Download Link
This release is not recommended for production use. \
SHA256: b16e15764b8bc06c5c3f9f19bc8b99fa48e7894aa5a6ccdad65da49bbf564793

## 21.10.0-RC3

### Bug Fixes
- Regression in RC1 involving LogOperation and frame memory overwrites [#2908](https://github.com/hyperledger/besu/pull/2908)
- Allow `eth_call` and `eth_estimateGas` to accept contract address as sender. [#2891](https://github.com/hyperledger/besu/pull/2891)
- Fix Concurrency issues in Ethpeers. [#2896](https://github.com/hyperledger/besu/pull/2896)

### Download
This release is not recommended for production use. \
SHA256: 3d4857589336717bf5e4e5ef711b9a7f3bc46b49e1cf5b3b6574a00ccc6eda94

## 21.10.0-RC1/RC2
### Additions and Improvements
- The EVM has been factored out into a standalone module, suitable for inclusion as a library. [#2790](https://github.com/hyperledger/besu/pull/2790)
- Low level performance improvements changes to cut worst-case EVM performance in half. [#2796](https://github.com/hyperledger/besu/pull/2796)
- Migrate `ExceptionalHaltReason` from an enum to an interface to allow downstream users of the EVM to add new exceptional halt reasons. [#2810](https://github.com/hyperledger/besu/pull/2810)
- reduces need for JUMPDEST analysis via caching [#2607](https://github.com/hyperledger/besu/pull/2821)
- Add support for custom private key file for public-key export and public-key export-address commands [#2801](https://github.com/hyperledger/besu/pull/2801)

### Bug Fixes
- Allow BESU_CONFIG_FILE environment to specify TOML file [#2455](https://github.com/hyperledger/besu/issues/2455)
- Fix bug with private contracts not able to call public contracts that call public contracts [#2816](https://github.com/hyperledger/besu/pull/2816)

### Early Access Features

### Download
This release is not recommended for production use. \
SHA256: 536612e5e4d7a5e7a582f729f01ba591ba68cc389e8379fea3571ed85322ff51


## 21.7.4
### Additions and Improvements
- Upgrade Gradle to 7.2, which supports building with Java 17 [#2761](https://github.com/hyperledger/besu/pull/2376)

### Bug Fixes
- Set an idle timeout for metrics connections, to clean up ports when no longer used [\#2748](https://github.com/hyperledger/besu/pull/2748)
- Onchain privacy groups can be unlocked after being locked without having to add a participant [\#2693](https://github.com/hyperledger/besu/pull/2693)
- Update Gas Schedule for Ethereum Classic [#2746](https://github.com/hyperledger/besu/pull/2746)

### Early Access Features
- \[EXPERIMENTAL\] Added support for QBFT with PKI-backed Block Creation. [#2647](https://github.com/hyperledger/besu/issues/2647)
- \[EXPERIMENTAL\] Added support for QBFT to use retrieve validators from a smart contract [#2574](https://github.com/hyperledger/besu/pull/2574)

### Download Link
https://hyperledger.jfrog.io/native/besu-binaries/besu/21.7.4/besu-21.7.4.zip \
SHA256: 778d3c42851db11fec9171f77b22662f2baeb9b2ce913d7cfaaf1042ec19b7f9

## 21.7.3
### Additions and Improvements
- Migration to Apache Tuweni 2.0 [\#2376](https://github.com/hyperledger/besu/pull/2376)
- \[EXPERIMENTAL\] Added support for DevP2P-over-TLS [#2536](https://github.com/hyperledger/besu/pull/2536)
- `eth_getWork`, `eth_submitWork` support over the Stratum port [#2581](https://github.com/hyperledger/besu/pull/2581)
- Stratum metrics [#2583](https://github.com/hyperledger/besu/pull/2583)
- Support for mining ommers [#2576](https://github.com/hyperledger/besu/pull/2576)
- Updated onchain permissioning to validate permissions on transaction submission [\#2595](https://github.com/hyperledger/besu/pull/2595)
- Removed deprecated CLI option `--privacy-precompiled-address` [#2605](https://github.com/hyperledger/besu/pull/2605)
- Removed code supporting EIP-1702. [#2657](https://github.com/hyperledger/besu/pull/2657)
- A native library was added for the alternative signature algorithm secp256r1, which will be used by default [#2630](https://github.com/hyperledger/besu/pull/2630)
- The command line option --Xsecp-native-enabled was added as an alias for --Xsecp256k1-native-enabled [#2630](https://github.com/hyperledger/besu/pull/2630)
- Added Labelled gauges for metrics [#2646](https://github.com/hyperledger/besu/pull/2646)
- support for `eth/66` networking protocol [#2365](https://github.com/hyperledger/besu/pull/2365)
- update RPC methods for post london 1559 transaction [#2535](https://github.com/hyperledger/besu/pull/2535)
- \[EXPERIMENTAL\] Added support for using DNS host name in place of IP address in onchain node permissioning rules [#2667](https://github.com/hyperledger/besu/pull/2667)
- Implement EIP-3607 Reject transactions from senders with deployed code. [#2676](https://github.com/hyperledger/besu/pull/2676)
- Ignore all unknown fields when supplied to eth_estimateGas or eth_call. [\#2690](https://github.com/hyperledger/besu/pull/2690)

### Bug Fixes
- Consider effective price and effective priority fee in transaction replacement rules [\#2529](https://github.com/hyperledger/besu/issues/2529)
- GetTransactionCount should return the latest transaction count if it is greater than the transaction pool [\#2633](https://github.com/hyperledger/besu/pull/2633)

### Early Access Features

## 21.7.2

### Additions and Improvements
This release contains improvements and bugfixes for optimum compatibility with other London client versions.

## Bug Fixes
- hotfix for private transaction identification for mainnet transactions [#2609](https://github.com/hyperledger/besu/pull/2609)

## Download Link
https://hyperledger.jfrog.io/artifactory/besu-binaries/besu/21.7.2/besu-21.7.2.zip \
db47fd9ba33b36436ed6798d2474f7621c733353fd04f49d6defffd12e3b6e14


## 21.7.1

### Additions and Improvements
- `priv_call` now uses NO_TRACING OperationTracer implementation which improves memory usage [\#2482](https://github.com/hyperledger/besu/pull/2482)
- Ping and Pong messages now support ENR encoding as scalars or bytes [\#2512](https://github.com/hyperledger/besu/pull/2512)

### Download Link
https://hyperledger.jfrog.io/artifactory/besu-binaries/besu/21.7.1/besu-21.7.1.zip \
sha256sum 83fc44e39a710a95d8b6cbbbf04010dea76122bafcc633a993cd15304905a402

## 21.7.0

### Additions and Improvements
This release contains the activation blocks for London across all supported testnets. They are:
  * Ropsten 10_499_401 (24 Jun 2021)
  * Goerli 5_062_605 (30 Jun 2021)
  * Rinkeby 8_897_988 (7 Jul 2021)
  * Mainnet 12_965_000 (4 Aug 2021)
- eip-1559 changes: accept transactions which have maxFeePerGas below current baseFee [\#2374](https://github.com/hyperledger/besu/pull/2374)
- Introduced transitions for IBFT2 block rewards [\#1977](https://github.com/hyperledger/besu/pull/1977)
- Change Ethstats's status from experimental feature to stable. [\#2405](https://github.com/hyperledger/besu/pull/2405)
- Fixed disabling of native libraries for secp256k1 and altBn128. [\#2163](https://github.com/hyperledger/besu/pull/2163)
- eth_feeHistory API for wallet providers [\#2466](https://github.com/hyperledger/besu/pull/2466)

### Bug Fixes
- Ibft2 could create invalid RoundChange messages in some circumstances containing duplicate prepares [\#2449](https://github.com/hyperledger/besu/pull/2449)
- Updated `eth_sendRawTransaction` to return an error when maxPriorityFeePerGas exceeds maxFeePerGas [\#2424](https://github.com/hyperledger/besu/pull/2424)
- Fixed NoSuchElementException with EIP1559 transaction receipts when using eth_getTransactionReceipt [\#2477](https://github.com/hyperledger/besu/pull/2477)

### Early Access Features
- QBFT is a Byzantine Fault Tolerant consensus algorithm, building on the capabilities of IBFT and IBFT 2.0. It aims to provide performance improvements in cases of excess round change, and provides interoperability with other EEA compliant clients, such as GoQuorum.
  - Note: QBFT currently only supports new networks. Existing networks using IBFT2.0 cannot migrate to QBFT. This will become available in a future release.
  - Note: QBFT is an early access feature pending community feedback. Please make use of QBFT in new development networks and reach out in case of issues or concerns
- GoQuorum-compatible privacy. This mode uses Tessera and is interoperable with GoQuorum.
  - Note: GoQuorum-compatible privacy is an early access feature pending community feedback.

### Download Link
https://hyperledger.jfrog.io/artifactory/besu-binaries/besu/21.7.0/besu-21.7.0.zip
sha256sum 389465fdcc2cc5e5007a02dc2b8a2c43d577198867316bc5cc4392803ed71034

## 21.7.0-RC2

### Additions and Improvements
- eth_feeHistory API for wallet providers [\#2466](https://github.com/hyperledger/besu/pull/2466)
### Bug Fixes
- Ibft2 could create invalid RoundChange messages in some circumstances containing duplicate prepares [\#2449](https://github.com/hyperledger/besu/pull/2449)

## Download Link
https://hyperledger.jfrog.io/artifactory/besu-binaries/besu/21.7.0-RC2/besu-21.7.0-RC2.zip
sha256sum 7bc97c359386cad84d449f786dc0a8ed8728616b6704ce473c63f1d94af3a9ef


## 21.7.0-RC1

### Additions and Improvements
- eip-1559 changes: accept transactions which have maxFeePerGas below current baseFee [\#2374](https://github.com/hyperledger/besu/pull/2374)
- Introduced transitions for IBFT2 block rewards [\#1977](https://github.com/hyperledger/besu/pull/1977)
- Change Ethstats's status from experimental feature to stable. [\#2405](https://github.com/hyperledger/besu/pull/2405)
- Fixed disabling of native libraries for secp256k1 and altBn128. [\#2163](https://github.com/hyperledger/besu/pull/2163)


### Bug Fixes

- Updated `eth_sendRawTransaction` to return an error when maxPriorityFeePerGas exceeds maxFeePerGas [\#2424](https://github.com/hyperledger/besu/pull/2424)

### Early Access Features
This release contains the activation blocks for London across all supported testnets. They are:
  * Ropsten 10_499_401 (24 Jun 2021)
  * Goerli 5_062_605 (30 Jun 2021)
  * Rinkeby 8_897_988 (7 Jul 2021)

## Download Link
https://hyperledger.jfrog.io/artifactory/besu-binaries/besu/21.7.0-RC1/besu-21.7.0-RC1.zip
sha256sum fc959646af65a0e267fc4d695e0af7e87331d774e6e8e890f5cc391549ed175a

## 21.1.7

## Privacy users - Orion Project Deprecation
Tessera is now the recommended Private Transaction Manager for Hyperledger Besu.

Now that all primary Orion functionality has been merged into Tessera, Orion is being deprecated.
We encourage all users with active projects to use the provided migration instructions,
documented [here](https://docs.orion.consensys.net/en/latest/Tutorials/Migrating-from-Orion-to-Tessera/).

We will continue to support Orion users until 30th November 2021. If you have any questions or
concerns, please reach out to the ConsenSys protocol engineering team in the
[#orion channel on Discord](https://discord.gg/hYpHRjK) or by [email](mailto:quorum@consensys.net).


### Additions and Improvements
* Upgrade OpenTelemetry to 1.2.0. [\#2313](https://github.com/hyperledger/besu/pull/2313)

* Ethereum Classic Magneto Hard Fork [\#2315](https://github.com/hyperledger/besu/pull/2315)

* Added support for the upcoming CALAVERAS ephemeral testnet and removed the configuration for the deprecated BAIKAL ephemeral testnet. [\#2343](https://github.com/hyperledger/besu/pull/2343)

### Bug Fixes
* Fix invalid transfer values with the tracing API specifically for CALL operation [\#2319](https://github.com/hyperledger/besu/pull/2319)

### Early Access Features

#### Previously identified known issues

- Fixed issue in discv5 where nonce was incorrectly reused. [\#2075](https://github.com/hyperledger/besu/pull/2075)
- Fixed issues in debug_standardTraceBadBlockToFile and debug_standardTraceBlockToFile. [\#2120](https://github.com/hyperledger/besu/pull/2120)
- Fixed invalid error code in several JSON RPC methods when the requested block is not in the range. [\#2138](https://github.com/hyperledger/besu/pull/2138)

## Download Link
https://hyperledger.jfrog.io/artifactory/besu-binaries/besu/21.1.7/besu-21.1.7.zip

sha256: f415c9b67d26819caeb9940324b2b1b9ce6e872c9181052739438545e84e2531


## 21.1.6

### Additions and Improvements

* Added support for the upcoming BAIKAL ephemeral testnet and removed the configuration for the deprecated YOLOv3 ephemeral testnet. [\#2237](https://github.com/hyperledger/besu/pull/2237)
* Implemented [EIP-3541](https://eips.ethereum.org/EIPS/eip-3541): Reject new contracts starting with the 0xEF byte [\#2243](https://github.com/hyperledger/besu/pull/2243)
* Implemented [EIP-3529](https://eips.ethereum.org/EIPS/eip-3529): Reduction in refunds [\#2238](https://github.com/hyperledger/besu/pull/2238)
* Implemented [EIP-3554](https://eips.ethereum.org/EIPS/eip-3554): Difficulty Bomb Delay [\#2289](https://github.com/hyperledger/besu/pull/2289)
* \[EXPERIMENTAL\] Added support for secp256r1 keys. [#2008](https://github.com/hyperledger/besu/pull/2008)

### Bug Fixes

- Added ACCESS_LIST transactions to the list of transactions using legacy gas pricing for 1559 [\#2239](https://github.com/hyperledger/besu/pull/2239)
- Reduced logging level of public key decoding failure of malformed packets. [\#2143](https://github.com/hyperledger/besu/pull/2143)
- Add 1559 parameters to json-rpc responses.  [\#2222](https://github.com/hyperledger/besu/pull/2222)

### Early Access Features

#### Previously identified known issues

- Fixed issue in discv5 where nonce was incorrectly reused. [\#2075](https://github.com/hyperledger/besu/pull/2075)
- Fixed issues in debug_standardTraceBadBlockToFile and debug_standardTraceBlockToFile. [\#2120](https://github.com/hyperledger/besu/pull/2120)
- Fixed invalid error code in several JSON RPC methods when the requested block is not in the range. [\#2138](https://github.com/hyperledger/besu/pull/2138)

## Download Link
https://hyperledger.jfrog.io/artifactory/besu-binaries/besu/21.1.6/besu-21.1.6.zip

sha256: 3952c69a32bb390ec84ccf4c2c3eb600ea3696af9a05914985d10e1632ef8488

## 21.1.5

### Additions and Improvements

- Ignore `nonce` when supplied to eth_estimateGas or eth_call. [\#2133](https://github.com/hyperledger/besu/pull/2133)
- Ignore `privateFor` for tx estimation. [\#2160](https://github.com/hyperledger/besu/pull/2160)

### Bug Fixes

- Fixed `NullPointerException` when crossing network upgrade blocks when peer discovery is disabled. [\#2140](https://github.com/hyperledger/besu/pull/2140)

### Early Access Features

#### Previously identified known issues

- Fixed issue in discv5 where nonce was incorrectly reused. [\#2075](https://github.com/hyperledger/besu/pull/2075)
- Fixed issues in debug_standardTraceBadBlockToFile and debug_standardTraceBlockToFile. [\#2120](https://github.com/hyperledger/besu/pull/2120)

## Download Link
https://hyperledger.jfrog.io/artifactory/besu-binaries/besu/21.1.5/besu-21.1.5.zip

sha256: edd78fcc772cfa97d11d8ee7b5766e6fac4b31b582f940838a292f2aeb204777

## 21.1.4

### Additions and Improvements

- Adds `--discovery-dns-url` CLI command [\#2088](https://github.com/hyperledger/besu/pull/2088)

### Bug Fixes

- Fixed issue in discv5 where nonce was incorrectly reused. [\#2075](https://github.com/hyperledger/besu/pull/2075)
- Fixed issues in debug_standardTraceBadBlockToFile and debug_standardTraceBlockToFile. [\#2120](https://github.com/hyperledger/besu/pull/2120)

### Early Access Features

#### Previously identified known issues

- [Fast sync when running Besu on cloud providers](KNOWN_ISSUES.md#fast-sync-when-running-besu-on-cloud-providers)
- [Privacy users with private transactions created using v1.3.4 or earlier](KNOWN_ISSUES.md#privacy-users-with-private-transactions-created-using-v134-or-earlier)

## Download Link
https://hyperledger.jfrog.io/artifactory/besu-binaries/besu/21.1.4/besu-21.1.4.zip
58ae55b492680d92aeccfbed477e8b9c25ccc1a97cca71895e27448d754a7d8b

## 21.1.3

### Additions and Improvements
* Increase node diversity when downloading blocks [\#2033](https://github.com/hyperledger/besu/pull/2033)

### Bug Fixes
* Ethereum Node Records are now dynamically recalculated when we pass network upgrade blocks. This allows for better peering through transitions without needing to restart the node. [\#1998](https://github.com/hyperledger/besu/pull/1998)


### Early Access Features

#### Previously identified known issues

- [Fast sync when running Besu on cloud providers](KNOWN_ISSUES.md#fast-sync-when-running-besu-on-cloud-providers)
- [Privacy users with private transactions created using v1.3.4 or earlier](KNOWN_ISSUES.md#privacy-users-with-private-transactions-created-using-v134-or-earlier)

### Download link
https://hyperledger.jfrog.io/artifactory/besu-binaries/besu/21.1.3/besu-21.1.3.zip
38893cae225e5c53036d06adbeccc30aeb86ef08c543fb742941a8c618485c8a

## 21.1.2

### Berlin Network Upgrade

### Important note: the 21.1.1 release contains an outdated version of the Berlin network upgrade. If you are using Besu on public Ethereum networks, you must upgrade to 21.1.2.

This release contains the activation blocks for Berlin across all supported testnets and the Ethereum mainnet. They are:
  * Ropsten 9_812_189 (10 Mar 2021)
  * Goerli 4_460_644 (17 Mar 2021)
  * Rinkeby 8_290_928 (24 Mar 2021)
  * Ethereum 12_244_000 (14 Apr 2021)


### Additions and Improvements
- Added option to set a limit for JSON-RPC connections
  * HTTP connections `--rpc-http-max-active-connections` [\#1996](https://github.com/hyperledger/besu/pull/1996)
  * WS connections `--rpc-ws-max-active-connections` [\#2006](https://github.com/hyperledger/besu/pull/2006)
- Added ASTOR testnet ETC support [\#2017](https://github.com/hyperledger/besu/pull/2017)
### Bug Fixes
* Don't Register BLS12 precompiles for Berlin [\#2015](https://github.com/hyperledger/besu/pull/2015)

#### Previously identified known issues

- [Fast sync when running Besu on cloud providers](KNOWN_ISSUES.md#fast-sync-when-running-besu-on-cloud-providers)
- [Privacy users with private transactions created using v1.3.4 or earlier](KNOWN_ISSUES.md#privacy-users-with-private-transactions-created-using-v134-or-earlier)

### Download link
https://hyperledger.jfrog.io/artifactory/besu-binaries/besu/21.1.2/besu-21.1.2.zip
02f4b6622756b77fed814d8c1bbf986c6178d8f5adb9d61076e061124c3d12aa

## 21.1.1

### Berlin Network Upgrade

### Important note: this release contains an outdated version of the Berlin network upgrade. If you are using Besu on public Ethereum networks, you must upgrade to 21.1.2.

This release contains the activation blocks for Berlin across all supported testnets and the Ethereum mainnet. They are:
  * Ropsten 9_812_189 (10 Mar 2021)
  * Goerli 4_460_644 (17 Mar 2021)
  * Rinkeby 8_290_928 (24 Mar 2021)
  * Ethereum 12_244_000 (14 Apr 2021)

### Additions and Improvements
* Removed EIP-2315 from the Berlin network upgrade [\#1983](https://github.com/hyperledger/besu/pull/1983)
* Added `besu_transaction_pool_transactions` to the reported metrics, counting the mempool size [\#1869](https://github.com/hyperledger/besu/pull/1869)
* Distributions and maven artifacts have been moved off of bintray [\#1886](https://github.com/hyperledger/besu/pull/1886)
* admin_peers json RPC response now includes the remote nodes enode URL
* add support for keccak mining and a ecip1049_dev network [\#1882](https://github.com/hyperledger/besu/pull/1882)
### Bug Fixes
* Fixed incorrect `groupId` in published maven pom files.
* Fixed GraphQL response for missing account, return empty account instead [\#1946](https://github.com/hyperledger/besu/issues/1946)

### Early Access Features

#### Previously identified known issues

- [Fast sync when running Besu on cloud providers](KNOWN_ISSUES.md#fast-sync-when-running-besu-on-cloud-providers)
- [Privacy users with private transactions created using v1.3.4 or earlier](KNOWN_ISSUES.md#privacy-users-with-private-transactions-created-using-v134-or-earlier)

### Download link
sha256: `c22a80a54e9fed864734b9fbd69a0a46840fd27ca5211648a3eaf8a955417218 `


## 21.1.0

### Important note: this release contains an outdated version of the Berlin network upgrade, which was changed on March 5, 2021 ([link](https://github.com/ethereum/pm/issues/263#issuecomment-791473406)). If you are using Besu on public Ethereum networks, you must upgrade to 21.1.2.

## 21.1.0 Features

Features added between 20.10.0 to 21.1.0 include:
* Berlin Network Upgrade: this release contains the activation blocks for Berlin across all supported testnets and the Ethereum mainnet. They are:
  * Ropsten 9_812_189 (10 Mar 2021)
  * Goerli 4_460_644 (17 Mar 2021)
  * Rinkeby 8_290_928 (24 Mar 2021)
  * Ethereum 12_244_000 (14 Apr 2021)
* Besu Launcher: Besu now has support for the [Quorum Mainnet Launcher](https://github.com/ConsenSys/quorum-mainnet-launcher) which makes it easy for users to configure and launch Besu on the Ethereum mainnet.
* Bonsai Tries: A new database format which reduces storage requirements and improves performance for access to recent state. _Note: only full sync is currently supported._
* Miner Data JSON-RPC: The `eth_getMinerDataByBlockHash` and `eth_getMinerDataByBlockNumber` endpoints return miner rewards and coinbase address for a given block.
* EIP-1898 support: [The EIP](https://eips.ethereum.org/EIPS/eip-1898) adds `blockHash` to JSON-RPC methods which accept a default block parameter.

### Early Access Features
* Bonsai Tries: A new database format which reduces storage requirements and improves performance for access to recent state. _Note: only full sync is currently supported._
* QBFT: A new consensus algorithm to support interoperability with other Enterprise Ethereum Alliance compatible clients.

### 21.1.0 Breaking Changes
* `--skip-pow-validation-enabled` is now an error with `block import --format JSON`. This is because the JSON format doesn't include the nonce so the proof of work must be calculated.
* `eth_call` will not return a JSON-RPC result if the call fails, but will return an error instead. If it was for a revert the revert reason will be included.
* `eth_call` will not fail for account balance issues by default. An parameter `"strict": true` can be added to the call parameters (with `to` and `from`) to enforce balance checks.

### Additions and Improvements
* Added `besu_transaction_pool_transactions` to the reported metrics, counting the mempool size [\#1869](https://github.com/hyperledger/besu/pull/1869)
* Added activation blocks for Berlin Network Upgrade [\#1929](https://github.com/hyperledger/besu/pull/1929)

### Bug Fixes
* Fixed representation of access list for access list transactions in JSON-RPC results.

#### Previously identified known issues

- [Fast sync when running Besu on cloud providers](KNOWN_ISSUES.md#fast-sync-when-running-besu-on-cloud-providers)
- [Privacy users with private transactions created using v1.3.4 or earlier](KNOWN_ISSUES.md#privacy-users-with-private-transactions-created-using-v134-or-earlier)

### Download link
sha256: `e4c8fe4007e3e5f7f2528cbf1eeb5457caf06536c974a6ff4305035ff5724476`

## 21.1.0-RC2
### Additions and Improvements
* Support for the Berlin Network Upgrade, although the block number must be set manually with `--override-genesis-config=berlinBlock=<blocknumber>`. This is because the block numbers haven't been determined yet. The next release will include the number in the genesis file so it will support Berlin with no intervention. [\#1898](https://github.com/hyperledger/besu/pull/1898)

## 21.1.0-RC1

### 21.1.0 Breaking Changes
* `--skip-pow-validation-enabled` is now an error with `block import --format JSON`. This is because the JSON format doesn't include the nonce so the proof of work must be calculated.
* `eth_call` will not return a JSON-RPC result if the call fails, but will return an error instead. If it was for a revert the revert reason will be included.
* `eth_call` will not fail for account balance issues by default. An parameter `"strict": true` can be added to the call parameters (with `to` and `from`) to enforce balance checks.

### Additions and Improvements
* Removed unused flags in default genesis configs [\#1812](https://github.com/hyperledger/besu/pull/1812)
* `--skip-pow-validation-enabled` is now an error with `block import --format JSON`. This is because the JSON format doesn't include the nonce so the proof of work must be calculated. [\#1815](https://github.com/hyperledger/besu/pull/1815)
* Added a new CLI option `--Xlauncher` to start a mainnet launcher. It will help to configure Besu easily.
* Return the revert reason from `eth_call` JSON-RPC api calls when the contract causes a revert. [\#1829](https://github.com/hyperledger/besu/pull/1829)
* Added `chainId`, `publicKey`, and `raw` to JSON-RPC api calls returning detailed transaction results. [\#1835](https://github.com/hyperledger/besu/pull/1835)

### Bug Fixes
* Ethereum classic heights will no longer be reported in mainnet metrics. Issue [\#1751](https://github.com/hyperledger/besu/pull/1751) Fix [\#1820](https://github.com/hyperledger/besu/pull/1820)
* Don't enforce balance checks in `eth_call` unless explicitly requested. Issue [\#502](https://github.com/hyperledger/besu/pull/502) Fix [\#1834](https://github.com/hyperledger/besu/pull/1834)

### Early Access Features

#### Previously identified known issues

- [Fast sync when running Besu on cloud providers](KNOWN_ISSUES.md#fast-sync-when-running-besu-on-cloud-providers)
- [Privacy users with private transactions created using v1.3.4 or earlier](KNOWN_ISSUES.md#privacy-users-with-private-transactions-created-using-v134-or-earlier)


### Download link

Link removed because this release contains an outdated version of the Berlin network upgrade, which was changed on March 5, 2021 ([link](https://github.com/ethereum/pm/issues/263#issuecomment-791473406)). If you are using Besu on public Ethereum networks, you must upgrade to 21.1.1. sha256 hash left for reference.

sha256: `b0fe3942052b8fd43fc3025a298a6c701f9edae2e100f0c563a1c5a4ceef71f1`

## 20.10.4

### Additions and Improvements
* Implemented [EIP-778](https://eips.ethereum.org/EIPS/eip-778): Ethereum Node Records (ENR) [\#1680](https://github.com/hyperledger/besu/pull/1680)
* Implemented [EIP-868](https://eips.ethereum.org/EIPS/eip-868): Node Discovery v4 ENR Extension [\#1721](https://github.com/hyperledger/besu/pull/1721)
* Added revert reason to eth_estimateGas RPC call. [\#1730](https://github.com/hyperledger/besu/pull/1730)
* Added command line option --static-nodes-file. [#1644](https://github.com/hyperledger/besu/pull/1644)
* Implemented [EIP-1898](https://eips.ethereum.org/EIPS/eip-1898): Add `blockHash` to JSON-RPC methods which accept a default block parameter [\#1757](https://github.com/hyperledger/besu/pull/1757)

### Bug Fixes
* Accept locally-sourced transactions below the minimum gas price. [#1480](https://github.com/hyperledger/besu/issues/1480) [#1743](https://github.com/hyperledger/besu/pull/1743)

#### Previously identified known issues

- [Fast sync when running Besu on cloud providers](KNOWN_ISSUES.md#fast-sync-when-running-besu-on-cloud-providers)
- [Privacy users with private transactions created using v1.3.4 or earlier](KNOWN_ISSUES.md#privacy-users-with-private-transactions-created-using-v134-or-earlier)

### Download link
https://hyperledger.jfrog.io/artifactory/besu-binaries/besu/20.10.4/besu-20.10.4.zip
sha256: f15cd5243b809659bba1706c1745aecafc012d3fc44a91419522da925493537c

## 20.10.3

### Additions and Improvements
* Added `memory` as an option to `--key-value-storage`.  This ephemeral storage is intended for sync testing and debugging.  [\#1617](https://github.com/hyperledger/besu/pull/1617)
* Fixed gasPrice parameter not always respected when passed to `eth_estimateGas` endpoint [\#1636](https://github.com/hyperledger/besu/pull/1636)
* Enabled eth65 by default [\#1682](https://github.com/hyperledger/besu/pull/1682)
* Warn that bootnodes will be ignored if specified with discovery disabled [\#1717](https://github.com/hyperledger/besu/pull/1717)

### Bug Fixes
* Accept to use default port values if not in use. [#1673](https://github.com/hyperledger/besu/pull/1673)
* Block Validation Errors should be at least INFO level not DEBUG or TRACE.  Bug [\#1568](https://github.com/hyperledger/besu/pull/1568) PR [\#1706](https://github.com/hyperledger/besu/pull/1706)
* Fixed invalid and wrong trace data, especially when calling a precompiled contract [#1710](https://github.com/hyperledger/besu/pull/1710)

#### Previously identified known issues

- [Fast sync when running Besu on cloud providers](KNOWN_ISSUES.md#fast-sync-when-running-besu-on-cloud-providers)
- [Privacy users with private transactions created using v1.3.4 or earlier](KNOWN_ISSUES.md#privacy-users-with-private-transactions-created-using-v134-or-earlier)

### Download link
https://hyperledger.jfrog.io/artifactory/besu-binaries/besu/20.10.3/besu-20.10.3.zip
sha256: `b5f46d945754dedcbbb1e5dd96bf2bfd13272ff09c6a66c0150b979a578f4389`

## 20.10.2

### Additions and Improvements
* Added support for batched requests in WebSockets. [#1583](https://github.com/hyperledger/besu/pull/1583)
* Added protocols section to `admin_peers` to provide info about peer health. [\#1582](https://github.com/hyperledger/besu/pull/1582)
* Added CLI option `--goquorum-compatibility-enabled` to enable GoQuorum compatibility mode. [#1598](https://github.com/hyperledger/besu/pull/1598). Note that this mode is incompatible with Mainnet.

### Bug Fixes

* Ibft2 will discard any received messages targeting a chain height <= current head - this resolves some corner cases in system correctness directly following block import. [#1575](https://github.com/hyperledger/besu/pull/1575)
* EvmTool now throws `UnsupportedForkException` when there is an unknown fork and is YOLOv2 compatible [\#1584](https://github.com/hyperledger/besu/pull/1584)
* `eth_newFilter` now supports `blockHash` parameter as per the spec [\#1548](https://github.com/hyperledger/besu/issues/1540). (`blockhash` is also still supported.)
* Fixed an issue that caused loss of peers and desynchronization when eth65 was enabled [\#1601](https://github.com/hyperledger/besu/pull/1601)

#### Previously identified known issues

- [Fast sync when running Besu on cloud providers](KNOWN_ISSUES.md#fast-sync-when-running-besu-on-cloud-providers)
- [Privacy users with private transactions created using v1.3.4 or earlier](KNOWN_ISSUES.md#privacy-users-with-private-transactions-created-using-v134-or-earlier)

### Download Link

https://hyperledger.jfrog.io/artifactory/besu-binaries/besu/20.10.2/besu-20.10.2.zip
sha256: `710aed228dcbe9b8103aef39e4431b0c63e73c3a708ce88bcd1ecfa1722ad307`

## 20.10.1

### Additions and Improvements
* `--random-peer-priority-enabled` flag added. Allows for incoming connections to be prioritized randomly. This will prevent (typically small, stable) networks from forming impenetrable peer cliques. [#1440](https://github.com/hyperledger/besu/pull/1440)
* `miner_changeTargetGasLimit` RPC added. If a target gas limit is set, allows the node operator to change it at runtime.
* Hide deprecated `--host-whitelist` option. [\#1444](https://github.com/hyperledger/besu/pull/1444)
* Prioritize high gas prices during mining. Previously we ordered only by the order in which the transactions were received. This will increase expected profit when mining. [\#1449](https://github.com/hyperledger/besu/pull/1449)
* Added support for the updated smart contract-based [node permissioning EEA interface](https://entethalliance.github.io/client-spec/spec.html#dfn-connectionallowed). [\#1435](https://github.com/hyperledger/besu/pull/1435) and [\#1496](https://github.com/hyperledger/besu/pull/1496)
* Added EvmTool binary to the distribution.  EvmTool is a CLI that can execute EVM bytecode and execute ethereum state tests. [\#1465](https://github.com/hyperledger/besu/pull/1465)
* Updated the libraries for secp256k1 and AltBN series precompiles. These updates provide significant performance improvements to those areas. [\#1499](https://github.com/hyperledger/besu/pull/1499)
* Provide MegaGas/second measurements in the log when doing a full block import, such as the catch up phase of a fast sync. [\#1512](https://github.com/hyperledger/besu/pull/1512)
* Added new endpoints to get miner data, `eth_getMinerDataByBlockHash` and `eth_getMinerDataByBlockNumber`. [\#1538](https://github.com/hyperledger/besu/pull/1538)
* Added direct support for OpenTelemetry metrics [\#1492](https://github.com/hyperledger/besu/pull/1492)
* Added support for `qip714block` config parameter in genesis file, paving the way towards permissioning interoperability between Besu and GoQuorum. [\#1545](https://github.com/hyperledger/besu/pull/1545)
* Added new CLI option `--compatibility-eth64-forkid-enabled`. [\#1542](https://github.com/hyperledger/besu/pull/1542)

### Bug Fixes

* Fix a bug on `eth_estimateGas` which returned `Internal error` instead of `Execution reverted` in case of reverted transaction. [\#1478](https://github.com/hyperledger/besu/pull/1478)
* Fixed a bug where Local Account Permissioning was being incorrectly enforced on block import/validation. [\#1510](https://github.com/hyperledger/besu/pull/1510)
* Fixed invalid enode URL when discovery is disabled  [\#1521](https://github.com/hyperledger/besu/pull/1521)
* Removed duplicate files from zip and tar.gz distributions. [\#1566](https://github.com/hyperledger/besu/pull/1566)
* Add a more rational value to eth_gasPrice, based on a configurable percentile of prior block's transactions (default: median of last 100 blocks).  [\#1563](https://github.com/hyperledger/besu/pull/1563)

## Deprecated

### --privacy-precompiled-address (Scheduled for removal in _Next_ Release)
Deprecated in 1.5.1
- CLI option `--privacy-precompiled-address` option removed. This address is now derived, based	on `--privacy-onchain-groups-enabled`. [\#1222](https://github.com/hyperledger/besu/pull/1222)

### Besu Sample Network repository

The [Besu Sample Networks repository](https://github.com/ConsenSys/besu-sample-networks) has been replaced by the [Quorum Developer Quickstart](https://besu.hyperledger.org/en/latest/Tutorials/Developer-Quickstart).

#### Previously identified known issues

- [Eth/65 loses peers](KNOWN_ISSUES.md#eth65-loses-peers)
- [Fast sync when running Besu on cloud providers](KNOWN_ISSUES.md#fast-sync-when-running-besu-on-cloud-providers)
- [Privacy users with private transactions created using v1.3.4 or earlier](KNOWN_ISSUES.md#privacy-users-with-private-transactions-created-using-v134-or-earlier)

### Download Link

https://hyperledger.jfrog.io/artifactory/besu-binaries/besu/20.10.1/besu-20.10.1.zip
sha256: `ac4fae310957c176564396f73c0f03c60c41129d43d078560d0dab533a69fd2a`

## 20.10.0

## Release format

Hyperledger Besu is moving its versioning scheme to [CalVer](https://calver.org/) starting with the 20.10.0 (formerly 1.6.0) release. More information about the specific version of CalVer Besu is using can be found on the [wiki](https://wiki.hyperledger.org/display/BESU/Using+CalVer+for+Besu+Releases).

## 20.10 Breaking Changes

When upgrading to 20.10, ensure you've taken into account the following breaking changes.

### JSON-RPC HTTP Error Codes For Valid Calls ([\#1426](https://github.com/hyperledger/besu/pull/1426))

Prior versions of Besu would set the HTTP Status 400 Bad Request for JSON-RPC requests that completed in an error, regardless of the kind of error.  These responses could include a complete JSON-RPC response with an error field.

In Besu version 20.10, properly formatted requests that have valid parameters (count and content) will return a HTTP Status 200 OK, with an error field if an error occurred. For example, requesting an account that does not exist in the chain, or a block by hash that Besu does not have, will now return HTTP 200 OK responses. Unparsable requests, improperly formatted requests, or requests with invalid parameters will continue to return HTTP 400 Bad Request.

Users of Web3J should note that many calls will now return a result with the error field containing the message whereas before a call would throw an exception with the error message as the exception message.

## 20.10.0 Additions and Improvements

* Added support for ECIP-1099 / Classic Thanos Fork: Calibrate Epoch Duration. [\#1421](https://github.com/hyperledger/besu/pull/1421) [\#1441](https://github.com/hyperledger/besu/pull/1441) [\#1462](https://github.com/hyperledger/besu/pull/1462)
* Added the Open Telemetry Java agent to report traces to a remote backend. Added an example to showcase the trace reporting capabilities.
* Added EvmTool binary to the distribution.  EvmTool is a CLI that can execute EVM bytecode and execute ethereum state tests. Documentation for it is available [here](https://besu.hyperledger.org/en/stable/HowTo/Troubleshoot/Use-EVM-Tool/). [\#1465](https://github.com/hyperledger/besu/pull/1465)
* Added support for the upcoming YOLOv2 ephemeral testnet and removed the flag for the deprecated YOLOv1 ephemeral testnet. [#1386](https://github.com/hyperledger/besu/pull/1386)
* Added `debug_standardTraceBlockToFile` JSON-RPC API. This API accepts a block hash and will replay the block. It returns a list of files containing the result of the trace (one file per transaction). [\#1392](https://github.com/hyperledger/besu/pull/1392)
* Added `debug_standardTraceBadBlockToFile` JSON-RPC API. This API is similar to `debug_standardTraceBlockToFile`, but can be used to obtain info about a block which has been rejected as invalid. [\#1403](https://github.com/hyperledger/besu/pull/1403)
* Added support for EIP-2929 to YOLOv2. [#1387](https://github.com/hyperledger/besu/pull/1387)
* Added `--start-block` and `--end-block` to the `blocks import` subcommand [\#1399](https://github.com/hyperledger/besu/pull/1399)
* Added support for multi-tenancy when using the early access feature of [onchain privacy group management](https://besu.hyperledger.org/en/stable/Concepts/Privacy/Onchain-PrivacyGroups/)
* \[Reverted\] Fixed memory leak in eth/65 subprotocol behavior. It is now enabled by default. [\#1420](https://github.com/hyperledger/besu/pull/1420), [#1348](https://github.com/hyperledger/besu/pull/1348), [#1321](https://github.com/hyperledger/besu/pull/1321)

### Bug Fixes

* Log block import rejection reasons at "INFO" level.  Bug [#1412](https://github.com/hyperledger/besu/issues/1412)
* Fixed NPE when executing `eth_estimateGas` with privacy enabled.  Bug [#1404](https://github.com/hyperledger/besu/issues/1404)

#### Previously identified known issues

- [Eth/65 loses peers](KNOWN_ISSUES.md#eth65-loses-peers)
- [Fast sync when running Besu on cloud providers](KNOWN_ISSUES.md#fast-sync-when-running-besu-on-cloud-providers)
- [Privacy users with private transactions created using v1.3.4 or earlier](KNOWN_ISSUES.md#privacy-users-with-private-transactions-created-using-v134-or-earlier)

## Deprecated and Scheduled for removal in _Next_ Release

### --privacy-precompiled-address
Deprecated in 1.5.1
- CLI option `--privacy-precompiled-address` option removed. This address is now derived, based
on `--privacy-onchain-groups-enabled`. [\#1222](https://github.com/hyperledger/besu/pull/1222)

### Download link
https://hyperledger.jfrog.io/artifactory/besu-binaries/besu/20.10.0/besu-20.10.0.zip

sha256sum: `2b50a375aae64b838a2cd9d43747006492cae573f1be11745b7f643646fd5a01`

## 1.5.5

### Additions and Improvements
* The new version of the [web3js-eea library (v0.10)](https://github.com/PegaSysEng/web3js-eea) supports the onchain privacy group management changes made in Besu v1.5.3.

### Bug Fixes
* Added `debug_getBadBlocks` JSON-RPC API to analyze and detect consensus flaws. Even if a block is rejected it will be returned by this method [\#1378](https://github.com/hyperledger/besu/pull/1378)
* Fix logs queries missing results against chain head [\#1351](https://github.com/hyperledger/besu/pull/1351) and [\#1381](https://github.com/hyperledger/besu/pull/1381)

#### Previously identified known issues

- [Eth/65 loses peers](KNOWN_ISSUES.md#eth65-loses-peers)
- [Fast sync when running Besu on cloud providers](KNOWN_ISSUES.md#fast-sync-when-running-besu-on-cloud-providers)
- [Privacy users with private transactions created using v1.3.4 or earlier](KNOWN_ISSUES.md#privacy-users-with-private-transactions-created-using-v134-or-earlier)
- [Changes not saved to database correctly causing inconsistent private states](KNOWN_ISSUES.md#Changes-not-saved-to-database-correctly-causing-inconsistent-private-states)

### Download link

https://hyperledger.jfrog.io/artifactory/besu-binaries/besu/1.5.5/besu-1.5.5.zip

sha256sum: `e67b0a899dc4421054eaa9a8112cb89e1e5f6a56f0d8aa1b0c5111c53dfad2ad`


## 1.5.4

### Additions and Improvements

* Added `priv_debugGetStateRoot` JSON-RPC API to retrieve the state root of a specified privacy group. [\#1326](https://github.com/hyperledger/besu/pull/1326)
* Added reorg logging and `--reorg-logging-threshold` to configure the same. Besu now logs any reorgs where the old or new chain head is more than the threshold away from their common ancestors. The default is 6.
* Added `debug_batchSendRawTransaction` JSON-RPC API to submit multiple signed transactions with a single call. [\#1350](https://github.com/hyperledger/besu/pull/1350)

### Bug Fixes

* The metrics HTTP server no longer rejects requests containing `Accept` header that doesn't precisely match the prometheus text format [\#1345](https://github.com/hyperledger/besu/pull/1345)
* JSON-RPC method `net_version` should return network ID instead of chain ID [\#1355](https://github.com/hyperledger/besu/pull/1355)

#### Previously identified known issues

- [Logs queries missing results against chain head](KNOWN_ISSUES.md#Logs-queries-missing-results-against-chain-head)
- [Eth/65 loses peers](KNOWN_ISSUES.md#eth65-loses-peers)
- [Fast sync when running Besu on cloud providers](KNOWN_ISSUES.md#fast-sync-when-running-besu-on-cloud-providers)
- [Privacy users with private transactions created using v1.3.4 or earlier](KNOWN_ISSUES.md#privacy-users-with-private-transactions-created-using-v134-or-earlier)
- [Changes not saved to database correctly causing inconsistent private states](KNOWN_ISSUES.md#Changes-not-saved-to-database-correctly-causing-inconsistent-private-states)

### Download link
https://hyperledger.jfrog.io/artifactory/besu-binaries/besu/1.5.4/besu-1.5.4.zip

sha256sum: `1f4df8e1c5e3b5b3abf6289ccfe70f302aa7c29a652b2eb713ffbdc507670420`

## 1.5.3

### Additions and Improvements

* The EvmTool now processes State Tests from the Ethereum Reference Tests. [\#1311](https://github.com/hyperledger/besu/pull/1311)
* Early access DNS support added via the `--Xdns-enabled` and `--Xdns-update-enabled` CLI options. [\#1247](https://github.com/hyperledger/besu/pull/1247)
* Add genesis config option `ecip1017EraRounds` for Ethereum Classic chains. [\#1329](https://github.com/hyperledger/besu/pull/1329)

### Bug Fixes

* K8S Permissioning to use of Service IP's rather than pod IP's which can fail [\#1190](https://github.com/hyperledger/besu/issues/1190)

#### Previously identified known issues

- [Logs queries missing results against chain head](KNOWN_ISSUES.md#Logs-queries-missing-results-against-chain-head)
- [Eth/65 loses peers](KNOWN_ISSUES.md#eth65-loses-peers)
- [Fast sync when running Besu on cloud providers](KNOWN_ISSUES.md#fast-sync-when-running-besu-on-cloud-providers)
- [Privacy users with private transactions created using v1.3.4 or earlier](KNOWN_ISSUES.md#privacy-users-with-private-transactions-created-using-v134-or-earlier)
- [Changes not saved to database correctly causing inconsistent private states](KNOWN_ISSUES.md#Changes-not-saved-to-database-correctly-causing-inconsistent-private-states)

### Breaking Change to Onchain Privacy Group Management

This [early access feature](https://besu.hyperledger.org/en/stable/Concepts/Privacy/Onchain-PrivacyGroups/) was changed in a way that makes onchain privacy groups created with previous versions no longer usable.

To enhance control over permissions on the privacy group management contract:

* The enclave key was removed as the first parameter for `addParticipant` and `removeParticipant`.
* The owner of the privacy group management contract is the signer of the private transaction that creates
  the privacy group. In the default onchain privacy group management contract implementation, only the
  owner can add and remove participants, and upgrade the management contract.

The onchain privacy support in the current version of the web3js-eea library (v0.9) will not be compatible with Besu v1.5.3.  We are actively working on an upgrade to webj3-eea that will support these changes.

### Download link
https://hyperledger.jfrog.io/artifactory/besu-binaries/besu/1.5.3/besu-1.5.3.zip

sha256sum: `735cd511e1dae1590f2829d9535cb383aa8c526f059b3451859e5fcfccc48985`

## 1.5.2

### Additions and Improvements

* Experimental offline backup and restore has been added via the `operator x-backup-state` and `operator x-restore-state` CLI commands.  Data formats will be fluid for as long as the `x-` prefix is present in the CLI so it is advised not to rely on these backups for disaster recovery. [\#1235](https://github.com/hyperledger/besu/pull/1235)
* Experimental ethstats support added via the `Xethstats` and `Xethstats-contact` CLI commands. [\#1239](https://github.com/hyperledger/besu/pull/1239)
* Peers added via the JSON-RPC `admin_addPeer` and `admin_removePeer` will be shared or no longer shared via discovery respectively.  Previously they were not shared. [\#1177](https://github.com/hyperledger/besu/pull/1177) contributed by [br0tchain](https://github.com/br0tchain).
* New Docker Images (see below). [\#1277](https://github.com/hyperledger/besu/pull/1277)
* Reworked static peer discovery handling. [\#1292](https://github.com/hyperledger/besu/pull/1292)

### New Java VMs in Docker Image

* New docker images are being generated to use the latest version of OpenJDK (currently 14.0.1) with the tag suffix of `-openjdk-latest`, for example `1.5.2-openjdk-latest`.
* New docker images are being generated to use [GraalVM](https://www.graalvm.org/) with the tag suffix of `-graalvm`, for example `1.5.2-graalvm`.
* The existing images based on Java 11 are also being tagged with the suffix `-openjdk-11`, for example `1.5.2-openjdk-11`, as well as `1.5.2`.

The intent is that the major Java VM version or Java VM type shipped with the default docker images (`latest`, `1.5.x`, etc.) may be changed during future quarterly releases but will remain consistent within quarterly releases.

### Bug Fixes
- Offchain permissioning - fixed bug where sync status check prevented peering if static nodes configured. [\#1252](https://github.com/hyperledger/besu/issues/1252)

- GraphQL queries of `miner` in IBFT networks will no longer return an error.  PR [\#1282](https://github.com/hyperledger/besu/pull/1282) issue [\#1272](https://github.com/hyperledger/besu/issues/1272).

#### Previously identified known issues

- [Logs queries missing results against chain head](KNOWN_ISSUES.md#Logs-queries-missing-results-against-chain-head)
- [Eth/65 loses peers](KNOWN_ISSUES.md#eth65-loses-peers)
- [Fast sync when running Besu on cloud providers](KNOWN_ISSUES.md#fast-sync-when-running-besu-on-cloud-providers)
- [Privacy users with private transactions created using v1.3.4 or earlier](KNOWN_ISSUES.md#privacy-users-with-private-transactions-created-using-v134-or-earlier)
- [Permissioning issues on Kubernetes](KNOWN_ISSUES.md#Kubernetes-permissioning-uses-Service-IPs-rather-than-pod-IPs-which-can-fail)
- [Restarts caused by insufficient memory can cause inconsistent private state](KNOWN_ISSUES.md#Restart-caused-by-insufficient-memory-can-cause-inconsistent-private-state)

### New and Old Maintainer

- [David Mechler](https://github.com/hyperledger/besu/commits?author=davemec) has been added as a [new maintainer](https://github.com/hyperledger/besu/pull/1267).
- [Edward Evans](https://github.com/hyperledger/besu/commits?author=EdJoJob) voluntarily moved to [emeritus status](https://github.com/hyperledger/besu/pull/1270).

### Download link
https://hyperledger.jfrog.io/artifactory/besu-binaries/besu/1.5.2/besu-1.5.2.zip

sha256sum: `629f44e230a635b09f8d82f2196d70d31193233718118a46412f11c50772dc85`

## 1.5.1

### Deprecated
- CLI option `--privacy-precompiled-address` option is deprecated. This address is now derived, based
on `--privacy-onchain-groups-enabled`. [\#1222](https://github.com/hyperledger/besu/pull/1222)

### Additions and Improvements

* In an IBFT2 network, a fixed block reward value and recipient address can be defined in genesis file [\#1132](https://github.com/hyperledger/besu/pull/1132)
* JSON-RPC HTTP API Authorization: exit early when checking user permissions. [\#1144](https://github.com/hyperledger/besu/pull/1144)
* HTTP/2 is enabled for JSON-RPC HTTP API over TLS. [\#1145](https://github.com/hyperledger/besu/pull/1145)
* Color output in consoles. It can be disabled with `--color-enabled=false` [\#1257](https://github.com/hyperledger/besu/pull/1257)
* Add compatibility with ClusterIP services for the Kubernetes Nat Manager  [\#1156](https://github.com/hyperledger/besu/pull/1156)
* In an IBFT2 network; a fixed block reward value and recipient address can be defined in genesis file [\#1132](https://github.com/hyperledger/besu/pull/1132)
* Add fee cap for transactions submitted via RPC. [\#1137](https://github.com/hyperledger/besu/pull/1137)

### Bug fixes

* When the default sync mode was changed to fast sync for named networks, there was one caveat we didn't address. The `dev` network should've been full sync by default. This has now been fixed. [\#1257](https://github.com/hyperledger/besu/pull/1257)
* Fix synchronization timeout issue when the blocks were too large [\#1149](https://github.com/hyperledger/besu/pull/1149)
* Fix missing results from eth_getLogs request. [\#1154](https://github.com/hyperledger/besu/pull/1154)
* Fix issue allowing Besu to be used for DDoS amplification. [\#1146](https://github.com/hyperledger/besu/pull/1146)

### Known Issues

Known issues are open issues categorized as [Very High or High impact](https://wiki.hyperledger.org/display/BESU/Defect+Prioritisation+Policy).

#### Previously identified known issues

- [Scope of logs query causing Besu to hang](KNOWN_ISSUES.md#scope-of-logs-query-causing-besu-to-hang)
- [Eth/65 loses peers](KNOWN_ISSUES.md#eth65-loses-peers)
- [Fast sync when running Besu on cloud providers](KNOWN_ISSUES.md#fast-sync-when-running-besu-on-cloud-providers)
- [Privacy users with private transactions created using v1.3.4 or earlier](KNOWN_ISSUES.md#privacy-users-with-private-transactions-created-using-v134-or-earlier)
- [Permissioning issues on Kubernetes](KNOWN_ISSUES.md#Kubernetes-permissioning-uses-Service-IPs-rather-than-pod-IPs-which-can-fail)
- [Restarts caused by insufficient memory can cause inconsistent private state](KNOWN_ISSUES.md#Restart-caused-by-insufficient-memory-can-cause-inconsistent-private-state)

### Download link
https://hyperledger.jfrog.io/artifactory/besu-binaries/besu/1.5.1/besu-1.5.1.zip

sha256sum: `c17f49b6b8686822417184952487fc135772f0be03514085926a6984fd955b88`

## 1.5 Breaking changes

When upgrading to 1.5, ensure you've taken into account the following breaking changes.

### Docker users with volume mounts

To maintain best security practices, we're changing the `user:group` on the Docker container to `besu`.

What this means for you:

* If you are running Besu as a binary, there is no impact.
* If you are running Besu as a Docker container *and* have a volume mount for data,  ensure that the
permissions on the directory allow other users and groups to r/w. Ideally this should be set to
`besu:besu` as the owner.

Note that the `besu` user only exists within the container not outside it. The same user ID may match
a different user outside the image.

If you’re mounting local folders, it is best to set the user via the Docker `—user` argument. Use the
UID because the username may not exist inside the docker container. Ensure the directory being mounted
is owned by that user.

### Remove Manual NAT method

The NAT manager `MANUAL` method has been removed.
If you have been using the `MANUAL` method, use the `NONE` method instead. The behavior of the
`NONE` method is the same as the previously supported `MANUAL` methods.

### Privacy users

Besu minor version upgrades require upgrading Orion to the latest minor version. That is, for
Besu <> Orion node pairs, when upgrading Besu to v1.5, it is required that Orion is upgraded to
v1.6. Older versions of Orion will no longer work with Besu v1.5.

## 1.5 Features

Features added between from 1.4 to 1.5 include:
* Mining Support
  Besu supports `eth_hashrate` and `eth_submitHashrate` to obtain the hashrate when we mine with a GPU mining worker.
* Tracing
  The [Tracing API](https://besu.hyperledger.org/en/latest/Reference/API-Methods/#trace-methods) is no longer an Early Access feature and now has full support for `trace_replayBlockTransactions`, `trace_Block` and `trace_transaction`.
* Plugin API Block Events
  `BlockAdded` and `BlockReorg` are now exposed via the [Plugin API](https://javadoc.io/doc/org.hyperledger.besu/plugin-api/latest/org/hyperledger/besu/plugin/services/BesuEvents.html).
* [Filters](https://besu.hyperledger.org/en/stable/HowTo/Interact/Filters/Accessing-Logs-Using-JSON-RPC/) and
  [subscriptions](https://besu.hyperledger.org/en/stable/HowTo/Interact/APIs/RPC-PubSub/) for private contracts.
* [SecurityModule Plugin API](https://javadoc.io/doc/org.hyperledger.besu/plugin-api/latest/org/hyperledger/besu/plugin/services/SecurityModuleService.html)
  This allows use of a different [security module](https://besu.hyperledger.org/en/stable/Reference/CLI/CLI-Syntax/#security-module)
  as a plugin to provide cryptographic function that can be used by NodeKey (such as sign, ECDHKeyAgreement etc.).
* [Onchain privacy groups](https://besu.hyperledger.org/en/latest/Concepts/Privacy/Onchain-PrivacyGroups/)
  with add and remove members. This is an early access feature. Early access features are not recommended
  for production networks and may have unstable interfaces.

## 1.5 Additions and Improvements

* Public Networks Default to Fast Sync: The default sync mode for named permissionless networks, such as the Ethereum mainnet and testnets, is now `FAST`.
  * The default is unchanged for private networks. That is, the sync mode defaults to `FULL` for private networks.
  * Use the [`--sync-mode` command line option](https://besu.hyperledger.org/Reference/CLI/CLI-Syntax/#sync-mode) to change the sync mode. [\#384](https://github.com/hyperledger/besu/pull/384)
* Proper Mining Support: Added full support for `eth_hashrate` and `eth_submitHashrate`. It is now possible to have the hashrate when we mine with a GPU mining worker [\#1063](https://github.com/hyperledger/besu/pull/1063)
* Performance Improvements: The addition of native libraries ([\#775](https://github.com/hyperledger/besu/pull/775)) and changes to data structures in the EVM ([\#1089](https://github.com/hyperledger/besu/pull/1089)) have improved Besu sync and EVM execution times.
* Tracing API Improvements: The [Tracing API](https://besu.hyperledger.org/en/latest/Reference/API-Methods/#trace-methods) is no longer an Early Access feature and now has full support for `trace_replayBlockTransactions`, `trace_Block` and `trace_transaction`.
* New Plugin API Block Events: `BlockAdded` and `BlockReorg` are now exposed via the Plugin API [\#637](https://github.com/hyperledger/besu/pull/637).
* Added experimental CLI option `--Xnat-kube-pod-name` to specify the name of the loadbalancer used by the Kubernetes nat manager [\#1078](https://github.com/hyperledger/besu/pull/1078)
- Local permissioning TOML config now supports additional keys (`nodes-allowlist` and `accounts-allowlist`).
Support for `nodes-whitelist` and `accounts-whitelist` will be removed in a future release.
- Add missing `mixHash` field for `eth_getBlockBy*` JSON RPC endpoints. [\#1098](https://github.com/hyperledger/besu/pull/1098)
* Besu now has a strict check on private transactions to ensure the privateFrom in the transaction
matches the sender Orion key that has distributed the payload. Besu 1.5+ requires Orion 1.6+ to work.
[#357](https://github.com/PegaSysEng/orion/issues/357)

### Bug fixes

No bug fixes with [user impact in this release](https://wiki.hyperledger.org/display/BESU/Changelog).

### Known Issues

Known issues are open issues categorized as [Very High or High impact](https://wiki.hyperledger.org/display/BESU/Defect+Prioritisation+Policy).

#### New known issues

- K8S permissioning uses of Service IPs rather than pod IPs which can fail. [\#1190](https://github.com/hyperledger/besu/pull/1190)
Workaround - Do not use permissioning on K8S.

- Restart caused by insufficient memory can cause inconsistent private state. [\#1110](https://github.com/hyperledger/besu/pull/1110)
Workaround - Ensure you allocate enough memory for the Java Runtime Environment that the node does not run out of memory.

#### Previously identified known issues

- [Scope of logs query causing Besu to hang](KNOWN_ISSUES.md#scope-of-logs-query-causing-besu-to-hang)
- [Eth/65 loses peers](KNOWN_ISSUES.md#eth65-loses-peers)
- [Fast sync when running Besu on cloud providers](KNOWN_ISSUES.md#fast-sync-when-running-besu-on-cloud-providers)
- [Privacy users with private transactions created using v1.3.4 or earlier](KNOWN_ISSUES.md#privacy-users-with-private-transactions-created-using-v134-or-earlier)

### Download link
https://hyperledger.jfrog.io/artifactory/besu-binaries/besu/1.5.0/besu-1.5.0.zip

sha256sum: `56929d6a71cc681688351041c919e9630ab6df7de37dd0c4ae9e19a4f44460b2`

**For download links of releases prior to 1.5.0, please visit https://hyperledger.jfrog.io/artifactory/besu-binaries/besu/**

## 1.4.6

### Additions and Improvements

- Print node address on startup. [\#938](https://github.com/hyperledger/besu/pull/938)
- Transaction pool: price bump replacement mechanism configurable through CLI. [\#928](https://github.com/hyperledger/besu/pull/928) [\#930](https://github.com/hyperledger/besu/pull/930)

### Bug Fixes

- Added timeout to queries. [\#986](https://github.com/hyperledger/besu/pull/986)
- Fixed issue where networks using onchain permissioning could stall when the bootnodes were not validators. [\#969](https://github.com/hyperledger/besu/pull/969)
- Update getForks method to ignore ClassicForkBlock chain parameter to fix issue with ETC syncing. [\#1014](https://github.com/hyperledger/besu/pull/1014)

### Known Issues

Known issues are open issues categorized as [Very High or High impact](https://wiki.hyperledger.org/display/BESU/Defect+Prioritisation+Policy).

#### Previously identified known issues

- [Scope of logs query causing Besu to hang](KNOWN_ISSUES.md#scope-of-logs-query-causing-besu-to-hang)
- [Eth/65 loses peers](KNOWN_ISSUES.md#eth65-loses-peers)
- [Fast sync when running Besu on cloud providers](KNOWN_ISSUES.md#fast-sync-when-running-besu-on-cloud-providers)
- [Privacy users with private transactions created using v1.3.4 or earlier](KNOWN_ISSUES.md#privacy-users-with-private-transactions-created-using-v134-or-earlier)

## 1.4.5

### Additions and Improvements

- Implemented WebSocket logs subscription for private contracts (`priv_subscribe`/`priv_unsubscribe`) [\#762](https://github.com/hyperledger/besu/pull/762)
- Introduced SecurityModule plugin API. This allows use of a different security module as a plugin to
  provide cryptographic function that can be used by NodeKey (such as sign, ECDHKeyAgreement etc.). KeyPairSecurityModule
  is registered and used by default. The CLI option `--security-module=<name> (defaults to localfile)` can be used
  to identify the security module plugin name to use instead. [\#713](https://github.com/hyperledger/besu/pull/713)
- Several testing related changes to improve compatibility with [Hive](https://hivetests.ethdevops.io/) and Retesteth.
  [\#806](https://github.com/hyperledger/besu/pull/806) and [#845](https://github.com/hyperledger/besu/pull/845)
- Native libraries for secp256k1 and Altbn128 encryption are enabled by default.  To disable these libraries use
  `--Xsecp256k1-native-enabled=false` and `--Xaltbn128-native-enabled=false`. [\#775](https://github.com/hyperledger/besu/pull/775)

### Bug Fixes

- Fixed `eth_estimateGas` JSON RPC so it no longer returns gas estimates that are too low. [\#842](https://github.com/hyperledger/besu/pull/842)
- Full help not displayed unless explicitly requested. [\#437](https://github.com/hyperledger/besu/pull/437)
- Compatibility with undocumented Geth `eth_subscribe` fields. [\#654](https://github.com/hyperledger/besu/pull/654)
- Current block number included as part of `eth_getWork` response. [\#849](https://github.com/hyperledger/besu/pull/849)

### Known Issues

Known issues are open issues categorized as [Very High or High impact](https://wiki.hyperledger.org/display/BESU/Defect+Prioritisation+Policy).

#### New known issues

* Scope of logs query causing Besu to crash. [\#944](https://github.com/hyperledger/besu/pull/944)

Workaround - Limit the number of blocks queried by each `eth_getLogs` call.

#### Previously identified known issues

- [`Intrinsic gas exceeds gas limit` returned when calling `delete mapping[addr]` or `mapping[addr] = 0`](KNOWN_ISSUES.md#intrinsic-gas-exceeds-gas-limit)
- [Eth/65 not backwards compatible](KNOWN_ISSUES.md#eth65-not-backwards-compatible)
- [Error full syncing with pruning](KNOWN_ISSUES.md#error-full-syncing-with-pruning)
- [Fast sync when running Besu on cloud providers](KNOWN_ISSUES.md#fast-sync-when-running-besu-on-cloud-providers)
- [Bootnodes must be validators when using onchain permissioning](KNOWN_ISSUES.md#bootnodes-must-be-validators-when-using-onchain-permissioning)
- [Privacy users with private transactions created using v1.3.4 or earlier](KNOWN_ISSUES.md#privacy-users-with-private-transactions-created-using-v134-or-earlier)

## 1.4.4

### Additions and Improvements

- Implemented [`priv_getLogs`](https://besu.hyperledger.org/en/latest/Reference/API-Methods/#priv_getlogs). [\#686](https://github.com/hyperledger/besu/pull/686)
- Implemented private contract log filters including JSON-RPC methods to interact with private filters. [\#735](https://github.com/hyperledger/besu/pull/735)
- Implemented EIP-2315: Simple Subroutines for the EVM [\#717](https://github.com/hyperledger/besu/pull/717)
- Implemented Splunk logging. [\#725](https://github.com/hyperledger/besu/pull/725)
- Implemented optional native library encryption. [\#675](https://github.com/hyperledger/besu/pull/675).  To enable add `--Xsecp256k1-native-enabled` (for transaction signatures) and/or `--Xaltbn128-native-enabled` (for altbn128 precomiled contracts) as command line options.

### Bug Fixes

- Flag added to toggle `eth/65` off by default. `eth/65` will remain toggled off by default until
a fix is completed for the [eth/65 known issue](KNOWN_ISSUES.md). [\#741](https://github.com/hyperledger/besu/pull/741)
- Resolve crashing NAT detectors on GKE. [\#731](https://github.com/hyperledger/besu/pull/731) fixes [\#507](https://github.com/hyperledger/besu/issues/507).
[Besu-Kubernetes Readme](https://github.com/PegaSysEng/besu-kubernetes/blob/master/README.md#network-topology-and-high-availability-requirements)
updated to reflect changes.
- Deal with quick service start failures [\#714](https://github.com/hyperledger/besu/pull/714) fixes [\#662](https://github.com/hyperledger/besu/issues/662)

### Known Issues

Known issues are open issues categorized as [Very High or High impact](https://wiki.hyperledger.org/display/BESU/Defect+Prioritisation+Policy).

#### New known issues

- `Intrinsic gas exceeds gas limit` returned when calling `delete mapping[addr]` or `mapping[addr] = 0` [\#696](https://github.com/hyperledger/besu/issues/696)

Calling delete and set to 0 Solidity mapping in Solidity fail.

#### Previously identified known issues

- [Eth/65 not backwards compatible](KNOWN_ISSUES.md#eth65-not-backwards-compatible)
- [Error full syncing with pruning](KNOWN_ISSUES.md#error-full-syncing-with-pruning)
- [Fast sync when running Besu on cloud providers](KNOWN_ISSUES.md#fast-sync-when-running-besu-on-cloud-providers)
- [Bootnodes must be validators when using onchain permissioning](KNOWN_ISSUES.md#bootnodes-must-be-validators-when-using-onchain-permissioning)
- [Privacy users with private transactions created using v1.3.4 or earlier](KNOWN_ISSUES.md#privacy-users-with-private-transactions-created-using-v134-or-earlier)

## 1.4.3

### Issues identified with 1.4.3 release

The `eth/65` change is not [backwards compatible](https://github.com/hyperledger/besu/issues/723).
This has the following impact:
* In a private network, nodes using the 1.4.3 client cannot interact with nodes using 1.4.2 or earlier
clients.
* On mainnet, synchronizing eventually stalls.

Workaround -> revert to v1.4.2.

A [fix](https://github.com/hyperledger/besu/pull/732) is currently [being tested](https://github.com/hyperledger/besu/pull/733).

### Critical Issue for Privacy Users

A critical issue for privacy users with private transactions created using Hyperledger Besu v1.3.4
or earlier has been identified. If you have a network with private transaction created using v1.3.4
or earlier, please read the following and take the appropriate steps:
https://wiki.hyperledger.org/display/BESU/Critical+Issue+for+Privacy+Users

### Additions and Improvements

- Added `eth/65` support. [\#608](https://github.com/hyperledger/besu/pull/608)
- Added block added and block reorg events. Added revert reason to block added transactions. [\#637](https://github.com/hyperledger/besu/pull/637)

### Deprecated

- Private Transaction `hash` field and `getHash()` method have been deprecated. They will be removed
in 1.5.0 release. [\#639](https://github.com/hyperledger/besu/pull/639)

### Known Issues

#### Fast sync when running Besu on cloud providers

A known [RocksDB issue](https://github.com/facebook/rocksdb/issues/6435) causes fast sync to fail
when running Besu on certain cloud providers. The following error is displayed repeatedly:

```
...
EthScheduler-Services-1 (importBlock) | ERROR | PipelineChainDownloader | Chain download failed. Restarting after short delay.
java.util.concurrent.CompletionException: org.hyperledger.besu.plugin.services.exception.StorageException: org.rocksdb.RocksDBException: block checksum mismatch:
....
```

This behaviour has been seen on AWS and Digital Ocean.

Workaround -> On AWS, a full restart of the AWS VM is required to restart the fast sync.

Fast sync is not currently supported on Digital Ocean. We are investigating options to
[add support for fast sync on Digital Ocean](https://github.com/hyperledger/besu/issues/591).

#### Error full syncing with pruning

- Error syncing with mainnet on Besu 1.3.7 node - MerkleTrieException [\#580](https://github.com/hyperledger/besu/issues/580)
The associated error is `Unable to load trie node value for hash` and is caused by the combination of
full sync and pruning.

Workarounds:
1. Explicitly disable pruning using `--pruning-enabled=false` when using fast sync.
2. If the `MerkleTrieException` occurs, delete the database and resync.

A fix for this issue is being actively worked on.

#### Fast sync reverting to full sync

In some cases of FastSyncException, fast sync reverts back to a full sync before having reached the
pivot block. [\#683](https://github.com/hyperledger/besu/issues/683)

Workaround -> To re-attempt fast syncing rather than continue full syncing, stop Besu, delete your
database, and start again.

#### Bootnodes must be validators when using onchain permissioning

- Onchain permissioning nodes can't peer when using a non-validator bootnode [\#528](https://github.com/hyperledger/besu/issues/528)

Workaround -> When using onchain permissioning, ensure bootnodes are also validators.


## 1.4.2

### Additions and Improvements

- Added `trace_block` JSON RPC API [\#449](https://github.com/hyperledger/besu/pull/449)
- Added `pulledStates` and `knownStates` to the EthQL `syncing` query and `eth_syncing` JSON-RPC api [\#565](https://github.com/hyperledger/besu/pull/565)

### Bug Fixes

- Fixed file parsing behaviour for privacy enclave keystore password file [\#554](https://github.com/hyperledger/besu/pull/554) (thanks to [magooster](https://github.com/magooster))
- Fixed known issue with being unable to re-add members to onchain privacy groups [\#471](https://github.com/hyperledger/besu/pull/471)

### Updated Early Access Features

* [Onchain privacy groups](https://besu.hyperledger.org/en/latest/Concepts/Privacy/Onchain-PrivacyGroups/) with add and remove members. Known issue resolved (see above).
* [TRACE API](https://besu.hyperledger.org/en/latest/Reference/API-Methods/#trace-methods) now includes `trace_block`, `trace_replayBlockTransactions`, and `trace_transaction`.
Fixed some issues on the trace replay block transactions API [\#522](https://github.com/hyperledger/besu/pull/522).

### Known Issues

#### Fast sync defaulting to full sync

-  When fast sync cannot find enough valid peers rapidly enough, Besu defaults to full sync.

Workarounds:
1. To re-attempt fast syncing rather than continue full syncing, stop Besu, delete your database,
and start again.
2. When fast syncing, explicitly disable pruning using `--pruning-enabled=false` to reduce the likelihood
of encountering the pruning bug.

A fix to remove the default to full sync is [in progress](https://github.com/hyperledger/besu/pull/427)
is being actively worked on.

#### Error full syncing with pruning

- Error syncing with mainnet on Besu 1.3.7 node - MerkleTrieException [\#BESU-160](https://jira.hyperledger.org/browse/BESU-160)
The associated error is `Unable to load trie node value for hash` and is caused by the combination of
full sync and pruning.

Workarounds:
1. Explicitly disable pruning using `--pruning-enabled=false` when using fast sync.
2. If the `MerkleTrieException` occurs, delete the database and resync.

A fix for this issue is being actively worked on.

#### Bootnodes must be validators when using onchain permissioning

- Onchain permissioning nodes can't peer when using a non-validator bootnode [\#BESU-181](https://jira.hyperledger.org/browse/BESU-181)

Workaround -> When using onchain permissioning, ensure bootnodes are also validators.

## 1.4.1

### Additions and Improvements

- Added priv_getCode [\#250](https://github.com/hyperledger/besu/pull/408). Gets the bytecode associated with a private address.
- Added `trace_transaction` JSON RPC API [\#441](https://github.com/hyperledger/besu/pull/441)
- Removed -X unstable prefix for pruning options (`--pruning-blocks-retained`, `--pruning-block-confirmations`) [\#440](https://github.com/hyperledger/besu/pull/440)
- Implemented [ECIP-1088](https://ecips.ethereumclassic.org/ECIPs/ecip-1088): Phoenix EVM and Protocol upgrades. [\#434](https://github.com/hyperledger/besu/pull/434)

### Bug Fixes

- [BESU-25](https://jira.hyperledger.org/browse/BESU-25) Use v5 Devp2p when pinging [\#392](https://github.com/hyperledger/besu/pull/392)
- Fixed a bug to manage concurrent access to cache files [\#438](https://github.com/hyperledger/besu/pull/438)
- Fixed configuration file bug: `pruning-blocks-retained` now accepts an integer in the config [\#440](https://github.com/hyperledger/besu/pull/440)
- Specifying RPC credentials file should not force RPC Authentication to be enabled [\#454](https://github.com/hyperledger/besu/pull/454)
- Enhanced estimateGas messages [\#436](https://github.com/hyperledger/besu/pull/436). When a estimateGas request fails a validation check, an improved error message is returned in the response.

### Early Access Features

Early access features are available features that are not recommended for production networks and may
have unstable interfaces.

* [Onchain privacy groups](https://besu.hyperledger.org/en/latest/Concepts/Privacy/Onchain-PrivacyGroups/) with add and remove members.
  Not being able to re-add a member to an onchain privacy group is a [known issue](https://github.com/hyperledger/besu/issues/455)
  with the add and remove functionality.

### Known Issues

#### Fast sync defaulting to full sync

-  When fast sync cannot find enough valid peers rapidly enough, Besu defaults to full sync.

Workarounds:
1. To re-attempt fast syncing rather than continue full syncing, stop Besu, delete your database,
and start again.
2. When fast syncing, explicitly disable pruning using `--pruning-enabled=false` to reduce the likelihood
of encountering the pruning bug.

A fix to remove the default to full sync is [in progress](https://github.com/hyperledger/besu/pull/427)
and is planned for inclusion in v1.4.1.

#### Error full syncing with pruning

- Error syncing with mainnet on Besu 1.3.7 node - MerkleTrieException [\#BESU-160](https://jira.hyperledger.org/browse/BESU-160)
The associated error is `Unable to load trie node value for hash` and is caused by the combination of
full sync and pruning.

Workarounds:
1. Explicitly disable pruning using `--pruning-enabled=false` when using fast sync.
2. If the `MerkleTrieException` occurs, delete the database and resync.

Investigation of this issue is in progress and a fix is targeted for v1.4.1.

#### Bootnodes must be validators when using onchain permissioning

- Onchain permissioning nodes can't peer when using a non-validator bootnode [\#BESU-181](https://jira.hyperledger.org/browse/BESU-181)

Workaround -> When using onchain permissioning, ensure bootnodes are also validators.

## 1.4.0

### Private State Migration

Hyperledger Besu v1.4 implements a new data structure for private state storage that is not backwards compatible.
A migration will be performed when starting v1.4 for the first time to reprocess existing private transactions
and re-create the private state data in the v1.4 format.

If you have existing private transactions, see [migration details](docs/Private-Txns-Migration.md).

### Additions and Improvements

* [TLS support](https://besu.hyperledger.org/en/latest/Concepts/TLS/) to secure client and server communication.

* [Multi-tenancy](https://besu.hyperledger.org/en/latest/Concepts/Privacy/Multi-Tenancy/) to enable multiple participants to use the same Besu and Orion node.

* [Plugin APIs](https://besu.hyperledger.org/en/latest/Concepts/Plugins/) to enable building of Java plugins to extend Hyperledger Besu.

* Support for additional [NAT methods](https://besu.hyperledger.org/en/latest/HowTo/Find-and-Connect/Specifying-NAT/).

* Added [`priv_call`](https://besu.hyperledger.org/en/latest/Reference/API-Methods/#priv_call) which invokes
a private contract function locally and does not change the private state.

* Besu has moved from an internal Bytes library to the [Apache Tuweni](https://tuweni.apache.org/) Bytes library.
This includes using the library in the Plugins API interfaces. [#295](https://github.com/hyperledger/besu/pull/295) and [#215](https://github.com/hyperledger/besu/pull/215)

### Early Access Features

Early access features are available features that are not recommended for production networks and may
have unstable interfaces.

* [Reorg compatible privacy](https://besu.hyperledger.org/en/latest/Concepts/Privacy/Privacy-Overview/#reorg-compatible-privacy)
to enable private transactions on networks using consensus mechanisms that fork.

* [Tracing API](https://besu.hyperledger.org/en/latest/Concepts/Transactions/Trace-Types) to obtain detailed information about transaction processing.

### Bug Fixes

See RC and Beta sections below.

### Known Issues

#### Fast sync defaulting to full sync

-  When fast sync cannot find enough valid peers rapidly enough, Besu defaults to full sync.

Workarounds:
1. To re-attempt fast syncing rather than continue full syncing, stop Besu, delete your database,
and start again.
2. When fast syncing, explicitly disable pruning using `--pruning-enabled=false` to reduce the likelihood
of encountering the pruning bug.

A fix to remove the default to full sync is [in progress](https://github.com/hyperledger/besu/pull/427)
and is planned for inclusion in v1.4.1.

#### Error full syncing with pruning

- Error syncing with mainnet on Besu 1.3.7 node - MerkleTrieException [\#BESU-160](https://jira.hyperledger.org/browse/BESU-160)
The associated error is `Unable to load trie node value for hash` and is caused by the combination of
full sync and pruning.

Workarounds:
1. Explicitly disable pruning using `--pruning-enabled=false` when using fast sync.
2. If the `MerkleTrieException` occurs, delete the database and resync.

Investigation of this issue is in progress and a fix is targeted for v1.4.1.

#### Bootnodes must be validators when using onchain permissioning

- Onchain permissioning nodes can't peer when using a non-validator bootnode [\#BESU-181](https://jira.hyperledger.org/browse/BESU-181)

Workaround -> When using onchain permissioning, ensure bootnodes are also validators.


## 1.4.0 RC-2

### Private State Migration
Hyperledger Besu v1.4 implements a new data structure for private state storage that is not backwards compatible.
A migration will be performed when starting v1.4 for the first time to reprocess existing private transactions
and re-create the private state data in the v1.4 format.
If you have existing private transactions, see [migration details](docs/Private-Txns-Migration.md).

## 1.4.0 RC-1

### Additions and Improvements

- New`trace_replayBlockTransactions` JSON-RPC API

This can be enabled using the `--rpc-http-api TRACE` CLI flag.  There are some philosophical differences between Besu and other implementations that are outlined in [trace_rpc_apis](docs/trace_rpc_apis.md).

- Ability to automatically detect Docker NAT settings from inside the container.

The default NAT method (AUTO) can detect this so no user intervention is required to enable this.

- Added [Multi-tenancy](https://besu.hyperledger.org/en/latest/Concepts/Privacy/Multi-Tenancy/) support which allows multiple participants to use the same Besu node for private transactions.

- Added TLS support for communication with privacy enclave

### Bug Fixes

- Private transactions are now validated before sent to the enclave [\#356](https://github.com/hyperledger/besu/pull/356)

### Known Bugs

- Error syncing with mainnet on Besu 1.3.7 node - MerkleTrieException [\#BESU-160](https://jira.hyperledger.org/browse/BESU-160)

Workaround -> Don't enable pruning when syncing to mainnet.

- Onchain permissioning nodes can't peer when using a non-validator bootnode [\#BESU-181](https://jira.hyperledger.org/browse/BESU-181)

Workaround -> When using onchain permissioning, ensure bootnodes are also validators.

## 1.4 Beta 3

### Additions and Improvements

- CLI option to enable TLS client auth for JSON-RPC HTTP [\#340](https://github.com/hyperledger/besu/pull/340)

Added CLI options to enable TLS client authentication and trusting client certificates:
~~~
--rpc-http-tls-client-auth-enabled - Enable TLS client authentication for the JSON-RPC HTTP service (default: false)
--rpc-http-tls-known-clients-file - Path to file containing client's certificate common name and fingerprint for client authentication.
--rpc-http-tls-ca-clients-enabled - Enable to accept clients certificate signed by a valid CA for client authentication (default: false)
~~~
If client-auth is enabled, user must either enable CA signed clients OR provide a known-clients file. An error is reported
if both CA signed clients is disabled and known-clients file is not specified.

- Stable Plugins APIs [\#346](https://github.com/hyperledger/besu/pull/346)

The `BesuEvents` service and related `data` package have been marked as a stable plugin API.

### Bug Fixes

- Return missing signers from getSignerMetrics [\#343](https://github.com/hyperledger/besu/pull/)

### Experimental Features

- Experimental support for `trace_replayBlockTransactions` - multiple PRs

Added support for the `trace_replayBlockTransactions` JSON-RPC call. To enable this API add
`TRACE` to the `rpc-http-api` options (for example,  `--rpc-http-api TRACE` on the command line).

This is not a production ready API.  There are known bugs relating to traced memory from calls and
returns, and the gas calculation reported in the flat traces does not always match up with the
correct gas calculated for consensus.

## 1.4 Beta 2

### Additions and Improvements

- Enable TLS for JSON-RPC HTTP Service [\#253](https://github.com/hyperledger/besu/pull/253)

Exposes new command line parameters to enable TLS on Ethereum JSON-RPC HTTP interface to allow clients like EthSigner to connect via TLS:
`--rpc-http-tls-enabled=true`
(Optional - Only required if `--rpc-http-enabled` is set to true) Set to `true` to enable TLS. False by default.
`--rpc-http-tls-keystore-file="/path/to/cert.pfx"`
(Must be specified if TLS is enabled) Path to PKCS12 format key store which contains server's certificate and it's private key
`--rpc-http-tls-keystore-password-file="/path/to/cert.passwd"`
(Must be specified if TLS is enabled) Path to the text file containing password for unlocking key store.
`--rpc-http-tls-known-clients-file="/path/to/rpc_tls_clients.txt"`
(Optional) Path to a plain text file containing space separated client’s certificate’s common name and its sha-256 fingerprints when
they are not signed by a known CA. The presence of this file (even empty) enables TLS client authentication. That is, the client
presents the certificate to server on TLS handshake and server establishes that the client certificate is either signed by a
proper/known CA. Otherwise, server trusts client certificate by reading the sha-256 fingerprint from known clients file specified above.

The format of the file is (as an example):
`localhost DF:65:B8:02:08:5E:91:82:0F:91:F5:1C:96:56:92:C4:1A:F6:C6:27:FD:6C:FC:31:F2:BB:90:17:22:59:5B:50`

### Bug Fixes

- TotalDifficulty is a BigInteger [\#253](https://github.com/hyperledger/besu/pull/253).
  Don't try and cast total difficulty down to a long because it will overflow long in a reasonable timeframe.

## 1.4 Beta 1

### Additions and Improvements

- Besu has moved from an internal Bytes library to the [Apache Tuweni](https://tuweni.apache.org/) Bytes library.  This includes using the library in the Plugins API interfaces. [#295](https://github.com/hyperledger/besu/pull/295) and [#215](https://github.com/hyperledger/besu/pull/215)
- Besu stops processing blocks if Orion is unavailable [\#253](https://github.com/hyperledger/besu/pull/253)
- Added priv_call [\#250](https://github.com/hyperledger/besu/pull/250).  Invokes a private contract function locally and does not change the private state.
- Support for [EIP-2124](https://github.com/ethereum/EIPs/blob/master/EIPS/eip-2124.md), which results in faster peer discovery [\#156](https://github.com/hyperledger/besu/pull/156)

## 1.3.8

### Additions and Improvements

- `admin_generateLogBloomCache` JSON-RPC API to generate a cache of the block bloombits that improves performance for log queries [\#262](https://github.com/hyperledger/besu/pull/262)

## Critical Fix in 1.3.7

1.3.7 includes a critical fix for Ethereum MainNet users and the Muir Glacier upgrade. We recommend users of Ethereum public networks
(MainNet, Ropsten, Rinkeby, and Goerli) upgrade immediately. This upgrade is also strongly recommended for users of private networks.

For more details, see [Hyperledger Besu Wiki](https://wiki.hyperledger.org/display/BESU/Mainnet+Consensus+Bug+Identified+and+Resolved+in+Hyperledger+Besu).

## Muir Glacier Compatibility

For compatibility with Ethereum Muir Glacier upgrade, use v1.3.7 or later.

## ETC Agharta Compatibility

For compatibility with ETC Agharta upgrade, use 1.3.7 or later.

### 1.3.7

### Additions and Improvements

- Hard Fork Support: Configures the Agharta activation block for the ETC MainNet configuration [\#251](https://github.com/hyperledger/besu/pull/251) (thanks to [soc1c](https://github.com/soc1c))
- `operator generate-log-bloom-cache` command line option to generate a cache of the block bloombits that improves performance for log queries  [\#245](https://github.com/hyperledger/besu/pull/245)

### Bug Fixes

- Resolves a Mainnet consensus issue [\#254](https://github.com/hyperledger/besu/pull/254)

### New Maintainer

[Edward Mack](https://github.com/hyperledger/besu/commits?author=edwardmack) added as a [new maintainer](https://github.com/hyperledger/besu/pull/219).

### 1.3.6

### Additions and Improvements

- Performance improvements:
  * Multithread Websockets to increase throughput [\#231](https://github.com/hyperledger/besu/pull/231)
  * NewBlockHeaders performance improvement [\#230](https://github.com/hyperledger/besu/pull/230)
- EIP2384 - Ice Age Adjustment around Istanbul [\#211](https://github.com/hyperledger/besu/pull/211)
- Hard Fork Support:
   * MuirGlacier for Ethereum Mainnet and Ropsten Testnet
   * Agharta for Kotti and Mordor Testnets

### Bug Fixes

- [\#210](https://github.com/hyperledger/besu/pull/210) fixes WebSocket frames handling
  User impact: PING/PONG frames handling in Websocket services was not implemented

### 1.3.5

### Additions and Improvements

- Log Event Streaming for Plugin API [\#186](https://github.com/hyperledger/besu/pull/186)
- Allow use a external JWT public key in authenticated APIs [\#183](https://github.com/hyperledger/besu/pull/183)
- ETC Configuration, classic fork peer validator [\#176](https://github.com/hyperledger/besu/pull/176) (thanks to [edwardmack](https://github.com/edwardmack))
- Allow IBFT validators to be changed at a given block [\#173](https://github.com/hyperledger/besu/pull/173)
- Support external mining using Stratum [\#140](https://github.com/hyperledger/besu/pull/140) (thanks to [atoulme](https://github.com/atoulme))
- Add more fields to private transaction receipt [\#85](https://github.com/hyperledger/besu/pull/85) (thanks to [josh-richardson](https://github.com/josh-richardson))
- [Pruning documentation](https://besu.hyperledger.org/en/latest/Concepts/Pruning/)

### Technical Improvements

- ETC - Cleanup [\#201](https://github.com/hyperledger/besu/pull/201) (thanks to [GregTheGreek](https://github.com/GregTheGreek))
- User specific enclave public key configuration in auth file [\#196](https://github.com/hyperledger/besu/pull/196)
- Change CustomForks -\> Transitions [\#193](https://github.com/hyperledger/besu/pull/193)
- Pass identity information into RpcMethod from Http Service [\#189](https://github.com/hyperledger/besu/pull/189)
- Remove the use of JsonRpcParameters from RpcMethods [\#188](https://github.com/hyperledger/besu/pull/188)
- Repaired Metrics name collision between Privacy and RocksDB [\#187](https://github.com/hyperledger/besu/pull/187)
- Multi-Tenancy: Do not specify a public key anymore when requesting a … [\#185](https://github.com/hyperledger/besu/pull/185)
- Updates to circle building acceptance tests [\#184](https://github.com/hyperledger/besu/pull/184)
- Move Apache Tuweni dependency to official release [\#181](https://github.com/hyperledger/besu/pull/181) (thanks to [atoulme](https://github.com/atoulme))
- Update Gradle to 6.0, support Java 13 [\#180](https://github.com/hyperledger/besu/pull/180)
- ETC Atlantis fork [\#179](https://github.com/hyperledger/besu/pull/179) (thanks to [edwardmack](https://github.com/edwardmack))
- ETC Gotham Fork [\#178](https://github.com/hyperledger/besu/pull/178) (thanks to [edwardmack](https://github.com/edwardmack))
- ETC DieHard fork support [\#177](https://github.com/hyperledger/besu/pull/177) (thanks to [edwardmack](https://github.com/edwardmack))
- Remove 'parentHash', 'number' and 'gasUsed' fields from the genesis d… [\#175](https://github.com/hyperledger/besu/pull/175) (thanks to [SweeXordious](https://github.com/SweeXordious))
- Enable pruning by default for fast sync and validate conflicts with privacy [\#172](https://github.com/hyperledger/besu/pull/172)
- Update RocksDB [\#170](https://github.com/hyperledger/besu/pull/170)
- Vpdate ver to 1.3.5-snapshot [\#169](https://github.com/hyperledger/besu/pull/169)
- Added PoaQueryService method that returns local node signer… [\#163](https://github.com/hyperledger/besu/pull/163)
- Add versioning to privacy storage [\#149](https://github.com/hyperledger/besu/pull/149)
- Update reference tests [\#139](https://github.com/hyperledger/besu/pull/139)

### 1.3.4

- Reverted _Enable pruning by default for fast sync (#135)_ [\#164](https://github.com/hyperledger/besu/pull/164)

### 1.3.3

### Technical Improvements

- Add --identity flag for client identification in node browsers [\#150](https://github.com/hyperledger/besu/pull/150)
- Istanbul Mainnet Block [\#145](https://github.com/hyperledger/besu/pull/150)
- Add priv\_getEeaTransactionCount [\#110](https://github.com/hyperledger/besu/pull/110)

### Additions and Improvements

- Redesign of how JsonRpcMethods are created [\#159](https://github.com/hyperledger/besu/pull/159)
- Moving JsonRpcMethods classes into the same package, prior to refactor [\#154](https://github.com/hyperledger/besu/pull/154)
- Reflect default logging in CLI help [\#148](https://github.com/hyperledger/besu/pull/148)
- Handle zero port better in NAT [\#147](https://github.com/hyperledger/besu/pull/147)
- Rework how filter and log query parameters are created/used [\#146](https://github.com/hyperledger/besu/pull/146)
- Don't generate shutdown tasks in controller [\#141](https://github.com/hyperledger/besu/pull/141)
- Ibft queries [\#138](https://github.com/hyperledger/besu/pull/138)
- Enable pruning by default for fast sync [\#135](https://github.com/hyperledger/besu/pull/135)
- Ensure spotless runs in CI [\#132](https://github.com/hyperledger/besu/pull/132)
- Add more logging around peer disconnects [\#131](https://github.com/hyperledger/besu/pull/131)
- Repair EthGetLogs returning incorrect results [\#128](https://github.com/hyperledger/besu/pull/128)
- Use Bloombits for Logs queries [\#127](https://github.com/hyperledger/besu/pull/127)
- Improve message when extraData missing [\#121](https://github.com/hyperledger/besu/pull/121)
- Fix miner startup logic [\#104](https://github.com/hyperledger/besu/pull/104)
- Support log reordring from reorgs in `LogSubscriptionService` [\#86](https://github.com/hyperledger/besu/pull/86)

### 1.3.2

### Additions and Improvements

- besu -v to print plugin versions[\#123](https://github.com/hyperledger/besu/pull/123)

### Technical Improvements

- Update Governance and Code of Conduct verbiage [\#120](https://github.com/hyperledger/besu/pull/120)
- Fix private transaction root mismatch [\#118](https://github.com/hyperledger/besu/pull/118)
- Programmatically enforce plugin CLI variable names [\#117](https://github.com/hyperledger/besu/pull/117)
- Additional unit test for selecting replaced pending transactions [\#116](https://github.com/hyperledger/besu/pull/116)
- Only set sync targets that have an estimated height value [\#115](https://github.com/hyperledger/besu/pull/115)
- Fix rlpx startup [\#114](https://github.com/hyperledger/besu/pull/114)
- Expose getPayload in Transaction plugin-api interface. [\#113](https://github.com/hyperledger/besu/pull/113)
- Dependency Version Upgrades [\#112](https://github.com/hyperledger/besu/pull/112)
- Add hash field in Transaction plugin interface. [\#111](https://github.com/hyperledger/besu/pull/111)
- Rework sync status events [\#106](https://github.com/hyperledger/besu/pull/106)

### 1.3.1

### Additions and Improvements

- Added GraphQL query/logs support [\#94](https://github.com/hyperledger/besu/pull/94)

### Technical Improvements

- Add totalDiffculty to BlockPropagated events. [\#97](https://github.com/hyperledger/besu/pull/97)
- Merge BlockchainQueries classes [\#101](https://github.com/hyperledger/besu/pull/101)
- Fixed casing of dynamic MetricCategorys [\#99](https://github.com/hyperledger/besu/pull/99)
- Fix private transactions breaking evm [\#96](https://github.com/hyperledger/besu/pull/96)
- Make SyncState variables thread-safe [\#95](https://github.com/hyperledger/besu/pull/95)
- Fix transaction tracking by sender [\#93](https://github.com/hyperledger/besu/pull/93)
- Make logic in PersistBlockTask more explicit to fix a LGTM warning [\#92](https://github.com/hyperledger/besu/pull/92)
- Removed Unused methods in the transaction simulator. [\#91](https://github.com/hyperledger/besu/pull/91)
- Fix ThreadBesuNodeRunner BesuConfiguration setup [\#90](https://github.com/hyperledger/besu/pull/90)
- JsonRpc method disabled error condition rewrite and unit test [\#80](https://github.com/hyperledger/besu/pull/80)
- Round trip testing of state trie account values [\#31](https://github.com/hyperledger/besu/pull/31)

### 1.3

### Breaking Change

- Disallow comments in Genesis JSON file. [\#49](https://github.com/hyperledger/besu/pull/49)

### Additions and Improvements

- Add `--required-block` command line option to deal with chain splits [\#79](https://github.com/hyperledger/besu/pull/79)
- Store db metadata file in the root data directory. [\#46](https://github.com/hyperledger/besu/pull/46)
- Add `--target-gas-limit` command line option. [\#24](https://github.com/hyperledger/besu/pull/24)(thanks to new contributor [cfelde](https://github.com/cfelde))
- Allow private contracts to access public state. [\#9](https://github.com/hyperledger/besu/pull/9)

### Technical Improvements

- Less verbose syncing subscriptions [\#59](https://github.com/hyperledger/besu/pull/59)
- Return enclave key instead of private transaction hash [\#53](https://github.com/hyperledger/besu/pull/53)
- Fix mark sweep pruner bugs where nodes that should be kept were being swept  [\#50](https://github.com/hyperledger/besu/pull/50)
- Clean up BesuConfiguration construction [\#51](https://github.com/hyperledger/besu/pull/51)
- Private tx nonce errors return same msg as any tx [\#48](https://github.com/hyperledger/besu/pull/48)
- Fix default logging [\#47](https://github.com/hyperledger/besu/pull/47)
- Introduce virtual operation. [\#45](https://github.com/hyperledger/besu/pull/45)
- Downgrade RocksDBPlugin Logging Levels [\#44](https://github.com/hyperledger/besu/pull/44)
- Infrastructure for exposing PoA metrics for plugins. [\#37](https://github.com/hyperledger/besu/pull/37)
- Refactor privacy storage. [\#7](https://github.com/hyperledger/besu/pull/7)

## 1.2.4

### Additions and Improvements

- Add Istanbul block (5435345) for Rinkeby [\#35](https://github.com/hyperledger/besu/pull/35)
- Add Istanbul block (1561651) for Goerli [\#27](https://github.com/hyperledger/besu/pull/27)
- Add Istanbul block (6485846) for Ropsten [\#26](https://github.com/hyperledger/besu/pull/26)
- Add privDistributeRawTransaction endpoint [\#23](https://github.com/hyperledger/besu/pull/23) (thanks to [josh-richardson](https://github.com/josh-richardson))

### Technical Improvements

- Refactors pantheon private key to signing private key [\#34](https://github.com/hyperledger/besu/pull/34) (thanks to [josh-richardson](https://github.com/josh-richardson))
- Support both BESU\_ and PANTHEON\_ env var prefixes [\#32](https://github.com/hyperledger/besu/pull/32)
- Use only fully validated peers for fast sync pivot selection [\#21](https://github.com/hyperledger/besu/pull/21)
- Support Version Rollbacks for RocksDB \(\#6\) [\#19](https://github.com/hyperledger/besu/pull/19)
- Update Cava library to Tuweni Library [\#18](https://github.com/hyperledger/besu/pull/18)
- StateTrieAccountValue:Version should be written as an int, not a long [\#17](https://github.com/hyperledger/besu/pull/17)
- Handle discovery peers with updated endpoints [\#12](https://github.com/hyperledger/besu/pull/12)
- Change retesteth port [\#11](https://github.com/hyperledger/besu/pull/11)
- Renames eea\_getTransactionReceipt to priv\_getTransactionReceipt [\#10](https://github.com/hyperledger/besu/pull/10) (thanks to [josh-richardson](https://github.com/josh-richardson))
- Support Version Rollbacks for RocksDB [\#6](https://github.com/hyperledger/besu/pull/6)
- Moving AT DSL into its own module [\#3](https://github.com/hyperledger/besu/pull/3)

## 1.2.3

### Additions and Improvements
- Added an override facility for genesis configs [\#1915](https://github.com/PegaSysEng/pantheon/pull/1915)
- Finer grained logging configuration [\#1895](https://github.com/PegaSysEng/pantheon/pull/1895) (thanks to [matkt](https://github.com/matkt))

### Technical Improvements

- Add archiving of docker test reports [\#1921](https://github.com/PegaSysEng/pantheon/pull/1921)
- Events API: Transaction dropped, sync status, and renames [\#1919](https://github.com/PegaSysEng/pantheon/pull/1919)
- Remove metrics from plugin registration [\#1918](https://github.com/PegaSysEng/pantheon/pull/1918)
- Replace uses of Instant.now from within the IBFT module [\#1911](https://github.com/PegaSysEng/pantheon/pull/1911)
- Update plugins-api build script [\#1908](https://github.com/PegaSysEng/pantheon/pull/1908)
- Ignore flaky tracing tests [\#1907](https://github.com/PegaSysEng/pantheon/pull/1907)
- Ensure plugin-api module gets published at the correct maven path [\#1905](https://github.com/PegaSysEng/pantheon/pull/1905)
- Return the plugin-apis to this repo [\#1900](https://github.com/PegaSysEng/pantheon/pull/1900)
- Stop autogenerating BesuInfo.java [\#1899](https://github.com/PegaSysEng/pantheon/pull/1899)
- Extracted Metrics interfaces to plugins-api. [\#1898](https://github.com/PegaSysEng/pantheon/pull/1898)
- Fix key value storage clear so it removes all values [\#1894](https://github.com/PegaSysEng/pantheon/pull/1894)
- Ethsigner test [\#1892](https://github.com/PegaSysEng/pantheon/pull/1892) (thanks to [iikirilov](https://github.com/iikirilov))
- Return null private transaction receipt instead of error [\#1872](https://github.com/PegaSysEng/pantheon/pull/1872) (thanks to [iikirilov](https://github.com/iikirilov))
- Implement trace replay block transactions trace option [\#1886](https://github.com/PegaSysEng/pantheon/pull/1886)
- Use object parameter instead of list of parameters for priv\_createPrivacyGroup [\#1868](https://github.com/PegaSysEng/pantheon/pull/1868) (thanks to [iikirilov](https://github.com/iikirilov))
- Refactor privacy acceptance tests [\#1864](https://github.com/PegaSysEng/pantheon/pull/1864) (thanks to [iikirilov](https://github.com/iikirilov))

## 1.2.2

### Additions and Improvements
- Support large numbers for the `--network-id` option [\#1891](https://github.com/PegaSysEng/pantheon/pull/1891)
- Added eea\_getTransactionCount Json Rpc [\#1861](https://github.com/PegaSysEng/pantheon/pull/1861)
- PrivacyMarkerTransaction to be signed with a randomly generated key [\#1844](https://github.com/PegaSysEng/pantheon/pull/1844)
- Implement eth\_getproof JSON RPC API [\#1824](https://github.com/PegaSysEng/pantheon/pull/1824) (thanks to [matkt](https://github.com/matkt))

### Technical Improvements
- Update the `pantheon blocks export` command usage [\#1887](https://github.com/PegaSysEng/pantheon/pull/1887) (thanks to [matkt](https://github.com/matkt))
- Stop Returning null for 'pending' RPC calls [\#1883](https://github.com/PegaSysEng/pantheon/pull/1883)
- Blake validation errors are hard errors [\#1882](https://github.com/PegaSysEng/pantheon/pull/1882)
- Add test cases for trace\_replayBlockTransactions [\#1881](https://github.com/PegaSysEng/pantheon/pull/1881)
- Simplify json rpc spec test setup [\#1880](https://github.com/PegaSysEng/pantheon/pull/1880)
- Tweak JSON import format [\#1878](https://github.com/PegaSysEng/pantheon/pull/1878)
- Transactions listeners should use the subscriber pattern [\#1877](https://github.com/PegaSysEng/pantheon/pull/1877)
- Maven spotless [\#1876](https://github.com/PegaSysEng/pantheon/pull/1876)
- Don't cache for localbalance [\#1875](https://github.com/PegaSysEng/pantheon/pull/1875)
- EIP-1108 - Reprice alt\_bn128  [\#1874](https://github.com/PegaSysEng/pantheon/pull/1874)
- Create stub trace\_replayBlockTransactions json-rpc method  [\#1873](https://github.com/PegaSysEng/pantheon/pull/1873)
- Improve trace log [\#1870](https://github.com/PegaSysEng/pantheon/pull/1870)
- Pruning Command Line Flags [\#1869](https://github.com/PegaSysEng/pantheon/pull/1869)
- Re-enable istanbul [\#1865](https://github.com/PegaSysEng/pantheon/pull/1865)
- Fix logic to disconnect from peers on fork [\#1863](https://github.com/PegaSysEng/pantheon/pull/1863)
- Blake 2b tweaks [\#1862](https://github.com/PegaSysEng/pantheon/pull/1862)
- Sweep state roots before child nodes [\#1854](https://github.com/PegaSysEng/pantheon/pull/1854)
- Update export subcommand to export blocks in rlp format [\#1852](https://github.com/PegaSysEng/pantheon/pull/1852)
- Updating docker tests to make it easier to follow & ensure it listens on the right interface on docker [\#1851](https://github.com/PegaSysEng/pantheon/pull/1851)
- Disable Istanbul block [\#1849](https://github.com/PegaSysEng/pantheon/pull/1849)
- Add read-only blockchain factory method [\#1845](https://github.com/PegaSysEng/pantheon/pull/1845)
- Removing the release plugin in favour of the new process with branches [\#1843](https://github.com/PegaSysEng/pantheon/pull/1843)
- Update Görli bootnodes [\#1842](https://github.com/PegaSysEng/pantheon/pull/1842)
- Upgrade graphql library to version 13.0 [\#1834](https://github.com/PegaSysEng/pantheon/pull/1834)
- Database versioning and enable multi-column database [\#1830](https://github.com/PegaSysEng/pantheon/pull/1830)
- Fixes invalid JsonGetter, comment [\#1811](https://github.com/PegaSysEng/pantheon/pull/1811) (thanks to [josh-richardson](https://github.com/josh-richardson))
- Add EthSigner acceptance test [\#1655](https://github.com/PegaSysEng/pantheon/pull/1655) (thanks to [iikirilov](https://github.com/iikirilov))
- Support plugin Richdata APIs via implementation [\#1581](https://github.com/PegaSysEng/pantheon/pull/1581)

## 1.2.1

### Additions and Improvements

- Removed the release plugin in favour of the new process with branches
[#1841](https://github.com/PegaSysEng/pantheon/pull/1841)
[#1843](https://github.com/PegaSysEng/pantheon/pull/1843)
[#1848](https://github.com/PegaSysEng/pantheon/pull/1848)
[#1855](https://github.com/PegaSysEng/pantheon/pull/1855)
- Updated Görli bootnodes [#1842](https://github.com/PegaSysEng/pantheon/pull/1842)
- Removed unnecessary test dependency [#1839](https://github.com/PegaSysEng/pantheon/pull/1839)
- Added warning when comments are used in genesis file [#1838](https://github.com/PegaSysEng/pantheon/pull/1838)
- Added an experimental flag for disabling timers [#1837](https://github.com/PegaSysEng/pantheon/pull/1837)
- Fixed FlatFileTaskCollection tests [#1833](https://github.com/PegaSysEng/pantheon/pull/1833)
- Added chain json import utility [#1832](https://github.com/PegaSysEng/pantheon/pull/1832)
- Added tests to AllNodesVisitor trie traversal [#1831](https://github.com/PegaSysEng/pantheon/pull/1831)
- Updated privateFrom to be required [#1829](https://github.com/PegaSysEng/pantheon/pull/1829) (thanks to [iikirilov](https://github.com/iikirilov))
- Made explicit that streamed accounts may be missing their address [#1828](https://github.com/PegaSysEng/pantheon/pull/1828)
- Refactored normalizeKeys method [#1826](https://github.com/PegaSysEng/pantheon/pull/1826)
- Removed dead parameters [#1825](https://github.com/PegaSysEng/pantheon/pull/1825)
- Added a nicer name for Corretto [#1819](https://github.com/PegaSysEng/pantheon/pull/1819)
- Changed core JSON-RPC method to support ReTestEth
[#1815](https://github.com/PegaSysEng/pantheon/pull/1815)
[#1818](https://github.com/PegaSysEng/pantheon/pull/1818)
- Added rewind to block functionality [#1814](https://github.com/PegaSysEng/pantheon/pull/1814)
- Added support for NoReward and NoProof seal engines [#1813](https://github.com/PegaSysEng/pantheon/pull/1813)
- Added strict short hex strings for retesteth [#1812](https://github.com/PegaSysEng/pantheon/pull/1812)
- Cleaned up genesis parsing [#1809](https://github.com/PegaSysEng/pantheon/pull/1809)
- Updating Orion to v1.3.2 [#1805](https://github.com/PegaSysEng/pantheon/pull/1805)
- Updaated newHeads subscription to emit events only for canonical blocks [#1798](https://github.com/PegaSysEng/pantheon/pull/1798)
- Repricing for trie-size-dependent opcodes [#1795](https://github.com/PegaSysEng/pantheon/pull/1795)
- Revised Istanbul Versioning assignments [#1794](https://github.com/PegaSysEng/pantheon/pull/1794)
- Updated RevertReason to return BytesValue [#1793](https://github.com/PegaSysEng/pantheon/pull/1793)
- Updated way priv_getPrivacyPrecompileAddress source [#1786](https://github.com/PegaSysEng/pantheon/pull/1786) (thanks to [iikirilov](https://github.com/iikirilov))
- Updated Chain ID opcode to return 0 as default [#1785](https://github.com/PegaSysEng/pantheon/pull/1785)
- Allowed fixedDifficulty=1 [#1784](https://github.com/PegaSysEng/pantheon/pull/1784)
- Updated Docker image defaults host interfaces [#1782](https://github.com/PegaSysEng/pantheon/pull/1782)
- Added tracking of world state account key preimages [#1780](https://github.com/PegaSysEng/pantheon/pull/1780)
- Modified PrivGetPrivateTransaction to take public tx hash [#1778](https://github.com/PegaSysEng/pantheon/pull/1778) (thanks to [josh-richardson](https://github.com/josh-richardson))
- Removed enclave public key from parameter
[#1789](https://github.com/PegaSysEng/pantheon/pull/1789)
[#1777](https://github.com/PegaSysEng/pantheon/pull/1777) (thanks to [iikirilov](https://github.com/iikirilov))
- Added storage key preimage tracking [#1772](https://github.com/PegaSysEng/pantheon/pull/1772)
- Updated priv_getPrivacyPrecompileAddress method return [#1766](https://github.com/PegaSysEng/pantheon/pull/1766) (thanks to [iikirilov](https://github.com/iikirilov))
- Added tests for permissioning with static nodes behaviour [#1764](https://github.com/PegaSysEng/pantheon/pull/1764)
- Added integration test for contract creation with privacyGroupId [#1762](https://github.com/PegaSysEng/pantheon/pull/1762) (thanks to [josh-richardson](https://github.com/josh-richardson))
- Added report node local address as the coinbase in Clique and IBFT
[#1758](https://github.com/PegaSysEng/pantheon/pull/1758)
[#1760](https://github.com/PegaSysEng/pantheon/pull/1760)
- Fixed private tx signature validation [#1753](https://github.com/PegaSysEng/pantheon/pull/1753)
- Updated CI configuration
[#1751](https://github.com/PegaSysEng/pantheon/pull/1751)
[#1835](https://github.com/PegaSysEng/pantheon/pull/1835)
- Added CLI flag for setting WorldStateDownloader task cache size [#1749](https://github.com/PegaSysEng/pantheon/pull/1749) (thanks to [matkt](https://github.com/matkt))
- Updated vertx to 2.8.0 [#1748](https://github.com/PegaSysEng/pantheon/pull/1748)
- changed RevertReason to BytesValue [#1746](https://github.com/PegaSysEng/pantheon/pull/1746)
- Added static nodes acceptance test [#1745](https://github.com/PegaSysEng/pantheon/pull/1745)
- Added report 0 hashrate when the mining coordinator doesn't support mining
[#1744](https://github.com/PegaSysEng/pantheon/pull/1744)
[#1757](https://github.com/PegaSysEng/pantheon/pull/1757)
- Implemented EIP-2200 - Net Gas Metering Revised [#1743](https://github.com/PegaSysEng/pantheon/pull/1743)
- Added chainId validation to PrivateTransactionValidator [#1741](https://github.com/PegaSysEng/pantheon/pull/1741)
- Reduced intrinsic gas cost [#1739](https://github.com/PegaSysEng/pantheon/pull/1739)
- De-duplicated test blocks data files [#1737](https://github.com/PegaSysEng/pantheon/pull/1737)
- Renamed various EEA methods to priv methods [#1736](https://github.com/PegaSysEng/pantheon/pull/1736) (thanks to [josh-richardson](https://github.com/josh-richardson))
- Permissioning Acceptance Test [#1735](https://github.com/PegaSysEng/pantheon/pull/1735)
 [#1759](https://github.com/PegaSysEng/pantheon/pull/1759)
- Add nonce handling to GenesisState [#1728](https://github.com/PegaSysEng/pantheon/pull/1728)
- Added 100-continue to HTTP [#1727](https://github.com/PegaSysEng/pantheon/pull/1727)
- Fixed get_signerMetrics [#1725](https://github.com/PegaSysEng/pantheon/pull/1725) (thanks to [matkt](https://github.com/matkt))
- Reworked "in-sync" checks [#1720](https://github.com/PegaSysEng/pantheon/pull/1720)
- Added Accounts Permissioning Acceptance Tests [#1719](https://github.com/PegaSysEng/pantheon/pull/1719)
- Added PrivateTransactionValidator to unify logic [#1713](https://github.com/PegaSysEng/pantheon/pull/1713)
- Added JSON-RPC API to report validator block production information [#1687](https://github.com/PegaSysEng/pantheon/pull/1687) (thanks to [matkt](https://github.com/matkt))
- Added Mark Sweep Pruner [#1638](https://github.com/PegaSysEng/pantheon/pull/1638)
- Added the Blake2b F compression function as a precompile in Besu [#1614](https://github.com/PegaSysEng/pantheon/pull/1614) (thanks to [iikirilov](https://github.com/iikirilov))
  [#1792](https://github.com/PegaSysEng/pantheon/pull/1792)
  [#1652](https://github.com/PegaSysEng/pantheon/pull/1652)
  - Added permissioning webinar in the resources [#1717](https://github.com/PegaSysEng/pantheon/pull/1717)
  - Add web3.js-eea reference doc [#1617](https://github.com/PegaSysEng/pantheon/pull/1617)
  [#1650](https://github.com/PegaSysEng/pantheon/pull/1650)
  [#1721](https://github.com/PegaSysEng/pantheon/pull/1721)
  [#1722](https://github.com/PegaSysEng/pantheon/pull/1722)
  [#1724](https://github.com/PegaSysEng/pantheon/pull/1724)
  [#1729](https://github.com/PegaSysEng/pantheon/pull/1729)
  [#1730](https://github.com/PegaSysEng/pantheon/pull/1730)
  [#1731](https://github.com/PegaSysEng/pantheon/pull/1731)
  [#1732](https://github.com/PegaSysEng/pantheon/pull/1732)
  [#1740](https://github.com/PegaSysEng/pantheon/pull/1740)
  [#1750](https://github.com/PegaSysEng/pantheon/pull/1750)
  [#1761](https://github.com/PegaSysEng/pantheon/pull/1761)
  [#1765](https://github.com/PegaSysEng/pantheon/pull/1765)
  [#1769](https://github.com/PegaSysEng/pantheon/pull/1769)
  [#1770](https://github.com/PegaSysEng/pantheon/pull/1770)
  [#1771](https://github.com/PegaSysEng/pantheon/pull/1771)
  [#1773](https://github.com/PegaSysEng/pantheon/pull/1773)
  [#1787](https://github.com/PegaSysEng/pantheon/pull/1787)
  [#1788](https://github.com/PegaSysEng/pantheon/pull/1788)
  [#1796](https://github.com/PegaSysEng/pantheon/pull/1796)
  [#1803](https://github.com/PegaSysEng/pantheon/pull/1803)
  [#1810](https://github.com/PegaSysEng/pantheon/pull/1810)
  [#1817](https://github.com/PegaSysEng/pantheon/pull/1817)
  - Added Java 11+ as a prerequisite for installing Besu using Homebrew. [#1755](https://github.com/PegaSysEng/pantheon/pull/1755)
  [#1742](https://github.com/PegaSysEng/pantheon/pull/1742)
  [#1763](https://github.com/PegaSysEng/pantheon/pull/1763)
  [#1779](https://github.com/PegaSysEng/pantheon/pull/1779)
  [#1781](https://github.com/PegaSysEng/pantheon/pull/1781)
  [#1827](https://github.com/PegaSysEng/pantheon/pull/1827)
  [#1767](https://github.com/PegaSysEng/pantheon/pull/1767) (thanks to [helderjnpinto](https://github.com/helderjnpinto))
  - Moved the docs to a [new doc repos](https://github.com/PegaSysEng/doc.pantheon) [#1822](https://github.com/PegaSysEng/pantheon/pull/1822)
- Explicitly configure some maven artifactIds [#1853](https://github.com/PegaSysEng/pantheon/pull/1853)
- Update export subcommand to export blocks in rlp format [#1852](https://github.com/PegaSysEng/pantheon/pull/1852)
- Implement `eth_getproof` JSON RPC API [#1824](https://github.com/PegaSysEng/pantheon/pull/1824)
- Database versioning and enable multi-column database [#1830](https://github.com/PegaSysEng/pantheon/pull/1830)
- Disable smoke tests on windows [#1847](https://github.com/PegaSysEng/pantheon/pull/1847)
- Add read-only blockchain factory method [#1845](https://github.com/PegaSysEng/pantheon/pull/1845)

## 1.2

### Additions and Improvements

- Add UPnP Support [\#1334](https://github.com/PegaSysEng/pantheon/pull/1334) (thanks to [notlesh](https://github.com/notlesh))
- Limit the fraction of wire connections initiated by peers [\#1665](https://github.com/PegaSysEng/pantheon/pull/1665)
- EIP-1706 - Disable SSTORE with gasleft lt call stipend  [\#1706](https://github.com/PegaSysEng/pantheon/pull/1706)
- EIP-1108 - Reprice alt\_bn128 [\#1704](https://github.com/PegaSysEng/pantheon/pull/1704)
- EIP-1344 ChainID Opcode [\#1690](https://github.com/PegaSysEng/pantheon/pull/1690)
- New release docker image [\#1664](https://github.com/PegaSysEng/pantheon/pull/1664)
- Support changing log level at runtime [\#1656](https://github.com/PegaSysEng/pantheon/pull/1656) (thanks to [matkt](https://github.com/matkt))
- Implement dump command to dump a specific block from storage [\#1641](https://github.com/PegaSysEng/pantheon/pull/1641) (thanks to [matkt](https://github.com/matkt))
- Add eea\_findPrivacyGroup endpoint to Besu [\#1635](https://github.com/PegaSysEng/pantheon/pull/1635) (thanks to [Puneetha17](https://github.com/Puneetha17))
- Updated eea send raw transaction with privacy group ID [\#1611](https://github.com/PegaSysEng/pantheon/pull/1611) (thanks to [iikirilov](https://github.com/iikirilov))
- Added Revert Reason [\#1603](https://github.com/PegaSysEng/pantheon/pull/1603)

### Technical Improvements

- Remove enclave public key from parameter [\#1789](https://github.com/PegaSysEng/pantheon/pull/1789)
- Update defaults host interfaces [\#1782](https://github.com/PegaSysEng/pantheon/pull/1782)
- Modifies PrivGetPrivateTransaction to take public tx hash [\#1778](https://github.com/PegaSysEng/pantheon/pull/1778)
- Remove enclave public key from parameter [\#1777](https://github.com/PegaSysEng/pantheon/pull/1777)
- Return the ethereum address of the privacy precompile from priv_getPrivacyPrecompileAddress [\#1766](https://github.com/PegaSysEng/pantheon/pull/1766)
- Report node local address as the coinbase in Clique and IBFT [\#1760](https://github.com/PegaSysEng/pantheon/pull/1760)
- Additional integration test for contract creation with privacyGroupId [\#1762](https://github.com/PegaSysEng/pantheon/pull/1762)
- Report 0 hashrate when the mining coordinator doesn't support mining [\#1757](https://github.com/PegaSysEng/pantheon/pull/1757)
- Fix private tx signature validation [\#1753](https://github.com/PegaSysEng/pantheon/pull/1753)
- RevertReason changed to BytesValue [\#1746](https://github.com/PegaSysEng/pantheon/pull/1746)
- Renames various eea methods to priv methods [\#1736](https://github.com/PegaSysEng/pantheon/pull/1736)
- Update Orion version [\#1716](https://github.com/PegaSysEng/pantheon/pull/1716)
- Rename CLI flag for better ordering of options [\#1715](https://github.com/PegaSysEng/pantheon/pull/1715)
- Routine dependency updates [\#1712](https://github.com/PegaSysEng/pantheon/pull/1712)
- Fix spelling error in getApplicationPrefix method name [\#1711](https://github.com/PegaSysEng/pantheon/pull/1711)
- Wait and retry if best peer's chain is too short for fast sync [\#1708](https://github.com/PegaSysEng/pantheon/pull/1708)
- Eea get private transaction fix [\#1707](https://github.com/PegaSysEng/pantheon/pull/1707) (thanks to [iikirilov](https://github.com/iikirilov))
- Rework remote connection limit flag defaults [\#1705](https://github.com/PegaSysEng/pantheon/pull/1705)
- Report invalid options from config file [\#1703](https://github.com/PegaSysEng/pantheon/pull/1703)
- Add ERROR to list of CLI log level options [\#1699](https://github.com/PegaSysEng/pantheon/pull/1699)
- Enable onchain account permissioning CLI option [\#1686](https://github.com/PegaSysEng/pantheon/pull/1686)
- Exempt static nodes from all connection limits [\#1685](https://github.com/PegaSysEng/pantheon/pull/1685)
- Enclave refactoring [\#1684](https://github.com/PegaSysEng/pantheon/pull/1684)
- Add opcode and precompiled support for versioning  [\#1683](https://github.com/PegaSysEng/pantheon/pull/1683)
- Use a percentage instead of fraction for the remote connections percentage CLI option. [\#1682](https://github.com/PegaSysEng/pantheon/pull/1682)
- Added error msg for calling eth\_sendTransaction [\#1681](https://github.com/PegaSysEng/pantheon/pull/1681)
- Remove instructions for installing with Chocolatey [\#1680](https://github.com/PegaSysEng/pantheon/pull/1680)
- remove zulu-jdk8 from smoke tests [\#1679](https://github.com/PegaSysEng/pantheon/pull/1679)
- Add new MainNet bootnodes [\#1678](https://github.com/PegaSysEng/pantheon/pull/1678)
- updating smoke tests to use \>= jdk11 [\#1677](https://github.com/PegaSysEng/pantheon/pull/1677)
- Fix handling of remote connection limit [\#1676](https://github.com/PegaSysEng/pantheon/pull/1676)
- Add accountVersion to MessageFrame [\#1675](https://github.com/PegaSysEng/pantheon/pull/1675)
- Change getChildren return type [\#1674](https://github.com/PegaSysEng/pantheon/pull/1674)
- Use Log4J message template instead of String.format [\#1673](https://github.com/PegaSysEng/pantheon/pull/1673)
- Return hashrate of 0 when not mining. [\#1672](https://github.com/PegaSysEng/pantheon/pull/1672)
- Add hooks for validation  [\#1671](https://github.com/PegaSysEng/pantheon/pull/1671)
- Upgrade to pantheon-build:0.0.6-jdk11 which really does include jdk11 [\#1670](https://github.com/PegaSysEng/pantheon/pull/1670)
- Onchain permissioning startup check [\#1669](https://github.com/PegaSysEng/pantheon/pull/1669)
- Update BesuCommand to accept minTransactionGasPriceWei as an integer [\#1668](https://github.com/PegaSysEng/pantheon/pull/1668) (thanks to [matkt](https://github.com/matkt))
- Privacy group id consistent [\#1667](https://github.com/PegaSysEng/pantheon/pull/1667) (thanks to [iikirilov](https://github.com/iikirilov))
- Change eea\_getPrivateTransaction endpoint to accept hex [\#1666](https://github.com/PegaSysEng/pantheon/pull/1666) (thanks to [Puneetha17](https://github.com/Puneetha17))
- Factorise metrics code for KeyValueStorage database [\#1663](https://github.com/PegaSysEng/pantheon/pull/1663))
- Create a metric tracking DB size [\#1662](https://github.com/PegaSysEng/pantheon/pull/1662)
- AT- Removing unused methods on KeyValueStorage [\#1661](https://github.com/PegaSysEng/pantheon/pull/1661)
- Add Prerequisites and Quick-Start [\#1660](https://github.com/PegaSysEng/pantheon/pull/1660) (thanks to [lazaridiscom](https://github.com/lazaridiscom))
- Java 11 updates [\#1658](https://github.com/PegaSysEng/pantheon/pull/1658)
- Make test generated keys deterministic w/in block generator [\#1657](https://github.com/PegaSysEng/pantheon/pull/1657)
- Rename privacyGroupId to createPrivacyGroupId [\#1654](https://github.com/PegaSysEng/pantheon/pull/1654) (thanks to [Puneetha17](https://github.com/Puneetha17))
- Intermittent Test Failures in TransactionsMessageSenderTest [\#1653](https://github.com/PegaSysEng/pantheon/pull/1653)
- Sanity check the generated distribution files before upload [\#1648](https://github.com/PegaSysEng/pantheon/pull/1648)
- Use JDK 11 for release builds [\#1647](https://github.com/PegaSysEng/pantheon/pull/1647)
- Support multiple private marker transactions in a block  [\#1646](https://github.com/PegaSysEng/pantheon/pull/1646)
- Display World State Sync Progress in Logs [\#1645](https://github.com/PegaSysEng/pantheon/pull/1645)
- Remove the docker gradle plugin, handle building docker with shell now [\#1644](https://github.com/PegaSysEng/pantheon/pull/1644)
- Switch to using metric names from EIP-2159 [\#1634](https://github.com/PegaSysEng/pantheon/pull/1634)
- Account versioning [\#1612](https://github.com/PegaSysEng/pantheon/pull/1612)

## 1.1.4

### Additions and Improvements

- \[PAN-2832\] Support setting config options via environment variables [\#1597](https://github.com/PegaSysEng/pantheon/pull/1597)
- Print Besu version when starting [\#1593](https://github.com/PegaSysEng/pantheon/pull/1593)
- \[PAN-2746\] Add eea\_createPrivacyGroup & eea\_deletePrivacyGroup endpoint [\#1560](https://github.com/PegaSysEng/pantheon/pull/1560) (thanks to [Puneetha17](https://github.com/Puneetha17))

### Technical Improvements

- Read config from env vars when no config file specified [\#1639](https://github.com/PegaSysEng/pantheon/pull/1639)
- Upgrade jackson-databind to 2.9.9.1 [\#1636](https://github.com/PegaSysEng/pantheon/pull/1636)
- Update Reference Tests [\#1633](https://github.com/PegaSysEng/pantheon/pull/1633)
- Ignore discport during static node permissioning check [\#1631](https://github.com/PegaSysEng/pantheon/pull/1631)
- Check connections more frequently during acceptance tests [\#1630](https://github.com/PegaSysEng/pantheon/pull/1630)
- Refactor experimental CLI options [\#1629](https://github.com/PegaSysEng/pantheon/pull/1629)
- JSON-RPC api net_services should display the actual ports [\#1628](https://github.com/PegaSysEng/pantheon/pull/1628)
- Refactor CLI [\#1627](https://github.com/PegaSysEng/pantheon/pull/1627)
- Simplify BesuCommand `run` and `parse` methods. [\#1626](https://github.com/PegaSysEng/pantheon/pull/1626)
- PAN-2860: Ignore discport during startup whitelist validation [\#1625](https://github.com/PegaSysEng/pantheon/pull/1625)
- Freeze plugin api version [\#1624](https://github.com/PegaSysEng/pantheon/pull/1624)
- Implement incoming transaction messages CLI option as an unstable command. [\#1622](https://github.com/PegaSysEng/pantheon/pull/1622)
- Update smoke tests docker images for zulu and openjdk to private ones [\#1620](https://github.com/PegaSysEng/pantheon/pull/1620)
- Remove duplication between EeaTransactionCountRpc & PrivateTransactionHandler [\#1619](https://github.com/PegaSysEng/pantheon/pull/1619)
- \[PAN-2709\] - nonce too low error [\#1618](https://github.com/PegaSysEng/pantheon/pull/1618)
- Cache TransactionValidationParams instead of creating new object for each call [\#1616](https://github.com/PegaSysEng/pantheon/pull/1616)
- \[PAN-2850\] Create a transaction pool configuration object [\#1615](https://github.com/PegaSysEng/pantheon/pull/1615)
- Add TransactionValidationParam to TxProcessor [\#1613](https://github.com/PegaSysEng/pantheon/pull/1613)
- Expose a CLI option to configure the life time of transaction messages. [\#1610](https://github.com/PegaSysEng/pantheon/pull/1610)
- Implement Prometheus metric counter for skipped expired transaction messages. [\#1609](https://github.com/PegaSysEng/pantheon/pull/1609)
- Upload jars to bintray as part of releases [\#1608](https://github.com/PegaSysEng/pantheon/pull/1608)
- Avoid publishing docker-pantheon directory to bintray during a release [\#1606](https://github.com/PegaSysEng/pantheon/pull/1606)
- \[PAN-2756\] Istanbul scaffolding [\#1605](https://github.com/PegaSysEng/pantheon/pull/1605)
- Implement a timeout in TransactionMessageProcessor [\#1604](https://github.com/PegaSysEng/pantheon/pull/1604)
- Reject transactions with gas price below the configured minimum [\#1602](https://github.com/PegaSysEng/pantheon/pull/1602)
- Always build the k8s image, only push to dockerhub for master branch [\#1601](https://github.com/PegaSysEng/pantheon/pull/1601)
- Properly validate AltBN128 pairing precompile input [\#1600](https://github.com/PegaSysEng/pantheon/pull/1600)
- \[PAN-2871\] Columnar rocksdb [\#1599](https://github.com/PegaSysEng/pantheon/pull/1599)
- Reverting change to dockerfile [\#1594](https://github.com/PegaSysEng/pantheon/pull/1594)
- Update dependency versions [\#1592](https://github.com/PegaSysEng/pantheon/pull/1592)
- \[PAN-2797\] Clean up failed connections [\#1591](https://github.com/PegaSysEng/pantheon/pull/1591)
- Cleaning up the build process for docker [\#1590](https://github.com/PegaSysEng/pantheon/pull/1590)
- \[PAN-2786\] Stop Transaction Pool Queue from Growing Unbounded [\#1586](https://github.com/PegaSysEng/pantheon/pull/1586)

## 1.1.3

### Additions and Improvements

- \[PAN-2811\] Be more lenient with discovery message deserialization. Completes our support for EIP-8 and enables Besu to work on Rinkeby again. [\#1580](https://github.com/PegaSysEng/pantheon/pull/1580)
- Added liveness and readiness probe stub endpoints [\#1553](https://github.com/PegaSysEng/pantheon/pull/1553)
- Implemented operator tool. \(blockchain network configuration for permissioned networks\) [\#1511](https://github.com/PegaSysEng/pantheon/pull/1511)
- \[PAN-2754\] Added eea\_getPrivacyPrecompileAddress [\#1579](https://github.com/PegaSysEng/pantheon/pull/1579) (thanks to [Puneetha17](https://github.com/Puneetha17))
- Publish the chain head gas used, gas limit, transaction count and ommer metrics [\#1551](https://github.com/PegaSysEng/pantheon/pull/1551)
- Add subscribe and unsubscribe count metrics [\#1541](https://github.com/PegaSysEng/pantheon/pull/1541)
- Add pivot block metrics [\#1537](https://github.com/PegaSysEng/pantheon/pull/1537)

### Technical Improvements

- PAN-2816: Hiding experimental account permissioning cli options [\#1584](https://github.com/PegaSysEng/pantheon/pull/1584)
- \[PAN-2630\] Synchronizer should disconnect the sync target peer on invalid block data [\#1578](https://github.com/PegaSysEng/pantheon/pull/1578)
- Rename MetricCategory to BesuMetricCategory [\#1574](https://github.com/PegaSysEng/pantheon/pull/1574)
- Convert MetricsConfigiguration to use a builder [\#1572](https://github.com/PegaSysEng/pantheon/pull/1572)
- PAN-2794: Including flag for onchain permissioning check on tx processor [\#1571](https://github.com/PegaSysEng/pantheon/pull/1571)
- Fix behaviour for absent account permissiong smart contract [\#1569](https://github.com/PegaSysEng/pantheon/pull/1569)
- Expand readiness check to check peer count and sync state [\#1568](https://github.com/PegaSysEng/pantheon/pull/1568)
- \[PAN-2798\] Reorganize p2p classes [\#1567](https://github.com/PegaSysEng/pantheon/pull/1567)
- PAN-2729: Account Smart Contract Permissioning ATs [\#1565](https://github.com/PegaSysEng/pantheon/pull/1565)
- Timeout build after 1 hour to prevent it hanging forever. [\#1564](https://github.com/PegaSysEng/pantheon/pull/1564)
- \[PAN-2791\] Make permissions checks for ongoing connections more granular [\#1563](https://github.com/PegaSysEng/pantheon/pull/1563)
- \[PAN-2721\] Fix TopicParameter deserialization [\#1562](https://github.com/PegaSysEng/pantheon/pull/1562)
- \[PAN-2779\] Allow signing private transaction with any key [\#1561](https://github.com/PegaSysEng/pantheon/pull/1561) (thanks to [iikirilov](https://github.com/iikirilov))
- \[PAN-2783\] Invert dependency between permissioning and p2p [\#1557](https://github.com/PegaSysEng/pantheon/pull/1557)
- Removing account filter from TransactionPool [\#1556](https://github.com/PegaSysEng/pantheon/pull/1556)
- \[PAN-1952\] - Remove ignored pending transaction event publish acceptance test [\#1552](https://github.com/PegaSysEng/pantheon/pull/1552)
- Make MetricCategories more flexible [\#1550](https://github.com/PegaSysEng/pantheon/pull/1550)
- Fix encoding for account permissioning check call [\#1549](https://github.com/PegaSysEng/pantheon/pull/1549)
- Discard known remote transactions prior to validation [\#1548](https://github.com/PegaSysEng/pantheon/pull/1548)
- \[PAN-2009\] - Fix cluster clean start after stop in Acceptance tests [\#1546](https://github.com/PegaSysEng/pantheon/pull/1546)
- FilterIdGenerator fixes [\#1544](https://github.com/PegaSysEng/pantheon/pull/1544)
- Only increment the added transaction counter if we actually added the transaction [\#1543](https://github.com/PegaSysEng/pantheon/pull/1543)
- When retrieving transactions by hash, check the pending transactions first [\#1542](https://github.com/PegaSysEng/pantheon/pull/1542)
- Fix thread safety in SubscriptionManager [\#1540](https://github.com/PegaSysEng/pantheon/pull/1540)
- \[PAN-2731\] Extract connection management from P2PNetwork [\#1538](https://github.com/PegaSysEng/pantheon/pull/1538)
- \[PAN-2010\] format filter id as quantity [\#1534](https://github.com/PegaSysEng/pantheon/pull/1534)
- PAN-2445: Onchain account permissioning [\#1507](https://github.com/PegaSysEng/pantheon/pull/1507)
- \[PAN-2672\] Return specific and useful error for enclave issues [\#1455](https://github.com/PegaSysEng/pantheon/pull/1455) (thanks to [Puneetha17](https://github.com/Puneetha17))

## 1.1.2

### Additions and Improvements

### Technical Improvements

- Replaced Void datatype with void [\#1530](https://github.com/PegaSysEng/pantheon/pull/1530)
- Fix estimate gas RPC failing for clique when no blocks have been created [\#1528](https://github.com/PegaSysEng/pantheon/pull/1528)
- Avoid auto-boxing for gauge metrics [\#1526](https://github.com/PegaSysEng/pantheon/pull/1526)
- Add AT to ensure 0-miner Clique/IBFT are valid [\#1525](https://github.com/PegaSysEng/pantheon/pull/1525)
- AT DSL - renaming to suffix of Conditions and co-locating with Conditions [\#1524](https://github.com/PegaSysEng/pantheon/pull/1524)
- Set disconnect flag immediately when disconnecting a peer [\#1521](https://github.com/PegaSysEng/pantheon/pull/1521)
- \[PAN-2547\] Modified JSON-RPC subscription processing to avoid blocking [\#1519](https://github.com/PegaSysEng/pantheon/pull/1519)
- Dependency Version Updates [\#1517](https://github.com/PegaSysEng/pantheon/pull/1517)
- AT DSL - renaming ibft to ibft2 [\#1516](https://github.com/PegaSysEng/pantheon/pull/1516)
- \[PIE-1578\] Added local transaction permissioning metrics [\#1515](https://github.com/PegaSysEng/pantheon/pull/1515)
- \[PIE-1577\] Added node local metrics [\#1514](https://github.com/PegaSysEng/pantheon/pull/1514)
- AT DSL - Removing WaitCondition, consistently applying Condition instead [\#1513](https://github.com/PegaSysEng/pantheon/pull/1513)
- Remove usage of deprecated ConcurrentSet [\#1512](https://github.com/PegaSysEng/pantheon/pull/1512)
- Log error if clique or ibft have 0 validators in genesis [\#1509](https://github.com/PegaSysEng/pantheon/pull/1509)
- GraphQL library upgrade changes. [\#1508](https://github.com/PegaSysEng/pantheon/pull/1508)
- Add metrics to assist monitoring and alerting [\#1506](https://github.com/PegaSysEng/pantheon/pull/1506)
- Use external pantheon-plugin-api library [\#1505](https://github.com/PegaSysEng/pantheon/pull/1505)
- Tilde [\#1504](https://github.com/PegaSysEng/pantheon/pull/1504)
- Dependency version updates [\#1503](https://github.com/PegaSysEng/pantheon/pull/1503)
- Simplify text [\#1501](https://github.com/PegaSysEng/pantheon/pull/1501) (thanks to [bgravenorst](https://github.com/bgravenorst))
- \[PAN-1625\] Clique AT mining continues if validator offline [\#1500](https://github.com/PegaSysEng/pantheon/pull/1500)
- Acceptance Test DSL Node refactoring [\#1498](https://github.com/PegaSysEng/pantheon/pull/1498)
- Updated an incorrect command [\#1497](https://github.com/PegaSysEng/pantheon/pull/1497) (thanks to [bgravenorst](https://github.com/bgravenorst))
- Acceptance Test and DSL rename for IBFT2 [\#1493](https://github.com/PegaSysEng/pantheon/pull/1493)
- \[PIE-1580\] Metrics for smart contract permissioning actions [\#1492](https://github.com/PegaSysEng/pantheon/pull/1492)
- Handle RLPException when processing incoming DevP2P messages [\#1491](https://github.com/PegaSysEng/pantheon/pull/1491)
- Limit spotless checks to java classes in expected java  dirs [\#1490](https://github.com/PegaSysEng/pantheon/pull/1490)
- \[PAN-2560\] Add LocalNode class [\#1489](https://github.com/PegaSysEng/pantheon/pull/1489)
- Changed Enode length error String implementation. [\#1486](https://github.com/PegaSysEng/pantheon/pull/1486)
- PAN-2715 - return block not found reasons in error [\#1485](https://github.com/PegaSysEng/pantheon/pull/1485)
- \[PAN-2652\] Refactor Privacy acceptance test and add Privacy Ibft test [\#1483](https://github.com/PegaSysEng/pantheon/pull/1483) (thanks to [iikirilov](https://github.com/iikirilov))
- \[PAN-2603\] Onchain account permissioning support [\#1475](https://github.com/PegaSysEng/pantheon/pull/1475)
- Make CLI options names with hyphen-minus searchable and reduce index size [\#1476](https://github.com/PegaSysEng/pantheon/pull/1476)
- Added warning banner when using latest version [\#1454](https://github.com/PegaSysEng/pantheon/pull/1454)
- Add RTD config file to fix Python version issue [\#1453](https://github.com/PegaSysEng/pantheon/pull/1453)
- \[PAN-2647\] Validate Private Transaction nonce before submitting to Transaction Pool [\#1449](https://github.com/PegaSysEng/pantheon/pull/1449) (thanks to [iikirilov](https://github.com/iikirilov))
- Add placeholders system to have global variables in markdown [\#1425](https://github.com/PegaSysEng/pantheon/pull/1425)

## 1.1.1

### Additions and Improvements

- [GraphQL](https://besu.hyperledger.org/en/latest/HowTo/Interact/APIs/GraphQL/) [\#1311](https://github.com/PegaSysEng/pantheon/pull/1311) (thanks to [zyfrank](https://github.com/zyfrank))
- Added [`--tx-pool-retention-hours`](https://besu.hyperledger.org/en/latest/Reference/CLI/CLI-Syntax/#tx-pool-retention-hours) [\#1333](https://github.com/PegaSysEng/pantheon/pull/1333)
- Added Genesis file support for specifying the maximum stack size. [\#1431](https://github.com/PegaSysEng/pantheon/pull/1431)
- Included transaction details when subscribed to Pending transactions [\#1410](https://github.com/PegaSysEng/pantheon/pull/1410)


### Technical Improvements

- Create MaintainedPeers class [\#1484](https://github.com/PegaSysEng/pantheon/pull/1484)
- Fix for permissioned network with single bootnode [\#1479](https://github.com/PegaSysEng/pantheon/pull/1479)
- Have ThreadBesuNodeRunner support plugin tests [\#1477](https://github.com/PegaSysEng/pantheon/pull/1477)
- Less pointless plugins errors [\#1473](https://github.com/PegaSysEng/pantheon/pull/1473)
- Rename GraphQLRPC to just GraphQL [\#1472](https://github.com/PegaSysEng/pantheon/pull/1472)
- eth\_protocolVersion is a Quantity, not an Integer [\#1470](https://github.com/PegaSysEng/pantheon/pull/1470)
- Don't require 'to' in 'blocks' queries [\#1464](https://github.com/PegaSysEng/pantheon/pull/1464)
- Events Plugin - Add initial "NewBlock" event message [\#1463](https://github.com/PegaSysEng/pantheon/pull/1463)
- Make restriction field in Private Transaction an enum [\#1462](https://github.com/PegaSysEng/pantheon/pull/1462) (thanks to [iikirilov](https://github.com/iikirilov))
- Helpful graphql error when an account doesn't exist [\#1460](https://github.com/PegaSysEng/pantheon/pull/1460)
- Acceptance Test Cleanup [\#1458](https://github.com/PegaSysEng/pantheon/pull/1458)
- Large chain id support for private transactions [\#1452](https://github.com/PegaSysEng/pantheon/pull/1452)
- Optimise TransactionPool.addRemoteTransaction [\#1448](https://github.com/PegaSysEng/pantheon/pull/1448)
- Reduce synchronization in PendingTransactions [\#1447](https://github.com/PegaSysEng/pantheon/pull/1447)
- Add simple PeerPermissions interface [\#1446](https://github.com/PegaSysEng/pantheon/pull/1446)
- Make sure ThreadBesuNodeRunner is exercised by automation [\#1442](https://github.com/PegaSysEng/pantheon/pull/1442)
- Decode devp2p packets off the event thread [\#1439](https://github.com/PegaSysEng/pantheon/pull/1439)
- Allow config files to specify no bootnodes [\#1438](https://github.com/PegaSysEng/pantheon/pull/1438)
- Capture all logs and errors in the Besu log output [\#1437](https://github.com/PegaSysEng/pantheon/pull/1437)
- Ensure failed Txns are deleted when detected during mining [\#1436](https://github.com/PegaSysEng/pantheon/pull/1436)
- Plugin Framework [\#1435](https://github.com/PegaSysEng/pantheon/pull/1435)
- Equals cleanup [\#1434](https://github.com/PegaSysEng/pantheon/pull/1434)
- Transaction smart contract permissioning controller [\#1433](https://github.com/PegaSysEng/pantheon/pull/1433)
- Renamed AccountPermissioningProver to TransactionPermissio… [\#1432](https://github.com/PegaSysEng/pantheon/pull/1432)
- Refactorings and additions to add Account based Smart Contract permissioning [\#1430](https://github.com/PegaSysEng/pantheon/pull/1430)
- Fix p2p PeerInfo handling [\#1428](https://github.com/PegaSysEng/pantheon/pull/1428)
- IbftProcessor logs when a throwable terminates mining [\#1427](https://github.com/PegaSysEng/pantheon/pull/1427)
- Renamed AccountWhitelistController [\#1424](https://github.com/PegaSysEng/pantheon/pull/1424)
- Unwrap DelegatingBytes32 and prevent Hash from wrapping other Hash instances [\#1423](https://github.com/PegaSysEng/pantheon/pull/1423)
- If nonce is invalid, do not delete during mining [\#1422](https://github.com/PegaSysEng/pantheon/pull/1422)
- Deleting unused windows jenkinsfile [\#1421](https://github.com/PegaSysEng/pantheon/pull/1421)
- Get all our smoke tests for all platforms in 1 jenkins job [\#1420](https://github.com/PegaSysEng/pantheon/pull/1420)
- Add pending object to GraphQL queries [\#1419](https://github.com/PegaSysEng/pantheon/pull/1419)
- Start listening for p2p connections after start\(\) is invoked [\#1418](https://github.com/PegaSysEng/pantheon/pull/1418)
- Improved JSON-RPC responses when EnodeURI parameter has invalid EnodeId [\#1417](https://github.com/PegaSysEng/pantheon/pull/1417)
- Use port 0 when starting a websocket server in tests [\#1416](https://github.com/PegaSysEng/pantheon/pull/1416)
- Windows jdk smoke tests [\#1413](https://github.com/PegaSysEng/pantheon/pull/1413)
- Change AT discard RPC tests to be more reliable by checking discard using proposals [\#1411](https://github.com/PegaSysEng/pantheon/pull/1411)
- Simple account permissioning [\#1409](https://github.com/PegaSysEng/pantheon/pull/1409)
- Fix clique miner to respect changes to vanity data made via JSON-RPC [\#1408](https://github.com/PegaSysEng/pantheon/pull/1408)
- Avoid recomputing the logs bloom filter when reading receipts [\#1407](https://github.com/PegaSysEng/pantheon/pull/1407)
- Remove NodePermissioningLocalConfig external references [\#1406](https://github.com/PegaSysEng/pantheon/pull/1406)
- Add constantinople fix block for Rinkeby [\#1404](https://github.com/PegaSysEng/pantheon/pull/1404)
- Update EnodeURL to support enodes with listening disabled [\#1403](https://github.com/PegaSysEng/pantheon/pull/1403)
- Integration Integration test\(s\) on p2p of 'net\_services'  [\#1402](https://github.com/PegaSysEng/pantheon/pull/1402)
- Reference tests fail on Windows [\#1401](https://github.com/PegaSysEng/pantheon/pull/1401)
- Fix non-deterministic test caused by variable size of generated transactions [\#1399](https://github.com/PegaSysEng/pantheon/pull/1399)
- Start BlockPropagationManager immediately - don't wait for full sync [\#1398](https://github.com/PegaSysEng/pantheon/pull/1398)
- Added error message for RPC method disabled [\#1396](https://github.com/PegaSysEng/pantheon/pull/1396)
- Fix intermittency in FullSyncChainDownloaderTest [\#1394](https://github.com/PegaSysEng/pantheon/pull/1394)
- Add explanatory comment about default port [\#1392](https://github.com/PegaSysEng/pantheon/pull/1392)
- Handle case where peers advertise a listening port of 0 [\#1391](https://github.com/PegaSysEng/pantheon/pull/1391)
- Cache extra data [\#1389](https://github.com/PegaSysEng/pantheon/pull/1389)
- Update Log message in IBFT Controller [\#1387](https://github.com/PegaSysEng/pantheon/pull/1387)
- Remove unnecessary field [\#1384](https://github.com/PegaSysEng/pantheon/pull/1384)
- Add getPeer method to PeerConnection [\#1383](https://github.com/PegaSysEng/pantheon/pull/1383)
- Removing smart quotes [\#1381](https://github.com/PegaSysEng/pantheon/pull/1381) (thanks to [jmcnevin](https://github.com/jmcnevin))
- Use streams and avoid iterating child nodes multiple times [\#1380](https://github.com/PegaSysEng/pantheon/pull/1380)
- Use execute instead of submit so unhandled exceptions get logged [\#1379](https://github.com/PegaSysEng/pantheon/pull/1379)
- Prefer EnodeURL over Endpoint [\#1378](https://github.com/PegaSysEng/pantheon/pull/1378)
- Add flat file based task collection [\#1377](https://github.com/PegaSysEng/pantheon/pull/1377)
- Consolidate local enode representation [\#1376](https://github.com/PegaSysEng/pantheon/pull/1376)
- Rename rocksdDbConfiguration to rocksDbConfiguration [\#1375](https://github.com/PegaSysEng/pantheon/pull/1375)
- Remove EthTaskChainDownloader and supporting code [\#1373](https://github.com/PegaSysEng/pantheon/pull/1373)
- Handle the pipeline being aborted while finalizing an async operation [\#1372](https://github.com/PegaSysEng/pantheon/pull/1372)
- Rename methods that create and return streams away from getX\(\) [\#1368](https://github.com/PegaSysEng/pantheon/pull/1368)
- eea\_getTransactionCount fails if account has not interacted with private state [\#1367](https://github.com/PegaSysEng/pantheon/pull/1367) (thanks to [iikirilov](https://github.com/iikirilov))
- Increase RocksDB settings [\#1364](https://github.com/PegaSysEng/pantheon/pull/1364) ([ajsutton](https://github.com/ajsutton))
- Don't abort in-progress master builds when a new commit is added. [\#1358](https://github.com/PegaSysEng/pantheon/pull/1358)
- Request open ended headers from sync target [\#1355](https://github.com/PegaSysEng/pantheon/pull/1355)
- Enable the pipeline chain downloader by default [\#1344](https://github.com/PegaSysEng/pantheon/pull/1344)
- Create P2PNetwork Builder [\#1343](https://github.com/PegaSysEng/pantheon/pull/1343)
- Include static nodes in permissioning logic [\#1339](https://github.com/PegaSysEng/pantheon/pull/1339)
- JsonRpcError decoding to include message [\#1336](https://github.com/PegaSysEng/pantheon/pull/1336)
- Cache current chain head info [\#1335](https://github.com/PegaSysEng/pantheon/pull/1335)
- Queue pending requests when all peers are busy [\#1331](https://github.com/PegaSysEng/pantheon/pull/1331)
- Fix failed tests on Windows [\#1332](https://github.com/PegaSysEng/pantheon/pull/1332)
- Provide error message when invalid key specified in key file [\#1328](https://github.com/PegaSysEng/pantheon/pull/1328)
- Allow whitespace in file paths loaded from resources directory [\#1329](https://github.com/PegaSysEng/pantheon/pull/1329)
- Allow whitespace in path [\#1327](https://github.com/PegaSysEng/pantheon/pull/1327)
- Require block numbers for debug\_traceBlockByNumber to be in hex [\#1326](https://github.com/PegaSysEng/pantheon/pull/1326)
- Improve logging of chain download errors in the pipeline chain downloader [\#1325](https://github.com/PegaSysEng/pantheon/pull/1325)
- Ensure eth scheduler is stopped in tests [\#1324](https://github.com/PegaSysEng/pantheon/pull/1324)
- Normalize account permissioning addresses in whitelist [\#1321](https://github.com/PegaSysEng/pantheon/pull/1321)
- Allow private contract invocations in multiple privacy groups [\#1318](https://github.com/PegaSysEng/pantheon/pull/1318) (thanks to [iikirilov](https://github.com/iikirilov))
- Fix account permissioning check case matching [\#1315](https://github.com/PegaSysEng/pantheon/pull/1315)
- Use header validation mode for ommers [\#1313](https://github.com/PegaSysEng/pantheon/pull/1313)
- Configure RocksDb max background compaction and thread count [\#1312](https://github.com/PegaSysEng/pantheon/pull/1312)
- Missing p2p info when queried live [\#1310](https://github.com/PegaSysEng/pantheon/pull/1310)
- Tx limit size send peers follow up [\#1308](https://github.com/PegaSysEng/pantheon/pull/1308)
- Remove remnants of the old dev mode [\#1307](https://github.com/PegaSysEng/pantheon/pull/1307)
- Remove duplicate init code from BesuController instances [\#1305](https://github.com/PegaSysEng/pantheon/pull/1305)
- Stop synchronizer prior to stopping the network [\#1302](https://github.com/PegaSysEng/pantheon/pull/1302)
- Evict old transactions [\#1299](https://github.com/PegaSysEng/pantheon/pull/1299)
- Send local transactions to new peers [\#1253](https://github.com/PegaSysEng/pantheon/pull/1253)

## 1.1

### Additions and Improvements

- [Privacy](https://besu.hyperledger.org/en/latest/Concepts/Privacy/Privacy-Overview/)
- [Onchain Permissioning](https://besu.hyperledger.org/en/latest/Concepts/Permissioning/Permissioning-Overview/#onchain)
- [Fastsync](https://besu.hyperledger.org/en/latest/Reference/CLI/CLI-Syntax/#fast-sync-min-peers)

### Technical Improvements

- priv_getTransactionCount fails if account has not interacted with private state [\#1369](https://github.com/PegaSysEng/pantheon/pull/1369)
- Updating Orion to 0.9.0 [\#1360](https://github.com/PegaSysEng/pantheon/pull/1360)
- Allow use of large chain IDs [\#1357](https://github.com/PegaSysEng/pantheon/pull/1357)
- Allow private contract invocations in multiple privacy groups [\#1340](https://github.com/PegaSysEng/pantheon/pull/1340)
- Missing p2p info when queried live [\#1338](https://github.com/PegaSysEng/pantheon/pull/1338)
- Fix expose transaction statistics [\#1337](https://github.com/PegaSysEng/pantheon/pull/1337)
- Normalize account permissioning addresses in whitelist [\#1321](https://github.com/PegaSysEng/pantheon/pull/1321)
- Update Enclave executePost method [\#1319](https://github.com/PegaSysEng/pantheon/pull/1319)
- Fix account permissioning check case matching [\#1315](https://github.com/PegaSysEng/pantheon/pull/1315)
- Removing 'all' from the help wording for host-whitelist [\#1304](https://github.com/PegaSysEng/pantheon/pull/1304)

## 1.1 RC

### Technical Improvements

- Better errors for when permissioning contract is set up wrong [\#1296](https://github.com/PegaSysEng/pantheon/pull/1296)
- Consolidate p2p node info methods [\#1288](https://github.com/PegaSysEng/pantheon/pull/1288)
- Update permissioning smart contract interface to match updated EEA proposal [\#1287](https://github.com/PegaSysEng/pantheon/pull/1287)
- Switch to new sync target if it exceeds the td threshold [\#1286](https://github.com/PegaSysEng/pantheon/pull/1286)
- Fix running ATs with in-process node runner [\#1285](https://github.com/PegaSysEng/pantheon/pull/1285)
- Simplify enode construction [\#1283](https://github.com/PegaSysEng/pantheon/pull/1283)
- Cleanup PeerConnection interface [\#1282](https://github.com/PegaSysEng/pantheon/pull/1282)
- Undo changes to PendingTransactions method visibility [\#1281](https://github.com/PegaSysEng/pantheon/pull/1281)
- Use default enclave public key to generate eea_getTransactionReceipt [\#1280](https://github.com/PegaSysEng/pantheon/pull/1280) (thanks to [Puneetha17](https://github.com/Puneetha17))
- Rollback to rocksdb 5.15.10 [\#1279](https://github.com/PegaSysEng/pantheon/pull/1279)
- Log error when a JSON decode problem is encountered [\#1278](https://github.com/PegaSysEng/pantheon/pull/1278)
- Create EnodeURL builder [\#1275](https://github.com/PegaSysEng/pantheon/pull/1275)
- Keep enode nodeId stored as a BytesValue [\#1274](https://github.com/PegaSysEng/pantheon/pull/1274)
- Feature/move subclass in pantheon command [\#1272](https://github.com/PegaSysEng/pantheon/pull/1272)
- Expose sync mode option [\#1270](https://github.com/PegaSysEng/pantheon/pull/1270)
- Refactor RocksDBStats [\#1266](https://github.com/PegaSysEng/pantheon/pull/1266)
- Normalize EnodeURLs [\#1264](https://github.com/PegaSysEng/pantheon/pull/1264)
- Build broken in Java 12 [\#1263](https://github.com/PegaSysEng/pantheon/pull/1263)
- Make PeerDiscovertAgentTest less flakey [\#1262](https://github.com/PegaSysEng/pantheon/pull/1262)
- Ignore extra json rpc params [\#1261](https://github.com/PegaSysEng/pantheon/pull/1261)
- Fetch local transactions in isolation [\#1259](https://github.com/PegaSysEng/pantheon/pull/1259)
- Update to debug trace transaction [\#1258](https://github.com/PegaSysEng/pantheon/pull/1258)
- Use labelled timer to differentiate between rocks db metrics [\#1254](https://github.com/PegaSysEng/pantheon/pull/1254) (thanks to [Puneetha17](https://github.com/Puneetha17))
- Migrate TransactionPool (& affiliated test) from 'core' to 'eth' [\#1251](https://github.com/PegaSysEng/pantheon/pull/1251)
- Use single instance of Rocksdb for privacy [\#1247](https://github.com/PegaSysEng/pantheon/pull/1247) (thanks to [Puneetha17](https://github.com/Puneetha17))
- Subscribing to sync events should receive false when in sync [\#1240](https://github.com/PegaSysEng/pantheon/pull/1240)
- Ignore transactions from the network while behind chain head [\#1228](https://github.com/PegaSysEng/pantheon/pull/1228)
- RocksDB Statistics in Metrics [\#1169](https://github.com/PegaSysEng/pantheon/pull/1169)
- Add block trace RPC methods [\#1088](https://github.com/PegaSysEng/pantheon/pull/1088) (thanks to [kziemianek](https://github.com/kziemianek))

## 1.0.3

### Additions and Improvements

- Notify of dropped messages [\#1156](https://github.com/PegaSysEng/pantheon/pull/1156)

### Technical Improvements

- Choose sync target based on td rather than height [\#1256](https://github.com/PegaSysEng/pantheon/pull/1256)
- CLI ewp options [\#1246](https://github.com/PegaSysEng/pantheon/pull/1246)
- Update BesuCommand.java [\#1245](https://github.com/PegaSysEng/pantheon/pull/1245)
- Reduce memory usage in import [\#1239](https://github.com/PegaSysEng/pantheon/pull/1239)
- Improve eea_sendRawTransaction error messages [\#1238](https://github.com/PegaSysEng/pantheon/pull/1238) (thanks to [Puneetha17](https://github.com/Puneetha17))
- Single topic filter [\#1235](https://github.com/PegaSysEng/pantheon/pull/1235)
- Enable pipeline chain downloader for fast sync [\#1232](https://github.com/PegaSysEng/pantheon/pull/1232)
- Make contract size limit configurable [\#1227](https://github.com/PegaSysEng/pantheon/pull/1227)
- Refactor PrivacyParameters config to use builder pattern [\#1226](https://github.com/PegaSysEng/pantheon/pull/1226) (thanks to [antonydenyer](https://github.com/antonydenyer))
- Different request limits for different request types [\#1224](https://github.com/PegaSysEng/pantheon/pull/1224)
- Finish off fast sync pipeline download [\#1222](https://github.com/PegaSysEng/pantheon/pull/1222)
- Enable fast-sync options on command line [\#1218](https://github.com/PegaSysEng/pantheon/pull/1218)
- Replace filtering headers after the fact with calculating number to request up-front [\#1216](https://github.com/PegaSysEng/pantheon/pull/1216)
- Support async processing while maintaining output order [\#1215](https://github.com/PegaSysEng/pantheon/pull/1215)
- Add Unstable Options to the CLI [\#1213](https://github.com/PegaSysEng/pantheon/pull/1213)
- Add private cluster acceptance tests [\#1211](https://github.com/PegaSysEng/pantheon/pull/1211) (thanks to [Puneetha17](https://github.com/Puneetha17))
- Re-aligned smart contract interface to EEA client spec 477 [\#1209](https://github.com/PegaSysEng/pantheon/pull/1209)
- Count the number of items discarded when a pipe is aborted [\#1208](https://github.com/PegaSysEng/pantheon/pull/1208)
- Pipeline chain download - fetch and import data [\#1207](https://github.com/PegaSysEng/pantheon/pull/1207)
- Permission provider that allows bootnodes if you have no other connections [\#1206](https://github.com/PegaSysEng/pantheon/pull/1206)
- Cancel in-progress async operations when the pipeline is aborted [\#1205](https://github.com/PegaSysEng/pantheon/pull/1205)
- Pipeline chain download - Checkpoints [\#1203](https://github.com/PegaSysEng/pantheon/pull/1203)
- Push development images to public dockerhub [\#1202](https://github.com/PegaSysEng/pantheon/pull/1202)
- Push builds of master as docker development images [\#1200](https://github.com/PegaSysEng/pantheon/pull/1200)
- Doc CI pipeline for build and tests [\#1199](https://github.com/PegaSysEng/pantheon/pull/1199)
- Replace the use of a disconnect listener with EthPeer.isDisconnected [\#1197](https://github.com/PegaSysEng/pantheon/pull/1197)
- Prep chain downloader for branch by abstraction [\#1194](https://github.com/PegaSysEng/pantheon/pull/1194)
- Maintain the state of MessageFrame in private Tx [\#1193](https://github.com/PegaSysEng/pantheon/pull/1193) (thanks to [Puneetha17](https://github.com/Puneetha17))
- Persist private world state only if we are mining [\#1191](https://github.com/PegaSysEng/pantheon/pull/1191) (thanks to [Puneetha17](https://github.com/Puneetha17))
- Remove SyncState from SyncTargetManager [\#1188](https://github.com/PegaSysEng/pantheon/pull/1188)
- Acceptance tests base for smart contract node permissioning [\#1186](https://github.com/PegaSysEng/pantheon/pull/1186)
- Fix metrics breakages [\#1185](https://github.com/PegaSysEng/pantheon/pull/1185)
- Typo [\#1184](https://github.com/PegaSysEng/pantheon/pull/1184) (thanks to [araskachoi](https://github.com/araskachoi))
- StaticNodesParserTest to pass on Windows [\#1183](https://github.com/PegaSysEng/pantheon/pull/1183)
- Don't mark world state as stalled until a minimum time without progress is reached [\#1179](https://github.com/PegaSysEng/pantheon/pull/1179)
- Use header validation policy in DownloadHeaderSequenceTask [\#1172](https://github.com/PegaSysEng/pantheon/pull/1172)
- Bond with bootnodes [\#1160](https://github.com/PegaSysEng/pantheon/pull/1160)

## 1.0.2

### Additions and Improvements

- Removed DB init when using `public-key` subcommand [\#1049](https://github.com/PegaSysEng/pantheon/pull/1049)
- Output enode URL on startup [\#1137](https://github.com/PegaSysEng/pantheon/pull/1137)
- Added Remove Peer JSON-RPC [\#1129](https://github.com/PegaSysEng/pantheon/pull/1129)
- Added `net_enode` JSON-RPC [\#1119](https://github.com/PegaSysEng/pantheon/pull/1119) (thanks to [mbergstrand](https://github.com/mbergstrand))
- Maintain a `staticnodes.json` [\#1106](https://github.com/PegaSysEng/pantheon/pull/1106)
- Added `tx-pool-max-size` command line parameter [\#1078](https://github.com/PegaSysEng/pantheon/pull/1078)
- Added PendingTransactions JSON-RPC [\#1043](https://github.com/PegaSysEng/pantheon/pull/1043) (thanks to [EdwinLeeGreene](https://github.com/EdwinLeeGreene))
- Added `admin_nodeInfo` JSON-RPC [\#1012](https://github.com/PegaSysEng/pantheon/pull/1012)
- Added `--metrics-category` CLI to only enable select metrics [\#969](https://github.com/PegaSysEng/pantheon/pull/969)

### Technical Improvements
- Fixed so self persists to the whitelist [\#1176](https://github.com/PegaSysEng/pantheon/pull/1176)
- Fixed to add self to permissioning whitelist [\#1175](https://github.com/PegaSysEng/pantheon/pull/1175)
- Fixed permissioning issues [\#1174](https://github.com/PegaSysEng/pantheon/pull/1174)
- AdminAddPeer returns custom Json RPC error code [\#1171](https://github.com/PegaSysEng/pantheon/pull/1171)
- Periodically connect to peers from table [\#1170](https://github.com/PegaSysEng/pantheon/pull/1170)
- Improved bootnodes option error message [\#1092](https://github.com/PegaSysEng/pantheon/pull/1092)
- Automatically restrict trailing peers while syncing [\#1167](https://github.com/PegaSysEng/pantheon/pull/1167)
- Avoid bonding to ourselves [\#1166](https://github.com/PegaSysEng/pantheon/pull/1166)
- Fix Push Metrics [\#1164](https://github.com/PegaSysEng/pantheon/pull/1164)
- Synchroniser waits for new peer if best is up to date [\#1161](https://github.com/PegaSysEng/pantheon/pull/1161)
- Don't attempt to download checkpoint headers if the number of headers is negative [\#1158](https://github.com/PegaSysEng/pantheon/pull/1158)
- Capture metrics on Vertx event loop and worker thread queues [\#1155](https://github.com/PegaSysEng/pantheon/pull/1155)
- Simplify node permissioning ATs [\#1153](https://github.com/PegaSysEng/pantheon/pull/1153)
- Add metrics around discovery process [\#1152](https://github.com/PegaSysEng/pantheon/pull/1152)
- Prevent connecting to self [\#1150](https://github.com/PegaSysEng/pantheon/pull/1150)
- Refactoring permissioning ATs [\#1148](https://github.com/PegaSysEng/pantheon/pull/1148)
- Added two extra Ropsten bootnodes [\#1147](https://github.com/PegaSysEng/pantheon/pull/1147)
- Fixed TCP port handling [\#1144](https://github.com/PegaSysEng/pantheon/pull/1144)
- Better error on bad header [\#1143](https://github.com/PegaSysEng/pantheon/pull/1143)
- Refresh peer table while we have fewer than maxPeers connected [\#1142](https://github.com/PegaSysEng/pantheon/pull/1142)
- Refactor jsonrpc consumption of local node permissioning controller [\#1140](https://github.com/PegaSysEng/pantheon/pull/1140)
- Disconnect peers before the pivot block while fast syncing [\#1139](https://github.com/PegaSysEng/pantheon/pull/1139)
- Reduce the default transaction pool size from 30,000 to 4096 [\#1136](https://github.com/PegaSysEng/pantheon/pull/1136)
- Fail at load if static nodes not whitelisted [\#1135](https://github.com/PegaSysEng/pantheon/pull/1135)
- Fix private transaction acceptance test [\#1134](https://github.com/PegaSysEng/pantheon/pull/1134) (thanks to [Puneetha17](https://github.com/Puneetha17))
- Quieter exceptions when network is unreachable [\#1133](https://github.com/PegaSysEng/pantheon/pull/1133)
- nodepermissioningcontroller used for devp2p connection filtering [\#1132](https://github.com/PegaSysEng/pantheon/pull/1132)
- Remove duplicates from apis specified via CLI [\#1131](https://github.com/PegaSysEng/pantheon/pull/1131)
- Synchronizer returns false if it is in sync [\#1130](https://github.com/PegaSysEng/pantheon/pull/1130)
- Added fromHexStringStrict to check for exactly 20 byte addresses [\#1128](https://github.com/PegaSysEng/pantheon/pull/1128)
- Fix deadlock scenario in AsyncOperationProcessor and re-enable WorldStateDownloaderTest [\#1126](https://github.com/PegaSysEng/pantheon/pull/1126)
- Ignore WorldStateDownloaderTest [\#1125](https://github.com/PegaSysEng/pantheon/pull/1125)
- Updated local config permissioning flags [\#1118](https://github.com/PegaSysEng/pantheon/pull/1118)
- Pipeline Improvements [\#1117](https://github.com/PegaSysEng/pantheon/pull/1117)
- Permissioning cli smart contract [\#1116](https://github.com/PegaSysEng/pantheon/pull/1116)
- Adding default pending transactions value in BesuControllerBuilder [\#1114](https://github.com/PegaSysEng/pantheon/pull/1114)
- Fix intermittency in WorldStateDownloaderTest [\#1113](https://github.com/PegaSysEng/pantheon/pull/1113)
- Reduce number of seen blocks and transactions Besu tracks [\#1112](https://github.com/PegaSysEng/pantheon/pull/1112)
- Timeout long test [\#1111](https://github.com/PegaSysEng/pantheon/pull/1111)
- Errorprone 2.3.3 upgrades [\#1110](https://github.com/PegaSysEng/pantheon/pull/1110)
- Add metric to capture memory used by RocksDB table readers [\#1108](https://github.com/PegaSysEng/pantheon/pull/1108)
- Don't allow creation of multiple gauges with the same name [\#1107](https://github.com/PegaSysEng/pantheon/pull/1107)
- Update Peer Discovery to use NodePermissioningController [\#1105](https://github.com/PegaSysEng/pantheon/pull/1105)
- Move starting world state download process inside WorldDownloadState [\#1104](https://github.com/PegaSysEng/pantheon/pull/1104)
- Enable private Tx capability to Clique [\#1102](https://github.com/PegaSysEng/pantheon/pull/1102) (thanks to [Puneetha17](https://github.com/Puneetha17))
- Enable private Tx capability to IBFT [\#1101](https://github.com/PegaSysEng/pantheon/pull/1101) (thanks to [Puneetha17](https://github.com/Puneetha17))
- Version Upgrades [\#1100](https://github.com/PegaSysEng/pantheon/pull/1100)
- Don't delete completed tasks from RocksDbTaskQueue [\#1099](https://github.com/PegaSysEng/pantheon/pull/1099)
- Support flat mapping with multiple threads [\#1098](https://github.com/PegaSysEng/pantheon/pull/1098)
- Add pipe stage name to thread while executing [\#1097](https://github.com/PegaSysEng/pantheon/pull/1097)
- Use pipeline for world state download [\#1096](https://github.com/PegaSysEng/pantheon/pull/1096)
- TXPool JSON RPC tweaks [\#1095](https://github.com/PegaSysEng/pantheon/pull/1095)
- Add in-memory cache over world state download queue [\#1087](https://github.com/PegaSysEng/pantheon/pull/1087)
- Trim default metrics [\#1086](https://github.com/PegaSysEng/pantheon/pull/1086)
- Improve imported block log line [\#1085](https://github.com/PegaSysEng/pantheon/pull/1085)
- Smart contract permission controller [\#1083](https://github.com/PegaSysEng/pantheon/pull/1083)
- Add timeout when waiting for JSON-RPC, WebSocket RPC and Metrics services to stop [\#1082](https://github.com/PegaSysEng/pantheon/pull/1082)
- Add pipeline framework to make parallel processing simpler [\#1077](https://github.com/PegaSysEng/pantheon/pull/1077)
- Node permissioning controller [\#1075](https://github.com/PegaSysEng/pantheon/pull/1075)
- Smart contract permission controller stub [\#1074](https://github.com/PegaSysEng/pantheon/pull/1074)
- Expose a synchronous start method in Runner [\#1072](https://github.com/PegaSysEng/pantheon/pull/1072)
- Changes in chain head should trigger new permissioning check for active peers [\#1071](https://github.com/PegaSysEng/pantheon/pull/1071)
- Fix exceptions fetching metrics after world state download completes [\#1066](https://github.com/PegaSysEng/pantheon/pull/1066)
- Accept transactions in the pool with nonce above account sender nonce [\#1065](https://github.com/PegaSysEng/pantheon/pull/1065)
- Repair Istanbul to handle Eth/62 & Eth/63 [\#1063](https://github.com/PegaSysEng/pantheon/pull/1063)
- Close Private Storage Provider [\#1059](https://github.com/PegaSysEng/pantheon/pull/1059) (thanks to [Puneetha17](https://github.com/Puneetha17))
- Add labels to Pipelined tasks metrics [\#1057](https://github.com/PegaSysEng/pantheon/pull/1057)
- Re-enable Quorum Synchronisation [\#1056](https://github.com/PegaSysEng/pantheon/pull/1056)
- Don't log expected failures as errors [\#1054](https://github.com/PegaSysEng/pantheon/pull/1054)
- Make findSuitablePeer abstract [\#1053](https://github.com/PegaSysEng/pantheon/pull/1053)
- Track added at in txpool [\#1048](https://github.com/PegaSysEng/pantheon/pull/1048)
- Fix ImportBlocksTask to only request from peers that claim to have the blocks [\#1047](https://github.com/PegaSysEng/pantheon/pull/1047)
- Don't run the dao block validator if dao block is 0 [\#1044](https://github.com/PegaSysEng/pantheon/pull/1044)
- Don't make unnecessary copies of data in RocksDbKeyValueStorage [\#1040](https://github.com/PegaSysEng/pantheon/pull/1040)
- Update discovery logic to trust bootnodes only when out of sync [\#1039](https://github.com/PegaSysEng/pantheon/pull/1039)
- Fix IndexOutOfBoundsException in DetermineCommonAncestorTask [\#1038](https://github.com/PegaSysEng/pantheon/pull/1038)
- Add `rpc_modules` JSON-RPC [\#1036](https://github.com/PegaSysEng/pantheon/pull/1036)
- Simple permissioning smart contract [\#1035](https://github.com/PegaSysEng/pantheon/pull/1035)
- Refactor enodeurl to use inetaddr [\#1032](https://github.com/PegaSysEng/pantheon/pull/1032)
- Update CLI options in mismatched genesis file message [\#1031](https://github.com/PegaSysEng/pantheon/pull/1031)
- Remove dependence of eth.core on eth.permissioning [\#1030](https://github.com/PegaSysEng/pantheon/pull/1030)
- Make alloc optional and provide nicer error messages when genesis config is invalid [\#1029](https://github.com/PegaSysEng/pantheon/pull/1029)
- Handle metrics request closing before response is generated [\#1028](https://github.com/PegaSysEng/pantheon/pull/1028)
- Change EthNetworkConfig bootnodes to always be URIs [\#1027](https://github.com/PegaSysEng/pantheon/pull/1027)
- Avoid port conflicts in acceptance tests [\#1025](https://github.com/PegaSysEng/pantheon/pull/1025)
- Include reference tests in jacoco [\#1024](https://github.com/PegaSysEng/pantheon/pull/1024)
- Acceptance test - configurable gas price [\#1023](https://github.com/PegaSysEng/pantheon/pull/1023)
- Get Internal logs and output [\#1022](https://github.com/PegaSysEng/pantheon/pull/1022) (thanks to [Puneetha17](https://github.com/Puneetha17))
- Fix race condition in WebSocketService [\#1021](https://github.com/PegaSysEng/pantheon/pull/1021)
- Ensure devp2p ports are written to ports file correctly [\#1020](https://github.com/PegaSysEng/pantheon/pull/1020)
- Report the correct tcp port in PING packets when it differs from the UDP port [\#1019](https://github.com/PegaSysEng/pantheon/pull/1019)
- Refactor transient transaction processor [\#1017](https://github.com/PegaSysEng/pantheon/pull/1017)
- Resume world state download from existing queue [\#1016](https://github.com/PegaSysEng/pantheon/pull/1016)
- IBFT Acceptance tests updated with longer timeout on first block [\#1015](https://github.com/PegaSysEng/pantheon/pull/1015)
- Update IBFT acceptances tests to await first block [\#1013](https://github.com/PegaSysEng/pantheon/pull/1013)
- Remove full hashimoto implementation as its never used [\#1011](https://github.com/PegaSysEng/pantheon/pull/1011)
- Created SyncStatus notifications [\#1010](https://github.com/PegaSysEng/pantheon/pull/1010)
- Address acceptance test intermittency [\#1008](https://github.com/PegaSysEng/pantheon/pull/1008)
- Consider a world state download stalled after 100 requests with no progress [\#1007](https://github.com/PegaSysEng/pantheon/pull/1007)
- Reduce log level when block miner is interrupted [\#1006](https://github.com/PegaSysEng/pantheon/pull/1006)
- RunnerTest fail on Windows due to network startup timing issue [\#1005](https://github.com/PegaSysEng/pantheon/pull/1005)
- Generate Private Contract Address [\#1004](https://github.com/PegaSysEng/pantheon/pull/1004) (thanks to [vinistevam](https://github.com/vinistevam))
- Delete the legacy pipelined import code [\#1003](https://github.com/PegaSysEng/pantheon/pull/1003)
- Fix race condition in WebSocket AT [\#1002](https://github.com/PegaSysEng/pantheon/pull/1002)
- Cleanup IBFT logging levels [\#995](https://github.com/PegaSysEng/pantheon/pull/995)
- Integration Test implementation dependency for non-IntelliJ IDE [\#992](https://github.com/PegaSysEng/pantheon/pull/992)
- Ignore fast sync and full sync tests to avoid race condition [\#991](https://github.com/PegaSysEng/pantheon/pull/991)
- Make acceptance tests use the process based runner again [\#990](https://github.com/PegaSysEng/pantheon/pull/990)
- RoundChangeCertificateValidator requires unique authors [\#989](https://github.com/PegaSysEng/pantheon/pull/989)
- Make Rinkeby the benchmark chain.  [\#986](https://github.com/PegaSysEng/pantheon/pull/986)
- Add metrics to Parallel Download pipeline [\#985](https://github.com/PegaSysEng/pantheon/pull/985)
- Change ExpectBlockNumber to require at least the specified block number [\#981](https://github.com/PegaSysEng/pantheon/pull/981)
- Fix benchmark compilation [\#980](https://github.com/PegaSysEng/pantheon/pull/980)
- RPC tests can use 127.0.0.1 loopback rather than localhost [\#974](https://github.com/PegaSysEng/pantheon/pull/974) thanks to [glethuillier](https://github.com/glethuillier) for raising)
- Disable picocli ansi when testing [\#973](https://github.com/PegaSysEng/pantheon/pull/973)
- Add a jmh benchmark for WorldStateDownloader [\#972](https://github.com/PegaSysEng/pantheon/pull/972)
- Gradle dependency for JMH annotation, for IDEs that aren't IntelliJ \(… [\#971](https://github.com/PegaSysEng/pantheon/pull/971)
- Separate download state tracking from WorldStateDownloader [\#967](https://github.com/PegaSysEng/pantheon/pull/967)
- Gradle dependency for JMH annotation, for IDEs that aren't IntelliJ [\#966](https://github.com/PegaSysEng/pantheon/pull/966)
- Truffle HDwallet Web3 1.0 [\#964](https://github.com/PegaSysEng/pantheon/pull/964)
- Add missing JavaDoc tags in JSONToRLP [\#963](https://github.com/PegaSysEng/pantheon/pull/963)
- Only import block if it isn't already on the block chain [\#962](https://github.com/PegaSysEng/pantheon/pull/962)
- CLI stack traces when debugging [\#960](https://github.com/PegaSysEng/pantheon/pull/960)
- Create peer discovery packets on a worker thread [\#955](https://github.com/PegaSysEng/pantheon/pull/955)
- Remove start functionality from IbftController and IbftBlockHeightMan… [\#952](https://github.com/PegaSysEng/pantheon/pull/952)
- Cleanup IBFT executors [\#951](https://github.com/PegaSysEng/pantheon/pull/951)
- Single threaded world state persistence [\#950](https://github.com/PegaSysEng/pantheon/pull/950)
- Fix version number on master [\#946](https://github.com/PegaSysEng/pantheon/pull/946)
- Change automatic benchmark  [\#945](https://github.com/PegaSysEng/pantheon/pull/945)
- Eliminate redundant header validation [\#943](https://github.com/PegaSysEng/pantheon/pull/943)
- RocksDbQueue Threading Tweaks [\#940](https://github.com/PegaSysEng/pantheon/pull/940)
- Validate DAO block [\#939](https://github.com/PegaSysEng/pantheon/pull/939)
- Complete Private Transaction Processor [\#938](https://github.com/PegaSysEng/pantheon/pull/938) (thanks to [iikirilov](https://github.com/iikirilov))
- Add metrics for netty queue length [\#932](https://github.com/PegaSysEng/pantheon/pull/932)
- Update GetNodeDataFromPeerTask to return a map [\#931](https://github.com/PegaSysEng/pantheon/pull/931)

## 1.0.1

Public key address export subcommand was missing in 1.0 release.

### Additions and Improvements
- Added `public-key export-address` subcommand [\#888](https://github.com/PegaSysEng/pantheon/pull/888)

## 1.0

### Additions and Improvements
- [IBFT 2.0](https://besu.hyperledger.org/en/latest/Tutorials/Private-Network/Create-IBFT-Network/)
- [Permissioning](https://besu.hyperledger.org/en/latest/Concepts/Permissioning/Permissioning-Overview/)
- [JSON-RPC Authentication](https://besu.hyperledger.org/en/latest/HowTo/Interact/APIs/Authentication/)
- Added `rlp encode` subcommand [\#965](https://github.com/PegaSysEng/pantheon/pull/965)
- Method to reload permissions file [\#834](https://github.com/PegaSysEng/pantheon/pull/834)
- Added rebind mitigation for Websockets. [\#905](https://github.com/PegaSysEng/pantheon/pull/905)
- Support genesis contract code [\#749](https://github.com/PegaSysEng/pantheon/pull/749) (thanks to [kziemianek](https://github.com/kziemianek))

### Technical Improvements
- RoundChangeCertificateValidator requires unique authors [\#997](https://github.com/PegaSysEng/pantheon/pull/997)
- RPC tests can use 127.0.0.1 loopback rather than localhost [\#979](https://github.com/PegaSysEng/pantheon/pull/979)
- Integration Test implementation dependency for non-IntelliJ IDE [\#978](https://github.com/PegaSysEng/pantheon/pull/978)
- Only import block if it isn't already on the block chain [\#977](https://github.com/PegaSysEng/pantheon/pull/977)
- Disable picocli ansi when testing [\#975](https://github.com/PegaSysEng/pantheon/pull/975)
- Create peer discovery packets on a worker thread [\#961](https://github.com/PegaSysEng/pantheon/pull/961)
- Removed Orion snapshot dependency [\#933](https://github.com/PegaSysEng/pantheon/pull/933)
- Use network ID instead of chain ID in MainnetBesuController. [\#929](https://github.com/PegaSysEng/pantheon/pull/929)
- Propagate new block messages to other clients in a worker thread [\#928](https://github.com/PegaSysEng/pantheon/pull/928)
- Parallel downloader should stop on puts if requested. [\#927](https://github.com/PegaSysEng/pantheon/pull/927)
- Permission config file location and option under docker [\#925](https://github.com/PegaSysEng/pantheon/pull/925)
- Fixed potential stall in world state download [\#922](https://github.com/PegaSysEng/pantheon/pull/922)
- Refactoring to introduce deleteOnExit\(\) for temp files [\#920](https://github.com/PegaSysEng/pantheon/pull/920)
- Reduce "Received transactions message" log from debug to trace [\#919](https://github.com/PegaSysEng/pantheon/pull/919)
- Handle PeerNotConnected exceptions when sending wire keep alives [\#918](https://github.com/PegaSysEng/pantheon/pull/918)
- admin_addpeers: error if node not whitelisted [\#917](https://github.com/PegaSysEng/pantheon/pull/917)
- Expose the Ibft MiningCoordinator [\#916](https://github.com/PegaSysEng/pantheon/pull/916)
- Check perm api against perm cli [\#915](https://github.com/PegaSysEng/pantheon/pull/915)
- Update metrics when completing a world state request with existing data [\#914](https://github.com/PegaSysEng/pantheon/pull/914)
- Improve RocksDBQueue dequeue performance [\#913](https://github.com/PegaSysEng/pantheon/pull/913)
- Error when removing bootnodes from nodes whitelist [\#912](https://github.com/PegaSysEng/pantheon/pull/912)
- Incremental Optimization\(s\) on BlockBroadcaster [\#911](https://github.com/PegaSysEng/pantheon/pull/911)
- Check permissions CLI dependencies [\#909](https://github.com/PegaSysEng/pantheon/pull/909)
- Limit the number of times we retry peer discovery interactions [\#908](https://github.com/PegaSysEng/pantheon/pull/908)
- IBFT to use VoteTallyCache [\#907](https://github.com/PegaSysEng/pantheon/pull/907)
- Add metric to expose number of inflight world state requests [\#906](https://github.com/PegaSysEng/pantheon/pull/906)
- Bootnodes not on whitelist - improve errors [\#904](https://github.com/PegaSysEng/pantheon/pull/904)
- Make chain download cancellable [\#901](https://github.com/PegaSysEng/pantheon/pull/901)
- Enforce accounts must start with 0x [\#900](https://github.com/PegaSysEng/pantheon/pull/900)
- When picking fast sync pivot block, use the peer with the best total difficulty [\#899](https://github.com/PegaSysEng/pantheon/pull/899)
- Process world state download data on a worker thread [\#898](https://github.com/PegaSysEng/pantheon/pull/898)
- CLI mixin help [\#895](https://github.com/PegaSysEng/pantheon/pull/895) ([macfarla](https://github.com/macfarla))
- Use absolute datapath instead of relative. [\#894](https://github.com/PegaSysEng/pantheon/pull/894).
- Fix task queue so that the updated failure count for requests is stored [\#893](https://github.com/PegaSysEng/pantheon/pull/893)
- Fix authentication header [\#891](https://github.com/PegaSysEng/pantheon/pull/891)
- Reorganize eth tasks [\#890](https://github.com/PegaSysEng/pantheon/pull/890)
- Unit tests of BlockBroadcaster [\#887](https://github.com/PegaSysEng/pantheon/pull/887)
- Fix authentication file validation errors [\#886](https://github.com/PegaSysEng/pantheon/pull/886)
- Fixing file locations under docker [\#885](https://github.com/PegaSysEng/pantheon/pull/885)
- Handle exceptions properly in EthScheduler [\#884](https://github.com/PegaSysEng/pantheon/pull/884)
- More bootnodes for goerli [\#880](https://github.com/PegaSysEng/pantheon/pull/880)
- Rename password hash command [\#879](https://github.com/PegaSysEng/pantheon/pull/879)
- Add metrics for EthScheduler executors [\#878](https://github.com/PegaSysEng/pantheon/pull/878)
- Disconnect peer removed from node whitelist [\#877](https://github.com/PegaSysEng/pantheon/pull/877)
- Reduce logging noise from invalid peer discovery packets and handshaking [\#876](https://github.com/PegaSysEng/pantheon/pull/876)
- Detect stalled world state downloads [\#875](https://github.com/PegaSysEng/pantheon/pull/875)
- Limit size of Ibft future message buffer [\#873](https://github.com/PegaSysEng/pantheon/pull/873)
- Ibft2: Replace NewRound with extended Proposal [\#872](https://github.com/PegaSysEng/pantheon/pull/872)
- Fixed admin_addPeer to periodically check maintained connections [\#871](https://github.com/PegaSysEng/pantheon/pull/871)
- WebSocket method permissions [\#870](https://github.com/PegaSysEng/pantheon/pull/870)
- Select new pivot block when world state becomes unavailable [\#869](https://github.com/PegaSysEng/pantheon/pull/869)
- Introduce FutureUtils to reduce duplicated code around CompletableFuture [\#868](https://github.com/PegaSysEng/pantheon/pull/868)
- Implement world state cancel [\#867](https://github.com/PegaSysEng/pantheon/pull/867)
- Renaming authentication configuration file CLI command [\#865](https://github.com/PegaSysEng/pantheon/pull/865)
- Break out RoundChangeCertificate validation [\#864](https://github.com/PegaSysEng/pantheon/pull/864)
- Disconnect peers where the common ancestor is before our fast sync pivot [\#862](https://github.com/PegaSysEng/pantheon/pull/862)
- Initial scaffolding for block propagation [\#860](https://github.com/PegaSysEng/pantheon/pull/860)
- Fix NullPointerException when determining fast sync pivot [\#859](https://github.com/PegaSysEng/pantheon/pull/859)
- Check for invalid token [\#856](https://github.com/PegaSysEng/pantheon/pull/856)
- Moving NodeWhitelistController to permissioning package [\#855](https://github.com/PegaSysEng/pantheon/pull/855)
- Fix state download race condition by creating a TaskQueue API [\#853](https://github.com/PegaSysEng/pantheon/pull/853)
- Changed separator in JSON RPC permissions [\#852](https://github.com/PegaSysEng/pantheon/pull/852)
- WebSocket acceptance tests now can use WebSockets [\#851](https://github.com/PegaSysEng/pantheon/pull/851)
- IBFT notifies EthPeer when remote node has a better block [\#849](https://github.com/PegaSysEng/pantheon/pull/849)
- Support resuming fast-sync downloads [\#848](https://github.com/PegaSysEng/pantheon/pull/848)
- Tweak Fast Sync Config [\#847](https://github.com/PegaSysEng/pantheon/pull/847)
- RPC authentication configuration validation + tests. [\#846](https://github.com/PegaSysEng/pantheon/pull/846)
- Tidy-up FastSyncState persistence [\#845](https://github.com/PegaSysEng/pantheon/pull/845)
- Do parallel extract signatures in the parallel block importer. [\#844](https://github.com/PegaSysEng/pantheon/pull/844)
- Fix 'the Input Is Too Long' Error on Windows [\#843](https://github.com/PegaSysEng/pantheon/pull/843) (thanks to [glethuillier](https://github.com/glethuillier)).
- Remove unnecessary sleep [\#842](https://github.com/PegaSysEng/pantheon/pull/842)
- Shutdown improvements [\#841](https://github.com/PegaSysEng/pantheon/pull/841)
- Speed up shutdown time [\#838](https://github.com/PegaSysEng/pantheon/pull/838)
- Add metrics to world state downloader [\#837](https://github.com/PegaSysEng/pantheon/pull/837)
- Store pivot block header [\#836](https://github.com/PegaSysEng/pantheon/pull/836)
- Clique should use beneficiary of zero on epoch blocks [\#833](https://github.com/PegaSysEng/pantheon/pull/833)
- Clique should ignore proposals for address 0 [\#831](https://github.com/PegaSysEng/pantheon/pull/831)
- Fix intermittency in FullSyncDownloaderTest [\#830](https://github.com/PegaSysEng/pantheon/pull/830)
- Added the authentication service to the WebSocket service [\#829](https://github.com/PegaSysEng/pantheon/pull/829)
- Extract creation and init of ProtocolContext into a re-usable class [\#828](https://github.com/PegaSysEng/pantheon/pull/828)
- Prevent duplicate commit seals in ibft header [\#827](https://github.com/PegaSysEng/pantheon/pull/827)
- Validate Ibft vanity data length [\#826](https://github.com/PegaSysEng/pantheon/pull/826)
- Refactored json rpc authentication to be provided as a service [\#825](https://github.com/PegaSysEng/pantheon/pull/825)
- Handle unavailable world states [\#824](https://github.com/PegaSysEng/pantheon/pull/824)
- Password in JWT payload [\#823](https://github.com/PegaSysEng/pantheon/pull/823)
- Homogenize error messages when required parameters are set [\#822](https://github.com/PegaSysEng/pantheon/pull/822) ([glethuillier](https://github.com/glethuillier)).
- Set remote peer chain head to parent of block received in NEW\_BLOCK\_MESSAGE [\#819](https://github.com/PegaSysEng/pantheon/pull/819)
- Peer disconnects should not result in stack traces [\#818](https://github.com/PegaSysEng/pantheon/pull/818)
- Abort previous builds [\#817](https://github.com/PegaSysEng/pantheon/pull/817)
- Parallel build stages [\#816](https://github.com/PegaSysEng/pantheon/pull/816)
- JWT authentication for JSON-RPC [\#815](https://github.com/PegaSysEng/pantheon/pull/815)
- Log errors that occur while finding a common ancestor [\#814](https://github.com/PegaSysEng/pantheon/pull/814)
- Shuffled log levels [\#813](https://github.com/PegaSysEng/pantheon/pull/813)
- Prevent duplicate IBFT messages being processed by state machine [\#811](https://github.com/PegaSysEng/pantheon/pull/811)
- Fix Orion startup ports [\#810](https://github.com/PegaSysEng/pantheon/pull/810)
- Commit world state continuously [\#809](https://github.com/PegaSysEng/pantheon/pull/809)
- Improve block propagation time [\#808](https://github.com/PegaSysEng/pantheon/pull/808)
- JSON-RPC authentication cli options & acceptance tests [\#807](https://github.com/PegaSysEng/pantheon/pull/807)
- Remove privacy not supported warning [\#806](https://github.com/PegaSysEng/pantheon/pull/806) (thanks to [vinistevam](https://github.com/vinistevam))
- Wire up Private Transaction Processor [\#805](https://github.com/PegaSysEng/pantheon/pull/805) (thanks to [Puneetha17](https://github.com/Puneetha17))
- Apply a limit to the number of responses in RespondingEthPeer.respondWhile [\#803](https://github.com/PegaSysEng/pantheon/pull/803)
- Avoid requesting empty block bodies from the network. [\#802](https://github.com/PegaSysEng/pantheon/pull/802)
- Handle partial responses to get receipts requests [\#801](https://github.com/PegaSysEng/pantheon/pull/801)
- Rename functions in Ibft MessageValidator [\#800](https://github.com/PegaSysEng/pantheon/pull/800)
- Upgrade GoogleJavaFormat to 1.7 [\#795](https://github.com/PegaSysEng/pantheon/pull/795)
- Minor refactorings of IntegrationTest infrastructure [\#786](https://github.com/PegaSysEng/pantheon/pull/786)
- Rework Ibft MessageValidatorFactory [\#785](https://github.com/PegaSysEng/pantheon/pull/785)
- Rework IbftRoundFactory [\#784](https://github.com/PegaSysEng/pantheon/pull/784)
- Rename artefacts to artifacts within IBFT [\#782](https://github.com/PegaSysEng/pantheon/pull/782)
- Rename TerminatedRoundArtefacts to PreparedRoundArtefacts [\#781](https://github.com/PegaSysEng/pantheon/pull/781)
- Rename Ibft MessageFactory methods [\#779](https://github.com/PegaSysEng/pantheon/pull/779)
- Update WorldStateDownloader to only filter out known code requests [\#777](https://github.com/PegaSysEng/pantheon/pull/777)
- Multiple name options only search for the longest one [\#776](https://github.com/PegaSysEng/pantheon/pull/776)
- Move ethTaskTimer to abstract root [\#775](https://github.com/PegaSysEng/pantheon/pull/775)
- Parallel Block importer [\#774](https://github.com/PegaSysEng/pantheon/pull/774)
- Wait for a peer with an estimated chain height before selecting a pivot block [\#772](https://github.com/PegaSysEng/pantheon/pull/772)
- Randomly perform full validation when fast syncing blocks [\#770](https://github.com/PegaSysEng/pantheon/pull/770)
- IBFT Message rework, piggybacking blocks on msgs. [\#769](https://github.com/PegaSysEng/pantheon/pull/769)
- EthScheduler additions [\#767](https://github.com/PegaSysEng/pantheon/pull/767)
- Fixing node whitelist isPermitted check [\#766](https://github.com/PegaSysEng/pantheon/pull/766)
- Eth/63 labels [\#764](https://github.com/PegaSysEng/pantheon/pull/764)
- Permissioning whitelist persistence. [\#763](https://github.com/PegaSysEng/pantheon/pull/763)
- Created message validators for NewRound and RoundChange [\#760](https://github.com/PegaSysEng/pantheon/pull/760)
- Add tests for FastSyncChainDownloader as a whole [\#758](https://github.com/PegaSysEng/pantheon/pull/758)
- Flatten IBFT Message API [\#757](https://github.com/PegaSysEng/pantheon/pull/757)
- Added TerminatedRoundArtefacts [\#756](https://github.com/PegaSysEng/pantheon/pull/756)
- Fix thread names in EthScheduler to include the thread number [\#755](https://github.com/PegaSysEng/pantheon/pull/755)
- Separate round change reception from RoundChangeCertificate [\#754](https://github.com/PegaSysEng/pantheon/pull/754)
- JSON-RPC authentication login [\#753](https://github.com/PegaSysEng/pantheon/pull/753)
- Spilt Ibft MessageValidator into components [\#752](https://github.com/PegaSysEng/pantheon/pull/752)
- Ensure first checkpoint headers is always in local blockchain for FastSyncCheckpointHeaderManager [\#750](https://github.com/PegaSysEng/pantheon/pull/750)
- Refactored permissioning components to be Optional. [\#747](https://github.com/PegaSysEng/pantheon/pull/747)
- Integrate rocksdb-based queue into WorldStateDownloader [\#746](https://github.com/PegaSysEng/pantheon/pull/746)
- Generify orion to enclave [\#745](https://github.com/PegaSysEng/pantheon/pull/745) (thanks to [vinistevam](https://github.com/vinistevam))
- Moved IBFT Message factory to use wrapped message types [\#744](https://github.com/PegaSysEng/pantheon/pull/744)
- Handle timeouts when requesting checkpoint headers correctly [\#743](https://github.com/PegaSysEng/pantheon/pull/743)
- Update RoundChangeManager to use flattened message [\#742](https://github.com/PegaSysEng/pantheon/pull/742)
- Handle validation failures when fast importing blocks [\#741](https://github.com/PegaSysEng/pantheon/pull/741)
- Updated IbftRound and RoundState APIs to use wrapped messages [\#740](https://github.com/PegaSysEng/pantheon/pull/740)
- Exception handling [\#739](https://github.com/PegaSysEng/pantheon/pull/739)
- Upgrade dependency versions and build cleanup [\#738](https://github.com/PegaSysEng/pantheon/pull/738)
- Update IbftBlockHeightManager to accept new message types. [\#737](https://github.com/PegaSysEng/pantheon/pull/737)
- Error response handling for permissions APIs [\#736](https://github.com/PegaSysEng/pantheon/pull/736)
- IPV6 bootnodes don't work [\#735](https://github.com/PegaSysEng/pantheon/pull/735)
- Updated to use tags of pantheon build rather than another repo [\#734](https://github.com/PegaSysEng/pantheon/pull/734)
- Log milestones at startup and other minor logging improvements [\#733](https://github.com/PegaSysEng/pantheon/pull/733)
- Create wrapper types for Ibft Signed messages [\#731](https://github.com/PegaSysEng/pantheon/pull/731)
- Ibft to uniquely ID messages by their hash [\#730](https://github.com/PegaSysEng/pantheon/pull/730)
- Rename ibftrevised to ibft2 [\#722](https://github.com/PegaSysEng/pantheon/pull/722)
- Limit ibft msg queues [\#704](https://github.com/PegaSysEng/pantheon/pull/704)
- Implement privacy precompiled contract [\#696](https://github.com/PegaSysEng/pantheon/pull/696) (thanks to [Puneetha17](https://github.com/Puneetha17))
- Integration of RecursivePeerRefreshState and PeerDiscoveryController [\#420](https://github.com/PegaSysEng/pantheon/pull/420)

## 0.9.1

Built and compatible with JDK8.

## 0.9

### Breaking Changes to Command Line

Breaking changes have been made to the command line options in v0.9 to improve usability. Many v0.8 command line options no longer work.

The [documentation](https://docs.pantheon.pegasys.tech/en/latest/) has been updated throughout to use the changed command line options and the [command line reference](https://besu.hyperledger.org/en/stable/) documents the changed options.

| Previous Option                     | New Option                                                                                                                                                                                                                                  | Change                            |
|-------------------------------------|------------------------------------------------------------------------------------------------------------------------------------------------------------------------------------------------------------------------------------------|----------------------------------|
| `--config`                          | [`--config-file`](https://besu.hyperledger.org/en/latest/Reference/CLI/CLI-Syntax/#config-file)                                                                                                                                  | Renamed                          |
| `--datadir`                         | [`--data-path`](https://besu.hyperledger.org/en/latest/Reference/CLI/CLI-Syntax/#data-path)                                                                                                                                      | Renamed                          |
| `--dev-mode`                        | [`--network=dev`](https://besu.hyperledger.org/en/latest/Reference/CLI/CLI-Syntax/#network)                                                                                                                                     | Replaced by `--network` option   |
| `--genesis`                         | [`--genesis-file`](https://besu.hyperledger.org/en/latest/Reference/CLI/CLI-Syntax/#genesis-file)                                                                                                                                | Renamed                          |
| `--goerli`                          | [`--network=goerli`](https://besu.hyperledger.org/en/latest/Reference/CLI/CLI-Syntax/#network)                                                                                                                                  | Replaced by `--network` option   |
| `--metrics-listen=<HOST:PORT>`      | [`--metrics-host=<HOST>`](https://besu.hyperledger.org/en/latest/Reference/CLI/CLI-Syntax/#metrics-host) and [`--metrics-port=<PORT>`](https://besu.hyperledger.org/en/latest/Reference/CLI/CLI-Syntax/#metrics-port) | Split into host and port options |
| `--miner-extraData`                 | [`--miner-extra-data`](https://besu.hyperledger.org/en/latest/Reference/CLI/CLI-Syntax/#miner-extra-data)                                                                                                                       | Renamed                          |
| `--miner-minTransactionGasPriceWei` | [`--min-gas-price`](https://besu.hyperledger.org/en/latest/Reference/CLI/CLI-Syntax/#min-gas-price)                                                                                                                              | Renamed                          |
| `--no-discovery`                    | [`--discovery-enabled`](https://besu.hyperledger.org/en/latest/Reference/CLI/CLI-Syntax/#discovery-enabled)                                                                                                                      | Replaced                         |
| `--node-private-key`                | [`--node-private-key-file`](https://besu.hyperledger.org/en/latest/Reference/CLI/CLI-Syntax/#node-private-key-file)                                                                                                              | Renamed                          |
| `--ottoman`                         | N/A                                                                                                                                                                                                                                         | Removed                          |
| `--p2p-listen=<HOST:PORT>`          | [`--p2p-host=<HOST>`](https://besu.hyperledger.org/en/latest/Reference/CLI/CLI-Syntax/#p2p-hostt) and [`--p2p-port=<PORT>`](https://besu.hyperledger.org/en/latest/Reference/CLI/CLI-Syntax/#p2p-port) | Split into host and port options |
| `--rinkeby`                         | [`--network=rinkeby`](https://besu.hyperledger.org/en/latest/Reference/CLI/CLI-Syntax/#network)                                                                                                                                     | Replaced by `--network` option   |
| `--ropsten`                         | [`--network=ropsten`](https://besu.hyperledger.org/en/latest/Reference/CLI/CLI-Syntax/#network)                                                                                                                                     | Replaced by `--network` option   |
| `--rpc-enabled`                     | [` --rpc-http-enabled`](https://besu.hyperledger.org/en/latest/Reference/CLI/CLI-Syntax/#rpc-http-enabled)| Renamed|
| `--rpc-listen=<HOST:PORT>`          | [`--rpc-http-host=<HOST>`](https://besu.hyperledger.org/en/latest/Reference/CLI/CLI-Syntax/#rpc-http-host) and [`--rpc-http-port=<PORT>`](https://besu.hyperledger.org/en/latest/Reference/CLI/CLI-Syntax/#rpc-http-port) | Split into host and port options |
| `--rpc-api`                         | [`--rpc-http-api`](https://besu.hyperledger.org/en/latest/Reference/CLI/CLI-Syntax/#rpc-http-api)| Renamed |
| `--rpc-cors-origins`                | [`--rpc-http-cors-origins`](https://besu.hyperledger.org/en/latest/Reference/CLI/CLI-Syntax/#rpc-http-cors-origins) | Renamed |
| `--ws-enabled`                      | [`--rpc-ws-enabled`](https://besu.hyperledger.org/en/latest/Reference/CLI/CLI-Syntax/#rpc-ws-enabled)  | Renamed |
| `--ws-api`                          | [`--rpc-ws-api`](https://besu.hyperledger.org/en/latest/Reference/CLI/CLI-Syntax/#rpc-ws-api) | Renamed|
| `--ws-listen=<HOST:PORT>`           | [`--rpc-ws-host=<HOST>`](https://besu.hyperledger.org/en/latest/Reference/CLI/CLI-Syntax/#rpc-ws-host) and [`--rpc-ws-port=<PORT>`](https://besu.hyperledger.org/en/latest/Reference/CLI/CLI-Syntax/#rpc-ws-port) | Split into host and port options |
| `--ws-refresh-delay`                | [`--rpc-ws-refresh-delay`](https://besu.hyperledger.org/en/latest/Reference/CLI/CLI-Syntax/#rpc-ws-refresh-delay)|Renamed|

| Previous Subcommand                 | New Subcommand                                                                                                                                                                                                                  | Change                            |
|-------------------------------------|------------------------------------------------------------------------------------------------------------------------------------------------------------------------------------------------------------------------------------------|----------------------------------|
| `pantheon import <block-file>`      | [`pantheon blocks import --from=<block-file>`](https://besu.hyperledger.org/en/latest/Reference/CLI/CLI-Subcommands/#blocks)                                                                                            | Renamed                          |
| `pantheon export-pub-key <key-file>`| [`pantheon public-key export --to=<key-file>`](https://besu.hyperledger.org/en/latest/Reference/CLI/CLI-Subcommands/#public-key)                                                                                                      | Renamed                          |


### Private Network Quickstart

The Private Network Quickstart has been moved from the `pantheon` repository to the `pantheon-quickstart`
repository. The [Private Network Quickstart tutorial](https://besu.hyperledger.org/en/latest/Tutorials/Quickstarts/Private-Network-Quickstart/)
has been updated to use the moved quickstart.

### Additions and Improvements

- `--network=goerli` supports relaunch of Görli testnet [\#717](https://github.com/PegaSysEng/pantheon/pull/717)
- TOML authentication provider [\#689](https://github.com/PegaSysEng/pantheon/pull/689)
- Metrics Push Gateway Options [\#678](https://github.com/PegaSysEng/pantheon/pull/678)
- Additional logging details for IBFT 2.0 [\#650](https://github.com/PegaSysEng/pantheon/pull/650)
- Permissioning config TOML file [\#643](https://github.com/PegaSysEng/pantheon/pull/643)
- Added metrics Prometheus Push Gateway Support [\#638](https://github.com/PegaSysEng/pantheon/pull/638)
- Clique and IBFT not enabled by default in RPC APIs [\#635](https://github.com/PegaSysEng/pantheon/pull/635)
- Added `admin_addPeer` JSON-RPC API method [\#622](https://github.com/PegaSysEng/pantheon/pull/622)
- Implemented `--p2p-enabled` configuration item [\#619](https://github.com/PegaSysEng/pantheon/pull/619)
- Command options and commands renaming [\#618](https://github.com/PegaSysEng/pantheon/pull/618)
- Added IBFT get pending votes [\#603](https://github.com/PegaSysEng/pantheon/pull/603)
- Implement Petersburg hardfork [\#601](https://github.com/PegaSysEng/pantheon/pull/601)
- Added private transaction abstraction [\#592](https://github.com/PegaSysEng/pantheon/pull/592) (thanks to [iikirilov](https://github.com/iikirilov))
- Added privacy command line commands [\#584](https://github.com/PegaSysEng/pantheon/pull/584) (thanks to [Puneetha17](https://github.com/Puneetha17))

### Technical Improvements

- Download receipts during fast sync and import without processing transactions [\#701](https://github.com/PegaSysEng/pantheon/pull/701)
- Removed CLI options for `--nodes-whitelist` and `--accounts-whitelist` [\#694](https://github.com/PegaSysEng/pantheon/pull/694)
- Delegate `getRootCause` through to Guava's implementation [\#692](https://github.com/PegaSysEng/pantheon/pull/692)
- Benchmark update [\#691](https://github.com/PegaSysEng/pantheon/pull/691)
- Implement chain download for fast sync [\#690](https://github.com/PegaSysEng/pantheon/pull/690)
- Allow missing accounts to create zero-cost transactions [\#685](https://github.com/PegaSysEng/pantheon/pull/685)
- Node private key location should be fixed under docker [\#684](https://github.com/PegaSysEng/pantheon/pull/684)
- Parallel Processing File Import Performance [\#683](https://github.com/PegaSysEng/pantheon/pull/683)
- Integrate actual `WorldStateDownloader` with the fast sync work flow [\#682](https://github.com/PegaSysEng/pantheon/pull/682)
- Removed `--max-trailing-peers` option [\#680](https://github.com/PegaSysEng/pantheon/pull/680)
- Enabled warning on CLI dependent options [\#679](https://github.com/PegaSysEng/pantheon/pull/679)
- Update WorldStateDownloader run\(\) interface to accept header [\#677](https://github.com/PegaSysEng/pantheon/pull/677)
- Fixed Difficulty calculator [\#663](https://github.com/PegaSysEng/pantheon/pull/663)
- `discovery-enabled` option refactoring [\#661](https://github.com/PegaSysEng/pantheon/pull/661)
- Update orion default port approach [\#660](https://github.com/PegaSysEng/pantheon/pull/660)
- Extract out generic parts of Downloader [\#659](https://github.com/PegaSysEng/pantheon/pull/659)
- Start world downloader [\#658](https://github.com/PegaSysEng/pantheon/pull/658)
- Create a simple `WorldStateDownloader` [\#657](https://github.com/PegaSysEng/pantheon/pull/657)
- Added handling for when p2p is disabled [\#655](https://github.com/PegaSysEng/pantheon/pull/655)
- Enabled command line configuration for privacy precompiled contract address [\#653](https://github.com/PegaSysEng/pantheon/pull/653) (thanks to [Puneetha17](https://github.com/Puneetha17))
- IBFT transmitted packets are logged by gossiper [\#652](https://github.com/PegaSysEng/pantheon/pull/652)
- `admin_addPeer` acceptance test [\#651](https://github.com/PegaSysEng/pantheon/pull/651)
- Added `p2pEnabled` configuration to `ProcessBesuNodeRunner` [\#649](https://github.com/PegaSysEng/pantheon/pull/649)
- Added description to automatic benchmarks [\#646](https://github.com/PegaSysEng/pantheon/pull/646)
- Added `network` option [\#645](https://github.com/PegaSysEng/pantheon/pull/645)
- Remove OrionConfiguration [\#644](https://github.com/PegaSysEng/pantheon/pull/644) (thanks to [Puneetha17](https://github.com/Puneetha17))
- IBFT Json Acceptance tests [\#634](https://github.com/PegaSysEng/pantheon/pull/634)
- Upgraded build image to one that contains libsodium [\#632](https://github.com/PegaSysEng/pantheon/pull/632)
- Command line fixes [\#630](https://github.com/PegaSysEng/pantheon/pull/630)
- Consider peer count insufficient until minimum peers for fast sync are connected [\#629](https://github.com/PegaSysEng/pantheon/pull/629)
- Build tweaks [\#628](https://github.com/PegaSysEng/pantheon/pull/628)
- IBFT ensure non-validator does not partake in consensus [\#627](https://github.com/PegaSysEng/pantheon/pull/627)
- Added ability in acceptance tests to set up a node with `--no-discovery` [\#624](https://github.com/PegaSysEng/pantheon/pull/624)
- Gossip integration test [\#623](https://github.com/PegaSysEng/pantheon/pull/623)
- Removed quickstart code and CI pipeline [\#616](https://github.com/PegaSysEng/pantheon/pull/616)
- IBFT Integration Tests - Spurious Behaviour [\#615](https://github.com/PegaSysEng/pantheon/pull/615)
- Refactoring for more readable IBFT IT [\#614](https://github.com/PegaSysEng/pantheon/pull/614)
- Start of fast sync downloader [\#613](https://github.com/PegaSysEng/pantheon/pull/613)
- Split `IbftProcessor` into looping and event processing [\#612](https://github.com/PegaSysEng/pantheon/pull/612)
- IBFT Int Test - changed `TestContextFactory` to a builder [\#611](https://github.com/PegaSysEng/pantheon/pull/611)
- Discard prior round change msgs [\#610](https://github.com/PegaSysEng/pantheon/pull/610)
- `IbftGetValidatorsByBlockHash` added to json factory [\#607](https://github.com/PegaSysEng/pantheon/pull/607)
- IBFT Validator RPCs to return list of strings [\#606](https://github.com/PegaSysEng/pantheon/pull/606)
- Update Benchmark [\#605](https://github.com/PegaSysEng/pantheon/pull/605)
- Remove db package and move classes to more appropriate locations [\#599](https://github.com/PegaSysEng/pantheon/pull/599)
- Added `GetReceiptsFromPeerTask` [\#598](https://github.com/PegaSysEng/pantheon/pull/598)
- Added `GetNodeDataFromPeerTask` [\#597](https://github.com/PegaSysEng/pantheon/pull/597)
- Fixed deprecation warnings [\#596](https://github.com/PegaSysEng/pantheon/pull/596)
- IBFT Integration Tests - Future Height [\#591](https://github.com/PegaSysEng/pantheon/pull/591)
- Added `getNodeData` to `EthPeer` to enable requesting node data [\#589](https://github.com/PegaSysEng/pantheon/pull/589)
- `Blockcreator` to use `parentblock` specified at construction [\#588](https://github.com/PegaSysEng/pantheon/pull/588)
- Support responding to `GetNodeData` requests [\#587](https://github.com/PegaSysEng/pantheon/pull/587)
- IBFT validates block on proposal reception [\#583](https://github.com/PegaSysEng/pantheon/pull/583)
- Rework `NewRoundValidator` tests [\#582](https://github.com/PegaSysEng/pantheon/pull/582)
- IBFT split extra data validation rule into components [\#581](https://github.com/PegaSysEng/pantheon/pull/581)
- Allow attached rules to be flagged `light` [\#580](https://github.com/PegaSysEng/pantheon/pull/580)
- Split Block Validation from Importing [\#579](https://github.com/PegaSysEng/pantheon/pull/579)
- Refactor `RoundChangeManager` creation [\#578](https://github.com/PegaSysEng/pantheon/pull/578)
- Add `-SNAPSHOT` postfix to version [\#577](https://github.com/PegaSysEng/pantheon/pull/577)
- IBFT - prevent proposed block being imported twice [\#576](https://github.com/PegaSysEng/pantheon/pull/576)
- Version upgrades [\#571](https://github.com/PegaSysEng/pantheon/pull/571)
- Tests that CLI options are disabled under docker [\#566](https://github.com/PegaSysEng/pantheon/pull/566)
- Renamed IBFT networking classes [\#555](https://github.com/PegaSysEng/pantheon/pull/555)
- Removed dead code from the consensus package [\#554](https://github.com/PegaSysEng/pantheon/pull/554)
- Prepared private transaction support [\#538](https://github.com/PegaSysEng/pantheon/pull/538) (thanks to [iikirilov](https://github.com/iikirilov))

## 0.8.5

Indefinitely delays the roll-out of Constantinople on Ethereum Mainnet due to a [potential security issue](https://blog.ethereum.org/2019/01/15/security-alert-ethereum-constantinople-postponement/) detected.

## Additions and Improvements
- Remove Constantinople fork block [\#574](https://github.com/PegaSysEng/pantheon/pull/574)

## Technical Improvements
- Rename IBFT message packages [\#568](https://github.com/PegaSysEng/pantheon/pull/568)


## 0.8.4

### Docker Image

If you have been running a node using the v0.8.3 Docker image, the node was not saving data to the
specified [data directory](https://besu.hyperledger.org/en/stable/),
or referring to the custom [configuration file](https://besu.hyperledger.org/en/stable/)
or [genesis file](https://besu.hyperledger.org/en/stable/).

To recover the node key and data directory from the Docker container:
`docker cp <container>:/opt/pantheon/key <destination_file>`
`docker cp <container>:/opt/pantheon/database <destination_directory>`

Where `container` is the name or ID of the Docker container containing the Besu node.

The container can be running or stopped when you copy the key and data directory. If your node was
fully synchronized to MainNet, the data directory will be ~2TB.

When restarting your node with the v0.8.4 Docker image:

* Save the node key in the [`key` file](https://besu.hyperledger.org/en/latest/Concepts/Node-Keys/#node-private-key) in the data
    directory or specify the location using the [`--node-private-key` option](https://besu.hyperledger.org/en/stable/).
* Specify the `<destination_directory` as a [volume for the data directory](https://besu.hyperledger.org/en/stable/).

### Bug Fixes
- Fixing default resource locations inside docker [\#529](https://github.com/PegaSysEng/pantheon/pull/529)
- NewRoundMessageValidator ignores Round Number when comparing blocks [\#523](https://github.com/PegaSysEng/pantheon/pull/523)
- Fix Array Configurable command line options [\#514](https://github.com/PegaSysEng/pantheon/pull/514)

## Additions and Improvements
- RocksDB Metrics [\#531](https://github.com/PegaSysEng/pantheon/pull/531)
- Added `ibft_getValidatorsByBlockHash` JSON RPC [\#519](https://github.com/PegaSysEng/pantheon/pull/519)
- Expose metrics to Prometheus [\#506](https://github.com/PegaSysEng/pantheon/pull/506)
- Added `ibft_getValidatorsByBlockNumber` [\#499](https://github.com/PegaSysEng/pantheon/pull/499)
- Added `Roadmap.md` file. [\#494](https://github.com/PegaSysEng/pantheon/pull/494)
- Added JSON RPC `eth hashrate` method. [\#488](https://github.com/PegaSysEng/pantheon/pull/488)
- Account whitelist API [\#487](https://github.com/PegaSysEng/pantheon/pull/487)
- Added nodes whitelist JSON-RPC APIs [\#476](https://github.com/PegaSysEng/pantheon/pull/476)
- Added account whitelisting [\#460](https://github.com/PegaSysEng/pantheon/pull/460)
- Added configurable refresh delay for SyncingSubscriptionService on start up [\#383](https://github.com/PegaSysEng/pantheon/pull/383)
- Added the Command Line Style Guide  [\#530](https://github.com/PegaSysEng/pantheon/pull/530)

## Technical Improvements

-  Updated `--bootnodes` command option to take zero arguments [\#548](https://github.com/PegaSysEng/pantheon/pull/548)
- IBFT Integration Testing - Local Node is proposer [\#527](https://github.com/PegaSysEng/pantheon/pull/527)
- Remove vertx from discovery tests [\#539](https://github.com/PegaSysEng/pantheon/pull/539)
- IBFT Integration testing - Round Change [\#537](https://github.com/PegaSysEng/pantheon/pull/537)
- NewRoundMessageValidator creates RoundChangeValidator with correct value [\#518](https://github.com/PegaSysEng/pantheon/pull/518)
- Remove time dependency from BlockTimer tests [\#513](https://github.com/PegaSysEng/pantheon/pull/513)
- Gradle 5.1 [\#512](https://github.com/PegaSysEng/pantheon/pull/512)
- Metrics measurement adjustment [\#511](https://github.com/PegaSysEng/pantheon/pull/511)
- Metrics export for import command. [\#509](https://github.com/PegaSysEng/pantheon/pull/509)
- IBFT Integration test framework [\#502](https://github.com/PegaSysEng/pantheon/pull/502)
- IBFT message gossiping [\#501](https://github.com/PegaSysEng/pantheon/pull/501)
- Remove non-transactional mutation from KeyValueStore [\#500](https://github.com/PegaSysEng/pantheon/pull/500)
- Ensured that the blockchain queries class handles optionals better. [\#486](https://github.com/PegaSysEng/pantheon/pull/486)
- IBFT mining acceptance test [\#483](https://github.com/PegaSysEng/pantheon/pull/483)
- Set base directory name to be lowercase in building.md [\#474](https://github.com/PegaSysEng/pantheon/pull/474) (Thanks to [Matthalp](https://github.com/Matthalp))
- Moved admin\_peers to Admin API group [\#473](https://github.com/PegaSysEng/pantheon/pull/473)
- Nodes whitelist acceptance test [\#472](https://github.com/PegaSysEng/pantheon/pull/472)
- Rework RoundChangeManagerTest to not reuse validators [\#469](https://github.com/PegaSysEng/pantheon/pull/469)
- Ignore node files to support truffle. [\#467](https://github.com/PegaSysEng/pantheon/pull/467)
- IBFT pantheon controller [\#461](https://github.com/PegaSysEng/pantheon/pull/461)
- IBFT Round to update internal state on reception of NewRound Message [\#451](https://github.com/PegaSysEng/pantheon/pull/451)
- Update RoundChangeManager correctly create its message validator [\#450](https://github.com/PegaSysEng/pantheon/pull/450)
- Use seconds for block timer time unit [\#445](https://github.com/PegaSysEng/pantheon/pull/445)
- IBFT controller and future msgs handling [\#431](https://github.com/PegaSysEng/pantheon/pull/431)
- Allow IBFT Round to be created using PreparedCert [\#429](https://github.com/PegaSysEng/pantheon/pull/429)
- Added MessageValidatorFactory [\#425](https://github.com/PegaSysEng/pantheon/pull/425)
- Inround payload [\#423](https://github.com/PegaSysEng/pantheon/pull/423)
- Updated IbftConfig Fields [\#422](https://github.com/PegaSysEng/pantheon/pull/422)
- Repair IbftBlockCreator and add tests [\#421](https://github.com/PegaSysEng/pantheon/pull/421)
- Make Besu behave as a submodule [\#419](https://github.com/PegaSysEng/pantheon/pull/419)
- Ibft Height Manager [\#418](https://github.com/PegaSysEng/pantheon/pull/418)
- Ensure bootnodes are a subset of node whitelist [\#414](https://github.com/PegaSysEng/pantheon/pull/414)
- IBFT Consensus Round Classes [\#405](https://github.com/PegaSysEng/pantheon/pull/405)
- IBFT message payload tests [\#404](https://github.com/PegaSysEng/pantheon/pull/404)
- Validate enodeurl syntax from command line [\#403](https://github.com/PegaSysEng/pantheon/pull/403)
- Update errorprone [\#401](https://github.com/PegaSysEng/pantheon/pull/401)
- IBFT round change manager [\#393](https://github.com/PegaSysEng/pantheon/pull/393)
- IBFT RoundState [\#392](https://github.com/PegaSysEng/pantheon/pull/392)
- Move Block data generator test helper to test support package [\#391](https://github.com/PegaSysEng/pantheon/pull/391)
- IBFT message tests [\#367](https://github.com/PegaSysEng/pantheon/pull/367)

## 0.8.3

### Breaking Change to JSON RPC-API

From v0.8.3, incoming HTTP requests are only accepted from hostnames specified using the `--host-whitelist` command-line option. If not specified, the default value for `--host-whitelist` is `localhost`.

If using the URL `http://127.0.0.1` to make JSON-RPC calls, use `--host-whitelist` to specify the hostname `127.0.0.1` or update the hostname to `localhost`.

If your application publishes RPC ports, specify the hostnames when starting Besu. For example:

```bash
pantheon --host-whitelist=example.com
```

Specify `*` or `all` for `--host-whitelist` to effectively disable host protection and replicate pre-v0.8.3 behavior. This is not recommended for production code.

### Bug Fixes

- Repair Clique Proposer Selection [\#339](https://github.com/PegaSysEng/pantheon/pull/339)
- High TX volume swamps block processing [\#337](https://github.com/PegaSysEng/pantheon/pull/337)
- Check if the connectFuture has completed successfully [\#293](https://github.com/PegaSysEng/pantheon/pull/293)
- Switch back to Xerial Snappy Library [\#284](https://github.com/PegaSysEng/pantheon/pull/284)
- ShortHex of 0 should be '0x0', not '0x' [\#272](https://github.com/PegaSysEng/pantheon/pull/272)
- Fix pantheon CLI default values infinite loop [\#266](https://github.com/PegaSysEng/pantheon/pull/266)

### Additions and Improvements

- Added `--nodes-whitelist` parameter to CLI and NodeWhitelistController [\#346](https://github.com/PegaSysEng/pantheon/pull/346)
- Discovery wiring for `--node-whitelist` [\#365](https://github.com/PegaSysEng/pantheon/pull/365)
- Plumb in three more metrics [\#344](https://github.com/PegaSysEng/pantheon/pull/344)
- `ProposerSelection` to support multiple IBFT implementations [\#307](https://github.com/PegaSysEng/pantheon/pull/307)
- Configuration to support IBFT original and revised [\#306](https://github.com/PegaSysEng/pantheon/pull/306)
- Added host whitelist for JSON-RPC. [**Breaking Change**](#breaking-change-to-json-rpc-api) [\#295](https://github.com/PegaSysEng/pantheon/pull/295)
- Reduce `Block creation processed cancelled` log message to debug [\#294](https://github.com/PegaSysEng/pantheon/pull/294)
- Implement iterative peer search [\#268](https://github.com/PegaSysEng/pantheon/pull/268)
- Added RLP enc/dec for PrePrepare, Commit and NewRound messages [\#200](https://github.com/PegaSysEng/pantheon/pull/200)
- IBFT block mining [\#169](https://github.com/PegaSysEng/pantheon/pull/169)
- Added `--goerli` CLI option [\#370](https://github.com/PegaSysEng/pantheon/pull/370) (Thanks to [@Nashatyrev](https://github.com/Nashatyrev))
- Begin capturing metrics to better understand Besu's behaviour [\#326](https://github.com/PegaSysEng/pantheon/pull/326)

### Technical Improvements

- Extracted non-Docker CLI parameters to picoCLI mixin. [\#323](https://github.com/PegaSysEng/pantheon/pull/323)
- IBFT preprepare to validate round matches block [\#329](https://github.com/PegaSysEng/pantheon/pull/329)
- Fix acceptance test [\#324](https://github.com/PegaSysEng/pantheon/pull/324)
- Added the `IbftFinalState` [\#385](https://github.com/PegaSysEng/pantheon/pull/385)
- Constantinople Fork Block [\#382](https://github.com/PegaSysEng/pantheon/pull/382)
- Fix `pantheon.cli.BesuCommandTest` test on Windows [\#380](https://github.com/PegaSysEng/pantheon/pull/380)
- JDK smoke testing is being configured differently now [\#374](https://github.com/PegaSysEng/pantheon/pull/374)
- Re-enable clique AT [\#373](https://github.com/PegaSysEng/pantheon/pull/373)
- Ignoring acceptance test [\#372](https://github.com/PegaSysEng/pantheon/pull/372)
- Changes to support Gradle 5.0 [\#371](https://github.com/PegaSysEng/pantheon/pull/371)
- Clique: Prevent out of turn blocks interrupt in-turn mining [\#364](https://github.com/PegaSysEng/pantheon/pull/364)
- Time all tasks [\#361](https://github.com/PegaSysEng/pantheon/pull/361)
- Rework `VoteTallyCache` to better represent purpose [\#360](https://github.com/PegaSysEng/pantheon/pull/360)
- Add an `UNKNOWN` `DisconnectReason` [\#359](https://github.com/PegaSysEng/pantheon/pull/359)
- New round validation [\#353](https://github.com/PegaSysEng/pantheon/pull/353)
- Update get validators for block hash test to start from block 1 [\#352](https://github.com/PegaSysEng/pantheon/pull/352)
- Idiomatic Builder Pattern [\#345](https://github.com/PegaSysEng/pantheon/pull/345)
- Revert `Repair Clique Proposer Selection` \#339 - Breaks Görli testnet [\#343](https://github.com/PegaSysEng/pantheon/pull/343)
- No fixed ports in tests [\#340](https://github.com/PegaSysEng/pantheon/pull/340)
- Update clique acceptance test genesis file to use correct clique property names [\#338](https://github.com/PegaSysEng/pantheon/pull/338)
- Supporting list of addresses in logs subscription [\#336](https://github.com/PegaSysEng/pantheon/pull/336)
- Render handler exception to `System.err` instead of `.out` [\#334](https://github.com/PegaSysEng/pantheon/pull/334)
- Renamed IBFT message classes [\#333](https://github.com/PegaSysEng/pantheon/pull/333)
- Add additional RLP tests [\#332](https://github.com/PegaSysEng/pantheon/pull/332)
- Downgrading spotless to 3.13.0 to fix threading issues [\#325](https://github.com/PegaSysEng/pantheon/pull/325)
- `eth_getTransactionReceipt` acceptance test [\#322](https://github.com/PegaSysEng/pantheon/pull/322)
- Upgrade vertx to 3.5.4 [\#316](https://github.com/PegaSysEng/pantheon/pull/316)
- Round change validation [\#315](https://github.com/PegaSysEng/pantheon/pull/315)
- Basic IBFT message validators [\#314](https://github.com/PegaSysEng/pantheon/pull/314)
- Minor repairs to clique block scheduling [\#308](https://github.com/PegaSysEng/pantheon/pull/308)
- Dependencies Version upgrade [\#303](https://github.com/PegaSysEng/pantheon/pull/303)
- Build multiple JVM [\#301](https://github.com/PegaSysEng/pantheon/pull/301)
- Smart contract acceptance test [\#296](https://github.com/PegaSysEng/pantheon/pull/296)
- Fixing WebSocket error response [\#292](https://github.com/PegaSysEng/pantheon/pull/292)
- Reword error messages following exceptions during mining [\#291](https://github.com/PegaSysEng/pantheon/pull/291)
- Clique acceptance tests [\#290](https://github.com/PegaSysEng/pantheon/pull/290)
- Delegate creation of additional JSON-RPC methods to the BesuController [\#289](https://github.com/PegaSysEng/pantheon/pull/289)
- Remove unnecessary `RlpInput` and `RlpOutput` classes [\#287](https://github.com/PegaSysEng/pantheon/pull/287)
- Remove `RlpUtils` [\#285](https://github.com/PegaSysEng/pantheon/pull/285)
- Enabling previously ignored acceptance tests [\#282](https://github.com/PegaSysEng/pantheon/pull/282)
- IPv6 peers [\#281](https://github.com/PegaSysEng/pantheon/pull/281)
- IPv6 Bootnode [\#280](https://github.com/PegaSysEng/pantheon/pull/280)
- Acceptance test for `getTransactionReceipt` JSON-RPC method [\#278](https://github.com/PegaSysEng/pantheon/pull/278)
- Inject `StorageProvider` into `BesuController` instances [\#259](https://github.com/PegaSysEng/pantheon/pull/259)

## 0.8.2

### Removed
 - Removed `import-blockchain` command because nothing exports to the required format yet (PR [\#223](https://github.com/PegaSysEng/pantheon/pull/223))

### Bug Fixes
 - `io.netty.util.internal.OutOfDirectMemoryError` errors by removing reference counting from network messages.
 - Log spam: endless loop in `nioEventLoopGroup` thanks to [@5chdn](https://github.com/5chdn) for reporting) (PR [#261](https://github.com/PegaSysEng/pantheon/pull/261))
 - Rinkeby import can stall with too many fragments thanks to [@steffenkux](https://github.com/steffenkux) and [@5chdn](https://github.com/5chdn) for reporting) (PR [#255](https://github.com/PegaSysEng/pantheon/pull/255))
 - Clique incorrectly used the chain ID instead of the network ID in ETH status messages (PR [#209](https://github.com/PegaSysEng/pantheon/pull/209))
 - Gradle deprecation warnings (PR [#246](https://github.com/PegaSysEng/pantheon/pull/246) with thanks to [@jvirtanen](https://github.com/jvirtanen))
 - Consensus issue on Ropsten:
    - Treat output length as a maximum length for CALL operations (PR [#236](https://github.com/PegaSysEng/pantheon/pull/236))
    - ECRec precompile should return empty instead of 32 zero bytes when the input is invalid (PR [#227](https://github.com/PegaSysEng/pantheon/pull/227))
 - File name too long error while building from source thanks to [@5chdn](https://github.com/5chdn) for reporting) (PR [#221](https://github.com/PegaSysEng/pantheon/pull/221))
 - Loop syntax in `runBesuPrivateNetwork.sh` (PR [#237](https://github.com/PegaSysEng/pantheon/pull/237) thanks to [@matt9ucci](https://github.com/matt9ucci))
 - Fix `CompressionException: Snappy decompression failed` errors thanks to [@5chdn](https://github.com/5chdn) for reporting) (PR [#274](https://github.com/PegaSysEng/pantheon/pull/274))

### Additions and Improvements
 - Added `--ropsten` command line argument to make syncing to Ropsten easier (PR [#197](https://github.com/PegaSysEng/pantheon/pull/197) with thanks to [@jvirtanen](https://github.com/jvirtanen))
 - Enabled constantinople in `--dev-mode` (PR [#256](https://github.com/PegaSysEng/pantheon/pull/256))
 - Supported Constantinople with Clique thanks to [@5chdn](https://github.com/5chdn) for reporting) (PR [#250](https://github.com/PegaSysEng/pantheon/pull/250), PR [#247](https://github.com/PegaSysEng/pantheon/pull/247))
 - Implemented `eth_chainId` JSON-RPC method (PR [#219](https://github.com/PegaSysEng/pantheon/pull/219))
 - Updated client version to be ethstats friendly (PR [#258](https://github.com/PegaSysEng/pantheon/pull/258))
 - Added `--node-private-key` option to allow nodekey file to be specified separately to data directory thanks to [@peterbroadhurst](https://github.com/peterbroadhurst) for requesting)  (PR [#234](https://github.com/PegaSysEng/pantheon/pull/234))
 - Added `--banned-nodeids` option to prevent connection to specific nodes (PR [#254](https://github.com/PegaSysEng/pantheon/pull/254))
 - Send client quitting disconnect message to peers on shutdown (PR [#253](https://github.com/PegaSysEng/pantheon/pull/253))
 - Improved error message for port conflict error (PR [#232](https://github.com/PegaSysEng/pantheon/pull/232))

 ### Technical Improvements
 - Upgraded Ethereum reference tests to 6.0 beta 2. (thanks to [@jvirtanen](https://github.com/jvirtanen) for the initial upgrade to beta 1)
 - Set Java compiler default encoding to UTF-8 (PR [#238](https://github.com/PegaSysEng/pantheon/pull/238) thanks to [@matt9ucci](https://github.com/matt9ucci))
 - Removed duplicate code defining default JSON-RPC APIs (PR [#218](https://github.com/PegaSysEng/pantheon/pull/218) thanks to [@matt9ucci](https://github.com/matt9ucci))
 - Improved code for parsing config (PRs [#208](https://github.com/PegaSysEng/pantheon/pull/208), [#209](https://github.com/PegaSysEng/pantheon/pull/209))
 - Use `java.time.Clock` in favour of a custom Clock interface (PR [#220](https://github.com/PegaSysEng/pantheon/pull/220))
 - Improve modularity of storage systems (PR [#211](https://github.com/PegaSysEng/pantheon/pull/211), [#207](https://github.com/PegaSysEng/pantheon/pull/207))
 - Treat JavaDoc warnings as errors (PR [#171](https://github.com/PegaSysEng/pantheon/pull/171))
 - Add benchmark for `BlockHashOperation `as a template for benchmarking other EVM operations (PR [#203](https://github.com/PegaSysEng/pantheon/pull/203))
 - Added unit tests for `EthBlockNumber` (PR [#195](https://github.com/PegaSysEng/pantheon/pull/195) thanks to [@jvirtanen](https://github.com/jvirtanen))
 - Code style improvements (PR [#196](https://github.com/PegaSysEng/pantheon/pull/196) thanks to [@jvirtanen](https://github.com/jvirtanen))
 - Added unit tests for `Web3ClientVersion` (PR [#194](https://github.com/PegaSysEng/pantheon/pull/194) with thanks to [@jvirtanen](https://github.com/jvirtanen))
 - Removed RLPUtils from `RawBlockIterator` (PR [#179](https://github.com/PegaSysEng/pantheon/pull/179))
 - Replace the JNI based snappy library with a pure-Java version (PR [#257](https://github.com/PegaSysEng/pantheon/pull/257))<|MERGE_RESOLUTION|>--- conflicted
+++ resolved
@@ -16,11 +16,9 @@
   - Fast Sync
 
 ### Additions and Improvements
-<<<<<<< HEAD
 - Add RPC HTTP options to specify custom truststore and its password [#7978](https://github.com/hyperledger/besu/pull/7978)
-=======
 - Retrieve all transaction receipts for a block in one request [#6646](https://github.com/hyperledger/besu/pull/6646)
->>>>>>> 4435f752
+
 
 ### Bug fixes
 
