--- conflicted
+++ resolved
@@ -5,13 +5,10 @@
 
 ### Upcoming Breaking Changes
 ### Additions and Improvements
-<<<<<<< HEAD
-- Refine gas estimation algorithm for `eth_estimateGas` and `eth_createAccessList` [#8478](https://github.com/hyperledger/besu/pull/8478) including a new option to specify `--estimate-gas-tolerance-ratio`
-
-=======
 - Add `--profile=PERFORMANCE` for high spec nodes: increases rocksdb cache and enables parallel transaction processing [#8560](https://github.com/hyperledger/besu/pull/8560)
 - Add `--profile=PERFORMANCE_RPC` for high spec RPC nodes: increases rocksdb cache and caches last 2048 blocks [#8560](https://github.com/hyperledger/besu/pull/8560)
->>>>>>> cff5dad4
+- Refine gas estimation algorithm for `eth_estimateGas` and `eth_createAccessList` [#8478](https://github.com/hyperledger/besu/pull/8478) including a new option to specify `--estimate-gas-tolerance-ratio`
+
 #### Dependencies
 - update jc-kzg-4844 dependency from 2.0.0 to 2.1.1
 ### Bug fixes
