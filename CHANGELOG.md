--- conflicted
+++ resolved
@@ -4,11 +4,8 @@
 
 ### Additions and Improvements
 - Add discovery options to genesis file [#2944](https://github.com/hyperledger/besu/pull/2944)
-<<<<<<< HEAD
 - Add support for additional JWT auth algorithms [#3017](https://github.com/hyperledger/besu/pull/3017) 
-=======
 - Add validate-config subcommand to perform basic syntax validation of TOML config [#2994](https://github.com/hyperledger/besu/pull/2994)
->>>>>>> 4f448636
 
 ### Bug Fixes
 
