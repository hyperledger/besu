--- conflicted
+++ resolved
@@ -6,6 +6,8 @@
 - eip-1559 changes: accept transactions which have maxFeePerGas below current baseFee [\#2374](https://github.com/hyperledger/besu/pull/2374)
 - Introduced transitions for IBFT2 block rewards [\#1977](https://github.com/hyperledger/besu/pull/1977) 
 - Change Ethstats's status from experimental feature to stable. [\#2405](https://github.com/hyperledger/besu/pull/2405) 
+- Fixed disabling of native libraries for secp256k1 and altBn128. [\#2163](https://github.com/hyperledger/besu/pull/2163)
+
 
 ### Bug Fixes
 
@@ -65,11 +67,7 @@
 
 - Added ACCESS_LIST transactions to the list of transactions using legacy gas pricing for 1559 [\#2239](https://github.com/hyperledger/besu/pull/2239)
 - Reduced logging level of public key decoding failure of malformed packets. [\#2143](https://github.com/hyperledger/besu/pull/2143)
-<<<<<<< HEAD
-- Fixed disabling of native libraries for secp256k1 and altBn128. [\#2163](https://github.com/hyperledger/besu/pull/2163)
-=======
 - Add 1559 parameters to json-rpc responses.  [\#2222](https://github.com/hyperledger/besu/pull/2222) 
->>>>>>> 71206066
 
 ### Early Access Features
 
