--- conflicted
+++ resolved
@@ -28,14 +28,11 @@
 - Expose a method to get blob gas price from plugins [#8843](https://github.com/hyperledger/besu/pull/8843)
 - Experimental Bonsai Archive support [#7475](https://github.com/hyperledger/besu/pull/7475)
 - Use eth/69 by default [#8858](https://github.com/hyperledger/besu/pull/8858)
-<<<<<<< HEAD
+- `--snapsync-server-enabled` New option to enable serving snap sync data [#8512](https://github.com/hyperledger/besu/pull/8512)
 - Introduce history expiry behaviour [8875](https://github.com/hyperledger/besu/pull/8875)
   - SNAP sync will now download only headers for pre-checkpoint (pre-merge) blocks
   - `--snapsync-synchronizer-pre-checkpoint-headers-only-enabled` can be set to false to force SNAP sync to download pre-checkpoint (pre-merge) blocks
   - `--history-expiry-prune` can be used to enable online pruning of pre-checkpoint (pre-merge) blocks as well as modifying database garbage collection parameters to free up disk space from the pruned blocks
-=======
-- `--snapsync-server-enabled` New option to enable serving snap sync data [#8512](https://github.com/hyperledger/besu/pull/8512)
->>>>>>> a81af601
 
 #### Fusaka
 - EIP-7825 - Transaction gas limit cap [#8700](https://github.com/hyperledger/besu/pull/8700)
