# Changelog

## Unreleased

### Breaking Changes

### Upcoming Breaking Changes
- ETC Classic and Mordor network support in Besu is deprecated [#9437](https://github.com/hyperledger/besu/pull/9437)
- Holesky network is deprecated [#9437](https://github.com/hyperledger/besu/pull/9437)
- Sunsetting features - for more context on the reasoning behind the deprecation of these features, including alternative options, read [this blog post](https://www.lfdecentralizedtrust.org/blog/sunsetting-tessera-and-simplifying-hyperledger-besu)
    - ETC (Ethereum Classic) network support
    - Proof of Work consensus (PoW)
    - Clique Block Production (mining) - you will still be able to sync existing Clique networks, but not be a validator or create new Clique networks.
    - Fast Sync
  
### Additions and Improvements

<<<<<<< HEAD
##  25.12.0-RC1
=======
##  25.12.0
>>>>>>> 09360d16

### Breaking Changes
- Remove these deprecated CLI options [#9385](https://github.com/hyperledger/besu/pull/9385)
  - Remove`--Xbonsai-parallel-tx-processing-enabled` deprecated since 25.7.0. Use `--bonsai-parallel-tx-processing-enabled` instead.
  - Remove `--Xsnapsync-server-enabled` deprecated since 25.7.0. Use `--snapsync-server-enabled` instead.
  - Remove `--Xsnapsync-synchronizer-pre-merge-headers-only-enabled` deprecated since 25.7.0. Use `--snapsync-synchronizer-pre-checkpoint-headers-only-enabled` instead.
  - Remove `--Xhistory-expiry-prune` deprecated since 25.7.0. Use `--history-expiry-prune` instead.
- RPC changes to enhance compatibility with other ELs
  - Use error code 3 for execution reverted [#9365](https://github.com/hyperledger/besu/pull/9365)
  - eth_createAccessList now returns success result if execution reverted [#9358](https://github.com/hyperledger/besu/pull/9358)
  - Return null result if block not found for `debug_accountAt`, `debug_setHead`, `eth_call`, `eth_getBlockReceipts`, `eth_getProof`, `eth_simulateV1`, `eth_getBalance`, `eth_getCode`, `eth_getStorageAt`, `eth_getTransactionCount` [#9303](https://github.com/hyperledger/besu/pull/9303)
- Remove PoW specific RPCs: `eth_getMinerDataByBlockHash`, `eth_getMinerDataByBlockNumber`, `miner_setCoinbase`, `miner_setEtherbase` [#9481](https://github.com/hyperledger/besu/pull/9481), `eth_coinbase` [#9487](https://github.com/hyperledger/besu/pull/9487)
- Remove PoW CLI options: `--miner-enabled`, `--miner-coinbase` [#9486](https://github.com/hyperledger/besu/pull/9486)

### Upcoming Breaking Changes
- ETC Classic and Mordor network support in Besu is deprecated [#9437](https://github.com/hyperledger/besu/pull/9437)
- Holesky network is deprecated [#9437](https://github.com/hyperledger/besu/pull/9437)
- Sunsetting features - for more context on the reasoning behind the deprecation of these features, including alternative options, read [this blog post](https://www.lfdecentralizedtrust.org/blog/sunsetting-tessera-and-simplifying-hyperledger-besu)
  - ETC (Ethereum Classic) network support
  - Proof of Work consensus (PoW)
  - Clique Block Production (mining) - you will still be able to sync existing Clique networks, but not be a validator or create new Clique networks.
  - Fast Sync

### Additions and Improvements
- Update to vertx 4.5.22 [#9375](https://github.com/hyperledger/besu/pull/9375)
- Add `opcodes` optional parameter to RPC methods: `debug_standardTraceBlockToFile`, `debug_standardTraceBadBlockToFile`, `debug_traceBlockByNumber`, `debug_traceBlockByHash`, `debug_traceTransaction`, `debug_traceBlock`, `debug_traceCall` for tracing specified opcodes [#9335](https://github.com/hyperledger/besu/pull/9335)
- Use Eclipse Temurin OpenJDK JRE in Besu docker image [#9392](https://github.com/hyperledger/besu/pull/9392)
- Performance: 5-6x faster toFastHex calculation for engine_getBlobsV2 [#9426](https://github.com/hyperledger/besu/pull/9426)
- Performance: Optimise `engine_getPayload*` methods and `engine_getBlobsV2` [#9445](https://github.com/hyperledger/besu/pull/9445)
- Add Linea named networks for `linea_mainnet` and `linea_sepolia` [#9436](https://github.com/hyperledger/besu/pull/9436), [#9518](https://github.com/hyperledger/besu/pull/9518)
- Add `eth_subscribe` and `eth_unsubscribe` support to IPC service [#9504](https://github.com/hyperledger/besu/pull/9504)
- Add experimental `callTracer` tracer option to `debug_trace*` methods. Enabled using `--Xenable-extra-debug-tracers=true` option. Issue [#8326][issue_8326] implemented via PR [#8960][PR_8960] and [#9072][PR_9072].

### Bug fixes
- Fix non-deterministic sub-protocol registration during IBFT2 to QBFT consensus migration [#9516](https://github.com/hyperledger/besu/pull/9516)
- Fix loss of colored output in terminal when using `--color-enabled=true` option [#8908](https://github.com/hyperledger/besu/issues/8908)
- Fix an issue where Besu does not support `0x80` as transaction type when decoding eth/69 receipts [#9520](https://github.com/hyperledger/besu/issues/9520)

[issue_8326]: https://github.com/hyperledger/besu/issues/8326
[PR_9072]: https://github.com/hyperledger/besu/pull/9072
[PR_8960]: https://github.com/hyperledger/besu/pull/8960

## 25.11.0

### Breaking Changes

### Upcoming Breaking Changes
- Deprecated CLI options
  - `--Xbonsai-parallel-tx-processing-enabled` is deprecated since 25.7.0. Use `--bonsai-parallel-tx-processing-enabled` instead.
  - `--Xsnapsync-server-enabled` is deprecated since 25.7.0. Use `--snapsync-server-enabled` instead.
  - `--Xsnapsync-synchronizer-pre-merge-headers-only-enabled` is deprecated since 25.7.0. Use `--snapsync-synchronizer-pre-checkpoint-headers-only-enabled` instead.
  - `--Xhistory-expiry-prune` is deprecated since 25.7.0. Use `--history-expiry-prune` instead.
- Sunsetting features - for more context on the reasoning behind the deprecation of these features, including alternative options, read [this blog post](https://www.lfdecentralizedtrust.org/blog/sunsetting-tessera-and-simplifying-hyperledger-besu)
  - Proof of Work consensus (PoW)
  - Fast Sync

### Additions and Improvements
- Add Osaka, BPO1 and BPO2 fork times for mainnet [#9380](https://github.com/hyperledger/besu/pull/9380)
- Add blockTimestamp to receipt logs for `eth_getBlockReceipts` and `eth_getTransactionReceipt` results [#9294](https://github.com/hyperledger/besu/pull/9294)
- Upgrade to execution-spec-tests v5.3.0 [#9301](https://github.com/hyperledger/besu/pull/9301)
- Update to netty 4.2.7.Final [#9330](https://github.com/hyperledger/besu/pull/9330)
- Ability to enable/disable stack, storage and returnData tracing data in debug_traceStandardBlockToFile and debug_traceStandardBadBlockToFile endpoints [#9183](https://github.com/hyperledger/besu/pull/9183)
- Increase mainnet gas limit to 60M [#9339](https://github.com/hyperledger/besu/pull/9339)
- Update to tuweni 2.7.2 [#9338](https://github.com/hyperledger/besu/pull/9338)

### Bug fixes

## 25.10.0
This is a recommended update for Hoodi users for the Fusaka hardfork.

### Breaking Changes

### Upcoming Breaking Changes
- Deprecated CLI options
  - `--Xbonsai-parallel-tx-processing-enabled` is deprecated since 25.7.0. Use `--bonsai-parallel-tx-processing-enabled` instead.
  - `--Xsnapsync-server-enabled` is deprecated since 25.7.0. Use `--snapsync-server-enabled` instead.
  - `--Xsnapsync-synchronizer-pre-merge-headers-only-enabled` is deprecated since 25.7.0. Use `--snapsync-synchronizer-pre-checkpoint-headers-only-enabled` instead.
  - `--Xhistory-expiry-prune` is deprecated since 25.7.0. Use `--history-expiry-prune` instead.
- Sunsetting features - for more context on the reasoning behind the deprecation of these features, including alternative options, read [this blog post](https://www.lfdecentralizedtrust.org/blog/sunsetting-tessera-and-simplifying-hyperledger-besu)
  - Proof of Work consensus (PoW)
  - Fast Sync

### Additions and Improvements
- Add blockTimestamp to `eth_getLogs` result [#9278](https://github.com/hyperledger/besu/pull/9278)
- Add `--ethstats-report-interval` CLI option to control ethstats reporting frequency instead of using hardcoded 5-second interval [#9271](https://github.com/hyperledger/besu/pull/9271)
- Add `isCancelled` method to `TransactionEvaluationContext`. That way selectors could check if the block creation has been cancelled or in timeout [#9285](https://github.com/hyperledger/besu/pull/9285)
- Performance improvements for MOD related opcodes [#9188](https://github.com/hyperledger/besu/pull/9188) thanks to [@thomas-quadratic](https://github.com/thomas-quadratic)

### Bug fixes

## 25.10.0-RC2
This RC is a pre-release, recommended update for Holesky and Sepolia users for the Fusaka hardfork.
This updates a dependency used for PeerDAS.
This RC is still pending burn in for mainnet.

### Breaking Changes

### Upcoming Breaking Changes
- Deprecated CLI options
  - `--Xbonsai-parallel-tx-processing-enabled` is deprecated since 25.7.0. Use `--bonsai-parallel-tx-processing-enabled` instead.
  - `--Xsnapsync-server-enabled` is deprecated since 25.7.0. Use `--snapsync-server-enabled` instead.
  - `--Xsnapsync-synchronizer-pre-merge-headers-only-enabled` is deprecated since 25.7.0. Use `--snapsync-synchronizer-pre-checkpoint-headers-only-enabled` instead.
  - `--Xhistory-expiry-prune` is deprecated since 25.7.0. Use `--history-expiry-prune` instead.
- Sunsetting features - for more context on the reasoning behind the deprecation of these features, including alternative options, read [this blog post](https://www.lfdecentralizedtrust.org/blog/sunsetting-tessera-and-simplifying-hyperledger-besu)
  - Proof of Work consensus (PoW)
  - Fast Sync

### Additions and Improvements
- Performance improvements to EQ opcode [#9229](https://github.com/hyperledger/besu/pull/9229)
- Update jc-kzg dependency [#9261](https://github.com/hyperledger/besu/pull/9261)

### Bug fixes

## 25.10.0-RC1
This RC is a pre-release for Holesky and Sepolia users.
Only upgrade to this release if you're experiencing the eth_subscribe or ethstats known issue from 25.9.0.
- fixes and more info [#9212](https://github.com/hyperledger/besu/pull/9212) and [#9220](https://github.com/hyperledger/besu/pull/9220)
This RC is still pending burn in for mainnet.

### Breaking Changes

### Upcoming Breaking Changes
- Deprecated CLI options
  - `--Xbonsai-parallel-tx-processing-enabled` is deprecated since 25.7.0. Use `--bonsai-parallel-tx-processing-enabled` instead.
  - `--Xsnapsync-server-enabled` is deprecated since 25.7.0. Use `--snapsync-server-enabled` instead.
  - `--Xsnapsync-synchronizer-pre-merge-headers-only-enabled` is deprecated since 25.7.0. Use `--snapsync-synchronizer-pre-checkpoint-headers-only-enabled` instead.
  - `--Xhistory-expiry-prune` is deprecated since 25.7.0. Use `--history-expiry-prune` instead.
- Sunsetting features - for more context on the reasoning behind the deprecation of these features, including alternative options, read [this blog post](https://www.lfdecentralizedtrust.org/blog/sunsetting-tessera-and-simplifying-hyperledger-besu)
  - Proof of Work consensus (PoW)
  - Fast Sync

### Additions and Improvements
- Update spring security framework (toml parsing) [#9153](https://github.com/hyperledger/besu/pull/9153)
- Update grpc and guava [#9150](https://github.com/hyperledger/besu/pull/9150)
- Implement optional sender balance checks in the layered txpool [#9176](https://github.com/hyperledger/besu/pull/9176)
- Add `--cache-last-block-headers` flag to cache the last n block headers persisted to the blockchain [#9223](https://github.com/hyperledger/besu/pull/9223)
- Manage unexpected exceptions during block creation [#9208](https://github.com/hyperledger/besu/pull/9208)
- Upgrade to execution-spec-tests v5.1.0 [#9226](https://github.com/hyperledger/besu/pull/9226)
- Add `--cache-last-block-headers-preload-enabled` flag to enable preloading the block headers cache during startup time [#9248](https://github.com/hyperledger/besu/pull/9248)
- Upgrade to execution-spec-tests v5.2.0 [#9226](https://github.com/hyperledger/besu/pull/9226), [#9242](https://github.com/hyperledger/besu/pull/9242)

### Bug fixes
- Fix eth_subscribe RPC failing returning a block response [#9212](https://github.com/hyperledger/besu/pull/9212)
- Fix ethstats integration failing to provide block updates to ethstats server [#9220](https://github.com/hyperledger/besu/pull/9220)

## 25.9.0

### Breaking Changes
- Remove deprecated option `--bonsai-maximum-back-layers-to-load` (deprecated since 23.4.0). Use `--bonsai-historical-block-limit` instead 

### Known issue 
Affects users of eth_subscribe (WebSocket) eg SSV, and ethstats integration
- symptom: `io.vertx.core.json.EncodeException: Failed to encode as JSON: Java 8 optional type`
- fixes and more info [#9212](https://github.com/hyperledger/besu/pull/9212) and [#9220](https://github.com/hyperledger/besu/pull/9220)
- if you experience this issue, you can downgrade to the previous released version of Besu, or build off main if that is an option for your environment.

### Upcoming Breaking Changes
- Deprecated CLI options
  - `--Xbonsai-parallel-tx-processing-enabled` is deprecated since 25.7.0. Use `--bonsai-parallel-tx-processing-enabled` instead.
  - `--Xsnapsync-server-enabled` is deprecated since 25.7.0. Use `--snapsync-server-enabled` instead.
  - `--Xsnapsync-synchronizer-pre-merge-headers-only-enabled` is deprecated since 25.7.0. Use `--snapsync-synchronizer-pre-checkpoint-headers-only-enabled` instead.
  - `--Xhistory-expiry-prune` is deprecated since 25.7.0. Use `--history-expiry-prune` instead.
- Sunsetting features - for more context on the reasoning behind the deprecation of these features, including alternative options, read [this blog post](https://www.lfdecentralizedtrust.org/blog/sunsetting-tessera-and-simplifying-hyperledger-besu)
  - Proof of Work consensus (PoW)
  - Fast Sync

### Additions and Improvements
- Update log4j [#9131](https://github.com/hyperledger/besu/pull/9131)
- Update netty [#9156](https://github.com/hyperledger/besu/pull/9156)
- Expose new method to query hardfork by block number Plugin API [#9115](https://github.com/hyperledger/besu/pull/9115)
- Support loading multiple transaction selector plugins [#8743](https://github.com/hyperledger/besu/pull/9139)
- Configurable limit for how much time plugins are allowed to take, to propose transactions, during block creation [#9184](https://github.com/hyperledger/besu/pull/9184)
- Add Osaka, BPO1 and BPO2 fork times for holesky, hoodi and sepolia [#9196](https://github.com/hyperledger/besu/pull/9196)
- Ability to export ERA1 files [#9081](https://github.com/hyperledger/besu/pull/9081)

#### Performance
- Add jmh benchmarks for some compute-related opcodes [#9069](https://github.com/hyperledger/besu/pull/9069)
- Improve EcRecover precompile performance [#9053](https://github.com/hyperledger/besu/pull/9053)

## 25.8.0
### Breaking Changes
- Change in behavior for `eth_estimateGas` to improve accuracy when used on a network with a base fee market. 
  - if there are no gas pricing parameters specified in the request, then gas price for the transaction is set to the base fee value [#8888](https://github.com/hyperledger/besu/pull/8888)
  - however, if you specify gas price of 0, the estimation will fail if the baseFee is > 0
- Remove PoAMetricsService and IbftQueryService which have been deprecated since 2019 and are replaced by PoaQueryService and BftQueryService respectively [#8940](https://github.com/hyperledger/besu/pull/8940)
- Remove deprecated `Quantity.getValue` method (deprecated since 2019) [#8968](https://github.com/hyperledger/besu/pull/8968)
- Support for block creation on networks running a pre-Byzantium fork is removed, after being deprecated for a few months. If still running a pre-Byzantium network, it needs to be updated to continue to produce blocks [#9005](https://github.com/hyperledger/besu/pull/9005)
- Remove support for Ethereum protocol version `eth/67`. [#9008](https://github.com/hyperledger/besu/pull/9008). 
- Abort startup if boolean command line options are specified more than once [#8898](https://github.com/hyperledger/besu/pull/8898)
- Ubuntu 20.04 is no longer supported. You need at least 22.04 (required for native libraries).
- Improve performance of OperandStack resizes for deep stacks (> 100 elements). Impacts general EVM performance while working with deep stacks [#8869](https://github.com/hyperledger/besu/pull/8869)

### Upcoming Breaking Changes
- Deprecated CLI options
  - `--Xbonsai-parallel-tx-processing-enabled` is deprecated since 25.7.0. Use `--bonsai-parallel-tx-processing-enabled` instead.
  - `--Xsnapsync-server-enabled` is deprecated since 25.7.0. Use `--snapsync-server-enabled` instead.
  - `--Xsnapsync-synchronizer-pre-merge-headers-only-enabled` is deprecated since 25.7.0. Use `--snapsync-synchronizer-pre-checkpoint-headers-only-enabled` instead.
  - `--Xhistory-expiry-prune` is deprecated since 25.7.0. Use `--history-expiry-prune` instead.
- Sunsetting features - for more context on the reasoning behind the deprecation of these features, including alternative options, read [this blog post](https://www.lfdecentralizedtrust.org/blog/sunsetting-tessera-and-simplifying-hyperledger-besu)
  - Proof of Work consensus (PoW)
  - Fast Sync

### Additions and Improvements
- Improve transaction simulation and gas estimation when no gas pricing is present [#8888](https://github.com/hyperledger/besu/pull/8888)
- Add option to trace reference tests during execution [#8878](https://github.com/hyperledger/besu/pull/8878)
- Expose methods to query hardfork by block header or for the next block in the Plugin API [#8909](https://github.com/hyperledger/besu/pull/8909)
- Add `WorldStateService` to the plugin API [#9024](https://github.com/hyperledger/besu/pull/9024)
- Wait for peers before starting Backward Sync [#9003](https://github.com/hyperledger/besu/pull/9003)
- LUKSO Mainnet Pectra Hardfork [#9070](https://github.com/hyperledger/besu/pull/9070)
- More informative logs during block creation [#9020](https://github.com/hyperledger/besu/pull/9020)
- Faster block creation, reducing the time spent committing world state changes [#9023](https://github.com/hyperledger/besu/pull/9023)

#### Dependencies
- Generate distribution dependencies catalog [#8987](https://github.com/hyperledger/besu/pull/8987)
- Update commons dependencies [#9114](https://github.com/hyperledger/besu/pull/9114)
  - resolves CVE-2025-48924
  - resolves CVE-2020-15250
- Update Netty [#9112](https://github.com/hyperledger/besu/pull/9112)
  - resolves CVE-2025-55163

#### Performance
- Improve the sync performance by not RLP decoding bodies during sync. This means we are using less memory and CPU, allowing us to increase the parallelism of the download pipeline, which has been increased from 4 to 8. Can be reduced again with  `--Xsynchronizer-downloader-parallelism=4` [#8959](https://github.com/hyperledger/besu/pull/8959)
- Enable decoding for large RPC requests [#8877](https://github.com/hyperledger/besu/pull/8877)
- Add `--attempt-cache-bust` to evmtool benchmark subcommand [#8985](https://github.com/hyperledger/besu/pull/8985)
- Add gas usage metric to eth_call [#9019](https://github.com/hyperledger/besu/pull/9019)
- Improve P256Verify precompile performance [#9035](https://github.com/hyperledger/besu/pull/9035)

#### Fusaka devnets
- EIP-7910 - `eth_config` JSON-RPC Method [#8417](https://github.com/hyperledger/besu/pull/8417), [#8946](https://github.com/hyperledger/besu/pull/8946), [#9015](https://github.com/hyperledger/besu/pull/9015)

### Bug fixes
- Fix bug with `eth_estimateGas` on QBFT - use zero address when doing simulation against `pending` block [#9031](https://github.com/hyperledger/besu/pull/9031)

## 25.7.0
### Breaking Changes
- Changes in Maven coordinates of Besu artifacts to avoid possible collisions with other libraries when packaging plugins. See [Appendix A](#appendix-a) for a mapping. [#8589](https://github.com/hyperledger/besu/pull/8589) [#8746](https://github.com/hyperledger/besu/pull/8746)
- `BesuContext` is removed, since deprecated in favor of `ServiceManager` since `24.12.0`
- Remove the deprecated `--Xbonsai-trie-logs-pruning-window-size`, use `--bonsai-trie-logs-pruning-window-size` instead. [#8823](https://github.com/hyperledger/besu/pull/8823)
- Remove the deprecated `--Xbonsai-limit-trie-logs-enabled`, use `--bonsai-limit-trie-logs-enabled` instead. [#8704](https://github.com/hyperledger/besu/issues/8704)
- Remove the deprecated `--Xbonsai-trie-log-pruning-enabled`, use `--bonsai-limit-trie-logs-enabled` instead. [#8704](https://github.com/hyperledger/besu/issues/8704)
- Remove the deprecated `--Xsnapsync-bft-enabled`. SNAP sync is now supported for BFT networks. [#8861](https://github.com/hyperledger/besu/pull/8861)
- Remove methods from gas calculator deprecated since 24.4 `create2OperationGasCost`, `callOperationGasCost`, `createOperationGasCost`, and `cost` [#8817](https://github.com/hyperledger/besu/pull/8817)
- Sunsetting features - for more context on the reasoning behind the deprecation of these features, including alternative options, read [this blog post](https://www.lfdecentralizedtrust.org/blog/sunsetting-tessera-and-simplifying-hyperledger-besu)
  - Stratum mining has been removed (part of PoW) [#8802](https://github.com/hyperledger/besu/pull/8802)
  - PoW RPCs removed: `eth_getWork`, `eth_submitWork`, `eth_getHashrate`, `eth_submitHashrate`, `eth_hashrate`
  - Privacy RPC API groups removed: `EEA` and `PRIV` [#8803](https://github.com/hyperledger/besu/pull/8803)
- Introduce history expiry behaviour for mainnet [8875](https://github.com/hyperledger/besu/pull/8875)
  - SNAP sync will now download only headers for pre-checkpoint (pre-merge) blocks
  - `--snapsync-synchronizer-pre-checkpoint-headers-only-enabled` can be set to false to force SNAP sync to download pre-checkpoint (pre-merge) blocks
  - `--history-expiry-prune` can be used to enable online pruning of pre-checkpoint (pre-merge) blocks as well as modifying database garbage collection parameters to free up disk space from the pruned blocks

### Upcoming Breaking Changes
- `--Xbonsai-parallel-tx-processing-enabled` is deprecated, use `--bonsai-parallel-tx-processing-enabled` instead.
- `--Xsnapsync-server-enabled` is deprecated, use `--snapsync-server-enabled` instead [#8512](https://github.com/hyperledger/besu/pull/8512)
- Sunsetting features - for more context on the reasoning behind the deprecation of these features, including alternative options, read [this blog post](https://www.lfdecentralizedtrust.org/blog/sunsetting-tessera-and-simplifying-hyperledger-besu)
  - Proof of Work consensus (PoW)
  - Fast Sync
- Support for block creation on networks running a pre-Byzantium fork is deprecated for removal in a future release, after that to update Besu on nodes that build blocks, your network needs to be upgraded at least to the Byzantium fork. The main reason is to simplify world state management during block creation, since before Byzantium for each selected transaction, the receipt must contain the root hash of the modified world state, and this does not play well with the new plugin features and future work on parallelism.
- `--Xsnapsync-synchronizer-pre-merge-headers-only-enabled` is deprecated and will be removed in a future release. Use `--snapsync-synchronizer-pre-checkpoint-headers-only-enabled` instead.
- `--Xhistory-expiry-prune` is deprecated and will be removed in a future release. Use `--history-expiry-prune` instead.

### Additions and Improvements
- Introduce the `TransactionValidatorService` to allow plugins to add custom validation rules [#8793](https://github.com/hyperledger/besu/pull/8793)
- Implement rewardPercentile cap in eth_feeHistory [#8748](https://github.com/hyperledger/besu/pull/8748)
- Expose a method to get blob gas price from plugins [#8843](https://github.com/hyperledger/besu/pull/8843)
- Experimental Bonsai Archive support [#7475](https://github.com/hyperledger/besu/pull/7475)
- Use eth/69 by default [#8858](https://github.com/hyperledger/besu/pull/8858)
- `--snapsync-server-enabled` New option to enable serving snap sync data [#8512](https://github.com/hyperledger/besu/pull/8512)
- Introduce history expiry behaviour [#8875](https://github.com/hyperledger/besu/pull/8875)
  - SNAP sync will now download only headers for pre-checkpoint (pre-merge) blocks
  - `--snapsync-synchronizer-pre-checkpoint-headers-only-enabled` can be set to false to force SNAP sync to download pre-checkpoint (pre-merge) blocks
  - `--history-expiry-prune` can be used to enable online pruning of pre-checkpoint (pre-merge) blocks as well as modifying database garbage collection parameters to free up disk space from the pruned blocks

### Performance
- Increase mainnet gas limit to 45M [#8824](https://github.com/hyperledger/besu/pull/8824)
- Enable parallel tx processing by default if Bonsai is used [#8668](https://github.com/hyperledger/besu/pull/8668)
- Remove redundant serialization of json params [#8847](https://github.com/hyperledger/besu/pull/8847)
- Improve ExtCodeHash performance [#8811](https://github.com/hyperledger/besu/pull/8811)
- Improve ModExp precompile performance [#8868](https://github.com/hyperledger/besu/pull/8868)

#### Fusaka (SFI'd and CFI'd)
- EIP-7825 - Transaction gas limit cap [#8700](https://github.com/hyperledger/besu/pull/8700)
- EIP-7823 - Modexp upper bounds [#8632](https://github.com/hyperledger/besu/pull/8632)
- EIP-7892 - Max number of blobs per transaction [#8761](https://github.com/hyperledger/besu/pull/8761)
- EIP-7934 - RLP Execution Block Size Limit [#8765](https://github.com/hyperledger/besu/pull/8765)
- EIP-7951 - Precompile for secp256r1 Curve Support [#8750](https://github.com/hyperledger/besu/pull/8750)

### Bug fixes

#### Appendix A
| Old Module Name | New Module Name |
|---|---|
| org.hyperledger.besu.internal:dsl | org.hyperledger.besu.internal:besu-acceptance-tests-dsl |
| org.hyperledger.besu.internal:besu | org.hyperledger.besu.internal:besu-app |
| org.hyperledger.besu.internal:config | org.hyperledger.besu.internal:besu-config |
| org.hyperledger.besu.internal:clique | org.hyperledger.besu.internal:besu-consensus-clique |
| org.hyperledger.besu.internal:common | org.hyperledger.besu.internal:besu-consensus-common |
| org.hyperledger.besu.internal:ibft | org.hyperledger.besu.internal:besu-consensus-ibft |
| org.hyperledger.besu.internal:ibftlegacy | org.hyperledger.besu.internal:besu-consensus-ibftlegacy |
| org.hyperledger.besu.internal:merge | org.hyperledger.besu.internal:besu-consensus-merge |
| org.hyperledger.besu.internal:qbft | org.hyperledger.besu.internal:besu-consensus-qbft |
| org.hyperledger.besu.internal:qbft-core | org.hyperledger.besu.internal:besu-consensus-qbft-core |
| org.hyperledger.besu.internal:algorithms | org.hyperledger.besu.internal:besu-crypto-algorithms |
| org.hyperledger.besu.internal:services | org.hyperledger.besu.internal:besu-crypto-services |
| org.hyperledger.besu:besu-datatypes | org.hyperledger.besu:besu-datatypes |
| org.hyperledger.besu.internal:api | org.hyperledger.besu.internal:besu-ethereum-api |
| org.hyperledger.besu.internal:blockcreation | org.hyperledger.besu.internal:besu-ethereum-blockcreation |
| org.hyperledger.besu.internal:core | org.hyperledger.besu.internal:besu-ethereum-core |
| org.hyperledger.besu.internal:eth | org.hyperledger.besu.internal:besu-ethereum-eth |
| org.hyperledger.besu.internal:p2p | org.hyperledger.besu.internal:besu-ethereum-p2p |
| org.hyperledger.besu.internal:permissioning | org.hyperledger.besu.internal:besu-ethereum-permissioning |
| org.hyperledger.besu.internal:referencetests | org.hyperledger.besu.internal:besu-ethereum-referencetests |
| org.hyperledger.besu.internal:rlp | org.hyperledger.besu.internal:besu-ethereum-rlp |
| org.hyperledger.besu.internal:trie | org.hyperledger.besu.internal:besu-ethereum-trie |
| org.hyperledger.besu:evm | org.hyperledger.besu:besu-evm |
| org.hyperledger.besu.internal:metrics-core | org.hyperledger.besu.internal:besu-metrics-core |
| org.hyperledger.besu:plugin-api | org.hyperledger.besu:besu-plugin-api |
| org.hyperledger.besu.internal:testutil | org.hyperledger.besu.internal:besu-testutil |
| org.hyperledger.besu.internal:util | org.hyperledger.besu.internal:besu-util |
| org.hyperledger.besu.internal:nat | org.hyperledger.besu.internal:besu-nat |
| org.hyperledger.besu.internal:tasks | org.hyperledger.besu.internal:besu-services-tasks |
| org.hyperledger.besu.internal:pipeline | org.hyperledger.besu.internal:besu-services-pipeline |
| org.hyperledger.besu.internal:kvstore | org.hyperledger.besu.internal:besu-services-kvstore |

## 25.6.0
### Breaking Changes
- Sunset features - for more context on the reasoning behind the removal of these features, including alternative options, read [this blog post](https://www.lfdecentralizedtrust.org/blog/sunsetting-tessera-and-simplifying-hyperledger-besu)
  - Remove onchain permissioning [#8597](https://github.com/hyperledger/besu/pull/8597)
  - Remove Tessera Privacy feature [#8369](https://github.com/hyperledger/besu/pull/8369)
- Remove `MetricSystem::createLabelledGauge` deprecated since `24.12.0`, replace it with `MetricSystem::createLabelledSuppliedGauge` [#8299](https://github.com/hyperledger/besu/pull/8299)
- Remove the deprecated `--tx-pool-disable-locals` option, use `--tx-pool-no-local-priority` instead. [#8614](https://github.com/hyperledger/besu/pull/8614)
- Remove the deprecated `--Xsnapsync-synchronizer-flat-db-healing-enabled`, use `--Xbonsai-full-flat-db-enabled` instead. [#8415](https://github.com/hyperledger/besu/issues/8415)
- Change in behavior, the non-standard `strict` parameter of the `eth_estimateGas` method changed its default from `false` to `true`, for more accurate estimations. It is still possible to force the previous behavior, explicitly passing the `strict` parameter in the request, set to `false` [#8629](https://github.com/hyperledger/besu/pull/8629)


### Upcoming Breaking Changes
- `--Xbonsai-limit-trie-logs-enabled` is deprecated, use `--bonsai-limit-trie-logs-enabled` instead.
- `--Xbonsai-trie-log-pruning-enabled` is deprecated, use `--bonsai-limit-trie-logs-enabled` instead.
- `--Xbonsai-trie-logs-pruning-window-size` is deprecated, use `--bonsai-trie-logs-pruning-window-size` instead.
- `--Xsnapsync-bft-enabled` is deprecated and will be removed in a future release. SNAP sync is supported for BFT networks.
- Sunsetting features - for more context on the reasoning behind the deprecation of these features, including alternative options, read [this blog post](https://www.lfdecentralizedtrust.org/blog/sunsetting-tessera-and-simplifying-hyperledger-besu)
  - Proof of Work consensus (PoW)
  - Fast Sync
- Support for block creation on networks running a pre-Byzantium fork is deprecated for removal in a future release, after that to update Besu on nodes that build blocks, your network needs to be upgraded at least to the Byzantium fork. The main reason is to simplify world state management during block creation, since before Byzantium for each selected transaction, the receipt must contain the root hash of the modified world state, and this does not play well with the new plugin features and future work on parallelism.

### Additions and Improvements
- Add eth/69 protocol for optional use by using the `--Xeth-capability-max=69` flag (currently defaults to 68) [#8519](https://github.com/hyperledger/besu/pull/8519)
- BlobDB GC early access config options:
  - `--Xplugin-rocksdb-blockchain-blob-garbage-collection-enabled` Adds ability to enable BlobDB GC for BLOCKCHAIN column family [#8599](https://github.com/hyperledger/besu/pull/8599)
  - `--Xplugin-rocksdb-blob-garbage-collection-age-cutoff`, `--Xplugin-rocksdb-blob-garbage-collection-force-threshold` BlobDB GC config options [#8599](https://github.com/hyperledger/besu/pull/8599)
- Increase default target-gas-limit to 60M for Ephemery [#8622](https://github.com/hyperledger/besu/pull/8622)
- Increase default target-gas-limit to 60M for Hoodi [#8705](https://github.com/hyperledger/besu/pull/8705)
- Gas estimation `eth_estimateGas`:
  - Estimate gas on pending block by default [#8627](https://github.com/hyperledger/besu/pull/8627)
  - Estimate gas is now strict by default [#8629](https://github.com/hyperledger/besu/pull/8629)
- Update ref test to 4.5.0 [#8643](https://github.com/hyperledger/besu/pull/8643)
- EVM skip unnecessary state access for CALL/LOG [#8639](https://github.com/hyperledger/besu/pull/8639)
- EIP-5920 - PAY opcode [#8498](https://github.com/hyperledger/besu/pull/8498)
- EIP-7892 - Blob Parameter Only (BPO) forks [#8671](https://github.com/hyperledger/besu/pull/8671)
- EIP-7883 - MODEXP gas cost increase [#8707](https://github.com/hyperledger/besu/pull/8707)

#### Dependencies
- Update discovery library to 25.4.0 [#8635](https://github.com/hyperledger/besu/pull/8635)
- Upgrade Gradle to 8.14 and related plugins [#8638](https://github.com/hyperledger/besu/pull/8638)
- Make gas estimation strict by default [#8629](https://github.com/hyperledger/besu/pull/8629)

### Bug fixes
- Fix `besu -X` unstable options help [#8662](https://github.com/hyperledger/besu/pull/8662)
- Prevent parsing of invalid ENR records from crashing DNSDaemon [#8368](https://github.com/hyperledger/besu/issues/8368)
- ENR records with Base64 padding at the end are not parsed correctly [#8697](https://github.com/hyperledger/besu/issues/8697)

## 25.5.0
### Breaking Changes
- Changes to gas estimation algorithm for `eth_estimateGas` and `eth_createAccessList` [#8478](https://github.com/hyperledger/besu/pull/8478) - if you require the previous behavior, specify `--estimate-gas-tolerance-ratio=0.0`
- Transaction indexing is now disabled by default during the initial sync for snap sync and checkpoint sync. This will break RPCs that use transaction hash for historical queries. [#8611](https://github.com/hyperledger/besu/pull/8611). If you need to enable transaction for the initial sync, use `--snapsync-synchronizer-transaction-indexing-enabled`

### Upcoming Breaking Changes
- `MetricSystem::createLabelledGauge` is deprecated and will be removed in a future release, replace it with `MetricSystem::createLabelledSuppliedGauge`
- `--Xsnapsync-synchronizer-flat-db-healing-enabled` is deprecated, use `--Xbonsai-full-flat-db-enabled` instead.
- `--Xbonsai-limit-trie-logs-enabled` is deprecated, use `--bonsai-limit-trie-logs-enabled` instead.
- `--Xbonsai-trie-log-pruning-enabled` is deprecated, use `--bonsai-limit-trie-logs-enabled` instead.
- `--Xbonsai-trie-logs-pruning-window-size` is deprecated, use `--bonsai-trie-logs-pruning-window-size` instead.
- `--Xsnapsync-bft-enabled` is deprecated and will be removed in a future release. SNAP sync is supported for BFT networks.
- Sunsetting features - for more context on the reasoning behind the deprecation of these features, including alternative options, read [this blog post](https://www.lfdecentralizedtrust.org/blog/sunsetting-tessera-and-simplifying-hyperledger-besu)
    - Tessera privacy
    - Proof of Work consensus
    - Fast Sync
- Transaction indexing will be disabled by default in a future release for snap sync and checkpoint sync modes. This will break RPCs that use transaction hash for historical queries.
- Support for block creation on networks running a pre-Byzantium fork is deprecated for removal in a future release, after that in order to update Besu on nodes that build blocks, your network needs to be upgraded at least to the Byzantium fork. The main reason is to simplify world state management during block creation, since before Byzantium for each selected transaction, the receipt must contain the root hash of the modified world state, and this does not play well with the new plugin features and future work on parallelism.

### Additions and Improvements
- Sepolia checkpoint block has been updated to the merge block [#8584](https://github.com/hyperledger/besu/pull/8584)
- Add experimental `--profile=PERFORMANCE` for high spec nodes: increases rocksdb cache and enables parallel transaction processing [#8560](https://github.com/hyperledger/besu/pull/8560)
- Add `--profile=PERFORMANCE_RPC` for high spec RPC nodes: increases rocksdb cache and caches last 2048 blocks [#8560](https://github.com/hyperledger/besu/pull/8560)
- Refine gas estimation algorithm for `eth_estimateGas` and `eth_createAccessList` [#8478](https://github.com/hyperledger/besu/pull/8478) including a new option to specify `--estimate-gas-tolerance-ratio`
- Increase default target-gas-limit to 60M for Holesky and Sepolia [#8594](https://github.com/hyperledger/besu/pull/8594)
- Add support for [Pyroscope](https://grafana.com/docs/pyroscope/latest/) to Docker image [#8510](https://github.com/hyperledger/besu/pull/8510)

#### Dependencies
- update jc-kzg-4844 dependency from 2.0.0 to 2.1.1

### Bug fixes
- Fix block import tracing, refactor BlockProcessor interface [#8549](https://github.com/hyperledger/besu/pull/8549)
- Shorten and standardize log labels in AbstractEngineNewPayload and AbstractEngineForkchoiceUpdated [#8568](https://github.com/hyperledger/besu/pull/8568)

## 25.4.1

### Breaking Changes
- `--compatibility-eth64-forkid-enabled` has been removed. [#8541](https://github.com/hyperledger/besu/pull/8541)

### Upcoming Breaking Changes
- `MetricSystem::createLabelledGauge` is deprecated and will be removed in a future release, replace it with `MetricSystem::createLabelledSuppliedGauge`
- `--Xsnapsync-synchronizer-flat-db-healing-enabled` is deprecated, use `--Xbonsai-full-flat-db-enabled` instead.
- `--Xbonsai-limit-trie-logs-enabled` is deprecated, use `--bonsai-limit-trie-logs-enabled` instead.
- `--Xbonsai-trie-log-pruning-enabled` is deprecated, use `--bonsai-limit-trie-logs-enabled` instead.
- `--Xbonsai-trie-logs-pruning-window-size` is deprecated, use `--bonsai-trie-logs-pruning-window-size` instead.
- `--Xsnapsync-bft-enabled` is deprecated and will be removed in a future release. SNAP sync is supported for BFT networks.
- `--tx-pool-disable-locals` has been deprecated, use `--tx-pool-no-local-priority`, instead.
- Sunsetting features - for more context on the reasoning behind the deprecation of these features, including alternative options, read [this blog post](https://www.lfdecentralizedtrust.org/blog/sunsetting-tessera-and-simplifying-hyperledger-besu)
    - Tessera privacy
    - Smart-contract-based (onchain) permissioning
    - Proof of Work consensus
    - Fast Sync
- Transaction indexing will be disabled by default in a future release for snap sync and checkpoint sync modes. This will break RPCs that use transaction hash for historical queries.
- Support for block creation on networks running a pre-Byzantium fork is deprecated for removal in a future release, after that in order to update Besu on nodes that build blocks, your network needs to be upgraded at least to the Byzantium fork. The main reason is to simplify world state management during block creation, since before Byzantium for each selected transaction, the receipt must contain the root hash of the modified world state, and this does not play well with the new plugin features and future work on parallelism.

### Additions and Improvements
- Add support for `eth_simulateV1`. [#8406](https://github.com/hyperledger/besu/pull/8406)
- New metric `besu_peers_peer_count_by_client` to report the count of peers by client name [#8515](https://github.com/hyperledger/besu/pull/8515)- Add Prague fork time for mainnet. [#8521](https://github.com/hyperledger/besu/pull/8521)
- Add Prague fork time for mainnet. [#8521](https://github.com/hyperledger/besu/pull/8521)
- Default ExtraData to "besu+version" rather than empty. [#8536](https://github.com/hyperledger/besu/pull/8536)
- Add block import tracer plugin provider, used during block import [#8524](https://github.com/hyperledger/besu/pull/8534)
- Tune and make configurable the PeerTransactionTracker [#8537](https://github.com/hyperledger/besu/pull/8537)

### Bug fixes
- Fix for storage proof key - if the key is zero use `0x0` not `0x` [#8499](https://github.com/hyperledger/besu/pull/8499)
- Fix ephemery genesis since genesisHash changed [#8539](https://github.com/hyperledger/besu/pull/8539)

## 25.4.0

### Upcoming Breaking Changes
- `MetricSystem::createLabelledGauge` is deprecated and will be removed in a future release, replace it with `MetricSystem::createLabelledSuppliedGauge`
- `--Xsnapsync-synchronizer-flat-db-healing-enabled` is deprecated, use `--Xbonsai-full-flat-db-enabled` instead.
- `--Xbonsai-limit-trie-logs-enabled` is deprecated, use `--bonsai-limit-trie-logs-enabled` instead.
- `--Xbonsai-trie-log-pruning-enabled` is deprecated, use `--bonsai-limit-trie-logs-enabled` instead.
- `--Xbonsai-trie-logs-pruning-window-size` is deprecated, use `--bonsai-trie-logs-pruning-window-size` instead.
- `--Xsnapsync-bft-enabled` is deprecated and will be removed in a future release. SNAP sync is supported for BFT networks.
- `--tx-pool-disable-locals` has been deprecated, use `--tx-pool-no-local-priority`, instead.
- Sunsetting features - for more context on the reasoning behind the deprecation of these features, including alternative options, read [this blog post](https://www.lfdecentralizedtrust.org/blog/sunsetting-tessera-and-simplifying-hyperledger-besu)
    - Tessera privacy
    - Smart-contract-based (onchain) permissioning
    - Proof of Work consensus
    - Fast Sync
- Transaction indexing will be disabled by default in a future release for snap sync and checkpoint sync modes. This will break RPCs that use transaction hash for historical queries.
- Support for block creation on networks running a pre-Byzantium fork is deprecated for removal in a future release, after that in order to update Besu on nodes that build blocks, your network needs to be upgraded at least to the Byzantium fork. The main reason is to simplify world state management during block creation, since before Byzantium for each selected transaction, the receipt must contain the root hash of the modified world state, and this does not play well with the new plugin features and future work on parallelism.
- `--compatibility-eth64-forkid-enabled` has been deprecated and will be removed in the next release. [#8492](https://github.com/hyperledger/besu/pull/8492)

### Additions and Improvements
- Add Hoodi discovery DNS [#8446](https://github.com/hyperledger/besu/pull/8446)
- Decode deposit log data without Web3j [#8394](https://github.com/hyperledger/besu/issues/8394)
- Tune layered txpool default configuration for upcoming gas limit and blob count increases [#8487](https://github.com/hyperledger/besu/pull/8487)
- Removed support for Ethereum protocol versions `eth/62`, `eth/63`, `eth/64`, and `eth/65`. [#8492](https://github.com/hyperledger/besu/pull/8492)

#### Dependencies 
- Replace tuweni libs with https://github.com/Consensys/tuweni [#8330](https://github.com/hyperledger/besu/pull/8330), [#8461](https://github.com/hyperledger/besu/pull/8461) 
- Performance: Consensys/tuweni 2.7.0 reduces boxing/unboxing overhead on some EVM opcodes, like PushX and Caller [#8330](https://github.com/hyperledger/besu/pull/8330), [#8461](https://github.com/hyperledger/besu/pull/8461)

### Bug fixes
- Fix QBFT and IBFT transitions that change the mining beneficiary [#8387](https://github.com/hyperledger/besu/issues/8387)
- `eth_getLogs` - empty topic is a wildcard match [#8420](https://github.com/hyperledger/besu/pull/8420)
- Upgrade spring-security-crypto to address CVE-2025-22228 [#8448](https://github.com/hyperledger/besu/pull/8448)
- Fix restoring txpool from disk when blob transactions are present [#8481](https://github.com/hyperledger/besu/pull/8481)
- Fix for bonsai db inconsistency on abnormal shutdown [#8500](https://github.com/hyperledger/besu/pull/8500)
- Fix to add stateroot mismatches to bad block manager [#8207](https://github.com/hyperledger/besu/pull/8207)

## 25.3.0 

### Breaking Changes
NOTE: This release breaks native Windows compatibility for mainnet ethereum configurations.  As the prague(pectra) hardfork require 
BLS12-381 precompiles and besu does not currently have a pure java implementation of bls12-381, only platforms which
have support in besu-native can run mainnet ethereum configurations.  Windows support via WSL should still continue to work.

- k8s (KUBERNETES) Nat method is removed. Use docker or none instead. [#8289](https://github.com/hyperledger/besu/pull/8289)
- Change `Invalid block, unable to parse RLP` RPC error message to `Invalid block param (block not found)` [#8328](https://github.com/hyperledger/besu/pull/8328)
- Mainnet ethereum now REQUIRES native crypto libraries, so only linux and macos(darwin) are supported mainnet configurations [#8418](https://github.com/hyperledger/besu/pull/8418)

### Upcoming Breaking Changes
- `MetricSystem::createLabelledGauge` is deprecated and will be removed in a future release, replace it with `MetricSystem::createLabelledSuppliedGauge`
- `--Xsnapsync-synchronizer-flat-db-healing-enabled` is deprecated, use `--Xbonsai-full-flat-db-enabled` instead.
- `--Xbonsai-limit-trie-logs-enabled` is deprecated, use `--bonsai-limit-trie-logs-enabled` instead.
- `--Xbonsai-trie-log-pruning-enabled` is deprecated, use `--bonsai-limit-trie-logs-enabled` instead.
- `--Xbonsai-trie-logs-pruning-window-size` is deprecated, use `--bonsai-trie-logs-pruning-window-size` instead.
- `--Xsnapsync-bft-enabled` is deprecated and will be removed in a future release. SNAP sync is supported for BFT networks.
- `--tx-pool-disable-locals` has been deprecated, use `--tx-pool-no-local-priority`, instead.
- Sunsetting features - for more context on the reasoning behind the deprecation of these features, including alternative options, read [this blog post](https://www.lfdecentralizedtrust.org/blog/sunsetting-tessera-and-simplifying-hyperledger-besu)
    - Tessera privacy
    - Smart-contract-based (onchain) permissioning
    - Proof of Work consensus
    - Fast Sync
- Transaction indexing will be disabled by default in a future release for snap sync and checkpoint sync modes. This will break RPCs that use transaction hash for historical queries.
- Support for block creation on networks running a pre-Byzantium fork is deprecated for removal in a future release, after that in order to update Besu on nodes that build blocks, your network needs to be upgraded at least to the Byzantium fork. The main reason is to simplify world state management during block creation, since before Byzantium for each selected transaction, the receipt must contain the root hash of the modified world state, and this does not play well with the new plugin features and future work on parallelism.

### Additions and Improvements
#### Prague
- Increase mainnet and Sepolia gas limit to 36M [#8249](https://github.com/hyperledger/besu/pull/8249)
- Update Holesky and Sepolia deposit contract addresses [#8346](https://github.com/hyperledger/besu/pull/8346)
#### Plugins
- Allow plugins to propose transactions during block creation [#8268](https://github.com/hyperledger/besu/pull/8268)
- Add support for transaction permissioning rules in Plugin API [#8365](https://github.com/hyperledger/besu/pull/8365)
#### Parallelization
- Improve conflict detection by considering slots to reduce false positives [#7923](https://github.com/hyperledger/besu/pull/7923)
#### Dependencies 
- Upgrade Netty to version 4.1.118 to fix CVE-2025-24970 [#8275](https://github.com/hyperledger/besu/pull/8275)
- Update the jc-kzg-4844 dependency from 1.0.0 to 2.0.0, which is now available on Maven Central [#7849](https://github.com/hyperledger/besu/pull/7849)
- Other dependency updates [#8293](https://github.com/hyperledger/besu/pull/8293) [#8315](https://github.com/hyperledger/besu/pull/8315) [#8350](https://github.com/hyperledger/besu/pull/8350)
- Update to gradle 8.11 [#8294](https://github.com/hyperledger/besu/pull/8294) and update usage of some deprecated features [#8295](https://github.com/hyperledger/besu/pull/8295) [#8340](https://github.com/hyperledger/besu/pull/8340)
- Update gradle plugins [#8296](https://github.com/hyperledger/besu/pull/8296) [#8333](https://github.com/hyperledger/besu/pull/8333) [#8334](https://github.com/hyperledger/besu/pull/8334)
#### Other improvements
- Add TLS/mTLS options and configure the GraphQL HTTP service[#7910](https://github.com/hyperledger/besu/pull/7910)
- Update `eth_getLogs` to return a `Block not found` error when the requested block is not found. [#8290](https://github.com/hyperledger/besu/pull/8290)
- Change `Invalid block, unable to parse RLP` RPC error message to `Invalid block param (block not found)` [#8328](https://github.com/hyperledger/besu/pull/8328)
- Add IBFT1 to QBFT migration capability [#8262](https://github.com/hyperledger/besu/pull/8262)
- Support pending transaction score when saving and restoring txpool [#8363](https://github.com/hyperledger/besu/pull/8363)
- Upgrade to execution-spec-tests v4.1.0 including better EIP-2537 coverage for BLS [#8402](https://github.com/hyperledger/besu/pull/8402)
- Add era1 format to blocks import subcommand [#7935](https://github.com/hyperledger/besu/issues/7935)
- Add Hoodi as new named testnet [#8428](https://github.com/hyperledger/besu/issues/8428)

### Bug fixes
- Add missing RPC method `debug_accountRange` to `RpcMethod.java` so this method can be used with `--rpc-http-api-method-no-auth` [#8153](https://github.com/hyperledger/besu/issues/8153)
- Add a fallback pivot strategy when the safe block does not change for a long time, to make possible to complete the initial sync in case the chain is not finalizing [#8395](https://github.com/hyperledger/besu/pull/8395)
- Fix issue with new QBFT/IBFT blocks being produced under certain circumstances. [#8308](https://github.com/hyperledger/besu/issues/8308)
- Bonsai - check if storage is present before saving world state [#8434](https://github.com/hyperledger/besu/pull/8434)

## 25.2.2 hotfix
- Pectra - Sepolia: Fix for deposit contract log decoding [#8383](https://github.com/hyperledger/besu/pull/8383)

## 25.2.1 hotfix
- Pectra - update Holesky and Sepolia deposit contract addresses [#8346](https://github.com/hyperledger/besu/pull/8346)

## 25.2.0

### Breaking Changes
- `rpc-gas-cap` default value has changed from 0 (unlimited) to 50M. If you require `rpc-gas-cap` greater than 50M, you'll need to set that explicitly. [#8251](https://github.com/hyperledger/besu/issues/8251)

### Upcoming Breaking Changes
- `MetricSystem::createLabelledGauge` is deprecated and will be removed in a future release, replace it with `MetricSystem::createLabelledSuppliedGauge`
- k8s (KUBERNETES) Nat method is now deprecated and will be removed in a future release. Use docker or none instead.
- `--Xsnapsync-synchronizer-flat-db-healing-enabled` is deprecated, use `--Xbonsai-full-flat-db-enabled` instead.
- `--Xbonsai-limit-trie-logs-enabled` is deprecated, use `--bonsai-limit-trie-logs-enabled` instead.
- `--Xbonsai-trie-log-pruning-enabled` is deprecated, use `--bonsai-limit-trie-logs-enabled` instead.
- `--Xbonsai-trie-logs-pruning-window-size` is deprecated, use `--bonsai-trie-logs-pruning-window-size` instead.
- Sunsetting features - for more context on the reasoning behind the deprecation of these features, including alternative options, read [this blog post](https://www.lfdecentralizedtrust.org/blog/sunsetting-tessera-and-simplifying-hyperledger-besu)
    - Tessera privacy
    - Smart-contract-based (onchain) permissioning
    - Proof of Work consensus
    - Fast Sync
- Support for block creation on networks running a pre-Byzantium fork is deprecated for removal in a future release, after that in order to update Besu on nodes that build blocks, your network needs to be upgraded at least to the Byzantium fork. The main reason is to simplify world state management during block creation, since before Byzantium for each selected transaction, the receipt must contain the root hash of the modified world state, and this does not play well with the new plugin features and future work on parallelism. 
### Additions and Improvements
- Add a tx selector to skip txs from the same sender after the first not selected [#8216](https://github.com/hyperledger/besu/pull/8216)
- `rpc-gas-cap` default value has changed from 0 (unlimited) to 50M [#8251](https://github.com/hyperledger/besu/issues/8251)


#### Prague
- Add timestamps to enable Prague hardfork on Sepolia and Holesky test networks [#8163](https://github.com/hyperledger/besu/pull/8163)
- Update system call addresses to match [devnet-6](https://github.com/ethereum/execution-spec-tests/releases/) values [#8209](https://github.com/hyperledger/besu/issues/8209) 

#### Plugins
- Extend simulate transaction on pending block plugin API [#8174](https://github.com/hyperledger/besu/pull/8174)

### Bug fixes
- Fix the simulation of txs with a future nonce [#8215](https://github.com/hyperledger/besu/pull/8215)
- Bump to besu-native 1.1.2 for ubuntu 20.04 native support[#8264](https://github.com/hyperledger/besu/pull/8264)

## 25.1.0

### Breaking Changes
- `--host-whitelist` has been deprecated since 2020 and this option is removed. Use the equivalent `--host-allowlist` instead. 
- Change tracer API to include the mining beneficiary in BlockAwareOperationTracer::traceStartBlock [#8096](https://github.com/hyperledger/besu/pull/8096)
- Change the input defaults on debug_trace* calls to not trace memory by default ("disableMemory": true, "disableStack": false,  "disableStorage": false)
- Change the output format of debug_trace* and trace_* calls to match Geth behaviour

### Upcoming Breaking Changes
- `MetricSystem::createLabelledGauge` is deprecated and will be removed in a future release, replace it with `MetricSystem::createLabelledSuppliedGauge`
- k8s (KUBERNETES) Nat method is now deprecated and will be removed in a future release. Use docker or none instead.
- `--Xsnapsync-synchronizer-flat-db-healing-enabled` is deprecated, use `--Xbonsai-full-flat-db-enabled` instead.
- `--Xbonsai-limit-trie-logs-enabled` is deprecated, use `--bonsai-limit-trie-logs-enabled` instead.
- `--Xbonsai-trie-log-pruning-enabled` is deprecated, use `--bonsai-limit-trie-logs-enabled` instead.
- `--Xbonsai-trie-logs-pruning-window-size` is deprecated, use `--bonsai-trie-logs-pruning-window-size` instead.
- Sunsetting features - for more context on the reasoning behind the deprecation of these features, including alternative options, read [this blog post](https://www.lfdecentralizedtrust.org/blog/sunsetting-tessera-and-simplifying-hyperledger-besu)
  - Tessera privacy
  - Smart-contract-based (onchain) permissioning
  - Proof of Work consensus
  - Fast Sync
- Plugins 
  - `BesuConfiguration` methods `getRpcHttpHost` and `getRpcHttpPort` (which return Optionals) have been deprecated in favour of `getConfiguredRpcHttpHost` and `getConfiguredRpcHttpPort` which return the actual values, which will always be populated since these options have defaults. [#8127](https://github.com/hyperledger/besu/pull/8127) 

### Additions and Improvements
- Add RPC HTTP options to specify custom truststore and its password [#7978](https://github.com/hyperledger/besu/pull/7978)
- Retrieve all transaction receipts for a block in one request [#6646](https://github.com/hyperledger/besu/pull/6646)
- Implement EIP-7840: Add blob schedule to config files [#8042](https://github.com/hyperledger/besu/pull/8042)
- Allow gasPrice (legacy) and 1559 gasPrice params to be specified simultaneously for `eth_call`, `eth_createAccessList`, and `eth_estimateGas` [#8059](https://github.com/hyperledger/besu/pull/8059)
- Improve debug_traceBlock calls performance and reduce output size [#8103](https://github.com/hyperledger/besu/pull/8103)
- Add support for EIP-7702 transaction in the txpool [#8018](https://github.com/hyperledger/besu/pull/8018) [#7984](https://github.com/hyperledger/besu/pull/7984)
- Add support for `movePrecompileToAddress` in `StateOverrides` (`eth_call`)[8115](https://github.com/hyperledger/besu/pull/8115)
- Default target-gas-limit to 36M for holesky [#8125](https://github.com/hyperledger/besu/pull/8125)
- Add EIP-7623 - Increase calldata cost [#8093](https://github.com/hyperledger/besu/pull/8093)
- Add nonce to transaction call object [#8139](https://github.com/hyperledger/besu/pull/8139)

### Bug fixes
- Fix serialization of state overrides when `movePrecompileToAddress` is present [#8024](https://github.com/hyperledger/besu/pull/8024)
- Revise the approach for setting level_compaction_dynamic_level_bytes RocksDB configuration option [#8037](https://github.com/hyperledger/besu/pull/8037)
- Fix possible incomplete txpool restore from dump file [#7991](https://github.com/hyperledger/besu/pull/7991)

## 24.12.2 Hotfix

This is an optional hotfix to address serialization of state overrides parameter when `movePrecompileToAddress` is present. 

There is no need to upgrade from 24.12.0 (or 24.12.1) to this release if you are not yet using this functionality.

### Bug fixes
- Fix serialization of state overrides when `movePrecompileToAddress` is present [#8024](https://github.com/hyperledger/besu/pull/8024)

## 24.12.1 Hotfix

This is a hotfix to address publishing besu maven artifacts.  There are no issues with 24.12.0 other than incomplete artifact publishing, and there is no functional difference between 24.12.0 and 24.12.1 release binaries.

### Bug fixes
- Fix BOM pom publication to Artifactory [#8021](https://github.com/hyperledger/besu/pull/8021)

## 24.12.0

### Breaking Changes
- Removed Retesteth rpc service and commands [#7833](https://github.com/hyperledger/besu/pull/7783)
- TLS for P2P (early access feature) has been removed [#7942](https://github.com/hyperledger/besu/pull/7942)
- In the plugin API, `BesuContext` has been renamed to `ServiceManager` to better reflect its function, plugins must be updated to work with this version
- With the upgrade of the Prometheus Java Metrics library, there are the following changes:
  - Gauge names are not allowed to end with `total`, therefore the metric `besu_blockchain_difficulty_total` is losing the `_total` suffix
  - The `_created` timestamps are not returned by default, you can set the env var `BESU_OPTS="-Dio.prometheus.exporter.includeCreatedTimestamps=true"` to enable them
  - Some JVM metrics have changed name to adhere to the OTEL standard (see the table below), [Besu Full Grafana dashboard](https://grafana.com/grafana/dashboards/16455-besu-full/) is updated to support both names

    | Old Name                        | New Name                        |
    |---------------------------------|---------------------------------|
    | jvm_memory_bytes_committed      | jvm_memory_committed_bytes      |
    | jvm_memory_bytes_init           | jvm_memory_init_bytes           |
    | jvm_memory_bytes_max            | jvm_memory_max_bytes            |
    | jvm_memory_bytes_used           | jvm_memory_used_bytes           |
    | jvm_memory_pool_bytes_committed | jvm_memory_pool_committed_bytes |
    | jvm_memory_pool_bytes_init      | jvm_memory_pool_init_bytes      |
    | jvm_memory_pool_bytes_max       | jvm_memory_pool_max_bytes       |
    | jvm_memory_pool_bytes_used      | jvm_memory_pool_used_bytes      |

### Upcoming Breaking Changes
- Plugin API will be deprecating the BesuContext interface to be replaced with the ServiceManager interface.
- `MetricSystem::createLabelledGauge` is deprecated and will be removed in a future release, replace it with `MetricSystem::createLabelledSuppliedGauge`
- k8s (KUBERNETES) Nat method is now deprecated and will be removed in a future release
- `--host-whitelist` has been deprecated in favor of `--host-allowlist` since 2020 and will be removed in a future release
- Sunsetting features - for more context on the reasoning behind the deprecation of these features, including alternative options, read [this blog post](https://www.lfdecentralizedtrust.org/blog/sunsetting-tessera-and-simplifying-hyperledger-besu)
  - Tessera privacy
  - Smart-contract-based (onchain) permissioning
  - Proof of Work consensus
  - Fast Sync
### Additions and Improvements
- Fine tune already seen txs tracker when a tx is removed from the pool [#7755](https://github.com/hyperledger/besu/pull/7755)
- Support for enabling and configuring TLS/mTLS in WebSocket service. [#7854](https://github.com/hyperledger/besu/pull/7854)
- Create and publish Besu BOM (Bill of Materials) [#7615](https://github.com/hyperledger/besu/pull/7615) 
- Update Java dependencies [#7786](https://github.com/hyperledger/besu/pull/7786)
- Add a method to get all the transaction in the pool, to the `TransactionPoolService`, to easily access the transaction pool content from plugins [#7813](https://github.com/hyperledger/besu/pull/7813)
- Upgrade RocksDB JNI library from version 8.3.2 to 9.7.3 [#7817](https://github.com/hyperledger/besu/pull/7817)
- Add a method to check if a metric category is enabled to the plugin API [#7832](https://github.com/hyperledger/besu/pull/7832)
- Add a new metric collector for counters which get their value from suppliers [#7894](https://github.com/hyperledger/besu/pull/7894)
- Add account and state overrides to `eth_call` [#7801](https://github.com/hyperledger/besu/pull/7801) and `eth_estimateGas` [#7890](https://github.com/hyperledger/besu/pull/7890)
- Add RPC WS options to specify password file for keystore and truststore [#7970](https://github.com/hyperledger/besu/pull/7970)
- Prometheus Java Metrics library upgraded to version 1.3.3 [#7880](https://github.com/hyperledger/besu/pull/7880)
- Add histogram to Prometheus metrics system [#7944](https://github.com/hyperledger/besu/pull/7944)
- Improve newPayload and FCU logs [#7961](https://github.com/hyperledger/besu/pull/7961)
- Proper support for `pending` block tag when calling `eth_estimateGas` and `eth_createAccessList` [#7951](https://github.com/hyperledger/besu/pull/7951)

### Bug fixes
- Fix registering new metric categories from plugins [#7825](https://github.com/hyperledger/besu/pull/7825)
- Fix CVE-2024-47535 [7878](https://github.com/hyperledger/besu/pull/7878)
- Fix QBFT prepared block based proposal validation [#7875](https://github.com/hyperledger/besu/pull/7875)
- Correct default parameters for frontier transactions in `eth_call` and `eth_estimateGas` [#7965](https://github.com/hyperledger/besu/pull/7965)
- Correctly parse nonce as hex in `eth_call` account overrides [#7999](https://github.com/hyperledger/besu/pull/7999)

## 24.10.0

### Breaking Changes
- Besu will now fail to start if any plugins encounter errors during initialization. To allow Besu to continue running despite plugin errors, use the `--plugin-continue-on-error` option. [#7662](https://github.com/hyperledger/besu/pull/7662)

### Upcoming Breaking Changes
- k8s (KUBERNETES) Nat method is now deprecated and will be removed in a future release
- `--host-whitelist` has been deprecated in favor of `--host-allowlist` since 2020 and will be removed in a future release

### Additions and Improvements
- Remove privacy test classes support [#7569](https://github.com/hyperledger/besu/pull/7569)
- Add Blob Transaction Metrics [#7622](https://github.com/hyperledger/besu/pull/7622)
- Implemented support for emptyBlockPeriodSeconds in QBFT [#6965](https://github.com/hyperledger/besu/pull/6965)
- LUKSO Cancun Hardfork [#7686](https://github.com/hyperledger/besu/pull/7686)
- Add configuration of Consolidation Request Contract Address via genesis configuration [#7647](https://github.com/hyperledger/besu/pull/7647)
- Interrupt pending transaction processing on block creation timeout [#7673](https://github.com/hyperledger/besu/pull/7673)
- Align gas cap calculation for transaction simulation to Geth approach [#7703](https://github.com/hyperledger/besu/pull/7703)
- Expose chainId in the `BlockchainService` [7702](https://github.com/hyperledger/besu/pull/7702)
- Add support for `chainId` in `CallParameters` [#7720](https://github.com/hyperledger/besu/pull/7720)
- Add `--ephemery` network support for Ephemery Testnet [#7563](https://github.com/hyperledger/besu/pull/7563) thanks to [@gconnect](https://github.com/gconnect)
- Add configuration of Consolidation Request Contract Address via genesis configuration [#7647](https://github.com/hyperledger/besu/pull/7647)

### Bug fixes
- Fix mounted data path directory permissions for besu user [#7575](https://github.com/hyperledger/besu/pull/7575)
- Fix for `debug_traceCall` to handle transactions without specified gas price. [#7510](https://github.com/hyperledger/besu/pull/7510)
- Corrects a regression where custom plugin services are not initialized correctly. [#7625](https://github.com/hyperledger/besu/pull/7625)
- Fix for IBFT2 chains using the BONSAI DB format [#7631](https://github.com/hyperledger/besu/pull/7631)
- Fix reading `tx-pool-min-score` option from configuration file [#7623](https://github.com/hyperledger/besu/pull/7623)
- Fix an unhandled PeerTable exception [#7733](https://github.com/hyperledger/besu/issues/7733)
- Fix RocksDBException: Busy leading to MerkleTrieException: Unable to load trie node value [#7745](https://github.com/hyperledger/besu/pull/7745)
- If a BFT validator node is syncing, pause block production until sync has completed [#7657](https://github.com/hyperledger/besu/pull/7657)
- Fix eth_feeHistory rewards when bounded by configuration [#7750](https://github.com/hyperledger/besu/pull/7750)

## 24.9.1

### Upcoming Breaking Changes

### Breaking Changes
- Receipt compaction is enabled by default. It will no longer be possible to downgrade Besu to versions prior to 24.5.1.

### Additions and Improvements
- Add 'inbound' field to admin_peers JSON-RPC Call [#7461](https://github.com/hyperledger/besu/pull/7461)
- Add pending block header to `TransactionEvaluationContext` plugin API [#7483](https://github.com/hyperledger/besu/pull/7483)
- Add bootnode to holesky config [#7500](https://github.com/hyperledger/besu/pull/7500)
- Implement engine_getClientVersionV1 [#7512](https://github.com/hyperledger/besu/pull/7512)
- Performance optimzation for ECMUL (1 of 2) [#7509](https://github.com/hyperledger/besu/pull/7509)
- Performance optimzation for ECMUL (2 of 2) [#7543](https://github.com/hyperledger/besu/pull/7543)
- Include current chain head block when computing `eth_maxPriorityFeePerGas` [#7485](https://github.com/hyperledger/besu/pull/7485)
- Remove (old) documentation updates from the changelog [#7562](https://github.com/hyperledger/besu/pull/7562)
- Update Java and Gradle dependencies [#7571](https://github.com/hyperledger/besu/pull/7571)
- Layered txpool: new options `--tx-pool-min-score` to remove a tx from pool when its score is lower than the specified value [#7576](https://github.com/hyperledger/besu/pull/7576)
- Add `engine_getBlobsV1` method to the Engine API [#7553](https://github.com/hyperledger/besu/pull/7553)

### Bug fixes
- Fix tracing in precompiled contracts when halting for out of gas [#7318](https://github.com/hyperledger/besu/issues/7318)
- Correctly release txpool save and restore lock in case of exceptions [#7473](https://github.com/hyperledger/besu/pull/7473)
- Fix for `eth_gasPrice` could not retrieve block error [#7482](https://github.com/hyperledger/besu/pull/7482)
- Correctly drops messages that exceeds local message size limit [#5455](https://github.com/hyperledger/besu/pull/7507)
- **DebugMetrics**: Fixed a `ClassCastException` occurring in `DebugMetrics` when handling nested metric structures. Previously, `Double` values within these structures were incorrectly cast to `Map` objects, leading to errors. This update allows for proper handling of both direct values and nested structures at the same level. Issue# [#7383](https://github.com/hyperledger/besu/pull/7383)
- `evmtool` was not respecting the `--genesis` setting, resulting in unexpected trace results. [#7433](https://github.com/hyperledger/besu/pull/7433)
- The genesis config override `contractSizeLimit` was not wired into code size limits [#7557](https://github.com/hyperledger/besu/pull/7557)
- Fix incorrect key filtering in LayeredKeyValueStorage stream [#7535](https://github.com/hyperledger/besu/pull/7557)
- Layered txpool: do not send notifications when moving tx between layers [#7539](https://github.com/hyperledger/besu/pull/7539)
- Layered txpool: fix for unsent drop notifications on remove [#7538](https://github.com/hyperledger/besu/pull/7538)
- Honor block number or tag parameter in eth_estimateGas and eth_createAccessList [#7502](https://github.com/hyperledger/besu/pull/7502)
- Fixed NPE during DefaultBlockchain object initialization [#7601](https://github.com/hyperledger/besu/pull/7601)

## 24.9.0

This release version has been deprecated release due to CI bug

## 24.8.0

### Upcoming Breaking Changes
- Receipt compaction will be enabled by default in a future version of Besu. After this change it will not be possible to downgrade to the previous Besu version.
- --Xbonsai-limit-trie-logs-enabled is deprecated, use --bonsai-limit-trie-logs-enabled instead
- --Xbonsai-trie-logs-pruning-window-size is deprecated, use --bonsai-trie-logs-pruning-window-size instead
- `besu storage x-trie-log` subcommand is deprecated, use `besu storage trie-log` instead
- Allow configuration of Withdrawal Request Contract Address via genesis configuration [#7356](https://github.com/hyperledger/besu/pull/7356)

### Breaking Changes
- Remove long-deprecated `perm*whitelist*` methods [#7401](https://github.com/hyperledger/besu/pull/7401)

### Additions and Improvements
- Allow optional loading of `jemalloc` (if installed) by setting the environment variable `BESU_USING_JEMALLOC` to true/false. It that env is not set at all it will behave as if it is set to `true`
- Expose set finalized/safe block in plugin api BlockchainService. These method can be used by plugins to set finalized/safe block for a PoA network (such as QBFT, IBFT and Clique).[#7382](https://github.com/hyperledger/besu/pull/7382)
- In process RPC service [#7395](https://github.com/hyperledger/besu/pull/7395)
- Added support for tracing private transactions using `priv_traceTransaction` API. [#6161](https://github.com/hyperledger/besu/pull/6161)
- Wrap WorldUpdater into EVMWorldupdater [#7434](https://github.com/hyperledger/besu/pull/7434)
- Bump besu-native to 0.9.4 [#7456](https://github.com/hyperledger/besu/pull/7456)=

### Bug fixes
- Correct entrypoint in Docker evmtool [#7430](https://github.com/hyperledger/besu/pull/7430)
- Fix protocol schedule check for devnets [#7429](https://github.com/hyperledger/besu/pull/7429)
- Fix behaviour when starting in a pre-merge network [#7431](https://github.com/hyperledger/besu/pull/7431)
- Fix Null pointer from DNS daemon [#7505](https://github.com/hyperledger/besu/issues/7505)

### Download Links
https://github.com/hyperledger/besu/releases/tag/24.8.0
https://github.com/hyperledger/besu/releases/download/24.8.0/besu-24.8.0.tar.gz / sha256 9671157a623fb94005357bc409d1697a0d62bb6fd434b1733441bb301a9534a4
https://github.com/hyperledger/besu/releases/download/24.8.0/besu-24.8.0.zip / sha256 9ee217d2188e8da89002c3f42e4f85f89aab782e9512bd03520296f0a4dcdd90

## 24.7.1

### Breaking Changes
- Remove deprecated sync modes (X_SNAP and X_CHECKPOINT). Use SNAP and CHECKPOINT instead [#7309](https://github.com/hyperledger/besu/pull/7309)
- Remove PKI-backed QBFT (deprecated in 24.5.1) Other forms of QBFT remain unchanged. [#7293](https://github.com/hyperledger/besu/pull/7293)
- Do not maintain connections to PoA bootnodes [#7358](https://github.com/hyperledger/besu/pull/7358). See [#7314](https://github.com/hyperledger/besu/pull/7314) for recommended alternative behaviour.

### Upcoming Breaking Changes
- Receipt compaction will be enabled by default in a future version of Besu. After this change it will not be possible to downgrade to the previous Besu version.
- --Xbonsai-limit-trie-logs-enabled is deprecated, use --bonsai-limit-trie-logs-enabled instead
- --Xbonsai-trie-logs-pruning-window-size is deprecated, use --bonsai-trie-logs-pruning-window-size instead
- `besu storage x-trie-log` subcommand is deprecated, use `besu storage trie-log` instead

### Additions and Improvements
- `--Xsnapsync-bft-enabled` option enables experimental support for snap sync with IBFT/QBFT permissioned Bonsai-DB chains [#7140](https://github.com/hyperledger/besu/pull/7140)
- Add support to load external profiles using `--profile` [#7265](https://github.com/hyperledger/besu/issues/7265)
- `privacy-nonce-always-increments` option enables private transactions to always increment the nonce, even if the transaction is invalid [#6593](https://github.com/hyperledger/besu/pull/6593)
- Added `block-test` subcommand to the evmtool which runs blockchain reference tests [#7293](https://github.com/hyperledger/besu/pull/7293)
- removed PKI backed QBFT [#7310](https://github.com/hyperledger/besu/pull/7310)
- Implement gnark-crypto for eip-2537 [#7316](https://github.com/hyperledger/besu/pull/7316)
- Improve blob size transaction selector [#7312](https://github.com/hyperledger/besu/pull/7312)
- Added EIP-7702 [#7237](https://github.com/hyperledger/besu/pull/7237)
- Implement gnark-crypto for eip-196 [#7262](https://github.com/hyperledger/besu/pull/7262)
- Add trie log pruner metrics [#7352](https://github.com/hyperledger/besu/pull/7352)
- Force bonsai-limit-trie-logs-enabled=false when sync-mode=FULL instead of startup error [#7357](https://github.com/hyperledger/besu/pull/7357)
- `--Xbonsai-parallel-tx-processing-enabled` option enables executing transactions in parallel during block processing for Bonsai nodes
- Reduce default trie log pruning window size from 30,000 to 5,000 [#7365](https://github.com/hyperledger/besu/pull/7365)
- Add option `--poa-discovery-retry-bootnodes` for PoA networks to always use bootnodes during peer refresh, not just on first start [#7314](https://github.com/hyperledger/besu/pull/7314)

### Bug fixes
- Fix `eth_call` deserialization to correctly ignore unknown fields in the transaction object. [#7323](https://github.com/hyperledger/besu/pull/7323)
- Prevent Besu from starting up with sync-mode=FULL and bonsai-limit-trie-logs-enabled=true for private networks [#7357](https://github.com/hyperledger/besu/pull/7357)
- Add 30 second timeout to trie log pruner preload [#7365](https://github.com/hyperledger/besu/pull/7365)
- Avoid executing pruner preload during trie log subcommands [#7366](https://github.com/hyperledger/besu/pull/7366)

### Download Links
https://github.com/hyperledger/besu/releases/tag/24.7.1
https://github.com/hyperledger/besu/releases/download/24.7.1/besu-24.7.1.tar.gz / sha256 59ac352a86fd887225737a5fe4dad1742347edd3c3fbed98b079177e4ea8d544
https://github.com/hyperledger/besu/releases/download/24.7.1/besu-24.7.1.zip / sha256 e616f8100f026a71a146a33847b40257c279b38085b17bb991df045cccb6f832

## 24.7.0

### Upcoming Breaking Changes
- Receipt compaction will be enabled by default in a future version of Besu. After this change it will not be possible to downgrade to the previous Besu version.
- PKI-backed QBFT will be removed in a future version of Besu. Other forms of QBFT will remain unchanged.
- --Xbonsai-limit-trie-logs-enabled is deprecated, use --bonsai-limit-trie-logs-enabled instead
- --Xbonsai-trie-logs-pruning-window-size is deprecated, use --bonsai-trie-logs-pruning-window-size instead
- `besu storage x-trie-log` subcommand is deprecated, use `besu storage trie-log` instead

### Breaking Changes
- `Xp2p-peer-lower-bound` has been removed. [#7247](https://github.com/hyperledger/besu/pull/7247)

### Additions and Improvements
- Support for eth_maxPriorityFeePerGas [#5658](https://github.com/hyperledger/besu/issues/5658)
- Improve genesis state performance at startup [#6977](https://github.com/hyperledger/besu/pull/6977)
- Enable continuous profiling with default setting [#7006](https://github.com/hyperledger/besu/pull/7006)
- A full and up to date implementation of EOF for Prague [#7169](https://github.com/hyperledger/besu/pull/7169)
- Add Subnet-Based Peer Permissions.  [#7168](https://github.com/hyperledger/besu/pull/7168)
- Reduce lock contention on transaction pool when building a block [#7180](https://github.com/hyperledger/besu/pull/7180)
- Update Docker base image to Ubuntu 24.04 [#7251](https://github.com/hyperledger/besu/pull/7251)
- Add LUKSO as predefined network name [#7223](https://github.com/hyperledger/besu/pull/7223)
- Refactored how code, initcode, and max stack size are configured in forks. [#7245](https://github.com/hyperledger/besu/pull/7245)
- Nodes in a permissioned chain maintain (and retry) connections to bootnodes [#7257](https://github.com/hyperledger/besu/pull/7257)
- Promote experimental `besu storage x-trie-log` subcommand to production-ready [#7278](https://github.com/hyperledger/besu/pull/7278)
- Enhanced BFT round-change diagnostics [#7271](https://github.com/hyperledger/besu/pull/7271)

### Bug fixes
- Validation errors ignored in accounts-allowlist and empty list [#7138](https://github.com/hyperledger/besu/issues/7138)
- Fix "Invalid block detected" for BFT chains using Bonsai DB [#7204](https://github.com/hyperledger/besu/pull/7204)
- Fix "Could not confirm best peer had pivot block" [#7109](https://github.com/hyperledger/besu/issues/7109)
- Fix "Chain Download Halt" [#6884](https://github.com/hyperledger/besu/issues/6884)

### Download Links
https://github.com/hyperledger/besu/releases/tag/24.7.0
https://github.com/hyperledger/besu/releases/download/24.7.0/besu-24.7.0.tar.gz / sha256 96cf47defd1d8c10bfc22634e53e3d640eaa81ef58cb0808e5f4265998979530
https://github.com/hyperledger/besu/releases/download/24.7.0/besu-24.7.0.zip / sha256 7e92e2eb469be197af8c8ca7ac494e7a2e7ee91cbdb02d99ff87fb5209e0c2a0



## 24.6.0

### Breaking Changes
- Java 21 has been enforced as minimum version to build and run Besu.
- With --Xbonsai-limit-trie-logs-enabled by default in this release, historic trie log data will be removed from the database unless sync-mode=FULL. It respects the --bonsai-historical-block-limit setting so shouldn't break any RPCs, but may be breaking if you are accessing this data from the database directly. Can be disabled with --bonsai-limit-trie-logs-enabled=false
- In profile=ENTERPRISE, use sync-mode=FULL (instead of FAST) and data-storage-format=FOREST (instead of BONSAI) [#7186](https://github.com/hyperledger/besu/pull/7186)
  - If this breaks your node, you can reset sync-mode=FAST and data-storage-format=BONSAI

### Upcoming Breaking Changes
- Receipt compaction will be enabled by default in a future version of Besu. After this change it will not be possible to downgrade to the previous Besu version.
- PKI-backed QBFT will be removed in a future version of Besu. Other forms of QBFT will remain unchanged.
- --Xbonsai-limit-trie-logs-enabled is deprecated, use --bonsai-limit-trie-logs-enabled instead
- --Xbonsai-trie-logs-pruning-window-size is deprecated, use --bonsai-trie-logs-pruning-window-size instead

### Additions and Improvements
- Add two counters to DefaultBlockchain in order to be able to calculate TPS and Mgas/s [#7105](https://github.com/hyperledger/besu/pull/7105)
- Enable --Xbonsai-limit-trie-logs-enabled by default, unless sync-mode=FULL [#7181](https://github.com/hyperledger/besu/pull/7181)
- Promote experimental --Xbonsai-limit-trie-logs-enabled to production-ready, --bonsai-limit-trie-logs-enabled [#7192](https://github.com/hyperledger/besu/pull/7192)
- Promote experimental --Xbonsai-trie-logs-pruning-window-size to production-ready, --bonsai-trie-logs-pruning-window-size [#7192](https://github.com/hyperledger/besu/pull/7192)
- `admin_nodeInfo` JSON/RPC call returns the currently active EVM version [#7127](https://github.com/hyperledger/besu/pull/7127)
- Improve the selection of the most profitable built block [#7174](https://github.com/hyperledger/besu/pull/7174)

### Bug fixes
- Make `eth_gasPrice` aware of the base fee market [#7102](https://github.com/hyperledger/besu/pull/7102)

### Download Links
https://github.com/hyperledger/besu/releases/tag/24.6.0
https://github.com/hyperledger/besu/releases/download/24.6.0/besu-24.6.0.tar.gz / sha256 fa86e5c6873718cd568e3326151ce06957a5e7546b52df79a831ea9e39b857ab
https://github.com/hyperledger/besu/releases/download/24.6.0/besu-24.6.0.zip / sha256 8b2d3a674cd7ead68b9ca68fea21e46d5ec9b278bbadc73f8c13c6a1e1bc0e4d

## 24.5.2

### Upcoming Breaking Changes
- Version 24.5.x will be the last series to support Java 17. Next release after versions 24.5.x will require Java 21 to build and run.
- Receipt compaction will be enabled by default in a future version of Besu. After this change it will not be possible to downgrade to the previous Besu version.
- PKI-backed QBFT will be removed in a future version of Besu. Other forms of QBFT will remain unchanged.

### Additions and Improvements
- Remove deprecated Goerli testnet [#7049](https://github.com/hyperledger/besu/pull/7049)
- Default bonsai to use full-flat db and code-storage-by-code-hash [#6984](https://github.com/hyperledger/besu/pull/6894)
- New RPC methods miner_setExtraData and miner_getExtraData [#7078](https://github.com/hyperledger/besu/pull/7078)
- Disconnect peers that have multiple discovery ports since they give us bad neighbours [#7089](https://github.com/hyperledger/besu/pull/7089)
- Port Tuweni dns-discovery into Besu. [#7129](https://github.com/hyperledger/besu/pull/7129)

### Known Issues
- [Frequency: occasional < 10%] Chain download halt. Only affects new syncs (new nodes syncing from scratch). Symptom: Block import halts, despite having a full set of peers and world state downloading finishing. Generally restarting besu will resolve the issue. We are tracking this in [#6884](https://github.com/hyperledger/besu/pull/6884)

### Bug fixes
- Fix parsing `gasLimit` parameter when its value is > `Long.MAX_VALUE` [#7116](https://github.com/hyperledger/besu/pull/7116)
- Skip validation of withdrawals when importing BFT blocks since withdrawals don't apply to BFT chains [#7115](https://github.com/hyperledger/besu/pull/7115)
- Make `v` abd `yParity` match in type 1 and 2 transactions in JSON-RPC and GraphQL [#7139](https://github.com/hyperledger/besu/pull/7139)

### Download Links
https://github.com/hyperledger/besu/releases/tag/24.5.2
https://github.com/hyperledger/besu/releases/download/24.5.2/besu-24.5.2.tar.gz / sha256 4049bf48022ae073065b46e27088399dfb22035e9134ed4ac2c86dd8c5b5fbe9
https://github.com/hyperledger/besu/releases/download/24.5.2/besu-24.5.2.zip / sha256 23966b501a69e320e8f8f46a3d103ccca45b53f8fee35a6543bd9a260b5784ee

## 24.5.1

### Breaking Changes
- RocksDB database metadata format has changed to be more expressive, the migration of an existing metadata file to the new format is automatic at startup. Before performing a downgrade to a previous version it is mandatory to revert to the original format using the subcommand `besu --data-path=/path/to/besu/datadir storage revert-metadata v2-to-v1`.
- BFT networks won't start with SNAP or CHECKPOINT sync (previously Besu would start with this config but quietly fail to sync, so it's now more obvious that it won't work) [#6625](https://github.com/hyperledger/besu/pull/6625), [#6667](https://github.com/hyperledger/besu/pull/6667)
- Forest pruning has been removed, it was deprecated since 24.1.0. In case you are still using it you must now remove any of the following options: `pruning-enabled`, `pruning-blocks-retained` and `pruning-block-confirmations`, from your configuration, and you may want to consider switching to Bonsai.
- Deprecated Goerli testnet has been removed.

### Upcoming Breaking Changes
- Version 24.5.x will be the last series to support Java 17. Next release after versions 24.5.x will require Java 21 to build and run.
- Receipt compaction will be enabled by default in a future version of Besu. After this change it will not be possible to downgrade to the previous Besu version.
- PKI-backed QBFT will be removed in a future version of Besu. Other forms of QBFT will remain unchanged. 

### Known Issues
- [Frequency: occasional < 10%] Chain download halt. Only affects new syncs (new nodes syncing from scratch). Symptom: Block import halts, despite having a full set of peers and world state downloading finishing. Generally restarting besu will resolve the issue. We are tracking this in [#6884](https://github.com/hyperledger/besu/pull/6884)
- [Frequency: occasional < 10%] Low peer numbers. More likely to occur on testnets (holesky and sepolia) but also can occur on mainnet. Symptom: peer count stays at 0 for an hour or more. Generally restarting besu will resolve the issue. We are tracking this in [#6805](https://github.com/hyperledger/besu/pull/6805)

### Additions and Improvements
- Update "host allow list" logic to transition from deprecated `host()` method to suggested `authority()` method.[#6878](https://github.com/hyperledger/besu/issues/6878)
- `txpool_besuPendingTransactions`change parameter `numResults` to optional parameter [#6708](https://github.com/hyperledger/besu/pull/6708)
- Extend `Blockchain` service [#6592](https://github.com/hyperledger/besu/pull/6592)
- Add bft-style `blockperiodseconds` transitions to Clique [#6596](https://github.com/hyperledger/besu/pull/6596)
- Add `createemptyblocks` transitions to Clique [#6608](https://github.com/hyperledger/besu/pull/6608)
- RocksDB database metadata refactoring [#6555](https://github.com/hyperledger/besu/pull/6555)
- Make layered txpool aware of `minGasPrice` and `minPriorityFeePerGas` dynamic options [#6611](https://github.com/hyperledger/besu/pull/6611)
- Update commons-compress to 1.26.0 [#6648](https://github.com/hyperledger/besu/pull/6648)
- Update Vert.x to 4.5.4 [#6666](https://github.com/hyperledger/besu/pull/6666)
- Refactor and extend `TransactionPoolValidatorService` [#6636](https://github.com/hyperledger/besu/pull/6636)
- Introduce `TransactionSimulationService` [#6686](https://github.com/hyperledger/besu/pull/6686)
- Transaction call object to accept both `input` and `data` field simultaneously if they are set to equal values [#6702](https://github.com/hyperledger/besu/pull/6702)
- `eth_call` for blob tx allows for empty `maxFeePerBlobGas` [#6731](https://github.com/hyperledger/besu/pull/6731)
- Extend error handling of plugin RPC methods [#6759](https://github.com/hyperledger/besu/pull/6759)
- Added engine_newPayloadV4 and engine_getPayloadV4 methods [#6783](https://github.com/hyperledger/besu/pull/6783)
- Reduce storage size of receipts [#6602](https://github.com/hyperledger/besu/pull/6602)
- Dedicated log marker for invalid txs removed from the txpool [#6826](https://github.com/hyperledger/besu/pull/6826)
- Prevent startup with BONSAI and privacy enabled [#6809](https://github.com/hyperledger/besu/pull/6809)
- Remove deprecated Forest pruning [#6810](https://github.com/hyperledger/besu/pull/6810)
- Experimental Snap Sync Server [#6640](https://github.com/hyperledger/besu/pull/6640)
- Upgrade Reference Tests to 13.2 [#6854](https://github.com/hyperledger/besu/pull/6854)
- Update Web3j dependencies [#6811](https://github.com/hyperledger/besu/pull/6811)
- Add `tx-pool-blob-price-bump` option to configure the price bump percentage required to replace blob transactions (by default 100%) [#6874](https://github.com/hyperledger/besu/pull/6874)
- Log detailed timing of block creation steps [#6880](https://github.com/hyperledger/besu/pull/6880)
- Expose transaction count by type metrics for the layered txpool [#6903](https://github.com/hyperledger/besu/pull/6903)
- Expose bad block events via the BesuEvents plugin API  [#6848](https://github.com/hyperledger/besu/pull/6848)
- Add RPC errors metric [#6919](https://github.com/hyperledger/besu/pull/6919/)
- Add `rlp decode` subcommand to decode IBFT/QBFT extraData to validator list [#6895](https://github.com/hyperledger/besu/pull/6895)
- Allow users to specify which plugins are registered [#6700](https://github.com/hyperledger/besu/pull/6700)
- Layered txpool tuning for blob transactions [#6940](https://github.com/hyperledger/besu/pull/6940)

### Bug fixes
- Fix txpool dump/restore race condition [#6665](https://github.com/hyperledger/besu/pull/6665)
- Make block transaction selection max time aware of PoA transitions [#6676](https://github.com/hyperledger/besu/pull/6676)
- Don't enable the BFT mining coordinator when running sub commands such as `blocks export` [#6675](https://github.com/hyperledger/besu/pull/6675)
- In JSON-RPC return optional `v` fields for type 1 and type 2 transactions [#6762](https://github.com/hyperledger/besu/pull/6762)
- Fix Shanghai/QBFT block import bug when syncing new nodes [#6765](https://github.com/hyperledger/besu/pull/6765)
- Fix to avoid broadcasting full blob txs, instead of only the tx announcement, to a subset of nodes [#6835](https://github.com/hyperledger/besu/pull/6835)
- Snap client fixes discovered during snap server testing [#6847](https://github.com/hyperledger/besu/pull/6847)
- Correctly initialize the txpool as disabled on creation [#6890](https://github.com/hyperledger/besu/pull/6890)
- Fix worldstate download halt when using snap sync during initial sync [#6981](https://github.com/hyperledger/besu/pull/6981)
- Fix chain halt due to peers only partially responding with headers. And worldstate halts caused by a halt in the chain sync [#7027](https://github.com/hyperledger/besu/pull/7027)

### Download Links
https://github.com/hyperledger/besu/releases/tag/24.5.1
https://github.com/hyperledger/besu/releases/download/24.5.1/besu-24.5.1.tar.gz / sha256 77e39b21dbd4186136193fc6e832ddc1225eb5078a5ac980fb754b33ad35d554
https://github.com/hyperledger/besu/releases/download/24.5.1/besu-24.5.1.zip / sha256 13d75b6b22e1303f39fd3eaddf736b24ca150b2bafa7b98fce7c7782e54b213f

## 24.3.0

### Breaking Changes
- SNAP - Snap sync is now the default for named networks [#6530](https://github.com/hyperledger/besu/pull/6530)
  - if you want to use the previous default behavior, you'll need to specify `--sync-mode=FAST`
- BONSAI - Default data storage format is now Bonsai [#6536](https://github.com/hyperledger/besu/pull/6536)
  - if you had previously used the default (FOREST), at startup you will get an error indicating the mismatch
    `Mismatch: DB at '/your-path' is FOREST (Version 1) but config expects BONSAI (Version 2). Please check your config.`
  - to fix this mismatch, specify the format explicitly using `--data-storage-format=FOREST`
- Following the OpenMetrics convention, the updated Prometheus client adds the `_total` suffix to every metrics of type counter, with the effect that some existing metrics have been renamed to have this suffix. If you are using the official Besu Grafana dashboard [(available here)](https://grafana.com/grafana/dashboards/16455-besu-full/), just update it to the latest revision, that accepts the old and the new name of the affected metrics. If you have a custom dashboard or use the metrics in other ways, then you need to manually update it to support the new naming.
- The `trace-filter` method in JSON-RPC API now has a default block range limit of 1000, adjustable with `--rpc-max-trace-filter-range` (thanks @alyokaz) [#6446](https://github.com/hyperledger/besu/pull/6446)
- Requesting the Ethereum Node Record (ENR) to acquire the fork id from bonded peers is now enabled by default, so the following change has been made [#5628](https://github.com/hyperledger/besu/pull/5628):
- `--Xfilter-on-enr-fork-id` has been removed. To disable the feature use `--filter-on-enr-fork-id=false`.
- `--engine-jwt-enabled` has been removed. Use `--engine-jwt-disabled` instead. [#6491](https://github.com/hyperledger/besu/pull/6491)
- Release docker images now provided at ghcr.io instead of dockerhub

### Deprecations
- X_SNAP and X_CHECKPOINT are marked for deprecation and will be removed in 24.6.0 in favor of SNAP and CHECKPOINT [#6405](https://github.com/hyperledger/besu/pull/6405)
- `--Xp2p-peer-lower-bound` is deprecated. [#6501](https://github.com/hyperledger/besu/pull/6501)

### Upcoming Breaking Changes
- `--Xbonsai-limit-trie-logs-enabled` will be removed. You will need to use `--bonsai-limit-trie-logs-enabled` instead. Additionally, this limit will change to be enabled by default.
  - If you do not want the limit enabled (eg you have `--bonsai-historical-block-limit` set < 512), you need to explicitly disable it using `--bonsai-limit-trie-logs-enabled=false` or increase the limit. [#6561](https://github.com/hyperledger/besu/pull/6561)

### Additions and Improvements
- Upgrade Prometheus and Opentelemetry dependencies [#6422](https://github.com/hyperledger/besu/pull/6422)
- Add `OperationTracer.tracePrepareTransaction`, where the sender account has not yet been altered[#6453](https://github.com/hyperledger/besu/pull/6453)
- Improve the high spec flag by limiting it to a few column families [#6354](https://github.com/hyperledger/besu/pull/6354)
- Log blob count when importing a block via Engine API [#6466](https://github.com/hyperledger/besu/pull/6466)
- Introduce `--Xbonsai-limit-trie-logs-enabled` experimental feature which by default will only retain the latest 512 trie logs, saving about 3GB per week in database growth [#5390](https://github.com/hyperledger/besu/issues/5390)
- Introduce `besu storage x-trie-log prune` experimental offline subcommand which will prune all redundant trie logs except the latest 512 [#6303](https://github.com/hyperledger/besu/pull/6303)
- Improve flat trace generation performance [#6472](https://github.com/hyperledger/besu/pull/6472)
- SNAP and CHECKPOINT sync - early access flag removed so now simply SNAP and CHECKPOINT [#6405](https://github.com/hyperledger/besu/pull/6405)
- X_SNAP and X_CHECKPOINT are marked for deprecation and will be removed in 24.4.0
- Github Actions based build.
- Introduce caching mechanism to optimize Keccak hash calculations for account storage slots during block processing [#6452](https://github.com/hyperledger/besu/pull/6452)
- Added configuration options for `pragueTime` to genesis file for Prague fork development [#6473](https://github.com/hyperledger/besu/pull/6473)
- Moving trielog storage to RocksDB's blobdb to improve write amplications [#6289](https://github.com/hyperledger/besu/pull/6289)
- Support for `shanghaiTime` fork and Shanghai EVM smart contracts in QBFT/IBFT chains [#6353](https://github.com/hyperledger/besu/pull/6353)
- Change ExecutionHaltReason for contract creation collision case to return ILLEGAL_STATE_CHANGE [#6518](https://github.com/hyperledger/besu/pull/6518) 
- Experimental feature `--Xbonsai-code-using-code-hash-enabled` for storing Bonsai code storage by code hash [#6505](https://github.com/hyperledger/besu/pull/6505)
- More accurate column size `storage rocksdb usage` subcommand [#6540](https://github.com/hyperledger/besu/pull/6540)
- Adds `storage rocksdb x-stats` subcommand [#6540](https://github.com/hyperledger/besu/pull/6540)
- New `eth_blobBaseFee`JSON-RPC method [#6581](https://github.com/hyperledger/besu/pull/6581)
- Add blob transaction support to `eth_call` [#6661](https://github.com/hyperledger/besu/pull/6661)
- Add blobs to `eth_feeHistory` [#6679](https://github.com/hyperledger/besu/pull/6679)
- Upgrade reference tests to version 13.1 [#6574](https://github.com/hyperledger/besu/pull/6574)
- Extend `BesuConfiguration` service [#6584](https://github.com/hyperledger/besu/pull/6584)
- Add `ethereum_min_gas_price` and `ethereum_min_priority_fee` metrics to track runtime values of `min-gas-price` and `min-priority-fee` [#6587](https://github.com/hyperledger/besu/pull/6587)
- Option to perform version incompatibility checks when starting Besu. In this first release of the feature, if `--version-compatibility-protection` is set to true it checks that the version of Besu being started is the same or higher than the previous version. [6307](https://github.com/hyperledger/besu/pull/6307)
- Moved account frame warming from GasCalculator into the Call operations [#6557](https://github.com/hyperledger/besu/pull/6557)

### Bug fixes
- Fix the way an advertised host configured with `--p2p-host` is treated when communicating with the originator of a PING packet [#6225](https://github.com/hyperledger/besu/pull/6225)
- Fix `poa-block-txs-selection-max-time` option that was inadvertently reset to its default after being configured [#6444](https://github.com/hyperledger/besu/pull/6444)
- Fix for tx incorrectly discarded when there is a timeout during block creation [#6563](https://github.com/hyperledger/besu/pull/6563)
- Fix traces so that call gas costing in traces matches other clients traces [#6525](https://github.com/hyperledger/besu/pull/6525)

### Download Links
https://github.com/hyperledger/besu/releases/tag/24.3.0
https://github.com/hyperledger/besu/releases/download/24.3.0/besu-24.3.0.tar.gz / sha256 8037ce51bb5bb396d29717a812ea7ff577b0d6aa341d67d1e5b77cbc55b15f84
https://github.com/hyperledger/besu/releases/download/24.3.0/besu-24.3.0.zip / sha256 41ea2ca734a3b377f43ee178166b5b809827084789378dbbe4e5b52bbd8e0674

## 24.1.2

### Bug fixes
- Fix ETC Spiral upgrade breach of consensus [#6524](https://github.com/hyperledger/besu/pull/6524)

### Additions and Improvements
- Adds timestamp to enable Cancun upgrade on mainnet [#6545](https://github.com/hyperledger/besu/pull/6545)
- Github Actions based build.[#6427](https://github.com/hyperledger/besu/pull/6427)

### Download Links
https://hyperledger.jfrog.io/artifactory/besu-binaries/besu/24.1.2/besu-24.1.2.zip / sha256 9033f300edd81c770d3aff27a29f59dd4b6142a113936886a8f170718e412971
https://hyperledger.jfrog.io/artifactory/besu-binaries/besu/24.1.2/besu-24.1.2.tar.gz / sha256 082db8cf4fb67527aa0dd757e5d254b3b497f5027c23287f9c0a74a6a743bf08

## 24.1.1

### Breaking Changes
- New `EXECUTION_HALTED` error returned if there is an error executing or simulating a transaction, with the reason for execution being halted. Replaces the generic `INTERNAL_ERROR` return code in certain cases which some applications may be checking for [#6343](https://github.com/hyperledger/besu/pull/6343)
- The Besu Docker images with `openjdk-latest` tags since 23.10.3 were incorrectly using UID 1001 instead of 1000 for the container's `besu` user. The user now uses 1000 again. Containers created from or migrated to images using UID 1001 will need to chown their persistent database files to UID 1000 (thanks @h4l) [#6360](https://github.com/hyperledger/besu/pull/6360)
- The deprecated `--privacy-onchain-groups-enabled` option has now been removed. Use the `--privacy-flexible-groups-enabled` option instead. [#6411](https://github.com/hyperledger/besu/pull/6411)
- The time that can be spent selecting transactions during block creation is not capped at 5 seconds for PoS and PoW networks, and for PoA networks, at 75% of the block period specified in the genesis. This is to prevent possible DoS attacks in case a single transaction is taking too long to execute, and to have a stable block production rate. This could be a breaking change if an existing network needs to accept transactions that take more time to execute than the newly introduced limit. If it is mandatory for these networks to keep processing these long processing transaction, then the default value of `block-txs-selection-max-time` or `poa-block-txs-selection-max-time` needs to be tuned accordingly. [#6423](https://github.com/hyperledger/besu/pull/6423)

### Deprecations

### Additions and Improvements
- Optimize RocksDB WAL files, allows for faster restart and a more linear disk space utilization [#6328](https://github.com/hyperledger/besu/pull/6328)
- Disable transaction handling when the node is not in sync, to avoid unnecessary transaction validation work [#6302](https://github.com/hyperledger/besu/pull/6302)
- Introduce TransactionEvaluationContext to pass data between transaction selectors and plugin, during block creation [#6381](https://github.com/hyperledger/besu/pull/6381)
- Upgrade dependencies [#6377](https://github.com/hyperledger/besu/pull/6377)
- Upgrade `com.fasterxml.jackson` dependencies [#6378](https://github.com/hyperledger/besu/pull/6378)
- Upgrade Guava dependency [#6396](https://github.com/hyperledger/besu/pull/6396)
- Upgrade Mockito [#6397](https://github.com/hyperledger/besu/pull/6397)
- Upgrade `tech.pegasys.discovery:discovery` [#6414](https://github.com/hyperledger/besu/pull/6414)
- Options to tune the max allowed time that can be spent selecting transactions during block creation are now stable [#6423](https://github.com/hyperledger/besu/pull/6423)
- Support for "pending" in `qbft_getValidatorsByBlockNumber` [#6436](https://github.com/hyperledger/besu/pull/6436)

### Bug fixes
- INTERNAL_ERROR from `eth_estimateGas` JSON/RPC calls [#6344](https://github.com/hyperledger/besu/issues/6344)
- Fix Besu Docker images with `openjdk-latest` tags since 23.10.3 using UID 1001 instead of 1000 for the `besu` user [#6360](https://github.com/hyperledger/besu/pull/6360)
- Fluent EVM API definition for Tangerine Whistle had incorrect code size validation configured [#6382](https://github.com/hyperledger/besu/pull/6382)
- Correct mining beneficiary for Clique networks in TraceServiceImpl [#6390](https://github.com/hyperledger/besu/pull/6390)
- Fix to gas limit delta calculations used in block production. Besu should now increment or decrement the block gas limit towards its target correctly (thanks @arbora) #6425
- Ensure Backward Sync waits for initial sync before starting a session [#6455](https://github.com/hyperledger/besu/issues/6455)
- Silence the noisy DNS query errors [#6458](https://github.com/hyperledger/besu/issues/6458)

### Download Links
https://hyperledger.jfrog.io/artifactory/besu-binaries/besu/24.1.1/besu-24.1.1.zip / sha256 e23c5b790180756964a70dcdd575ee2ed2c2efa79af00bce956d23bd2f7dc67c
https://hyperledger.jfrog.io/artifactory/besu-binaries/besu/24.1.1/besu-24.1.1.tar.gz / sha256 4b0ddd5a25be2df5d2324bff935785eb63e4e3a5f421614ea690bacb5b9cb344

### Errata
Note, due to a CI race with the release job, the initial published version of 24.1.1 were overwritten by artifacts generated from the same sources, but differ in their embedded timestamps. The initial SHAs are noted here but are deprecated:
~~https://hyperledger.jfrog.io/artifactory/besu-binaries/besu/24.1.1/besu-24.1.1.zip / sha256 b6b64f939e0bb4937ce90fc647e0a7073ce3e359c10352b502059955070a60c6
https://hyperledger.jfrog.io/artifactory/besu-binaries/besu/24.1.1/besu-24.1.1.tar.gz / sha256 cfcae04c30769bf338b0740ac65870f9346d3469931bb46cdba3b2f65d311e7a~~


## 24.1.0

### Breaking Changes

### Deprecations
- Forest pruning (`pruning-enabled` option) is deprecated and will be removed soon. To save disk space consider switching to Bonsai data storage format [#6230](https://github.com/hyperledger/besu/pull/6230)

### Additions and Improvements
- Add error messages on authentication failures with username and password [#6212](https://github.com/hyperledger/besu/pull/6212)
- New `Sequenced` transaction pool. The pool is an evolution of the `legacy` pool and is likely to be more suitable to enterprise or permissioned chains than the `layered` transaction pool. Select to use this pool with `--tx-pool=sequenced`. Supports the same options as the `legacy` pool [#6274](https://github.com/hyperledger/besu/issues/6274)
- Set Ethereum Classic mainnet activation block for Spiral network upgrade [#6267](https://github.com/hyperledger/besu/pull/6267)
- Add custom genesis file name to config overview if specified [#6297](https://github.com/hyperledger/besu/pull/6297)
- Update Gradle plugins and replace unmaintained License Gradle Plugin with the actively maintained Gradle License Report [#6275](https://github.com/hyperledger/besu/pull/6275)
- Optimize RocksDB WAL files, allows for faster restart and a more linear disk space utilization [#6328](https://github.com/hyperledger/besu/pull/6328)
- Add a cache on senders by transaction hash [#6375](https://github.com/hyperledger/besu/pull/6375)

### Bug fixes
- Hotfix for selfdestruct preimages on bonsai [#6359]((https://github.com/hyperledger/besu/pull/6359)
- Fix trielog shipping issue during self destruct [#6340]((https://github.com/hyperledger/besu/pull/6340)
- mitigation for trielog failure [#6315]((https://github.com/hyperledger/besu/pull/6315)

### Download Links
https://hyperledger.jfrog.io/artifactory/besu-binaries/besu/24.1.0/besu-24.1.0.zip / sha256 d36c8aeef70f0a516d4c26d3bc696c3e2a671e515c9e6e9475a31fe759e39f64
https://hyperledger.jfrog.io/artifactory/besu-binaries/besu/24.1.0/besu-24.1.0.tar.gz / sha256 602b04c0729a7b17361d1f0b39f4ce6a2ebe47932165add666560fe594d9ca99

[CHANGELOG_ARCHIVE](docs/CHANGELOG_ARCHIVE.md)<|MERGE_RESOLUTION|>--- conflicted
+++ resolved
@@ -15,11 +15,7 @@
   
 ### Additions and Improvements
 
-<<<<<<< HEAD
-##  25.12.0-RC1
-=======
 ##  25.12.0
->>>>>>> 09360d16
 
 ### Breaking Changes
 - Remove these deprecated CLI options [#9385](https://github.com/hyperledger/besu/pull/9385)
