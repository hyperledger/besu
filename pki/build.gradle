--- conflicted
+++ resolved
@@ -31,11 +31,7 @@
   api 'org.slf4j:slf4j-api'
 
   implementation 'com.google.guava:guava'
-<<<<<<< HEAD
-  implementation 'org.apache.tuweni:tuweni-bytes'
-=======
   implementation 'io.tmio:tuweni-bytes'
->>>>>>> eef40bd5
   implementation 'org.bouncycastle:bcpkix-jdk18on'
 
   testImplementation 'junit:junit'
