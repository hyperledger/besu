<<<<<<< HEAD
version=23.10.4-SNAPSHOT-KT
=======
version=24.1.0-SNAPSHOT
>>>>>>> 7f77d307

org.gradle.welcome=never
# Set exports/opens flags required by Google Java Format and ErrorProne plugins. (JEP-396)
org.gradle.jvmargs=-Xmx4g \
--add-exports jdk.compiler/com.sun.tools.javac.api=ALL-UNNAMED \
--add-exports jdk.compiler/com.sun.tools.javac.file=ALL-UNNAMED \
--add-exports jdk.compiler/com.sun.tools.javac.main=ALL-UNNAMED \
--add-exports jdk.compiler/com.sun.tools.javac.model=ALL-UNNAMED \
--add-exports jdk.compiler/com.sun.tools.javac.parser=ALL-UNNAMED \
--add-exports jdk.compiler/com.sun.tools.javac.processing=ALL-UNNAMED \
--add-exports jdk.compiler/com.sun.tools.javac.tree=ALL-UNNAMED \
--add-exports jdk.compiler/com.sun.tools.javac.util=ALL-UNNAMED \
--add-opens jdk.compiler/com.sun.tools.javac.code=ALL-UNNAMED \
--add-opens jdk.compiler/com.sun.tools.javac.comp=ALL-UNNAMED \
--add-opens jdk.compiler/com.sun.tools.javac.parser=ALL-UNNAMED
# Could be moved to sonar properties after https://sonarsource.atlassian.net/browse/SONARGRADL-134
systemProp.sonar.gradle.skipCompile=true<|MERGE_RESOLUTION|>--- conflicted
+++ resolved
@@ -1,8 +1,4 @@
-<<<<<<< HEAD
-version=23.10.4-SNAPSHOT-KT
-=======
 version=24.1.0-SNAPSHOT
->>>>>>> 7f77d307
 
 org.gradle.welcome=never
 # Set exports/opens flags required by Google Java Format and ErrorProne plugins. (JEP-396)
