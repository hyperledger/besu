/*
 * Copyright contributors to Hyperledger Besu.
 *
 * Licensed under the Apache License, Version 2.0 (the "License"); you may not use this file except in compliance with
 * the License. You may obtain a copy of the License at
 *
 * http://www.apache.org/licenses/LICENSE-2.0
 *
 * Unless required by applicable law or agreed to in writing, software distributed under the License is distributed on
 * an "AS IS" BASIS, WITHOUT WARRANTIES OR CONDITIONS OF ANY KIND, either express or implied. See the License for the
 * specific language governing permissions and limitations under the License.
 *
 * SPDX-License-Identifier: Apache-2.0
 */
package org.hyperledger.besu.services;

import org.hyperledger.besu.ethereum.p2p.network.P2PNetwork;
import org.hyperledger.besu.ethereum.p2p.rlpx.wire.Capability;
import org.hyperledger.besu.plugin.data.p2p.Peer;
import org.hyperledger.besu.plugin.data.p2p.PeerConnection;
import org.hyperledger.besu.plugin.services.p2p.P2PService;

import java.util.Collection;

/**
 * Default implementation of the {@link P2PService} interface, providing methods to manage P2P
 * network discovery and peer connections.
 */
public class P2PServiceImpl implements P2PService {

  private final P2PNetwork p2PNetwork;

  /**
   * Creates a new P2PServiceImpl.
   *
   * @param p2PNetwork the P2P network
   */
  public P2PServiceImpl(final P2PNetwork p2PNetwork) {
    this.p2PNetwork = p2PNetwork;
  }

  /** Enables P2P discovery. */
  @Override
  public void enableDiscovery() {
    p2PNetwork.start();
  }

  /** Disables P2P discovery. */
  @Override
  public void disableDiscovery() {
    p2PNetwork.stop();
  }

<<<<<<< HEAD
=======
  /**
   * Returns the number of currently connected peers.
   *
   * @return the count of connected peers
   */
>>>>>>> d7aa5ea7
  @Override
  public int getPeerCount() {
    return p2PNetwork.getPeerCount();
  }
<<<<<<< HEAD
=======

  /**
   * Returns the current peer connections.
   *
   * @return an immutable snapshot of {@link PeerConnection} objects
   */
  @Override
  public Collection<? extends PeerConnection> getPeerConnections() {
    return p2PNetwork.getPeers();
  }

  /**
   * Returns the set of peers that the node attempts to maintain a connection with.
   *
   * @return maintained peers
   */
  @Override
  public Collection<? extends Peer> getMaintainedConnectionPeers() {
    return p2PNetwork.getMaintainedConnectionPeers();
  }

  /**
   * Subscribes to connection events.
   *
   * @param connectionListener the listener to receive connection events
   */
  @Override
  public void subscribeConnect(final ConnectionListener connectionListener) {
    p2PNetwork.subscribeConnect(connectionListener::onConnect);
  }

  /**
   * Subscribes to disconnection events.
   *
   * @param networkSubscriber the subscriber to receive disconnection events
   */
  @Override
  public void subscribeDisconnect(final DisconnectionListener networkSubscriber) {
    p2PNetwork.subscribeDisconnect(
        (peerConnection, disconnectReason, initiatedByPeer) ->
            networkSubscriber.onDisconnect(
                peerConnection,
                disconnectReason.getCode(),
                disconnectReason.getMessage(),
                initiatedByPeer));
  }

  /**
   * Subscribes to messages on a specific capability.
   *
   * @param capability the capability to subscribe to
   * @param networkSubscriber the subscriber to receive messages for the specified capability
   */
  @Override
  public void subscribeMessage(
      final org.hyperledger.besu.plugin.data.p2p.Capability capability,
      final MessageListener networkSubscriber) {
    final Capability wireCap = Capability.create(capability.getName(), capability.getVersion());
    p2PNetwork.subscribe(wireCap, networkSubscriber::onMessage);
  }
>>>>>>> d7aa5ea7
}<|MERGE_RESOLUTION|>--- conflicted
+++ resolved
@@ -51,79 +51,9 @@
     p2PNetwork.stop();
   }
 
-<<<<<<< HEAD
-=======
-  /**
-   * Returns the number of currently connected peers.
-   *
-   * @return the count of connected peers
-   */
->>>>>>> d7aa5ea7
   @Override
   public int getPeerCount() {
     return p2PNetwork.getPeerCount();
   }
-<<<<<<< HEAD
-=======
 
-  /**
-   * Returns the current peer connections.
-   *
-   * @return an immutable snapshot of {@link PeerConnection} objects
-   */
-  @Override
-  public Collection<? extends PeerConnection> getPeerConnections() {
-    return p2PNetwork.getPeers();
-  }
-
-  /**
-   * Returns the set of peers that the node attempts to maintain a connection with.
-   *
-   * @return maintained peers
-   */
-  @Override
-  public Collection<? extends Peer> getMaintainedConnectionPeers() {
-    return p2PNetwork.getMaintainedConnectionPeers();
-  }
-
-  /**
-   * Subscribes to connection events.
-   *
-   * @param connectionListener the listener to receive connection events
-   */
-  @Override
-  public void subscribeConnect(final ConnectionListener connectionListener) {
-    p2PNetwork.subscribeConnect(connectionListener::onConnect);
-  }
-
-  /**
-   * Subscribes to disconnection events.
-   *
-   * @param networkSubscriber the subscriber to receive disconnection events
-   */
-  @Override
-  public void subscribeDisconnect(final DisconnectionListener networkSubscriber) {
-    p2PNetwork.subscribeDisconnect(
-        (peerConnection, disconnectReason, initiatedByPeer) ->
-            networkSubscriber.onDisconnect(
-                peerConnection,
-                disconnectReason.getCode(),
-                disconnectReason.getMessage(),
-                initiatedByPeer));
-  }
-
-  /**
-   * Subscribes to messages on a specific capability.
-   *
-   * @param capability the capability to subscribe to
-   * @param networkSubscriber the subscriber to receive messages for the specified capability
-   */
-  @Override
-  public void subscribeMessage(
-      final org.hyperledger.besu.plugin.data.p2p.Capability capability,
-      final MessageListener networkSubscriber) {
-    final Capability wireCap = Capability.create(capability.getName(), capability.getVersion());
-    p2PNetwork.subscribe(wireCap, networkSubscriber::onMessage);
-  }
->>>>>>> d7aa5ea7
 }