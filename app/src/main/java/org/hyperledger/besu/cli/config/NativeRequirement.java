/*
 * Copyright contributors to Besu.
 *
 * Licensed under the Apache License, Version 2.0 (the "License"); you may not use this file except in compliance with
 * the License. You may obtain a copy of the License at
 *
 * http://www.apache.org/licenses/LICENSE-2.0
 *
 * Unless required by applicable law or agreed to in writing, software distributed under the License is distributed on
 * an "AS IS" BASIS, WITHOUT WARRANTIES OR CONDITIONS OF ANY KIND, either express or implied. See the License for the
 * specific language governing permissions and limitations under the License.
 *
 * SPDX-License-Identifier: Apache-2.0
 */
package org.hyperledger.besu.cli.config;

import org.hyperledger.besu.config.NetworkDefinition;
import org.hyperledger.besu.crypto.SECP256K1;
import org.hyperledger.besu.crypto.SECP256R1;
import org.hyperledger.besu.evm.precompile.AltBN128PairingPrecompiledContract;
import org.hyperledger.besu.evm.precompile.BLS12PairingPrecompiledContract;

import java.util.ArrayList;
import java.util.Collections;
import java.util.List;
import java.util.Optional;
import java.util.function.Supplier;

/** Encapsulates the native library requirements of given networks. */
public interface NativeRequirement {

  /**
   * Record type to encapsulate the result of native library loading
   *
   * @param present boolean indicating library loading present or failure.
   * @param libname string indicating the required library name.
   * @param errorMessage Optional error message suitable to log.
   */
  record NativeRequirementResult(Boolean present, String libname, Optional<String> errorMessage) {}

  /** Ethereum mainnet-like performance requirements: */
  Supplier<List<NativeRequirementResult>> MAINNET =
      () -> {
        List<NativeRequirementResult> requirements = new ArrayList<>();
        var secp256k1 = new SECP256K1();
        requirements.add(
            new NativeRequirementResult(
                secp256k1.maybeEnableNative(),
                "secp256k1",
                secp256k1.maybeEnableNative()
                    ? Optional.empty()
                    : Optional.of("secp256k1: Native secp256k1 failed to load")));

        var secp256r1 = new SECP256R1();
        requirements.add(
            new NativeRequirementResult(
                secp256r1.maybeEnableNative(),
                "secp256r1",
                secp256r1.maybeEnableNative()
                    ? Optional.empty()
                    : Optional.of("secp256r1: Native secp256r1 failed to load")));

        requirements.add(
            new NativeRequirementResult(
                AltBN128PairingPrecompiledContract.isNative(),
                "alt_bn128",
                AltBN128PairingPrecompiledContract.isNative()
                    ? Optional.empty()
                    : Optional.of("alt_bn128: EC native library failed to load")));

        requirements.add(
            new NativeRequirementResult(
                BLS12PairingPrecompiledContract.isAvailable(),
                "bls12-381",
                BLS12PairingPrecompiledContract.isAvailable()
                    ? Optional.empty()
                    : Optional.of("bls12-381: EC native library failed to load")));

        return requirements;
      };

  /**
   * Retrieves the native library requirements for a specified network.
   *
   * <p>This method checks whether the given network requires native libraries, and returns the
   * corresponding list of requirements if applicable. If the network does not require native
   * libraries, an empty list is returned.
   *
<<<<<<< HEAD
   * @param networkDefinition the name of the network for which native requirements are being
   *     retrieved.
=======
   * @param networkDefinition the network for which native requirements are being retrieved.
>>>>>>> 974c3df5
   * @return a list of {@link NativeRequirementResult} representing the native library requirements
   *     for the specified network, or an empty list if no requirements exist.
   */
  static List<NativeRequirementResult> getNativeRequirements(
      final NetworkDefinition networkDefinition) {
    // Check if the network requires native support.
    // Return Mainnet-like requirements or an empty list for networks without native support.
    // Can be extended to handle unique requirements for specific networks in the future.
    return networkDefinition.hasNativeRequirements() ? MAINNET.get() : Collections.emptyList();
  }
}<|MERGE_RESOLUTION|>--- conflicted
+++ resolved
@@ -86,12 +86,7 @@
    * corresponding list of requirements if applicable. If the network does not require native
    * libraries, an empty list is returned.
    *
-<<<<<<< HEAD
-   * @param networkDefinition the name of the network for which native requirements are being
-   *     retrieved.
-=======
    * @param networkDefinition the network for which native requirements are being retrieved.
->>>>>>> 974c3df5
    * @return a list of {@link NativeRequirementResult} representing the native library requirements
    *     for the specified network, or an empty list if no requirements exist.
    */
