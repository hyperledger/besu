--- conflicted
+++ resolved
@@ -2792,8 +2792,6 @@
   }
 
   @Test
-<<<<<<< HEAD
-=======
   void shouldShowCorrectFormatForMainnetDefaultTargetGasLimit() {
     parseCommand();
 
@@ -2939,7 +2937,6 @@
   }
 
   @Test
->>>>>>> 7a3ca6b7
   public void shouldLogErrorIfDuplicateBooleanOptionUsed() {
     parseCommand("--p2p-enabled=true", "--p2p-enabled=false");
     assertThat(commandErrorOutput.toString(UTF_8))
@@ -2955,4 +2952,21 @@
     // Verify that the logger does NOT warn about duplication
     verify(mockLogger, never()).warn(contains("bootnodes"));
   }
+
+  @Test
+  public void shouldLogErrorIfDuplicateBooleanOptionUsed() {
+    parseCommand("--p2p-enabled=true", "--p2p-enabled=false");
+    assertThat(commandErrorOutput.toString(UTF_8))
+        .contains("Option '--p2p-enabled' should be specified only once");
+  }
+
+  @Test
+  public void shouldNotWarnForRepeatableOptionBootnodes() {
+    parseCommand(
+        "enode://" + VALID_NODE_ID + "@192.168.0.1:4567",
+        "enode://" + VALID_NODE_ID + "@192.168.0.2:4567");
+
+    // Verify that the logger does NOT warn about duplication
+    verify(mockLogger, never()).warn(contains("bootnodes"));
+  }
 }