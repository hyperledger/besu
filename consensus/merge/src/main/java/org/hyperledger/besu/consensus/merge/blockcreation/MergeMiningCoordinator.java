--- conflicted
+++ resolved
@@ -67,13 +67,7 @@
 
   boolean isMiningBeforeMerge();
 
-<<<<<<< HEAD
-  void addBadBlock(final Block block);
-=======
-  Optional<BlockHeader> getOrSyncHeaderByHash(Hash blockHash, Hash finalizedBlockHash);
-
   void addBadBlock(final Block block, Optional<Throwable> maybeCause);
->>>>>>> 7d374b6a
 
   boolean isBadBlock(Hash blockHash);
 
