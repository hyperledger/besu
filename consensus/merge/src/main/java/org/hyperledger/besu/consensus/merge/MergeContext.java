--- conflicted
+++ resolved
@@ -66,7 +66,6 @@
     return this;
   }
 
-<<<<<<< HEAD
   public void setIsPostMerge(final Difficulty totalDifficulty) {
     if (Optional.ofNullable(lastFinalized.get()).isPresent()) {
       // we check this condition because if we've received a finalized block, we never want to
@@ -87,15 +86,10 @@
 
   public void observeNewIsPostMergeState(final NewMergeStateCallback newMergeStateCallback) {
     newMergeStateCallbackSubscribers.subscribe(newMergeStateCallback);
-=======
+  }
+
   public Difficulty getTerminalTotalDifficulty() {
     return terminalTotalDifficulty.get();
-  }
-
-  public boolean isPostMerge(final BlockHeader blockheader) {
-    // TODO: this will probably erroneously return true for the transition block. fix
-    return terminalTotalDifficulty.get().lessOrEqualThan(blockheader.getDifficulty());
->>>>>>> 144a50c9
   }
 
   public void updateForkChoice(final Hash headBlockHash, final Hash finalizedBlockHash) {
