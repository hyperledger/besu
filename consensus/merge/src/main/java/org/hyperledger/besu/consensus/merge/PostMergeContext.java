/*
 * Copyright Hyperledger Besu Contributors.
 *
 * Licensed under the Apache License, Version 2.0 (the "License"); you may not use this file except in compliance with
 * the License. You may obtain a copy of the License at
 *
 * http://www.apache.org/licenses/LICENSE-2.0
 *
 * Unless required by applicable law or agreed to in writing, software distributed under the License is distributed on
 * an "AS IS" BASIS, WITHOUT WARRANTIES OR CONDITIONS OF ANY KIND, either express or implied. See the License for the
 * specific language governing permissions and limitations under the License.
 *
 * SPDX-License-Identifier: Apache-2.0
 */
package org.hyperledger.besu.consensus.merge;

import org.hyperledger.besu.consensus.merge.blockcreation.PayloadIdentifier;
import org.hyperledger.besu.datatypes.Hash;
import org.hyperledger.besu.datatypes.Wei;
import org.hyperledger.besu.ethereum.ConsensusContext;
import org.hyperledger.besu.ethereum.core.Block;
import org.hyperledger.besu.ethereum.core.BlockHeader;
import org.hyperledger.besu.ethereum.core.BlockValueCalculator;
import org.hyperledger.besu.ethereum.core.BlockWithReceipts;
import org.hyperledger.besu.ethereum.core.Difficulty;
import org.hyperledger.besu.ethereum.eth.sync.state.SyncState;
import org.hyperledger.besu.util.Subscribers;

import java.util.Comparator;
import java.util.Optional;
import java.util.concurrent.atomic.AtomicReference;
import java.util.stream.Collectors;
import java.util.stream.Stream;

import com.google.common.annotations.VisibleForTesting;
import com.google.common.collect.EvictingQueue;
import org.slf4j.Logger;
import org.slf4j.LoggerFactory;

/** The Post merge context. */
public class PostMergeContext implements MergeContext {
  private static final Logger LOG = LoggerFactory.getLogger(PostMergeContext.class);
  /** The Max blocks in progress. */
  static final int MAX_BLOCKS_IN_PROGRESS = 12;

  private static final AtomicReference<PostMergeContext> singleton = new AtomicReference<>();

  private static final Comparator<BlockWithReceipts> compareByGasUsedDesc =
      Comparator.comparingLong(
              (BlockWithReceipts blockWithReceipts) ->
                  blockWithReceipts.getBlock().getHeader().getGasUsed())
          .reversed();

  private final AtomicReference<SyncState> syncState;
  private final AtomicReference<Difficulty> terminalTotalDifficulty;
  // initial postMerge state is indeterminate until it is set:
  private final AtomicReference<Optional<Boolean>> isPostMerge =
      new AtomicReference<>(Optional.empty());
  private final Subscribers<MergeStateHandler> newMergeStateCallbackSubscribers =
      Subscribers.create();
  private final Subscribers<UnverifiedForkchoiceListener>
      newUnverifiedForkchoiceCallbackSubscribers = Subscribers.create();

  private final EvictingQueue<PayloadTuple> blocksInProgress =
      EvictingQueue.create(MAX_BLOCKS_IN_PROGRESS);

  // latest finalized block
  private final AtomicReference<BlockHeader> lastFinalized = new AtomicReference<>();
  private final AtomicReference<BlockHeader> lastSafeBlock = new AtomicReference<>();
  private final AtomicReference<Optional<BlockHeader>> terminalPoWBlock =
      new AtomicReference<>(Optional.empty());
  private final BlockValueCalculator blockValueCalculator = new BlockValueCalculator();
  private boolean isCheckpointPostMergeSync;
  private boolean isPostMergeAtGenesis;

  // TODO: cleanup - isChainPruningEnabled will not be required after
  // https://github.com/hyperledger/besu/pull/4703 is merged.
  private boolean isChainPruningEnabled = false;

  /** Instantiates a new Post merge context. */
  @VisibleForTesting
  PostMergeContext() {
    this(Difficulty.ZERO);
  }

  /**
   * Instantiates a new Post merge context.
   *
   * @param difficulty the difficulty
   */
  @VisibleForTesting
  PostMergeContext(final Difficulty difficulty) {
    this.terminalTotalDifficulty = new AtomicReference<>(difficulty);
    this.syncState = new AtomicReference<>();
    this.isCheckpointPostMergeSync = false;
  }

  /**
   * Get post merge context.
   *
   * @return the post merge context
   */
  public static PostMergeContext get() {
    if (singleton.get() == null) {
      singleton.compareAndSet(null, new PostMergeContext());
    }
    return singleton.get();
  }

  @Override
  public <C extends ConsensusContext> C as(final Class<C> klass) {
    return klass.cast(this);
  }

  @Override
  public PostMergeContext setTerminalTotalDifficulty(final Difficulty newTerminalTotalDifficulty) {
    if (newTerminalTotalDifficulty == null) {
      throw new IllegalStateException("cannot set null terminal total difficulty");
    }
    terminalTotalDifficulty.set(newTerminalTotalDifficulty);
    return this;
  }

  @Override
  public void setIsPostMerge(final Difficulty totalDifficulty) {
    if (isPostMerge.get().orElse(Boolean.FALSE)) {
      // if we have finalized, we never switch back to a pre-merge once we have transitioned
      // post-TTD.
      return;
    }
    final boolean newState = terminalTotalDifficulty.get().lessOrEqualThan(totalDifficulty);
    final Optional<Boolean> oldState = isPostMerge.getAndSet(Optional.of(newState));

    // if we are past TTD, set it:
    if (newState)
      Optional.ofNullable(syncState.get())
          .ifPresent(ss -> ss.setReachedTerminalDifficulty(newState));

    if (oldState.isEmpty() || oldState.get() != newState) {
      newMergeStateCallbackSubscribers.forEach(
          newMergeStateCallback ->
              newMergeStateCallback.mergeStateChanged(
                  newState, oldState, Optional.of(totalDifficulty)));
    }
  }

  @Override
  public boolean isPostMerge() {
    return isPostMerge.get().orElse(Boolean.FALSE);
  }

  @Override
  public PostMergeContext setSyncState(final SyncState syncState) {
    this.syncState.set(syncState);
    return this;
  }

  @Override
  public boolean isSyncing() {
    return Optional.ofNullable(syncState.get()).map(s -> !s.isInSync()).orElse(Boolean.TRUE)
        // this is necessary for when we do not have a sync target yet, like at startup.
        // not being stopped at ttd implies we are syncing.
        && Optional.ofNullable(syncState.get())
            .map(s -> !(s.hasReachedTerminalDifficulty().orElse(Boolean.FALSE)))
            .orElse(Boolean.TRUE);
  }

  @Override
  public void observeNewIsPostMergeState(final MergeStateHandler mergeStateHandler) {
    newMergeStateCallbackSubscribers.subscribe(mergeStateHandler);
  }

  @Override
  public long addNewUnverifiedForkchoiceListener(
      final UnverifiedForkchoiceListener unverifiedForkchoiceListener) {
    return newUnverifiedForkchoiceCallbackSubscribers.subscribe(unverifiedForkchoiceListener);
  }

  @Override
  public void removeNewUnverifiedForkchoiceListener(final long subscriberId) {
    newUnverifiedForkchoiceCallbackSubscribers.unsubscribe(subscriberId);
  }

  @Override
  public void fireNewUnverifiedForkchoiceEvent(
      final Hash headBlockHash, final Hash safeBlockHash, final Hash finalizedBlockHash) {
    final ForkchoiceEvent event =
        new ForkchoiceEvent(headBlockHash, safeBlockHash, finalizedBlockHash);
    newUnverifiedForkchoiceCallbackSubscribers.forEach(cb -> cb.onNewUnverifiedForkchoice(event));
  }

  @Override
  public Difficulty getTerminalTotalDifficulty() {
    return terminalTotalDifficulty.get();
  }

  @Override
  public void setFinalized(final BlockHeader blockHeader) {
    lastFinalized.set(blockHeader);
  }

  @Override
  public Optional<BlockHeader> getFinalized() {
    return Optional.ofNullable(lastFinalized.get());
  }

  @Override
  public void setSafeBlock(final BlockHeader blockHeader) {
    lastSafeBlock.set(blockHeader);
  }

  @Override
  public Optional<BlockHeader> getSafeBlock() {
    return Optional.ofNullable(lastSafeBlock.get());
  }

  @Override
  public Optional<BlockHeader> getTerminalPoWBlock() {
    return terminalPoWBlock.get();
  }

  @Override
  public void setTerminalPoWBlock(final Optional<BlockHeader> hashAndNumber) {
    terminalPoWBlock.set(hashAndNumber);
  }

  @Override
  public boolean validateCandidateHead(final BlockHeader candidateHeader) {
    return Optional.ofNullable(lastFinalized.get())
        .map(finalized -> candidateHeader.getNumber() >= finalized.getNumber())
        .orElse(Boolean.TRUE);
  }

  @Override
  public void putPayloadById(
      final PayloadIdentifier payloadId, final BlockWithReceipts newBlockWithReceipts) {
    synchronized (blocksInProgress) {
      final Optional<BlockWithReceipts> maybeCurrBestBlock = retrieveBlockById(payloadId);

      maybeCurrBestBlock.ifPresentOrElse(
          currBestBlock -> {
            if (compareByGasUsedDesc.compare(newBlockWithReceipts, currBestBlock) < 0) {
              LOG.atDebug()
                  .setMessage("New proposal for payloadId {} {} is better than the previous one {}")
                  .addArgument(payloadId)
                  .addArgument(() -> logBlockProposal(newBlockWithReceipts.getBlock()))
                  .addArgument(() -> logBlockProposal(currBestBlock.getBlock()))
                  .log();
              blocksInProgress.removeAll(
                  retrieveTuplesById(payloadId).collect(Collectors.toUnmodifiableList()));
              blocksInProgress.add(new PayloadTuple(payloadId, newBlockWithReceipts));
              logCurrentBestBlock(newBlockWithReceipts);
            }
          },
          () -> blocksInProgress.add(new PayloadTuple(payloadId, newBlockWithReceipts)));
    }
  }

  private void logCurrentBestBlock(final BlockWithReceipts blockWithReceipts) {
    if (LOG.isDebugEnabled()) {
      final Block block = blockWithReceipts.getBlock();
      final float gasUsedPerc =
<<<<<<< HEAD
          100 * (float) block.getHeader().getGasUsed() / (float) block.getHeader().getGasLimit();
=======
          100.0f * block.getHeader().getGasUsed() / block.getHeader().getGasLimit();
>>>>>>> 83b2615e
      final int txsNum = block.getBody().getTransactions().size();
      final Wei reward = blockValueCalculator.calculateBlockValue(blockWithReceipts);

      LOG.debug(
          "Current best proposal for block {}: txs {}, gas used {}%, reward {}",
          blockWithReceipts.getNumber(),
          txsNum,
          String.format("%1.2f", gasUsedPerc),
          reward.toHumanReadableString());
    }
  }

  @Override
  public Optional<BlockWithReceipts> retrieveBlockById(final PayloadIdentifier payloadId) {
    synchronized (blocksInProgress) {
      return retrieveTuplesById(payloadId)
          .map(tuple -> tuple.blockWithReceipts)
          .sorted(compareByGasUsedDesc)
          .findFirst();
    }
  }

  private Stream<PayloadTuple> retrieveTuplesById(final PayloadIdentifier payloadId) {
    return blocksInProgress.stream().filter(z -> z.payloadIdentifier.equals(payloadId));
  }

  private String logBlockProposal(final Block block) {
    return "block "
        + block.toLogString()
        + " gas used "
        + block.getHeader().getGasUsed()
        + " transactions "
        + block.getBody().getTransactions().size();
  }

  private static class PayloadTuple {
    /** The Payload identifier. */
    final PayloadIdentifier payloadIdentifier;
    /** The Block with receipts. */
    final BlockWithReceipts blockWithReceipts;

    /**
     * Instantiates a new Payload tuple.
     *
     * @param payloadIdentifier the payload identifier
     * @param blockWithReceipts the block with receipts
     */
    PayloadTuple(
        final PayloadIdentifier payloadIdentifier, final BlockWithReceipts blockWithReceipts) {
      this.payloadIdentifier = payloadIdentifier;
      this.blockWithReceipts = blockWithReceipts;
    }
  }

  @Override
  public void setIsChainPruningEnabled(final boolean isChainPruningEnabled) {
    this.isChainPruningEnabled = isChainPruningEnabled;
  }

  @Override
  public boolean isChainPruningEnabled() {
    return isChainPruningEnabled;
  }

  /**
   * Sets checkpoint post merge sync.
   *
   * @param isCheckpointPostMergeSync the is checkpoint post merge sync
   * @return the checkpoint post merge sync
   */
  public PostMergeContext setCheckpointPostMergeSync(final boolean isCheckpointPostMergeSync) {
    this.isCheckpointPostMergeSync = isCheckpointPostMergeSync;
    return this;
  }

  @Override
  public boolean isCheckpointPostMergeSync() {
    return this.isCheckpointPostMergeSync;
  }

  @Override
  public boolean isPostMergeAtGenesis() {
    return this.isPostMergeAtGenesis;
  }

  /**
   * Sets whether it is post merge at genesis
   *
   * @param isPostMergeAtGenesis the is post merge at genesis state
   * @return the post merge context
   */
  public PostMergeContext setPostMergeAtGenesis(final boolean isPostMergeAtGenesis) {
    this.isPostMergeAtGenesis = isPostMergeAtGenesis;
    return this;
  }
}<|MERGE_RESOLUTION|>--- conflicted
+++ resolved
@@ -260,11 +260,7 @@
     if (LOG.isDebugEnabled()) {
       final Block block = blockWithReceipts.getBlock();
       final float gasUsedPerc =
-<<<<<<< HEAD
-          100 * (float) block.getHeader().getGasUsed() / (float) block.getHeader().getGasLimit();
-=======
           100.0f * block.getHeader().getGasUsed() / block.getHeader().getGasLimit();
->>>>>>> 83b2615e
       final int txsNum = block.getBody().getTransactions().size();
       final Wei reward = blockValueCalculator.calculateBlockValue(blockWithReceipts);
 
