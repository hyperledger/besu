--- conflicted
+++ resolved
@@ -274,7 +274,6 @@
     }
   }
 
-<<<<<<< HEAD
   public PostMergeContext setIsNearHeadCheckpointSync(final boolean isCheckpointPostMergeSync) {
     this.isCheckpointPostMergeSync = isCheckpointPostMergeSync;
     return this;
@@ -283,7 +282,8 @@
   @Override
   public boolean isCheckpointPostMergeSync() {
     return this.isCheckpointPostMergeSync;
-=======
+  }
+
   @Override
   public void setIsChainPruningEnabled(final boolean isChainPruningEnabled) {
     this.isChainPruningEnabled = isChainPruningEnabled;
@@ -292,6 +292,5 @@
   @Override
   public boolean isChainPruningEnabled() {
     return isChainPruningEnabled;
->>>>>>> 97588ae7
   }
 }