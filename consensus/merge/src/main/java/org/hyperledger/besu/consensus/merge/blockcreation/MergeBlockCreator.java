--- conflicted
+++ resolved
@@ -77,11 +77,7 @@
         protocolContext,
         protocolSchedule,
         minTransactionGasPrice,
-<<<<<<< HEAD
-        1.0,
-=======
         TRY_FILL_BLOCK,
->>>>>>> 93608383
         parentHeader);
   }
 
