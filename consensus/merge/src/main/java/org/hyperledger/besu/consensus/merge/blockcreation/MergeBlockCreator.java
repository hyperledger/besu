/*
 * Copyright Hyperledger Besu Contributors.
 *
 * Licensed under the Apache License, Version 2.0 (the "License"); you may not use this file except in compliance with
 * the License. You may obtain a copy of the License at
 *
 * http://www.apache.org/licenses/LICENSE-2.0
 *
 * Unless required by applicable law or agreed to in writing, software distributed under the License is distributed on
 * an "AS IS" BASIS, WITHOUT WARRANTIES OR CONDITIONS OF ANY KIND, either express or implied. See the License for the
 * specific language governing permissions and limitations under the License.
 *
 * SPDX-License-Identifier: Apache-2.0
 */
package org.hyperledger.besu.consensus.merge.blockcreation;

import org.hyperledger.besu.datatypes.Address;
import org.hyperledger.besu.datatypes.Wei;
import org.hyperledger.besu.ethereum.ProtocolContext;
import org.hyperledger.besu.ethereum.blockcreation.AbstractBlockCreator;
import org.hyperledger.besu.ethereum.core.BlockHeader;
import org.hyperledger.besu.ethereum.core.BlockHeaderBuilder;
import org.hyperledger.besu.ethereum.core.Deposit;
import org.hyperledger.besu.ethereum.core.Difficulty;
import org.hyperledger.besu.ethereum.core.SealableBlockHeader;
import org.hyperledger.besu.ethereum.core.Transaction;
import org.hyperledger.besu.ethereum.core.Withdrawal;
import org.hyperledger.besu.ethereum.eth.transactions.PendingTransactions;
import org.hyperledger.besu.ethereum.mainnet.ProtocolSchedule;

import java.util.Collections;
import java.util.List;
import java.util.Optional;
import java.util.function.Supplier;

import org.apache.tuweni.bytes.Bytes32;

/** The Merge block creator. */
class MergeBlockCreator extends AbstractBlockCreator {

  /**
   * Instantiates a new Merge block creator.
   *
   * @param coinbase the coinbase
   * @param targetGasLimitSupplier the target gas limit supplier
   * @param extraDataCalculator the extra data calculator
   * @param pendingTransactions the pending transactions
   * @param protocolContext the protocol context
   * @param protocolSchedule the protocol schedule
   * @param minTransactionGasPrice the min transaction gas price
   * @param miningBeneficiary the mining beneficiary
   * @param minBlockOccupancyRatio the min block occupancy ratio
   * @param parentHeader the parent header
   */
  public MergeBlockCreator(
      final Address coinbase,
      final Supplier<Optional<Long>> targetGasLimitSupplier,
      final ExtraDataCalculator extraDataCalculator,
      final PendingTransactions pendingTransactions,
      final ProtocolContext protocolContext,
      final ProtocolSchedule protocolSchedule,
      final Wei minTransactionGasPrice,
      final Address miningBeneficiary,
      final Double minBlockOccupancyRatio,
      final BlockHeader parentHeader) {
    super(
        miningBeneficiary,
        __ -> miningBeneficiary,
        targetGasLimitSupplier,
        extraDataCalculator,
        pendingTransactions,
        protocolContext,
        protocolSchedule,
        minTransactionGasPrice,
        minBlockOccupancyRatio,
        parentHeader);
  }

  /**
   * Create block and return block creation result.
   *
   * @param maybeTransactions the maybe transactions
   * @param random the random
   * @param timestamp the timestamp
   * @param withdrawals optional list of withdrawals
   * @param deposits optional list of deposits
   * @return the block creation result
   */
  public BlockCreationResult createBlock(
      final Optional<List<Transaction>> maybeTransactions,
      final Bytes32 random,
      final long timestamp,
<<<<<<< HEAD
      final Optional<List<Withdrawal>> withdrawals,
      final Optional<List<Deposit>> deposits) {
=======
      final Optional<List<Withdrawal>> withdrawals) {

>>>>>>> 1b29f686
    return createBlock(
        maybeTransactions,
        Optional.of(Collections.emptyList()),
        withdrawals,
        deposits,
        Optional.of(random),
        timestamp,
        false);
  }

  @Override
  public BlockCreationResult createBlock(
      final Optional<List<Transaction>> maybeTransactions,
      final Optional<List<BlockHeader>> maybeOmmers,
      final long timestamp) {
    throw new UnsupportedOperationException("random is required");
  }

  @Override
  protected BlockHeader createFinalBlockHeader(final SealableBlockHeader sealableBlockHeader) {
    return BlockHeaderBuilder.create()
        .difficulty(Difficulty.ZERO)
        .populateFrom(sealableBlockHeader)
        .nonce(0L)
        .blockHeaderFunctions(blockHeaderFunctions)
        .buildBlockHeader();
  }
}<|MERGE_RESOLUTION|>--- conflicted
+++ resolved
@@ -20,7 +20,6 @@
 import org.hyperledger.besu.ethereum.blockcreation.AbstractBlockCreator;
 import org.hyperledger.besu.ethereum.core.BlockHeader;
 import org.hyperledger.besu.ethereum.core.BlockHeaderBuilder;
-import org.hyperledger.besu.ethereum.core.Deposit;
 import org.hyperledger.besu.ethereum.core.Difficulty;
 import org.hyperledger.besu.ethereum.core.SealableBlockHeader;
 import org.hyperledger.besu.ethereum.core.Transaction;
@@ -83,25 +82,18 @@
    * @param random the random
    * @param timestamp the timestamp
    * @param withdrawals optional list of withdrawals
-   * @param deposits optional list of deposits
    * @return the block creation result
    */
   public BlockCreationResult createBlock(
       final Optional<List<Transaction>> maybeTransactions,
       final Bytes32 random,
       final long timestamp,
-<<<<<<< HEAD
-      final Optional<List<Withdrawal>> withdrawals,
-      final Optional<List<Deposit>> deposits) {
-=======
       final Optional<List<Withdrawal>> withdrawals) {
 
->>>>>>> 1b29f686
     return createBlock(
         maybeTransactions,
         Optional.of(Collections.emptyList()),
         withdrawals,
-        deposits,
         Optional.of(random),
         timestamp,
         false);
