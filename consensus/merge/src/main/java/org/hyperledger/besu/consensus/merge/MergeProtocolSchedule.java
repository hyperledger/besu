--- conflicted
+++ resolved
@@ -85,44 +85,6 @@
         .createProtocolSchedule();
   }
 
-<<<<<<< HEAD
-  /**
-   * Create timestamp schedule.
-   *
-   * @param config the config
-   * @param privacyParameters the privacy parameters
-   * @param isRevertReasonEnabled the is revert reason enabled
-   * @return the timestamp schedule
-   */
-  public static TimestampSchedule createTimestamp(
-      final GenesisConfigOptions config,
-      final PrivacyParameters privacyParameters,
-      final boolean isRevertReasonEnabled) {
-    return new TimestampScheduleBuilder(
-            config,
-            DEFAULT_CHAIN_ID,
-            ProtocolSpecAdapters.create(
-                config.getShanghaiTime().orElse(0),
-                MergeProtocolSchedule::applyMergeSpecificModificationsForShanghai),
-            privacyParameters,
-            isRevertReasonEnabled,
-            EvmConfiguration.DEFAULT)
-        .createTimestampSchedule();
-  }
-
-  // TODO Withdrawals remove this as part of https://github.com/hyperledger/besu/issues/4788
-  private static ProtocolSpecBuilder applyMergeSpecificModificationsForShanghai(
-      final ProtocolSpecBuilder specBuilder) {
-
-    return specBuilder
-        .blockHeaderValidatorBuilder(MergeProtocolSchedule::getBlockHeaderValidator)
-        .blockReward(Wei.ZERO)
-        .difficultyCalculator((a, b, c) -> BigInteger.ZERO)
-        .skipZeroBlockRewards(true);
-  }
-
-=======
->>>>>>> 03110160
   private static ProtocolSpecBuilder applyMergeSpecificModifications(
       final ProtocolSpecBuilder specBuilder, final Optional<BigInteger> chainId) {
 
@@ -131,7 +93,6 @@
             (gasCalculator, jdCacheConfig) ->
                 MainnetEVMs.paris(
                     gasCalculator, chainId.orElse(BigInteger.ZERO), EvmConfiguration.DEFAULT))
-        .blockHeaderValidatorBuilder(MergeProtocolSchedule::getBlockHeaderValidator)
         .blockReward(Wei.ZERO)
         .difficultyCalculator((a, b, c) -> BigInteger.ZERO)
         .skipZeroBlockRewards(true)
