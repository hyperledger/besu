/*
 * Copyright Hyperledger Besu Contributors.
 *
 * Licensed under the Apache License, Version 2.0 (the "License"); you may not use this file except in compliance with
 * the License. You may obtain a copy of the License at
 *
 * http://www.apache.org/licenses/LICENSE-2.0
 *
 * Unless required by applicable law or agreed to in writing, software distributed under the License is distributed on
 * an "AS IS" BASIS, WITHOUT WARRANTIES OR CONDITIONS OF ANY KIND, either express or implied. See the License for the
 * specific language governing permissions and limitations under the License.
 *
 * SPDX-License-Identifier: Apache-2.0
 */
package org.hyperledger.besu.consensus.merge.blockcreation;

import static org.hyperledger.besu.consensus.merge.TransitionUtils.isTerminalProofOfWorkBlock;
import static org.hyperledger.besu.consensus.merge.blockcreation.MergeMiningCoordinator.ForkchoiceResult.Status.INVALID;
import static org.hyperledger.besu.consensus.merge.blockcreation.MergeMiningCoordinator.ForkchoiceResult.Status.INVALID_PAYLOAD_ATTRIBUTES;
import static org.hyperledger.besu.util.FutureUtils.exceptionallyCompose;
import static org.hyperledger.besu.util.Slf4jLambdaHelper.debugLambda;

import org.hyperledger.besu.consensus.merge.MergeContext;
import org.hyperledger.besu.datatypes.Address;
import org.hyperledger.besu.datatypes.Hash;
import org.hyperledger.besu.datatypes.Wei;
import org.hyperledger.besu.ethereum.BlockValidator.Result;
import org.hyperledger.besu.ethereum.ProtocolContext;
import org.hyperledger.besu.ethereum.blockcreation.BlockCreator.BlockCreationResult;
import org.hyperledger.besu.ethereum.chain.BadBlockManager;
import org.hyperledger.besu.ethereum.chain.Blockchain;
import org.hyperledger.besu.ethereum.chain.MutableBlockchain;
import org.hyperledger.besu.ethereum.core.Block;
import org.hyperledger.besu.ethereum.core.BlockHeader;
import org.hyperledger.besu.ethereum.core.Difficulty;
import org.hyperledger.besu.ethereum.core.MiningParameters;
import org.hyperledger.besu.ethereum.core.Transaction;
import org.hyperledger.besu.ethereum.eth.manager.EthContext;
import org.hyperledger.besu.ethereum.eth.sync.backwardsync.BackwardSyncContext;
import org.hyperledger.besu.ethereum.eth.sync.backwardsync.BadChainListener;
import org.hyperledger.besu.ethereum.eth.transactions.sorter.AbstractPendingTransactionsSorter;
import org.hyperledger.besu.ethereum.mainnet.AbstractGasLimitSpecification;
import org.hyperledger.besu.ethereum.mainnet.HeaderValidationMode;
import org.hyperledger.besu.ethereum.mainnet.ProtocolSchedule;
import org.hyperledger.besu.plugin.services.exception.StorageException;

import java.io.PrintWriter;
import java.io.StringWriter;
import java.util.Collections;
import java.util.List;
import java.util.Optional;
import java.util.concurrent.CompletableFuture;
import java.util.concurrent.TimeUnit;
import java.util.concurrent.atomic.AtomicLong;
import java.util.concurrent.atomic.AtomicReference;
import java.util.function.Supplier;

import org.apache.tuweni.bytes.Bytes;
import org.apache.tuweni.bytes.Bytes32;
import org.slf4j.Logger;
import org.slf4j.LoggerFactory;

public class MergeCoordinator implements MergeMiningCoordinator, BadChainListener {
  private static final Logger LOG = LoggerFactory.getLogger(MergeCoordinator.class);

  protected final AtomicLong targetGasLimit;
  protected final MiningParameters miningParameters;
  protected final MergeBlockCreatorFactory mergeBlockCreator;
  protected final AtomicReference<Bytes> extraData =
      new AtomicReference<>(Bytes.fromHexString("0x"));
  protected final AtomicReference<BlockHeader> latestDescendsFromTerminal = new AtomicReference<>();
  protected final MergeContext mergeContext;
  protected final ProtocolContext protocolContext;
  protected final EthContext ethContext;
  protected final BackwardSyncContext backwardSyncContext;
  protected final ProtocolSchedule protocolSchedule;

  public MergeCoordinator(
      final ProtocolContext protocolContext,
      final ProtocolSchedule protocolSchedule,
      final EthContext ethContext,
      final AbstractPendingTransactionsSorter pendingTransactions,
      final MiningParameters miningParams,
      final BackwardSyncContext backwardSyncContext) {
    this.protocolContext = protocolContext;
    this.protocolSchedule = protocolSchedule;
    this.ethContext = ethContext;
    this.mergeContext = protocolContext.getConsensusContext(MergeContext.class);
    this.miningParameters = miningParams;
    this.backwardSyncContext = backwardSyncContext;
    this.targetGasLimit =
        miningParameters
            .getTargetGasLimit()
            // TODO: revisit default target gas limit
            .orElse(new AtomicLong(30000000L));

    this.mergeBlockCreator =
        (parentHeader, address) ->
            new MergeBlockCreator(
                address.or(miningParameters::getCoinbase).orElse(Address.ZERO),
                () -> Optional.of(targetGasLimit.longValue()),
                parent -> extraData.get(),
                pendingTransactions,
                protocolContext,
                protocolSchedule,
                this.miningParameters.getMinTransactionGasPrice(),
                address.or(miningParameters::getCoinbase).orElse(Address.ZERO),
                this.miningParameters.getMinBlockOccupancyRatio(),
                parentHeader);

    this.backwardSyncContext.subscribeBadChainListener(this);
  }

  @Override
  public void start() {}

  @Override
  public void stop() {}

  @Override
  public void awaitStop() throws InterruptedException {}

  @Override
  public boolean enable() {
    return false;
  }

  @Override
  public boolean disable() {
    return true;
  }

  @Override
  public boolean isMining() {
    return true;
  }

  @Override
  public Wei getMinTransactionGasPrice() {
    return miningParameters.getMinTransactionGasPrice();
  }

  @Override
  public void setExtraData(final Bytes extraData) {
    this.extraData.set(extraData);
  }

  @Override
  public Optional<Address> getCoinbase() {
    return miningParameters.getCoinbase();
  }

  @Override
  public Optional<Block> createBlock(
      final BlockHeader parentHeader,
      final List<Transaction> transactions,
      final List<BlockHeader> ommers) {
    throw new UnsupportedOperationException("random is required");
  }

  @Override
  public Optional<Block> createBlock(final BlockHeader parentHeader, final long timestamp) {
    throw new UnsupportedOperationException("random is required");
  }

  @Override
  public void changeTargetGasLimit(final Long newTargetGasLimit) {
    if (AbstractGasLimitSpecification.isValidTargetGasLimit(newTargetGasLimit)) {
      this.targetGasLimit.set(newTargetGasLimit);
    } else {
      throw new IllegalArgumentException("Specified target gas limit is invalid");
    }
  }

  @Override
  public PayloadIdentifier preparePayload(
      final BlockHeader parentHeader,
      final Long timestamp,
      final Bytes32 prevRandao,
      final Address feeRecipient) {

    final PayloadIdentifier payloadIdentifier =
        PayloadIdentifier.forPayloadParams(
            parentHeader.getBlockHash(), timestamp, prevRandao, feeRecipient);
    final MergeBlockCreator mergeBlockCreator =
        this.mergeBlockCreator.forParams(parentHeader, Optional.ofNullable(feeRecipient));

    // put the empty block in first
    final Block emptyBlock =
        mergeBlockCreator
            .createBlock(Optional.of(Collections.emptyList()), prevRandao, timestamp)
            .getBlock();

    Result result = validateBlock(emptyBlock);
    if (result.blockProcessingOutputs.isPresent()) {
      mergeContext.putPayloadById(payloadIdentifier, emptyBlock);
      debugLambda(
          LOG,
          "Built empty block proposal {} for payload {}",
          emptyBlock::toLogString,
          payloadIdentifier::toShortHexString);
    } else {
      LOG.warn(
          "failed to execute empty block proposal {}, reason {}",
          emptyBlock.getHash(),
          result.errorMessage);
    }

    tryToBuildBetterBlock(timestamp, prevRandao, payloadIdentifier, mergeBlockCreator);

    return payloadIdentifier;
  }

  private void tryToBuildBetterBlock(
      final Long timestamp,
      final Bytes32 random,
      final PayloadIdentifier payloadIdentifier,
      final MergeBlockCreator mergeBlockCreator) {

<<<<<<< HEAD
    long remainingTime = miningParameters.getPosBlockCreationTimeout();
    final Supplier<BlockCreationResult> blockCreator =
=======
    long remainingTime = miningParameters.getPosBlockCreationMaxTime();
    final Supplier<Block> blockCreator =
>>>>>>> 9f9733f1
        () -> mergeBlockCreator.createBlock(Optional.empty(), random, timestamp);
    // start working on a full block and update the payload value and candidate when it's ready
    final long startedAt = System.currentTimeMillis();
    retryBlockCreation(payloadIdentifier, blockCreator, remainingTime)
        .thenAccept(
            bestBlockCreationResult -> {
              final var bestBlock = bestBlockCreationResult.getBlock();
              final var resultBest = validateBlock(bestBlock);
              if (resultBest.blockProcessingOutputs.isPresent()) {
                mergeContext.putPayloadById(payloadIdentifier, bestBlock);
                LOG.info(
                    "Successfully built block {} for proposal identified by {}, with {} transactions, in {}ms",
                    bestBlock.toLogString(),
                    payloadIdentifier.toHexString(),
                    bestBlock.getBody().getTransactions().size(),
                    System.currentTimeMillis() - startedAt);
              } else {
                LOG.warn(
                    "Block {} built for proposal identified by {}, is not valid reason {}",
                    bestBlock.getHash(),
                    payloadIdentifier.toHexString(),
                    resultBest.errorMessage);
              }
            });
  }

  private CompletableFuture<BlockCreationResult> retryBlockCreation(
      final PayloadIdentifier payloadIdentifier,
      final Supplier<BlockCreationResult> blockCreator,
      final long remainingTime) {
    final long startedAt = System.currentTimeMillis();

    debugLambda(
        LOG,
        "Block creation started for payload id {}, remaining time is {}ms",
        payloadIdentifier::toShortHexString,
        () -> remainingTime);

    return exceptionallyCompose(
        ethContext
            .getScheduler()
            .scheduleComputationTask(blockCreator)
            .orTimeout(remainingTime, TimeUnit.MILLISECONDS),
        throwable -> {
          if (canRetryBlockCreation(throwable)) {
            final long newRemainingTime = remainingTime - (System.currentTimeMillis() - startedAt);
            debugLambda(
                LOG,
                "Retrying block creation for payload id {}, remaining time is {}ms, last error {}",
                payloadIdentifier::toShortHexString,
                () -> newRemainingTime,
                () -> logException(throwable));
            return retryBlockCreation(payloadIdentifier, blockCreator, newRemainingTime);
          } else {
            debugLambda(
                LOG,
                "Something went wrong creating block for payload id {}, error {}",
                payloadIdentifier::toShortHexString,
                () -> logException(throwable));
          }
          return CompletableFuture.failedFuture(throwable);
        });
  }

  private boolean canRetryBlockCreation(final Throwable throwable) {
    if (throwable instanceof StorageException) {
      return true;
    }
    return false;
  }

  @Override
  public Optional<BlockHeader> getOrSyncHeaderByHash(final Hash blockHash) {
    final var chain = protocolContext.getBlockchain();
    final var optHeader = chain.getBlockHeader(blockHash);

    if (optHeader.isPresent()) {
      debugLambda(LOG, "BlockHeader {} is already present", () -> optHeader.get().toLogString());
    } else {
      debugLambda(LOG, "appending block hash {} to backward sync", blockHash::toHexString);
      backwardSyncContext
          .syncBackwardsUntil(blockHash)
          .exceptionally(e -> logSyncException(blockHash, e));
    }
    return optHeader;
  }

  @Override
  public Optional<BlockHeader> getOrSyncHeaderByHash(
      final Hash blockHash, final Hash finalizedBlockHash) {
    final var chain = protocolContext.getBlockchain();
    final var optHeader = chain.getBlockHeader(blockHash);

    if (optHeader.isPresent()) {
      debugLambda(LOG, "BlockHeader {} is already present", () -> optHeader.get().toLogString());
    } else {
      debugLambda(LOG, "appending block hash {} to backward sync", blockHash::toHexString);
      backwardSyncContext.updateHeads(blockHash, finalizedBlockHash);
      backwardSyncContext
          .syncBackwardsUntil(blockHash)
          .exceptionally(e -> logSyncException(blockHash, e));
    }
    return optHeader;
  }

  private Void logSyncException(final Hash blockHash, final Throwable exception) {
    LOG.warn("Sync to block hash " + blockHash.toHexString() + " failed", exception.getMessage());
    return null;
  }

  @Override
  public Result validateBlock(final Block block) {

    final var chain = protocolContext.getBlockchain();
    chain
        .getBlockHeader(block.getHeader().getParentHash())
        .ifPresentOrElse(
            blockHeader ->
                debugLambda(LOG, "Parent of block {} is already present", block::toLogString),
            () -> backwardSyncContext.syncBackwardsUntil(block));

    final var validationResult =
        protocolSchedule
            .getByBlockNumber(block.getHeader().getNumber())
            .getBlockValidator()
            .validateAndProcessBlock(
                protocolContext,
                block,
                HeaderValidationMode.FULL,
                HeaderValidationMode.NONE,
                false);

    validationResult.errorMessage.ifPresent(errMsg -> addBadBlock(block));

    return validationResult;
  }

  @Override
  public Result rememberBlock(final Block block) {
    debugLambda(LOG, "Remember block {}", block::toLogString);
    final var chain = protocolContext.getBlockchain();
    final var validationResult = validateBlock(block);
    validationResult.blockProcessingOutputs.ifPresent(
        result -> chain.storeBlock(block, result.receipts));
    return validationResult;
  }

  @Override
  public ForkchoiceResult updateForkChoice(
      final BlockHeader newHead,
      final Hash finalizedBlockHash,
      final Hash safeBlockHash,
      final Optional<PayloadAttributes> maybePayloadAttributes) {
    MutableBlockchain blockchain = protocolContext.getBlockchain();
    final Optional<BlockHeader> newFinalized = blockchain.getBlockHeader(finalizedBlockHash);

    if (newHead.getNumber() < blockchain.getChainHeadBlockNumber()
        && isDescendantOf(newHead, blockchain.getChainHeadHeader())) {
      LOG.info("Ignoring update to old head");
      return ForkchoiceResult.withIgnoreUpdateToOldHead(newHead);
    }

    final Optional<Hash> latestValid = getLatestValidAncestor(newHead);

    Optional<BlockHeader> parentOfNewHead = blockchain.getBlockHeader(newHead.getParentHash());
    if (parentOfNewHead.isPresent()
        && parentOfNewHead.get().getTimestamp() >= newHead.getTimestamp()) {
      return ForkchoiceResult.withFailure(
          INVALID, "new head timestamp not greater than parent", latestValid);
    }

    setNewHead(blockchain, newHead);

    // set and persist the new finalized block if it is present
    newFinalized.ifPresent(
        blockHeader -> {
          blockchain.setFinalized(blockHeader.getHash());
          mergeContext.setFinalized(blockHeader);
        });

    blockchain
        .getBlockHeader(safeBlockHash)
        .ifPresent(
            newSafeBlock -> {
              blockchain.setSafeBlock(safeBlockHash);
              mergeContext.setSafeBlock(newSafeBlock);
            });

    if (maybePayloadAttributes.isPresent()
        && !isPayloadAttributesValid(maybePayloadAttributes.get(), newHead)) {
      return ForkchoiceResult.withFailure(INVALID_PAYLOAD_ATTRIBUTES, null, Optional.empty());
    }

    return ForkchoiceResult.withResult(newFinalized, Optional.of(newHead));
  }

  private boolean setNewHead(final MutableBlockchain blockchain, final BlockHeader newHead) {

    if (newHead.getHash().equals(blockchain.getChainHeadHash())) {
      debugLambda(LOG, "Nothing to do new head {} is already chain head", newHead::toLogString);
      return true;
    }

    if (newHead.getParentHash().equals(blockchain.getChainHeadHash())) {
      debugLambda(
          LOG,
          "Forwarding chain head to the block {} saved from a previous newPayload invocation",
          newHead::toLogString);
      forwardWorldStateTo(newHead);
      return blockchain.forwardToBlock(newHead);
    }

    debugLambda(LOG, "New head {} is a chain reorg, rewind chain head to it", newHead::toLogString);
    return blockchain.rewindToBlock(newHead.getHash());
  }

  private void forwardWorldStateTo(final BlockHeader newHead) {
    protocolContext
        .getWorldStateArchive()
        .getMutable(newHead.getStateRoot(), newHead.getHash())
        .ifPresentOrElse(
            mutableWorldState ->
                debugLambda(
                    LOG,
                    "World state for state root hash {} and block hash {} persisted successfully",
                    mutableWorldState::rootHash,
                    newHead::getHash),
            () ->
                LOG.error(
                    "Could not persist world for root hash {} and block hash {}",
                    newHead.getStateRoot(),
                    newHead.getHash()));
  }

  @Override
  public boolean latestValidAncestorDescendsFromTerminal(final BlockHeader blockHeader) {
    if (blockHeader.getNumber() <= 1L) {
      // parent is a genesis block, check for merge-at-genesis
      var blockchain = protocolContext.getBlockchain();

      return blockchain
          .getTotalDifficultyByHash(blockHeader.getBlockHash())
          .map(Optional::of)
          .orElse(blockchain.getTotalDifficultyByHash(blockHeader.getParentHash()))
          .filter(
              currDiff -> currDiff.greaterOrEqualThan(mergeContext.getTerminalTotalDifficulty()))
          .isPresent();
    }

    Optional<Hash> validAncestorHash = this.getLatestValidAncestor(blockHeader);
    if (validAncestorHash.isPresent()) {
      final Optional<BlockHeader> maybeFinalized = mergeContext.getFinalized();
      if (maybeFinalized.isPresent()) {
        return isDescendantOf(maybeFinalized.get(), blockHeader);
      } else {
        Optional<BlockHeader> terminalBlockHeader = mergeContext.getTerminalPoWBlock();
        if (terminalBlockHeader.isPresent()) {
          return isDescendantOf(terminalBlockHeader.get(), blockHeader);
        } else {
          if (isTerminalProofOfWorkBlock(blockHeader, protocolContext)
              || ancestorIsValidTerminalProofOfWork(blockHeader)) {
            return true;
          } else {
            LOG.warn("Couldn't find terminal block, no blocks will be valid");
            return false;
          }
        }
      }
    } else {
      return false;
    }
  }

  // package visibility for testing
  boolean ancestorIsValidTerminalProofOfWork(final BlockHeader blockheader) {
    // this should only happen very close to the transition from PoW to PoS, prior to a finalized
    // block.  For example, after a full sync of an already-merged chain which does not have
    // terminal block info in the genesis config.

    // check a 'cached' block which was determined to descend from terminal to short circuit
    // in the case of a long period of non-finality
    if (Optional.ofNullable(latestDescendsFromTerminal.get())
        .map(latestDescendant -> isDescendantOf(latestDescendant, blockheader))
        .orElse(Boolean.FALSE)) {
      latestDescendsFromTerminal.set(blockheader);
      return true;
    }

    var blockchain = protocolContext.getBlockchain();
    Optional<BlockHeader> parent = blockchain.getBlockHeader(blockheader.getParentHash());
    do {
      LOG.debug(
          "checking ancestor {} is valid terminal PoW for {}",
          parent.map(BlockHeader::toLogString).orElse("empty"),
          blockheader.toLogString());

      if (parent.isPresent()) {
        if (!parent.get().getDifficulty().equals(Difficulty.ZERO)) {
          break;
        }
        parent = blockchain.getBlockHeader(parent.get().getParentHash());
      }

    } while (parent.isPresent());

    boolean resp =
        parent.filter(header -> isTerminalProofOfWorkBlock(header, protocolContext)).isPresent();
    LOG.debug(
        "checking ancestor {} is valid terminal PoW for {}\n {}",
        parent.map(BlockHeader::toLogString).orElse("empty"),
        blockheader.toLogString(),
        resp);
    if (resp) {
      latestDescendsFromTerminal.set(blockheader);
    }
    return resp;
  }

  @Override
  public Optional<Hash> getLatestValidAncestor(final Hash blockHash) {
    final var chain = protocolContext.getBlockchain();
    final var chainHeadNum = chain.getChainHeadBlockNumber();
    return findValidAncestor(
        chain, blockHash, protocolSchedule.getByBlockNumber(chainHeadNum).getBadBlocksManager());
  }

  @Override
  public Optional<Hash> getLatestValidAncestor(final BlockHeader blockHeader) {
    final var chain = protocolContext.getBlockchain();
    final var self = chain.getBlockHeader(blockHeader.getHash());

    if (self.isEmpty()) {
      final var badBlocks =
          protocolSchedule.getByBlockNumber(blockHeader.getNumber()).getBadBlocksManager();
      return findValidAncestor(chain, blockHeader.getParentHash(), badBlocks);
    }
    return self.map(BlockHeader::getHash);
  }

  @Override
  public boolean isBackwardSyncing() {
    return backwardSyncContext.isSyncing();
  }

  @Override
  public CompletableFuture<Void> appendNewPayloadToSync(final Block newPayload) {
    return backwardSyncContext.syncBackwardsUntil(newPayload);
  }

  @Override
  public boolean isMiningBeforeMerge() {
    return miningParameters.isMiningEnabled();
  }

  private Optional<Hash> findValidAncestor(
      final Blockchain chain, final Hash parentHash, final BadBlockManager badBlocks) {

    // check chain first
    return chain
        .getBlockHeader(parentHash)
        .map(
            header -> {
              // if block is PoW, return ZERO hash
              if (header.getDifficulty().greaterThan(Difficulty.ZERO)) {
                return Hash.ZERO;
              } else {
                return header.getHash();
              }
            })
        .map(Optional::of)
        .orElseGet(
            () ->
                badBlocks
                    .getBadBlock(parentHash)
                    .map(
                        badParent ->
                            findValidAncestor(
                                chain, badParent.getHeader().getParentHash(), badBlocks))
                    .orElse(Optional.empty()));
  }

  @Override
  public boolean isDescendantOf(final BlockHeader ancestorBlock, final BlockHeader newBlock) {
    LOG.debug(
        "checking if block {}:{} is ancestor of {}:{}",
        ancestorBlock.getNumber(),
        ancestorBlock.getBlockHash(),
        newBlock.getNumber(),
        newBlock.getBlockHash());

    // start with self, because descending from yourself is valid
    Optional<BlockHeader> parentOf = Optional.of(newBlock);

    while (parentOf.isPresent()
        && !parentOf.get().getBlockHash().equals(ancestorBlock.getBlockHash())
        && parentOf.get().getNumber()
            >= ancestorBlock.getNumber()) { // if on a fork, don't go further back than ancestor
      parentOf = protocolContext.getBlockchain().getBlockHeader(parentOf.get().getParentHash());
    }

    if (parentOf.isPresent()
        && ancestorBlock.getBlockHash().equals(parentOf.get().getBlockHash())) {
      return true;
    } else {
      LOG.debug(
          "looped all the way back, did not find ancestor {} of child {}",
          ancestorBlock.getBlockHash(),
          newBlock.getBlockHash());
      return false;
    }
  }

  private boolean isPayloadAttributesValid(
      final PayloadAttributes payloadAttributes, final BlockHeader headBlockHeader) {
    return payloadAttributes.getTimestamp() > headBlockHeader.getTimestamp();
  }

  @Override
  public void onBadChain(
      final Block badBlock,
      final List<Block> badBlockDescendants,
      final List<BlockHeader> badBlockHeaderDescendants) {
    LOG.trace("Adding bad block {} and all its descendants", badBlock.getHash());
    final BadBlockManager badBlockManager = getBadBlockManager();

    final Optional<BlockHeader> parentHeader =
        protocolContext.getBlockchain().getBlockHeader(badBlock.getHeader().getParentHash());
    final Optional<Hash> maybeLatestValidHash =
        parentHeader.isPresent() && isPoSHeader(parentHeader.get())
            ? Optional.of(parentHeader.get().getHash())
            : Optional.empty();

    badBlockManager.addBadBlock(badBlock);

    badBlockDescendants.forEach(
        block -> {
          LOG.trace("Add descendant block {} to bad blocks", block.getHash());
          badBlockManager.addBadBlock(block);
          maybeLatestValidHash.ifPresent(
              latestValidHash ->
                  badBlockManager.addLatestValidHash(block.getHash(), latestValidHash));
        });

    badBlockHeaderDescendants.forEach(
        header -> {
          LOG.trace("Add descendant header {} to bad blocks", header.getHash());
          badBlockManager.addBadHeader(header);
          maybeLatestValidHash.ifPresent(
              latestValidHash ->
                  badBlockManager.addLatestValidHash(header.getHash(), latestValidHash));
        });
  }

  @FunctionalInterface
  protected interface MergeBlockCreatorFactory {
    MergeBlockCreator forParams(BlockHeader header, Optional<Address> feeRecipient);
  }

  @Override
  public void addBadBlock(final Block block) {
    protocolSchedule
        .getByBlockNumber(protocolContext.getBlockchain().getChainHeadBlockNumber())
        .getBadBlocksManager()
        .addBadBlock(block);
  }

  @Override
  public boolean isBadBlock(final Hash blockHash) {
    final BadBlockManager badBlocksManager = getBadBlockManager();
    return badBlocksManager.getBadBlock(blockHash).isPresent()
        || badBlocksManager.getBadHash(blockHash).isPresent();
  }

  private BadBlockManager getBadBlockManager() {
    final BadBlockManager badBlocksManager =
        protocolSchedule
            .getByBlockNumber(protocolContext.getBlockchain().getChainHeadBlockNumber())
            .getBadBlocksManager();
    return badBlocksManager;
  }

  @Override
  public Optional<Hash> getLatestValidHashOfBadBlock(Hash blockHash) {
    return protocolSchedule
        .getByBlockNumber(protocolContext.getBlockchain().getChainHeadBlockNumber())
        .getBadBlocksManager()
        .getLatestValidHash(blockHash);
  }

  private boolean isPoSHeader(final BlockHeader header) {
    return header.getDifficulty().equals(Difficulty.ZERO);
  }

  private String logException(final Throwable throwable) {
    final StringWriter sw = new StringWriter();
    final PrintWriter pw = new PrintWriter(sw);
    throwable.printStackTrace(pw);
    pw.flush();
    return sw.toString();
  }
}<|MERGE_RESOLUTION|>--- conflicted
+++ resolved
@@ -217,13 +217,8 @@
       final PayloadIdentifier payloadIdentifier,
       final MergeBlockCreator mergeBlockCreator) {
 
-<<<<<<< HEAD
-    long remainingTime = miningParameters.getPosBlockCreationTimeout();
+    long remainingTime = miningParameters.getPosBlockCreationMaxTime();
     final Supplier<BlockCreationResult> blockCreator =
-=======
-    long remainingTime = miningParameters.getPosBlockCreationMaxTime();
-    final Supplier<Block> blockCreator =
->>>>>>> 9f9733f1
         () -> mergeBlockCreator.createBlock(Optional.empty(), random, timestamp);
     // start working on a full block and update the payload value and candidate when it's ready
     final long startedAt = System.currentTimeMillis();
