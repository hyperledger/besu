--- conflicted
+++ resolved
@@ -357,19 +357,11 @@
           Thread.sleep(waitBeforeRepetition);
         }
       } catch (final CancellationException | InterruptedException ce) {
-<<<<<<< HEAD
-        debugLambda(
-            LOG,
-            "Block creation for payload id {} has been cancelled, reason {}",
-            payloadIdentifier::toString,
-            () -> logException(ce));
-=======
         LOG.atDebug()
             .setMessage("Block creation for payload id {} has been cancelled, reason {}")
             .addArgument(payloadIdentifier)
             .addArgument(() -> logException(ce))
             .log();
->>>>>>> d48403d1
         return null;
       } catch (final Throwable e) {
         LOG.warn(
