--- conflicted
+++ resolved
@@ -397,34 +397,11 @@
     if (maybeHeadHeader.isPresent()) {
       debugLambda(LOG, "BlockHeader {} is already present", maybeHeadHeader.get()::toLogString);
     } else {
-<<<<<<< HEAD
       debugLambda(LOG, "Appending new head block hash {} to backward sync", headHash::toHexString);
       backwardSyncContext.updateHead(headHash);
       backwardSyncContext.syncBackwardsUntil(headHash);
     }
     return maybeHeadHeader;
-=======
-      debugLambda(LOG, "appending block hash {} to backward sync", blockHash::toHexString);
-      backwardSyncContext.syncBackwardsUntil(blockHash);
-    }
-    return optHeader;
-  }
-
-  @Override
-  public Optional<BlockHeader> getOrSyncHeaderByHash(
-      final Hash blockHash, final Hash finalizedBlockHash) {
-    final var chain = protocolContext.getBlockchain();
-    final var optHeader = chain.getBlockHeader(blockHash);
-
-    if (optHeader.isPresent()) {
-      debugLambda(LOG, "BlockHeader {} is already present", () -> optHeader.get().toLogString());
-    } else {
-      debugLambda(LOG, "appending block hash {} to backward sync", blockHash::toHexString);
-      backwardSyncContext.updateHeads(blockHash, finalizedBlockHash);
-      backwardSyncContext.syncBackwardsUntil(blockHash);
-    }
-    return optHeader;
->>>>>>> 7d374b6a
   }
 
   @Override
