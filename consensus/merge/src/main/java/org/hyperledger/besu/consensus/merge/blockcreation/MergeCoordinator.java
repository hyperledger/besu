--- conflicted
+++ resolved
@@ -138,13 +138,8 @@
                 protocolSchedule,
                 this.miningParameters.getMinTransactionGasPrice(),
                 address.or(miningParameters::getCoinbase).orElse(Address.ZERO),
-<<<<<<< HEAD
-                this.miningParameters.getMinBlockOccupancyRatio(),
                 parentHeader,
                 depositContractAddress);
-=======
-                parentHeader);
->>>>>>> bacef280
 
     this.backwardSyncContext.subscribeBadChainListener(this);
   }
