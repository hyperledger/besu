/*
 * Copyright Hyperledger Besu Contributors.
 *
 * Licensed under the Apache License, Version 2.0 (the "License"); you may not use this file except in compliance with
 * the License. You may obtain a copy of the License at
 *
 * http://www.apache.org/licenses/LICENSE-2.0
 *
 * Unless required by applicable law or agreed to in writing, software distributed under the License is distributed on
 * an "AS IS" BASIS, WITHOUT WARRANTIES OR CONDITIONS OF ANY KIND, either express or implied. See the License for the
 * specific language governing permissions and limitations under the License.
 *
 * SPDX-License-Identifier: Apache-2.0
 */
package org.hyperledger.besu.consensus.merge.blockcreation;

import static org.hyperledger.besu.consensus.merge.TransitionUtils.isTerminalProofOfWorkBlock;
import static org.hyperledger.besu.consensus.merge.blockcreation.MergeMiningCoordinator.ForkchoiceResult.Status.INVALID;
import static org.hyperledger.besu.consensus.merge.blockcreation.MergeMiningCoordinator.ForkchoiceResult.Status.INVALID_PAYLOAD_ATTRIBUTES;
import static org.hyperledger.besu.util.Slf4jLambdaHelper.debugLambda;

import org.hyperledger.besu.consensus.merge.MergeContext;
import org.hyperledger.besu.datatypes.Address;
import org.hyperledger.besu.datatypes.Hash;
import org.hyperledger.besu.datatypes.Wei;
import org.hyperledger.besu.ethereum.BlockValidator.Result;
import org.hyperledger.besu.ethereum.ProtocolContext;
import org.hyperledger.besu.ethereum.chain.BadBlockManager;
import org.hyperledger.besu.ethereum.chain.Blockchain;
import org.hyperledger.besu.ethereum.chain.MutableBlockchain;
import org.hyperledger.besu.ethereum.core.Block;
import org.hyperledger.besu.ethereum.core.BlockHeader;
import org.hyperledger.besu.ethereum.core.Difficulty;
import org.hyperledger.besu.ethereum.core.MiningParameters;
import org.hyperledger.besu.ethereum.core.Transaction;
import org.hyperledger.besu.ethereum.eth.manager.EthContext;
import org.hyperledger.besu.ethereum.eth.sync.backwardsync.BackwardSyncContext;
import org.hyperledger.besu.ethereum.eth.sync.backwardsync.BadChainListener;
import org.hyperledger.besu.ethereum.eth.transactions.sorter.AbstractPendingTransactionsSorter;
import org.hyperledger.besu.ethereum.mainnet.AbstractGasLimitSpecification;
import org.hyperledger.besu.ethereum.mainnet.HeaderValidationMode;
import org.hyperledger.besu.ethereum.mainnet.ProtocolSchedule;
import org.hyperledger.besu.plugin.services.exception.StorageException;

import java.io.PrintWriter;
import java.io.StringWriter;
import java.util.Collections;
import java.util.List;
import java.util.Optional;
import java.util.concurrent.CompletableFuture;
import java.util.concurrent.TimeUnit;
import java.util.concurrent.atomic.AtomicBoolean;
import java.util.concurrent.atomic.AtomicLong;
import java.util.concurrent.atomic.AtomicReference;
import java.util.function.Supplier;

import org.apache.tuweni.bytes.Bytes;
import org.apache.tuweni.bytes.Bytes32;
import org.slf4j.Logger;
import org.slf4j.LoggerFactory;

public class MergeCoordinator implements MergeMiningCoordinator, BadChainListener {
  private static final Logger LOG = LoggerFactory.getLogger(MergeCoordinator.class);

  protected final AtomicLong targetGasLimit;
  protected final MiningParameters miningParameters;
  protected final MergeBlockCreatorFactory mergeBlockCreator;
  protected final AtomicReference<Bytes> extraData =
      new AtomicReference<>(Bytes.fromHexString("0x"));
  protected final AtomicReference<BlockHeader> latestDescendsFromTerminal = new AtomicReference<>();
  protected final MergeContext mergeContext;
  protected final ProtocolContext protocolContext;
  protected final EthContext ethContext;
  protected final BackwardSyncContext backwardSyncContext;
  protected final ProtocolSchedule protocolSchedule;

  private CompletableFuture<Void> lastBlockCreation = CompletableFuture.completedFuture(null);
  private final AtomicBoolean blockCreationCancelled = new AtomicBoolean(false);

  public MergeCoordinator(
      final ProtocolContext protocolContext,
      final ProtocolSchedule protocolSchedule,
      final EthContext ethContext,
      final AbstractPendingTransactionsSorter pendingTransactions,
      final MiningParameters miningParams,
      final BackwardSyncContext backwardSyncContext) {
    this.protocolContext = protocolContext;
    this.protocolSchedule = protocolSchedule;
    this.ethContext = ethContext;
    this.mergeContext = protocolContext.getConsensusContext(MergeContext.class);
    this.miningParameters = miningParams;
    this.backwardSyncContext = backwardSyncContext;
    this.targetGasLimit =
        miningParameters
            .getTargetGasLimit()
            // TODO: revisit default target gas limit
            .orElse(new AtomicLong(30000000L));

    this.mergeBlockCreator =
        (parentHeader, address) ->
            new MergeBlockCreator(
                address.or(miningParameters::getCoinbase).orElse(Address.ZERO),
                () -> Optional.of(targetGasLimit.longValue()),
                parent -> extraData.get(),
                pendingTransactions,
                protocolContext,
                protocolSchedule,
                this.miningParameters.getMinTransactionGasPrice(),
                address.or(miningParameters::getCoinbase).orElse(Address.ZERO),
                this.miningParameters.getMinBlockOccupancyRatio(),
                parentHeader);

    this.backwardSyncContext.subscribeBadChainListener(this);
  }

  @Override
  public void start() {}

  @Override
  public void stop() {}

  @Override
  public void awaitStop() throws InterruptedException {}

  @Override
  public boolean enable() {
    return false;
  }

  @Override
  public boolean disable() {
    return true;
  }

  @Override
  public boolean isMining() {
    return true;
  }

  @Override
  public Wei getMinTransactionGasPrice() {
    return miningParameters.getMinTransactionGasPrice();
  }

  @Override
  public void setExtraData(final Bytes extraData) {
    this.extraData.set(extraData);
  }

  @Override
  public Optional<Address> getCoinbase() {
    return miningParameters.getCoinbase();
  }

  @Override
  public Optional<Block> createBlock(
      final BlockHeader parentHeader,
      final List<Transaction> transactions,
      final List<BlockHeader> ommers) {
    throw new UnsupportedOperationException("random is required");
  }

  @Override
  public Optional<Block> createBlock(final BlockHeader parentHeader, final long timestamp) {
    throw new UnsupportedOperationException("random is required");
  }

  @Override
  public void changeTargetGasLimit(final Long newTargetGasLimit) {
    if (AbstractGasLimitSpecification.isValidTargetGasLimit(newTargetGasLimit)) {
      this.targetGasLimit.set(newTargetGasLimit);
    } else {
      throw new IllegalArgumentException("Specified target gas limit is invalid");
    }
  }

  @Override
  public PayloadIdentifier preparePayload(
      final BlockHeader parentHeader,
      final Long timestamp,
      final Bytes32 prevRandao,
      final Address feeRecipient) {

    final PayloadIdentifier payloadIdentifier =
        PayloadIdentifier.forPayloadParams(
            parentHeader.getBlockHash(), timestamp, prevRandao, feeRecipient);
    final MergeBlockCreator mergeBlockCreator =
        this.mergeBlockCreator.forParams(parentHeader, Optional.ofNullable(feeRecipient));

    // put the empty block in first
    final Block emptyBlock =
        mergeBlockCreator.createBlock(Optional.of(Collections.emptyList()), prevRandao, timestamp);

    Result result = validateBlock(emptyBlock);
    if (result.blockProcessingOutputs.isPresent()) {
      mergeContext.putPayloadById(payloadIdentifier, emptyBlock);
      debugLambda(
          LOG,
          "Built empty block proposal {} for payload {}",
          emptyBlock::toLogString,
          payloadIdentifier::toShortHexString);
    } else {
      LOG.warn(
          "failed to execute empty block proposal {}, reason {}",
          emptyBlock.getHash(),
          result.errorMessage);
    }

    tryToBuildBetterBlock(timestamp, prevRandao, payloadIdentifier, mergeBlockCreator);

    return payloadIdentifier;
  }

  @Override
  public void finalizeProposalById(final PayloadIdentifier payloadId) {
    LOG.debug("Finalizing block proposal for payload id {}", payloadId);
    blockCreationCancelled.set(true);
    lastBlockCreation.cancel(true);
  }

  private void tryToBuildBetterBlock(
      final Long timestamp,
      final Bytes32 random,
      final PayloadIdentifier payloadIdentifier,
      final MergeBlockCreator mergeBlockCreator) {

<<<<<<< HEAD
=======
    long remainingTime = miningParameters.getPosBlockCreationMaxTime();
>>>>>>> ee51a359
    final Supplier<Block> blockCreator =
        () -> mergeBlockCreator.createBlock(Optional.empty(), random, timestamp);

    debugLambda(
        LOG,
        "Block creation started for payload id {}, remaining time is {}ms",
        payloadIdentifier::toHexString,
        miningParameters::getPosBlockCreationTimeout);

    lastBlockCreation =
        ethContext
            .getScheduler()
            .scheduleComputationTask(
                () -> retryBlockCreationUntilUseful(payloadIdentifier, blockCreator))
            .orTimeout(miningParameters.getPosBlockCreationTimeout(), TimeUnit.MILLISECONDS)
            .exceptionally(
                throwable -> {
                  debugLambda(
                      LOG,
                      "Exception building block for payload id {}",
                      payloadIdentifier::toHexString,
                      () -> logException(throwable));
                  return null;
                });
  }

  private Void retryBlockCreationUntilUseful(
      final PayloadIdentifier payloadIdentifier, final Supplier<Block> blockCreator) {

    blockCreationCancelled.set(false);
    while (!blockCreationCancelled.get()) {
      try {
        recoverableBlockCreation(payloadIdentifier, blockCreator, System.currentTimeMillis());
      } catch (final Throwable e) {
        LOG.warn(
            "Something went wrong creating block for payload id {}, error {}",
            payloadIdentifier.toHexString(),
            logException(e));
        return null;
      }
    }
    return null;
  }

  private void recoverableBlockCreation(
      final PayloadIdentifier payloadIdentifier,
      final Supplier<Block> blockCreator,
      final long startedAt) {

    try {
      newBlockFound(blockCreator.get(), payloadIdentifier, startedAt);
    } catch (final Throwable throwable) {
      if (canRetryBlockCreation(throwable)) {
        debugLambda(
            LOG,
            "Retrying block creation for payload id {} after recoverable error {}",
            payloadIdentifier::toHexString,
            () -> logException(throwable));
        recoverableBlockCreation(payloadIdentifier, blockCreator, startedAt);
      } else {
        throw throwable;
      }
    }
  }

  private void newBlockFound(
      final Block bestBlock, final PayloadIdentifier payloadIdentifier, final long startedAt) {
    final var resultBest = validateBlock(bestBlock);
    if (resultBest.blockProcessingOutputs.isPresent()) {
      mergeContext.putPayloadById(payloadIdentifier, bestBlock);
      LOG.info(
          "Successfully built block {} for proposal identified by {}, with {} transactions, in {}ms",
          bestBlock.toLogString(),
          payloadIdentifier.toHexString(),
          bestBlock.getBody().getTransactions().size(),
          System.currentTimeMillis() - startedAt);
    } else {
      LOG.warn(
          "Block {} built for proposal identified by {}, is not valid reason {}",
          bestBlock.getHash(),
          payloadIdentifier.toHexString(),
          resultBest.errorMessage);
    }
  }

  private boolean canRetryBlockCreation(final Throwable throwable) {
    if (throwable instanceof StorageException) {
      return true;
    }
    return false;
  }

  @Override
  public Optional<BlockHeader> getOrSyncHeaderByHash(final Hash blockHash) {
    final var chain = protocolContext.getBlockchain();
    final var optHeader = chain.getBlockHeader(blockHash);

    if (optHeader.isPresent()) {
      debugLambda(LOG, "BlockHeader {} is already present", () -> optHeader.get().toLogString());
    } else {
      debugLambda(LOG, "appending block hash {} to backward sync", blockHash::toHexString);
      backwardSyncContext
          .syncBackwardsUntil(blockHash)
          .exceptionally(e -> logSyncException(blockHash, e));
    }
    return optHeader;
  }

  @Override
  public Optional<BlockHeader> getOrSyncHeaderByHash(
      final Hash blockHash, final Hash finalizedBlockHash) {
    final var chain = protocolContext.getBlockchain();
    final var optHeader = chain.getBlockHeader(blockHash);

    if (optHeader.isPresent()) {
      debugLambda(LOG, "BlockHeader {} is already present", () -> optHeader.get().toLogString());
    } else {
      debugLambda(LOG, "appending block hash {} to backward sync", blockHash::toHexString);
      backwardSyncContext.updateHeads(blockHash, finalizedBlockHash);
      backwardSyncContext
          .syncBackwardsUntil(blockHash)
          .exceptionally(e -> logSyncException(blockHash, e));
    }
    return optHeader;
  }

  private Void logSyncException(final Hash blockHash, final Throwable exception) {
    LOG.warn("Sync to block hash " + blockHash.toHexString() + " failed", exception.getMessage());
    return null;
  }

  @Override
  public Result validateBlock(final Block block) {

    final var chain = protocolContext.getBlockchain();
    chain
        .getBlockHeader(block.getHeader().getParentHash())
        .ifPresentOrElse(
            blockHeader ->
                debugLambda(LOG, "Parent of block {} is already present", block::toLogString),
            () -> backwardSyncContext.syncBackwardsUntil(block));

    final var validationResult =
        protocolSchedule
            .getByBlockNumber(block.getHeader().getNumber())
            .getBlockValidator()
            .validateAndProcessBlock(
                protocolContext,
                block,
                HeaderValidationMode.FULL,
                HeaderValidationMode.NONE,
                false);

    validationResult.errorMessage.ifPresent(errMsg -> addBadBlock(block));

    return validationResult;
  }

  @Override
  public Result rememberBlock(final Block block) {
    debugLambda(LOG, "Remember block {}", block::toLogString);
    final var chain = protocolContext.getBlockchain();
    final var validationResult = validateBlock(block);
    validationResult.blockProcessingOutputs.ifPresent(
        result -> chain.storeBlock(block, result.receipts));
    return validationResult;
  }

  @Override
  public ForkchoiceResult updateForkChoice(
      final BlockHeader newHead,
      final Hash finalizedBlockHash,
      final Hash safeBlockHash,
      final Optional<PayloadAttributes> maybePayloadAttributes) {
    MutableBlockchain blockchain = protocolContext.getBlockchain();
    final Optional<BlockHeader> newFinalized = blockchain.getBlockHeader(finalizedBlockHash);

    if (newHead.getNumber() < blockchain.getChainHeadBlockNumber()
        && isDescendantOf(newHead, blockchain.getChainHeadHeader())) {
      LOG.info("Ignoring update to old head");
      return ForkchoiceResult.withIgnoreUpdateToOldHead(newHead);
    }

    final Optional<Hash> latestValid = getLatestValidAncestor(newHead);

    Optional<BlockHeader> parentOfNewHead = blockchain.getBlockHeader(newHead.getParentHash());
    if (parentOfNewHead.isPresent()
        && parentOfNewHead.get().getTimestamp() >= newHead.getTimestamp()) {
      return ForkchoiceResult.withFailure(
          INVALID, "new head timestamp not greater than parent", latestValid);
    }

    setNewHead(blockchain, newHead);

    // set and persist the new finalized block if it is present
    newFinalized.ifPresent(
        blockHeader -> {
          blockchain.setFinalized(blockHeader.getHash());
          mergeContext.setFinalized(blockHeader);
        });

    blockchain
        .getBlockHeader(safeBlockHash)
        .ifPresent(
            newSafeBlock -> {
              blockchain.setSafeBlock(safeBlockHash);
              mergeContext.setSafeBlock(newSafeBlock);
            });

    if (maybePayloadAttributes.isPresent()
        && !isPayloadAttributesValid(maybePayloadAttributes.get(), newHead)) {
      return ForkchoiceResult.withFailure(INVALID_PAYLOAD_ATTRIBUTES, null, Optional.empty());
    }

    return ForkchoiceResult.withResult(newFinalized, Optional.of(newHead));
  }

  private boolean setNewHead(final MutableBlockchain blockchain, final BlockHeader newHead) {

    if (newHead.getHash().equals(blockchain.getChainHeadHash())) {
      debugLambda(LOG, "Nothing to do new head {} is already chain head", newHead::toLogString);
      return true;
    }

    if (newHead.getParentHash().equals(blockchain.getChainHeadHash())) {
      debugLambda(
          LOG,
          "Forwarding chain head to the block {} saved from a previous newPayload invocation",
          newHead::toLogString);
      forwardWorldStateTo(newHead);
      return blockchain.forwardToBlock(newHead);
    }

    debugLambda(LOG, "New head {} is a chain reorg, rewind chain head to it", newHead::toLogString);
    return blockchain.rewindToBlock(newHead.getHash());
  }

  private void forwardWorldStateTo(final BlockHeader newHead) {
    protocolContext
        .getWorldStateArchive()
        .getMutable(newHead.getStateRoot(), newHead.getHash())
        .ifPresentOrElse(
            mutableWorldState ->
                debugLambda(
                    LOG,
                    "World state for state root hash {} and block hash {} persisted successfully",
                    mutableWorldState::rootHash,
                    newHead::getHash),
            () ->
                LOG.error(
                    "Could not persist world for root hash {} and block hash {}",
                    newHead.getStateRoot(),
                    newHead.getHash()));
  }

  @Override
  public boolean latestValidAncestorDescendsFromTerminal(final BlockHeader blockHeader) {
    if (blockHeader.getNumber() <= 1L) {
      // parent is a genesis block, check for merge-at-genesis
      var blockchain = protocolContext.getBlockchain();

      return blockchain
          .getTotalDifficultyByHash(blockHeader.getBlockHash())
          .map(Optional::of)
          .orElse(blockchain.getTotalDifficultyByHash(blockHeader.getParentHash()))
          .filter(
              currDiff -> currDiff.greaterOrEqualThan(mergeContext.getTerminalTotalDifficulty()))
          .isPresent();
    }

    Optional<Hash> validAncestorHash = this.getLatestValidAncestor(blockHeader);
    if (validAncestorHash.isPresent()) {
      final Optional<BlockHeader> maybeFinalized = mergeContext.getFinalized();
      if (maybeFinalized.isPresent()) {
        return isDescendantOf(maybeFinalized.get(), blockHeader);
      } else {
        Optional<BlockHeader> terminalBlockHeader = mergeContext.getTerminalPoWBlock();
        if (terminalBlockHeader.isPresent()) {
          return isDescendantOf(terminalBlockHeader.get(), blockHeader);
        } else {
          if (isTerminalProofOfWorkBlock(blockHeader, protocolContext)
              || ancestorIsValidTerminalProofOfWork(blockHeader)) {
            return true;
          } else {
            LOG.warn("Couldn't find terminal block, no blocks will be valid");
            return false;
          }
        }
      }
    } else {
      return false;
    }
  }

  // package visibility for testing
  boolean ancestorIsValidTerminalProofOfWork(final BlockHeader blockheader) {
    // this should only happen very close to the transition from PoW to PoS, prior to a finalized
    // block.  For example, after a full sync of an already-merged chain which does not have
    // terminal block info in the genesis config.

    // check a 'cached' block which was determined to descend from terminal to short circuit
    // in the case of a long period of non-finality
    if (Optional.ofNullable(latestDescendsFromTerminal.get())
        .map(latestDescendant -> isDescendantOf(latestDescendant, blockheader))
        .orElse(Boolean.FALSE)) {
      latestDescendsFromTerminal.set(blockheader);
      return true;
    }

    var blockchain = protocolContext.getBlockchain();
    Optional<BlockHeader> parent = blockchain.getBlockHeader(blockheader.getParentHash());
    do {
      LOG.debug(
          "checking ancestor {} is valid terminal PoW for {}",
          parent.map(BlockHeader::toLogString).orElse("empty"),
          blockheader.toLogString());

      if (parent.isPresent()) {
        if (!parent.get().getDifficulty().equals(Difficulty.ZERO)) {
          break;
        }
        parent = blockchain.getBlockHeader(parent.get().getParentHash());
      }

    } while (parent.isPresent());

    boolean resp =
        parent.filter(header -> isTerminalProofOfWorkBlock(header, protocolContext)).isPresent();
    LOG.debug(
        "checking ancestor {} is valid terminal PoW for {}\n {}",
        parent.map(BlockHeader::toLogString).orElse("empty"),
        blockheader.toLogString(),
        resp);
    if (resp) {
      latestDescendsFromTerminal.set(blockheader);
    }
    return resp;
  }

  @Override
  public Optional<Hash> getLatestValidAncestor(final Hash blockHash) {
    final var chain = protocolContext.getBlockchain();
    final var chainHeadNum = chain.getChainHeadBlockNumber();
    return findValidAncestor(
        chain, blockHash, protocolSchedule.getByBlockNumber(chainHeadNum).getBadBlocksManager());
  }

  @Override
  public Optional<Hash> getLatestValidAncestor(final BlockHeader blockHeader) {
    final var chain = protocolContext.getBlockchain();
    final var self = chain.getBlockHeader(blockHeader.getHash());

    if (self.isEmpty()) {
      final var badBlocks =
          protocolSchedule.getByBlockNumber(blockHeader.getNumber()).getBadBlocksManager();
      return findValidAncestor(chain, blockHeader.getParentHash(), badBlocks);
    }
    return self.map(BlockHeader::getHash);
  }

  @Override
  public boolean isBackwardSyncing() {
    return backwardSyncContext.isSyncing();
  }

  @Override
  public CompletableFuture<Void> appendNewPayloadToSync(final Block newPayload) {
    return backwardSyncContext.syncBackwardsUntil(newPayload);
  }

  @Override
  public boolean isMiningBeforeMerge() {
    return miningParameters.isMiningEnabled();
  }

  private Optional<Hash> findValidAncestor(
      final Blockchain chain, final Hash parentHash, final BadBlockManager badBlocks) {

    // check chain first
    return chain
        .getBlockHeader(parentHash)
        .map(
            header -> {
              // if block is PoW, return ZERO hash
              if (header.getDifficulty().greaterThan(Difficulty.ZERO)) {
                return Hash.ZERO;
              } else {
                return header.getHash();
              }
            })
        .map(Optional::of)
        .orElseGet(
            () ->
                badBlocks
                    .getBadBlock(parentHash)
                    .map(
                        badParent ->
                            findValidAncestor(
                                chain, badParent.getHeader().getParentHash(), badBlocks))
                    .orElse(Optional.empty()));
  }

  @Override
  public boolean isDescendantOf(final BlockHeader ancestorBlock, final BlockHeader newBlock) {
    LOG.debug(
        "checking if block {}:{} is ancestor of {}:{}",
        ancestorBlock.getNumber(),
        ancestorBlock.getBlockHash(),
        newBlock.getNumber(),
        newBlock.getBlockHash());

    // start with self, because descending from yourself is valid
    Optional<BlockHeader> parentOf = Optional.of(newBlock);

    while (parentOf.isPresent()
        && !parentOf.get().getBlockHash().equals(ancestorBlock.getBlockHash())
        && parentOf.get().getNumber()
            >= ancestorBlock.getNumber()) { // if on a fork, don't go further back than ancestor
      parentOf = protocolContext.getBlockchain().getBlockHeader(parentOf.get().getParentHash());
    }

    if (parentOf.isPresent()
        && ancestorBlock.getBlockHash().equals(parentOf.get().getBlockHash())) {
      return true;
    } else {
      LOG.debug(
          "looped all the way back, did not find ancestor {} of child {}",
          ancestorBlock.getBlockHash(),
          newBlock.getBlockHash());
      return false;
    }
  }

  private boolean isPayloadAttributesValid(
      final PayloadAttributes payloadAttributes, final BlockHeader headBlockHeader) {
    return payloadAttributes.getTimestamp() > headBlockHeader.getTimestamp();
  }

  @Override
  public void onBadChain(
      final Block badBlock,
      final List<Block> badBlockDescendants,
      final List<BlockHeader> badBlockHeaderDescendants) {
    LOG.trace("Adding bad block {} and all its descendants", badBlock.getHash());
    final BadBlockManager badBlockManager = getBadBlockManager();

    final Optional<BlockHeader> parentHeader =
        protocolContext.getBlockchain().getBlockHeader(badBlock.getHeader().getParentHash());
    final Optional<Hash> maybeLatestValidHash =
        parentHeader.isPresent() && isPoSHeader(parentHeader.get())
            ? Optional.of(parentHeader.get().getHash())
            : Optional.empty();

    badBlockManager.addBadBlock(badBlock);

    badBlockDescendants.forEach(
        block -> {
          LOG.trace("Add descendant block {} to bad blocks", block.getHash());
          badBlockManager.addBadBlock(block);
          maybeLatestValidHash.ifPresent(
              latestValidHash ->
                  badBlockManager.addLatestValidHash(block.getHash(), latestValidHash));
        });

    badBlockHeaderDescendants.forEach(
        header -> {
          LOG.trace("Add descendant header {} to bad blocks", header.getHash());
          badBlockManager.addBadHeader(header);
          maybeLatestValidHash.ifPresent(
              latestValidHash ->
                  badBlockManager.addLatestValidHash(header.getHash(), latestValidHash));
        });
  }

  @FunctionalInterface
  protected interface MergeBlockCreatorFactory {
    MergeBlockCreator forParams(BlockHeader header, Optional<Address> feeRecipient);
  }

  @Override
  public void addBadBlock(final Block block) {
    protocolSchedule
        .getByBlockNumber(protocolContext.getBlockchain().getChainHeadBlockNumber())
        .getBadBlocksManager()
        .addBadBlock(block);
  }

  @Override
  public boolean isBadBlock(final Hash blockHash) {
    final BadBlockManager badBlocksManager = getBadBlockManager();
    return badBlocksManager.getBadBlock(blockHash).isPresent()
        || badBlocksManager.getBadHash(blockHash).isPresent();
  }

  private BadBlockManager getBadBlockManager() {
    final BadBlockManager badBlocksManager =
        protocolSchedule
            .getByBlockNumber(protocolContext.getBlockchain().getChainHeadBlockNumber())
            .getBadBlocksManager();
    return badBlocksManager;
  }

  @Override
  public Optional<Hash> getLatestValidHashOfBadBlock(Hash blockHash) {
    return protocolSchedule
        .getByBlockNumber(protocolContext.getBlockchain().getChainHeadBlockNumber())
        .getBadBlocksManager()
        .getLatestValidHash(blockHash);
  }

  private boolean isPoSHeader(final BlockHeader header) {
    return header.getDifficulty().equals(Difficulty.ZERO);
  }

  private String logException(final Throwable throwable) {
    final StringWriter sw = new StringWriter();
    final PrintWriter pw = new PrintWriter(sw);
    throwable.printStackTrace(pw);
    pw.flush();
    return sw.toString();
  }
}<|MERGE_RESOLUTION|>--- conflicted
+++ resolved
@@ -224,10 +224,6 @@
       final PayloadIdentifier payloadIdentifier,
       final MergeBlockCreator mergeBlockCreator) {
 
-<<<<<<< HEAD
-=======
-    long remainingTime = miningParameters.getPosBlockCreationMaxTime();
->>>>>>> ee51a359
     final Supplier<Block> blockCreator =
         () -> mergeBlockCreator.createBlock(Optional.empty(), random, timestamp);
 
@@ -235,14 +231,14 @@
         LOG,
         "Block creation started for payload id {}, remaining time is {}ms",
         payloadIdentifier::toHexString,
-        miningParameters::getPosBlockCreationTimeout);
+        miningParameters::getPosBlockCreationMaxTime);
 
     lastBlockCreation =
         ethContext
             .getScheduler()
             .scheduleComputationTask(
                 () -> retryBlockCreationUntilUseful(payloadIdentifier, blockCreator))
-            .orTimeout(miningParameters.getPosBlockCreationTimeout(), TimeUnit.MILLISECONDS)
+            .orTimeout(miningParameters.getPosBlockCreationMaxTime(), TimeUnit.MILLISECONDS)
             .exceptionally(
                 throwable -> {
                   debugLambda(
