--- conflicted
+++ resolved
@@ -14,23 +14,11 @@
  */
 package org.hyperledger.besu.consensus.merge.blockcreation;
 
-<<<<<<< HEAD
 import static org.hyperledger.besu.consensus.merge.TransitionUtils.isTerminalProofOfWorkBlock;
 import static org.hyperledger.besu.consensus.merge.blockcreation.MergeMiningCoordinator.ForkchoiceResult.Status.INVALID;
 import static org.hyperledger.besu.consensus.merge.blockcreation.MergeMiningCoordinator.ForkchoiceResult.Status.INVALID_PAYLOAD_ATTRIBUTES;
 import static org.hyperledger.besu.util.Slf4jLambdaHelper.debugLambda;
 
-=======
-import java.util.Collections;
-import java.util.List;
-import java.util.Optional;
-import java.util.concurrent.CompletableFuture;
-import java.util.concurrent.TimeUnit;
-import java.util.concurrent.atomic.AtomicLong;
-import java.util.concurrent.atomic.AtomicReference;
-import org.apache.tuweni.bytes.Bytes;
-import org.apache.tuweni.bytes.Bytes32;
->>>>>>> 8a644608
 import org.hyperledger.besu.consensus.merge.MergeContext;
 import org.hyperledger.besu.datatypes.Address;
 import org.hyperledger.besu.datatypes.Hash;
@@ -50,11 +38,19 @@
 import org.hyperledger.besu.ethereum.mainnet.AbstractGasLimitSpecification;
 import org.hyperledger.besu.ethereum.mainnet.HeaderValidationMode;
 import org.hyperledger.besu.ethereum.mainnet.ProtocolSchedule;
+
+import java.util.Collections;
+import java.util.List;
+import java.util.Optional;
+import java.util.concurrent.CompletableFuture;
+import java.util.concurrent.TimeUnit;
+import java.util.concurrent.atomic.AtomicLong;
+import java.util.concurrent.atomic.AtomicReference;
+
+import org.apache.tuweni.bytes.Bytes;
+import org.apache.tuweni.bytes.Bytes32;
 import org.slf4j.Logger;
 import org.slf4j.LoggerFactory;
-
-import static org.hyperledger.besu.consensus.merge.TransitionUtils.isTerminalProofOfWorkBlock;
-import static org.hyperledger.besu.util.Slf4jLambdaHelper.debugLambda;
 
 public class MergeCoordinator implements MergeMiningCoordinator {
   private static final Logger LOG = LoggerFactory.getLogger(MergeCoordinator.class);
@@ -175,7 +171,6 @@
         this.mergeBlockCreator.forParams(parentHeader, Optional.ofNullable(feeRecipient));
 
     // put the empty block in first
-<<<<<<< HEAD
     final Block emptyBlock =
         mergeBlockCreator.createBlock(Optional.of(Collections.emptyList()), random, timestamp);
 
@@ -188,11 +183,6 @@
           emptyBlock.getHash(),
           result.errorMessage);
     }
-=======
-    mergeContext.putPayloadById(
-        payloadIdentifier,
-        mergeBlockCreator.createBlock(Optional.of(Collections.emptyList()), random, timestamp));
->>>>>>> 8a644608
 
     // start working on a full block and update the payload value and candidate when it's ready
     CompletableFuture.supplyAsync(
@@ -203,7 +193,6 @@
               if (throwable != null) {
                 LOG.warn("something went wrong creating block", throwable);
               } else {
-<<<<<<< HEAD
                 final var resultBest = validateBlock(bestBlock);
                 if (resultBest.blockProcessingOutputs.isPresent()) {
                   mergeContext.putPayloadById(payloadIdentifier, bestBlock);
@@ -213,9 +202,6 @@
                       bestBlock.getHash(),
                       resultBest.errorMessage);
                 }
-=======
-                mergeContext.putPayloadById(payloadIdentifier, bestBlock);
->>>>>>> 8a644608
               }
             });
 
@@ -237,7 +223,6 @@
   }
 
   @Override
-<<<<<<< HEAD
   public Optional<BlockHeader> getOrSyncHeaderByHash(
       final Hash blockHash, final Hash finalizedBlockHash) {
     final var chain = protocolContext.getBlockchain();
@@ -255,64 +240,67 @@
 
   @Override
   public Result validateBlock(final Block block) {
-=======
-  public Result executeBlock(final Block block) {
-    return  executeBlockWithoutSaving(block,true);
-  }
-
-  @Override
-  public Result executeBlockWithoutSaving(final Block block) {
-    return executeBlockWithoutSaving(block,false);
-  }
-  public Result executeBlockWithoutSaving(final Block block, final boolean shouldSave) {
->>>>>>> 8a644608
 
     final var chain = protocolContext.getBlockchain();
     chain
-            .getBlockHeader(block.getHeader().getParentHash())
-            .ifPresentOrElse(
-                    blockHeader ->
-                            debugLambda(LOG, "Parent of block {} is already present", block::toLogString),
-                    () -> backwardSyncContext.syncBackwardsUntil(block));
+        .getBlockHeader(block.getHeader().getParentHash())
+        .ifPresentOrElse(
+            blockHeader ->
+                debugLambda(LOG, "Parent of block {} is already present", block::toLogString),
+            () -> backwardSyncContext.syncBackwardsUntil(block));
 
     final var validationResult =
-            protocolSchedule
-                    .getByBlockNumber(block.getHeader().getNumber())
-                    .getBlockValidator()
-                    .validateAndProcessBlock(
-                            protocolContext, block, HeaderValidationMode.FULL, HeaderValidationMode.NONE,shouldSave);
+        protocolSchedule
+            .getByBlockNumber(block.getHeader().getNumber())
+            .getBlockValidator()
+            .validateAndProcessBlock(
+                protocolContext, block, HeaderValidationMode.FULL, HeaderValidationMode.NONE);
 
     return validationResult;
   }
 
   @Override
   public Result executeBlock(final Block block) {
+    return executeBlockWithoutSaving(block, true);
+  }
+
+  @Override
+  public Result executeBlockWithoutSaving(final Block block) {
+    return executeBlockWithoutSaving(block, false);
+  }
+
+  public Result executeBlockWithoutSaving(final Block block, final boolean shouldSave) {
+
     final var chain = protocolContext.getBlockchain();
-
-    final var validationResult = validateBlock(block);
+    chain
+        .getBlockHeader(block.getHeader().getParentHash())
+        .ifPresentOrElse(
+            blockHeader ->
+                debugLambda(LOG, "Parent of block {} is already present", block::toLogString),
+            () -> backwardSyncContext.syncBackwardsUntil(block));
+
+    final var validationResult =
+        protocolSchedule
+            .getByBlockNumber(block.getHeader().getNumber())
+            .getBlockValidator()
+            .validateAndProcessBlock(
+                protocolContext,
+                block,
+                HeaderValidationMode.FULL,
+                HeaderValidationMode.NONE,
+                shouldSave);
+
     validationResult.blockProcessingOutputs.ifPresentOrElse(
-<<<<<<< HEAD
         result -> {
-          result.worldState.remember(block.getHeader());
-          chain.storeBlock(block, result.receipts);
+          if (shouldSave) {
+            chain.appendBlock(block, result.receipts);
+          }
         },
         () ->
             protocolSchedule
                 .getByBlockNumber(chain.getChainHeadBlockNumber())
                 .getBadBlocksManager()
                 .addBadBlock(block));
-=======
-            result -> {
-              if (shouldSave) {
-                chain.appendBlock(block, result.receipts);
-              }
-            },
-            () ->
-                    protocolSchedule
-                            .getByBlockNumber(chain.getChainHeadBlockNumber())
-                            .getBadBlocksManager()
-                            .addBadBlock(block));
->>>>>>> 8a644608
 
     return validationResult;
   }
