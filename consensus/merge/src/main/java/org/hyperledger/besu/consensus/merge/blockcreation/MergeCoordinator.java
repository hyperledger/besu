--- conflicted
+++ resolved
@@ -53,12 +53,7 @@
 import org.slf4j.Logger;
 import org.slf4j.LoggerFactory;
 
-<<<<<<< HEAD
-public class MergeCoordinator implements MergeMiningCoordinator {
-
-=======
 public class MergeCoordinator implements MergeMiningCoordinator, BadChainListener {
->>>>>>> 97998870
   private static final Logger LOG = LoggerFactory.getLogger(MergeCoordinator.class);
 
   protected final AtomicLong targetGasLimit;
