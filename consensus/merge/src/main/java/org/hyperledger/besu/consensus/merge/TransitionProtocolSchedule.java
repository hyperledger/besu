--- conflicted
+++ resolved
@@ -19,11 +19,6 @@
 import org.hyperledger.besu.ethereum.core.Difficulty;
 import org.hyperledger.besu.ethereum.core.ProcessableBlockHeader;
 import org.hyperledger.besu.ethereum.core.TransactionFilter;
-<<<<<<< HEAD
-import org.hyperledger.besu.ethereum.mainnet.HeaderBasedProtocolSchedule;
-=======
-import org.hyperledger.besu.ethereum.mainnet.MainnetProtocolSchedule;
->>>>>>> d4c637b8
 import org.hyperledger.besu.ethereum.mainnet.ProtocolSchedule;
 import org.hyperledger.besu.ethereum.mainnet.ProtocolSpec;
 import org.hyperledger.besu.ethereum.mainnet.ScheduledProtocolSpec;
@@ -58,8 +53,7 @@
     transitionUtils =
         new TransitionUtils<>(preMergeProtocolSchedule, postMergeProtocolSchedule, mergeContext);
   }
-<<<<<<< HEAD
-  //
+
   //  /**
   //   * Create a Proof-of-Stake protocol schedule from a config object
   //   *
@@ -74,34 +68,9 @@
   //        MainnetProtocolSchedule.fromConfig(genesisConfigOptions);
   //    ProtocolSchedule postMergeProtocolSchedule =
   //        MergeProtocolSchedule.create(genesisConfigOptions, false);
-  //    TimestampSchedule timestampSchedule =
-  //        MergeProtocolSchedule.createTimestamp(
-  //            genesisConfigOptions, PrivacyParameters.DEFAULT, false);
   //    return new TransitionProtocolSchedule(
-  //        preMergeProtocolSchedule,
-  //        postMergeProtocolSchedule,
-  //        PostMergeContext.get(),
-  //        timestampSchedule);
+  //        preMergeProtocolSchedule, postMergeProtocolSchedule, PostMergeContext.get());
   //  }
-=======
-
-  /**
-   * Create a Proof-of-Stake protocol schedule from a config object
-   *
-   * @param genesisConfigOptions {@link GenesisConfigOptions} containing the config options for the
-   *     milestone starting points
-   * @return an initialised TransitionProtocolSchedule using post-merge defaults
-   */
-  public static TransitionProtocolSchedule fromConfig(
-      final GenesisConfigOptions genesisConfigOptions) {
-    ProtocolSchedule preMergeProtocolSchedule =
-        MainnetProtocolSchedule.fromConfig(genesisConfigOptions);
-    ProtocolSchedule postMergeProtocolSchedule =
-        MergeProtocolSchedule.create(genesisConfigOptions, false);
-    return new TransitionProtocolSchedule(
-        preMergeProtocolSchedule, postMergeProtocolSchedule, PostMergeContext.get());
-  }
->>>>>>> d4c637b8
 
   /**
    * Gets pre merge schedule.
