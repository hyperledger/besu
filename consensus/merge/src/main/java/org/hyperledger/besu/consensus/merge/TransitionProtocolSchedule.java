/*
 * Copyright Hyperledger Besu Contributors.
 *
 * Licensed under the Apache License, Version 2.0 (the "License"); you may not use this file except in compliance with
 * the License. You may obtain a copy of the License at
 *
 * http://www.apache.org/licenses/LICENSE-2.0
 *
 * Unless required by applicable law or agreed to in writing, software distributed under the License is distributed on
 * an "AS IS" BASIS, WITHOUT WARRANTIES OR CONDITIONS OF ANY KIND, either express or implied. See the License for the
 * specific language governing permissions and limitations under the License.
 *
 * SPDX-License-Identifier: Apache-2.0
 */
package org.hyperledger.besu.consensus.merge;

import org.hyperledger.besu.config.GenesisConfigOptions;
import org.hyperledger.besu.ethereum.ProtocolContext;
import org.hyperledger.besu.ethereum.core.Difficulty;
import org.hyperledger.besu.ethereum.core.PrivacyParameters;
import org.hyperledger.besu.ethereum.core.ProcessableBlockHeader;
import org.hyperledger.besu.ethereum.core.TransactionFilter;
import org.hyperledger.besu.ethereum.mainnet.HeaderBasedProtocolSchedule;
import org.hyperledger.besu.ethereum.mainnet.MainnetProtocolSchedule;
import org.hyperledger.besu.ethereum.mainnet.ProtocolSchedule;
import org.hyperledger.besu.ethereum.mainnet.ProtocolSpec;
import org.hyperledger.besu.ethereum.mainnet.TimestampSchedule;
import org.hyperledger.besu.ethereum.worldstate.WorldStateArchive;

import java.math.BigInteger;
import java.util.Optional;
import java.util.stream.Stream;

import org.slf4j.Logger;
import org.slf4j.LoggerFactory;

/** The Transition protocol schedule. */
public class TransitionProtocolSchedule implements ProtocolSchedule {
  private final TransitionUtils<ProtocolSchedule> transitionUtils;
  private static final Logger LOG = LoggerFactory.getLogger(TransitionProtocolSchedule.class);
  private final TimestampSchedule timestampSchedule;
  private final MergeContext mergeContext;
  private ProtocolContext protocolContext;

  /**
   * Instantiates a new Transition protocol schedule.
   *
   * @param preMergeProtocolSchedule the pre merge protocol schedule
   * @param postMergeProtocolSchedule the post merge protocol schedule
   * @param mergeContext the merge context
   * @param timestampSchedule the timestamp schedule
   */
  public TransitionProtocolSchedule(
      final ProtocolSchedule preMergeProtocolSchedule,
      final ProtocolSchedule postMergeProtocolSchedule,
      final MergeContext mergeContext,
      final TimestampSchedule timestampSchedule) {
    this.timestampSchedule = timestampSchedule;
    this.mergeContext = mergeContext;
    transitionUtils =
        new TransitionUtils<>(preMergeProtocolSchedule, postMergeProtocolSchedule, mergeContext);
  }

  /**
   * Create a Proof-of-Stake protocol schedule from a config object
   *
   * @param genesisConfigOptions {@link GenesisConfigOptions} containing the config options for the
   *     milestone starting points
   * @return an initialised TransitionProtocolSchedule using post-merge defaults
   */
  public static TransitionProtocolSchedule fromConfig(
      final GenesisConfigOptions genesisConfigOptions) {
    ProtocolSchedule preMergeProtocolSchedule =
        MainnetProtocolSchedule.fromConfig(genesisConfigOptions);
    ProtocolSchedule postMergeProtocolSchedule =
        MergeProtocolSchedule.create(genesisConfigOptions, false);
    TimestampSchedule timestampSchedule =
        MergeProtocolSchedule.createTimestamp(
            genesisConfigOptions, PrivacyParameters.DEFAULT, false);
    return new TransitionProtocolSchedule(
        preMergeProtocolSchedule,
        postMergeProtocolSchedule,
        PostMergeContext.get(),
        timestampSchedule);
  }

  /**
   * Gets pre merge schedule.
   *
   * @return the pre merge schedule
   */
  public ProtocolSchedule getPreMergeSchedule() {
    return transitionUtils.getPreMergeObject();
  }

  /**
   * Gets post merge schedule.
   *
   * @return the post merge schedule
   */
  public ProtocolSchedule getPostMergeSchedule() {
    return transitionUtils.getPostMergeObject();
  }

  /**
   * Gets protocol spec by block header.
   *
   * @param blockHeader the block header
   * @return the ProtocolSpec to be used by the provided block
   */
  @Override
  public ProtocolSpec getByBlockHeader(final ProcessableBlockHeader blockHeader) {
    return this.timestampSchedule
        .getByTimestamp(blockHeader.getTimestamp())
        .orElseGet(
            () ->
                transitionUtils.dispatchFunctionAccordingToMergeState(
                    protocolSchedule -> protocolSchedule.getByBlockHeader(blockHeader)));
  }

  /**
   * Gets the protocol spec by block header, with some additional logic used by backwards sync (BWS)
   *
   * @param blockHeader the block header
   * @return the ProtocolSpec to be used by the provided block
   */
  public ProtocolSpec getByBlockHeaderForBws(final ProcessableBlockHeader blockHeader) {
    return this.timestampSchedule
        .getByTimestamp(blockHeader.getTimestamp())
        .orElseGet(() -> getByBlockHeaderFromTransitionUtils(blockHeader));
  }

  private ProtocolSpec getByBlockHeaderFromTransitionUtils(
      final ProcessableBlockHeader blockHeader) {
    // if we do not have a finalized block we might return pre or post merge protocol schedule:
    if (mergeContext.getFinalized().isEmpty()) {

      // if head is not post-merge, return pre-merge schedule:
      if (!mergeContext.isPostMerge()) {
<<<<<<< HEAD
        debugLambda(
            LOG,
            "for {} returning a pre-merge schedule because we are not post-merge",
            blockHeader::toLogString);
        return getPreMergeSchedule().getByBlockHeader(blockHeader);
=======
        LOG.atDebug()
            .setMessage("for {} returning a pre-merge schedule because we are not post-merge")
            .addArgument(blockHeader::toLogString)
            .log();
        return getPreMergeSchedule().getByBlockNumber(blockHeader.getNumber());
>>>>>>> 81e7d5d9
      }

      // otherwise check to see if this block represents a re-org TTD block:
      Difficulty parentDifficulty =
          protocolContext
              .getBlockchain()
              .getTotalDifficultyByHash(blockHeader.getParentHash())
              .orElse(Difficulty.ZERO);
      Difficulty thisDifficulty = parentDifficulty.add(blockHeader.getDifficulty());
      Difficulty terminalDifficulty = mergeContext.getTerminalTotalDifficulty();
      LOG.atDebug()
          .setMessage(" block {} ttd is: {}, parent total diff is: {}, this total diff is: {}")
          .addArgument(blockHeader::toLogString)
          .addArgument(terminalDifficulty)
          .addArgument(parentDifficulty)
          .addArgument(thisDifficulty)
          .log();

      // if this block is pre-merge or a TTD block
      if (thisDifficulty.lessThan(terminalDifficulty)
          || TransitionUtils.isTerminalProofOfWorkBlock(blockHeader, protocolContext)) {
<<<<<<< HEAD
        debugLambda(
            LOG,
            "returning a pre-merge schedule because block {} is pre-merge or TTD",
            blockHeader::toLogString);
        return getPreMergeSchedule().getByBlockHeader(blockHeader);
      }
    }
    // else return post-merge schedule
    debugLambda(LOG, " for {} returning a post-merge schedule", blockHeader::toLogString);
    return getPostMergeSchedule().getByBlockHeader(blockHeader);
=======
        LOG.atDebug()
            .setMessage("returning a pre-merge schedule because block {} is pre-merge or TTD")
            .addArgument(blockHeader::toLogString)
            .log();
        return getPreMergeSchedule().getByBlockNumber(blockHeader.getNumber());
      }
    }
    // else return post-merge schedule
    LOG.atDebug()
        .setMessage(" for {} returning a post-merge schedule")
        .addArgument(blockHeader::toLogString)
        .log();
    return getPostMergeSchedule().getByBlockNumber(blockHeader.getNumber());
>>>>>>> 81e7d5d9
  }

  /**
   * Gets by block number.
   *
   * @param number the number
   * @return the by block number
   */
  @Override
  public ProtocolSpec getByBlockNumber(final long number) {

    return Optional.ofNullable(protocolContext)
        .map(ProtocolContext::getBlockchain)
        .flatMap(blockchain -> blockchain.getBlockHeader(number))
        .map(timestampSchedule::getByBlockHeader)
        .orElseGet(
            () ->
                transitionUtils.dispatchFunctionAccordingToMergeState(
                    protocolSchedule -> protocolSchedule.getByBlockNumber(number)));
  }

  /**
   * Stream milestone blocks stream.
   *
   * @return the stream
   */
  @Override
  public Stream<Long> streamMilestoneBlocks() {
    Stream<Long> milestoneBlockNumbers =
        transitionUtils.dispatchFunctionAccordingToMergeState(
            ProtocolSchedule::streamMilestoneBlocks);
    return Stream.concat(milestoneBlockNumbers, timestampSchedule.streamMilestoneBlocks());
  }

  /**
   * Gets chain id.
   *
   * @return the chain id
   */
  @Override
  public Optional<BigInteger> getChainId() {
    return transitionUtils.dispatchFunctionAccordingToMergeState(ProtocolSchedule::getChainId);
  }

  /**
   * Put milestone.
   *
   * @param blockOrTimestamp the block or timestamp
   * @param protocolSpec the protocol spec
   */
  @Override
  public void putMilestone(final long blockOrTimestamp, final ProtocolSpec protocolSpec) {
    throw new UnsupportedOperationException(
        "Should not use TransitionProtocolSchedule wrapper class to create milestones");
  }

  /**
   * List milestones.
   *
   * @return the string
   */
  @Override
  public String listMilestones() {
    String blockNumberMilestones =
        transitionUtils.dispatchFunctionAccordingToMergeState(
            HeaderBasedProtocolSchedule::listMilestones);
    return blockNumberMilestones + ";" + timestampSchedule.listMilestones();
  }

  /**
   * Sets transaction filter.
   *
   * @param transactionFilter the transaction filter
   */
  @Override
  public void setTransactionFilter(final TransactionFilter transactionFilter) {
    timestampSchedule.setTransactionFilter(transactionFilter);
    transitionUtils.dispatchConsumerAccordingToMergeState(
        protocolSchedule -> protocolSchedule.setTransactionFilter(transactionFilter));
  }

  /**
   * Sets public world state archive for privacy block processor.
   *
   * @param publicWorldStateArchive the public world state archive
   */
  @Override
  public void setPublicWorldStateArchiveForPrivacyBlockProcessor(
      final WorldStateArchive publicWorldStateArchive) {
    timestampSchedule.setPublicWorldStateArchiveForPrivacyBlockProcessor(publicWorldStateArchive);
    transitionUtils.dispatchConsumerAccordingToMergeState(
        protocolSchedule ->
            protocolSchedule.setPublicWorldStateArchiveForPrivacyBlockProcessor(
                publicWorldStateArchive));
  }

  /**
   * Sets protocol context.
   *
   * @param protocolContext the protocol context
   */
  public void setProtocolContext(final ProtocolContext protocolContext) {
    this.protocolContext = protocolContext;
  }
}<|MERGE_RESOLUTION|>--- conflicted
+++ resolved
@@ -137,19 +137,11 @@
 
       // if head is not post-merge, return pre-merge schedule:
       if (!mergeContext.isPostMerge()) {
-<<<<<<< HEAD
-        debugLambda(
-            LOG,
-            "for {} returning a pre-merge schedule because we are not post-merge",
-            blockHeader::toLogString);
+        LOG.atDebug()
+                .setMessage("for {} returning a pre-merge schedule because we are not post-merge")
+                .addArgument(blockHeader::toLogString)
+                .log();
         return getPreMergeSchedule().getByBlockHeader(blockHeader);
-=======
-        LOG.atDebug()
-            .setMessage("for {} returning a pre-merge schedule because we are not post-merge")
-            .addArgument(blockHeader::toLogString)
-            .log();
-        return getPreMergeSchedule().getByBlockNumber(blockHeader.getNumber());
->>>>>>> 81e7d5d9
       }
 
       // otherwise check to see if this block represents a re-org TTD block:
@@ -171,23 +163,11 @@
       // if this block is pre-merge or a TTD block
       if (thisDifficulty.lessThan(terminalDifficulty)
           || TransitionUtils.isTerminalProofOfWorkBlock(blockHeader, protocolContext)) {
-<<<<<<< HEAD
-        debugLambda(
-            LOG,
-            "returning a pre-merge schedule because block {} is pre-merge or TTD",
-            blockHeader::toLogString);
-        return getPreMergeSchedule().getByBlockHeader(blockHeader);
-      }
-    }
-    // else return post-merge schedule
-    debugLambda(LOG, " for {} returning a post-merge schedule", blockHeader::toLogString);
-    return getPostMergeSchedule().getByBlockHeader(blockHeader);
-=======
         LOG.atDebug()
             .setMessage("returning a pre-merge schedule because block {} is pre-merge or TTD")
             .addArgument(blockHeader::toLogString)
             .log();
-        return getPreMergeSchedule().getByBlockNumber(blockHeader.getNumber());
+        return getPreMergeSchedule().getByBlockHeader(blockHeader);
       }
     }
     // else return post-merge schedule
@@ -195,8 +175,7 @@
         .setMessage(" for {} returning a post-merge schedule")
         .addArgument(blockHeader::toLogString)
         .log();
-    return getPostMergeSchedule().getByBlockNumber(blockHeader.getNumber());
->>>>>>> 81e7d5d9
+    return getPostMergeSchedule().getByBlockHeader(blockHeader);
   }
 
   /**
