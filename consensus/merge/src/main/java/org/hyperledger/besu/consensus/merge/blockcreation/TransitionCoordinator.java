--- conflicted
+++ resolved
@@ -138,13 +138,13 @@
   }
 
   @Override
-<<<<<<< HEAD
+  public Result executeBlockWithoutSaving(final Block block) {
+    return mergeCoordinator.executeBlockWithoutSaving(block);
+  }
+
+  @Override
   public Result validateBlock(final Block block) {
     return mergeCoordinator.validateBlock(block);
-=======
-  public Result executeBlockWithoutSaving(final Block block) {
-    return mergeCoordinator.executeBlockWithoutSaving(block);
->>>>>>> 8a644608
   }
 
   @Override
