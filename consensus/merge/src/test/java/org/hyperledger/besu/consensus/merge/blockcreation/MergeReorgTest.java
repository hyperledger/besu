--- conflicted
+++ resolved
@@ -44,7 +44,6 @@
 import org.hyperledger.besu.ethereum.mainnet.feemarket.BaseFeeMarket;
 import org.hyperledger.besu.ethereum.mainnet.feemarket.LondonFeeMarket;
 import org.hyperledger.besu.ethereum.worldstate.WorldStateArchive;
-import org.hyperledger.besu.plugin.services.TransactionSelectionService;
 import org.hyperledger.besu.testutil.DeterministicEthScheduler;
 import org.hyperledger.besu.util.LogConfigurator;
 
@@ -77,16 +76,7 @@
   private final MutableBlockchain blockchain = createInMemoryBlockchain(genesisState.getBlock());
   private final EthScheduler ethScheduler = new DeterministicEthScheduler();
   private final ProtocolContext protocolContext =
-<<<<<<< HEAD
-      new ProtocolContext(
-          blockchain,
-          worldStateArchive,
-          mergeContext,
-          mock(TransactionSelectionService.class),
-          new BadBlockManager());
-=======
       new ProtocolContext(blockchain, worldStateArchive, mergeContext, new BadBlockManager());
->>>>>>> 2c1733c8
 
   private final Address coinbase = genesisAllocations(getPowGenesisConfigFile()).findFirst().get();
   private final BlockHeaderTestFixture headerGenerator = new BlockHeaderTestFixture();
