--- conflicted
+++ resolved
@@ -76,12 +76,7 @@
   private final MutableBlockchain blockchain = createInMemoryBlockchain(genesisState.getBlock());
   private final EthScheduler ethScheduler = new DeterministicEthScheduler();
   private final ProtocolContext protocolContext =
-<<<<<<< HEAD
-      new ProtocolContext(blockchain, worldStateArchive, mergeContext);
-=======
-      new ProtocolContext(
-          blockchain, worldStateArchive, mergeContext, Optional.empty(), new BadBlockManager());
->>>>>>> 16d47906
+      new ProtocolContext(blockchain, worldStateArchive, mergeContext, new BadBlockManager());
 
   private final Address coinbase = genesisAllocations(getPowGenesisConfigFile()).findFirst().get();
   private final BlockHeaderTestFixture headerGenerator = new BlockHeaderTestFixture();
