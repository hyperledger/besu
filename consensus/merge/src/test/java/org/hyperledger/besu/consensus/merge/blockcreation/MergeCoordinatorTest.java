/*
 * Copyright Hyperledger Besu Contributors.
 *
 * Licensed under the Apache License, Version 2.0 (the "License"); you may not use this file except in compliance with
 * the License. You may obtain a copy of the License at
 *
 * http://www.apache.org/licenses/LICENSE-2.0
 *
 * Unless required by applicable law or agreed to in writing, software distributed under the License is distributed on
 * an "AS IS" BASIS, WITHOUT WARRANTIES OR CONDITIONS OF ANY KIND, either express or implied. See the License for the
 * specific language governing permissions and limitations under the License.
 *
 * SPDX-License-Identifier: Apache-2.0
 */
package org.hyperledger.besu.consensus.merge.blockcreation;

import static org.assertj.core.api.Assertions.assertThat;
import static org.assertj.core.api.Assertions.fail;
import static org.hyperledger.besu.ethereum.core.InMemoryKeyValueStorageProvider.createInMemoryBlockchain;
import static org.hyperledger.besu.ethereum.core.InMemoryKeyValueStorageProvider.createInMemoryWorldStateArchive;
import static org.mockito.ArgumentMatchers.any;
import static org.mockito.ArgumentMatchers.anyLong;
import static org.mockito.ArgumentMatchers.eq;
import static org.mockito.Mockito.atLeast;
import static org.mockito.Mockito.atLeastOnce;
import static org.mockito.Mockito.doAnswer;
import static org.mockito.Mockito.doCallRealMethod;
import static org.mockito.Mockito.mock;
import static org.mockito.Mockito.never;
import static org.mockito.Mockito.spy;
import static org.mockito.Mockito.times;
import static org.mockito.Mockito.verify;
import static org.mockito.Mockito.when;

import org.hyperledger.besu.config.MergeConfigOptions;
import org.hyperledger.besu.consensus.merge.MergeContext;
import org.hyperledger.besu.consensus.merge.PayloadWrapper;
import org.hyperledger.besu.consensus.merge.blockcreation.MergeMiningCoordinator.ForkchoiceResult;
import org.hyperledger.besu.crypto.KeyPair;
import org.hyperledger.besu.crypto.SECPPrivateKey;
import org.hyperledger.besu.crypto.SignatureAlgorithm;
import org.hyperledger.besu.crypto.SignatureAlgorithmFactory;
import org.hyperledger.besu.datatypes.Address;
import org.hyperledger.besu.datatypes.Hash;
import org.hyperledger.besu.datatypes.Wei;
import org.hyperledger.besu.ethereum.ProtocolContext;
import org.hyperledger.besu.ethereum.chain.BadBlockManager;
import org.hyperledger.besu.ethereum.chain.BlockAddedEvent;
import org.hyperledger.besu.ethereum.chain.BlockAddedEvent.EventType;
import org.hyperledger.besu.ethereum.chain.BlockAddedObserver;
import org.hyperledger.besu.ethereum.chain.GenesisState;
import org.hyperledger.besu.ethereum.chain.MutableBlockchain;
import org.hyperledger.besu.ethereum.core.Block;
import org.hyperledger.besu.ethereum.core.BlockBody;
import org.hyperledger.besu.ethereum.core.BlockHeader;
import org.hyperledger.besu.ethereum.core.BlockHeaderTestFixture;
import org.hyperledger.besu.ethereum.core.Difficulty;
import org.hyperledger.besu.ethereum.core.ImmutableMiningParameters;
import org.hyperledger.besu.ethereum.core.ImmutableMiningParameters.MutableInitValues;
import org.hyperledger.besu.ethereum.core.ImmutableMiningParameters.Unstable;
import org.hyperledger.besu.ethereum.core.MiningParameters;
import org.hyperledger.besu.ethereum.core.TransactionTestFixture;
import org.hyperledger.besu.ethereum.eth.manager.EthContext;
import org.hyperledger.besu.ethereum.eth.manager.EthScheduler;
import org.hyperledger.besu.ethereum.eth.sync.backwardsync.BackwardSyncContext;
import org.hyperledger.besu.ethereum.eth.transactions.ImmutableTransactionPoolConfiguration;
import org.hyperledger.besu.ethereum.eth.transactions.PendingTransaction;
import org.hyperledger.besu.ethereum.eth.transactions.TransactionBroadcaster;
import org.hyperledger.besu.ethereum.eth.transactions.TransactionPool;
import org.hyperledger.besu.ethereum.eth.transactions.TransactionPoolConfiguration;
import org.hyperledger.besu.ethereum.eth.transactions.TransactionPoolMetrics;
import org.hyperledger.besu.ethereum.eth.transactions.sorter.BaseFeePendingTransactionsSorter;
import org.hyperledger.besu.ethereum.mainnet.ProtocolSchedule;
import org.hyperledger.besu.ethereum.mainnet.feemarket.BaseFeeMarket;
import org.hyperledger.besu.ethereum.mainnet.feemarket.LondonFeeMarket;
import org.hyperledger.besu.ethereum.trie.MerkleTrieException;
import org.hyperledger.besu.ethereum.worldstate.WorldStateArchive;
import org.hyperledger.besu.metrics.StubMetricsSystem;
import org.hyperledger.besu.testutil.TestClock;
import org.hyperledger.besu.util.number.Fraction;

import java.time.ZoneId;
import java.util.ArrayList;
import java.util.List;
import java.util.Optional;
import java.util.concurrent.CompletableFuture;
import java.util.concurrent.CountDownLatch;
import java.util.concurrent.ExecutionException;
import java.util.concurrent.TimeoutException;
import java.util.concurrent.atomic.AtomicLong;
import java.util.concurrent.atomic.AtomicReference;

import com.google.common.base.Suppliers;
import org.apache.tuweni.bytes.Bytes;
import org.apache.tuweni.bytes.Bytes32;
import org.junit.jupiter.api.BeforeEach;
import org.junit.jupiter.api.Test;
import org.junit.jupiter.api.extension.ExtendWith;
import org.mockito.Answers;
import org.mockito.ArgumentCaptor;
import org.mockito.Mock;
import org.mockito.junit.jupiter.MockitoExtension;
import org.mockito.junit.jupiter.MockitoSettings;
import org.mockito.quality.Strictness;
import org.slf4j.Logger;
import org.slf4j.LoggerFactory;

@ExtendWith(MockitoExtension.class)
@MockitoSettings(strictness = Strictness.LENIENT)
public class MergeCoordinatorTest implements MergeGenesisConfigHelper {

  private static final com.google.common.base.Supplier<SignatureAlgorithm> SIGNATURE_ALGORITHM =
      Suppliers.memoize(SignatureAlgorithmFactory::getInstance);

  private static final Logger LOG = LoggerFactory.getLogger(MergeCoordinatorTest.class);
  private static final SECPPrivateKey PRIVATE_KEY1 =
      SIGNATURE_ALGORITHM
          .get()
          .createPrivateKey(
              Bytes32.fromHexString(
                  "ae6ae8e5ccbfb04590405997ee2d52d2b330726137b875053c36d94e974d162f"));
  private static final KeyPair KEYS1 =
      new KeyPair(PRIVATE_KEY1, SIGNATURE_ALGORITHM.get().createPublicKey(PRIVATE_KEY1));

  private static final long REPETITION_MIN_DURATION = 100;
  @Mock MergeContext mergeContext;
  @Mock BackwardSyncContext backwardSyncContext;

  @Mock(answer = Answers.RETURNS_DEEP_STUBS)
  EthContext ethContext;

  @Mock EthScheduler ethScheduler;

  private final Address coinbase = genesisAllocations(getPosGenesisConfigFile()).findFirst().get();

  private MiningParameters miningParameters =
      ImmutableMiningParameters.builder()
          .mutableInitValues(MutableInitValues.builder().coinbase(coinbase).build())
          .unstable(
              Unstable.builder()
                  .posBlockCreationRepetitionMinDuration(REPETITION_MIN_DURATION)
                  .build())
          .build();

  private MergeCoordinator coordinator;
  private ProtocolContext protocolContext;

  private final ProtocolSchedule protocolSchedule = spy(getMergeProtocolSchedule());
  private final GenesisState genesisState =
      GenesisState.fromConfig(getPosGenesisConfigFile(), protocolSchedule);

  private final WorldStateArchive worldStateArchive = createInMemoryWorldStateArchive();

  private final MutableBlockchain blockchain =
      spy(createInMemoryBlockchain(genesisState.getBlock()));

  private final Address suggestedFeeRecipient = Address.ZERO;
  private final BlockHeaderTestFixture headerGenerator = new BlockHeaderTestFixture();
  private final BaseFeeMarket feeMarket =
      new LondonFeeMarket(0, genesisState.getBlock().getHeader().getBaseFee());

  private final org.hyperledger.besu.metrics.StubMetricsSystem metricsSystem =
      new StubMetricsSystem();

  private final TransactionPoolConfiguration poolConf =
      ImmutableTransactionPoolConfiguration.builder()
          .txPoolMaxSize(10)
          .txPoolLimitByAccountPercentage(Fraction.fromPercentage(100))
          .build();
  private final BaseFeePendingTransactionsSorter transactions =
      new BaseFeePendingTransactionsSorter(
          poolConf,
          TestClock.system(ZoneId.systemDefault()),
          metricsSystem,
          MergeCoordinatorTest::mockBlockHeader);

  private TransactionPool transactionPool;

  CompletableFuture<Void> blockCreationTask = CompletableFuture.completedFuture(null);

  private final BadBlockManager badBlockManager = spy(new BadBlockManager());

  @BeforeEach
  public void setUp() {
    when(mergeContext.as(MergeContext.class)).thenReturn(mergeContext);
    when(mergeContext.getTerminalTotalDifficulty())
        .thenReturn(genesisState.getBlock().getHeader().getDifficulty().plus(1L));

<<<<<<< HEAD
    protocolContext = new ProtocolContext(blockchain, worldStateArchive, mergeContext);
=======
    protocolContext =
        new ProtocolContext(
            blockchain, worldStateArchive, mergeContext, Optional.empty(), badBlockManager);
>>>>>>> 16d47906
    var mutable = worldStateArchive.getMutable();
    genesisState.writeStateTo(mutable);
    mutable.persist(null);

    when(ethScheduler.scheduleBlockCreationTask(any()))
        .thenAnswer(
            invocation -> {
              final Runnable runnable = invocation.getArgument(0);
              if (!invocation.toString().contains("MergeCoordinator")) {
                return CompletableFuture.runAsync(runnable);
              }
              blockCreationTask = CompletableFuture.runAsync(runnable);
              return blockCreationTask;
            });

    MergeConfigOptions.setMergeEnabled(true);

    when(ethContext.getEthPeers().subscribeConnect(any())).thenReturn(1L);
    this.transactionPool =
        new TransactionPool(
            () -> transactions,
            protocolSchedule,
            protocolContext,
            mock(TransactionBroadcaster.class),
            ethContext,
            new TransactionPoolMetrics(metricsSystem),
            poolConf,
            null);

    this.transactionPool.setEnabled();

    this.coordinator =
        new MergeCoordinator(
            protocolContext,
            protocolSchedule,
            ethScheduler,
            transactionPool,
            miningParameters,
            backwardSyncContext,
            Optional.empty());
  }

  @Test
  public void coinbaseShouldMatchSuggestedFeeRecipient() {
    doAnswer(
            invocation -> {
              coordinator.finalizeProposalById(
                  invocation.getArgument(0, PayloadWrapper.class).payloadIdentifier());
              return null;
            })
        .when(mergeContext)
        .putPayloadById(any());

    var payloadId =
        coordinator.preparePayload(
            genesisState.getBlock().getHeader(),
            System.currentTimeMillis() / 1000,
            Bytes32.ZERO,
            suggestedFeeRecipient,
            Optional.empty(),
            Optional.empty());

    ArgumentCaptor<PayloadWrapper> payloadWrapper = ArgumentCaptor.forClass(PayloadWrapper.class);

    verify(mergeContext, atLeastOnce()).putPayloadById(payloadWrapper.capture());

    assertThat(payloadWrapper.getValue().payloadIdentifier()).isEqualTo(payloadId);
    assertThat(payloadWrapper.getValue().blockWithReceipts().getHeader().getCoinbase())
        .isEqualTo(suggestedFeeRecipient);
  }

  @Test
  public void exceptionDuringBuildingBlockShouldNotBeInvalid()
      throws ExecutionException, InterruptedException {

    final int txPerBlock = 7;

    MergeCoordinator.MergeBlockCreatorFactory mergeBlockCreatorFactory =
        (parentHeader, address) -> {
          MergeBlockCreator beingSpiedOn =
              spy(
                  new MergeBlockCreator(
                      miningParameters,
                      parent -> Bytes.EMPTY,
                      transactionPool,
                      protocolContext,
                      protocolSchedule,
                      parentHeader,
                      Optional.empty(),
                      ethScheduler));

          doCallRealMethod()
              .doCallRealMethod()
              .doThrow(new MerkleTrieException("missing leaf"))
              .doCallRealMethod()
              .when(beingSpiedOn)
              .createBlock(
                  any(), any(Bytes32.class), anyLong(), eq(Optional.empty()), eq(Optional.empty()));
          return beingSpiedOn;
        };

    MergeCoordinator willThrow =
        spy(
            new MergeCoordinator(
                protocolContext,
                protocolSchedule,
                ethScheduler,
                miningParameters,
                backwardSyncContext,
                mergeBlockCreatorFactory));

    final AtomicLong retries = new AtomicLong(0);
    doAnswer(
            invocation -> {
              if (retries.getAndIncrement() < txPerBlock) {
                // a new transaction every time a block is built
                transactions.addTransaction(
                    createLocalTransaction(retries.get() - 1), Optional.empty());
              } else {
                // when we have 5 transactions finalize block creation
                willThrow.finalizeProposalById(
                    invocation.getArgument(0, PayloadWrapper.class).payloadIdentifier());
              }
              return null;
            })
        .when(mergeContext)
        .putPayloadById(any());

    var payloadId =
        willThrow.preparePayload(
            genesisState.getBlock().getHeader(),
            System.currentTimeMillis() / 1000,
            Bytes32.random(),
            suggestedFeeRecipient,
            Optional.empty(),
            Optional.empty());

    verify(willThrow, never()).addBadBlock(any(), any());
    blockCreationTask.get();

    ArgumentCaptor<PayloadWrapper> payloadWrapper = ArgumentCaptor.forClass(PayloadWrapper.class);

    verify(mergeContext, times(txPerBlock + 1))
        .putPayloadById(payloadWrapper.capture()); // +1 for the empty
    assertThat(payloadWrapper.getValue().payloadIdentifier()).isEqualTo(payloadId);
    assertThat(
            payloadWrapper
                .getValue()
                .blockWithReceipts()
                .getBlock()
                .getBody()
                .getTransactions()
                .size())
        .isEqualTo(txPerBlock);
    // this only verifies that adding the bad block didn't happen through the mergeCoordinator, it
    // still may be called directly.
    verify(badBlockManager, never()).addBadBlock(any(), any());
    verify(willThrow, never()).addBadBlock(any(), any());
  }

  @Test
  public void shouldNotRecordProposedBadBlockToBadBlockManager()
      throws ExecutionException, InterruptedException {
    // set up invalid parent to simulate one of the many conditions that can cause a block
    // validation to fail
    final BlockHeader invalidParentHeader = new BlockHeaderTestFixture().buildHeader();

    blockCreationTask.get();

    coordinator.preparePayload(
        invalidParentHeader,
        System.currentTimeMillis() / 1000,
        Bytes32.ZERO,
        suggestedFeeRecipient,
        Optional.empty(),
        Optional.empty());

    verify(badBlockManager, never()).addBadBlock(any(), any());
    assertThat(badBlockManager.getBadBlocks().size()).isEqualTo(0);
  }

  @Test
  public void shouldContinueBuildingBlocksUntilFinalizeIsCalled()
      throws InterruptedException, ExecutionException {
    final AtomicLong retries = new AtomicLong(0);
    doAnswer(
            invocation -> {
              if (retries.getAndIncrement() < 5) {
                // a new transaction every time a block is built
                transactions.addTransaction(
                    createLocalTransaction(retries.get() - 1), Optional.empty());
              } else {
                // when we have 5 transactions finalize block creation
                coordinator.finalizeProposalById(
                    invocation.getArgument(0, PayloadWrapper.class).payloadIdentifier());
              }
              return null;
            })
        .when(mergeContext)
        .putPayloadById(any());

    var payloadId =
        coordinator.preparePayload(
            genesisState.getBlock().getHeader(),
            System.currentTimeMillis() / 1000,
            Bytes32.ZERO,
            suggestedFeeRecipient,
            Optional.empty(),
            Optional.empty());

    blockCreationTask.get();

    ArgumentCaptor<PayloadWrapper> payloadWrapper = ArgumentCaptor.forClass(PayloadWrapper.class);

    verify(mergeContext, times(retries.intValue())).putPayloadById(payloadWrapper.capture());

    assertThat(payloadWrapper.getValue().payloadIdentifier()).isEqualTo(payloadId);
    assertThat(payloadWrapper.getAllValues().size()).isEqualTo(retries.intValue());
    for (int i = 0; i < retries.intValue(); i++) {
      assertThat(
              payloadWrapper
                  .getAllValues()
                  .get(i)
                  .blockWithReceipts()
                  .getBlock()
                  .getBody()
                  .getTransactions())
          .hasSize(i);
    }
  }

  @Test
  public void blockCreationRepetitionShouldTakeNotLessThanRepetitionMinDuration()
      throws InterruptedException, ExecutionException {
    final AtomicLong retries = new AtomicLong(0);
    final AtomicLong lastPutAt = new AtomicLong();
    final List<Long> repetitionDurations = new ArrayList<>();

    doAnswer(
            invocation -> {
              final long r = retries.getAndIncrement();
              if (r == 0) {
                // ignore first one, that is the empty block
              } else if (r < 5) {
                if (lastPutAt.get() > 0) {
                  // each repetition should take >= REPETITION_MIN_DURATION
                  repetitionDurations.add(System.currentTimeMillis() - lastPutAt.get());
                }
                lastPutAt.set(System.currentTimeMillis());
              } else {
                // finalize after 5 repetitions
                coordinator.finalizeProposalById(
                    invocation.getArgument(0, PayloadWrapper.class).payloadIdentifier());
              }
              return null;
            })
        .when(mergeContext)
        .putPayloadById(any());

    var payloadId =
        coordinator.preparePayload(
            genesisState.getBlock().getHeader(),
            System.currentTimeMillis() / 1000,
            Bytes32.ZERO,
            suggestedFeeRecipient,
            Optional.empty(),
            Optional.empty());

    blockCreationTask.get();

    ArgumentCaptor<PayloadWrapper> payloadWrapper = ArgumentCaptor.forClass(PayloadWrapper.class);

    verify(mergeContext, times(retries.intValue())).putPayloadById(payloadWrapper.capture());
    assertThat(payloadWrapper.getValue().payloadIdentifier()).isEqualTo(payloadId);

    // check with a tolerance
    assertThat(repetitionDurations)
        .allSatisfy(d -> assertThat(d).isGreaterThanOrEqualTo(REPETITION_MIN_DURATION - 10));
  }

  @Test
  public void shouldRetryBlockCreationOnRecoverableError()
      throws InterruptedException, ExecutionException {
    doAnswer(
            invocation -> {
              if (invocation
                  .getArgument(0, PayloadWrapper.class)
                  .blockWithReceipts()
                  .getBlock()
                  .getBody()
                  .getTransactions()
                  .isEmpty()) {
                // this is called by the first empty block
                doCallRealMethod() // first work
                    .doThrow(new MerkleTrieException("lock")) // second fail
                    .doCallRealMethod() // then work
                    .when(blockchain)
                    .getBlockHeader(any());
              } else {
                // stop block creation loop when we see a not empty block
                coordinator.finalizeProposalById(
                    invocation.getArgument(0, PayloadWrapper.class).payloadIdentifier());
              }
              return null;
            })
        .when(mergeContext)
        .putPayloadById(any());

    transactions.addTransaction(createLocalTransaction(0), Optional.empty());

    var payloadId =
        coordinator.preparePayload(
            genesisState.getBlock().getHeader(),
            System.currentTimeMillis() / 1000,
            Bytes32.ZERO,
            suggestedFeeRecipient,
            Optional.empty(),
            Optional.empty());

    blockCreationTask.get();

    ArgumentCaptor<PayloadWrapper> payloadWrapper = ArgumentCaptor.forClass(PayloadWrapper.class);

    verify(mergeContext, times(2)).putPayloadById(payloadWrapper.capture());
    assertThat(payloadWrapper.getValue().payloadIdentifier()).isEqualTo(payloadId);

    assertThat(payloadWrapper.getAllValues().size()).isEqualTo(2);
    assertThat(
            payloadWrapper
                .getAllValues()
                .get(0)
                .blockWithReceipts()
                .getBlock()
                .getBody()
                .getTransactions())
        .hasSize(0);
    assertThat(
            payloadWrapper
                .getAllValues()
                .get(1)
                .blockWithReceipts()
                .getBlock()
                .getBody()
                .getTransactions())
        .hasSize(1);
  }

  @Test
  public void shouldStopRetryBlockCreationIfTimeExpired() throws InterruptedException {
    final AtomicLong retries = new AtomicLong(0);
    miningParameters =
        ImmutableMiningParameters.builder()
            .from(miningParameters)
            .unstable(Unstable.builder().posBlockCreationMaxTime(100).build())
            .build();
    doAnswer(
            invocation -> {
              retries.incrementAndGet();
              return null;
            })
        .when(mergeContext)
        .putPayloadById(any());

    var payloadId =
        coordinator.preparePayload(
            genesisState.getBlock().getHeader(),
            System.currentTimeMillis() / 1000,
            Bytes32.ZERO,
            suggestedFeeRecipient,
            Optional.empty(),
            Optional.empty());

    try {
      blockCreationTask.get();
      fail("Timeout expected");
    } catch (ExecutionException e) {
      assertThat(e).hasCauseInstanceOf(TimeoutException.class);
    }

    ArgumentCaptor<PayloadWrapper> payloadWrapper = ArgumentCaptor.forClass(PayloadWrapper.class);

    verify(mergeContext, atLeast(retries.intValue())).putPayloadById(payloadWrapper.capture());
    assertThat(payloadWrapper.getValue().payloadIdentifier()).isEqualTo(payloadId);
  }

  @Test
  public void shouldStopInProgressBlockCreationIfFinalizedIsCalled()
      throws InterruptedException, ExecutionException {
    final CountDownLatch waitForBlockCreationInProgress = new CountDownLatch(1);

    doAnswer(
            invocation ->
                // this is called by the first empty block
                doAnswer(
                        i -> {
                          waitForBlockCreationInProgress.countDown();
                          // simulate a long running task
                          try {
                            Thread.sleep(1000);
                          } catch (Exception e) {
                            throw new RuntimeException(e);
                          }
                          return i.callRealMethod();
                        })
                    .when(blockchain)
                    .getBlockHeader(any()))
        .when(mergeContext)
        .putPayloadById(any());

    var payloadId =
        coordinator.preparePayload(
            genesisState.getBlock().getHeader(),
            System.currentTimeMillis() / 1000,
            Bytes32.ZERO,
            suggestedFeeRecipient,
            Optional.empty(),
            Optional.empty());

    waitForBlockCreationInProgress.await();
    coordinator.finalizeProposalById(payloadId);

    blockCreationTask.get();

    // check that we only the empty block has been built
    ArgumentCaptor<PayloadWrapper> payloadWrapper = ArgumentCaptor.forClass(PayloadWrapper.class);

    verify(mergeContext, times(1)).putPayloadById(payloadWrapper.capture());
    assertThat(payloadWrapper.getValue().payloadIdentifier()).isEqualTo(payloadId);

    assertThat(payloadWrapper.getAllValues().size()).isEqualTo(1);
    assertThat(
            payloadWrapper
                .getAllValues()
                .get(0)
                .blockWithReceipts()
                .getBlock()
                .getBody()
                .getTransactions())
        .hasSize(0);
  }

  @Test
  public void shouldNotStartAnotherBlockCreationJobIfCalledAgainWithTheSamePayloadId()
      throws ExecutionException, InterruptedException {
    final AtomicLong retries = new AtomicLong(0);
    doAnswer(
            invocation -> {
              if (retries.getAndIncrement() < 5) {
                // add a new transaction every time a block is built
                transactions.addTransaction(
                    createLocalTransaction(retries.get() - 1), Optional.empty());
              } else {
                // when we have 5 transactions finalize block creation
                coordinator.finalizeProposalById(
                    invocation.getArgument(0, PayloadWrapper.class).payloadIdentifier());
              }
              return null;
            })
        .when(mergeContext)
        .putPayloadById(any());

    final long timestamp = System.currentTimeMillis() / 1000;

    var payloadId1 =
        coordinator.preparePayload(
            genesisState.getBlock().getHeader(),
            timestamp,
            Bytes32.ZERO,
            suggestedFeeRecipient,
            Optional.empty(),
            Optional.empty());

    final CompletableFuture<Void> task1 = blockCreationTask;

    var payloadId2 =
        coordinator.preparePayload(
            genesisState.getBlock().getHeader(),
            timestamp,
            Bytes32.ZERO,
            suggestedFeeRecipient,
            Optional.empty(),
            Optional.empty());

    assertThat(payloadId1).isEqualTo(payloadId2);

    final CompletableFuture<Void> task2 = blockCreationTask;

    assertThat(task1).isSameAs(task2);

    blockCreationTask.get();

    ArgumentCaptor<PayloadWrapper> payloadWrapper = ArgumentCaptor.forClass(PayloadWrapper.class);

    verify(mergeContext, times(retries.intValue())).putPayloadById(payloadWrapper.capture());

    assertThat(payloadWrapper.getAllValues().size()).isEqualTo(retries.intValue());
    for (int i = 0; i < retries.intValue(); i++) {
      assertThat(
              payloadWrapper
                  .getAllValues()
                  .get(i)
                  .blockWithReceipts()
                  .getBlock()
                  .getBody()
                  .getTransactions())
          .hasSize(i);
      assertThat(payloadWrapper.getAllValues().get(i).blockWithReceipts().getReceipts()).hasSize(i);
    }
  }

  @Test
  public void shouldCancelPreviousBlockCreationJobIfCalledAgainWithNewPayloadId() {

    final long timestamp = System.currentTimeMillis() / 1000;

    var payloadId1 =
        coordinator.preparePayload(
            genesisState.getBlock().getHeader(),
            timestamp,
            Bytes32.ZERO,
            suggestedFeeRecipient,
            Optional.empty(),
            Optional.empty());

    assertThat(coordinator.isBlockCreationCancelled(payloadId1)).isFalse();

    var payloadId2 =
        coordinator.preparePayload(
            genesisState.getBlock().getHeader(),
            timestamp + 1,
            Bytes32.ZERO,
            suggestedFeeRecipient,
            Optional.empty(),
            Optional.empty());

    assertThat(payloadId1).isNotEqualTo(payloadId2);
    assertThat(coordinator.isBlockCreationCancelled(payloadId1)).isTrue();
    assertThat(coordinator.isBlockCreationCancelled(payloadId2)).isFalse();
  }

  @Test
  public void shouldUseExtraDataFromMiningParameters() {
    final Bytes extraData = Bytes.fromHexString("0x1234");

    miningParameters =
        ImmutableMiningParameters.builder()
            .mutableInitValues(MutableInitValues.builder().extraData(extraData).build())
            .build();

    this.coordinator =
        new MergeCoordinator(
            protocolContext,
            protocolSchedule,
            ethScheduler,
            transactionPool,
            miningParameters,
            backwardSyncContext,
            Optional.empty());

    final PayloadIdentifier payloadId =
        this.coordinator.preparePayload(
            genesisState.getBlock().getHeader(),
            1L,
            Bytes32.ZERO,
            suggestedFeeRecipient,
            Optional.empty(),
            Optional.empty());

    ArgumentCaptor<PayloadWrapper> payloadWrapper = ArgumentCaptor.forClass(PayloadWrapper.class);

    verify(mergeContext, atLeastOnce()).putPayloadById(payloadWrapper.capture());

    assertThat(payloadWrapper.getValue().payloadIdentifier()).isEqualTo(payloadId);
    assertThat(payloadWrapper.getValue().blockWithReceipts().getHeader().getExtraData())
        .isEqualTo(extraData);
  }

  @Test
  public void childTimestampExceedsParentsFails() {
    BlockHeader terminalHeader = terminalPowBlock();
    sendNewPayloadAndForkchoiceUpdate(
        new Block(terminalHeader, BlockBody.empty()), Optional.empty(), Hash.ZERO);

    BlockHeader parentHeader = nextBlockHeader(terminalHeader);
    Block parent = new Block(parentHeader, BlockBody.empty());
    sendNewPayloadAndForkchoiceUpdate(parent, Optional.empty(), terminalHeader.getHash());

    BlockHeader childHeader = nextBlockHeader(parentHeader, parentHeader.getTimestamp());
    Block child = new Block(childHeader, BlockBody.empty());
    coordinator.rememberBlock(child);

    ForkchoiceResult result =
        coordinator.updateForkChoice(
            childHeader, terminalHeader.getHash(), terminalHeader.getHash());

    assertThat(result.shouldNotProceedToPayloadBuildProcess()).isTrue();
    assertThat(result.getErrorMessage()).isPresent();
    assertThat(result.getErrorMessage().get())
        .isEqualTo("new head timestamp not greater than parent");

    verify(blockchain, never()).setFinalized(childHeader.getHash());
    verify(mergeContext, never()).setFinalized(childHeader);
    verify(blockchain, never()).setSafeBlock(childHeader.getHash());
    verify(mergeContext, never()).setSafeBlock(childHeader);
  }

  @Test
  public void latestValidAncestorDescendsFromFinalizedBlock() {
    BlockHeader terminalHeader = terminalPowBlock();
    sendNewPayloadAndForkchoiceUpdate(
        new Block(terminalHeader, BlockBody.empty()), Optional.empty(), Hash.ZERO);

    BlockHeader grandParentHeader = nextBlockHeader(terminalHeader);
    Block grandParent = new Block(grandParentHeader, BlockBody.empty());

    // if latest valid ancestor is PoW, then latest valid hash should be Hash.ZERO
    var lvh = this.coordinator.getLatestValidAncestor(grandParentHeader);
    assertThat(lvh).isPresent();
    assertThat(lvh.get()).isEqualTo(Hash.ZERO);

    sendNewPayloadAndForkchoiceUpdate(grandParent, Optional.empty(), terminalHeader.getHash());
    BlockHeader parentHeader = nextBlockHeader(grandParentHeader);
    Block parent = new Block(parentHeader, BlockBody.empty());
    sendNewPayloadAndForkchoiceUpdate(
        parent, Optional.of(grandParentHeader), grandParentHeader.getHash());

    BlockHeader childHeader = nextBlockHeader(parentHeader);
    Block child = new Block(childHeader, BlockBody.empty());
    coordinator.validateBlock(child);

    var nextLvh = this.coordinator.getLatestValidAncestor(childHeader);
    assertThat(nextLvh).isPresent();
    assertThat(nextLvh.get()).isEqualTo(parentHeader.getHash());

    verify(mergeContext, never()).getTerminalPoWBlock();
  }

  @Test
  public void updateForkChoiceShouldPersistFirstFinalizedBlockHash() {
    BlockHeader terminalHeader = terminalPowBlock();
    sendNewPayloadAndForkchoiceUpdate(
        new Block(terminalHeader, BlockBody.empty()), Optional.empty(), Hash.ZERO);

    BlockHeader firstFinalizedHeader = nextBlockHeader(terminalHeader);
    Block firstFinalizedBlock = new Block(firstFinalizedHeader, BlockBody.empty());
    sendNewPayloadAndForkchoiceUpdate(
        firstFinalizedBlock, Optional.empty(), terminalHeader.getHash());

    BlockHeader headBlockHeader = nextBlockHeader(firstFinalizedHeader);
    Block headBlock = new Block(headBlockHeader, BlockBody.empty());
    sendNewPayloadAndForkchoiceUpdate(
        headBlock, Optional.of(firstFinalizedHeader), firstFinalizedHeader.getHash());

    verify(blockchain).setFinalized(firstFinalizedBlock.getHash());
    verify(mergeContext).setFinalized(firstFinalizedHeader);
    verify(blockchain).setSafeBlock(firstFinalizedBlock.getHash());
    verify(mergeContext).setSafeBlock(firstFinalizedHeader);
  }

  @Test
  public void reorgAroundLogBloomCacheUpdate() {
    // generate 5 blocks, remember them in order, all need to be parented correctly.
    BlockHeader prevParent = genesisState.getBlock().getHeader();

    AtomicReference<BlockAddedEvent> lastBlockAddedEvent = new AtomicReference<>();
    blockchain.observeBlockAdded(
        new BlockAddedObserver() {
          @Override
          public void onBlockAdded(final BlockAddedEvent event) {
            LOG.info(event.toString());
            lastBlockAddedEvent.set(event);
          }
        });
    for (int i = 0; i <= 5; i++) {
      BlockHeader nextBlock =
          nextBlockHeader(
              prevParent, genesisState.getBlock().getHeader().getTimestamp() + i * 1000);
      coordinator.rememberBlock(new Block(nextBlock, BlockBody.empty()));
      prevParent = nextBlock;
    }

    coordinator.updateForkChoice(
        prevParent, genesisState.getBlock().getHash(), genesisState.getBlock().getHash());
    Hash expectedCommonAncestor = blockchain.getBlockHeader(2).get().getBlockHash();

    // generate from 3' down to some other head. Remember those.
    BlockHeader forkPoint = blockchain.getBlockHeader(2).get();
    prevParent = forkPoint;
    for (int i = 3; i <= 5; i++) {
      BlockHeader nextPrime =
          nextBlockHeader(
              prevParent, genesisState.getBlock().getHeader().getTimestamp() + i * 1001);
      coordinator.rememberBlock(new Block(nextPrime, BlockBody.empty()));
      prevParent = nextPrime;
    }
    coordinator.updateForkChoice(
        prevParent, genesisState.getBlock().getHash(), genesisState.getBlock().getHash());
    assertThat(lastBlockAddedEvent.get().getCommonAncestorHash()).isEqualTo(expectedCommonAncestor);
    assertThat(lastBlockAddedEvent.get().getEventType()).isEqualTo(EventType.CHAIN_REORG);
    assertThat(lastBlockAddedEvent.get().getBlock().getHash()).isEqualTo(prevParent.getBlockHash());
  }

  @Test
  public void updateForkChoiceShouldPersistLastFinalizedBlockHash() {
    BlockHeader terminalHeader = terminalPowBlock();
    sendNewPayloadAndForkchoiceUpdate(
        new Block(terminalHeader, BlockBody.empty()), Optional.empty(), Hash.ZERO);

    BlockHeader prevFinalizedHeader = nextBlockHeader(terminalHeader);
    Block prevFinalizedBlock = new Block(prevFinalizedHeader, BlockBody.empty());
    sendNewPayloadAndForkchoiceUpdate(
        prevFinalizedBlock, Optional.empty(), terminalHeader.getHash());

    BlockHeader lastFinalizedHeader = nextBlockHeader(prevFinalizedHeader);
    Block lastFinalizedBlock = new Block(lastFinalizedHeader, BlockBody.empty());
    sendNewPayloadAndForkchoiceUpdate(
        lastFinalizedBlock, Optional.of(prevFinalizedHeader), prevFinalizedHeader.getHash());

    BlockHeader headBlockHeader = nextBlockHeader(lastFinalizedHeader);
    Block headBlock = new Block(headBlockHeader, BlockBody.empty());
    sendNewPayloadAndForkchoiceUpdate(
        headBlock, Optional.of(lastFinalizedHeader), lastFinalizedHeader.getHash());

    verify(blockchain).setFinalized(lastFinalizedBlock.getHash());
    verify(mergeContext).setFinalized(lastFinalizedHeader);
    verify(blockchain).setSafeBlock(lastFinalizedBlock.getHash());
    verify(mergeContext).setSafeBlock(lastFinalizedHeader);
  }

  @Test
  public void assertGetOrSyncForBlockAlreadyPresent() {
    BlockHeader mockHeader =
        headerGenerator.parentHash(Hash.fromHexStringLenient("0xdead")).buildHeader();
    when(blockchain.getBlockHeader(mockHeader.getHash())).thenReturn(Optional.of(mockHeader));
    var res = coordinator.getOrSyncHeadByHash(mockHeader.getHash(), Hash.ZERO);

    assertThat(res).isPresent();
  }

  @Test
  public void assertGetOrSyncForBlockNotPresent() {
    BlockHeader mockHeader =
        headerGenerator.parentHash(Hash.fromHexStringLenient("0xbeef")).buildHeader();
    when(backwardSyncContext.syncBackwardsUntil(mockHeader.getBlockHash()))
        .thenReturn(CompletableFuture.completedFuture(null));

    var res = coordinator.getOrSyncHeadByHash(mockHeader.getHash(), Hash.ZERO);

    assertThat(res).isNotPresent();
  }

  @Test
  public void forkchoiceUpdateShouldIgnoreAncestorOfChainHead() {
    BlockHeader terminalHeader = terminalPowBlock();
    sendNewPayloadAndForkchoiceUpdate(
        new Block(terminalHeader, BlockBody.empty()), Optional.empty(), Hash.ZERO);

    BlockHeader parentHeader = nextBlockHeader(terminalHeader);
    Block parent = new Block(parentHeader, BlockBody.empty());
    sendNewPayloadAndForkchoiceUpdate(parent, Optional.empty(), terminalHeader.getHash());

    BlockHeader childHeader = nextBlockHeader(parentHeader);
    Block child = new Block(childHeader, BlockBody.empty());
    sendNewPayloadAndForkchoiceUpdate(child, Optional.empty(), parent.getHash());

    ForkchoiceResult res =
        coordinator.updateForkChoice(parentHeader, Hash.ZERO, terminalHeader.getHash());

    assertThat(res.getStatus()).isEqualTo(ForkchoiceResult.Status.IGNORE_UPDATE_TO_OLD_HEAD);
    assertThat(res.shouldNotProceedToPayloadBuildProcess()).isTrue();
    assertThat(res.getNewHead().isEmpty()).isTrue();
    assertThat(res.getLatestValid().isPresent()).isTrue();
    assertThat(res.getLatestValid().get()).isEqualTo(parentHeader.getHash());
    assertThat(res.getErrorMessage().isEmpty()).isTrue();

    verify(blockchain, never()).rewindToBlock(any());
  }

  private void sendNewPayloadAndForkchoiceUpdate(
      final Block block, final Optional<BlockHeader> finalizedHeader, final Hash safeHash) {

    assertThat(coordinator.rememberBlock(block).getYield()).isPresent();
    assertThat(
            coordinator
                .updateForkChoice(
                    block.getHeader(),
                    finalizedHeader.map(BlockHeader::getHash).orElse(Hash.ZERO),
                    safeHash)
                .shouldNotProceedToPayloadBuildProcess())
        .isFalse();

    when(mergeContext.getFinalized()).thenReturn(finalizedHeader);
  }

  private BlockHeader terminalPowBlock() {
    return headerGenerator
        .difficulty(Difficulty.MAX_VALUE)
        .parentHash(genesisState.getBlock().getHash())
        .number(genesisState.getBlock().getHeader().getNumber() + 1)
        .baseFeePerGas(
            feeMarket.computeBaseFee(
                genesisState.getBlock().getHeader().getNumber() + 1,
                genesisState.getBlock().getHeader().getBaseFee().orElse(Wei.of(0x3b9aca00)),
                0,
                15000000l))
        .timestamp(1)
        .gasLimit(genesisState.getBlock().getHeader().getGasLimit())
        .stateRoot(genesisState.getBlock().getHeader().getStateRoot())
        .buildHeader();
  }

  private BlockHeader nextBlockHeader(
      final BlockHeader parentHeader, final long... optionalTimestamp) {

    return headerGenerator
        .difficulty(Difficulty.ZERO)
        .parentHash(parentHeader.getHash())
        .gasLimit(genesisState.getBlock().getHeader().getGasLimit())
        .number(parentHeader.getNumber() + 1)
        .stateRoot(genesisState.getBlock().getHeader().getStateRoot())
        .timestamp(
            optionalTimestamp.length > 0 ? optionalTimestamp[0] : parentHeader.getTimestamp() + 12)
        .baseFeePerGas(
            feeMarket.computeBaseFee(
                genesisState.getBlock().getHeader().getNumber() + 1,
                parentHeader.getBaseFee().orElse(Wei.of(0x3b9aca00)),
                0,
                15000000l))
        .buildHeader();
  }

  private PendingTransaction createLocalTransaction(final long transactionNumber) {
    return PendingTransaction.newPendingTransaction(
        new TransactionTestFixture()
            .value(Wei.of(transactionNumber + 1))
            .to(Optional.of(Address.ZERO))
            .gasLimit(53000L)
            .gasPrice(
                Wei.fromHexString(
                    "0x00000000000000000000000000000000000000000000000000000013b9aca00"))
            .maxFeePerGas(
                Optional.of(
                    Wei.fromHexString(
                        "0x00000000000000000000000000000000000000000000000000000013b9aca00")))
            .maxPriorityFeePerGas(Optional.of(Wei.of(100_000)))
            .nonce(transactionNumber)
            .createTransaction(KEYS1),
        true,
        true);
  }

  private static BlockHeader mockBlockHeader() {
    final BlockHeader blockHeader = mock(BlockHeader.class);
    when(blockHeader.getBaseFee()).thenReturn(Optional.of(Wei.ONE));
    return blockHeader;
  }
}<|MERGE_RESOLUTION|>--- conflicted
+++ resolved
@@ -186,13 +186,8 @@
     when(mergeContext.getTerminalTotalDifficulty())
         .thenReturn(genesisState.getBlock().getHeader().getDifficulty().plus(1L));
 
-<<<<<<< HEAD
-    protocolContext = new ProtocolContext(blockchain, worldStateArchive, mergeContext);
-=======
     protocolContext =
-        new ProtocolContext(
-            blockchain, worldStateArchive, mergeContext, Optional.empty(), badBlockManager);
->>>>>>> 16d47906
+        new ProtocolContext(blockchain, worldStateArchive, mergeContext, badBlockManager);
     var mutable = worldStateArchive.getMutable();
     genesisState.writeStateTo(mutable);
     mutable.persist(null);
