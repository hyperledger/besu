--- conflicted
+++ resolved
@@ -256,13 +256,8 @@
                       protocolSchedule,
                       this.miningParameters.getMinTransactionGasPrice(),
                       address.or(miningParameters::getCoinbase).orElse(Address.ZERO),
-<<<<<<< HEAD
-                      this.miningParameters.getMinBlockOccupancyRatio(),
                       parentHeader,
                       Optional.empty()));
-=======
-                      parentHeader));
->>>>>>> bacef280
 
           doCallRealMethod()
               .doCallRealMethod()
