--- conflicted
+++ resolved
@@ -49,10 +49,6 @@
             null,
             null,
             setupContextWithBftExtraData(validators, bftExtraData),
-<<<<<<< HEAD
-            null,
-=======
->>>>>>> 2c1733c8
             new BadBlockManager());
     when(bftExtraData.getValidators()).thenReturn(validators);
 
@@ -71,10 +67,6 @@
             null,
             null,
             setupContextWithBftExtraData(validators, bftExtraData),
-<<<<<<< HEAD
-            null,
-=======
->>>>>>> 2c1733c8
             new BadBlockManager());
     when(bftExtraData.getValidators()).thenReturn(Lists.reverse(validators));
 
@@ -96,10 +88,6 @@
             null,
             null,
             setupContextWithBftExtraData(storedValidators, bftExtraData),
-<<<<<<< HEAD
-            null,
-=======
->>>>>>> 2c1733c8
             new BadBlockManager());
     when(bftExtraData.getValidators()).thenReturn(Lists.reverse(reportedValidators));
 
