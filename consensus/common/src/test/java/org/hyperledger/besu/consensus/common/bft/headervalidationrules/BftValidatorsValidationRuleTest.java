/*
 * Copyright ConsenSys AG.
 *
 * Licensed under the Apache License, Version 2.0 (the "License"); you may not use this file except in compliance with
 * the License. You may obtain a copy of the License at
 *
 * http://www.apache.org/licenses/LICENSE-2.0
 *
 * Unless required by applicable law or agreed to in writing, software distributed under the License is distributed on
 * an "AS IS" BASIS, WITHOUT WARRANTIES OR CONDITIONS OF ANY KIND, either express or implied. See the License for the
 * specific language governing permissions and limitations under the License.
 *
 * SPDX-License-Identifier: Apache-2.0
 */
package org.hyperledger.besu.consensus.common.bft.headervalidationrules;

import static org.assertj.core.api.Assertions.assertThat;
import static org.hyperledger.besu.consensus.common.bft.BftContextBuilder.setupContextWithBftExtraData;
import static org.mockito.Mockito.mock;
import static org.mockito.Mockito.when;

import org.hyperledger.besu.consensus.common.bft.BftExtraData;
import org.hyperledger.besu.datatypes.Address;
import org.hyperledger.besu.ethereum.ProtocolContext;
import org.hyperledger.besu.ethereum.chain.BadBlockManager;
import org.hyperledger.besu.ethereum.core.AddressHelpers;
import org.hyperledger.besu.ethereum.core.BlockHeader;

import java.util.List;

import com.google.common.collect.Lists;
import org.junit.jupiter.api.Test;

public class BftValidatorsValidationRuleTest {

  private final BftValidatorsValidationRule validatorsValidationRule =
      new BftValidatorsValidationRule();
  private final BftExtraData bftExtraData = mock(BftExtraData.class);
  private final BlockHeader blockHeader = mock(BlockHeader.class);

  @Test
  public void correctlyConstructedHeaderPassesValidation() {
    final List<Address> validators =
        Lists.newArrayList(
            AddressHelpers.ofValue(1), AddressHelpers.ofValue(2), AddressHelpers.ofValue(3));

    final ProtocolContext context =
<<<<<<< HEAD
        new ProtocolContext(null, null, setupContextWithBftExtraData(validators, bftExtraData));
=======
        new ProtocolContext(
            null,
            null,
            setupContextWithBftExtraData(validators, bftExtraData),
            Optional.empty(),
            new BadBlockManager());
>>>>>>> 16d47906
    when(bftExtraData.getValidators()).thenReturn(validators);

    assertThat(validatorsValidationRule.validate(blockHeader, null, context)).isTrue();
  }

  @Test
  public void validatorsInNonAscendingOrderFailValidation() {

    final List<Address> validators =
        Lists.newArrayList(
            AddressHelpers.ofValue(1), AddressHelpers.ofValue(2), AddressHelpers.ofValue(3));

    final ProtocolContext context =
<<<<<<< HEAD
        new ProtocolContext(null, null, setupContextWithBftExtraData(validators, bftExtraData));
=======
        new ProtocolContext(
            null,
            null,
            setupContextWithBftExtraData(validators, bftExtraData),
            Optional.empty(),
            new BadBlockManager());
>>>>>>> 16d47906
    when(bftExtraData.getValidators()).thenReturn(Lists.reverse(validators));

    assertThat(validatorsValidationRule.validate(blockHeader, null, context)).isFalse();
  }

  @Test
  public void mismatchingReportedValidatorsVsLocallyStoredListFailsValidation() {
    final List<Address> storedValidators =
        Lists.newArrayList(
            AddressHelpers.ofValue(1), AddressHelpers.ofValue(2), AddressHelpers.ofValue(3));

    final List<Address> reportedValidators =
        Lists.newArrayList(
            AddressHelpers.ofValue(2), AddressHelpers.ofValue(3), AddressHelpers.ofValue(4));

    final ProtocolContext context =
        new ProtocolContext(
<<<<<<< HEAD
            null, null, setupContextWithBftExtraData(storedValidators, bftExtraData));
=======
            null,
            null,
            setupContextWithBftExtraData(storedValidators, bftExtraData),
            Optional.empty(),
            new BadBlockManager());
>>>>>>> 16d47906
    when(bftExtraData.getValidators()).thenReturn(Lists.reverse(reportedValidators));

    assertThat(validatorsValidationRule.validate(blockHeader, null, context)).isFalse();
  }
}<|MERGE_RESOLUTION|>--- conflicted
+++ resolved
@@ -45,16 +45,11 @@
             AddressHelpers.ofValue(1), AddressHelpers.ofValue(2), AddressHelpers.ofValue(3));
 
     final ProtocolContext context =
-<<<<<<< HEAD
-        new ProtocolContext(null, null, setupContextWithBftExtraData(validators, bftExtraData));
-=======
         new ProtocolContext(
             null,
             null,
             setupContextWithBftExtraData(validators, bftExtraData),
-            Optional.empty(),
             new BadBlockManager());
->>>>>>> 16d47906
     when(bftExtraData.getValidators()).thenReturn(validators);
 
     assertThat(validatorsValidationRule.validate(blockHeader, null, context)).isTrue();
@@ -68,16 +63,11 @@
             AddressHelpers.ofValue(1), AddressHelpers.ofValue(2), AddressHelpers.ofValue(3));
 
     final ProtocolContext context =
-<<<<<<< HEAD
-        new ProtocolContext(null, null, setupContextWithBftExtraData(validators, bftExtraData));
-=======
         new ProtocolContext(
             null,
             null,
             setupContextWithBftExtraData(validators, bftExtraData),
-            Optional.empty(),
             new BadBlockManager());
->>>>>>> 16d47906
     when(bftExtraData.getValidators()).thenReturn(Lists.reverse(validators));
 
     assertThat(validatorsValidationRule.validate(blockHeader, null, context)).isFalse();
@@ -95,15 +85,10 @@
 
     final ProtocolContext context =
         new ProtocolContext(
-<<<<<<< HEAD
-            null, null, setupContextWithBftExtraData(storedValidators, bftExtraData));
-=======
             null,
             null,
             setupContextWithBftExtraData(storedValidators, bftExtraData),
-            Optional.empty(),
             new BadBlockManager());
->>>>>>> 16d47906
     when(bftExtraData.getValidators()).thenReturn(Lists.reverse(reportedValidators));
 
     assertThat(validatorsValidationRule.validate(blockHeader, null, context)).isFalse();
