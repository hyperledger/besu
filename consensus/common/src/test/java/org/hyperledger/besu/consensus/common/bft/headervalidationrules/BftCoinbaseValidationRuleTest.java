--- conflicted
+++ resolved
@@ -16,7 +16,6 @@
 
 import static org.assertj.core.api.Assertions.assertThat;
 import static org.hyperledger.besu.consensus.common.bft.BftContextBuilder.setupContextWithValidators;
-import static org.mockito.Mockito.mock;
 
 import org.hyperledger.besu.cryptoservices.NodeKey;
 import org.hyperledger.besu.cryptoservices.NodeKeyUtils;
@@ -27,7 +26,6 @@
 import org.hyperledger.besu.ethereum.core.BlockHeader;
 import org.hyperledger.besu.ethereum.core.BlockHeaderTestFixture;
 import org.hyperledger.besu.ethereum.core.Util;
-import org.hyperledger.besu.plugin.services.TransactionSelectionService;
 
 import java.util.List;
 
@@ -54,15 +52,7 @@
 
     final ProtocolContext context =
         new ProtocolContext(
-<<<<<<< HEAD
-            null,
-            null,
-            setupContextWithValidators(validators),
-            mock(TransactionSelectionService.class),
-            new BadBlockManager());
-=======
             null, null, setupContextWithValidators(validators), new BadBlockManager());
->>>>>>> 2c1733c8
 
     final BftCoinbaseValidationRule coinbaseValidationRule = new BftCoinbaseValidationRule();
 
@@ -83,15 +73,7 @@
 
     final ProtocolContext context =
         new ProtocolContext(
-<<<<<<< HEAD
-            null,
-            null,
-            setupContextWithValidators(validators),
-            mock(TransactionSelectionService.class),
-            new BadBlockManager());
-=======
             null, null, setupContextWithValidators(validators), new BadBlockManager());
->>>>>>> 2c1733c8
 
     final BftCoinbaseValidationRule coinbaseValidationRule = new BftCoinbaseValidationRule();
 
