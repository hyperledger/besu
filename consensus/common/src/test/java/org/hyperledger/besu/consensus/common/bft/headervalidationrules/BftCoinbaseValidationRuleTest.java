/*
 * Copyright ConsenSys AG.
 *
 * Licensed under the Apache License, Version 2.0 (the "License"); you may not use this file except in compliance with
 * the License. You may obtain a copy of the License at
 *
 * http://www.apache.org/licenses/LICENSE-2.0
 *
 * Unless required by applicable law or agreed to in writing, software distributed under the License is distributed on
 * an "AS IS" BASIS, WITHOUT WARRANTIES OR CONDITIONS OF ANY KIND, either express or implied. See the License for the
 * specific language governing permissions and limitations under the License.
 *
 * SPDX-License-Identifier: Apache-2.0
 */
package org.hyperledger.besu.consensus.common.bft.headervalidationrules;

import static org.assertj.core.api.Assertions.assertThat;
import static org.hyperledger.besu.consensus.common.bft.BftContextBuilder.setupContextWithValidators;
import static org.mockito.Mockito.mock;

import org.hyperledger.besu.cryptoservices.NodeKey;
import org.hyperledger.besu.cryptoservices.NodeKeyUtils;
import org.hyperledger.besu.datatypes.Address;
import org.hyperledger.besu.datatypes.Hash;
import org.hyperledger.besu.ethereum.ProtocolContext;
import org.hyperledger.besu.ethereum.chain.BadBlockManager;
import org.hyperledger.besu.ethereum.core.BlockHeader;
import org.hyperledger.besu.ethereum.core.BlockHeaderTestFixture;
import org.hyperledger.besu.ethereum.core.Util;
import org.hyperledger.besu.plugin.services.TransactionSelectionService;

import java.util.List;

import com.google.common.collect.Lists;
import org.junit.jupiter.api.Test;

public class BftCoinbaseValidationRuleTest {

  public static BlockHeader createProposedBlockHeader(final NodeKey proposerNodeKey) {

    final BlockHeaderTestFixture builder = new BlockHeaderTestFixture();
    builder.number(1); // must NOT be block 0, as that should not contain seals at all
    builder.coinbase(Util.publicKeyToAddress(proposerNodeKey.getPublicKey()));
    return builder.buildHeader();
  }

  @Test
  public void proposerInValidatorListPassesValidation() {
    final NodeKey proposerNodeKey = NodeKeyUtils.generate();
    final Address proposerAddress =
        Address.extract(Hash.hash(proposerNodeKey.getPublicKey().getEncodedBytes()));

    final List<Address> validators = Lists.newArrayList(proposerAddress);

    final ProtocolContext context =
        new ProtocolContext(
            null,
            null,
            setupContextWithValidators(validators),
<<<<<<< HEAD
            mock(TransactionSelectionService.class));
=======
            Optional.empty(),
            new BadBlockManager());
>>>>>>> 1b335ad7

    final BftCoinbaseValidationRule coinbaseValidationRule = new BftCoinbaseValidationRule();

    final BlockHeader header = createProposedBlockHeader(proposerNodeKey);

    assertThat(coinbaseValidationRule.validate(header, null, context)).isTrue();
  }

  @Test
  public void proposerNotInValidatorListFailsValidation() {
    final NodeKey proposerNodeKey = NodeKeyUtils.generate();

    final NodeKey otherValidatorNodeKey = NodeKeyUtils.generate();
    final Address otherValidatorNodeAddress =
        Address.extract(Hash.hash(otherValidatorNodeKey.getPublicKey().getEncodedBytes()));

    final List<Address> validators = Lists.newArrayList(otherValidatorNodeAddress);

    final ProtocolContext context =
        new ProtocolContext(
            null,
            null,
            setupContextWithValidators(validators),
<<<<<<< HEAD
            mock(TransactionSelectionService.class));
=======
            Optional.empty(),
            new BadBlockManager());
>>>>>>> 1b335ad7

    final BftCoinbaseValidationRule coinbaseValidationRule = new BftCoinbaseValidationRule();

    final BlockHeader header = createProposedBlockHeader(proposerNodeKey);

    assertThat(coinbaseValidationRule.validate(header, null, context)).isFalse();
  }
}<|MERGE_RESOLUTION|>--- conflicted
+++ resolved
@@ -57,12 +57,8 @@
             null,
             null,
             setupContextWithValidators(validators),
-<<<<<<< HEAD
-            mock(TransactionSelectionService.class));
-=======
-            Optional.empty(),
+            mock(TransactionSelectionService.class),
             new BadBlockManager());
->>>>>>> 1b335ad7
 
     final BftCoinbaseValidationRule coinbaseValidationRule = new BftCoinbaseValidationRule();
 
@@ -86,12 +82,8 @@
             null,
             null,
             setupContextWithValidators(validators),
-<<<<<<< HEAD
-            mock(TransactionSelectionService.class));
-=======
-            Optional.empty(),
+            mock(TransactionSelectionService.class),
             new BadBlockManager());
->>>>>>> 1b335ad7
 
     final BftCoinbaseValidationRule coinbaseValidationRule = new BftCoinbaseValidationRule();
 
