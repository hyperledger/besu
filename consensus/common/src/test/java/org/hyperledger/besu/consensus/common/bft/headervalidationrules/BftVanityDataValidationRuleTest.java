--- conflicted
+++ resolved
@@ -50,12 +50,8 @@
             null,
             null,
             setupContextWithBftExtraData(emptyList(), extraData),
-<<<<<<< HEAD
-            mock(TransactionSelectionService.class));
-=======
-            Optional.empty(),
+            mock(TransactionSelectionService.class),
             new BadBlockManager());
->>>>>>> 1b335ad7
     return validationRule.validate(blockHeader, null, context);
   }
 }