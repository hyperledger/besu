/*
 * Copyright ConsenSys AG.
 *
 * Licensed under the Apache License, Version 2.0 (the "License"); you may not use this file except in compliance with
 * the License. You may obtain a copy of the License at
 *
 * http://www.apache.org/licenses/LICENSE-2.0
 *
 * Unless required by applicable law or agreed to in writing, software distributed under the License is distributed on
 * an "AS IS" BASIS, WITHOUT WARRANTIES OR CONDITIONS OF ANY KIND, either express or implied. See the License for the
 * specific language governing permissions and limitations under the License.
 *
 * SPDX-License-Identifier: Apache-2.0
 */
package org.hyperledger.besu.consensus.common.bft.headervalidationrules;

import static java.util.Collections.emptyList;
import static java.util.Optional.empty;
import static org.assertj.core.api.Assertions.assertThat;
import static org.hyperledger.besu.consensus.common.bft.BftContextBuilder.setupContextWithBftExtraData;
import static org.mockito.Mockito.mock;

import org.hyperledger.besu.consensus.common.bft.BftExtraData;
import org.hyperledger.besu.ethereum.ProtocolContext;
import org.hyperledger.besu.ethereum.chain.BadBlockManager;
import org.hyperledger.besu.ethereum.core.BlockHeader;
<<<<<<< HEAD
import org.hyperledger.besu.plugin.services.TransactionSelectionService;
=======
>>>>>>> 2c1733c8

import org.apache.tuweni.bytes.Bytes;
import org.junit.jupiter.api.Test;

public class BftVanityDataValidationRuleTest {
  private final BftVanityDataValidationRule validationRule = new BftVanityDataValidationRule();
  private final BlockHeader blockHeader = mock(BlockHeader.class);

  @Test
  public void testCases() {
    assertThat(headerWithVanityDataOfSize(0)).isFalse();
    assertThat(headerWithVanityDataOfSize(31)).isFalse();
    assertThat(headerWithVanityDataOfSize(32)).isTrue();
    assertThat(headerWithVanityDataOfSize(33)).isFalse();
  }

  public boolean headerWithVanityDataOfSize(final int extraDataSize) {
    final BftExtraData extraData =
        new BftExtraData(Bytes.wrap(new byte[extraDataSize]), emptyList(), empty(), 0, emptyList());

    final ProtocolContext context =
        new ProtocolContext(
            null,
            null,
            setupContextWithBftExtraData(emptyList(), extraData),
<<<<<<< HEAD
            mock(TransactionSelectionService.class),
=======
>>>>>>> 2c1733c8
            new BadBlockManager());
    return validationRule.validate(blockHeader, null, context);
  }
}<|MERGE_RESOLUTION|>--- conflicted
+++ resolved
@@ -24,10 +24,6 @@
 import org.hyperledger.besu.ethereum.ProtocolContext;
 import org.hyperledger.besu.ethereum.chain.BadBlockManager;
 import org.hyperledger.besu.ethereum.core.BlockHeader;
-<<<<<<< HEAD
-import org.hyperledger.besu.plugin.services.TransactionSelectionService;
-=======
->>>>>>> 2c1733c8
 
 import org.apache.tuweni.bytes.Bytes;
 import org.junit.jupiter.api.Test;
@@ -53,10 +49,6 @@
             null,
             null,
             setupContextWithBftExtraData(emptyList(), extraData),
-<<<<<<< HEAD
-            mock(TransactionSelectionService.class),
-=======
->>>>>>> 2c1733c8
             new BadBlockManager());
     return validationRule.validate(blockHeader, null, context);
   }
