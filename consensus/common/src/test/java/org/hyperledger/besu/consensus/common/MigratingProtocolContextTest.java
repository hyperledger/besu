/*
 * Copyright Hyperledger Besu Contributors.
 *
 * Licensed under the Apache License, Version 2.0 (the "License"); you may not use this file except in compliance with
 * the License. You may obtain a copy of the License at
 *
 * http://www.apache.org/licenses/LICENSE-2.0
 *
 * Unless required by applicable law or agreed to in writing, software distributed under the License is distributed on
 * an "AS IS" BASIS, WITHOUT WARRANTIES OR CONDITIONS OF ANY KIND, either express or implied. See the License for the
 * specific language governing permissions and limitations under the License.
 *
 * SPDX-License-Identifier: Apache-2.0
 */
package org.hyperledger.besu.consensus.common;

import static org.assertj.core.api.Assertions.assertThat;
import static org.mockito.ArgumentMatchers.any;
import static org.mockito.Mockito.when;

import org.hyperledger.besu.ethereum.ConsensusContext;
import org.hyperledger.besu.ethereum.chain.BadBlockManager;
import org.hyperledger.besu.ethereum.chain.MutableBlockchain;
import org.hyperledger.besu.ethereum.worldstate.WorldStateArchive;

import java.util.List;

import org.junit.jupiter.api.Test;
import org.mockito.Mockito;

public class MigratingProtocolContextTest {

  @Test
  public void returnsContextForSpecificChainHeight() {
    final MutableBlockchain blockchain = Mockito.mock(MutableBlockchain.class);
    final WorldStateArchive worldStateArchive = Mockito.mock(WorldStateArchive.class);

    final ConsensusContext context1 = Mockito.mock(ConsensusContext.class);
    when(context1.as(any())).thenReturn(context1);

    final ConsensusContext context2 = Mockito.mock(ConsensusContext.class);
    when(context2.as(any())).thenReturn(context2);

    final ForksSchedule<ConsensusContext> contextSchedule =
        new ForksSchedule<>(List.of(new ForkSpec<>(0L, context1), new ForkSpec<>(10L, context2)));
    final MigratingProtocolContext migratingProtocolContext =
<<<<<<< HEAD
        new MigratingProtocolContext(blockchain, worldStateArchive, contextSchedule, null);
=======
        new MigratingProtocolContext(
            blockchain,
            worldStateArchive,
            contextSchedule,
            Optional.empty(),
            new BadBlockManager());
>>>>>>> 1b335ad7

    assertThat(migratingProtocolContext.getConsensusContext(ConsensusContext.class))
        .isSameAs(context1);

    when(blockchain.getChainHeadBlockNumber()).thenReturn(2L);
    assertThat(migratingProtocolContext.getConsensusContext(ConsensusContext.class))
        .isSameAs(context1);

    when(blockchain.getChainHeadBlockNumber()).thenReturn(10L);
    assertThat(migratingProtocolContext.getConsensusContext(ConsensusContext.class))
        .isSameAs(context2);
  }
}<|MERGE_RESOLUTION|>--- conflicted
+++ resolved
@@ -44,16 +44,8 @@
     final ForksSchedule<ConsensusContext> contextSchedule =
         new ForksSchedule<>(List.of(new ForkSpec<>(0L, context1), new ForkSpec<>(10L, context2)));
     final MigratingProtocolContext migratingProtocolContext =
-<<<<<<< HEAD
-        new MigratingProtocolContext(blockchain, worldStateArchive, contextSchedule, null);
-=======
         new MigratingProtocolContext(
-            blockchain,
-            worldStateArchive,
-            contextSchedule,
-            Optional.empty(),
-            new BadBlockManager());
->>>>>>> 1b335ad7
+            blockchain, worldStateArchive, contextSchedule, null, new BadBlockManager());
 
     assertThat(migratingProtocolContext.getConsensusContext(ConsensusContext.class))
         .isSameAs(context1);
