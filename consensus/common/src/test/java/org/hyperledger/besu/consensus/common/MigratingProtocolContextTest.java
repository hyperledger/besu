--- conflicted
+++ resolved
@@ -45,11 +45,7 @@
         new ForksSchedule<>(List.of(new ForkSpec<>(0L, context1), new ForkSpec<>(10L, context2)));
     final MigratingProtocolContext migratingProtocolContext =
         new MigratingProtocolContext(
-<<<<<<< HEAD
-            blockchain, worldStateArchive, contextSchedule, null, new BadBlockManager());
-=======
             blockchain, worldStateArchive, contextSchedule, new BadBlockManager());
->>>>>>> 2c1733c8
 
     assertThat(migratingProtocolContext.getConsensusContext(ConsensusContext.class))
         .isSameAs(context1);
