--- conflicted
+++ resolved
@@ -45,11 +45,7 @@
         new ForksSchedule<>(List.of(new ForkSpec<>(0L, context1), new ForkSpec<>(10L, context2)));
 
     final MigratingProtocolContext migratingProtocolContext =
-<<<<<<< HEAD
-        MigratingProtocolContext.create(
-=======
         new MigratingProtocolContext(
->>>>>>> 58acfcea
             blockchain,
             worldStateArchive,
             new MigratingConsensusContext(contextSchedule),
