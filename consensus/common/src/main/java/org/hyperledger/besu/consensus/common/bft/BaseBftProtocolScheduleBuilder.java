/*
 * Copyright ConsenSys AG.
 *
 * Licensed under the Apache License, Version 2.0 (the "License"); you may not use this file except in compliance with
 * the License. You may obtain a copy of the License at
 *
 * http://www.apache.org/licenses/LICENSE-2.0
 *
 * Unless required by applicable law or agreed to in writing, software distributed under the License is distributed on
 * an "AS IS" BASIS, WITHOUT WARRANTIES OR CONDITIONS OF ANY KIND, either express or implied. See the License for the
 * specific language governing permissions and limitations under the License.
 *
 * SPDX-License-Identifier: Apache-2.0
 */
package org.hyperledger.besu.consensus.common.bft;

import org.hyperledger.besu.config.BftConfigOptions;
import org.hyperledger.besu.config.GenesisConfigOptions;
import org.hyperledger.besu.consensus.common.ForksSchedule;
import org.hyperledger.besu.datatypes.Wei;
import org.hyperledger.besu.ethereum.core.PrivacyParameters;
import org.hyperledger.besu.ethereum.mainnet.BlockHeaderValidator;
import org.hyperledger.besu.ethereum.mainnet.MainnetBlockBodyValidator;
import org.hyperledger.besu.ethereum.mainnet.MainnetBlockImporter;
import org.hyperledger.besu.ethereum.mainnet.MainnetProtocolSpecs;
import org.hyperledger.besu.ethereum.mainnet.ProtocolSchedule;
import org.hyperledger.besu.ethereum.mainnet.ProtocolScheduleBuilder;
import org.hyperledger.besu.ethereum.mainnet.ProtocolSpecAdapters;
import org.hyperledger.besu.ethereum.mainnet.ProtocolSpecBuilder;
import org.hyperledger.besu.ethereum.mainnet.UnifiedProtocolSchedule;
import org.hyperledger.besu.ethereum.mainnet.feemarket.FeeMarket;
import org.hyperledger.besu.evm.internal.EvmConfiguration;

import java.math.BigInteger;
import java.util.HashMap;
import java.util.Map;
import java.util.function.Function;

/** Defines the protocol behaviours for a blockchain using a BFT consensus mechanism. */
public abstract class BaseBftProtocolScheduleBuilder {

  private static final BigInteger DEFAULT_CHAIN_ID = BigInteger.ONE;

  /**
   * Create protocol schedule.
   *
   * @param config the config
   * @param forksSchedule the forks schedule
   * @param privacyParameters the privacy parameters
   * @param isRevertReasonEnabled the is revert reason enabled
   * @param bftExtraDataCodec the bft extra data codec
   * @param evmConfiguration the evm configuration
   * @return the protocol schedule
   */
  public BftProtocolSchedule createProtocolSchedule(
      final GenesisConfigOptions config,
      final ForksSchedule<? extends BftConfigOptions> forksSchedule,
      final PrivacyParameters privacyParameters,
      final boolean isRevertReasonEnabled,
      final BftExtraDataCodec bftExtraDataCodec,
      final EvmConfiguration evmConfiguration) {
    final Map<Long, Function<ProtocolSpecBuilder, ProtocolSpecBuilder>> specMap = new HashMap<>();

    forksSchedule
        .getForks()
        .forEach(
            forkSpec ->
                specMap.put(
                    forkSpec.getBlock(),
                    builder -> applyBftChanges(builder, forkSpec.getValue(), bftExtraDataCodec)));

    final ProtocolSpecAdapters specAdapters = new ProtocolSpecAdapters(specMap);

<<<<<<< HEAD
    final ProtocolSchedule protocolSchedule =
        new ProtocolScheduleBuilder(
                config,
                DEFAULT_CHAIN_ID,
                specAdapters,
                privacyParameters,
                isRevertReasonEnabled,
                config.isQuorum(),
                evmConfiguration)
            .createProtocolSchedule();
    return new BftProtocolSchedule((UnifiedProtocolSchedule) protocolSchedule);
=======
    final MutableProtocolSchedule mutableProtocolSchedule =
        (MutableProtocolSchedule)
            new ProtocolScheduleBuilder(
                    config,
                    DEFAULT_CHAIN_ID,
                    specAdapters,
                    privacyParameters,
                    isRevertReasonEnabled,
                    evmConfiguration)
                .createProtocolSchedule();
    return new BftProtocolSchedule(mutableProtocolSchedule);
>>>>>>> f68b97b4
  }

  /**
   * Create block header ruleset.
   *
   * @param config the config
   * @param feeMarket the fee market
   * @return the block header validator . builder
   */
  protected abstract BlockHeaderValidator.Builder createBlockHeaderRuleset(
      final BftConfigOptions config, final FeeMarket feeMarket);

  private ProtocolSpecBuilder applyBftChanges(
      final ProtocolSpecBuilder builder,
      final BftConfigOptions configOptions,
      final BftExtraDataCodec bftExtraDataCodec) {
    if (configOptions.getEpochLength() <= 0) {
      throw new IllegalArgumentException("Epoch length in config must be greater than zero");
    }
    if (configOptions.getBlockRewardWei().signum() < 0) {
      throw new IllegalArgumentException("Bft Block reward in config cannot be negative");
    }

    return builder
        .blockHeaderValidatorBuilder(
            feeMarket -> createBlockHeaderRuleset(configOptions, feeMarket))
        .ommerHeaderValidatorBuilder(
            feeMarket -> createBlockHeaderRuleset(configOptions, feeMarket))
        .blockBodyValidatorBuilder(MainnetBlockBodyValidator::new)
        .blockValidatorBuilder(MainnetProtocolSpecs.blockValidatorBuilder())
        .blockImporterBuilder(MainnetBlockImporter::new)
        .difficultyCalculator((time, parent, protocolContext) -> BigInteger.ONE)
        .skipZeroBlockRewards(true)
        .blockHeaderFunctions(BftBlockHeaderFunctions.forOnchainBlock(bftExtraDataCodec))
        .blockReward(Wei.of(configOptions.getBlockRewardWei()))
        .miningBeneficiaryCalculator(
            header -> configOptions.getMiningBeneficiary().orElseGet(header::getCoinbase));
  }
}<|MERGE_RESOLUTION|>--- conflicted
+++ resolved
@@ -71,7 +71,6 @@
 
     final ProtocolSpecAdapters specAdapters = new ProtocolSpecAdapters(specMap);
 
-<<<<<<< HEAD
     final ProtocolSchedule protocolSchedule =
         new ProtocolScheduleBuilder(
                 config,
@@ -79,23 +78,9 @@
                 specAdapters,
                 privacyParameters,
                 isRevertReasonEnabled,
-                config.isQuorum(),
                 evmConfiguration)
             .createProtocolSchedule();
     return new BftProtocolSchedule((UnifiedProtocolSchedule) protocolSchedule);
-=======
-    final MutableProtocolSchedule mutableProtocolSchedule =
-        (MutableProtocolSchedule)
-            new ProtocolScheduleBuilder(
-                    config,
-                    DEFAULT_CHAIN_ID,
-                    specAdapters,
-                    privacyParameters,
-                    isRevertReasonEnabled,
-                    evmConfiguration)
-                .createProtocolSchedule();
-    return new BftProtocolSchedule(mutableProtocolSchedule);
->>>>>>> f68b97b4
   }
 
   /**
