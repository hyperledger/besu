--- conflicted
+++ resolved
@@ -27,19 +27,15 @@
 import java.util.NavigableSet;
 import java.util.Set;
 import java.util.TreeSet;
+import java.util.function.Function;
 
 import com.google.common.annotations.VisibleForTesting;
 
 public class BftForksSchedule<C extends BftConfigOptions> {
 
-<<<<<<< HEAD
-  private final NavigableSet<BftForkSpec<C>> forks =
-      new TreeSet<>(BftForkSpec.COMPARATOR.reversed());
-=======
   private final NavigableSet<ForkSpec<C>> forks =
       new TreeSet<>(
           Comparator.comparing((Function<ForkSpec<C>, Long>) ForkSpec::getBlock).reversed());
->>>>>>> b1e2496c
 
   public interface BftSpecCreator<T extends BftConfigOptions, U extends BftFork> {
     T create(ForkSpec<T> lastSpec, U fork);
