--- conflicted
+++ resolved
@@ -46,15 +46,6 @@
     return new ProtocolScheduleBuilder(
             config,
             DEFAULT_CHAIN_ID,
-<<<<<<< HEAD
-            builder ->
-                applyBftChanges(
-                    config.getBftConfigOptions(),
-                    builder,
-                    config.isQuorum(),
-                    blockHeaderRuleset,
-                    bftExtraDataEncoder),
-=======
             ProtocolSpecAdapters.create(
                 0,
                 builder ->
@@ -62,8 +53,8 @@
                         config.getBftConfigOptions(),
                         builder,
                         config.isQuorum(),
-                        blockHeaderRuleset)),
->>>>>>> a729dbd7
+                        blockHeaderRuleset,
+                        bftExtraDataEncoder)),
             privacyParameters,
             isRevertReasonEnabled,
             config.isQuorum())
