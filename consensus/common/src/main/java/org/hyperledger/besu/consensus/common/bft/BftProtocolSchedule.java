--- conflicted
+++ resolved
@@ -117,15 +117,10 @@
     }
 
     builder
-<<<<<<< HEAD
-        .blockHeaderValidatorBuilder(blockHeaderRuleset.get())
-        .ommerHeaderValidatorBuilder(blockHeaderRuleset.get())
-=======
         .blockHeaderValidatorBuilder(
             feeMarket -> blockHeaderRuleset.apply(configOptions.getBlockPeriodSeconds()))
         .ommerHeaderValidatorBuilder(
             feeMarket -> blockHeaderRuleset.apply(configOptions.getBlockPeriodSeconds()))
->>>>>>> 62c41155
         .blockBodyValidatorBuilder(MainnetBlockBodyValidator::new)
         .blockValidatorBuilder(MainnetProtocolSpecs.blockValidatorBuilder(goQuorumMode))
         .blockImporterBuilder(MainnetBlockImporter::new)
