/*
 * Copyright ConsenSys AG.
 *
 * Licensed under the Apache License, Version 2.0 (the "License"); you may not use this file except in compliance with
 * the License. You may obtain a copy of the License at
 *
 * http://www.apache.org/licenses/LICENSE-2.0
 *
 * Unless required by applicable law or agreed to in writing, software distributed under the License is distributed on
 * an "AS IS" BASIS, WITHOUT WARRANTIES OR CONDITIONS OF ANY KIND, either express or implied. See the License for the
 * specific language governing permissions and limitations under the License.
 *
 * SPDX-License-Identifier: Apache-2.0
 */
package org.hyperledger.besu.consensus.common.bft;

import org.hyperledger.besu.config.BftConfigOptions;
import org.hyperledger.besu.consensus.common.ForksSchedule;
import org.hyperledger.besu.consensus.common.bft.events.BlockTimerExpiry;
import org.hyperledger.besu.ethereum.core.BlockHeader;

import java.time.Clock;
import java.util.Optional;
import java.util.concurrent.ScheduledFuture;
import java.util.concurrent.TimeUnit;

import org.slf4j.Logger;
import org.slf4j.LoggerFactory;

/** Class for starting and keeping organised block timers */
public class BlockTimer {

  private static final Logger LOG = LoggerFactory.getLogger(BlockTimer.class);
<<<<<<< HEAD
=======

>>>>>>> 19d3ca84
  private final ForksSchedule<? extends BftConfigOptions> forksSchedule;
  private final BftExecutors bftExecutors;
  private Optional<ScheduledFuture<?>> currentTimerTask;
  private final BftEventQueue queue;
  private final Clock clock;
  private long blockPeriodSeconds;
  private long emptyBlockPeriodSeconds;

  /**
   * Construct a BlockTimer with primed executor service ready to start timers
   *
   * @param queue The queue in which to put block expiry events
   * @param forksSchedule Bft fork schedule that contains block period seconds
   * @param bftExecutors Executor services that timers can be scheduled with
   * @param clock System clock
   */
  public BlockTimer(
      final BftEventQueue queue,
      final ForksSchedule<? extends BftConfigOptions> forksSchedule,
      final BftExecutors bftExecutors,
      final Clock clock) {
    this.queue = queue;
    this.forksSchedule = forksSchedule;
    this.bftExecutors = bftExecutors;
    this.currentTimerTask = Optional.empty();
    this.clock = clock;
    this.blockPeriodSeconds = 0;
    this.emptyBlockPeriodSeconds = 0;
  }

  /** Cancels the current running round timer if there is one */
  public synchronized void cancelTimer() {
    currentTimerTask.ifPresent(t -> t.cancel(false));
    currentTimerTask = Optional.empty();
  }

  /**
   * Whether there is a timer currently running or not
   *
   * @return boolean of whether a timer is ticking or not
   */
  public synchronized boolean isRunning() {
    return currentTimerTask.map(t -> !t.isDone()).orElse(false);
  }

  /**
   * Starts a timer for the supplied round cancelling any previously active block timer
   *
   * @param round The round identifier which this timer is tracking
   * @param chainHeadHeader The header of the chain head
   */
  public synchronized void startTimer(
      final ConsensusRoundIdentifier round, final BlockHeader chainHeadHeader) {
<<<<<<< HEAD

    // absolute time when the timer is supposed to expire
    final int currentBlockPeriodSeconds =
        forksSchedule.getFork(round.getSequenceNumber()).getValue().getBlockPeriodSeconds();
    final long minimumTimeBetweenBlocksMillis = currentBlockPeriodSeconds * 1000L;
    final long expiryTime = chainHeadHeader.getTimestamp() * 1_000 + minimumTimeBetweenBlocksMillis;
=======
    cancelTimer();

    final long now = clock.millis();
    final long expiryTime;

    // Experimental option for test scenarios only. Not for production use.
    final long blockPeriodMilliseconds =
        forksSchedule.getFork(round.getSequenceNumber()).getValue().getBlockPeriodMilliseconds();

    if (blockPeriodMilliseconds > 0) {
      // Experimental mode for setting < 1 second block periods e.g. for CI/CD pipelines
      // running tests against Besu
      expiryTime = clock.millis() + blockPeriodMilliseconds;
      LOG.warn(
          "Test-mode only xblockperiodmilliseconds has been set to {} millisecond blocks. Do not use in a production system.",
          blockPeriodMilliseconds);
    } else {
      // absolute time when the timer is supposed to expire
      final int blockPeriodSeconds =
          forksSchedule.getFork(round.getSequenceNumber()).getValue().getBlockPeriodSeconds();
      final long minimumTimeBetweenBlocksMillis = blockPeriodSeconds * 1000L;
      expiryTime = chainHeadHeader.getTimestamp() * 1_000 + minimumTimeBetweenBlocksMillis;
    }
>>>>>>> 19d3ca84

    setBlockTimes(round);

    startTimer(round, expiryTime);
  }

  /**
   * Checks if the empty block timer is expired
   *
   * @param chainHeadHeader The header of the chain head
   * @param currentTimeInMillis The current time
   * @return a boolean value
   */
  public synchronized boolean checkEmptyBlockExpired(
      final BlockHeader chainHeadHeader, final long currentTimeInMillis) {
    final long emptyBlockPeriodExpiryTime =
        (chainHeadHeader.getTimestamp() + emptyBlockPeriodSeconds) * 1000;

    if (currentTimeInMillis > emptyBlockPeriodExpiryTime) {
      LOG.debug("Empty Block expired");
      return true;
    }
    LOG.debug("Empty Block NOT expired");
    return false;
  }

  /**
   * Resets the empty block timer
   *
   * @param roundIdentifier The current round identifier
   * @param chainHeadHeader The header of the chain head
   * @param currentTimeInMillis The current time
   */
  public void resetTimerForEmptyBlock(
      final ConsensusRoundIdentifier roundIdentifier,
      final BlockHeader chainHeadHeader,
      final long currentTimeInMillis) {
    final long emptyBlockPeriodExpiryTime =
        (chainHeadHeader.getTimestamp() + emptyBlockPeriodSeconds) * 1000;
    final long nextBlockPeriodExpiryTime = currentTimeInMillis + blockPeriodSeconds * 1000;

    startTimer(roundIdentifier, Math.min(emptyBlockPeriodExpiryTime, nextBlockPeriodExpiryTime));
  }

  private synchronized void startTimer(
      final ConsensusRoundIdentifier round, final long expiryTime) {
    cancelTimer();
    final long now = clock.millis();

    if (expiryTime > now) {
      final long delay = expiryTime - now;

      final Runnable newTimerRunnable = () -> queue.add(new BlockTimerExpiry(round));

      final ScheduledFuture<?> newTimerTask =
          bftExecutors.scheduleTask(newTimerRunnable, delay, TimeUnit.MILLISECONDS);
      currentTimerTask = Optional.of(newTimerTask);
    } else {
      queue.add(new BlockTimerExpiry(round));
    }
  }

  private synchronized void setBlockTimes(final ConsensusRoundIdentifier round) {
    final BftConfigOptions currentConfigOptions =
        forksSchedule.getFork(round.getSequenceNumber()).getValue();
    this.blockPeriodSeconds = currentConfigOptions.getBlockPeriodSeconds();
    this.emptyBlockPeriodSeconds = currentConfigOptions.getEmptyBlockPeriodSeconds();
  }

  /**
   * Retrieves the Block Period Seconds
   *
   * @return the Block Period Seconds
   */
  public synchronized long getBlockPeriodSeconds() {
    return blockPeriodSeconds;
  }

  /**
   * Retrieves the Empty Block Period Seconds
   *
   * @return the Empty Block Period Seconds
   */
  public synchronized long getEmptyBlockPeriodSeconds() {
    return emptyBlockPeriodSeconds;
  }
}<|MERGE_RESOLUTION|>--- conflicted
+++ resolved
@@ -31,10 +31,7 @@
 public class BlockTimer {
 
   private static final Logger LOG = LoggerFactory.getLogger(BlockTimer.class);
-<<<<<<< HEAD
-=======
-
->>>>>>> 19d3ca84
+
   private final ForksSchedule<? extends BftConfigOptions> forksSchedule;
   private final BftExecutors bftExecutors;
   private Optional<ScheduledFuture<?>> currentTimerTask;
@@ -88,14 +85,6 @@
    */
   public synchronized void startTimer(
       final ConsensusRoundIdentifier round, final BlockHeader chainHeadHeader) {
-<<<<<<< HEAD
-
-    // absolute time when the timer is supposed to expire
-    final int currentBlockPeriodSeconds =
-        forksSchedule.getFork(round.getSequenceNumber()).getValue().getBlockPeriodSeconds();
-    final long minimumTimeBetweenBlocksMillis = currentBlockPeriodSeconds * 1000L;
-    final long expiryTime = chainHeadHeader.getTimestamp() * 1_000 + minimumTimeBetweenBlocksMillis;
-=======
     cancelTimer();
 
     final long now = clock.millis();
@@ -119,7 +108,11 @@
       final long minimumTimeBetweenBlocksMillis = blockPeriodSeconds * 1000L;
       expiryTime = chainHeadHeader.getTimestamp() * 1_000 + minimumTimeBetweenBlocksMillis;
     }
->>>>>>> 19d3ca84
+    // absolute time when the timer is supposed to expire
+    final int currentBlockPeriodSeconds =
+        forksSchedule.getFork(round.getSequenceNumber()).getValue().getBlockPeriodSeconds();
+    final long minimumTimeBetweenBlocksMillis = currentBlockPeriodSeconds * 1000L;
+    final long expiryTime = chainHeadHeader.getTimestamp() * 1_000 + minimumTimeBetweenBlocksMillis;
 
     setBlockTimes(round);
 
