--- conflicted
+++ resolved
@@ -21,9 +21,6 @@
 import org.hyperledger.besu.ethereum.chain.MutableBlockchain;
 import org.hyperledger.besu.ethereum.mainnet.ProtocolSchedule;
 import org.hyperledger.besu.ethereum.worldstate.WorldStateArchive;
-import org.hyperledger.besu.plugin.services.txselection.PluginTransactionSelectorFactory;
-
-import java.util.Optional;
 
 /** The Migrating protocol context. */
 public class MigratingProtocolContext extends ProtocolContext {
@@ -36,21 +33,14 @@
    * @param blockchain the blockchain
    * @param worldStateArchive the world state archive
    * @param consensusContextSchedule the consensus context schedule
-   * @param transactionSelectorFactory the optional transaction selector factory
    * @param badBlockManager the cache to use to keep invalid blocks
    */
   public MigratingProtocolContext(
       final MutableBlockchain blockchain,
       final WorldStateArchive worldStateArchive,
       final ForksSchedule<ConsensusContext> consensusContextSchedule,
-<<<<<<< HEAD
-      final Optional<PluginTransactionSelectorFactory> transactionSelectorFactory) {
-    super(blockchain, worldStateArchive, null);
-=======
-      final Optional<PluginTransactionSelectorFactory> transactionSelectorFactory,
       final BadBlockManager badBlockManager) {
-    super(blockchain, worldStateArchive, null, transactionSelectorFactory, badBlockManager);
->>>>>>> 16d47906
+    super(blockchain, worldStateArchive, null, badBlockManager);
     this.consensusContextSchedule = consensusContextSchedule;
   }
 
@@ -61,7 +51,6 @@
    * @param worldStateArchive the world state archive
    * @param protocolSchedule the protocol schedule
    * @param consensusContextFactory the consensus context factory
-   * @param transactionSelectorFactory the optional transaction selector factory
    * @param badBlockManager the cache to use to keep invalid blocks
    * @return the protocol context
    */
@@ -70,7 +59,6 @@
       final WorldStateArchive worldStateArchive,
       final ProtocolSchedule protocolSchedule,
       final ConsensusContextFactory consensusContextFactory,
-      final Optional<PluginTransactionSelectorFactory> transactionSelectorFactory,
       final BadBlockManager badBlockManager) {
     final ConsensusContext consensusContext =
         consensusContextFactory.create(blockchain, worldStateArchive, protocolSchedule);
@@ -79,7 +67,6 @@
         blockchain,
         worldStateArchive,
         migratingContext.getConsensusContextSchedule(),
-        transactionSelectorFactory,
         badBlockManager);
   }
 
