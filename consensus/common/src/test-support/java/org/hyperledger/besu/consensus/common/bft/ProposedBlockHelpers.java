--- conflicted
+++ resolved
@@ -44,13 +44,10 @@
             .setBlockHeaderFunctions(BftBlockHeaderFunctions.forCommittedSeal())
             .hasOmmers(false)
             .hasTransactions(false);
-<<<<<<< HEAD
-=======
 
     if (validators.size() > 0) {
       blockOptions.setCoinbase(validators.get(0));
     }
->>>>>>> e69e1f5b
     return new BlockDataGenerator().block(blockOptions);
   }
 }