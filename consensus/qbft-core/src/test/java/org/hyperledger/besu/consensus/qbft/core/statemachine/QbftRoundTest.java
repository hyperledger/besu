--- conflicted
+++ resolved
@@ -140,13 +140,8 @@
 
     when(protocolSchedule.getByBlockHeader(any())).thenReturn(protocolSpec);
     when(protocolSpec.getBlockImporter()).thenReturn(blockImporter);
-<<<<<<< HEAD
-    when(blockImporter.importBlock(any(), any(), any()))
-        .thenReturn(new BlockImportResult(BlockImportResult.BlockImportStatus.IMPORTED));
-=======
 
     when(blockImporter.importBlock(any())).thenReturn(true);
->>>>>>> c1c37158
 
     BftExtraData bftExtraData =
         new BftExtraData(Bytes.wrap(new byte[32]), emptyList(), empty(), 0, emptyList());
