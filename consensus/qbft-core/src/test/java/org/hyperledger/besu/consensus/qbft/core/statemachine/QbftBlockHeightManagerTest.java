--- conflicted
+++ resolved
@@ -130,13 +130,9 @@
 
   @BeforeEach
   public void setup() {
-<<<<<<< HEAD
     messageFactory = new MessageFactory(nodeKey, blockEncoder);
 
     for (int i = 0; i < 3; i++) {
-=======
-    for (int i = 0; i <= 3; i++) {
->>>>>>> d691f45b
       final NodeKey nodeKey = NodeKeyUtils.generate();
       validators.add(Util.publicKeyToAddress(nodeKey.getPublicKey()));
       validatorMessageFactory.add(new MessageFactory(nodeKey, blockEncoder));
