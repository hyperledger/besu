/*
 * Copyright ConsenSys AG.
 *
 * Licensed under the Apache License, Version 2.0 (the "License"); you may not use this file except in compliance with
 * the License. You may obtain a copy of the License at
 *
 * http://www.apache.org/licenses/LICENSE-2.0
 *
 * Unless required by applicable law or agreed to in writing, software distributed under the License is distributed on
 * an "AS IS" BASIS, WITHOUT WARRANTIES OR CONDITIONS OF ANY KIND, either express or implied. See the License for the
 * specific language governing permissions and limitations under the License.
 *
 * SPDX-License-Identifier: Apache-2.0
 */
package org.hyperledger.besu.consensus.qbft.core.statemachine;

import org.hyperledger.besu.consensus.common.bft.BftHelpers;
import org.hyperledger.besu.consensus.qbft.core.payload.MessageFactory;
import org.hyperledger.besu.consensus.qbft.core.types.QbftBlockHeader;
import org.hyperledger.besu.consensus.qbft.core.types.QbftFinalState;
import org.hyperledger.besu.consensus.qbft.core.types.QbftValidatorModeTransitionLogger;
import org.hyperledger.besu.consensus.qbft.core.validation.MessageValidatorFactory;

import org.slf4j.Logger;
import org.slf4j.LoggerFactory;

/** The Qbft block height manager factory. */
public class QbftBlockHeightManagerFactory {

  private static final Logger LOG = LoggerFactory.getLogger(QbftBlockHeightManagerFactory.class);

  private final QbftRoundFactory roundFactory;
  private final QbftFinalState finalState;
  private final MessageValidatorFactory messageValidatorFactory;
  private final MessageFactory messageFactory;
  private final QbftValidatorModeTransitionLogger validatorModeTransitionLogger;

  /**
   * Instantiates a new Qbft block height manager factory.
   *
   * @param finalState the final state
   * @param roundFactory the round factory
   * @param messageValidatorFactory the message validator factory
   * @param messageFactory the message factory
   * @param validatorModeTransitionLogger the validator mode transition logger
   */
  public QbftBlockHeightManagerFactory(
      final QbftFinalState finalState,
      final QbftRoundFactory roundFactory,
      final MessageValidatorFactory messageValidatorFactory,
      final MessageFactory messageFactory,
      final QbftValidatorModeTransitionLogger validatorModeTransitionLogger) {
    this.roundFactory = roundFactory;
    this.finalState = finalState;
    this.messageValidatorFactory = messageValidatorFactory;
    this.messageFactory = messageFactory;
    this.validatorModeTransitionLogger = validatorModeTransitionLogger;
  }

  /**
   * Create base qbft block height manager.
   *
   * @param parentHeader the parent header
   * @return the base qbft block height manager
   */
  public BaseQbftBlockHeightManager create(final QbftBlockHeader parentHeader) {
    validatorModeTransitionLogger.logTransitionChange(parentHeader);

    if (finalState.isLocalNodeValidator()) {
      LOG.debug("Local node is a validator");
      return createFullBlockHeightManager(parentHeader);
    } else {
      LOG.debug("Local node is a non-validator");
      return createNoOpBlockHeightManager(parentHeader);
    }
  }

<<<<<<< HEAD
  private BaseQbftBlockHeightManager createNoOpBlockHeightManager(
=======
  /**
   * Sets early round change enabled.
   *
   * @param isEarlyRoundChangeEnabled the is early round change enabled
   */
  public void isEarlyRoundChangeEnabled(final boolean isEarlyRoundChangeEnabled) {
    this.isEarlyRoundChangeEnabled = isEarlyRoundChangeEnabled;
  }

  /**
   * Creates a no-op height manager
   *
   * @param parentHeader the parent header
   * @return the no-op height manager
   */
  protected BaseQbftBlockHeightManager createNoOpBlockHeightManager(
>>>>>>> 083b1d39
      final QbftBlockHeader parentHeader) {
    return new NoOpBlockHeightManager(parentHeader);
  }

  private BaseQbftBlockHeightManager createFullBlockHeightManager(
      final QbftBlockHeader parentHeader) {

    QbftBlockHeightManager qbftBlockHeightManager;
    RoundChangeManager roundChangeManager;

    if (finalState.isEarlyRoundChangeEnabled()) {
      roundChangeManager =
          new RoundChangeManager(
              BftHelpers.calculateRequiredValidatorQuorum(finalState.getValidators().size()),
              BftHelpers.calculateRequiredFutureRCQuorum(finalState.getValidators().size()),
              messageValidatorFactory.createRoundChangeMessageValidator(
                  parentHeader.getNumber() + 1L, parentHeader),
              finalState.getLocalAddress());
    } else {
      roundChangeManager =
          new RoundChangeManager(
              BftHelpers.calculateRequiredValidatorQuorum(finalState.getValidators().size()),
              messageValidatorFactory.createRoundChangeMessageValidator(
                  parentHeader.getNumber() + 1L, parentHeader),
              finalState.getLocalAddress());
    }
    qbftBlockHeightManager =
        new QbftBlockHeightManager(
            parentHeader,
            finalState,
            roundChangeManager,
            roundFactory,
            finalState.getClock(),
            messageValidatorFactory,
            messageFactory);

    return qbftBlockHeightManager;
  }
}<|MERGE_RESOLUTION|>--- conflicted
+++ resolved
@@ -75,18 +75,6 @@
     }
   }
 
-<<<<<<< HEAD
-  private BaseQbftBlockHeightManager createNoOpBlockHeightManager(
-=======
-  /**
-   * Sets early round change enabled.
-   *
-   * @param isEarlyRoundChangeEnabled the is early round change enabled
-   */
-  public void isEarlyRoundChangeEnabled(final boolean isEarlyRoundChangeEnabled) {
-    this.isEarlyRoundChangeEnabled = isEarlyRoundChangeEnabled;
-  }
-
   /**
    * Creates a no-op height manager
    *
@@ -94,7 +82,6 @@
    * @return the no-op height manager
    */
   protected BaseQbftBlockHeightManager createNoOpBlockHeightManager(
->>>>>>> 083b1d39
       final QbftBlockHeader parentHeader) {
     return new NoOpBlockHeightManager(parentHeader);
   }
