--- conflicted
+++ resolved
@@ -384,12 +384,8 @@
   private GenesisState createGenesisBlock(final String genesisFile) throws IOException {
     return GenesisState.fromConfig(
         GenesisConfig.fromSource(Path.of(genesisFile).toUri().toURL()),
-<<<<<<< HEAD
-        ProtocolScheduleFixture.TESTING_NETWORK);
-=======
-        ProtocolScheduleFixture.MAINNET,
+        ProtocolScheduleFixture.TESTING_NETWORK,
         new CodeCache());
->>>>>>> 04756c42
   }
 
   private static ControllerAndState createControllerAndFinalState(
