/*
 * Copyright ConsenSys AG.
 *
 * Licensed under the Apache License, Version 2.0 (the "License"); you may not use this file except in compliance with
 * the License. You may obtain a copy of the License at
 *
 * http://www.apache.org/licenses/LICENSE-2.0
 *
 * Unless required by applicable law or agreed to in writing, software distributed under the License is distributed on
 * an "AS IS" BASIS, WITHOUT WARRANTIES OR CONDITIONS OF ANY KIND, either express or implied. See the License for the
 * specific language governing permissions and limitations under the License.
 *
 * SPDX-License-Identifier: Apache-2.0
 */
package org.hyperledger.besu.consensus.ibft.statemachine;

import org.hyperledger.besu.consensus.common.bft.BftBlockHashing;
import org.hyperledger.besu.consensus.common.bft.BftBlockHeaderFunctions;
import org.hyperledger.besu.consensus.common.bft.BftBlockInterface;
import org.hyperledger.besu.consensus.common.bft.BftContext;
import org.hyperledger.besu.consensus.common.bft.BftExtraData;
import org.hyperledger.besu.consensus.common.bft.BftExtraDataCodec;
import org.hyperledger.besu.consensus.common.bft.BftHelpers;
import org.hyperledger.besu.consensus.common.bft.ConsensusRoundIdentifier;
import org.hyperledger.besu.consensus.common.bft.RoundTimer;
import org.hyperledger.besu.consensus.ibft.messagewrappers.Commit;
import org.hyperledger.besu.consensus.ibft.messagewrappers.Prepare;
import org.hyperledger.besu.consensus.ibft.messagewrappers.Proposal;
import org.hyperledger.besu.consensus.ibft.network.IbftMessageTransmitter;
import org.hyperledger.besu.consensus.ibft.payload.MessageFactory;
import org.hyperledger.besu.consensus.ibft.payload.RoundChangeCertificate;
import org.hyperledger.besu.crypto.SECPSignature;
import org.hyperledger.besu.cryptoservices.NodeKey;
import org.hyperledger.besu.datatypes.Hash;
import org.hyperledger.besu.ethereum.ProtocolContext;
import org.hyperledger.besu.ethereum.blockcreation.BlockCreator;
import org.hyperledger.besu.ethereum.chain.MinedBlockObserver;
import org.hyperledger.besu.ethereum.core.Block;
import org.hyperledger.besu.ethereum.core.BlockHeader;
import org.hyperledger.besu.ethereum.core.BlockImporter;
import org.hyperledger.besu.ethereum.mainnet.BlockImportResult;
import org.hyperledger.besu.ethereum.mainnet.HeaderValidationMode;
import org.hyperledger.besu.ethereum.mainnet.ProtocolSchedule;
import org.hyperledger.besu.plugin.services.securitymodule.SecurityModuleException;
import org.hyperledger.besu.util.Subscribers;

import java.util.Optional;

import org.slf4j.Logger;
import org.slf4j.LoggerFactory;

/** The Ibft round. */
public class IbftRound {

  private static final Logger LOG = LoggerFactory.getLogger(IbftRound.class);

  private final Subscribers<MinedBlockObserver> observers;
  private final RoundState roundState;
  private final BlockCreator blockCreator;
<<<<<<< HEAD
=======

>>>>>>> b6a26c42
  /** The protocol context. */
  protected final ProtocolContext protocolContext;

  private final ProtocolSchedule protocolSchedule;
  private final NodeKey nodeKey;
  private final MessageFactory messageFactory; // used only to create stored local msgs
  private final IbftMessageTransmitter transmitter;
  private final BftExtraDataCodec bftExtraDataCodec;

  /**
   * Instantiates a new Ibft round.
   *
   * @param roundState the round state
   * @param blockCreator the block creator
   * @param protocolContext the protocol context
   * @param protocolSchedule the protocol schedule
   * @param observers the observers
   * @param nodeKey the node key
   * @param messageFactory the message factory
   * @param transmitter the transmitter
   * @param roundTimer the round timer
   * @param bftExtraDataCodec the bft extra data codec
   */
  public IbftRound(
      final RoundState roundState,
      final BlockCreator blockCreator,
      final ProtocolContext protocolContext,
      final ProtocolSchedule protocolSchedule,
      final Subscribers<MinedBlockObserver> observers,
      final NodeKey nodeKey,
      final MessageFactory messageFactory,
      final IbftMessageTransmitter transmitter,
      final RoundTimer roundTimer,
      final BftExtraDataCodec bftExtraDataCodec) {
    this.roundState = roundState;
    this.blockCreator = blockCreator;
    this.protocolContext = protocolContext;
    this.protocolSchedule = protocolSchedule;
    this.observers = observers;
    this.nodeKey = nodeKey;
    this.messageFactory = messageFactory;
    this.transmitter = transmitter;
    this.bftExtraDataCodec = bftExtraDataCodec;
    roundTimer.startTimer(getRoundIdentifier());
  }

  /**
   * Gets round identifier.
   *
   * @return the round identifier
   */
  public ConsensusRoundIdentifier getRoundIdentifier() {
    return roundState.getRoundIdentifier();
  }

  /**
   * Create and send proposal message.
   *
   * @param headerTimeStampSeconds the header time stamp seconds
   */
  public void createAndSendProposalMessage(final long headerTimeStampSeconds) {
    final Block block = blockCreator.createBlock(headerTimeStampSeconds).getBlock();
    final BftExtraData extraData = bftExtraDataCodec.decode(block.getHeader());
    LOG.debug("Creating proposed block. round={}", roundState.getRoundIdentifier());
    LOG.trace(
        "Creating proposed block with extraData={} blockHeader={}", extraData, block.getHeader());
    updateStateWithProposalAndTransmit(block, Optional.empty());
  }

  /**
   * Start round with.
   *
   * @param roundChangeArtifacts the round change artifacts
   * @param headerTimestamp the header timestamp
   */
  public void startRoundWith(
      final RoundChangeArtifacts roundChangeArtifacts, final long headerTimestamp) {
    final Optional<Block> bestBlockFromRoundChange = roundChangeArtifacts.getBlock();

    final RoundChangeCertificate roundChangeCertificate =
        roundChangeArtifacts.getRoundChangeCertificate();
    final Block blockToPublish;
    if (!bestBlockFromRoundChange.isPresent()) {
      LOG.debug("Sending proposal with new block. round={}", roundState.getRoundIdentifier());
      blockToPublish = blockCreator.createBlock(headerTimestamp).getBlock();
    } else {
      LOG.debug(
          "Sending proposal from PreparedCertificate. round={}", roundState.getRoundIdentifier());

      final BftBlockInterface bftBlockInterface =
          protocolContext.getConsensusContext(BftContext.class).getBlockInterface();
      blockToPublish =
          bftBlockInterface.replaceRoundInBlock(
              bestBlockFromRoundChange.get(),
              getRoundIdentifier().getRoundNumber(),
              BftBlockHeaderFunctions.forCommittedSeal(bftExtraDataCodec));
    }

    updateStateWithProposalAndTransmit(blockToPublish, Optional.of(roundChangeCertificate));
  }

  private void updateStateWithProposalAndTransmit(
      final Block block, final Optional<RoundChangeCertificate> roundChangeCertificate) {
    final Proposal proposal;
    try {
      proposal = messageFactory.createProposal(getRoundIdentifier(), block, roundChangeCertificate);
    } catch (final SecurityModuleException e) {
      LOG.warn("Failed to create a signed Proposal, waiting for next round.", e);
      return;
    }

    transmitter.multicastProposal(
        proposal.getRoundIdentifier(), proposal.getBlock(), proposal.getRoundChangeCertificate());
    updateStateWithProposedBlock(proposal);
  }

  /**
   * Handle proposal message.
   *
   * @param msg the msg
   */
  public void handleProposalMessage(final Proposal msg) {
    LOG.debug("Received a proposal message. round={}", roundState.getRoundIdentifier());
    final Block block = msg.getBlock();

    if (updateStateWithProposedBlock(msg)) {
      LOG.debug("Sending prepare message. round={}", roundState.getRoundIdentifier());
      try {
        final Prepare localPrepareMessage =
            messageFactory.createPrepare(getRoundIdentifier(), block.getHash());
        peerIsPrepared(localPrepareMessage);
        transmitter.multicastPrepare(
            localPrepareMessage.getRoundIdentifier(), localPrepareMessage.getDigest());
      } catch (final SecurityModuleException e) {
        LOG.warn("Failed to create a signed Prepare; {}", e.getMessage());
      }
    }
  }

  /**
   * Handle prepare message.
   *
   * @param msg the msg
   */
  public void handlePrepareMessage(final Prepare msg) {
    LOG.debug("Received a prepare message. round={}", roundState.getRoundIdentifier());
    peerIsPrepared(msg);
  }

  /**
   * Handle commit message.
   *
   * @param msg the msg
   */
  public void handleCommitMessage(final Commit msg) {
    LOG.debug("Received a commit message. round={}", roundState.getRoundIdentifier());
    peerIsCommitted(msg);
  }

  /**
   * Construct prepared round artifacts.
   *
   * @return the optional prepared round artifacts
   */
  public Optional<PreparedRoundArtifacts> constructPreparedRoundArtifacts() {
    return roundState.constructPreparedRoundArtifacts();
  }

  private boolean updateStateWithProposedBlock(final Proposal msg) {
    final boolean wasPrepared = roundState.isPrepared();
    final boolean wasCommitted = roundState.isCommitted();
    final boolean blockAccepted = roundState.setProposedBlock(msg);

    if (blockAccepted) {
      final Block block = roundState.getProposedBlock().get();

      final SECPSignature commitSeal;
      try {
        commitSeal = createCommitSeal(block);
      } catch (final SecurityModuleException e) {
        LOG.warn("Failed to construct commit seal; {}", e.getMessage());
        return true;
      }

      // There are times handling a proposed block is enough to enter prepared.
      if (wasPrepared != roundState.isPrepared()) {
        LOG.debug("Sending commit message. round={}", roundState.getRoundIdentifier());
        transmitter.multicastCommit(getRoundIdentifier(), block.getHash(), commitSeal);
      }

      // can automatically add _our_ commit message to the roundState
      // cannot create a prepare message here, as it may be _our_ proposal, and thus we cannot also
      // prepare
      try {
        final Commit localCommitMessage =
            messageFactory.createCommit(
                roundState.getRoundIdentifier(), msg.getBlock().getHash(), commitSeal);
        roundState.addCommitMessage(localCommitMessage);
      } catch (final SecurityModuleException e) {
        LOG.warn("Failed to create signed Commit message; {}", e.getMessage());
        return true;
      }

      // It is possible sufficient commit seals are now available and the block should be imported
      if (wasCommitted != roundState.isCommitted()) {
        importBlockToChain();
      }
    }

    return blockAccepted;
  }

  private void peerIsPrepared(final Prepare msg) {
    final boolean wasPrepared = roundState.isPrepared();
    roundState.addPrepareMessage(msg);
    if (wasPrepared != roundState.isPrepared()) {
      LOG.debug("Sending commit message. round={}", roundState.getRoundIdentifier());
      final Block block = roundState.getProposedBlock().get();
      try {
        transmitter.multicastCommit(getRoundIdentifier(), block.getHash(), createCommitSeal(block));
        // Note: the local-node's commit message was added to RoundState on block acceptance
        // and thus does not need to be done again here.
      } catch (final SecurityModuleException e) {
        LOG.warn("Failed to construct a commit seal: {}", e.getMessage());
      }
    }
  }

  private void peerIsCommitted(final Commit msg) {
    final boolean wasCommitted = roundState.isCommitted();
    roundState.addCommitMessage(msg);
    if (wasCommitted != roundState.isCommitted()) {
      importBlockToChain();
    }
  }

  private void importBlockToChain() {
    final Block blockToImport =
        BftHelpers.createSealedBlock(
            bftExtraDataCodec,
            roundState.getProposedBlock().get(),
            roundState.getRoundIdentifier().getRoundNumber(),
            roundState.getCommitSeals());

    final long blockNumber = blockToImport.getHeader().getNumber();
    final BftExtraData extraData = bftExtraDataCodec.decode(blockToImport.getHeader());
    if (getRoundIdentifier().getRoundNumber() > 0) {
      LOG.info(
          "Importing block to chain. round={}, hash={}",
          getRoundIdentifier(),
          blockToImport.getHash());
    } else {
      LOG.debug(
          "Importing block to chain. round={}, hash={}",
          getRoundIdentifier(),
          blockToImport.getHash());
    }
    LOG.trace("Importing block with extraData={}", extraData);
    final BlockImporter blockImporter =
        protocolSchedule.getByBlockHeader(blockToImport.getHeader()).getBlockImporter();
    final BlockImportResult result =
        blockImporter.importBlock(protocolContext, blockToImport, HeaderValidationMode.FULL);
    if (!result.isImported()) {
      LOG.error(
          "Failed to import block to chain. block={} extraData={} blockHeader={}",
          blockNumber,
          extraData,
          blockToImport.getHeader());
    } else {
      notifyNewBlockListeners(blockToImport);
    }
  }

  private SECPSignature createCommitSeal(final Block block) {
    final BlockHeader proposedHeader = block.getHeader();
    final BftExtraData extraData = bftExtraDataCodec.decode(proposedHeader);
    final Hash commitHash =
        new BftBlockHashing(bftExtraDataCodec)
            .calculateDataHashForCommittedSeal(proposedHeader, extraData);
    return nodeKey.sign(commitHash);
  }

  private void notifyNewBlockListeners(final Block block) {
    observers.forEach(obs -> obs.blockMined(block));
  }
}<|MERGE_RESOLUTION|>--- conflicted
+++ resolved
@@ -57,10 +57,7 @@
   private final Subscribers<MinedBlockObserver> observers;
   private final RoundState roundState;
   private final BlockCreator blockCreator;
-<<<<<<< HEAD
-=======
-
->>>>>>> b6a26c42
+
   /** The protocol context. */
   protected final ProtocolContext protocolContext;
 
