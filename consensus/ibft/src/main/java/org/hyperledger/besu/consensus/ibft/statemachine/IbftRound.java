--- conflicted
+++ resolved
@@ -57,15 +57,9 @@
   private final Subscribers<MinedBlockObserver> observers;
   private final RoundState roundState;
   private final BlockCreator blockCreator;
-<<<<<<< HEAD
   /** The protocol context. */
   protected final ProtocolContext protocolContext;
-
-  private final BlockImporter blockImporter;
-=======
-  private final ProtocolContext protocolContext;
   private final ProtocolSchedule protocolSchedule;
->>>>>>> b6a6402b
   private final NodeKey nodeKey;
   private final MessageFactory messageFactory; // used only to create stored local msgs
   private final IbftMessageTransmitter transmitter;
