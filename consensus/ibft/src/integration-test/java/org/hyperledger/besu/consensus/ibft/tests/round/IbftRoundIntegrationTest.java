--- conflicted
+++ resolved
@@ -126,13 +126,8 @@
         new ProtocolContext(
             blockChain,
             worldStateArchive,
-<<<<<<< HEAD
-            setupContextWithBftExtraDataEncoder(emptyList(), bftExtraDataEncoder));
-=======
             setupContextWithBftExtraDataEncoder(emptyList(), bftExtraDataEncoder),
-            Optional.empty(),
             new BadBlockManager());
->>>>>>> 16d47906
   }
 
   @Test
