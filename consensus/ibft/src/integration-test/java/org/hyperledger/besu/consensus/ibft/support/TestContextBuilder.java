--- conflicted
+++ resolved
@@ -349,12 +349,8 @@
             blockChain,
             worldStateArchive,
             new BftContext(validatorProvider, epochManager, blockInterface),
-<<<<<<< HEAD
-            null);
-=======
-            Optional.empty(),
+            null,
             new BadBlockManager());
->>>>>>> 1b335ad7
     final TransactionPoolConfiguration poolConf =
         ImmutableTransactionPoolConfiguration.builder().txPoolMaxSize(1).build();
 
