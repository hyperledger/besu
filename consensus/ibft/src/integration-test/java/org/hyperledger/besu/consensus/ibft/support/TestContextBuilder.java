--- conflicted
+++ resolved
@@ -348,13 +348,8 @@
         new ProtocolContext(
             blockChain,
             worldStateArchive,
-<<<<<<< HEAD
-            new BftContext(validatorProvider, epochManager, blockInterface));
-=======
             new BftContext(validatorProvider, epochManager, blockInterface),
-            Optional.empty(),
             new BadBlockManager());
->>>>>>> 16d47906
     final TransactionPoolConfiguration poolConf =
         ImmutableTransactionPoolConfiguration.builder().txPoolMaxSize(1).build();
 
