--- conflicted
+++ resolved
@@ -102,15 +102,10 @@
 
     protocolContext =
         new ProtocolContext(
-<<<<<<< HEAD
-            mock(MutableBlockchain.class), mock(WorldStateArchive.class), mockBftCtx);
-=======
             mock(MutableBlockchain.class),
             mock(WorldStateArchive.class),
             mockBftCtx,
-            Optional.empty(),
             new BadBlockManager());
->>>>>>> 16d47906
 
     lenient()
         .when(protocolSchedule.getByBlockNumberOrTimestamp(anyLong(), anyLong()))
