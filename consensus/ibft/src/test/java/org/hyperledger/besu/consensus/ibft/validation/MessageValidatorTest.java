/*
 * Copyright ConsenSys AG.
 *
 * Licensed under the Apache License, Version 2.0 (the "License"); you may not use this file except in compliance with
 * the License. You may obtain a copy of the License at
 *
 * http://www.apache.org/licenses/LICENSE-2.0
 *
 * Unless required by applicable law or agreed to in writing, software distributed under the License is distributed on
 * an "AS IS" BASIS, WITHOUT WARRANTIES OR CONDITIONS OF ANY KIND, either express or implied. See the License for the
 * specific language governing permissions and limitations under the License.
 *
 * SPDX-License-Identifier: Apache-2.0
 */
package org.hyperledger.besu.consensus.ibft.validation;

import static java.util.Collections.emptyList;
import static org.assertj.core.api.Assertions.assertThat;
import static org.mockito.ArgumentMatchers.any;
import static org.mockito.ArgumentMatchers.anyLong;
import static org.mockito.ArgumentMatchers.eq;
import static org.mockito.Mockito.lenient;
import static org.mockito.Mockito.mock;
import static org.mockito.Mockito.never;
import static org.mockito.Mockito.times;
import static org.mockito.Mockito.verify;
import static org.mockito.Mockito.when;

import org.hyperledger.besu.consensus.common.bft.BftContext;
import org.hyperledger.besu.consensus.common.bft.BftProtocolSchedule;
import org.hyperledger.besu.consensus.common.bft.ConsensusRoundIdentifier;
import org.hyperledger.besu.consensus.common.bft.ProposedBlockHelpers;
import org.hyperledger.besu.consensus.ibft.messagewrappers.Commit;
import org.hyperledger.besu.consensus.ibft.messagewrappers.Prepare;
import org.hyperledger.besu.consensus.ibft.messagewrappers.Proposal;
import org.hyperledger.besu.consensus.ibft.payload.MessageFactory;
import org.hyperledger.besu.consensus.ibft.payload.RoundChangeCertificate;
import org.hyperledger.besu.cryptoservices.NodeKey;
import org.hyperledger.besu.cryptoservices.NodeKeyUtils;
import org.hyperledger.besu.datatypes.Address;
import org.hyperledger.besu.ethereum.BlockProcessingResult;
import org.hyperledger.besu.ethereum.BlockValidator;
import org.hyperledger.besu.ethereum.ProtocolContext;
import org.hyperledger.besu.ethereum.chain.BadBlockManager;
import org.hyperledger.besu.ethereum.chain.MutableBlockchain;
import org.hyperledger.besu.ethereum.core.AddressHelpers;
import org.hyperledger.besu.ethereum.core.Block;
import org.hyperledger.besu.ethereum.mainnet.ProtocolSpec;
import org.hyperledger.besu.ethereum.worldstate.WorldStateArchive;

import java.util.List;
import java.util.Optional;

import org.assertj.core.util.Lists;
import org.junit.jupiter.api.BeforeEach;
import org.junit.jupiter.api.Test;
import org.junit.jupiter.api.extension.ExtendWith;
import org.mockito.Mock;
import org.mockito.Mockito;
import org.mockito.junit.jupiter.MockitoExtension;

@ExtendWith(MockitoExtension.class)
public class MessageValidatorTest {

  private final NodeKey nodeKey = NodeKeyUtils.generate();
  private final MessageFactory messageFactory = new MessageFactory(nodeKey);
  private final ConsensusRoundIdentifier roundIdentifier = new ConsensusRoundIdentifier(1, 0);

  private final SignedDataValidator signedDataValidator = mock(SignedDataValidator.class);
  private final ProposalBlockConsistencyValidator proposalBlockConsistencyValidator =
      mock(ProposalBlockConsistencyValidator.class);

  @Mock private BftProtocolSchedule protocolSchedule;
  @Mock private ProtocolSpec protocolSpec;
  @Mock private BlockValidator blockValidator;
  private ProtocolContext protocolContext;
  private final RoundChangeCertificateValidator roundChangeCertificateValidator =
      mock(RoundChangeCertificateValidator.class);

  private MessageValidator messageValidator;

  private final List<Address> validators =
      Lists.newArrayList(
          AddressHelpers.ofValue(0),
          AddressHelpers.ofValue(1),
          AddressHelpers.ofValue(2),
          AddressHelpers.ofValue(3));

  private final Block block = ProposedBlockHelpers.createProposalBlock(validators, roundIdentifier);

  @BeforeEach
  public void setup() {
    when(signedDataValidator.validateProposal(any())).thenReturn(true);
    when(signedDataValidator.validatePrepare(any())).thenReturn(true);
    when(signedDataValidator.validateCommit(any())).thenReturn(true);

    when(proposalBlockConsistencyValidator.validateProposalMatchesBlock(any(), any(), any()))
        .thenReturn(true);

    BftContext mockBftCtx = mock(BftContext.class);
    lenient().when(mockBftCtx.as(Mockito.any())).thenReturn(mockBftCtx);

    protocolContext =
        new ProtocolContext(
<<<<<<< HEAD
            mock(MutableBlockchain.class), mock(WorldStateArchive.class), mockBftCtx, null);
=======
            mock(MutableBlockchain.class),
            mock(WorldStateArchive.class),
            mockBftCtx,
            Optional.empty(),
            new BadBlockManager());
>>>>>>> 1b335ad7

    lenient()
        .when(protocolSchedule.getByBlockNumberOrTimestamp(anyLong(), anyLong()))
        .thenReturn(protocolSpec);

    when(protocolSpec.getBlockValidator()).thenReturn(blockValidator);
    when(protocolSchedule.getByBlockHeader(any())).thenReturn(protocolSpec);
    when(blockValidator.validateAndProcessBlock(any(), any(), any(), any()))
        .thenReturn(new BlockProcessingResult(Optional.empty()));

    when(roundChangeCertificateValidator.validateProposalMessageMatchesLatestPrepareCertificate(
            any(), any()))
        .thenReturn(true);
    when(roundChangeCertificateValidator.validateRoundChangeMessagesAndEnsureTargetRoundMatchesRoot(
            any(), any()))
        .thenReturn(true);

    messageValidator =
        new MessageValidator(
            signedDataValidator,
            proposalBlockConsistencyValidator,
            protocolContext,
            protocolSchedule,
            roundChangeCertificateValidator);
  }

  @Test
  public void messageValidatorDefersToUnderlyingSignedDataValidator() {
    final Proposal proposal =
        messageFactory.createProposal(roundIdentifier, block, Optional.empty());

    final Prepare prepare = messageFactory.createPrepare(roundIdentifier, block.getHash());

    final Commit commit =
        messageFactory.createCommit(
            roundIdentifier, block.getHash(), nodeKey.sign(block.getHash()));

    assertThat(messageValidator.validateProposal(proposal)).isTrue();
    verify(signedDataValidator, times(1)).validateProposal(proposal.getSignedPayload());

    messageValidator.validatePrepare(prepare);
    verify(signedDataValidator, times(1)).validatePrepare(prepare.getSignedPayload());

    messageValidator.validateCommit(commit);
    verify(signedDataValidator, times(1)).validateCommit(commit.getSignedPayload());
  }

  @Test
  public void ifProposalConsistencyChecksFailProposalIsIllegal() {
    final Proposal proposal =
        messageFactory.createProposal(roundIdentifier, block, Optional.empty());
    when(proposalBlockConsistencyValidator.validateProposalMatchesBlock(any(), any(), any()))
        .thenReturn(false);

    assertThat(messageValidator.validateProposal(proposal)).isFalse();
    verify(proposalBlockConsistencyValidator, times(1))
        .validateProposalMatchesBlock(
            eq(proposal.getSignedPayload()), eq(proposal.getBlock()), any());
  }

  @Test
  public void blockValidationFailureFailsValidation() {
    when(blockValidator.validateAndProcessBlock(any(), any(), any(), any()))
        .thenReturn(new BlockProcessingResult("Failed"));

    final Proposal proposalMsg =
        messageFactory.createProposal(roundIdentifier, block, Optional.empty());

    assertThat(messageValidator.validateProposal(proposalMsg)).isFalse();
  }

  @Test
  public void proposalFailsValidationIfRoundChangeCertificateDoeNotMatchBlock() {
    final ConsensusRoundIdentifier nonZeroRound = new ConsensusRoundIdentifier(1, 1);
    when(roundChangeCertificateValidator.validateProposalMessageMatchesLatestPrepareCertificate(
            any(), any()))
        .thenReturn(false);

    final Proposal proposal =
        messageFactory.createProposal(
            nonZeroRound, block, Optional.of(new RoundChangeCertificate(emptyList())));

    assertThat(messageValidator.validateProposal(proposal)).isFalse();
  }

  @Test
  public void proposalFailsValidationIfRoundChangeIsNotSelfConsistent() {
    final ConsensusRoundIdentifier nonZeroRound = new ConsensusRoundIdentifier(1, 1);
    when(roundChangeCertificateValidator.validateRoundChangeMessagesAndEnsureTargetRoundMatchesRoot(
            any(), any()))
        .thenReturn(false);

    final Proposal proposal =
        messageFactory.createProposal(
            nonZeroRound, block, Optional.of(new RoundChangeCertificate(emptyList())));

    assertThat(messageValidator.validateProposal(proposal)).isFalse();
  }

  @Test
  public void proposalForRoundZeroFailsIfItContainsARoundChangeCertificate() {
    final Proposal proposal =
        messageFactory.createProposal(
            roundIdentifier, block, Optional.of(new RoundChangeCertificate(emptyList())));

    assertThat(messageValidator.validateProposal(proposal)).isFalse();
    verify(roundChangeCertificateValidator, never())
        .validateRoundChangeMessagesAndEnsureTargetRoundMatchesRoot(any(), any());
    verify(roundChangeCertificateValidator, never())
        .validateProposalMessageMatchesLatestPrepareCertificate(any(), any());
  }

  @Test
  public void proposalForRoundsGreaterThanZeroFailIfNoRoundChangeCertificateAvailable() {
    final ConsensusRoundIdentifier nonZeroRound = new ConsensusRoundIdentifier(1, 1);
    final Proposal proposal = messageFactory.createProposal(nonZeroRound, block, Optional.empty());

    assertThat(messageValidator.validateProposal(proposal)).isFalse();
    verify(roundChangeCertificateValidator, never())
        .validateRoundChangeMessagesAndEnsureTargetRoundMatchesRoot(any(), any());
    verify(roundChangeCertificateValidator, never())
        .validateProposalMessageMatchesLatestPrepareCertificate(any(), any());
  }
}<|MERGE_RESOLUTION|>--- conflicted
+++ resolved
@@ -102,15 +102,11 @@
 
     protocolContext =
         new ProtocolContext(
-<<<<<<< HEAD
-            mock(MutableBlockchain.class), mock(WorldStateArchive.class), mockBftCtx, null);
-=======
             mock(MutableBlockchain.class),
             mock(WorldStateArchive.class),
             mockBftCtx,
-            Optional.empty(),
+            null,
             new BadBlockManager());
->>>>>>> 1b335ad7
 
     lenient()
         .when(protocolSchedule.getByBlockNumberOrTimestamp(anyLong(), anyLong()))
