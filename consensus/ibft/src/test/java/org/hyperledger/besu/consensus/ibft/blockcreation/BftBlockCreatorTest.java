/*
 * Copyright ConsenSys AG.
 *
 * Licensed under the Apache License, Version 2.0 (the "License"); you may not use this file except in compliance with
 * the License. You may obtain a copy of the License at
 *
 * http://www.apache.org/licenses/LICENSE-2.0
 *
 * Unless required by applicable law or agreed to in writing, software distributed under the License is distributed on
 * an "AS IS" BASIS, WITHOUT WARRANTIES OR CONDITIONS OF ANY KIND, either express or implied. See the License for the
 * specific language governing permissions and limitations under the License.
 *
 * SPDX-License-Identifier: Apache-2.0
 */
package org.hyperledger.besu.consensus.ibft.blockcreation;

import static org.assertj.core.api.Assertions.assertThat;
import static org.hyperledger.besu.consensus.common.bft.BftContextBuilder.setupContextWithBftExtraDataEncoder;
import static org.hyperledger.besu.ethereum.core.InMemoryKeyValueStorageProvider.createInMemoryWorldStateArchive;
import static org.mockito.ArgumentMatchers.any;
import static org.mockito.Mockito.mock;
import static org.mockito.Mockito.when;

import org.hyperledger.besu.config.BftConfigOptions;
import org.hyperledger.besu.config.GenesisConfigFile;
import org.hyperledger.besu.config.GenesisConfigOptions;
import org.hyperledger.besu.consensus.common.ForkSpec;
import org.hyperledger.besu.consensus.common.ForksSchedule;
import org.hyperledger.besu.consensus.common.bft.BaseBftProtocolSchedule;
import org.hyperledger.besu.consensus.common.bft.BftBlockHashing;
import org.hyperledger.besu.consensus.common.bft.BftExtraData;
import org.hyperledger.besu.consensus.common.bft.blockcreation.BftBlockCreator;
import org.hyperledger.besu.consensus.ibft.IbftBlockHeaderValidationRulesetFactory;
import org.hyperledger.besu.consensus.ibft.IbftExtraDataCodec;
import org.hyperledger.besu.datatypes.Address;
import org.hyperledger.besu.datatypes.Wei;
import org.hyperledger.besu.ethereum.ProtocolContext;
import org.hyperledger.besu.ethereum.chain.MutableBlockchain;
import org.hyperledger.besu.ethereum.core.AddressHelpers;
import org.hyperledger.besu.ethereum.core.Block;
import org.hyperledger.besu.ethereum.core.BlockHeader;
import org.hyperledger.besu.ethereum.core.BlockHeaderTestFixture;
import org.hyperledger.besu.ethereum.core.PrivacyParameters;
import org.hyperledger.besu.ethereum.eth.transactions.TransactionPoolConfiguration;
import org.hyperledger.besu.ethereum.eth.transactions.sorter.GasPricePendingTransactionsSorter;
import org.hyperledger.besu.ethereum.mainnet.BlockHeaderValidator;
import org.hyperledger.besu.ethereum.mainnet.HeaderValidationMode;
import org.hyperledger.besu.ethereum.mainnet.ProtocolSchedule;
import org.hyperledger.besu.evm.internal.EvmConfiguration;
import org.hyperledger.besu.metrics.noop.NoOpMetricsSystem;
import org.hyperledger.besu.plugin.services.MetricsSystem;
import org.hyperledger.besu.testutil.TestClock;

import java.util.Collections;
import java.util.List;
import java.util.Optional;
import java.util.function.Supplier;

import com.google.common.collect.Lists;
import org.apache.tuweni.bytes.Bytes;
import org.junit.Test;

public class BftBlockCreatorTest {
  private final MetricsSystem metricsSystem = new NoOpMetricsSystem();

  @Test
  public void createdBlockPassesValidationRulesAndHasAppropriateHashAndMixHash() {
    // Construct a parent block.
    final BlockHeaderTestFixture blockHeaderBuilder = new BlockHeaderTestFixture();
    blockHeaderBuilder.gasLimit(5000); // required to pass validation rule checks.
    final BlockHeader parentHeader = blockHeaderBuilder.buildHeader();
    final Optional<BlockHeader> optionalHeader = Optional.of(parentHeader);

    // Construct a block chain and world state
    final MutableBlockchain blockchain = mock(MutableBlockchain.class);
    when(blockchain.getChainHeadHash()).thenReturn(parentHeader.getHash());
    when(blockchain.getBlockHeader(any())).thenReturn(optionalHeader);
    final BlockHeader blockHeader = mock(BlockHeader.class);
    when(blockHeader.getBaseFee()).thenReturn(Optional.empty());
    when(blockchain.getChainHeadHeader()).thenReturn(blockHeader);

    final List<Address> initialValidatorList = Lists.newArrayList();
    for (int i = 0; i < 4; i++) {
      initialValidatorList.add(AddressHelpers.ofValue(i));
    }

    final IbftExtraDataCodec bftExtraDataEncoder = new IbftExtraDataCodec();

    final BaseBftProtocolSchedule bftProtocolSchedule =
        new BaseBftProtocolSchedule() {
          @Override
          public Supplier<BlockHeaderValidator.Builder> createBlockHeaderRuleset(
              final BftConfigOptions config) {
            return () -> IbftBlockHeaderValidationRulesetFactory.blockHeaderValidator(5);
          }
        };
    final GenesisConfigOptions configOptions =
        GenesisConfigFile.fromConfig("{\"config\": {\"spuriousDragonBlock\":0}}")
            .getConfigOptions();
    final ForksSchedule<BftConfigOptions> forksSchedule =
<<<<<<< HEAD
        new ForksSchedule<>(new ForkSpec<>(0, configOptions.getBftConfigOptions()), List.of());
=======
        new ForksSchedule<>(List.of(new ForkSpec<>(0, configOptions.getBftConfigOptions())));
>>>>>>> 43e67e0b
    final ProtocolSchedule protocolSchedule =
        bftProtocolSchedule.createProtocolSchedule(
            configOptions,
            forksSchedule,
            PrivacyParameters.DEFAULT,
            false,
            bftExtraDataEncoder,
            EvmConfiguration.DEFAULT);
    final ProtocolContext protContext =
        new ProtocolContext(
            blockchain,
            createInMemoryWorldStateArchive(),
            setupContextWithBftExtraDataEncoder(initialValidatorList, bftExtraDataEncoder));

    final GasPricePendingTransactionsSorter pendingTransactions =
        new GasPricePendingTransactionsSorter(
            TransactionPoolConfiguration.DEFAULT_TX_RETENTION_HOURS,
            1,
            5,
            TestClock.fixed(),
            metricsSystem,
            blockchain::getChainHeadHeader,
            TransactionPoolConfiguration.DEFAULT_PRICE_BUMP);

    final BftBlockCreator blockCreator =
        new BftBlockCreator(
            initialValidatorList.get(0),
            () -> Optional.of(10_000_000L),
            parent ->
                bftExtraDataEncoder.encode(
                    new BftExtraData(
                        Bytes.wrap(new byte[32]),
                        Collections.emptyList(),
                        Optional.empty(),
                        0,
                        initialValidatorList)),
            pendingTransactions,
            protContext,
            protocolSchedule,
            Wei.ZERO,
            0.8,
            parentHeader,
            initialValidatorList.get(0),
            bftExtraDataEncoder);

    final int secondsBetweenBlocks = 1;
    final Block block = blockCreator.createBlock(parentHeader.getTimestamp() + 1);

    final BlockHeaderValidator rules =
        IbftBlockHeaderValidationRulesetFactory.blockHeaderValidator(secondsBetweenBlocks).build();

    // NOTE: The header will not contain commit seals, so can only do light validation on header.
    final boolean validationResult =
        rules.validateHeader(
            block.getHeader(), parentHeader, protContext, HeaderValidationMode.LIGHT);

    assertThat(validationResult).isTrue();

    final BlockHeader header = block.getHeader();
    final BftExtraData extraData = bftExtraDataEncoder.decode(header);
    assertThat(block.getHash())
        .isEqualTo(
            new BftBlockHashing(bftExtraDataEncoder)
                .calculateDataHashForCommittedSeal(header, extraData));
  }
}<|MERGE_RESOLUTION|>--- conflicted
+++ resolved
@@ -98,11 +98,7 @@
         GenesisConfigFile.fromConfig("{\"config\": {\"spuriousDragonBlock\":0}}")
             .getConfigOptions();
     final ForksSchedule<BftConfigOptions> forksSchedule =
-<<<<<<< HEAD
-        new ForksSchedule<>(new ForkSpec<>(0, configOptions.getBftConfigOptions()), List.of());
-=======
         new ForksSchedule<>(List.of(new ForkSpec<>(0, configOptions.getBftConfigOptions())));
->>>>>>> 43e67e0b
     final ProtocolSchedule protocolSchedule =
         bftProtocolSchedule.createProtocolSchedule(
             configOptions,
