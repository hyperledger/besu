--- conflicted
+++ resolved
@@ -128,7 +128,6 @@
             blockchain,
             createInMemoryWorldStateArchive(),
             setupContextWithBftExtraDataEncoder(initialValidatorList, bftExtraDataEncoder),
-<<<<<<< HEAD
             new TransactionSelectionService() {
               @Override
               public Optional<PluginTransactionSelectorFactory> get() {
@@ -138,11 +137,8 @@
               @Override
               public void registerTransactionSelectorFactory(
                   final PluginTransactionSelectorFactory transactionSelectorFactory) {}
-            });
-=======
-            Optional.empty(),
+            },
             new BadBlockManager());
->>>>>>> 1b335ad7
 
     final TransactionPoolConfiguration poolConf =
         ImmutableTransactionPoolConfiguration.builder().txPoolMaxSize(1).build();
