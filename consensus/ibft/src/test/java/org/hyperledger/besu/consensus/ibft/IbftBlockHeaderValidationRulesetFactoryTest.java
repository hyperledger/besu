--- conflicted
+++ resolved
@@ -49,15 +49,10 @@
 
   private ProtocolContext protocolContext(final Collection<Address> validators) {
     return new ProtocolContext(
-<<<<<<< HEAD
-        null, null, setupContextWithBftExtraDataEncoder(validators, new IbftExtraDataCodec()));
-=======
         null,
         null,
         setupContextWithBftExtraDataEncoder(validators, new IbftExtraDataCodec()),
-        Optional.empty(),
         new BadBlockManager());
->>>>>>> 16d47906
   }
 
   @Test
