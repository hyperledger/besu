--- conflicted
+++ resolved
@@ -173,12 +173,8 @@
             blockchain,
             null,
             setupContextWithValidators(validators),
-<<<<<<< HEAD
-            mock(TransactionSelectionService.class));
-=======
-            Optional.empty(),
+            mock(TransactionSelectionService.class),
             new BadBlockManager());
->>>>>>> 1b335ad7
 
     final ProtocolScheduleBuilder protocolScheduleBuilder =
         new ProtocolScheduleBuilder(
