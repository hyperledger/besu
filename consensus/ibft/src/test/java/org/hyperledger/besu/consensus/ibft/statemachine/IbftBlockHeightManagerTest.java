--- conflicted
+++ resolved
@@ -167,17 +167,9 @@
         .when(messageValidatorFactory.createMessageValidator(any(), any()))
         .thenReturn(messageValidator);
 
-<<<<<<< HEAD
-    protocolContext = new ProtocolContext(blockchain, null, setupContextWithValidators(validators));
-=======
     protocolContext =
         new ProtocolContext(
-            blockchain,
-            null,
-            setupContextWithValidators(validators),
-            Optional.empty(),
-            new BadBlockManager());
->>>>>>> 16d47906
+            blockchain, null, setupContextWithValidators(validators), new BadBlockManager());
 
     final ProtocolScheduleBuilder protocolScheduleBuilder =
         new ProtocolScheduleBuilder(
