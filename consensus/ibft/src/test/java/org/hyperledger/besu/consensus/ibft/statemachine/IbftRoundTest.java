/*
 * Copyright ConsenSys AG.
 *
 * Licensed under the Apache License, Version 2.0 (the "License"); you may not use this file except in compliance with
 * the License. You may obtain a copy of the License at
 *
 * http://www.apache.org/licenses/LICENSE-2.0
 *
 * Unless required by applicable law or agreed to in writing, software distributed under the License is distributed on
 * an "AS IS" BASIS, WITHOUT WARRANTIES OR CONDITIONS OF ANY KIND, either express or implied. See the License for the
 * specific language governing permissions and limitations under the License.
 *
 * SPDX-License-Identifier: Apache-2.0
 */
package org.hyperledger.besu.consensus.ibft.statemachine;

import static java.util.Collections.emptyList;
import static java.util.Optional.empty;
import static org.assertj.core.api.Assertions.assertThat;
import static org.hyperledger.besu.consensus.common.bft.BftContextBuilder.setupContextWithBftExtraDataEncoder;
import static org.mockito.ArgumentMatchers.any;
import static org.mockito.ArgumentMatchers.anyLong;
import static org.mockito.ArgumentMatchers.eq;
import static org.mockito.Mockito.lenient;
import static org.mockito.Mockito.mock;
import static org.mockito.Mockito.never;
import static org.mockito.Mockito.times;
import static org.mockito.Mockito.verify;
import static org.mockito.Mockito.verifyNoInteractions;
import static org.mockito.Mockito.when;

import org.hyperledger.besu.consensus.common.bft.BftBlockHashing;
import org.hyperledger.besu.consensus.common.bft.BftExtraData;
import org.hyperledger.besu.consensus.common.bft.BftExtraDataCodec;
import org.hyperledger.besu.consensus.common.bft.BftProtocolSchedule;
import org.hyperledger.besu.consensus.common.bft.ConsensusRoundIdentifier;
import org.hyperledger.besu.consensus.common.bft.RoundTimer;
import org.hyperledger.besu.consensus.common.bft.blockcreation.BftBlockCreator;
import org.hyperledger.besu.consensus.ibft.IbftExtraDataCodec;
import org.hyperledger.besu.consensus.ibft.network.IbftMessageTransmitter;
import org.hyperledger.besu.consensus.ibft.payload.MessageFactory;
import org.hyperledger.besu.consensus.ibft.payload.RoundChangeCertificate;
import org.hyperledger.besu.consensus.ibft.validation.MessageValidator;
import org.hyperledger.besu.crypto.SECPSignature;
import org.hyperledger.besu.crypto.SignatureAlgorithmFactory;
import org.hyperledger.besu.cryptoservices.NodeKey;
import org.hyperledger.besu.cryptoservices.NodeKeyUtils;
import org.hyperledger.besu.datatypes.Hash;
import org.hyperledger.besu.ethereum.ProtocolContext;
import org.hyperledger.besu.ethereum.blockcreation.BlockCreator.BlockCreationResult;
import org.hyperledger.besu.ethereum.blockcreation.txselection.TransactionSelectionResults;
import org.hyperledger.besu.ethereum.chain.BadBlockManager;
import org.hyperledger.besu.ethereum.chain.MinedBlockObserver;
import org.hyperledger.besu.ethereum.chain.MutableBlockchain;
import org.hyperledger.besu.ethereum.core.Block;
import org.hyperledger.besu.ethereum.core.BlockBody;
import org.hyperledger.besu.ethereum.core.BlockHeader;
import org.hyperledger.besu.ethereum.core.BlockHeaderTestFixture;
import org.hyperledger.besu.ethereum.core.BlockImporter;
import org.hyperledger.besu.ethereum.mainnet.BlockImportResult;
import org.hyperledger.besu.ethereum.mainnet.ProtocolSpec;
import org.hyperledger.besu.ethereum.worldstate.WorldStateArchive;
import org.hyperledger.besu.plugin.services.securitymodule.SecurityModuleException;
import org.hyperledger.besu.util.Subscribers;

import java.math.BigInteger;
import java.util.Collections;
import java.util.Optional;

import org.apache.tuweni.bytes.Bytes;
import org.junit.jupiter.api.BeforeEach;
import org.junit.jupiter.api.Test;
import org.junit.jupiter.api.extension.ExtendWith;
import org.mockito.ArgumentCaptor;
import org.mockito.Captor;
import org.mockito.Mock;
import org.mockito.junit.jupiter.MockitoExtension;

@ExtendWith(MockitoExtension.class)
public class IbftRoundTest {

  private final NodeKey nodeKey = NodeKeyUtils.generate();
  private final ConsensusRoundIdentifier roundIdentifier = new ConsensusRoundIdentifier(1, 0);
  private final MessageFactory messageFactory = new MessageFactory(nodeKey);
  private final Subscribers<MinedBlockObserver> subscribers = Subscribers.create();
  private final BftExtraDataCodec bftExtraDataCodec = new IbftExtraDataCodec();
  private ProtocolContext protocolContext;

  @Mock private BftProtocolSchedule protocolSchedule;
  @Mock private MutableBlockchain blockChain;
  @Mock private WorldStateArchive worldStateArchive;
  @Mock private IbftMessageTransmitter transmitter;
  @Mock private MinedBlockObserver minedBlockObserver;
  @Mock private BftBlockCreator blockCreator;
  @Mock private MessageValidator messageValidator;
  @Mock private RoundTimer roundTimer;
  @Mock private ProtocolSpec protocolSpec;
  @Mock private BlockImporter blockImporter;

  @Captor private ArgumentCaptor<Block> blockCaptor;

  private Block proposedBlock;
  private BftExtraData proposedExtraData;

  private final SECPSignature remoteCommitSeal =
      SignatureAlgorithmFactory.getInstance()
          .createSignature(BigInteger.ONE, BigInteger.ONE, (byte) 1);

  @BeforeEach
  public void setup() {
    protocolContext =
        new ProtocolContext(
            blockChain,
            worldStateArchive,
<<<<<<< HEAD
            setupContextWithBftExtraDataEncoder(emptyList(), new IbftExtraDataCodec()));
=======
            setupContextWithBftExtraDataEncoder(emptyList(), new IbftExtraDataCodec()),
            Optional.empty(),
            new BadBlockManager());
>>>>>>> 16d47906

    lenient().when(messageValidator.validateProposal(any())).thenReturn(true);
    lenient().when(messageValidator.validatePrepare(any())).thenReturn(true);
    lenient().when(messageValidator.validateCommit(any())).thenReturn(true);

    proposedExtraData =
        new BftExtraData(Bytes.wrap(new byte[32]), emptyList(), empty(), 0, emptyList());
    final BlockHeaderTestFixture headerTestFixture = new BlockHeaderTestFixture();
    headerTestFixture.extraData(new IbftExtraDataCodec().encode(proposedExtraData));
    headerTestFixture.number(1);

    final BlockHeader header = headerTestFixture.buildHeader();
    proposedBlock = new Block(header, new BlockBody(emptyList(), emptyList()));

    lenient()
        .when(blockCreator.createBlock(anyLong()))
        .thenReturn(new BlockCreationResult(proposedBlock, new TransactionSelectionResults()));

    lenient().when(protocolSpec.getBlockImporter()).thenReturn(blockImporter);
    lenient().when(protocolSchedule.getByBlockHeader(any())).thenReturn(protocolSpec);

    lenient()
        .when(blockImporter.importBlock(any(), any(), any()))
        .thenReturn(new BlockImportResult(BlockImportResult.BlockImportStatus.IMPORTED));

    subscribers.subscribe(minedBlockObserver);
  }

  @Test
  public void onConstructionRoundTimerIsStarted() {
    final RoundState roundState = new RoundState(roundIdentifier, 3, messageValidator);
    new IbftRound(
        roundState,
        blockCreator,
        protocolContext,
        protocolSchedule,
        subscribers,
        nodeKey,
        messageFactory,
        transmitter,
        roundTimer,
        bftExtraDataCodec);
    verify(roundTimer, times(1)).startTimer(roundIdentifier);
  }

  @Test
  public void onReceptionOfValidProposalSendsAPrepareToNetworkPeers() {
    final RoundState roundState = new RoundState(roundIdentifier, 3, messageValidator);
    final IbftRound round =
        new IbftRound(
            roundState,
            blockCreator,
            protocolContext,
            protocolSchedule,
            subscribers,
            nodeKey,
            messageFactory,
            transmitter,
            roundTimer,
            bftExtraDataCodec);

    round.handleProposalMessage(
        messageFactory.createProposal(roundIdentifier, proposedBlock, Optional.empty()));
    verify(transmitter, times(1)).multicastPrepare(roundIdentifier, proposedBlock.getHash());
    verify(transmitter, never()).multicastCommit(any(), any(), any());
  }

  @Test
  public void sendsAProposalWhenRequested() {
    final RoundState roundState = new RoundState(roundIdentifier, 3, messageValidator);
    final IbftRound round =
        new IbftRound(
            roundState,
            blockCreator,
            protocolContext,
            protocolSchedule,
            subscribers,
            nodeKey,
            messageFactory,
            transmitter,
            roundTimer,
            bftExtraDataCodec);

    round.createAndSendProposalMessage(15);
    verify(transmitter, times(1))
        .multicastProposal(roundIdentifier, proposedBlock, Optional.empty());
    verify(transmitter, never()).multicastPrepare(any(), any());
    verify(transmitter, never()).multicastCommit(any(), any(), any());
  }

  @Test
  public void singleValidatorImportBlocksImmediatelyOnProposalCreation() {
    final RoundState roundState = new RoundState(roundIdentifier, 1, messageValidator);
    final IbftRound round =
        new IbftRound(
            roundState,
            blockCreator,
            protocolContext,
            protocolSchedule,
            subscribers,
            nodeKey,
            messageFactory,
            transmitter,
            roundTimer,
            bftExtraDataCodec);
    round.createAndSendProposalMessage(15);
    verify(transmitter, times(1))
        .multicastProposal(roundIdentifier, proposedBlock, Optional.empty());
    verify(transmitter, never()).multicastPrepare(any(), any());
    verify(transmitter, times(1)).multicastCommit(any(), any(), any());
    verify(blockImporter, times(1)).importBlock(any(), any(), any());
  }

  @Test
  public void twoValidatorNetworkSendsPrepareOnProposalReceptionThenSendsCommitOnCommitReceive() {
    final RoundState roundState = new RoundState(roundIdentifier, 2, messageValidator);
    final IbftRound round =
        new IbftRound(
            roundState,
            blockCreator,
            protocolContext,
            protocolSchedule,
            subscribers,
            nodeKey,
            messageFactory,
            transmitter,
            roundTimer,
            bftExtraDataCodec);

    final Hash commitSealHash =
        new BftBlockHashing(new IbftExtraDataCodec())
            .calculateDataHashForCommittedSeal(proposedBlock.getHeader(), proposedExtraData);
    final SECPSignature localCommitSeal = nodeKey.sign(commitSealHash);

    // Receive Proposal Message
    round.handleProposalMessage(
        messageFactory.createProposal(roundIdentifier, proposedBlock, Optional.empty()));
    verify(transmitter, times(1)).multicastPrepare(roundIdentifier, proposedBlock.getHash());
    verify(transmitter, times(1))
        .multicastCommit(roundIdentifier, proposedBlock.getHash(), localCommitSeal);
    verify(blockImporter, never()).importBlock(any(), any(), any());

    // Receive Commit Message

    round.handleCommitMessage(
        messageFactory.createCommit(roundIdentifier, proposedBlock.getHash(), remoteCommitSeal));

    // Should import block when both commit seals are available.
    final ArgumentCaptor<Block> capturedBlock = ArgumentCaptor.forClass(Block.class);
    verify(blockImporter, times(1)).importBlock(any(), capturedBlock.capture(), any());

    // Ensure imported block contains both commit seals.
    final BftExtraData importedExtraData =
        new IbftExtraDataCodec().decode(capturedBlock.getValue().getHeader());
    assertThat(importedExtraData.getSeals()).containsOnly(remoteCommitSeal, localCommitSeal);
  }

  @Test
  public void localNodeProposesToNetworkOfTwoValidatorsImportsOnReceptionOfCommitFromPeer() {
    final RoundState roundState = new RoundState(roundIdentifier, 2, messageValidator);
    final IbftRound round =
        new IbftRound(
            roundState,
            blockCreator,
            protocolContext,
            protocolSchedule,
            subscribers,
            nodeKey,
            messageFactory,
            transmitter,
            roundTimer,
            bftExtraDataCodec);

    final Hash commitSealHash =
        new BftBlockHashing(new IbftExtraDataCodec())
            .calculateDataHashForCommittedSeal(proposedBlock.getHeader(), proposedExtraData);
    final SECPSignature localCommitSeal = nodeKey.sign(commitSealHash);

    round.createAndSendProposalMessage(15);
    verify(transmitter, never()).multicastCommit(any(), any(), any());
    verify(blockImporter, never()).importBlock(any(), any(), any());

    round.handlePrepareMessage(
        messageFactory.createPrepare(roundIdentifier, proposedBlock.getHash()));

    verify(transmitter, times(1))
        .multicastCommit(roundIdentifier, proposedBlock.getHash(), localCommitSeal);
    verify(blockImporter, never()).importBlock(any(), any(), any());

    round.handleCommitMessage(
        messageFactory.createCommit(roundIdentifier, proposedBlock.getHash(), remoteCommitSeal));
    verify(blockImporter, times(1)).importBlock(any(), any(), any());
  }

  @Test
  public void aProposalWithAnewBlockIsSentUponReceptionOfARoundChangeWithNoCertificate() {
    final RoundState roundState = new RoundState(roundIdentifier, 2, messageValidator);
    final IbftRound round =
        new IbftRound(
            roundState,
            blockCreator,
            protocolContext,
            protocolSchedule,
            subscribers,
            nodeKey,
            messageFactory,
            transmitter,
            roundTimer,
            bftExtraDataCodec);

    final RoundChangeCertificate roundChangeCertificate = new RoundChangeCertificate(emptyList());

    round.startRoundWith(new RoundChangeArtifacts(empty(), emptyList()), 15);
    verify(transmitter, times(1))
        .multicastProposal(eq(roundIdentifier), any(), eq(Optional.of(roundChangeCertificate)));
  }

  @Test
  public void aProposalMessageWithTheSameBlockIsSentUponReceptionOfARoundChangeWithCertificate() {
    final ConsensusRoundIdentifier priorRoundChange = new ConsensusRoundIdentifier(1, 0);
    final RoundState roundState = new RoundState(roundIdentifier, 2, messageValidator);
    final IbftRound round =
        new IbftRound(
            roundState,
            blockCreator,
            protocolContext,
            protocolSchedule,
            subscribers,
            nodeKey,
            messageFactory,
            transmitter,
            roundTimer,
            bftExtraDataCodec);

    final RoundChangeArtifacts roundChangeArtifacts =
        RoundChangeArtifacts.create(
            Collections.singletonList(
                messageFactory.createRoundChange(
                    roundIdentifier,
                    Optional.of(
                        new PreparedRoundArtifacts(
                            messageFactory.createProposal(
                                priorRoundChange, proposedBlock, Optional.empty()),
                            emptyList())))));

    // NOTE: IbftRound assumes the prepare's are valid

    round.startRoundWith(roundChangeArtifacts, 15);
    verify(transmitter, times(1))
        .multicastProposal(
            eq(roundIdentifier),
            blockCaptor.capture(),
            eq(Optional.of(roundChangeArtifacts.getRoundChangeCertificate())));

    final BftExtraData proposedExtraData =
        new IbftExtraDataCodec().decode(blockCaptor.getValue().getHeader());
    assertThat(proposedExtraData.getRound()).isEqualTo(roundIdentifier.getRoundNumber());

    // Inject a single Prepare message, and confirm the roundState has gone to Prepared (which
    // indicates the block has entered the roundState (note: all msgs are deemed valid due to mocks)
    round.handlePrepareMessage(
        messageFactory.createPrepare(roundIdentifier, proposedBlock.getHash()));
    assertThat(roundState.isPrepared()).isTrue();
  }

  @Test
  public void creatingNewBlockFromEmptyPreparedCertificateUpdatesInternalState() {
    final RoundState roundState = new RoundState(roundIdentifier, 2, messageValidator);
    final IbftRound round =
        new IbftRound(
            roundState,
            blockCreator,
            protocolContext,
            protocolSchedule,
            subscribers,
            nodeKey,
            messageFactory,
            transmitter,
            roundTimer,
            bftExtraDataCodec);

    final RoundChangeArtifacts roundChangeArtifacts =
        RoundChangeArtifacts.create(
            Collections.singletonList(messageFactory.createRoundChange(roundIdentifier, empty())));

    round.startRoundWith(roundChangeArtifacts, 15);
    verify(transmitter, times(1))
        .multicastProposal(
            eq(roundIdentifier),
            blockCaptor.capture(),
            eq(Optional.of(roundChangeArtifacts.getRoundChangeCertificate())));

    // Inject a single Prepare message, and confirm the roundState has gone to Prepared (which
    // indicates the block has entered the roundState (note: all msgs are deemed valid due to mocks)
    round.handlePrepareMessage(
        messageFactory.createPrepare(roundIdentifier, proposedBlock.getHash()));
    assertThat(roundState.isPrepared()).isTrue();
  }

  @Test
  public void creatingNewBlockNotifiesBlockMiningObservers() {
    final RoundState roundState = new RoundState(roundIdentifier, 1, messageValidator);
    final IbftRound round =
        new IbftRound(
            roundState,
            blockCreator,
            protocolContext,
            protocolSchedule,
            subscribers,
            nodeKey,
            messageFactory,
            transmitter,
            roundTimer,
            bftExtraDataCodec);
    round.createAndSendProposalMessage(15);
    verify(minedBlockObserver).blockMined(any());
  }

  @Test
  public void blockIsOnlyImportedOnceWhenCommitsAreReceivedBeforeProposal() {
    final ConsensusRoundIdentifier roundIdentifier = new ConsensusRoundIdentifier(1, 0);
    final int QUORUM_SIZE = 2;
    final RoundState roundState = new RoundState(roundIdentifier, QUORUM_SIZE, messageValidator);
    final IbftRound round =
        new IbftRound(
            roundState,
            blockCreator,
            protocolContext,
            protocolSchedule,
            subscribers,
            nodeKey,
            messageFactory,
            transmitter,
            roundTimer,
            bftExtraDataCodec);

    round.handleCommitMessage(
        messageFactory.createCommit(roundIdentifier, proposedBlock.getHash(), remoteCommitSeal));

    round.handleProposalMessage(
        messageFactory.createProposal(roundIdentifier, proposedBlock, Optional.empty()));

    verify(blockImporter, times(1)).importBlock(any(), any(), any());
  }

  @Test
  public void blockIsImportedOnlyOnceIfQuorumCommitsAreReceivedPriorToProposal() {
    final int QUORUM_SIZE = 1;
    final RoundState roundState = new RoundState(roundIdentifier, QUORUM_SIZE, messageValidator);
    final IbftRound round =
        new IbftRound(
            roundState,
            blockCreator,
            protocolContext,
            protocolSchedule,
            subscribers,
            nodeKey,
            messageFactory,
            transmitter,
            roundTimer,
            bftExtraDataCodec);

    round.handleCommitMessage(
        messageFactory.createCommit(roundIdentifier, proposedBlock.getHash(), remoteCommitSeal));

    round.handleProposalMessage(
        messageFactory.createProposal(roundIdentifier, proposedBlock, Optional.empty()));

    verify(blockImporter, times(1)).importBlock(any(), any(), any());
  }

  @Test
  public void exceptionDuringNodeKeySigningDoesNotEscape() {
    final int QUORUM_SIZE = 1;
    final RoundState roundState = new RoundState(roundIdentifier, QUORUM_SIZE, messageValidator);
    final NodeKey throwingNodeKey = mock(NodeKey.class);
    final MessageFactory throwingMessageFactory = new MessageFactory(throwingNodeKey);
    when(throwingNodeKey.sign(any())).thenThrow(new SecurityModuleException("Hsm is Offline"));

    final IbftRound round =
        new IbftRound(
            roundState,
            blockCreator,
            protocolContext,
            protocolSchedule,
            subscribers,
            throwingNodeKey,
            throwingMessageFactory,
            transmitter,
            roundTimer,
            bftExtraDataCodec);

    round.handleProposalMessage(
        messageFactory.createProposal(roundIdentifier, proposedBlock, Optional.empty()));

    // Verify that no prepare message was constructed by the IbftRound
    assertThat(
            roundState
                .constructPreparedRoundArtifacts()
                .get()
                .getPreparedCertificate()
                .getPreparePayloads())
        .isEmpty();

    verifyNoInteractions(transmitter);
  }
}<|MERGE_RESOLUTION|>--- conflicted
+++ resolved
@@ -112,13 +112,8 @@
         new ProtocolContext(
             blockChain,
             worldStateArchive,
-<<<<<<< HEAD
-            setupContextWithBftExtraDataEncoder(emptyList(), new IbftExtraDataCodec()));
-=======
             setupContextWithBftExtraDataEncoder(emptyList(), new IbftExtraDataCodec()),
-            Optional.empty(),
             new BadBlockManager());
->>>>>>> 16d47906
 
     lenient().when(messageValidator.validateProposal(any())).thenReturn(true);
     lenient().when(messageValidator.validatePrepare(any())).thenReturn(true);
