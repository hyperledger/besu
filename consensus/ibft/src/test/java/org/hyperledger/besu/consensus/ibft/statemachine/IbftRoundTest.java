--- conflicted
+++ resolved
@@ -113,10 +113,6 @@
             blockChain,
             worldStateArchive,
             setupContextWithBftExtraDataEncoder(emptyList(), new IbftExtraDataCodec()),
-<<<<<<< HEAD
-            null,
-=======
->>>>>>> 2c1733c8
             new BadBlockManager());
 
     lenient().when(messageValidator.validateProposal(any())).thenReturn(true);
