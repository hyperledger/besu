--- conflicted
+++ resolved
@@ -113,12 +113,8 @@
             blockChain,
             worldStateArchive,
             setupContextWithBftExtraDataEncoder(emptyList(), new IbftExtraDataCodec()),
-<<<<<<< HEAD
-            null);
-=======
-            Optional.empty(),
+            null,
             new BadBlockManager());
->>>>>>> 1b335ad7
 
     lenient().when(messageValidator.validateProposal(any())).thenReturn(true);
     lenient().when(messageValidator.validatePrepare(any())).thenReturn(true);
