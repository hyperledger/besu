/*
 * Copyright Hyperledger Besu Contributors.
 *
 * Licensed under the Apache License, Version 2.0 (the "License"); you may not use this file except in compliance with
 * the License. You may obtain a copy of the License at
 *
 * http://www.apache.org/licenses/LICENSE-2.0
 *
 * Unless required by applicable law or agreed to in writing, software distributed under the License is distributed on
 * an "AS IS" BASIS, WITHOUT WARRANTIES OR CONDITIONS OF ANY KIND, either express or implied. See the License for the
 * specific language governing permissions and limitations under the License.
 *
 * SPDX-License-Identifier: Apache-2.0
 */
package org.hyperledger.besu.consensus.ibft;

import static java.util.Collections.singletonList;
import static org.assertj.core.api.AssertionsForClassTypes.assertThat;
import static org.hyperledger.besu.consensus.common.bft.BftContextBuilder.setupContextWithBftExtraDataEncoder;
import static org.mockito.ArgumentMatchers.any;
import static org.mockito.Mockito.mock;
import static org.mockito.Mockito.when;

import org.hyperledger.besu.config.BftConfigOptions;
import org.hyperledger.besu.config.GenesisConfigOptions;
import org.hyperledger.besu.config.JsonGenesisConfigOptions;
import org.hyperledger.besu.config.JsonQbftConfigOptions;
import org.hyperledger.besu.config.JsonUtil;
import org.hyperledger.besu.consensus.common.ForkSpec;
import org.hyperledger.besu.consensus.common.ForksSchedule;
import org.hyperledger.besu.consensus.common.bft.BftContext;
import org.hyperledger.besu.consensus.common.bft.BftExtraData;
import org.hyperledger.besu.consensus.common.bft.BftExtraDataCodec;
import org.hyperledger.besu.consensus.common.bft.BftProtocolSchedule;
import org.hyperledger.besu.consensus.common.bft.MutableBftConfigOptions;
import org.hyperledger.besu.cryptoservices.NodeKey;
import org.hyperledger.besu.cryptoservices.NodeKeyUtils;
import org.hyperledger.besu.datatypes.Address;
import org.hyperledger.besu.ethereum.ProtocolContext;
import org.hyperledger.besu.ethereum.chain.BadBlockManager;
import org.hyperledger.besu.ethereum.core.BlockHeader;
import org.hyperledger.besu.ethereum.core.MilestoneStreamingProtocolSchedule;
import org.hyperledger.besu.ethereum.core.PrivacyParameters;
import org.hyperledger.besu.ethereum.core.Util;
import org.hyperledger.besu.ethereum.mainnet.HeaderValidationMode;
import org.hyperledger.besu.evm.internal.EvmConfiguration;

import java.math.BigInteger;
import java.util.Collection;
import java.util.List;

import org.junit.jupiter.api.BeforeEach;
import org.junit.jupiter.api.Test;

public class IbftProtocolScheduleTest {
  private final BftExtraDataCodec bftExtraDataCodec = mock(BftExtraDataCodec.class);
  private final BftExtraData bftExtraData = mock(BftExtraData.class);
  private final NodeKey proposerNodeKey = NodeKeyUtils.generate();
  private final Address proposerAddress = Util.publicKeyToAddress(proposerNodeKey.getPublicKey());
  private final List<Address> validators = singletonList(proposerAddress);

  @BeforeEach
  public void setup() {
    when(bftExtraDataCodec.decode(any())).thenReturn(bftExtraData);
    when(bftExtraData.getValidators()).thenReturn(validators);
  }

  @Test
  public void blockModeTransitionsCreatesBlockModeHeaderValidators() {
    final MutableBftConfigOptions arbitraryTransition =
        new MutableBftConfigOptions(JsonQbftConfigOptions.DEFAULT);
    arbitraryTransition.setBlockRewardWei(BigInteger.ONE);

    final BlockHeader parentHeader =
        IbftBlockHeaderUtils.createPresetHeaderBuilder(1, proposerNodeKey, validators, null)
            .buildHeader();
    final BlockHeader blockHeader =
        IbftBlockHeaderUtils.createPresetHeaderBuilder(2, proposerNodeKey, validators, parentHeader)
            .buildHeader();

    final BftProtocolSchedule schedule =
        createProtocolSchedule(
            JsonGenesisConfigOptions.fromJsonObject(JsonUtil.createEmptyObjectNode()),
            List.of(
                new ForkSpec<>(0, JsonQbftConfigOptions.DEFAULT),
                new ForkSpec<>(1, arbitraryTransition),
                new ForkSpec<>(2, JsonQbftConfigOptions.DEFAULT)));
    assertThat(new MilestoneStreamingProtocolSchedule(schedule).streamMilestoneBlocks().count())
        .isEqualTo(3);
    assertThat(validateHeader(schedule, validators, parentHeader, blockHeader, 0)).isTrue();
    assertThat(validateHeader(schedule, validators, parentHeader, blockHeader, 1)).isTrue();
    assertThat(validateHeader(schedule, validators, parentHeader, blockHeader, 2)).isTrue();
  }

  private BftProtocolSchedule createProtocolSchedule(
      final GenesisConfigOptions genesisConfig, final List<ForkSpec<BftConfigOptions>> forks) {
    return IbftProtocolScheduleBuilder.create(
        genesisConfig,
        new ForksSchedule<>(forks),
        PrivacyParameters.DEFAULT,
        false,
        bftExtraDataCodec,
        EvmConfiguration.DEFAULT,
        new BadBlockManager());
  }

  private boolean validateHeader(
      final BftProtocolSchedule schedule,
      final List<Address> validators,
      final BlockHeader parentHeader,
      final BlockHeader blockHeader,
      final int block) {
    return schedule
        .getByBlockNumberOrTimestamp(block, blockHeader.getTimestamp())
        .getBlockHeaderValidator()
        .validateHeader(
            blockHeader, parentHeader, protocolContext(validators), HeaderValidationMode.LIGHT);
  }

  private ProtocolContext protocolContext(final Collection<Address> validators) {
    return new ProtocolContext(
        null,
        null,
        setupContextWithBftExtraDataEncoder(BftContext.class, validators, bftExtraDataCodec),
<<<<<<< HEAD
        null);
=======
        Optional.empty(),
        new BadBlockManager());
>>>>>>> 1b335ad7
  }
}<|MERGE_RESOLUTION|>--- conflicted
+++ resolved
@@ -122,11 +122,7 @@
         null,
         null,
         setupContextWithBftExtraDataEncoder(BftContext.class, validators, bftExtraDataCodec),
-<<<<<<< HEAD
-        null);
-=======
-        Optional.empty(),
+        null,
         new BadBlockManager());
->>>>>>> 1b335ad7
   }
 }