--- conflicted
+++ resolved
@@ -122,10 +122,6 @@
         null,
         null,
         setupContextWithBftExtraDataEncoder(BftContext.class, validators, bftExtraDataCodec),
-<<<<<<< HEAD
-        null,
-=======
->>>>>>> 2c1733c8
         new BadBlockManager());
   }
 }