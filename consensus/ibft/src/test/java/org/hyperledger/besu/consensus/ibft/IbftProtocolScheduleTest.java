/*
 * Copyright Hyperledger Besu Contributors.
 *
 * Licensed under the Apache License, Version 2.0 (the "License"); you may not use this file except in compliance with
 * the License. You may obtain a copy of the License at
 *
 * http://www.apache.org/licenses/LICENSE-2.0
 *
 * Unless required by applicable law or agreed to in writing, software distributed under the License is distributed on
 * an "AS IS" BASIS, WITHOUT WARRANTIES OR CONDITIONS OF ANY KIND, either express or implied. See the License for the
 * specific language governing permissions and limitations under the License.
 *
 * SPDX-License-Identifier: Apache-2.0
 */
package org.hyperledger.besu.consensus.ibft;

import static java.util.Collections.singletonList;
import static org.assertj.core.api.AssertionsForClassTypes.assertThat;
import static org.hyperledger.besu.consensus.common.bft.BftContextBuilder.setupContextWithBftExtraDataEncoder;
import static org.mockito.ArgumentMatchers.any;
import static org.mockito.Mockito.mock;
import static org.mockito.Mockito.when;

import org.hyperledger.besu.config.BftConfigOptions;
import org.hyperledger.besu.config.GenesisConfigOptions;
import org.hyperledger.besu.config.JsonGenesisConfigOptions;
import org.hyperledger.besu.config.JsonQbftConfigOptions;
import org.hyperledger.besu.config.JsonUtil;
import org.hyperledger.besu.consensus.common.ForkSpec;
import org.hyperledger.besu.consensus.common.ForksSchedule;
import org.hyperledger.besu.consensus.common.bft.BftContext;
import org.hyperledger.besu.consensus.common.bft.BftExtraData;
import org.hyperledger.besu.consensus.common.bft.BftExtraDataCodec;
import org.hyperledger.besu.consensus.common.bft.BftProtocolSchedule;
import org.hyperledger.besu.consensus.common.bft.MutableBftConfigOptions;
import org.hyperledger.besu.cryptoservices.NodeKey;
import org.hyperledger.besu.cryptoservices.NodeKeyUtils;
import org.hyperledger.besu.datatypes.Address;
import org.hyperledger.besu.ethereum.ProtocolContext;
import org.hyperledger.besu.ethereum.chain.BadBlockManager;
import org.hyperledger.besu.ethereum.core.BlockHeader;
import org.hyperledger.besu.ethereum.core.MilestoneStreamingProtocolSchedule;
import org.hyperledger.besu.ethereum.core.PrivacyParameters;
import org.hyperledger.besu.ethereum.core.Util;
import org.hyperledger.besu.ethereum.mainnet.HeaderValidationMode;
import org.hyperledger.besu.evm.internal.EvmConfiguration;

import java.math.BigInteger;
import java.util.Collection;
import java.util.List;

import org.junit.jupiter.api.BeforeEach;
import org.junit.jupiter.api.Test;

public class IbftProtocolScheduleTest {
  private final BftExtraDataCodec bftExtraDataCodec = mock(BftExtraDataCodec.class);
  private final BftExtraData bftExtraData = mock(BftExtraData.class);
  private final NodeKey proposerNodeKey = NodeKeyUtils.generate();
  private final Address proposerAddress = Util.publicKeyToAddress(proposerNodeKey.getPublicKey());
  private final List<Address> validators = singletonList(proposerAddress);

  @BeforeEach
  public void setup() {
    when(bftExtraDataCodec.decode(any())).thenReturn(bftExtraData);
    when(bftExtraData.getValidators()).thenReturn(validators);
  }

  @Test
  public void blockModeTransitionsCreatesBlockModeHeaderValidators() {
    final MutableBftConfigOptions arbitraryTransition =
        new MutableBftConfigOptions(JsonQbftConfigOptions.DEFAULT);
    arbitraryTransition.setBlockRewardWei(BigInteger.ONE);

    final BlockHeader parentHeader =
        IbftBlockHeaderUtils.createPresetHeaderBuilder(1, proposerNodeKey, validators, null)
            .buildHeader();
    final BlockHeader blockHeader =
        IbftBlockHeaderUtils.createPresetHeaderBuilder(2, proposerNodeKey, validators, parentHeader)
            .buildHeader();

    final BftProtocolSchedule schedule =
        createProtocolSchedule(
            JsonGenesisConfigOptions.fromJsonObject(JsonUtil.createEmptyObjectNode()),
            List.of(
                new ForkSpec<>(0, JsonQbftConfigOptions.DEFAULT),
                new ForkSpec<>(1, arbitraryTransition),
                new ForkSpec<>(2, JsonQbftConfigOptions.DEFAULT)));
    assertThat(new MilestoneStreamingProtocolSchedule(schedule).streamMilestoneBlocks().count())
        .isEqualTo(3);
    assertThat(validateHeader(schedule, validators, parentHeader, blockHeader, 0)).isTrue();
    assertThat(validateHeader(schedule, validators, parentHeader, blockHeader, 1)).isTrue();
    assertThat(validateHeader(schedule, validators, parentHeader, blockHeader, 2)).isTrue();
  }

  private BftProtocolSchedule createProtocolSchedule(
      final GenesisConfigOptions genesisConfig, final List<ForkSpec<BftConfigOptions>> forks) {
    return IbftProtocolScheduleBuilder.create(
        genesisConfig,
        new ForksSchedule<>(forks),
        PrivacyParameters.DEFAULT,
        false,
        bftExtraDataCodec,
        EvmConfiguration.DEFAULT,
        new BadBlockManager());
  }

  private boolean validateHeader(
      final BftProtocolSchedule schedule,
      final List<Address> validators,
      final BlockHeader parentHeader,
      final BlockHeader blockHeader,
      final int block) {
    return schedule
        .getByBlockNumberOrTimestamp(block, blockHeader.getTimestamp())
        .getBlockHeaderValidator()
        .validateHeader(
            blockHeader, parentHeader, protocolContext(validators), HeaderValidationMode.LIGHT);
  }

  private ProtocolContext protocolContext(final Collection<Address> validators) {
    return new ProtocolContext(
        null,
        null,
<<<<<<< HEAD
        setupContextWithBftExtraDataEncoder(BftContext.class, validators, bftExtraDataCodec));
=======
        setupContextWithBftExtraDataEncoder(BftContext.class, validators, bftExtraDataCodec),
        Optional.empty(),
        new BadBlockManager());
>>>>>>> 16d47906
  }
}<|MERGE_RESOLUTION|>--- conflicted
+++ resolved
@@ -121,12 +121,7 @@
     return new ProtocolContext(
         null,
         null,
-<<<<<<< HEAD
-        setupContextWithBftExtraDataEncoder(BftContext.class, validators, bftExtraDataCodec));
-=======
         setupContextWithBftExtraDataEncoder(BftContext.class, validators, bftExtraDataCodec),
-        Optional.empty(),
         new BadBlockManager());
->>>>>>> 16d47906
   }
 }