/*
 * Copyright ConsenSys AG.
 *
 * Licensed under the Apache License, Version 2.0 (the "License"); you may not use this file except in compliance with
 * the License. You may obtain a copy of the License at
 *
 * http://www.apache.org/licenses/LICENSE-2.0
 *
 * Unless required by applicable law or agreed to in writing, software distributed under the License is distributed on
 * an "AS IS" BASIS, WITHOUT WARRANTIES OR CONDITIONS OF ANY KIND, either express or implied. See the License for the
 * specific language governing permissions and limitations under the License.
 *
 * SPDX-License-Identifier: Apache-2.0
 */
package org.hyperledger.besu.consensus.ibftlegacy;

import static org.hyperledger.besu.consensus.ibftlegacy.IbftBlockHeaderValidationRulesetFactory.ibftBlockHeaderValidator;

import org.hyperledger.besu.config.GenesisConfigOptions;
import org.hyperledger.besu.config.IbftLegacyConfigOptions;
import org.hyperledger.besu.ethereum.core.PrivacyParameters;
import org.hyperledger.besu.ethereum.core.Wei;
import org.hyperledger.besu.ethereum.mainnet.MainnetBlockBodyValidator;
import org.hyperledger.besu.ethereum.mainnet.MainnetBlockImporter;
import org.hyperledger.besu.ethereum.mainnet.MainnetProtocolSpecs;
import org.hyperledger.besu.ethereum.mainnet.ProtocolSchedule;
import org.hyperledger.besu.ethereum.mainnet.ProtocolScheduleBuilder;
import org.hyperledger.besu.ethereum.mainnet.ProtocolSpecAdapters;
import org.hyperledger.besu.ethereum.mainnet.ProtocolSpecBuilder;

import java.math.BigInteger;

/** Defines the protocol behaviours for a blockchain using IBFT. */
public class IbftProtocolSchedule {

  private static final BigInteger DEFAULT_CHAIN_ID = BigInteger.ONE;

  public static ProtocolSchedule create(
      final GenesisConfigOptions config,
      final PrivacyParameters privacyParameters,
      final boolean isRevertReasonEnabled) {
    final IbftLegacyConfigOptions ibftConfig = config.getIbftLegacyConfigOptions();
    final long blockPeriod = ibftConfig.getBlockPeriodSeconds();

    return new ProtocolScheduleBuilder(
            config,
            DEFAULT_CHAIN_ID,
<<<<<<< HEAD
            ProtocolSpecAdapters.createFrom(
                0, builder -> applyIbftChanges(blockPeriod, builder, config.isQuorum())),
=======
            builder ->
                applyIbftChanges(
                    blockPeriod, builder, config.isQuorum(), ibftConfig.getCeil2Nby3Block()),
>>>>>>> 8315ba6d
            privacyParameters,
            isRevertReasonEnabled,
            config.isQuorum())
        .createProtocolSchedule();
  }

  public static ProtocolSchedule create(
      final GenesisConfigOptions config, final boolean isRevertReasonEnabled) {
    return create(config, PrivacyParameters.DEFAULT, isRevertReasonEnabled);
  }

  private static ProtocolSpecBuilder applyIbftChanges(
      final long secondsBetweenBlocks,
      final ProtocolSpecBuilder builder,
      final boolean goQuorumMode,
      final long ceil2nBy3Block) {
    return builder
        .blockHeaderValidatorBuilder(ibftBlockHeaderValidator(secondsBetweenBlocks, ceil2nBy3Block))
        .ommerHeaderValidatorBuilder(ibftBlockHeaderValidator(secondsBetweenBlocks, ceil2nBy3Block))
        .blockBodyValidatorBuilder(MainnetBlockBodyValidator::new)
        .blockValidatorBuilder(MainnetProtocolSpecs.blockValidatorBuilder(goQuorumMode))
        .blockImporterBuilder(MainnetBlockImporter::new)
        .difficultyCalculator((time, parent, protocolContext) -> BigInteger.ONE)
        .blockReward(Wei.ZERO)
        .skipZeroBlockRewards(true)
        .blockHeaderFunctions(new LegacyIbftBlockHeaderFunctions());
  }
}<|MERGE_RESOLUTION|>--- conflicted
+++ resolved
@@ -39,20 +39,14 @@
       final GenesisConfigOptions config,
       final PrivacyParameters privacyParameters,
       final boolean isRevertReasonEnabled) {
-    final IbftLegacyConfigOptions ibftConfig = config.getIbftLegacyConfigOptions();
+    final BftConfigOptions ibftConfig = config.getIbftLegacyConfigOptions();
     final long blockPeriod = ibftConfig.getBlockPeriodSeconds();
 
     return new ProtocolScheduleBuilder(
             config,
             DEFAULT_CHAIN_ID,
-<<<<<<< HEAD
             ProtocolSpecAdapters.createFrom(
-                0, builder -> applyIbftChanges(blockPeriod, builder, config.isQuorum())),
-=======
-            builder ->
-                applyIbftChanges(
-                    blockPeriod, builder, config.isQuorum(), ibftConfig.getCeil2Nby3Block()),
->>>>>>> 8315ba6d
+                0, builder -> applyIbftChanges(blockPeriod, builder, config.isQuorum(), ibftConfig.getCeil2Nby3Block())),
             privacyParameters,
             isRevertReasonEnabled,
             config.isQuorum())
