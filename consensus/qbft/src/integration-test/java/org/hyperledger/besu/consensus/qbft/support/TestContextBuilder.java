--- conflicted
+++ resolved
@@ -446,10 +446,6 @@
             blockChain,
             worldStateArchive,
             new QbftContext(validatorProvider, epochManager, blockInterface, Optional.empty()),
-<<<<<<< HEAD
-            null,
-=======
->>>>>>> 2c1733c8
             new BadBlockManager());
 
     final TransactionPoolConfiguration poolConf =
