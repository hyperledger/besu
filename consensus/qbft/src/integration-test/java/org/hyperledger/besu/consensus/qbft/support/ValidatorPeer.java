--- conflicted
+++ resolved
@@ -30,11 +30,7 @@
 import org.hyperledger.besu.consensus.qbft.payload.MessageFactory;
 import org.hyperledger.besu.consensus.qbft.payload.PreparePayload;
 import org.hyperledger.besu.consensus.qbft.payload.RoundChangePayload;
-<<<<<<< HEAD
-import org.hyperledger.besu.consensus.qbft.statemachine.PreparedRoundArtifacts;
-=======
 import org.hyperledger.besu.consensus.qbft.statemachine.PreparedCertificate;
->>>>>>> 70b37c78
 import org.hyperledger.besu.crypto.SECP256K1.Signature;
 import org.hyperledger.besu.ethereum.core.Block;
 import org.hyperledger.besu.ethereum.core.Hash;
@@ -82,21 +78,12 @@
 
   public Proposal injectProposalForFutureRound(
       final ConsensusRoundIdentifier rId,
-<<<<<<< HEAD
-      final Block blockToPropose,
-      final List<SignedData<RoundChangePayload>> roundChangePayloads,
-      final List<SignedData<PreparePayload>> prepares) {
-
-    final Proposal payload =
-        messageFactory.createProposal(rId, blockToPropose, roundChangePayloads, prepares);
-=======
       final List<SignedData<RoundChangePayload>> roundChanges,
       final List<SignedData<PreparePayload>> prepares,
       final Block blockToPropose) {
 
     final Proposal payload =
         messageFactory.createProposal(rId, blockToPropose, roundChanges, prepares);
->>>>>>> 70b37c78
     injectMessage(ProposalMessageData.create(payload));
     return payload;
   }
