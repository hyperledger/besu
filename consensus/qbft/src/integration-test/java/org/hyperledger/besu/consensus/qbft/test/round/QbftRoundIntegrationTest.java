/*
 * Copyright ConsenSys AG.
 *
 * Licensed under the Apache License, Version 2.0 (the "License"); you may not use this file except in compliance with
 * the License. You may obtain a copy of the License at
 *
 * http://www.apache.org/licenses/LICENSE-2.0
 *
 * Unless required by applicable law or agreed to in writing, software distributed under the License is distributed on
 * an "AS IS" BASIS, WITHOUT WARRANTIES OR CONDITIONS OF ANY KIND, either express or implied. See the License for the
 * specific language governing permissions and limitations under the License.
 *
 * SPDX-License-Identifier: Apache-2.0
 */
package org.hyperledger.besu.consensus.qbft.test.round;

import static java.util.Collections.emptyList;
import static java.util.Optional.empty;
import static org.assertj.core.api.Assertions.assertThat;
import static org.hyperledger.besu.consensus.common.bft.BftContextBuilder.setupContextWithBftExtraDataEncoder;
import static org.mockito.ArgumentMatchers.any;
import static org.mockito.Mockito.verify;
import static org.mockito.Mockito.verifyNoInteractions;
import static org.mockito.Mockito.when;

import org.hyperledger.besu.consensus.common.bft.BftExtraData;
import org.hyperledger.besu.consensus.common.bft.BftExtraDataCodec;
import org.hyperledger.besu.consensus.common.bft.BftProtocolSchedule;
import org.hyperledger.besu.consensus.common.bft.ConsensusRoundIdentifier;
import org.hyperledger.besu.consensus.common.bft.RoundTimer;
import org.hyperledger.besu.consensus.common.bft.blockcreation.BftBlockCreator;
import org.hyperledger.besu.consensus.common.bft.inttest.StubValidatorMulticaster;
import org.hyperledger.besu.consensus.qbft.QbftContext;
import org.hyperledger.besu.consensus.qbft.QbftExtraDataCodec;
import org.hyperledger.besu.consensus.qbft.network.QbftMessageTransmitter;
import org.hyperledger.besu.consensus.qbft.payload.MessageFactory;
import org.hyperledger.besu.consensus.qbft.statemachine.QbftRound;
import org.hyperledger.besu.consensus.qbft.statemachine.RoundState;
import org.hyperledger.besu.consensus.qbft.validation.MessageValidator;
import org.hyperledger.besu.crypto.SECPSignature;
import org.hyperledger.besu.crypto.SignatureAlgorithmFactory;
import org.hyperledger.besu.cryptoservices.NodeKey;
import org.hyperledger.besu.cryptoservices.NodeKeyUtils;
import org.hyperledger.besu.datatypes.Hash;
import org.hyperledger.besu.ethereum.ProtocolContext;
import org.hyperledger.besu.ethereum.chain.BadBlockManager;
import org.hyperledger.besu.ethereum.chain.MinedBlockObserver;
import org.hyperledger.besu.ethereum.chain.MutableBlockchain;
import org.hyperledger.besu.ethereum.core.Block;
import org.hyperledger.besu.ethereum.core.BlockBody;
import org.hyperledger.besu.ethereum.core.BlockHeader;
import org.hyperledger.besu.ethereum.core.BlockHeaderTestFixture;
import org.hyperledger.besu.ethereum.core.BlockImporter;
import org.hyperledger.besu.ethereum.mainnet.BlockImportResult;
import org.hyperledger.besu.ethereum.mainnet.ProtocolSpec;
import org.hyperledger.besu.ethereum.worldstate.WorldStateArchive;
import org.hyperledger.besu.plugin.services.securitymodule.SecurityModuleException;
import org.hyperledger.besu.util.Subscribers;

import java.math.BigInteger;

import org.apache.tuweni.bytes.Bytes;
import org.junit.jupiter.api.BeforeEach;
import org.junit.jupiter.api.Test;
import org.junit.jupiter.api.extension.ExtendWith;
import org.mockito.Mock;
import org.mockito.junit.jupiter.MockitoExtension;
import org.mockito.junit.jupiter.MockitoSettings;
import org.mockito.quality.Strictness;

@ExtendWith(MockitoExtension.class)
@MockitoSettings(strictness = Strictness.LENIENT)
public class QbftRoundIntegrationTest {

  private final MessageFactory peerMessageFactory = new MessageFactory(NodeKeyUtils.generate());
  private final MessageFactory peerMessageFactory2 = new MessageFactory(NodeKeyUtils.generate());
  private final ConsensusRoundIdentifier roundIdentifier = new ConsensusRoundIdentifier(1, 0);
  private final Subscribers<MinedBlockObserver> subscribers = Subscribers.create();
  private final BftExtraDataCodec bftExtraDataCodec = new QbftExtraDataCodec();
  private ProtocolContext protocolContext;

  @Mock private BftProtocolSchedule protocolSchedule;
  @Mock private ProtocolSpec protocolSpec;
  @Mock private MutableBlockchain blockChain;
  @Mock private WorldStateArchive worldStateArchive;
  @Mock private BlockImporter blockImporter;

  @Mock private BftBlockCreator blockCreator;
  @Mock private MessageValidator messageValidator;
  @Mock private RoundTimer roundTimer;
  @Mock private NodeKey nodeKey;
  private MessageFactory throwingMessageFactory;
  private QbftMessageTransmitter transmitter;
  @Mock private StubValidatorMulticaster multicaster;

  private Block proposedBlock;

  private final SECPSignature remoteCommitSeal =
      SignatureAlgorithmFactory.getInstance()
          .createSignature(BigInteger.ONE, BigInteger.ONE, (byte) 1);

  @BeforeEach
  public void setup() {
    when(messageValidator.validateProposal(any())).thenReturn(true);
    when(messageValidator.validatePrepare(any())).thenReturn(true);
    when(messageValidator.validateCommit(any())).thenReturn(true);

    when(nodeKey.sign(any())).thenThrow(new SecurityModuleException("Hsm Is Down"));

    final QbftExtraDataCodec qbftExtraDataEncoder = new QbftExtraDataCodec();
    throwingMessageFactory = new MessageFactory(nodeKey);
    transmitter = new QbftMessageTransmitter(throwingMessageFactory, multicaster);

    final BftExtraData proposedExtraData =
        new BftExtraData(Bytes.wrap(new byte[32]), emptyList(), empty(), 0, emptyList());
    final BlockHeaderTestFixture headerTestFixture = new BlockHeaderTestFixture();
    headerTestFixture.extraData(qbftExtraDataEncoder.encode(proposedExtraData));
    headerTestFixture.number(1);
    final BlockHeader header = headerTestFixture.buildHeader();
    proposedBlock = new Block(header, new BlockBody(emptyList(), emptyList()));

    when(protocolSchedule.getByBlockHeader(any())).thenReturn(protocolSpec);
    when(protocolSpec.getBlockImporter()).thenReturn(blockImporter);

    when(blockImporter.importBlock(any(), any(), any())).thenReturn(new BlockImportResult(true));

    protocolContext =
        new ProtocolContext(
            blockChain,
            worldStateArchive,
            setupContextWithBftExtraDataEncoder(
                QbftContext.class, emptyList(), qbftExtraDataEncoder),
<<<<<<< HEAD
            null);
=======
            Optional.empty(),
            new BadBlockManager());
>>>>>>> 1b335ad7
  }

  @Test
  public void signingFailsOnReceiptOfProposalUpdatesRoundButTransmitsNothing() {
    final int QUORUM_SIZE = 1;
    final RoundState roundState = new RoundState(roundIdentifier, QUORUM_SIZE, messageValidator);
    final QbftRound round =
        new QbftRound(
            roundState,
            blockCreator,
            protocolContext,
            protocolSchedule,
            subscribers,
            nodeKey,
            throwingMessageFactory,
            transmitter,
            roundTimer,
            bftExtraDataCodec);

    round.handleProposalMessage(
        peerMessageFactory.createProposal(
            roundIdentifier, proposedBlock, emptyList(), emptyList()));

    assertThat(roundState.getProposedBlock()).isNotEmpty();
    assertThat(roundState.isPrepared()).isFalse();
    assertThat(roundState.isCommitted()).isFalse();

    verifyNoInteractions(multicaster);
  }

  @Test
  public void failuresToSignStillAllowBlockToBeImported() {
    final int QUORUM_SIZE = 2;
    final RoundState roundState = new RoundState(roundIdentifier, QUORUM_SIZE, messageValidator);
    final QbftRound round =
        new QbftRound(
            roundState,
            blockCreator,
            protocolContext,
            protocolSchedule,
            subscribers,
            nodeKey,
            throwingMessageFactory,
            transmitter,
            roundTimer,
            bftExtraDataCodec);

    // inject a block first, then a prepare on it.
    round.handleProposalMessage(
        peerMessageFactory.createProposal(
            roundIdentifier, proposedBlock, emptyList(), emptyList()));

    assertThat(roundState.getProposedBlock()).isNotEmpty();
    assertThat(roundState.isPrepared()).isFalse();
    assertThat(roundState.isCommitted()).isFalse();

    round.handlePrepareMessage(peerMessageFactory.createPrepare(roundIdentifier, Hash.EMPTY));

    assertThat(roundState.getProposedBlock()).isNotEmpty();
    assertThat(roundState.isPrepared()).isFalse();
    assertThat(roundState.isCommitted()).isFalse();
    verifyNoInteractions(multicaster);

    round.handleCommitMessage(
        peerMessageFactory.createCommit(roundIdentifier, Hash.EMPTY, remoteCommitSeal));
    assertThat(roundState.isCommitted()).isFalse();
    verifyNoInteractions(multicaster);

    round.handleCommitMessage(
        peerMessageFactory2.createCommit(roundIdentifier, Hash.EMPTY, remoteCommitSeal));
    assertThat(roundState.isCommitted()).isTrue();
    verifyNoInteractions(multicaster);

    verify(blockImporter).importBlock(any(), any(), any());
  }
}<|MERGE_RESOLUTION|>--- conflicted
+++ resolved
@@ -130,12 +130,8 @@
             worldStateArchive,
             setupContextWithBftExtraDataEncoder(
                 QbftContext.class, emptyList(), qbftExtraDataEncoder),
-<<<<<<< HEAD
-            null);
-=======
-            Optional.empty(),
+            null,
             new BadBlockManager());
->>>>>>> 1b335ad7
   }
 
   @Test
