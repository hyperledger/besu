/*
 * Copyright ConsenSys AG.
 *
 * Licensed under the Apache License, Version 2.0 (the "License"); you may not use this file except in compliance with
 * the License. You may obtain a copy of the License at
 *
 * http://www.apache.org/licenses/LICENSE-2.0
 *
 * Unless required by applicable law or agreed to in writing, software distributed under the License is distributed on
 * an "AS IS" BASIS, WITHOUT WARRANTIES OR CONDITIONS OF ANY KIND, either express or implied. See the License for the
 * specific language governing permissions and limitations under the License.
 *
 * SPDX-License-Identifier: Apache-2.0
 */
package org.hyperledger.besu.consensus.qbft.test.round;

import static java.util.Collections.emptyList;
import static java.util.Optional.empty;
import static org.assertj.core.api.Assertions.assertThat;
import static org.hyperledger.besu.consensus.common.bft.BftContextBuilder.setupContextWithBftExtraDataEncoder;
import static org.mockito.ArgumentMatchers.any;
import static org.mockito.Mockito.verify;
import static org.mockito.Mockito.verifyNoInteractions;
import static org.mockito.Mockito.when;

import org.hyperledger.besu.consensus.common.bft.BftExtraData;
import org.hyperledger.besu.consensus.common.bft.BftExtraDataCodec;
import org.hyperledger.besu.consensus.common.bft.BftProtocolSchedule;
import org.hyperledger.besu.consensus.common.bft.ConsensusRoundIdentifier;
import org.hyperledger.besu.consensus.common.bft.RoundTimer;
import org.hyperledger.besu.consensus.common.bft.blockcreation.BftBlockCreator;
import org.hyperledger.besu.consensus.common.bft.inttest.StubValidatorMulticaster;
import org.hyperledger.besu.consensus.qbft.QbftContext;
import org.hyperledger.besu.consensus.qbft.QbftExtraDataCodec;
import org.hyperledger.besu.consensus.qbft.network.QbftMessageTransmitter;
import org.hyperledger.besu.consensus.qbft.payload.MessageFactory;
import org.hyperledger.besu.consensus.qbft.statemachine.QbftRound;
import org.hyperledger.besu.consensus.qbft.statemachine.RoundState;
import org.hyperledger.besu.consensus.qbft.validation.MessageValidator;
import org.hyperledger.besu.crypto.SECPSignature;
import org.hyperledger.besu.crypto.SignatureAlgorithmFactory;
import org.hyperledger.besu.cryptoservices.NodeKey;
import org.hyperledger.besu.cryptoservices.NodeKeyUtils;
import org.hyperledger.besu.datatypes.Hash;
import org.hyperledger.besu.ethereum.ProtocolContext;
import org.hyperledger.besu.ethereum.chain.BadBlockManager;
import org.hyperledger.besu.ethereum.chain.MinedBlockObserver;
import org.hyperledger.besu.ethereum.chain.MutableBlockchain;
import org.hyperledger.besu.ethereum.core.Block;
import org.hyperledger.besu.ethereum.core.BlockBody;
import org.hyperledger.besu.ethereum.core.BlockHeader;
import org.hyperledger.besu.ethereum.core.BlockHeaderTestFixture;
import org.hyperledger.besu.ethereum.core.BlockImporter;
import org.hyperledger.besu.ethereum.mainnet.BlockImportResult;
import org.hyperledger.besu.ethereum.mainnet.ProtocolSpec;
import org.hyperledger.besu.ethereum.worldstate.WorldStateArchive;
import org.hyperledger.besu.plugin.services.securitymodule.SecurityModuleException;
import org.hyperledger.besu.util.Subscribers;

import java.math.BigInteger;

import org.apache.tuweni.bytes.Bytes;
import org.junit.jupiter.api.BeforeEach;
import org.junit.jupiter.api.Test;
import org.junit.jupiter.api.extension.ExtendWith;
import org.mockito.Mock;
import org.mockito.junit.jupiter.MockitoExtension;
import org.mockito.junit.jupiter.MockitoSettings;
import org.mockito.quality.Strictness;

@ExtendWith(MockitoExtension.class)
@MockitoSettings(strictness = Strictness.LENIENT)
public class QbftRoundIntegrationTest {

  private final MessageFactory peerMessageFactory = new MessageFactory(NodeKeyUtils.generate());
  private final MessageFactory peerMessageFactory2 = new MessageFactory(NodeKeyUtils.generate());
  private final ConsensusRoundIdentifier roundIdentifier = new ConsensusRoundIdentifier(1, 0);
  private final Subscribers<MinedBlockObserver> subscribers = Subscribers.create();
  private final BftExtraDataCodec bftExtraDataCodec = new QbftExtraDataCodec();
  private ProtocolContext protocolContext;

  @Mock private BftProtocolSchedule protocolSchedule;
  @Mock private ProtocolSpec protocolSpec;
  @Mock private MutableBlockchain blockChain;
  @Mock private WorldStateArchive worldStateArchive;
  @Mock private BlockImporter blockImporter;

  @Mock private BftBlockCreator blockCreator;
  @Mock private MessageValidator messageValidator;
  @Mock private RoundTimer roundTimer;
  @Mock private NodeKey nodeKey;
  private MessageFactory throwingMessageFactory;
  private QbftMessageTransmitter transmitter;
  @Mock private StubValidatorMulticaster multicaster;

  private Block proposedBlock;

  private final SECPSignature remoteCommitSeal =
      SignatureAlgorithmFactory.getInstance()
          .createSignature(BigInteger.ONE, BigInteger.ONE, (byte) 1);

  @BeforeEach
  public void setup() {
    when(messageValidator.validateProposal(any())).thenReturn(true);
    when(messageValidator.validatePrepare(any())).thenReturn(true);
    when(messageValidator.validateCommit(any())).thenReturn(true);

    when(nodeKey.sign(any())).thenThrow(new SecurityModuleException("Hsm Is Down"));

    final QbftExtraDataCodec qbftExtraDataEncoder = new QbftExtraDataCodec();
    throwingMessageFactory = new MessageFactory(nodeKey);
    transmitter = new QbftMessageTransmitter(throwingMessageFactory, multicaster);

    final BftExtraData proposedExtraData =
        new BftExtraData(Bytes.wrap(new byte[32]), emptyList(), empty(), 0, emptyList());
    final BlockHeaderTestFixture headerTestFixture = new BlockHeaderTestFixture();
    headerTestFixture.extraData(qbftExtraDataEncoder.encode(proposedExtraData));
    headerTestFixture.number(1);
    final BlockHeader header = headerTestFixture.buildHeader();
    proposedBlock = new Block(header, new BlockBody(emptyList(), emptyList()));

    when(protocolSchedule.getByBlockHeader(any())).thenReturn(protocolSpec);
    when(protocolSpec.getBlockImporter()).thenReturn(blockImporter);

    when(blockImporter.importBlock(any(), any(), any())).thenReturn(new BlockImportResult(true));

    protocolContext =
        new ProtocolContext(
            blockChain,
            worldStateArchive,
            setupContextWithBftExtraDataEncoder(
<<<<<<< HEAD
                QbftContext.class, emptyList(), qbftExtraDataEncoder));
=======
                QbftContext.class, emptyList(), qbftExtraDataEncoder),
            Optional.empty(),
            new BadBlockManager());
>>>>>>> 16d47906
  }

  @Test
  public void signingFailsOnReceiptOfProposalUpdatesRoundButTransmitsNothing() {
    final int QUORUM_SIZE = 1;
    final RoundState roundState = new RoundState(roundIdentifier, QUORUM_SIZE, messageValidator);
    final QbftRound round =
        new QbftRound(
            roundState,
            blockCreator,
            protocolContext,
            protocolSchedule,
            subscribers,
            nodeKey,
            throwingMessageFactory,
            transmitter,
            roundTimer,
            bftExtraDataCodec);

    round.handleProposalMessage(
        peerMessageFactory.createProposal(
            roundIdentifier, proposedBlock, emptyList(), emptyList()));

    assertThat(roundState.getProposedBlock()).isNotEmpty();
    assertThat(roundState.isPrepared()).isFalse();
    assertThat(roundState.isCommitted()).isFalse();

    verifyNoInteractions(multicaster);
  }

  @Test
  public void failuresToSignStillAllowBlockToBeImported() {
    final int QUORUM_SIZE = 2;
    final RoundState roundState = new RoundState(roundIdentifier, QUORUM_SIZE, messageValidator);
    final QbftRound round =
        new QbftRound(
            roundState,
            blockCreator,
            protocolContext,
            protocolSchedule,
            subscribers,
            nodeKey,
            throwingMessageFactory,
            transmitter,
            roundTimer,
            bftExtraDataCodec);

    // inject a block first, then a prepare on it.
    round.handleProposalMessage(
        peerMessageFactory.createProposal(
            roundIdentifier, proposedBlock, emptyList(), emptyList()));

    assertThat(roundState.getProposedBlock()).isNotEmpty();
    assertThat(roundState.isPrepared()).isFalse();
    assertThat(roundState.isCommitted()).isFalse();

    round.handlePrepareMessage(peerMessageFactory.createPrepare(roundIdentifier, Hash.EMPTY));

    assertThat(roundState.getProposedBlock()).isNotEmpty();
    assertThat(roundState.isPrepared()).isFalse();
    assertThat(roundState.isCommitted()).isFalse();
    verifyNoInteractions(multicaster);

    round.handleCommitMessage(
        peerMessageFactory.createCommit(roundIdentifier, Hash.EMPTY, remoteCommitSeal));
    assertThat(roundState.isCommitted()).isFalse();
    verifyNoInteractions(multicaster);

    round.handleCommitMessage(
        peerMessageFactory2.createCommit(roundIdentifier, Hash.EMPTY, remoteCommitSeal));
    assertThat(roundState.isCommitted()).isTrue();
    verifyNoInteractions(multicaster);

    verify(blockImporter).importBlock(any(), any(), any());
  }
}<|MERGE_RESOLUTION|>--- conflicted
+++ resolved
@@ -129,13 +129,8 @@
             blockChain,
             worldStateArchive,
             setupContextWithBftExtraDataEncoder(
-<<<<<<< HEAD
-                QbftContext.class, emptyList(), qbftExtraDataEncoder));
-=======
                 QbftContext.class, emptyList(), qbftExtraDataEncoder),
-            Optional.empty(),
             new BadBlockManager());
->>>>>>> 16d47906
   }
 
   @Test
