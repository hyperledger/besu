/*
 * Copyright 2020 ConsenSys AG.
 *
 * Licensed under the Apache License, Version 2.0 (the "License"); you may not use this file except in compliance with
 * the License. You may obtain a copy of the License at
 *
 * http://www.apache.org/licenses/LICENSE-2.0
 *
 * Unless required by applicable law or agreed to in writing, software distributed under the License is distributed on
 * an "AS IS" BASIS, WITHOUT WARRANTIES OR CONDITIONS OF ANY KIND, either express or implied. See the License for the
 * specific language governing permissions and limitations under the License.
 *
 * SPDX-License-Identifier: Apache-2.0
 */
package org.hyperledger.besu.consensus.qbft.validation;

import org.hyperledger.besu.consensus.common.bft.BftBlockInterface;
import org.hyperledger.besu.consensus.common.bft.BftContext;
import org.hyperledger.besu.consensus.common.bft.BftExtraDataCodec;
import org.hyperledger.besu.consensus.common.bft.BftHelpers;
import org.hyperledger.besu.consensus.common.bft.BftProtocolSchedule;
import org.hyperledger.besu.consensus.common.bft.ConsensusRoundIdentifier;
import org.hyperledger.besu.consensus.common.bft.blockcreation.ProposerSelector;
import org.hyperledger.besu.consensus.qbft.validation.MessageValidator.SubsequentMessageValidator;
import org.hyperledger.besu.datatypes.Address;
import org.hyperledger.besu.ethereum.ProtocolContext;
import org.hyperledger.besu.ethereum.core.BlockHeader;

import java.util.Collection;

/** The Message validator factory. */
public class MessageValidatorFactory {

  private final ProposerSelector proposerSelector;
  private final BftProtocolSchedule protocolSchedule;
  private final ProtocolContext protocolContext;
  private final BftExtraDataCodec bftExtraDataCodec;

  /**
   * Instantiates a new Message validator factory.
   *
   * @param proposerSelector the proposer selector
   * @param protocolSchedule the protocol schedule
   * @param protocolContext the protocol context
   * @param bftExtraDataCodec the bft extra data codec
   */
  public MessageValidatorFactory(
      final ProposerSelector proposerSelector,
      final BftProtocolSchedule protocolSchedule,
      final ProtocolContext protocolContext,
      final BftExtraDataCodec bftExtraDataCodec) {
    this.proposerSelector = proposerSelector;
    this.protocolSchedule = protocolSchedule;
    this.protocolContext = protocolContext;
    this.bftExtraDataCodec = bftExtraDataCodec;
  }

  /**
   * Get the list of validators that are applicable after the given block
   *
   * @param protocolContext the protocol context
   * @param parentHeader the parent header
   * @return the list of validators
   */
  public static Collection<Address> getValidatorsAfterBlock(
      final ProtocolContext protocolContext, final BlockHeader parentHeader) {
    return protocolContext
        .getConsensusContext(BftContext.class)
        .getValidatorProvider()
        .getValidatorsAfterBlock(parentHeader);
  }

  /**
   * Get the list of validators that are applicable for the given block
   *
   * @param protocolContext the protocol context
   * @param parentHeader the parent header
   * @return the list of validators
   */
  public static Collection<Address> getValidatorsForBlock(
      final ProtocolContext protocolContext, final BlockHeader parentHeader) {
    return protocolContext
        .getConsensusContext(BftContext.class)
        .getValidatorProvider()
        .getValidatorsForBlock(parentHeader);
  }

  /**
   * Create round change message validator.
   *
   * @param chainHeight the chain height
   * @param parentHeader the parent header
   * @return the round change message validator
   */
  public RoundChangeMessageValidator createRoundChangeMessageValidator(
      final long chainHeight, final BlockHeader parentHeader) {

    final Collection<Address> validatorsForHeight =
        getValidatorsAfterBlock(protocolContext, parentHeader);

    final RoundChangePayloadValidator roundChangePayloadValidator =
        new RoundChangePayloadValidator(validatorsForHeight, chainHeight);

    return new RoundChangeMessageValidator(
        roundChangePayloadValidator,
        BftHelpers.calculateRequiredValidatorQuorum(validatorsForHeight.size()),
        chainHeight,
        validatorsForHeight,
        protocolContext,
        protocolSchedule);
  }

  /**
   * Create message validator.
   *
   * @param roundIdentifier the round identifier
   * @param parentHeader the parent header
   * @return the message validator
   */
  public MessageValidator createMessageValidator(
      final ConsensusRoundIdentifier roundIdentifier, final BlockHeader parentHeader) {

<<<<<<< HEAD
    final Collection<Address> validatorsForHeight =
        getValidatorsAfterBlock(protocolContext, parentHeader);
    final BlockValidator blockValidator =
        protocolSchedule.getByBlockNumber(roundIdentifier.getSequenceNumber()).getBlockValidator();
=======
    final Collection<Address> validatorsForHeight = getValidatorsAfterBlock(parentHeader);
>>>>>>> b6a6402b

    final ProposalValidator proposalValidator =
        new ProposalValidator(
            protocolContext,
            protocolSchedule,
            BftHelpers.calculateRequiredValidatorQuorum(validatorsForHeight.size()),
            validatorsForHeight,
            roundIdentifier,
            proposerSelector.selectProposerForRound(roundIdentifier),
            bftExtraDataCodec);

    final BftBlockInterface blockInterface =
        protocolContext.getConsensusContext(BftContext.class).getBlockInterface();
    return new MessageValidator(
        block ->
            new SubsequentMessageValidator(
                validatorsForHeight, roundIdentifier, block, blockInterface, bftExtraDataCodec),
        proposalValidator);
  }

  /**
   * Create future round proposal message validator.
   *
   * @param chainHeight the chain height
   * @param parentHeader the parent header
   * @return the future round proposal message validator
   */
  public FutureRoundProposalMessageValidator createFutureRoundProposalMessageValidator(
      final long chainHeight, final BlockHeader parentHeader) {
    return new FutureRoundProposalMessageValidator(this, chainHeight, parentHeader);
  }
}<|MERGE_RESOLUTION|>--- conflicted
+++ resolved
@@ -119,15 +119,7 @@
    */
   public MessageValidator createMessageValidator(
       final ConsensusRoundIdentifier roundIdentifier, final BlockHeader parentHeader) {
-
-<<<<<<< HEAD
-    final Collection<Address> validatorsForHeight =
-        getValidatorsAfterBlock(protocolContext, parentHeader);
-    final BlockValidator blockValidator =
-        protocolSchedule.getByBlockNumber(roundIdentifier.getSequenceNumber()).getBlockValidator();
-=======
     final Collection<Address> validatorsForHeight = getValidatorsAfterBlock(parentHeader);
->>>>>>> b6a6402b
 
     final ProposalValidator proposalValidator =
         new ProposalValidator(
