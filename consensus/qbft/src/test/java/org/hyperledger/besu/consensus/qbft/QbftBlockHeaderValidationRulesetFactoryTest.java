--- conflicted
+++ resolved
@@ -47,10 +47,6 @@
         null,
         setupContextWithBftExtraDataEncoder(
             QbftContext.class, validators, new QbftExtraDataCodec()),
-<<<<<<< HEAD
-        null,
-=======
->>>>>>> 2c1733c8
         new BadBlockManager());
   }
 
