--- conflicted
+++ resolved
@@ -87,13 +87,8 @@
         new ProtocolContext(
             blockChain,
             worldStateArchive,
-<<<<<<< HEAD
-            setupContextWithBftExtraDataEncoder(QbftContext.class, emptyList(), bftExtraDataCodec));
-=======
             setupContextWithBftExtraDataEncoder(QbftContext.class, emptyList(), bftExtraDataCodec),
-            Optional.empty(),
             new BadBlockManager());
->>>>>>> 16d47906
   }
 
   @Test
@@ -246,12 +241,7 @@
         setupContextWithBftExtraDataEncoder(QbftContext.class, emptyList(), pkiQbftExtraDataCodec);
     final Bytes cms = Bytes.fromHexStringLenient("0x1");
     final ProtocolContext protocolContext =
-<<<<<<< HEAD
-        new ProtocolContext(blockChain, worldStateArchive, qbftContext);
-=======
-        new ProtocolContext(
-            blockChain, worldStateArchive, qbftContext, Optional.empty(), new BadBlockManager());
->>>>>>> 16d47906
+        new ProtocolContext(blockChain, worldStateArchive, qbftContext, new BadBlockManager());
 
     final ProposalPayloadValidator payloadValidator =
         new ProposalPayloadValidator(
@@ -286,12 +276,7 @@
         setupContextWithBftExtraDataEncoder(QbftContext.class, emptyList(), pkiQbftExtraDataCodec);
     final Bytes cms = Bytes.fromHexStringLenient("0x1");
     final ProtocolContext protocolContext =
-<<<<<<< HEAD
-        new ProtocolContext(blockChain, worldStateArchive, qbftContext);
-=======
-        new ProtocolContext(
-            blockChain, worldStateArchive, qbftContext, Optional.empty(), new BadBlockManager());
->>>>>>> 16d47906
+        new ProtocolContext(blockChain, worldStateArchive, qbftContext, new BadBlockManager());
 
     final ProposalPayloadValidator payloadValidator =
         new ProposalPayloadValidator(
