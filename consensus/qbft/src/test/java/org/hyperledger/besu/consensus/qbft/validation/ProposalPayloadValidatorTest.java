--- conflicted
+++ resolved
@@ -90,12 +90,8 @@
             blockChain,
             worldStateArchive,
             setupContextWithBftExtraDataEncoder(QbftContext.class, emptyList(), bftExtraDataCodec),
-<<<<<<< HEAD
-            null);
-=======
-            Optional.empty(),
+            null,
             new BadBlockManager());
->>>>>>> 1b335ad7
   }
 
   @Test
@@ -249,11 +245,11 @@
     final Bytes cms = Bytes.fromHexStringLenient("0x1");
     final ProtocolContext protocolContext =
         new ProtocolContext(
-<<<<<<< HEAD
-            blockChain, worldStateArchive, qbftContext, mock(TransactionSelectionService.class));
-=======
-            blockChain, worldStateArchive, qbftContext, Optional.empty(), new BadBlockManager());
->>>>>>> 1b335ad7
+            blockChain,
+            worldStateArchive,
+            qbftContext,
+            mock(TransactionSelectionService.class),
+            new BadBlockManager());
 
     final ProposalPayloadValidator payloadValidator =
         new ProposalPayloadValidator(
@@ -289,11 +285,11 @@
     final Bytes cms = Bytes.fromHexStringLenient("0x1");
     final ProtocolContext protocolContext =
         new ProtocolContext(
-<<<<<<< HEAD
-            blockChain, worldStateArchive, qbftContext, mock(TransactionSelectionService.class));
-=======
-            blockChain, worldStateArchive, qbftContext, Optional.empty(), new BadBlockManager());
->>>>>>> 1b335ad7
+            blockChain,
+            worldStateArchive,
+            qbftContext,
+            mock(TransactionSelectionService.class),
+            new BadBlockManager());
 
     final ProposalPayloadValidator payloadValidator =
         new ProposalPayloadValidator(
