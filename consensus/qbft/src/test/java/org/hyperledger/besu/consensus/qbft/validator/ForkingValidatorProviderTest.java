--- conflicted
+++ resolved
@@ -98,11 +98,7 @@
   @Test
   public void usesInitialValidatorProviderWhenNoForks() {
     final ForksSchedule<QbftConfigOptions> forksSchedule =
-<<<<<<< HEAD
-        new ForksSchedule<>(createBlockForkSpec(0), List.of());
-=======
         new ForksSchedule<>(List.of(createBlockForkSpec(0)));
->>>>>>> 43e67e0b
 
     final ForkingValidatorProvider validatorProvider =
         new ForkingValidatorProvider(
@@ -120,11 +116,7 @@
   public void migratesFromBlockToContractValidatorProvider() {
     final ForksSchedule<QbftConfigOptions> forksSchedule =
         new ForksSchedule<>(
-<<<<<<< HEAD
-            createBlockForkSpec(0), List.of(createContractForkSpec(1L, CONTRACT_ADDRESS_1)));
-=======
             List.of(createBlockForkSpec(0), createContractForkSpec(1L, CONTRACT_ADDRESS_1)));
->>>>>>> 43e67e0b
     final ForkingValidatorProvider validatorProvider =
         new ForkingValidatorProvider(
             blockChain, forksSchedule, blockValidatorProvider, contractValidatorProvider);
@@ -137,11 +129,7 @@
   public void migratesFromContractToBlockValidatorProvider() {
     final ForksSchedule<QbftConfigOptions> forksSchedule =
         new ForksSchedule<>(
-<<<<<<< HEAD
-            createContractForkSpec(0, CONTRACT_ADDRESS_1), List.of(createBlockForkSpec(1)));
-=======
             List.of(createContractForkSpec(0, CONTRACT_ADDRESS_1), createBlockForkSpec(1)));
->>>>>>> 43e67e0b
     final ForkingValidatorProvider validatorProvider =
         new ForkingValidatorProvider(
             blockChain, forksSchedule, blockValidatorProvider, contractValidatorProvider);
@@ -159,10 +147,6 @@
   public void migratesFromContractToContractValidatorProvider() {
     final ForksSchedule<QbftConfigOptions> forksSchedule =
         new ForksSchedule<>(
-<<<<<<< HEAD
-            createBlockForkSpec(0),
-=======
->>>>>>> 43e67e0b
             List.of(
                 createBlockForkSpec(0),
                 createContractForkSpec(1L, CONTRACT_ADDRESS_1),
@@ -181,15 +165,10 @@
   public void voteProviderIsDelegatesToHeadFork_whenHeadIsContractFork() {
     final ForksSchedule<QbftConfigOptions> forksSchedule =
         new ForksSchedule<>(
-<<<<<<< HEAD
-            createBlockForkSpec(0),
-            List.of(createBlockForkSpec(1), createContractForkSpec(2, CONTRACT_ADDRESS_1)));
-=======
             List.of(
                 createBlockForkSpec(0),
                 createBlockForkSpec(1),
                 createContractForkSpec(2, CONTRACT_ADDRESS_1)));
->>>>>>> 43e67e0b
 
     final ForkingValidatorProvider validatorProvider =
         new ForkingValidatorProvider(
@@ -204,11 +183,7 @@
   @Test
   public void voteProviderIsDelegatesToHeadFork_whenHeadIsBlockFork() {
     final ForksSchedule<QbftConfigOptions> forksSchedule =
-<<<<<<< HEAD
-        new ForksSchedule<>(createBlockForkSpec(0), emptyList());
-=======
         new ForksSchedule<>(List.of(createBlockForkSpec(0)));
->>>>>>> 43e67e0b
 
     final ForkingValidatorProvider validatorProvider =
         new ForkingValidatorProvider(
@@ -224,15 +199,10 @@
   public void getVoteProviderAfterBlock_correctVoteProviderIsResolved() {
     final ForksSchedule<QbftConfigOptions> forksSchedule =
         new ForksSchedule<>(
-<<<<<<< HEAD
-            createBlockForkSpec(0),
-            List.of(createBlockForkSpec(1), createContractForkSpec(2, CONTRACT_ADDRESS_1)));
-=======
             List.of(
                 createBlockForkSpec(0),
                 createBlockForkSpec(1),
                 createContractForkSpec(2, CONTRACT_ADDRESS_1)));
->>>>>>> 43e67e0b
     final ForkingValidatorProvider validatorProvider =
         new ForkingValidatorProvider(
             blockChain, forksSchedule, blockValidatorProvider, contractValidatorProvider);
