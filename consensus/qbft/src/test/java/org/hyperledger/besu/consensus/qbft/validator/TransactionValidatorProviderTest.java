--- conflicted
+++ resolved
@@ -61,11 +61,7 @@
 
   @Before
   public void setup() {
-<<<<<<< HEAD
-    forksSchedule = new ForksSchedule<>(createContractForkSpec(0L, CONTRACT_ADDRESS), emptyList());
-=======
     forksSchedule = new ForksSchedule<>(List.of(createContractForkSpec(0L, CONTRACT_ADDRESS)));
->>>>>>> 43e67e0b
     genesisBlock = createEmptyBlock(0, Hash.ZERO);
     blockChain = createInMemoryBlockchain(genesisBlock);
     headerBuilder.extraData(Bytes.wrap(new byte[32]));
