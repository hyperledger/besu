--- conflicted
+++ resolved
@@ -124,11 +124,7 @@
       final GenesisConfigOptions genesisConfig, final List<ForkSpec<QbftConfigOptions>> forks) {
     return QbftProtocolSchedule.create(
         genesisConfig,
-<<<<<<< HEAD
-        new ForksSchedule<>(genesisFork, forks),
-=======
         new ForksSchedule<>(forks),
->>>>>>> 43e67e0b
         PrivacyParameters.DEFAULT,
         false,
         bftExtraDataCodec,
