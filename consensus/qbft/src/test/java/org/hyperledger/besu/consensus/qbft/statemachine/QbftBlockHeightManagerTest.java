--- conflicted
+++ resolved
@@ -169,10 +169,6 @@
             null,
             setupContextWithBftExtraDataEncoder(
                 QbftContext.class, validators, new QbftExtraDataCodec()),
-<<<<<<< HEAD
-            null,
-=======
->>>>>>> 2c1733c8
             new BadBlockManager());
 
     final ProtocolScheduleBuilder protocolScheduleBuilder =
