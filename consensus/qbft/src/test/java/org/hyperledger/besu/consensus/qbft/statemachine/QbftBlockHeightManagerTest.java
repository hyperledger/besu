--- conflicted
+++ resolved
@@ -169,12 +169,8 @@
             null,
             setupContextWithBftExtraDataEncoder(
                 QbftContext.class, validators, new QbftExtraDataCodec()),
-<<<<<<< HEAD
-            null);
-=======
-            Optional.empty(),
+            null,
             new BadBlockManager());
->>>>>>> 1b335ad7
 
     final ProtocolScheduleBuilder protocolScheduleBuilder =
         new ProtocolScheduleBuilder(
