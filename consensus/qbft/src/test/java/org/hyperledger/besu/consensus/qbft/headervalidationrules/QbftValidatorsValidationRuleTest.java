--- conflicted
+++ resolved
@@ -48,12 +48,8 @@
             null,
             null,
             setupContextWithBftExtraData(QbftContext.class, Collections.emptyList(), bftExtraData),
-<<<<<<< HEAD
-            null);
-=======
-            Optional.empty(),
+            null,
             new BadBlockManager());
->>>>>>> 1b335ad7
     when(bftExtraData.getValidators()).thenReturn(Collections.emptyList());
     when(bftExtraData.getVote()).thenReturn(Optional.empty());
     assertThat(qbftValidatorsValidationRule.validate(blockHeader, null, context)).isTrue();
@@ -72,12 +68,8 @@
             null,
             null,
             setupContextWithBftExtraData(QbftContext.class, validators, bftExtraData),
-<<<<<<< HEAD
-            null);
-=======
-            Optional.empty(),
+            null,
             new BadBlockManager());
->>>>>>> 1b335ad7
     when(bftExtraData.getValidators()).thenReturn(validators);
     assertThat(qbftValidatorsValidationRule.validate(blockHeader, null, context)).isTrue();
   }
@@ -95,12 +87,8 @@
             null,
             null,
             setupContextWithBftExtraData(QbftContext.class, validators, bftExtraData),
-<<<<<<< HEAD
-            null);
-=======
-            Optional.empty(),
+            null,
             new BadBlockManager());
->>>>>>> 1b335ad7
     when(bftExtraData.getValidators()).thenReturn(validators);
     assertThat(qbftValidatorsValidationRule.validate(blockHeader, null, context)).isFalse();
   }
@@ -114,12 +102,8 @@
             null,
             null,
             setupContextWithBftExtraData(QbftContext.class, Collections.emptyList(), bftExtraData),
-<<<<<<< HEAD
-            null);
-=======
-            Optional.empty(),
+            null,
             new BadBlockManager());
->>>>>>> 1b335ad7
     when(bftExtraData.getValidators()).thenReturn(Collections.emptyList());
     when(bftExtraData.getVote()).thenReturn(Optional.of(mock(Vote.class)));
     assertThat(qbftValidatorsValidationRule.validate(blockHeader, null, context)).isFalse();
