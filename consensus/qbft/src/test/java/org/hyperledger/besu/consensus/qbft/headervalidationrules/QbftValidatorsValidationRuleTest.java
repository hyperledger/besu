/*
 * Copyright ConsenSys AG.
 *
 * Licensed under the Apache License, Version 2.0 (the "License"); you may not use this file except in compliance with
 * the License. You may obtain a copy of the License at
 *
 * http://www.apache.org/licenses/LICENSE-2.0
 *
 * Unless required by applicable law or agreed to in writing, software distributed under the License is distributed on
 * an "AS IS" BASIS, WITHOUT WARRANTIES OR CONDITIONS OF ANY KIND, either express or implied. See the License for the
 * specific language governing permissions and limitations under the License.
 *
 * SPDX-License-Identifier: Apache-2.0
 */
package org.hyperledger.besu.consensus.qbft.headervalidationrules;

import static org.assertj.core.api.Assertions.assertThat;
import static org.hyperledger.besu.consensus.common.bft.BftContextBuilder.setupContextWithBftExtraData;
import static org.mockito.Mockito.mock;
import static org.mockito.Mockito.when;

import org.hyperledger.besu.consensus.common.bft.BftExtraData;
import org.hyperledger.besu.consensus.common.bft.Vote;
import org.hyperledger.besu.consensus.qbft.QbftContext;
import org.hyperledger.besu.datatypes.Address;
import org.hyperledger.besu.ethereum.ProtocolContext;
import org.hyperledger.besu.ethereum.chain.BadBlockManager;
import org.hyperledger.besu.ethereum.core.AddressHelpers;
import org.hyperledger.besu.ethereum.core.BlockHeader;

import java.util.Collections;
import java.util.List;
import java.util.Optional;

import com.google.common.collect.Lists;
import org.junit.jupiter.api.Test;

public class QbftValidatorsValidationRuleTest {
  private final BftExtraData bftExtraData = mock(BftExtraData.class);
  private final BlockHeader blockHeader = mock(BlockHeader.class);

  @Test
  public void validationPassesIfValidatorsAndVoteAreEmpty() {
    final QbftValidatorsValidationRule qbftValidatorsValidationRule =
        new QbftValidatorsValidationRule(true);
    final ProtocolContext context =
        new ProtocolContext(
            null,
            null,
<<<<<<< HEAD
            setupContextWithBftExtraData(QbftContext.class, Collections.emptyList(), bftExtraData));
=======
            setupContextWithBftExtraData(QbftContext.class, Collections.emptyList(), bftExtraData),
            Optional.empty(),
            new BadBlockManager());
>>>>>>> 16d47906
    when(bftExtraData.getValidators()).thenReturn(Collections.emptyList());
    when(bftExtraData.getVote()).thenReturn(Optional.empty());
    assertThat(qbftValidatorsValidationRule.validate(blockHeader, null, context)).isTrue();
  }

  @Test
  public void validationIsDelegatedWhenConstructorFlagIsFalse() {
    final QbftValidatorsValidationRule qbftValidatorsValidationRule =
        new QbftValidatorsValidationRule(false);
    final List<Address> validators =
        Lists.newArrayList(
            AddressHelpers.ofValue(1), AddressHelpers.ofValue(2), AddressHelpers.ofValue(3));

    final ProtocolContext context =
        new ProtocolContext(
<<<<<<< HEAD
            null, null, setupContextWithBftExtraData(QbftContext.class, validators, bftExtraData));
=======
            null,
            null,
            setupContextWithBftExtraData(QbftContext.class, validators, bftExtraData),
            Optional.empty(),
            new BadBlockManager());
>>>>>>> 16d47906
    when(bftExtraData.getValidators()).thenReturn(validators);
    assertThat(qbftValidatorsValidationRule.validate(blockHeader, null, context)).isTrue();
  }

  @Test
  public void validationFailsIfValidatorsAreNotEmpty() {
    final QbftValidatorsValidationRule qbftValidatorsValidationRule =
        new QbftValidatorsValidationRule(true);
    final List<Address> validators =
        Lists.newArrayList(
            AddressHelpers.ofValue(1), AddressHelpers.ofValue(2), AddressHelpers.ofValue(3));

    final ProtocolContext context =
        new ProtocolContext(
<<<<<<< HEAD
            null, null, setupContextWithBftExtraData(QbftContext.class, validators, bftExtraData));
=======
            null,
            null,
            setupContextWithBftExtraData(QbftContext.class, validators, bftExtraData),
            Optional.empty(),
            new BadBlockManager());
>>>>>>> 16d47906
    when(bftExtraData.getValidators()).thenReturn(validators);
    assertThat(qbftValidatorsValidationRule.validate(blockHeader, null, context)).isFalse();
  }

  @Test
  public void validationFailsIfVoteIsPresent() {
    final QbftValidatorsValidationRule qbftValidatorsValidationRule =
        new QbftValidatorsValidationRule(true);
    final ProtocolContext context =
        new ProtocolContext(
            null,
            null,
<<<<<<< HEAD
            setupContextWithBftExtraData(QbftContext.class, Collections.emptyList(), bftExtraData));
=======
            setupContextWithBftExtraData(QbftContext.class, Collections.emptyList(), bftExtraData),
            Optional.empty(),
            new BadBlockManager());
>>>>>>> 16d47906
    when(bftExtraData.getValidators()).thenReturn(Collections.emptyList());
    when(bftExtraData.getVote()).thenReturn(Optional.of(mock(Vote.class)));
    assertThat(qbftValidatorsValidationRule.validate(blockHeader, null, context)).isFalse();
  }
}<|MERGE_RESOLUTION|>--- conflicted
+++ resolved
@@ -47,13 +47,8 @@
         new ProtocolContext(
             null,
             null,
-<<<<<<< HEAD
-            setupContextWithBftExtraData(QbftContext.class, Collections.emptyList(), bftExtraData));
-=======
             setupContextWithBftExtraData(QbftContext.class, Collections.emptyList(), bftExtraData),
-            Optional.empty(),
             new BadBlockManager());
->>>>>>> 16d47906
     when(bftExtraData.getValidators()).thenReturn(Collections.emptyList());
     when(bftExtraData.getVote()).thenReturn(Optional.empty());
     assertThat(qbftValidatorsValidationRule.validate(blockHeader, null, context)).isTrue();
@@ -69,15 +64,10 @@
 
     final ProtocolContext context =
         new ProtocolContext(
-<<<<<<< HEAD
-            null, null, setupContextWithBftExtraData(QbftContext.class, validators, bftExtraData));
-=======
             null,
             null,
             setupContextWithBftExtraData(QbftContext.class, validators, bftExtraData),
-            Optional.empty(),
             new BadBlockManager());
->>>>>>> 16d47906
     when(bftExtraData.getValidators()).thenReturn(validators);
     assertThat(qbftValidatorsValidationRule.validate(blockHeader, null, context)).isTrue();
   }
@@ -92,15 +82,10 @@
 
     final ProtocolContext context =
         new ProtocolContext(
-<<<<<<< HEAD
-            null, null, setupContextWithBftExtraData(QbftContext.class, validators, bftExtraData));
-=======
             null,
             null,
             setupContextWithBftExtraData(QbftContext.class, validators, bftExtraData),
-            Optional.empty(),
             new BadBlockManager());
->>>>>>> 16d47906
     when(bftExtraData.getValidators()).thenReturn(validators);
     assertThat(qbftValidatorsValidationRule.validate(blockHeader, null, context)).isFalse();
   }
@@ -113,13 +98,8 @@
         new ProtocolContext(
             null,
             null,
-<<<<<<< HEAD
-            setupContextWithBftExtraData(QbftContext.class, Collections.emptyList(), bftExtraData));
-=======
             setupContextWithBftExtraData(QbftContext.class, Collections.emptyList(), bftExtraData),
-            Optional.empty(),
             new BadBlockManager());
->>>>>>> 16d47906
     when(bftExtraData.getValidators()).thenReturn(Collections.emptyList());
     when(bftExtraData.getVote()).thenReturn(Optional.of(mock(Vote.class)));
     assertThat(qbftValidatorsValidationRule.validate(blockHeader, null, context)).isFalse();
