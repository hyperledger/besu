--- conflicted
+++ resolved
@@ -86,10 +86,6 @@
             worldStateArchive,
             setupContextWithBftExtraDataEncoder(
                 QbftContext.class, emptyList(), bftExtraDataEncoder),
-<<<<<<< HEAD
-            null,
-=======
->>>>>>> 2c1733c8
             new BadBlockManager());
 
     lenient().when(protocolSchedule.getByBlockHeader(any())).thenReturn(protocolSpec);
