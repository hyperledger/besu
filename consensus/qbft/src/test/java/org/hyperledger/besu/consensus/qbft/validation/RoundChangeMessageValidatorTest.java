--- conflicted
+++ resolved
@@ -86,12 +86,8 @@
             worldStateArchive,
             setupContextWithBftExtraDataEncoder(
                 QbftContext.class, emptyList(), bftExtraDataEncoder),
-<<<<<<< HEAD
-            null);
-=======
-            Optional.empty(),
+            null,
             new BadBlockManager());
->>>>>>> 1b335ad7
 
     lenient().when(protocolSchedule.getByBlockHeader(any())).thenReturn(protocolSpec);
 
