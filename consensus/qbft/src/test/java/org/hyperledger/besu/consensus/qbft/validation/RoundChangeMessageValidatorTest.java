/*
 * Copyright 2022 Hyperledger Besu Contributors.
 *
 * Licensed under the Apache License, Version 2.0 (the "License"); you may not use this file except in compliance with
 * the License. You may obtain a copy of the License at
 *
 * http://www.apache.org/licenses/LICENSE-2.0
 *
 * Unless required by applicable law or agreed to in writing, software distributed under the License is distributed on
 * an "AS IS" BASIS, WITHOUT WARRANTIES OR CONDITIONS OF ANY KIND, either express or implied. See the License for the
 * specific language governing permissions and limitations under the License.
 *
 * SPDX-License-Identifier: Apache-2.0
 */
package org.hyperledger.besu.consensus.qbft.validation;

import static com.google.common.collect.Iterables.toArray;
import static java.util.Collections.emptyList;
import static org.assertj.core.api.Assertions.assertThat;
import static org.hyperledger.besu.consensus.common.bft.BftContextBuilder.setupContextWithBftExtraDataEncoder;
import static org.hyperledger.besu.consensus.qbft.validation.ValidationTestHelpers.createPreparePayloads;
import static org.hyperledger.besu.consensus.qbft.validation.ValidationTestHelpers.createPreparedCertificate;
import static org.mockito.Mockito.any;
import static org.mockito.Mockito.lenient;
import static org.mockito.Mockito.when;

import org.hyperledger.besu.consensus.common.bft.BftHelpers;
import org.hyperledger.besu.consensus.common.bft.BftProtocolSchedule;
import org.hyperledger.besu.consensus.common.bft.ConsensusRoundHelpers;
import org.hyperledger.besu.consensus.common.bft.ConsensusRoundIdentifier;
import org.hyperledger.besu.consensus.common.bft.ProposedBlockHelpers;
import org.hyperledger.besu.consensus.common.bft.payload.SignedData;
import org.hyperledger.besu.consensus.qbft.QbftContext;
import org.hyperledger.besu.consensus.qbft.QbftExtraDataCodec;
import org.hyperledger.besu.consensus.qbft.messagewrappers.RoundChange;
import org.hyperledger.besu.consensus.qbft.payload.PreparedRoundMetadata;
import org.hyperledger.besu.consensus.qbft.payload.RoundChangePayload;
import org.hyperledger.besu.consensus.qbft.statemachine.PreparedCertificate;
import org.hyperledger.besu.crypto.SECPSignature;
import org.hyperledger.besu.datatypes.Hash;
import org.hyperledger.besu.ethereum.BlockProcessingResult;
import org.hyperledger.besu.ethereum.BlockValidator;
import org.hyperledger.besu.ethereum.ProtocolContext;
import org.hyperledger.besu.ethereum.chain.BadBlockManager;
import org.hyperledger.besu.ethereum.chain.MutableBlockchain;
import org.hyperledger.besu.ethereum.core.Block;
import org.hyperledger.besu.ethereum.mainnet.ProtocolSpec;
import org.hyperledger.besu.ethereum.worldstate.WorldStateArchive;

import java.util.Collections;
import java.util.Optional;
import java.util.stream.Collectors;

import org.junit.jupiter.api.BeforeEach;
import org.junit.jupiter.api.Test;
import org.junit.jupiter.api.extension.ExtendWith;
import org.mockito.Mock;
import org.mockito.junit.jupiter.MockitoExtension;

@ExtendWith(MockitoExtension.class)
public class RoundChangeMessageValidatorTest {

  @Mock private RoundChangePayloadValidator payloadValidator;
  @Mock private MutableBlockchain blockChain;
  @Mock private WorldStateArchive worldStateArchive;
  @Mock private BftProtocolSchedule protocolSchedule;
  @Mock private BlockValidator blockValidator;
  @Mock private ProtocolSpec protocolSpec;
  private ProtocolContext protocolContext;

  private RoundChangeMessageValidator messageValidator;
  private static final int VALIDATOR_COUNT = 4;
  private final QbftNodeList validators = QbftNodeList.createNodes(VALIDATOR_COUNT);
  private static final int CHAIN_HEIGHT = 3;
  private final ConsensusRoundIdentifier targetRound =
      new ConsensusRoundIdentifier(CHAIN_HEIGHT, 3);
  private final ConsensusRoundIdentifier roundIdentifier =
      ConsensusRoundHelpers.createFrom(targetRound, 0, -1);
  private final QbftExtraDataCodec bftExtraDataEncoder = new QbftExtraDataCodec();

  @BeforeEach
  public void setup() {
    protocolContext =
        new ProtocolContext(
            blockChain,
            worldStateArchive,
            setupContextWithBftExtraDataEncoder(
<<<<<<< HEAD
                QbftContext.class, emptyList(), bftExtraDataEncoder));
=======
                QbftContext.class, emptyList(), bftExtraDataEncoder),
            Optional.empty(),
            new BadBlockManager());
>>>>>>> 16d47906

    lenient().when(protocolSchedule.getByBlockHeader(any())).thenReturn(protocolSpec);

    lenient().when(protocolSpec.getBlockValidator()).thenReturn(blockValidator);
  }

  @Test
  public void roundChangeWithNoPiggyBackedDataIsValid() {
    when(payloadValidator.validate(any())).thenReturn(true);
    messageValidator =
        new RoundChangeMessageValidator(
            payloadValidator,
            BftHelpers.calculateRequiredValidatorQuorum(VALIDATOR_COUNT),
            CHAIN_HEIGHT,
            validators.getNodeAddresses(),
            protocolContext,
            protocolSchedule);

    for (int i = 0; i < VALIDATOR_COUNT; i++) {
      final RoundChange message =
          validators.getMessageFactory(i).createRoundChange(targetRound, Optional.empty());
      assertThat(messageValidator.validate(message)).isTrue();
    }
  }

  @Test
  public void roundChangeWithValidPiggyBackDataIsValid() {
    when(payloadValidator.validate(any())).thenReturn(true);
    when(blockValidator.validateAndProcessBlock(any(), any(), any(), any()))
        .thenReturn(new BlockProcessingResult(Optional.empty()));
    messageValidator =
        new RoundChangeMessageValidator(
            payloadValidator,
            BftHelpers.calculateRequiredValidatorQuorum(VALIDATOR_COUNT),
            CHAIN_HEIGHT,
            validators.getNodeAddresses(),
            protocolContext,
            protocolSchedule);

    final Block block =
        ProposedBlockHelpers.createProposalBlock(
            Collections.emptyList(), roundIdentifier, bftExtraDataEncoder);
    final PreparedCertificate prepCert =
        createPreparedCertificate(
            block, roundIdentifier, toArray(validators.getNodes(), QbftNode.class));

    final RoundChange message =
        validators.getMessageFactory(0).createRoundChange(targetRound, Optional.of(prepCert));
    assertThat(messageValidator.validate(message)).isTrue();
  }

  @Test
  public void roundChangeWithBlockRoundMismatchingPreparesIsValid() {
    when(payloadValidator.validate(any())).thenReturn(true);
    when(blockValidator.validateAndProcessBlock(any(), any(), any(), any()))
        .thenReturn(new BlockProcessingResult(Optional.empty()));
    messageValidator =
        new RoundChangeMessageValidator(
            payloadValidator,
            BftHelpers.calculateRequiredValidatorQuorum(VALIDATOR_COUNT),
            CHAIN_HEIGHT,
            validators.getNodeAddresses(),
            protocolContext,
            protocolSchedule);

    final Block block =
        ProposedBlockHelpers.createProposalBlock(
            Collections.emptyList(), roundIdentifier, bftExtraDataEncoder);
    final PreparedCertificate prepCert =
        createPreparedCertificate(
            block,
            ConsensusRoundHelpers.createFrom(roundIdentifier, 0, +1),
            toArray(validators.getNodes(), QbftNode.class));

    final RoundChange message =
        validators.getMessageFactory(0).createRoundChange(targetRound, Optional.of(prepCert));
    assertThat(messageValidator.validate(message)).isTrue();
  }

  @Test
  public void blockIsInvalidFailsValidation() {
    when(payloadValidator.validate(any())).thenReturn(true);
    when(blockValidator.validateAndProcessBlock(any(), any(), any(), any()))
        .thenReturn(BlockProcessingResult.FAILED);
    messageValidator =
        new RoundChangeMessageValidator(
            payloadValidator,
            BftHelpers.calculateRequiredValidatorQuorum(VALIDATOR_COUNT),
            CHAIN_HEIGHT,
            validators.getNodeAddresses(),
            protocolContext,
            protocolSchedule);

    final Block block =
        ProposedBlockHelpers.createProposalBlock(Collections.emptyList(), roundIdentifier);
    final PreparedCertificate prepCert =
        createPreparedCertificate(
            block, roundIdentifier, toArray(validators.getNodes(), QbftNode.class));

    final RoundChange message =
        validators.getMessageFactory(0).createRoundChange(targetRound, Optional.of(prepCert));
    assertThat(messageValidator.validate(message)).isFalse();
  }

  @Test
  public void invalidEmbeddedPayloadFailsValidation() {
    when(payloadValidator.validate(any())).thenReturn(false);
    messageValidator =
        new RoundChangeMessageValidator(
            payloadValidator,
            BftHelpers.calculateRequiredValidatorQuorum(VALIDATOR_COUNT),
            CHAIN_HEIGHT,
            validators.getNodeAddresses(),
            protocolContext,
            protocolSchedule);

    final RoundChange message =
        validators.getMessageFactory(0).createRoundChange(targetRound, Optional.empty());
    assertThat(messageValidator.validate(message)).isFalse();
  }

  @Test
  public void insufficientPiggyBackedPrepareMessagesIsInvalid() {
    when(payloadValidator.validate(any())).thenReturn(true);
    when(blockValidator.validateAndProcessBlock(any(), any(), any(), any()))
        .thenReturn(new BlockProcessingResult(Optional.empty()));
    messageValidator =
        new RoundChangeMessageValidator(
            payloadValidator,
            BftHelpers.calculateRequiredValidatorQuorum(VALIDATOR_COUNT),
            CHAIN_HEIGHT,
            validators.getNodeAddresses(),
            protocolContext,
            protocolSchedule);

    final Block block =
        ProposedBlockHelpers.createProposalBlock(
            Collections.emptyList(), roundIdentifier, bftExtraDataEncoder);
    final PreparedCertificate prepCert =
        createPreparedCertificate(
            block, roundIdentifier, validators.getNode(0), validators.getNode(1));

    final RoundChange message =
        validators.getMessageFactory(0).createRoundChange(targetRound, Optional.of(prepCert));
    assertThat(messageValidator.validate(message)).isFalse();
  }

  @Test
  public void prepareFromNonValidatorFails() {
    when(payloadValidator.validate(any())).thenReturn(true);
    when(blockValidator.validateAndProcessBlock(any(), any(), any(), any()))
        .thenReturn(new BlockProcessingResult(Optional.empty()));
    messageValidator =
        new RoundChangeMessageValidator(
            payloadValidator,
            BftHelpers.calculateRequiredValidatorQuorum(VALIDATOR_COUNT),
            CHAIN_HEIGHT,
            validators.getNodeAddresses(),
            protocolContext,
            protocolSchedule);

    final QbftNode nonValidator = QbftNode.create();

    final Block block =
        ProposedBlockHelpers.createProposalBlock(
            Collections.emptyList(), roundIdentifier, bftExtraDataEncoder);
    final PreparedCertificate prepCert =
        createPreparedCertificate(
            block, roundIdentifier, validators.getNode(0), validators.getNode(1), nonValidator);

    final RoundChange message =
        validators.getMessageFactory(0).createRoundChange(targetRound, Optional.of(prepCert));
    assertThat(messageValidator.validate(message)).isFalse();
  }

  @Test
  public void validationFailsIfPreparedMetadataContainsDifferentRoundToBlock() {
    when(payloadValidator.validate(any())).thenReturn(true);
    when(blockValidator.validateAndProcessBlock(any(), any(), any(), any()))
        .thenReturn(new BlockProcessingResult(Optional.empty()));
    messageValidator =
        new RoundChangeMessageValidator(
            payloadValidator,
            BftHelpers.calculateRequiredValidatorQuorum(VALIDATOR_COUNT),
            CHAIN_HEIGHT,
            validators.getNodeAddresses(),
            protocolContext,
            protocolSchedule);

    final Block block =
        ProposedBlockHelpers.createProposalBlock(
            Collections.emptyList(), roundIdentifier, bftExtraDataEncoder);
    final PreparedCertificate prepCert =
        new PreparedCertificate(
            block,
            validators.getNodes().stream()
                .map(
                    n ->
                        n.getMessageFactory()
                            .createPrepare(roundIdentifier, block.getHash())
                            .getSignedPayload())
                .collect(Collectors.toList()),
            roundIdentifier.getRoundNumber() - 1);

    final RoundChange message =
        validators.getMessageFactory(0).createRoundChange(targetRound, Optional.of(prepCert));
    assertThat(messageValidator.validate(message)).isFalse();
  }

  @Test
  public void validationFailsIfPreparesContainsDifferentRoundToBlock() {
    when(payloadValidator.validate(any())).thenReturn(true);
    when(blockValidator.validateAndProcessBlock(any(), any(), any(), any()))
        .thenReturn(new BlockProcessingResult(Optional.empty()));
    messageValidator =
        new RoundChangeMessageValidator(
            payloadValidator,
            BftHelpers.calculateRequiredValidatorQuorum(VALIDATOR_COUNT),
            CHAIN_HEIGHT,
            validators.getNodeAddresses(),
            protocolContext,
            protocolSchedule);

    final Block block =
        ProposedBlockHelpers.createProposalBlock(
            Collections.emptyList(), roundIdentifier, bftExtraDataEncoder);
    final PreparedCertificate prepCert =
        new PreparedCertificate(
            block,
            validators.getNodes().stream()
                .map(
                    n ->
                        n.getMessageFactory()
                            .createPrepare(
                                ConsensusRoundHelpers.createFrom(roundIdentifier, 0, -1),
                                block.getHash())
                            .getSignedPayload())
                .collect(Collectors.toList()),
            roundIdentifier.getRoundNumber());

    final RoundChange message =
        validators.getMessageFactory(0).createRoundChange(targetRound, Optional.of(prepCert));
    assertThat(messageValidator.validate(message)).isFalse();
  }

  @Test
  public void validationFailsIfPreparesContainsWrongHeight() {
    when(payloadValidator.validate(any())).thenReturn(true);
    when(blockValidator.validateAndProcessBlock(any(), any(), any(), any()))
        .thenReturn(new BlockProcessingResult(Optional.empty()));
    messageValidator =
        new RoundChangeMessageValidator(
            payloadValidator,
            BftHelpers.calculateRequiredValidatorQuorum(VALIDATOR_COUNT),
            CHAIN_HEIGHT,
            validators.getNodeAddresses(),
            protocolContext,
            protocolSchedule);

    final Block block =
        ProposedBlockHelpers.createProposalBlock(
            Collections.emptyList(), roundIdentifier, bftExtraDataEncoder);
    final PreparedCertificate prepCert =
        new PreparedCertificate(
            block,
            validators.getNodes().stream()
                .map(
                    n ->
                        n.getMessageFactory()
                            .createPrepare(
                                ConsensusRoundHelpers.createFrom(roundIdentifier, +1, 0),
                                block.getHash())
                            .getSignedPayload())
                .collect(Collectors.toList()),
            roundIdentifier.getRoundNumber());

    final RoundChange message =
        validators.getMessageFactory(0).createRoundChange(targetRound, Optional.of(prepCert));
    assertThat(messageValidator.validate(message)).isFalse();
  }

  @Test
  public void validationFailsIfPreparesHaveDuplicateAuthors() {
    when(payloadValidator.validate(any())).thenReturn(true);
    when(blockValidator.validateAndProcessBlock(any(), any(), any(), any()))
        .thenReturn(new BlockProcessingResult(Optional.empty()));
    messageValidator =
        new RoundChangeMessageValidator(
            payloadValidator,
            BftHelpers.calculateRequiredValidatorQuorum(VALIDATOR_COUNT),
            CHAIN_HEIGHT,
            validators.getNodeAddresses(),
            protocolContext,
            protocolSchedule);

    final Block block =
        ProposedBlockHelpers.createProposalBlock(
            Collections.emptyList(), roundIdentifier, bftExtraDataEncoder);
    final PreparedCertificate prepCert =
        createPreparedCertificate(
            block,
            roundIdentifier,
            validators.getNode(0),
            validators.getNode(1),
            validators.getNode(1));

    final RoundChange message =
        validators.getMessageFactory(0).createRoundChange(targetRound, Optional.of(prepCert));

    assertThat(messageValidator.validate(message)).isFalse();
  }

  @Test
  public void validationFailsIfBlockExistsButNotPreparedMetadata() {
    when(payloadValidator.validate(any())).thenReturn(true);
    when(blockValidator.validateAndProcessBlock(any(), any(), any(), any()))
        .thenReturn(new BlockProcessingResult(Optional.empty()));
    messageValidator =
        new RoundChangeMessageValidator(
            payloadValidator,
            BftHelpers.calculateRequiredValidatorQuorum(VALIDATOR_COUNT),
            CHAIN_HEIGHT,
            validators.getNodeAddresses(),
            protocolContext,
            protocolSchedule);

    final Block block =
        ProposedBlockHelpers.createProposalBlock(Collections.emptyList(), roundIdentifier);

    final RoundChangePayload payload = new RoundChangePayload(targetRound, Optional.empty());
    final SECPSignature signature =
        validators.getNode(0).getNodeKey().sign(payload.hashForSignature());

    final RoundChange message =
        new RoundChange(SignedData.create(payload, signature), Optional.of(block), emptyList());

    assertThat(messageValidator.validate(message)).isFalse();
  }

  @Test
  public void validationFailsIfBlockHashDoesNotMatchPreparedMetadata() {
    when(payloadValidator.validate(any())).thenReturn(true);
    when(blockValidator.validateAndProcessBlock(any(), any(), any(), any()))
        .thenReturn(new BlockProcessingResult(Optional.empty()));
    messageValidator =
        new RoundChangeMessageValidator(
            payloadValidator,
            BftHelpers.calculateRequiredValidatorQuorum(VALIDATOR_COUNT),
            CHAIN_HEIGHT,
            validators.getNodeAddresses(),
            protocolContext,
            protocolSchedule);

    final Block block =
        ProposedBlockHelpers.createProposalBlock(Collections.emptyList(), roundIdentifier);

    final RoundChangePayload payload =
        new RoundChangePayload(
            targetRound,
            Optional.of(
                new PreparedRoundMetadata(
                    Hash.fromHexStringLenient("0x1"), roundIdentifier.getRoundNumber())));
    final SECPSignature signature =
        validators.getNode(0).getNodeKey().sign(payload.hashForSignature());

    final RoundChange message =
        new RoundChange(
            SignedData.create(payload, signature),
            Optional.of(block),
            createPreparePayloads(
                roundIdentifier, block.getHash(), toArray(validators.getNodes(), QbftNode.class)));

    assertThat(messageValidator.validate(message)).isFalse();
  }
}<|MERGE_RESOLUTION|>--- conflicted
+++ resolved
@@ -85,13 +85,8 @@
             blockChain,
             worldStateArchive,
             setupContextWithBftExtraDataEncoder(
-<<<<<<< HEAD
-                QbftContext.class, emptyList(), bftExtraDataEncoder));
-=======
                 QbftContext.class, emptyList(), bftExtraDataEncoder),
-            Optional.empty(),
             new BadBlockManager());
->>>>>>> 16d47906
 
     lenient().when(protocolSchedule.getByBlockHeader(any())).thenReturn(protocolSpec);
 
