--- conflicted
+++ resolved
@@ -103,13 +103,8 @@
             blockChain,
             worldStateArchive,
             setupContextWithBftExtraDataEncoder(
-<<<<<<< HEAD
-                QbftContext.class, emptyList(), bftExtraDataEncoder));
-=======
                 QbftContext.class, emptyList(), bftExtraDataEncoder),
-            Optional.empty(),
             new BadBlockManager());
->>>>>>> 16d47906
 
     // typically tests require the blockValidation to be successful
     when(blockValidator.validateAndProcessBlock(
