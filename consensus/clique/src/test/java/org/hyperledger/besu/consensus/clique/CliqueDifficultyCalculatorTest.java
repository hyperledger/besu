--- conflicted
+++ resolved
@@ -29,7 +29,6 @@
 import org.hyperledger.besu.ethereum.core.BlockHeader;
 import org.hyperledger.besu.ethereum.core.BlockHeaderTestFixture;
 import org.hyperledger.besu.ethereum.core.Util;
-import org.hyperledger.besu.plugin.services.TransactionSelectionService;
 
 import java.math.BigInteger;
 import java.util.List;
@@ -59,17 +58,7 @@
     when(validatorProvider.getValidatorsAfterBlock(any())).thenReturn(validatorList);
 
     final CliqueContext cliqueContext = new CliqueContext(validatorProvider, null, blockInterface);
-<<<<<<< HEAD
-    cliqueProtocolContext =
-        new ProtocolContext(
-            null,
-            null,
-            cliqueContext,
-            mock(TransactionSelectionService.class),
-            new BadBlockManager());
-=======
     cliqueProtocolContext = new ProtocolContext(null, null, cliqueContext, new BadBlockManager());
->>>>>>> 2c1733c8
     blockHeaderBuilder = new BlockHeaderTestFixture();
   }
 
