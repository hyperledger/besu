--- conflicted
+++ resolved
@@ -70,12 +70,8 @@
     when(validatorProvider.getValidatorsAfterBlock(any())).thenReturn(List.of(Address.ZERO));
 
     final CliqueContext cliqueContext = new CliqueContext(validatorProvider, null, null);
-<<<<<<< HEAD
-    final ProtocolContext protocolContext = new ProtocolContext(null, null, cliqueContext);
-=======
     final ProtocolContext protocolContext =
-        new ProtocolContext(null, null, cliqueContext, Optional.empty(), new BadBlockManager());
->>>>>>> 16d47906
+        new ProtocolContext(null, null, cliqueContext, new BadBlockManager());
 
     final CliqueBlockCreator blockCreator = mock(CliqueBlockCreator.class);
     final Function<BlockHeader, CliqueBlockCreator> blockCreatorSupplier =
@@ -129,12 +125,8 @@
     when(validatorProvider.getValidatorsAfterBlock(any())).thenReturn(List.of(Address.ZERO));
 
     final CliqueContext cliqueContext = new CliqueContext(validatorProvider, null, null);
-<<<<<<< HEAD
-    final ProtocolContext protocolContext = new ProtocolContext(null, null, cliqueContext);
-=======
     final ProtocolContext protocolContext =
-        new ProtocolContext(null, null, cliqueContext, Optional.empty(), new BadBlockManager());
->>>>>>> 16d47906
+        new ProtocolContext(null, null, cliqueContext, new BadBlockManager());
 
     final CliqueBlockCreator blockCreator = mock(CliqueBlockCreator.class);
     final Function<BlockHeader, CliqueBlockCreator> blockCreatorSupplier =
