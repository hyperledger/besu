/*
 * Copyright Hyperledger Besu Contributors.
 *
 * Licensed under the Apache License, Version 2.0 (the "License"); you may not use this file except in compliance with
 * the License. You may obtain a copy of the License at
 *
 * http://www.apache.org/licenses/LICENSE-2.0
 *
 * Unless required by applicable law or agreed to in writing, software distributed under the License is distributed on
 * an "AS IS" BASIS, WITHOUT WARRANTIES OR CONDITIONS OF ANY KIND, either express or implied. See the License for the
 * specific language governing permissions and limitations under the License.
 *
 * SPDX-License-Identifier: Apache-2.0
 */

package org.hyperledger.besu.consensus.clique.blockcreation;

import static org.assertj.core.api.Assertions.assertThat;
import static org.mockito.ArgumentMatchers.any;
import static org.mockito.ArgumentMatchers.anyLong;
import static org.mockito.Mockito.mock;
import static org.mockito.Mockito.never;
import static org.mockito.Mockito.verify;
import static org.mockito.Mockito.when;

import org.hyperledger.besu.consensus.clique.CliqueContext;
import org.hyperledger.besu.consensus.common.validator.ValidatorProvider;
import org.hyperledger.besu.crypto.KeyPair;
import org.hyperledger.besu.crypto.SignatureAlgorithmFactory;
import org.hyperledger.besu.datatypes.Address;
import org.hyperledger.besu.ethereum.ProtocolContext;
import org.hyperledger.besu.ethereum.blockcreation.BlockCreator;
import org.hyperledger.besu.ethereum.blockcreation.DefaultBlockScheduler;
import org.hyperledger.besu.ethereum.blockcreation.txselection.TransactionSelectionResults;
import org.hyperledger.besu.ethereum.chain.BadBlockManager;
import org.hyperledger.besu.ethereum.chain.MinedBlockObserver;
import org.hyperledger.besu.ethereum.core.Block;
import org.hyperledger.besu.ethereum.core.BlockBody;
import org.hyperledger.besu.ethereum.core.BlockHeader;
import org.hyperledger.besu.ethereum.core.BlockHeaderTestFixture;
import org.hyperledger.besu.ethereum.core.BlockImporter;
import org.hyperledger.besu.ethereum.core.Transaction;
import org.hyperledger.besu.ethereum.core.TransactionTestFixture;
import org.hyperledger.besu.ethereum.mainnet.BlockImportResult;
import org.hyperledger.besu.ethereum.mainnet.DefaultProtocolSchedule;
import org.hyperledger.besu.ethereum.mainnet.HeaderValidationMode;
import org.hyperledger.besu.ethereum.mainnet.ProtocolSchedule;
import org.hyperledger.besu.ethereum.mainnet.ProtocolSpec;
import org.hyperledger.besu.plugin.services.TransactionSelectionService;
import org.hyperledger.besu.util.Subscribers;

import java.math.BigInteger;
import java.util.List;
import java.util.Optional;
import java.util.function.Function;

import com.google.common.collect.Lists;
import org.junit.jupiter.api.Test;

class CliqueBlockMinerTest {

  @Test
  void doesNotMineBlockIfNoTransactionsWhenEmptyBlocksNotAllowed() throws InterruptedException {
    final BlockHeaderTestFixture headerBuilder = new BlockHeaderTestFixture();

    final Block blockToCreate =
        new Block(
            headerBuilder.buildHeader(), new BlockBody(Lists.newArrayList(), Lists.newArrayList()));

    final ValidatorProvider validatorProvider = mock(ValidatorProvider.class);
    when(validatorProvider.getValidatorsAfterBlock(any())).thenReturn(List.of(Address.ZERO));

    final CliqueContext cliqueContext = new CliqueContext(validatorProvider, null, null);
    final ProtocolContext protocolContext =
<<<<<<< HEAD
        new ProtocolContext(
            null,
            null,
            cliqueContext,
            mock(TransactionSelectionService.class),
            new BadBlockManager());
=======
        new ProtocolContext(null, null, cliqueContext, new BadBlockManager());
>>>>>>> 2c1733c8

    final CliqueBlockCreator blockCreator = mock(CliqueBlockCreator.class);
    final Function<BlockHeader, CliqueBlockCreator> blockCreatorSupplier =
        (parentHeader) -> blockCreator;
    when(blockCreator.createBlock(anyLong()))
        .thenReturn(
            new BlockCreator.BlockCreationResult(blockToCreate, new TransactionSelectionResults()));

    final BlockImporter blockImporter = mock(BlockImporter.class);
    final ProtocolSpec protocolSpec = mock(ProtocolSpec.class);

    final ProtocolSchedule protocolSchedule = singleSpecSchedule(protocolSpec);

    when(protocolSpec.getBlockImporter()).thenReturn(blockImporter);
    when(blockImporter.importBlock(any(), any(), any())).thenReturn(new BlockImportResult(true));

    final MinedBlockObserver observer = mock(MinedBlockObserver.class);
    final DefaultBlockScheduler scheduler = mock(DefaultBlockScheduler.class);
    when(scheduler.waitUntilNextBlockCanBeMined(any())).thenReturn(5L);
    final CliqueBlockMiner miner =
        new CliqueBlockMiner(
            blockCreatorSupplier,
            protocolSchedule,
            protocolContext,
            subscribersContaining(observer),
            scheduler,
            headerBuilder.buildHeader(),
            Address.ZERO,
            false); // parent header is arbitrary for the test.

    final boolean result = miner.mineBlock();
    assertThat(result).isFalse();
    verify(blockImporter, never())
        .importBlock(protocolContext, blockToCreate, HeaderValidationMode.FULL);
    verify(observer, never()).blockMined(blockToCreate);
  }

  @Test
  void minesBlockIfHasTransactionsWhenEmptyBlocksNotAllowed() throws InterruptedException {
    final BlockHeaderTestFixture headerBuilder = new BlockHeaderTestFixture();

    final TransactionTestFixture transactionTestFixture = new TransactionTestFixture();
    final KeyPair keyPair = SignatureAlgorithmFactory.getInstance().generateKeyPair();
    final Transaction transaction = transactionTestFixture.createTransaction(keyPair);

    final Block blockToCreate =
        new Block(
            headerBuilder.buildHeader(), new BlockBody(List.of(transaction), Lists.newArrayList()));

    final ValidatorProvider validatorProvider = mock(ValidatorProvider.class);
    when(validatorProvider.getValidatorsAfterBlock(any())).thenReturn(List.of(Address.ZERO));

    final CliqueContext cliqueContext = new CliqueContext(validatorProvider, null, null);
    final ProtocolContext protocolContext =
<<<<<<< HEAD
        new ProtocolContext(
            null,
            null,
            cliqueContext,
            mock(TransactionSelectionService.class),
            new BadBlockManager());
=======
        new ProtocolContext(null, null, cliqueContext, new BadBlockManager());
>>>>>>> 2c1733c8

    final CliqueBlockCreator blockCreator = mock(CliqueBlockCreator.class);
    final Function<BlockHeader, CliqueBlockCreator> blockCreatorSupplier =
        (parentHeader) -> blockCreator;
    when(blockCreator.createBlock(anyLong()))
        .thenReturn(
            new BlockCreator.BlockCreationResult(blockToCreate, new TransactionSelectionResults()));

    final BlockImporter blockImporter = mock(BlockImporter.class);
    final ProtocolSpec protocolSpec = mock(ProtocolSpec.class);

    final ProtocolSchedule protocolSchedule = singleSpecSchedule(protocolSpec);

    when(protocolSpec.getBlockImporter()).thenReturn(blockImporter);
    when(blockImporter.importBlock(any(), any(), any())).thenReturn(new BlockImportResult(true));

    final MinedBlockObserver observer = mock(MinedBlockObserver.class);
    final DefaultBlockScheduler scheduler = mock(DefaultBlockScheduler.class);
    when(scheduler.waitUntilNextBlockCanBeMined(any())).thenReturn(5L);
    final CliqueBlockMiner miner =
        new CliqueBlockMiner(
            blockCreatorSupplier,
            protocolSchedule,
            protocolContext,
            subscribersContaining(observer),
            scheduler,
            headerBuilder.buildHeader(),
            Address.ZERO,
            false); // parent header is arbitrary for the test.

    final boolean result = miner.mineBlock();
    assertThat(result).isTrue();
    verify(blockImporter).importBlock(protocolContext, blockToCreate, HeaderValidationMode.FULL);
    verify(observer).blockMined(blockToCreate);
  }

  private static Subscribers<MinedBlockObserver> subscribersContaining(
      final MinedBlockObserver... observers) {
    final Subscribers<MinedBlockObserver> result = Subscribers.create();
    for (final MinedBlockObserver obs : observers) {
      result.subscribe(obs);
    }
    return result;
  }

  private ProtocolSchedule singleSpecSchedule(final ProtocolSpec protocolSpec) {
    final DefaultProtocolSchedule protocolSchedule =
        new DefaultProtocolSchedule(Optional.of(BigInteger.valueOf(1234)));
    protocolSchedule.putBlockNumberMilestone(0, protocolSpec);
    return protocolSchedule;
  }
}<|MERGE_RESOLUTION|>--- conflicted
+++ resolved
@@ -46,7 +46,6 @@
 import org.hyperledger.besu.ethereum.mainnet.HeaderValidationMode;
 import org.hyperledger.besu.ethereum.mainnet.ProtocolSchedule;
 import org.hyperledger.besu.ethereum.mainnet.ProtocolSpec;
-import org.hyperledger.besu.plugin.services.TransactionSelectionService;
 import org.hyperledger.besu.util.Subscribers;
 
 import java.math.BigInteger;
@@ -72,16 +71,7 @@
 
     final CliqueContext cliqueContext = new CliqueContext(validatorProvider, null, null);
     final ProtocolContext protocolContext =
-<<<<<<< HEAD
-        new ProtocolContext(
-            null,
-            null,
-            cliqueContext,
-            mock(TransactionSelectionService.class),
-            new BadBlockManager());
-=======
         new ProtocolContext(null, null, cliqueContext, new BadBlockManager());
->>>>>>> 2c1733c8
 
     final CliqueBlockCreator blockCreator = mock(CliqueBlockCreator.class);
     final Function<BlockHeader, CliqueBlockCreator> blockCreatorSupplier =
@@ -136,16 +126,7 @@
 
     final CliqueContext cliqueContext = new CliqueContext(validatorProvider, null, null);
     final ProtocolContext protocolContext =
-<<<<<<< HEAD
-        new ProtocolContext(
-            null,
-            null,
-            cliqueContext,
-            mock(TransactionSelectionService.class),
-            new BadBlockManager());
-=======
         new ProtocolContext(null, null, cliqueContext, new BadBlockManager());
->>>>>>> 2c1733c8
 
     final CliqueBlockCreator blockCreator = mock(CliqueBlockCreator.class);
     final Function<BlockHeader, CliqueBlockCreator> blockCreatorSupplier =
