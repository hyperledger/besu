/*
 * Copyright ConsenSys AG.
 *
 * Licensed under the Apache License, Version 2.0 (the "License"); you may not use this file except in compliance with
 * the License. You may obtain a copy of the License at
 *
 * http://www.apache.org/licenses/LICENSE-2.0
 *
 * Unless required by applicable law or agreed to in writing, software distributed under the License is distributed on
 * an "AS IS" BASIS, WITHOUT WARRANTIES OR CONDITIONS OF ANY KIND, either express or implied. See the License for the
 * specific language governing permissions and limitations under the License.
 *
 * SPDX-License-Identifier: Apache-2.0
 */
package org.hyperledger.besu.consensus.clique.blockcreation;

import static org.assertj.core.api.Assertions.assertThat;
import static org.mockito.ArgumentMatchers.any;
import static org.mockito.Mockito.RETURNS_DEEP_STUBS;
import static org.mockito.Mockito.mock;
import static org.mockito.Mockito.when;

import org.hyperledger.besu.config.GenesisConfigFile;
import org.hyperledger.besu.config.GenesisConfigOptions;
import org.hyperledger.besu.consensus.clique.CliqueBlockHeaderFunctions;
import org.hyperledger.besu.consensus.clique.CliqueBlockInterface;
import org.hyperledger.besu.consensus.clique.CliqueContext;
import org.hyperledger.besu.consensus.clique.CliqueExtraData;
import org.hyperledger.besu.consensus.clique.CliqueProtocolSchedule;
import org.hyperledger.besu.consensus.common.EpochManager;
import org.hyperledger.besu.consensus.common.ForksSchedule;
import org.hyperledger.besu.consensus.common.validator.ValidatorProvider;
import org.hyperledger.besu.cryptoservices.NodeKey;
import org.hyperledger.besu.cryptoservices.NodeKeyUtils;
import org.hyperledger.besu.datatypes.Address;
import org.hyperledger.besu.datatypes.Wei;
import org.hyperledger.besu.ethereum.ProtocolContext;
import org.hyperledger.besu.ethereum.chain.BadBlockManager;
import org.hyperledger.besu.ethereum.core.AddressHelpers;
import org.hyperledger.besu.ethereum.core.BlockHeader;
import org.hyperledger.besu.ethereum.core.BlockHeaderTestFixture;
import org.hyperledger.besu.ethereum.core.ImmutableMiningParameters;
import org.hyperledger.besu.ethereum.core.ImmutableMiningParameters.MutableInitValues;
import org.hyperledger.besu.ethereum.core.MiningParameters;
import org.hyperledger.besu.ethereum.core.Util;
import org.hyperledger.besu.ethereum.eth.manager.EthContext;
import org.hyperledger.besu.ethereum.eth.manager.EthScheduler;
import org.hyperledger.besu.ethereum.eth.transactions.ImmutableTransactionPoolConfiguration;
import org.hyperledger.besu.ethereum.eth.transactions.TransactionBroadcaster;
import org.hyperledger.besu.ethereum.eth.transactions.TransactionPool;
import org.hyperledger.besu.ethereum.eth.transactions.TransactionPoolMetrics;
import org.hyperledger.besu.ethereum.eth.transactions.sorter.GasPricePendingTransactionsSorter;
import org.hyperledger.besu.ethereum.mainnet.ProtocolSchedule;
import org.hyperledger.besu.evm.internal.EvmConfiguration;
import org.hyperledger.besu.metrics.noop.NoOpMetricsSystem;
import org.hyperledger.besu.plugin.services.MetricsSystem;
import org.hyperledger.besu.testutil.DeterministicEthScheduler;
import org.hyperledger.besu.testutil.TestClock;

import java.time.ZoneId;
import java.util.List;
import java.util.Optional;
import java.util.Random;

import com.google.common.collect.Lists;
import org.apache.tuweni.bytes.Bytes;
import org.junit.jupiter.api.BeforeEach;
import org.junit.jupiter.api.Test;

public class CliqueMinerExecutorTest {

  private static final int EPOCH_LENGTH = 10;
  private static final GenesisConfigOptions GENESIS_CONFIG_OPTIONS =
      GenesisConfigFile.fromConfig("{}").getConfigOptions();
  private final NodeKey proposerNodeKey = NodeKeyUtils.generate();
  private final Random random = new Random(21341234L);
  private Address localAddress;
  private final List<Address> validatorList = Lists.newArrayList();
  private ProtocolContext cliqueProtocolContext;
  private ProtocolSchedule cliqueProtocolSchedule;
  private EthContext cliqueEthContext;
  private BlockHeaderTestFixture blockHeaderBuilder;
  private final MetricsSystem metricsSystem = new NoOpMetricsSystem();
  private final CliqueBlockInterface blockInterface = new CliqueBlockInterface();
  private final EthScheduler ethScheduler = new DeterministicEthScheduler();

  @BeforeEach
  public void setup() {
    localAddress = Util.publicKeyToAddress(proposerNodeKey.getPublicKey());
    validatorList.add(localAddress);
    validatorList.add(AddressHelpers.calculateAddressWithRespectTo(localAddress, 1));
    validatorList.add(AddressHelpers.calculateAddressWithRespectTo(localAddress, 2));
    validatorList.add(AddressHelpers.calculateAddressWithRespectTo(localAddress, 3));

    final ValidatorProvider validatorProvider = mock(ValidatorProvider.class);
    when(validatorProvider.getValidatorsAfterBlock(any())).thenReturn(validatorList);

    final CliqueContext cliqueContext = new CliqueContext(validatorProvider, null, blockInterface);
    cliqueProtocolContext =
        new ProtocolContext(null, null, cliqueContext, Optional.empty(), new BadBlockManager());
    cliqueProtocolSchedule =
        CliqueProtocolSchedule.create(
            GENESIS_CONFIG_OPTIONS,
<<<<<<< HEAD
            new ForksSchedule<>(List.of()),
            proposerNodeKey,
            false,
            EvmConfiguration.DEFAULT);
=======
            proposerNodeKey,
            false,
            EvmConfiguration.DEFAULT,
            new BadBlockManager());
>>>>>>> 5adad6a1
    cliqueEthContext = mock(EthContext.class, RETURNS_DEEP_STUBS);
    blockHeaderBuilder = new BlockHeaderTestFixture();
  }

  @Test
  public void extraDataCreatedOnEpochBlocksContainsValidators() {
    final Bytes vanityData = generateRandomVanityData();

    final MiningParameters miningParameters = createMiningParameters(vanityData);

    final CliqueMinerExecutor executor =
        new CliqueMinerExecutor(
            cliqueProtocolContext,
            cliqueProtocolSchedule,
            createTransactionPool(),
            proposerNodeKey,
            miningParameters,
            mock(CliqueBlockScheduler.class),
            new EpochManager(EPOCH_LENGTH),
            true,
            ethScheduler);

    // NOTE: Passing in the *parent* block, so must be 1 less than EPOCH
    final BlockHeader header = blockHeaderBuilder.number(EPOCH_LENGTH - 1).buildHeader();

    final Bytes extraDataBytes = executor.calculateExtraData(header);

    final CliqueExtraData cliqueExtraData =
        CliqueExtraData.decode(
            blockHeaderBuilder
                .number(EPOCH_LENGTH)
                .extraData(extraDataBytes)
                .blockHeaderFunctions(new CliqueBlockHeaderFunctions())
                .buildHeader());

    assertThat(cliqueExtraData.getVanityData()).isEqualTo(vanityData);
    assertThat(cliqueExtraData.getValidators())
        .containsExactly(validatorList.toArray(new Address[0]));
  }

  @Test
  public void extraDataForNonEpochBlocksDoesNotContainValidaors() {
    final Bytes vanityData = generateRandomVanityData();

    final MiningParameters miningParameters = createMiningParameters(vanityData);

    final CliqueMinerExecutor executor =
        new CliqueMinerExecutor(
            cliqueProtocolContext,
            cliqueProtocolSchedule,
            createTransactionPool(),
            proposerNodeKey,
            miningParameters,
            mock(CliqueBlockScheduler.class),
            new EpochManager(EPOCH_LENGTH),
            true,
            ethScheduler);

    // Parent block was epoch, so the next block should contain no validators.
    final BlockHeader header = blockHeaderBuilder.number(EPOCH_LENGTH).buildHeader();

    final Bytes extraDataBytes = executor.calculateExtraData(header);

    final CliqueExtraData cliqueExtraData =
        CliqueExtraData.decode(
            blockHeaderBuilder
                .number(EPOCH_LENGTH)
                .extraData(extraDataBytes)
                .blockHeaderFunctions(new CliqueBlockHeaderFunctions())
                .buildHeader());

    assertThat(cliqueExtraData.getVanityData()).isEqualTo(vanityData);
    assertThat(cliqueExtraData.getValidators()).isEqualTo(Lists.newArrayList());
  }

  @Test
  public void shouldUseLatestVanityData() {
    final Bytes initialVanityData = generateRandomVanityData();
    final Bytes modifiedVanityData = generateRandomVanityData();

    final MiningParameters miningParameters = createMiningParameters(initialVanityData);

    final CliqueMinerExecutor executor =
        new CliqueMinerExecutor(
            cliqueProtocolContext,
            cliqueProtocolSchedule,
            createTransactionPool(),
            proposerNodeKey,
            miningParameters,
            mock(CliqueBlockScheduler.class),
            new EpochManager(EPOCH_LENGTH),
            true,
            ethScheduler);

    executor.setExtraData(modifiedVanityData);
    final Bytes extraDataBytes = executor.calculateExtraData(blockHeaderBuilder.buildHeader());

    final CliqueExtraData cliqueExtraData =
        CliqueExtraData.decode(
            blockHeaderBuilder
                .number(EPOCH_LENGTH)
                .extraData(extraDataBytes)
                .blockHeaderFunctions(new CliqueBlockHeaderFunctions())
                .buildHeader());
    assertThat(cliqueExtraData.getVanityData()).isEqualTo(modifiedVanityData);
  }

  private TransactionPool createTransactionPool() {
    final var conf = ImmutableTransactionPoolConfiguration.builder().txPoolMaxSize(1).build();

    when(cliqueEthContext.getEthPeers().subscribeConnect(any())).thenReturn(1L);

    final TransactionPool transactionPool =
        new TransactionPool(
            () ->
                new GasPricePendingTransactionsSorter(
                    conf,
                    TestClock.system(ZoneId.systemDefault()),
                    metricsSystem,
                    CliqueMinerExecutorTest::mockBlockHeader),
            cliqueProtocolSchedule,
            cliqueProtocolContext,
            mock(TransactionBroadcaster.class),
            cliqueEthContext,
            new TransactionPoolMetrics(metricsSystem),
            conf,
            null);

    transactionPool.setEnabled();
    return transactionPool;
  }

  private static BlockHeader mockBlockHeader() {
    final BlockHeader blockHeader = mock(BlockHeader.class);
    when(blockHeader.getBaseFee()).thenReturn(Optional.empty());
    return blockHeader;
  }

  private Bytes generateRandomVanityData() {
    final byte[] vanityData = new byte[32];
    random.nextBytes(vanityData);
    return Bytes.wrap(vanityData);
  }

  private static MiningParameters createMiningParameters(final Bytes vanityData) {
    return ImmutableMiningParameters.builder()
        .mutableInitValues(
            MutableInitValues.builder()
                .extraData(vanityData)
                .minTransactionGasPrice(Wei.ZERO)
                .coinbase(AddressHelpers.ofValue(1))
                .build())
        .build();
  }
}<|MERGE_RESOLUTION|>--- conflicted
+++ resolved
@@ -101,17 +101,11 @@
     cliqueProtocolSchedule =
         CliqueProtocolSchedule.create(
             GENESIS_CONFIG_OPTIONS,
-<<<<<<< HEAD
             new ForksSchedule<>(List.of()),
-            proposerNodeKey,
-            false,
-            EvmConfiguration.DEFAULT);
-=======
             proposerNodeKey,
             false,
             EvmConfiguration.DEFAULT,
             new BadBlockManager());
->>>>>>> 5adad6a1
     cliqueEthContext = mock(EthContext.class, RETURNS_DEEP_STUBS);
     blockHeaderBuilder = new BlockHeaderTestFixture();
   }
