--- conflicted
+++ resolved
@@ -117,11 +117,8 @@
             miningParameters,
             mock(CliqueBlockScheduler.class),
             new EpochManager(EPOCH_LENGTH),
-<<<<<<< HEAD
+            true,
             ethScheduler);
-=======
-            true);
->>>>>>> 6a2d41fc
 
     // NOTE: Passing in the *parent* block, so must be 1 less than EPOCH
     final BlockHeader header = blockHeaderBuilder.number(EPOCH_LENGTH - 1).buildHeader();
@@ -156,11 +153,8 @@
             miningParameters,
             mock(CliqueBlockScheduler.class),
             new EpochManager(EPOCH_LENGTH),
-<<<<<<< HEAD
+            true,
             ethScheduler);
-=======
-            true);
->>>>>>> 6a2d41fc
 
     // Parent block was epoch, so the next block should contain no validators.
     final BlockHeader header = blockHeaderBuilder.number(EPOCH_LENGTH).buildHeader();
@@ -195,11 +189,8 @@
             miningParameters,
             mock(CliqueBlockScheduler.class),
             new EpochManager(EPOCH_LENGTH),
-<<<<<<< HEAD
+            true,
             ethScheduler);
-=======
-            true);
->>>>>>> 6a2d41fc
 
     executor.setExtraData(modifiedVanityData);
     final Bytes extraDataBytes = executor.calculateExtraData(blockHeaderBuilder.buildHeader());
