/*
 * Copyright ConsenSys AG.
 *
 * Licensed under the Apache License, Version 2.0 (the "License"); you may not use this file except in compliance with
 * the License. You may obtain a copy of the License at
 *
 * http://www.apache.org/licenses/LICENSE-2.0
 *
 * Unless required by applicable law or agreed to in writing, software distributed under the License is distributed on
 * an "AS IS" BASIS, WITHOUT WARRANTIES OR CONDITIONS OF ANY KIND, either express or implied. See the License for the
 * specific language governing permissions and limitations under the License.
 *
 * SPDX-License-Identifier: Apache-2.0
 */
package org.hyperledger.besu.consensus.clique.blockcreation;

import static org.assertj.core.api.Assertions.assertThat;
import static org.mockito.ArgumentMatchers.any;
import static org.mockito.Mockito.RETURNS_DEEP_STUBS;
import static org.mockito.Mockito.mock;
import static org.mockito.Mockito.when;

import org.hyperledger.besu.config.GenesisConfigFile;
import org.hyperledger.besu.config.GenesisConfigOptions;
import org.hyperledger.besu.consensus.clique.CliqueBlockHeaderFunctions;
import org.hyperledger.besu.consensus.clique.CliqueBlockInterface;
import org.hyperledger.besu.consensus.clique.CliqueContext;
import org.hyperledger.besu.consensus.clique.CliqueExtraData;
import org.hyperledger.besu.consensus.clique.CliqueProtocolSchedule;
import org.hyperledger.besu.consensus.common.EpochManager;
import org.hyperledger.besu.consensus.common.validator.ValidatorProvider;
import org.hyperledger.besu.cryptoservices.NodeKey;
import org.hyperledger.besu.cryptoservices.NodeKeyUtils;
import org.hyperledger.besu.datatypes.Address;
import org.hyperledger.besu.datatypes.Wei;
import org.hyperledger.besu.ethereum.ProtocolContext;
import org.hyperledger.besu.ethereum.chain.BadBlockManager;
import org.hyperledger.besu.ethereum.core.AddressHelpers;
import org.hyperledger.besu.ethereum.core.BlockHeader;
import org.hyperledger.besu.ethereum.core.BlockHeaderTestFixture;
import org.hyperledger.besu.ethereum.core.ImmutableMiningParameters;
import org.hyperledger.besu.ethereum.core.ImmutableMiningParameters.MutableInitValues;
import org.hyperledger.besu.ethereum.core.MiningParameters;
import org.hyperledger.besu.ethereum.core.Util;
import org.hyperledger.besu.ethereum.eth.manager.EthContext;
import org.hyperledger.besu.ethereum.eth.manager.EthScheduler;
import org.hyperledger.besu.ethereum.eth.transactions.ImmutableTransactionPoolConfiguration;
import org.hyperledger.besu.ethereum.eth.transactions.TransactionBroadcaster;
import org.hyperledger.besu.ethereum.eth.transactions.TransactionPool;
import org.hyperledger.besu.ethereum.eth.transactions.TransactionPoolMetrics;
import org.hyperledger.besu.ethereum.eth.transactions.sorter.GasPricePendingTransactionsSorter;
import org.hyperledger.besu.ethereum.mainnet.ProtocolSchedule;
import org.hyperledger.besu.evm.internal.EvmConfiguration;
import org.hyperledger.besu.metrics.noop.NoOpMetricsSystem;
import org.hyperledger.besu.plugin.services.MetricsSystem;
import org.hyperledger.besu.plugin.services.TransactionSelectionService;
import org.hyperledger.besu.testutil.DeterministicEthScheduler;
import org.hyperledger.besu.testutil.TestClock;

import java.time.ZoneId;
import java.util.List;
import java.util.Optional;
import java.util.Random;

import com.google.common.collect.Lists;
import org.apache.tuweni.bytes.Bytes;
import org.junit.jupiter.api.BeforeEach;
import org.junit.jupiter.api.Test;

public class CliqueMinerExecutorTest {

  private static final int EPOCH_LENGTH = 10;
  private static final GenesisConfigOptions GENESIS_CONFIG_OPTIONS =
      GenesisConfigFile.fromConfig("{}").getConfigOptions();
  private final NodeKey proposerNodeKey = NodeKeyUtils.generate();
  private final Random random = new Random(21341234L);
  private Address localAddress;
  private final List<Address> validatorList = Lists.newArrayList();
  private ProtocolContext cliqueProtocolContext;
  private ProtocolSchedule cliqueProtocolSchedule;
  private EthContext cliqueEthContext;
  private BlockHeaderTestFixture blockHeaderBuilder;
  private final MetricsSystem metricsSystem = new NoOpMetricsSystem();
  private final CliqueBlockInterface blockInterface = new CliqueBlockInterface();
  private final EthScheduler ethScheduler = new DeterministicEthScheduler();

  @BeforeEach
  public void setup() {
    localAddress = Util.publicKeyToAddress(proposerNodeKey.getPublicKey());
    validatorList.add(localAddress);
    validatorList.add(AddressHelpers.calculateAddressWithRespectTo(localAddress, 1));
    validatorList.add(AddressHelpers.calculateAddressWithRespectTo(localAddress, 2));
    validatorList.add(AddressHelpers.calculateAddressWithRespectTo(localAddress, 3));

    final ValidatorProvider validatorProvider = mock(ValidatorProvider.class);
    when(validatorProvider.getValidatorsAfterBlock(any())).thenReturn(validatorList);

    final CliqueContext cliqueContext = new CliqueContext(validatorProvider, null, blockInterface);
    cliqueProtocolContext =
<<<<<<< HEAD
        new ProtocolContext(null, null, cliqueContext, mock(TransactionSelectionService.class));
=======
        new ProtocolContext(null, null, cliqueContext, Optional.empty(), new BadBlockManager());
>>>>>>> 1b335ad7
    cliqueProtocolSchedule =
        CliqueProtocolSchedule.create(
            GENESIS_CONFIG_OPTIONS,
            proposerNodeKey,
            false,
            EvmConfiguration.DEFAULT,
            new BadBlockManager());
    cliqueEthContext = mock(EthContext.class, RETURNS_DEEP_STUBS);
    blockHeaderBuilder = new BlockHeaderTestFixture();
  }

  @Test
  public void extraDataCreatedOnEpochBlocksContainsValidators() {
    final Bytes vanityData = generateRandomVanityData();

    final MiningParameters miningParameters = createMiningParameters(vanityData);

    final CliqueMinerExecutor executor =
        new CliqueMinerExecutor(
            cliqueProtocolContext,
            cliqueProtocolSchedule,
            createTransactionPool(),
            proposerNodeKey,
            miningParameters,
            mock(CliqueBlockScheduler.class),
            new EpochManager(EPOCH_LENGTH),
            true,
            ethScheduler);

    // NOTE: Passing in the *parent* block, so must be 1 less than EPOCH
    final BlockHeader header = blockHeaderBuilder.number(EPOCH_LENGTH - 1).buildHeader();

    final Bytes extraDataBytes = executor.calculateExtraData(header);

    final CliqueExtraData cliqueExtraData =
        CliqueExtraData.decode(
            blockHeaderBuilder
                .number(EPOCH_LENGTH)
                .extraData(extraDataBytes)
                .blockHeaderFunctions(new CliqueBlockHeaderFunctions())
                .buildHeader());

    assertThat(cliqueExtraData.getVanityData()).isEqualTo(vanityData);
    assertThat(cliqueExtraData.getValidators())
        .containsExactly(validatorList.toArray(new Address[0]));
  }

  @Test
  public void extraDataForNonEpochBlocksDoesNotContainValidaors() {
    final Bytes vanityData = generateRandomVanityData();

    final MiningParameters miningParameters = createMiningParameters(vanityData);

    final CliqueMinerExecutor executor =
        new CliqueMinerExecutor(
            cliqueProtocolContext,
            cliqueProtocolSchedule,
            createTransactionPool(),
            proposerNodeKey,
            miningParameters,
            mock(CliqueBlockScheduler.class),
            new EpochManager(EPOCH_LENGTH),
            true,
            ethScheduler);

    // Parent block was epoch, so the next block should contain no validators.
    final BlockHeader header = blockHeaderBuilder.number(EPOCH_LENGTH).buildHeader();

    final Bytes extraDataBytes = executor.calculateExtraData(header);

    final CliqueExtraData cliqueExtraData =
        CliqueExtraData.decode(
            blockHeaderBuilder
                .number(EPOCH_LENGTH)
                .extraData(extraDataBytes)
                .blockHeaderFunctions(new CliqueBlockHeaderFunctions())
                .buildHeader());

    assertThat(cliqueExtraData.getVanityData()).isEqualTo(vanityData);
    assertThat(cliqueExtraData.getValidators()).isEqualTo(Lists.newArrayList());
  }

  @Test
  public void shouldUseLatestVanityData() {
    final Bytes initialVanityData = generateRandomVanityData();
    final Bytes modifiedVanityData = generateRandomVanityData();

    final MiningParameters miningParameters = createMiningParameters(initialVanityData);

    final CliqueMinerExecutor executor =
        new CliqueMinerExecutor(
            cliqueProtocolContext,
            cliqueProtocolSchedule,
            createTransactionPool(),
            proposerNodeKey,
            miningParameters,
            mock(CliqueBlockScheduler.class),
            new EpochManager(EPOCH_LENGTH),
            true,
            ethScheduler);

    executor.setExtraData(modifiedVanityData);
    final Bytes extraDataBytes = executor.calculateExtraData(blockHeaderBuilder.buildHeader());

    final CliqueExtraData cliqueExtraData =
        CliqueExtraData.decode(
            blockHeaderBuilder
                .number(EPOCH_LENGTH)
                .extraData(extraDataBytes)
                .blockHeaderFunctions(new CliqueBlockHeaderFunctions())
                .buildHeader());
    assertThat(cliqueExtraData.getVanityData()).isEqualTo(modifiedVanityData);
  }

  private TransactionPool createTransactionPool() {
    final var conf = ImmutableTransactionPoolConfiguration.builder().txPoolMaxSize(1).build();

    when(cliqueEthContext.getEthPeers().subscribeConnect(any())).thenReturn(1L);

    final TransactionPool transactionPool =
        new TransactionPool(
            () ->
                new GasPricePendingTransactionsSorter(
                    conf,
                    TestClock.system(ZoneId.systemDefault()),
                    metricsSystem,
                    CliqueMinerExecutorTest::mockBlockHeader),
            cliqueProtocolSchedule,
            cliqueProtocolContext,
            mock(TransactionBroadcaster.class),
            cliqueEthContext,
            new TransactionPoolMetrics(metricsSystem),
            conf,
            null);

    transactionPool.setEnabled();
    return transactionPool;
  }

  private static BlockHeader mockBlockHeader() {
    final BlockHeader blockHeader = mock(BlockHeader.class);
    when(blockHeader.getBaseFee()).thenReturn(Optional.empty());
    return blockHeader;
  }

  private Bytes generateRandomVanityData() {
    final byte[] vanityData = new byte[32];
    random.nextBytes(vanityData);
    return Bytes.wrap(vanityData);
  }

  private static MiningParameters createMiningParameters(final Bytes vanityData) {
    return ImmutableMiningParameters.builder()
        .mutableInitValues(
            MutableInitValues.builder()
                .extraData(vanityData)
                .minTransactionGasPrice(Wei.ZERO)
                .coinbase(AddressHelpers.ofValue(1))
                .build())
        .build();
  }
}<|MERGE_RESOLUTION|>--- conflicted
+++ resolved
@@ -97,11 +97,12 @@
 
     final CliqueContext cliqueContext = new CliqueContext(validatorProvider, null, blockInterface);
     cliqueProtocolContext =
-<<<<<<< HEAD
-        new ProtocolContext(null, null, cliqueContext, mock(TransactionSelectionService.class));
-=======
-        new ProtocolContext(null, null, cliqueContext, Optional.empty(), new BadBlockManager());
->>>>>>> 1b335ad7
+        new ProtocolContext(
+            null,
+            null,
+            cliqueContext,
+            mock(TransactionSelectionService.class),
+            new BadBlockManager());
     cliqueProtocolSchedule =
         CliqueProtocolSchedule.create(
             GENESIS_CONFIG_OPTIONS,
