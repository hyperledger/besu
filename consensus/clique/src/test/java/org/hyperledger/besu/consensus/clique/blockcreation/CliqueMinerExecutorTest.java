/*
 * Copyright ConsenSys AG.
 *
 * Licensed under the Apache License, Version 2.0 (the "License"); you may not use this file except in compliance with
 * the License. You may obtain a copy of the License at
 *
 * http://www.apache.org/licenses/LICENSE-2.0
 *
 * Unless required by applicable law or agreed to in writing, software distributed under the License is distributed on
 * an "AS IS" BASIS, WITHOUT WARRANTIES OR CONDITIONS OF ANY KIND, either express or implied. See the License for the
 * specific language governing permissions and limitations under the License.
 *
 * SPDX-License-Identifier: Apache-2.0
 */
package org.hyperledger.besu.consensus.clique.blockcreation;

import static org.assertj.core.api.Assertions.assertThat;
import static org.mockito.ArgumentMatchers.any;
import static org.mockito.Mockito.RETURNS_DEEP_STUBS;
import static org.mockito.Mockito.mock;
import static org.mockito.Mockito.when;

import org.hyperledger.besu.config.GenesisConfigFile;
import org.hyperledger.besu.config.GenesisConfigOptions;
import org.hyperledger.besu.consensus.clique.CliqueBlockHeaderFunctions;
import org.hyperledger.besu.consensus.clique.CliqueBlockInterface;
import org.hyperledger.besu.consensus.clique.CliqueContext;
import org.hyperledger.besu.consensus.clique.CliqueExtraData;
import org.hyperledger.besu.consensus.clique.CliqueProtocolSchedule;
import org.hyperledger.besu.consensus.common.EpochManager;
import org.hyperledger.besu.consensus.common.validator.ValidatorProvider;
import org.hyperledger.besu.cryptoservices.NodeKey;
import org.hyperledger.besu.cryptoservices.NodeKeyUtils;
import org.hyperledger.besu.datatypes.Address;
import org.hyperledger.besu.datatypes.Wei;
import org.hyperledger.besu.ethereum.ProtocolContext;
import org.hyperledger.besu.ethereum.chain.BadBlockManager;
import org.hyperledger.besu.ethereum.core.AddressHelpers;
import org.hyperledger.besu.ethereum.core.BlockHeader;
import org.hyperledger.besu.ethereum.core.BlockHeaderTestFixture;
import org.hyperledger.besu.ethereum.core.ImmutableMiningParameters;
import org.hyperledger.besu.ethereum.core.ImmutableMiningParameters.MutableInitValues;
import org.hyperledger.besu.ethereum.core.MiningParameters;
import org.hyperledger.besu.ethereum.core.Util;
import org.hyperledger.besu.ethereum.eth.manager.EthContext;
import org.hyperledger.besu.ethereum.eth.manager.EthScheduler;
import org.hyperledger.besu.ethereum.eth.transactions.ImmutableTransactionPoolConfiguration;
import org.hyperledger.besu.ethereum.eth.transactions.TransactionBroadcaster;
import org.hyperledger.besu.ethereum.eth.transactions.TransactionPool;
import org.hyperledger.besu.ethereum.eth.transactions.TransactionPoolMetrics;
import org.hyperledger.besu.ethereum.eth.transactions.sorter.GasPricePendingTransactionsSorter;
import org.hyperledger.besu.ethereum.mainnet.ProtocolSchedule;
import org.hyperledger.besu.evm.internal.EvmConfiguration;
import org.hyperledger.besu.metrics.noop.NoOpMetricsSystem;
import org.hyperledger.besu.plugin.services.MetricsSystem;
import org.hyperledger.besu.testutil.DeterministicEthScheduler;
import org.hyperledger.besu.testutil.TestClock;

import java.time.ZoneId;
import java.util.List;
import java.util.Optional;
import java.util.Random;

import com.google.common.collect.Lists;
import org.apache.tuweni.bytes.Bytes;
import org.junit.jupiter.api.BeforeEach;
import org.junit.jupiter.api.Test;

public class CliqueMinerExecutorTest {

  private static final int EPOCH_LENGTH = 10;
  private static final GenesisConfigOptions GENESIS_CONFIG_OPTIONS =
      GenesisConfigFile.fromConfig("{}").getConfigOptions();
  private final NodeKey proposerNodeKey = NodeKeyUtils.generate();
  private final Random random = new Random(21341234L);
  private Address localAddress;
  private final List<Address> validatorList = Lists.newArrayList();
  private ProtocolContext cliqueProtocolContext;
  private ProtocolSchedule cliqueProtocolSchedule;
  private EthContext cliqueEthContext;
  private BlockHeaderTestFixture blockHeaderBuilder;
  private final MetricsSystem metricsSystem = new NoOpMetricsSystem();
  private final CliqueBlockInterface blockInterface = new CliqueBlockInterface();
  private final EthScheduler ethScheduler = new DeterministicEthScheduler();

  @BeforeEach
  public void setup() {
    localAddress = Util.publicKeyToAddress(proposerNodeKey.getPublicKey());
    validatorList.add(localAddress);
    validatorList.add(AddressHelpers.calculateAddressWithRespectTo(localAddress, 1));
    validatorList.add(AddressHelpers.calculateAddressWithRespectTo(localAddress, 2));
    validatorList.add(AddressHelpers.calculateAddressWithRespectTo(localAddress, 3));

    final ValidatorProvider validatorProvider = mock(ValidatorProvider.class);
    when(validatorProvider.getValidatorsAfterBlock(any())).thenReturn(validatorList);

    final CliqueContext cliqueContext = new CliqueContext(validatorProvider, null, blockInterface);
<<<<<<< HEAD
    cliqueProtocolContext = new ProtocolContext(null, null, cliqueContext);
=======
    cliqueProtocolContext =
        new ProtocolContext(null, null, cliqueContext, Optional.empty(), new BadBlockManager());
>>>>>>> 16d47906
    cliqueProtocolSchedule =
        CliqueProtocolSchedule.create(
            GENESIS_CONFIG_OPTIONS,
            proposerNodeKey,
            false,
            EvmConfiguration.DEFAULT,
            new BadBlockManager());
    cliqueEthContext = mock(EthContext.class, RETURNS_DEEP_STUBS);
    blockHeaderBuilder = new BlockHeaderTestFixture();
  }

  @Test
  public void extraDataCreatedOnEpochBlocksContainsValidators() {
    final Bytes vanityData = generateRandomVanityData();

    final MiningParameters miningParameters = createMiningParameters(vanityData);

    final CliqueMinerExecutor executor =
        new CliqueMinerExecutor(
            cliqueProtocolContext,
            cliqueProtocolSchedule,
            createTransactionPool(),
            proposerNodeKey,
            miningParameters,
            mock(CliqueBlockScheduler.class),
            new EpochManager(EPOCH_LENGTH),
            true,
            ethScheduler);

    // NOTE: Passing in the *parent* block, so must be 1 less than EPOCH
    final BlockHeader header = blockHeaderBuilder.number(EPOCH_LENGTH - 1).buildHeader();

    final Bytes extraDataBytes = executor.calculateExtraData(header);

    final CliqueExtraData cliqueExtraData =
        CliqueExtraData.decode(
            blockHeaderBuilder
                .number(EPOCH_LENGTH)
                .extraData(extraDataBytes)
                .blockHeaderFunctions(new CliqueBlockHeaderFunctions())
                .buildHeader());

    assertThat(cliqueExtraData.getVanityData()).isEqualTo(vanityData);
    assertThat(cliqueExtraData.getValidators())
        .containsExactly(validatorList.toArray(new Address[0]));
  }

  @Test
  public void extraDataForNonEpochBlocksDoesNotContainValidaors() {
    final Bytes vanityData = generateRandomVanityData();

    final MiningParameters miningParameters = createMiningParameters(vanityData);

    final CliqueMinerExecutor executor =
        new CliqueMinerExecutor(
            cliqueProtocolContext,
            cliqueProtocolSchedule,
            createTransactionPool(),
            proposerNodeKey,
            miningParameters,
            mock(CliqueBlockScheduler.class),
            new EpochManager(EPOCH_LENGTH),
            true,
            ethScheduler);

    // Parent block was epoch, so the next block should contain no validators.
    final BlockHeader header = blockHeaderBuilder.number(EPOCH_LENGTH).buildHeader();

    final Bytes extraDataBytes = executor.calculateExtraData(header);

    final CliqueExtraData cliqueExtraData =
        CliqueExtraData.decode(
            blockHeaderBuilder
                .number(EPOCH_LENGTH)
                .extraData(extraDataBytes)
                .blockHeaderFunctions(new CliqueBlockHeaderFunctions())
                .buildHeader());

    assertThat(cliqueExtraData.getVanityData()).isEqualTo(vanityData);
    assertThat(cliqueExtraData.getValidators()).isEqualTo(Lists.newArrayList());
  }

  @Test
  public void shouldUseLatestVanityData() {
    final Bytes initialVanityData = generateRandomVanityData();
    final Bytes modifiedVanityData = generateRandomVanityData();

    final MiningParameters miningParameters = createMiningParameters(initialVanityData);

    final CliqueMinerExecutor executor =
        new CliqueMinerExecutor(
            cliqueProtocolContext,
            cliqueProtocolSchedule,
            createTransactionPool(),
            proposerNodeKey,
            miningParameters,
            mock(CliqueBlockScheduler.class),
            new EpochManager(EPOCH_LENGTH),
            true,
            ethScheduler);

    executor.setExtraData(modifiedVanityData);
    final Bytes extraDataBytes = executor.calculateExtraData(blockHeaderBuilder.buildHeader());

    final CliqueExtraData cliqueExtraData =
        CliqueExtraData.decode(
            blockHeaderBuilder
                .number(EPOCH_LENGTH)
                .extraData(extraDataBytes)
                .blockHeaderFunctions(new CliqueBlockHeaderFunctions())
                .buildHeader());
    assertThat(cliqueExtraData.getVanityData()).isEqualTo(modifiedVanityData);
  }

  private TransactionPool createTransactionPool() {
    final var conf = ImmutableTransactionPoolConfiguration.builder().txPoolMaxSize(1).build();

    when(cliqueEthContext.getEthPeers().subscribeConnect(any())).thenReturn(1L);

    final TransactionPool transactionPool =
        new TransactionPool(
            () ->
                new GasPricePendingTransactionsSorter(
                    conf,
                    TestClock.system(ZoneId.systemDefault()),
                    metricsSystem,
                    CliqueMinerExecutorTest::mockBlockHeader),
            cliqueProtocolSchedule,
            cliqueProtocolContext,
            mock(TransactionBroadcaster.class),
            cliqueEthContext,
            new TransactionPoolMetrics(metricsSystem),
            conf,
            null);

    transactionPool.setEnabled();
    return transactionPool;
  }

  private static BlockHeader mockBlockHeader() {
    final BlockHeader blockHeader = mock(BlockHeader.class);
    when(blockHeader.getBaseFee()).thenReturn(Optional.empty());
    return blockHeader;
  }

  private Bytes generateRandomVanityData() {
    final byte[] vanityData = new byte[32];
    random.nextBytes(vanityData);
    return Bytes.wrap(vanityData);
  }

  private static MiningParameters createMiningParameters(final Bytes vanityData) {
    return ImmutableMiningParameters.builder()
        .mutableInitValues(
            MutableInitValues.builder()
                .extraData(vanityData)
                .minTransactionGasPrice(Wei.ZERO)
                .coinbase(AddressHelpers.ofValue(1))
                .build())
        .build();
  }
}<|MERGE_RESOLUTION|>--- conflicted
+++ resolved
@@ -95,12 +95,7 @@
     when(validatorProvider.getValidatorsAfterBlock(any())).thenReturn(validatorList);
 
     final CliqueContext cliqueContext = new CliqueContext(validatorProvider, null, blockInterface);
-<<<<<<< HEAD
-    cliqueProtocolContext = new ProtocolContext(null, null, cliqueContext);
-=======
-    cliqueProtocolContext =
-        new ProtocolContext(null, null, cliqueContext, Optional.empty(), new BadBlockManager());
->>>>>>> 16d47906
+    cliqueProtocolContext = new ProtocolContext(null, null, cliqueContext, new BadBlockManager());
     cliqueProtocolSchedule =
         CliqueProtocolSchedule.create(
             GENESIS_CONFIG_OPTIONS,
