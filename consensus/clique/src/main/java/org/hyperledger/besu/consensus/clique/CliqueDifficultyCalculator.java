/*
 * Copyright ConsenSys AG.
 *
 * Licensed under the Apache License, Version 2.0 (the "License"); you may not use this file except in compliance with
 * the License. You may obtain a copy of the License at
 *
 * http://www.apache.org/licenses/LICENSE-2.0
 *
 * Unless required by applicable law or agreed to in writing, software distributed under the License is distributed on
 * an "AS IS" BASIS, WITHOUT WARRANTIES OR CONDITIONS OF ANY KIND, either express or implied. See the License for the
 * specific language governing permissions and limitations under the License.
 *
 * SPDX-License-Identifier: Apache-2.0
 */
package org.hyperledger.besu.consensus.clique;

import org.hyperledger.besu.consensus.common.validator.ValidatorProvider;
import org.hyperledger.besu.datatypes.Address;
import org.hyperledger.besu.ethereum.core.BlockHeader;
import org.hyperledger.besu.ethereum.mainnet.DifficultyCalculator;

import java.math.BigInteger;
import java.util.function.Supplier;

/** The Clique difficulty calculator. */
public class CliqueDifficultyCalculator implements DifficultyCalculator {

  private final Address localAddress;
  private final Supplier<ValidatorProvider> validatorProviderSupplier;

  private final BigInteger IN_TURN_DIFFICULTY = BigInteger.valueOf(2);
  private final BigInteger OUT_OF_TURN_DIFFICULTY = BigInteger.ONE;

  /**
   * Instantiates a new Clique difficulty calculator.
   *
   * @param localAddress the local address
   * @param validatorProviderSupplier the validator provider supplier
   */
  public CliqueDifficultyCalculator(
      final Address localAddress, final Supplier<ValidatorProvider> validatorProviderSupplier) {
    this.localAddress = localAddress;
    this.validatorProviderSupplier = validatorProviderSupplier;
  }

  @Override
  public BigInteger nextDifficulty(final long time, final BlockHeader parent) {

<<<<<<< HEAD
    final Address nextProposer =
        CliqueHelpers.getProposerForBlockAfter(parent, validatorProviderSupplier.get());
=======
    final Address nextProposer = CliqueHelpers.getProposerForBlockAfter(parent);
>>>>>>> 73a1e5be
    return nextProposer.equals(localAddress) ? IN_TURN_DIFFICULTY : OUT_OF_TURN_DIFFICULTY;
  }
}<|MERGE_RESOLUTION|>--- conflicted
+++ resolved
@@ -14,19 +14,16 @@
  */
 package org.hyperledger.besu.consensus.clique;
 
-import org.hyperledger.besu.consensus.common.validator.ValidatorProvider;
 import org.hyperledger.besu.datatypes.Address;
 import org.hyperledger.besu.ethereum.core.BlockHeader;
 import org.hyperledger.besu.ethereum.mainnet.DifficultyCalculator;
 
 import java.math.BigInteger;
-import java.util.function.Supplier;
 
 /** The Clique difficulty calculator. */
 public class CliqueDifficultyCalculator implements DifficultyCalculator {
 
   private final Address localAddress;
-  private final Supplier<ValidatorProvider> validatorProviderSupplier;
 
   private final BigInteger IN_TURN_DIFFICULTY = BigInteger.valueOf(2);
   private final BigInteger OUT_OF_TURN_DIFFICULTY = BigInteger.ONE;
@@ -35,23 +32,15 @@
    * Instantiates a new Clique difficulty calculator.
    *
    * @param localAddress the local address
-   * @param validatorProviderSupplier the validator provider supplier
    */
-  public CliqueDifficultyCalculator(
-      final Address localAddress, final Supplier<ValidatorProvider> validatorProviderSupplier) {
+  public CliqueDifficultyCalculator(final Address localAddress) {
     this.localAddress = localAddress;
-    this.validatorProviderSupplier = validatorProviderSupplier;
   }
 
   @Override
   public BigInteger nextDifficulty(final long time, final BlockHeader parent) {
 
-<<<<<<< HEAD
-    final Address nextProposer =
-        CliqueHelpers.getProposerForBlockAfter(parent, validatorProviderSupplier.get());
-=======
     final Address nextProposer = CliqueHelpers.getProposerForBlockAfter(parent);
->>>>>>> 73a1e5be
     return nextProposer.equals(localAddress) ? IN_TURN_DIFFICULTY : OUT_OF_TURN_DIFFICULTY;
   }
 }