--- conflicted
+++ resolved
@@ -60,11 +60,8 @@
    * @param miningParams the mining params
    * @param blockScheduler the block scheduler
    * @param epochManager the epoch manager
-<<<<<<< HEAD
+   * @param createEmptyBlocks whether clique should allow the creation of empty blocks.
    * @param ethScheduler the scheduler for asynchronous block creation tasks
-=======
-   * @param createEmptyBlocks whether clique should allow the creation of empty blocks.
->>>>>>> 6a2d41fc
    */
   public CliqueMinerExecutor(
       final ProtocolContext protocolContext,
@@ -74,7 +71,7 @@
       final MiningParameters miningParams,
       final AbstractBlockScheduler blockScheduler,
       final EpochManager epochManager,
-<<<<<<< HEAD
+      final boolean createEmptyBlocks,
       final EthScheduler ethScheduler) {
     super(
         protocolContext,
@@ -83,10 +80,6 @@
         miningParams,
         blockScheduler,
         ethScheduler);
-=======
-      final boolean createEmptyBlocks) {
-    super(protocolContext, protocolSchedule, transactionPool, miningParams, blockScheduler);
->>>>>>> 6a2d41fc
     this.nodeKey = nodeKey;
     this.localAddress = Util.publicKeyToAddress(nodeKey.getPublicKey());
     this.epochManager = epochManager;
