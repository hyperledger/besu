/*
 * Copyright ConsenSys AG.
 *
 * Licensed under the Apache License, Version 2.0 (the "License"); you may not use this file except in compliance with
 * the License. You may obtain a copy of the License at
 *
 * http://www.apache.org/licenses/LICENSE-2.0
 *
 * Unless required by applicable law or agreed to in writing, software distributed under the License is distributed on
 * an "AS IS" BASIS, WITHOUT WARRANTIES OR CONDITIONS OF ANY KIND, either express or implied. See the License for the
 * specific language governing permissions and limitations under the License.
 *
 * SPDX-License-Identifier: Apache-2.0
 */
package org.hyperledger.besu.consensus.clique;

import org.hyperledger.besu.config.CliqueConfigOptions;
import org.hyperledger.besu.config.GenesisConfigOptions;
import org.hyperledger.besu.consensus.common.EpochManager;
import org.hyperledger.besu.consensus.common.ForksSchedule;
import org.hyperledger.besu.cryptoservices.NodeKey;
import org.hyperledger.besu.datatypes.Address;
import org.hyperledger.besu.datatypes.Wei;
import org.hyperledger.besu.ethereum.chain.BadBlockManager;
import org.hyperledger.besu.ethereum.core.PrivacyParameters;
import org.hyperledger.besu.ethereum.core.Util;
import org.hyperledger.besu.ethereum.mainnet.BlockHeaderValidator;
import org.hyperledger.besu.ethereum.mainnet.MainnetBlockBodyValidator;
import org.hyperledger.besu.ethereum.mainnet.MainnetBlockImporter;
import org.hyperledger.besu.ethereum.mainnet.MainnetProtocolSpecs;
import org.hyperledger.besu.ethereum.mainnet.ProtocolSchedule;
import org.hyperledger.besu.ethereum.mainnet.ProtocolScheduleBuilder;
import org.hyperledger.besu.ethereum.mainnet.ProtocolSpecAdapters;
import org.hyperledger.besu.ethereum.mainnet.ProtocolSpecBuilder;
import org.hyperledger.besu.ethereum.mainnet.feemarket.BaseFeeMarket;
import org.hyperledger.besu.ethereum.mainnet.feemarket.FeeMarket;
import org.hyperledger.besu.evm.internal.EvmConfiguration;

import java.math.BigInteger;
import java.util.HashMap;
import java.util.Map;
import java.util.Optional;
import java.util.function.Function;

/** Defines the protocol behaviours for a blockchain using Clique. */
public class CliqueProtocolSchedule {

  private static final BigInteger DEFAULT_CHAIN_ID = BigInteger.valueOf(4);

  /**
   * Create protocol schedule.
   *
   * @param config the config
   * @param forksSchedule the transitions
   * @param nodeKey the node key
   * @param privacyParameters the privacy parameters
   * @param isRevertReasonEnabled the is revert reason enabled
   * @param evmConfiguration the evm configuration
   * @param badBlockManager the cache to use to keep invalid blocks
   * @return the protocol schedule
   */
  public static ProtocolSchedule create(
      final GenesisConfigOptions config,
      final ForksSchedule<CliqueConfigOptions> forksSchedule,
      final NodeKey nodeKey,
      final PrivacyParameters privacyParameters,
      final boolean isRevertReasonEnabled,
      final EvmConfiguration evmConfiguration,
      final BadBlockManager badBlockManager) {

    final CliqueConfigOptions cliqueConfig = config.getCliqueConfigOptions();

    final Address localNodeAddress = Util.publicKeyToAddress(nodeKey.getPublicKey());

    if (cliqueConfig.getEpochLength() <= 0) {
      throw new IllegalArgumentException("Epoch length in config must be greater than zero");
    }

    final EpochManager epochManager = new EpochManager(cliqueConfig.getEpochLength());

    final Map<Long, Function<ProtocolSpecBuilder, ProtocolSpecBuilder>> specMap = new HashMap<>();
    forksSchedule
        .getForks()
        .forEach(
            forkSpec ->
                specMap.put(
                    forkSpec.getBlock(),
                    builder ->
                        applyCliqueSpecificModifications(
                            epochManager,
                            forkSpec.getValue().getBlockPeriodSeconds(),
                            cliqueConfig.getCreateEmptyBlocks(),
                            localNodeAddress,
                            builder)));
    final ProtocolSpecAdapters specAdapters = new ProtocolSpecAdapters(specMap);

    ProtocolSpecAdapters.create(
        0,
        builder ->
            applyCliqueSpecificModifications(
                epochManager,
                cliqueConfig.getBlockPeriodSeconds(),
                cliqueConfig.getCreateEmptyBlocks(),
                localNodeAddress,
                builder));

    return new ProtocolScheduleBuilder(
            config,
            DEFAULT_CHAIN_ID,
            specAdapters,
            privacyParameters,
            isRevertReasonEnabled,
            evmConfiguration,
            badBlockManager)
        .createProtocolSchedule();
  }

  /**
   * Create protocol schedule.
   *
   * @param config the config
   * @param forksSchedule the transitions
   * @param nodeKey the node key
   * @param isRevertReasonEnabled the is revert reason enabled
   * @param evmConfiguration the evm configuration
   * @param badBlockManager the cache to use to keep invalid blocks
   * @return the protocol schedule
   */
  public static ProtocolSchedule create(
      final GenesisConfigOptions config,
      final ForksSchedule<CliqueConfigOptions> forksSchedule,
      final NodeKey nodeKey,
      final boolean isRevertReasonEnabled,
      final EvmConfiguration evmConfiguration,
      final BadBlockManager badBlockManager) {
    return create(
        config,
<<<<<<< HEAD
        forksSchedule,
        nodeKey,
        PrivacyParameters.DEFAULT,
        isRevertReasonEnabled,
        evmConfiguration);
=======
        nodeKey,
        PrivacyParameters.DEFAULT,
        isRevertReasonEnabled,
        evmConfiguration,
        badBlockManager);
>>>>>>> 5adad6a1
  }

  private static ProtocolSpecBuilder applyCliqueSpecificModifications(
      final EpochManager epochManager,
      final long secondsBetweenBlocks,
      final boolean createEmptyBlocks,
      final Address localNodeAddress,
      final ProtocolSpecBuilder specBuilder) {

    return specBuilder
        .blockHeaderValidatorBuilder(
            baseFeeMarket ->
                getBlockHeaderValidator(
                    epochManager, secondsBetweenBlocks, createEmptyBlocks, baseFeeMarket))
        .ommerHeaderValidatorBuilder(
            baseFeeMarket ->
                getBlockHeaderValidator(
                    epochManager, secondsBetweenBlocks, createEmptyBlocks, baseFeeMarket))
        .blockBodyValidatorBuilder(MainnetBlockBodyValidator::new)
        .blockValidatorBuilder(MainnetProtocolSpecs.blockValidatorBuilder())
        .blockImporterBuilder(MainnetBlockImporter::new)
        .difficultyCalculator(new CliqueDifficultyCalculator(localNodeAddress))
        .blockReward(Wei.ZERO)
        .skipZeroBlockRewards(true)
        .miningBeneficiaryCalculator(CliqueHelpers::getProposerOfBlock)
        .blockHeaderFunctions(new CliqueBlockHeaderFunctions());
  }

  private static BlockHeaderValidator.Builder getBlockHeaderValidator(
      final EpochManager epochManager,
      final long secondsBetweenBlocks,
      final boolean createEmptyBlocks,
      final FeeMarket feeMarket) {
    Optional<BaseFeeMarket> baseFeeMarket =
        Optional.of(feeMarket).filter(FeeMarket::implementsBaseFee).map(BaseFeeMarket.class::cast);

    return BlockHeaderValidationRulesetFactory.cliqueBlockHeaderValidator(
        secondsBetweenBlocks, createEmptyBlocks, epochManager, baseFeeMarket);
  }
}<|MERGE_RESOLUTION|>--- conflicted
+++ resolved
@@ -135,19 +135,12 @@
       final BadBlockManager badBlockManager) {
     return create(
         config,
-<<<<<<< HEAD
         forksSchedule,
-        nodeKey,
-        PrivacyParameters.DEFAULT,
-        isRevertReasonEnabled,
-        evmConfiguration);
-=======
         nodeKey,
         PrivacyParameters.DEFAULT,
         isRevertReasonEnabled,
         evmConfiguration,
         badBlockManager);
->>>>>>> 5adad6a1
   }
 
   private static ProtocolSpecBuilder applyCliqueSpecificModifications(
