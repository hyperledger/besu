--- conflicted
+++ resolved
@@ -72,12 +72,8 @@
                     builder,
                     eip1559),
             privacyParameters,
-<<<<<<< HEAD
-            isRevertReasonEnabled)
-=======
-            isMetadataEnabled,
+            isRevertReasonEnabled,
             config.isQuorum())
->>>>>>> e783dd72
         .createProtocolSchedule();
   }
 
