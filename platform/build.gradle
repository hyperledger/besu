--- conflicted
+++ resolved
@@ -184,14 +184,10 @@
 
     api 'io.consensys.protocols:jc-kzg-4844:2.1.1'
 
-<<<<<<< HEAD
     api 'org.hyperledger.besu:ipa-multipoint:0.8.4-SNAPSHOT'
     api 'org.hyperledger.besu:besu-stateless:0.0.3-20250428.075729-3'
 
-    api 'tech.pegasys.discovery:discovery:25.3.0'
-=======
     api 'tech.pegasys.discovery:discovery:25.4.0'
->>>>>>> 38d901d2
   }
 }
 
