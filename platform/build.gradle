--- conflicted
+++ resolved
@@ -179,14 +179,10 @@
 
     api 'io.consensys.protocols:jc-kzg-4844:2.0.0'
 
-<<<<<<< HEAD
-    api 'tech.pegasys.discovery:discovery:25.2.0'
-
     api 'org.hyperledger.besu:ipa-multipoint:0.8.4-SNAPSHOT'
     api 'org.hyperledger.besu:besu-verkle-trie:0.0.3-20250123.150439-12' //a5cac6cb8e5e927ac070ff8d3607c73c0301d3e6
-=======
+
     api 'tech.pegasys.discovery:discovery:25.3.0'
->>>>>>> fbe36365
   }
 }
 
