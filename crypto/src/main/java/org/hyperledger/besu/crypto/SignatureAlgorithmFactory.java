/*
 * Copyright ConsenSys AG.
 *
 * Licensed under the Apache License, Version 2.0 (the "License"); you may not use this file except in compliance with
 * the License. You may obtain a copy of the License at
 *
 * http://www.apache.org/licenses/LICENSE-2.0
 *
 * Unless required by applicable law or agreed to in writing, software distributed under the License is distributed on
 * an "AS IS" BASIS, WITHOUT WARRANTIES OR CONDITIONS OF ANY KIND, either express or implied. See the License for the
 * specific language governing permissions and limitations under the License.
 *
 * SPDX-License-Identifier: Apache-2.0
 */
package org.hyperledger.besu.crypto;

import com.google.common.annotations.VisibleForTesting;

public class SignatureAlgorithmFactory {
  private static SignatureAlgorithm instance = null;

  private SignatureAlgorithmFactory() {}

<<<<<<< HEAD
  private SignatureAlgorithmFactory() {}

  private static final SignatureAlgorithm instance = new SECP256K1();
=======
  public static void setInstance(final SignatureAlgorithmType signatureAlgorithmType)
      throws IllegalStateException {
    if (instance != null) {
      throw new IllegalStateException(
          "Instance of SignatureAlgorithmFactory can only be set once.");
    }

    instance = signatureAlgorithmType.getInstance();
  }
>>>>>>> a43e848e

  /**
   * getInstance will always return a valid SignatureAlgorithm and never null. This is necessary in
   * the unit tests be able to use the factory without having to call setInstance first.
   *
   * @return SignatureAlgorithm
   */
  public static SignatureAlgorithm getInstance() {
    return instance != null
        ? instance
        : SignatureAlgorithmType.DEFAULT_SIGNATURE_ALGORITHM_TYPE.get();
  }

  public static boolean isInstanceSet() {
    return instance != null;
  }

  @VisibleForTesting
  public static void resetInstance() {
    instance = null;
  }
}<|MERGE_RESOLUTION|>--- conflicted
+++ resolved
@@ -21,11 +21,6 @@
 
   private SignatureAlgorithmFactory() {}
 
-<<<<<<< HEAD
-  private SignatureAlgorithmFactory() {}
-
-  private static final SignatureAlgorithm instance = new SECP256K1();
-=======
   public static void setInstance(final SignatureAlgorithmType signatureAlgorithmType)
       throws IllegalStateException {
     if (instance != null) {
@@ -35,7 +30,6 @@
 
     instance = signatureAlgorithmType.getInstance();
   }
->>>>>>> a43e848e
 
   /**
    * getInstance will always return a valid SignatureAlgorithm and never null. This is necessary in
