--- conflicted
+++ resolved
@@ -12,7 +12,7 @@
 
 env:
   GRADLE_OPTS: "-Xmx6g"
-  total-runners: 10
+  total-runners: 16
 
 jobs:
   acceptanceTestEthereum:
@@ -24,7 +24,7 @@
     strategy:
       fail-fast: true
       matrix:
-        runner_index: [0,1,2,3,4,5,6,7,8,9]
+        runner_index: [0,1,2,3,4,5,6,7,8,9,10,11,12,13,14,15]
     steps:
       - name: Checkout Repo
         uses: actions/checkout@b4ffde65f46336ab88eb53be808477a3936bae11
@@ -37,15 +37,7 @@
           java-version: 17
       - name: Install required packages
         run:  sudo apt-get install -y xmlstarlet
-      - name: setup gradle
-        uses: gradle/actions/setup-gradle@9e899d11ad247ec76be7a60bc1cf9d3abbb9e7f1
-        with:
-          cache-disabled: true
-      - name: List unit tests
-        run: ./gradlew acceptanceTestNotPrivacy --test-dry-run -Dorg.gradle.parallel=true -Dorg.gradle.caching=true
-      - name: Extract current test list
-        run: mkdir tmp; find . -type f -name TEST-*.xml | xargs -I{} bash -c "xmlstarlet sel -t -v '/testsuite/@name' '{}'; echo ' acceptanceTestNotPrivacy'" | tee tmp/currentTests.list
-      - name: get acceptance test reports
+      - name: get acceptance test report
         uses: dawidd6/action-download-artifact@e7466d1a7587ed14867642c2ca74b5bcc1e19a2d
         with:
           branch: main
@@ -53,7 +45,6 @@
           name: 'acceptance-node-\d*\d-test-results'
           path: tmp/junit-xml-reports-downloaded
           if_no_artifact_found: true
-<<<<<<< HEAD
       - name: setup gradle
         uses: gradle/actions/setup-gradle@9e899d11ad247ec76be7a60bc1cf9d3abbb9e7f1
         with:
@@ -64,8 +55,6 @@
         run: ./gradlew :acceptance-tests:tests:listAcceptanceTestNotPrivacy -Dorg.gradle.caching=true | fgrep org.hyperledger.besu.tests.acceptance > tmp/currentTests.list
       - name: List acceptancePrivacy tests
           run: ./gradlew :acceptance-tests:tests:listAcceptanceTestPrivacy -Dorg.gradle.caching=true | fgrep org.hyperledger.besu.tests.acceptance > tmp/currentTests.list
-=======
->>>>>>> ebb88307
       - name: Split tests
         run: .github/workflows/splitTestsByTime.sh tmp/junit-xml-reports-downloaded "tmp/junit-xml-reports-downloaded/acceptance-node-.*-test-results" "TEST-" ${{env.total-runners}} ${{ matrix.runner_index }} > testList.txt
       - name: format gradle args
@@ -90,13 +79,10 @@
           path: '*.txt'
       - name: run acceptance tests
         run: ./gradlew acceptanceTestNotPrivacy `cat gradleArgs.txt` -Dorg.gradle.parallel=true -Dorg.gradle.caching=true
-<<<<<<< HEAD
       - name: run acceptancePrivacy tests
         run: ./gradlew acceptanceTestPrivacy `cat gradleArgs.txt` -Dorg.gradle.parallel=true -Dorg.gradle.caching=true
       - name: cleanup tempfiles
         run: rm testList.txt gradleArgs.txt
-=======
->>>>>>> ebb88307
       - name: Upload Acceptance Test Results
         uses: actions/upload-artifact@5d5d22a31266ced268874388b861e4b58bb5c2f3
         with:
