--- conflicted
+++ resolved
@@ -1,22 +1,14 @@
 ### Thanks for sending a pull request! Have you done the following?
 
 - [ ] Checked out our [contribution guidelines](https://github.com/hyperledger/besu/blob/main/CONTRIBUTING.md)?
-<<<<<<< HEAD
-- [ ] Considered documentation and added the `doc-change-required` label to this PR [if updates are required](https://wiki.hyperledger.org/display/BESU/Documentation).
-=======
 - [ ] Considered documentation and adding the `doc-change-required` label to this PR [if updates are required](https://wiki.hyperledger.org/display/BESU/Documentation).
->>>>>>> 3579f013
 - [ ] Considered the changelog and included an [update if required](https://wiki.hyperledger.org/display/BESU/Changelog).
 - [ ] For database changes (e.g. KeyValueSegmentIdentifier) considered compatibility and performed forwards and backwards compatibility tests
 
 ### Most advanced CI tests are deferred until PR approval, but you could:
 
 - [ ] locally run all unit tests via: `./gradlew build`
-<<<<<<< HEAD
-- [ ] locally run all acceptance tests via: `./gradlew acceptanceTest`
-=======
 - [ ] locally run all acceptance tests via: `./gradlew acceptanceTests`
->>>>>>> 3579f013
 - [ ] locally run all integration tests via: `./gradlew integrationTest`
 - [ ] locally run all reference tests via: `./gradlew ethereum:referenceTests:referenceTests`
 
