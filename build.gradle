/*
 * Copyright Hyperledger Besu contributors.
 *
 * Licensed under the Apache License, Version 2.0 (the "License"); you may not use this file except in compliance with
 * the License. You may obtain a copy of the License at
 *
 * http://www.apache.org/licenses/LICENSE-2.0
 *
 * Unless required by applicable law or agreed to in writing, software distributed under the License is distributed on
 * an "AS IS" BASIS, WITHOUT WARRANTIES OR CONDITIONS OF ANY KIND, either express or implied. See the License for the
 * specific language governing permissions and limitations under the License.
 *
 * SPDX-License-Identifier: Apache-2.0
 */


import com.github.jk1.license.filter.LicenseBundleNormalizer
import groovy.transform.CompileStatic
import groovy.transform.Memoized
import net.ltgt.gradle.errorprone.CheckSeverity

import java.text.SimpleDateFormat
import java.util.regex.Pattern

plugins {
  id 'com.diffplug.spotless' version '6.25.0'
  id 'com.github.ben-manes.versions' version '0.51.0'
<<<<<<< HEAD
  id 'com.github.jk1.dependency-license-report' version '2.7'
  id 'io.spring.dependency-management' version '1.1.5'
=======
  id 'com.github.jk1.dependency-license-report' version '2.9'
  id 'com.jfrog.artifactory' version '5.2.5'
  id 'io.spring.dependency-management' version '1.1.6'
>>>>>>> 8eee5698
  id 'me.champeau.jmh' version '0.7.2' apply false
  id 'net.ltgt.errorprone' version '4.0.1'
  id 'maven-publish'
<<<<<<< HEAD
=======
  id 'org.sonarqube' version '5.1.0.4882'
>>>>>>> 8eee5698
}

if (!JavaVersion.current().isCompatibleWith(JavaVersion.VERSION_21)) {
  throw new GradleException("Java 21 or later is required to build Besu.\n" +
  "  Detected version ${JavaVersion.current()}")
}

group = 'io.consensys.linea-besu'

defaultTasks 'build', 'checkLicense', 'javadoc'

def buildAliases = [
  'dev': [
    'spotlessApply',
    'build',
    'checkLicense',
    'javadoc'
  ],
  'build': ['spotlessCheck', 'build']
]

def expandedTaskList = []
gradle.startParameter.taskNames.each {
  expandedTaskList << (buildAliases[it] ? buildAliases[it] : it)
}
gradle.startParameter.taskNames = expandedTaskList.flatten()

// Gets an integer command argument, passed with -Pname=x, or the default if not provided.
def _intCmdArg(name, defaultValue) {
  return project.hasProperty(name) ? project.property(name) as int : defaultValue
}

def _intCmdArg(name) {
  return _intCmdArg(name, null)
}

def _strListCmdArg(name, defaultValue) {
  if (!project.hasProperty(name))
    return defaultValue

  return ((String) project.property(name)).tokenize(',')
}

def _strListCmdArg(name) {
  return _strListCmdArg(name, null)
}

// set the shell command to use according to os
def shell = org.gradle.internal.os.OperatingSystem.current().isWindows() ? "${projectDir}\\wslsh.bat" : '/bin/bash'

licenseReport {
  // This is for the allowed-licenses-file in checkLicense Task
  // Accepts File, URL or String path to local or remote file
  allowedLicensesFile = new File("$rootDir/gradle/allowed-licenses.json")

  excludes = [
    // only used for static analysis, not actually shipped
    'com.google.errorprone:javac',
    'org.checkerframework:dataflow-shaded',
    'org.checkerframework:dataflow-errorprone',
    // exclude Kotlin multiplatform dependencies container, they have the same license of what they contain
    'com.squareup.okio:okio',
    'org.jetbrains.kotlinx:kotlinx-coroutines-core'
  ]

  // If set to true, then all boms will be excluded from the report
  excludeBoms = true

  filters = [
    new LicenseBundleNormalizer(bundlePath: "$rootDir/gradle/license-normalizer-bundle.json")
  ]
}

allprojects {
  apply plugin: 'java-library'
  apply plugin: 'io.spring.dependency-management'
  apply plugin: 'jacoco'
  apply plugin: 'net.ltgt.errorprone'
  apply from: "${rootDir}/gradle/versions.gradle"

  version = calculateVersion()

  jacoco {
    toolVersion = '0.8.11'
    if (project.tasks.findByName('referenceTests')) {
      applyTo referenceTests
    }
  }

  task sourcesJar(type: Jar, dependsOn: classes) {
    archiveClassifier = 'sources'
    from sourceSets.main.allSource
  }

  task javadocJar(type: Jar, dependsOn: javadoc) {
    archiveClassifier = 'javadoc'
    from javadoc.outputDirectory
  }

  tasks.build {
    dependsOn 'javadoc'
  }
  sourceCompatibility = 21
  targetCompatibility = 21

  repositories {
    maven {
      url 'https://hyperledger.jfrog.io/hyperledger/besu-maven'
      content { includeGroupByRegex('org\\.hyperledger\\..*') }
    }
    maven {
      url 'https://artifacts.consensys.net/public/maven/maven/'
      content { includeGroupByRegex('tech\\.pegasys(\\..*)?') }
    }
    maven {
      url 'https://splunk.jfrog.io/splunk/ext-releases-local'
      content { includeGroupByRegex('com\\.splunk\\..*') }
    }

    mavenCentral()

    // ethereum execution spec tests fixtures. Exclusively for ethereum submodule to run ref tests
    def ethExecSpecTestsRepo = ivy {
      url 'https://github.com'
      patternLayout {
        artifact '/[organisation]/[module]/releases/download/v[revision]/[classifier].[ext]'
      }
      metadataSources {
        artifact()
      }
    }
    exclusiveContent {
      forRepositories(ethExecSpecTestsRepo)
      filter { includeModule('ethereum', 'execution-spec-tests')}
    }

    mavenLocal()
  }

  dependencies {
    components.all(BouncyCastleCapability)
    errorprone 'com.google.errorprone:error_prone_core'
    // https://github.com/hyperledger/besu-errorprone-checks/
    errorprone "org.hyperledger.besu:besu-errorprone-checks"
  }

  configurations.all {
    resolutionStrategy.capabilitiesResolution.withCapability('org.bouncycastle:bcprov-jdk18on') {
      selectHighestVersion()
    }
    resolutionStrategy.capabilitiesResolution.withCapability('org.bouncycastle:bcpkix-jdk18on') {
      selectHighestVersion()
    }
  }


  apply plugin: 'com.diffplug.spotless'
  spotless {
    java {
      // This path needs to be relative to each project
      target 'src/**/*.java'
      targetExclude '**/src/reference-test/**', '**/src/main/generated/**', '**/src/test/generated/**', '**/src/jmh/generated/**'
      removeUnusedImports()
      googleJavaFormat('1.22.0')
      importOrder 'org.hyperledger', 'java', ''
      trimTrailingWhitespace()
      endWithNewline()
      // apply appropriate license header files.
      licenseHeaderFile("${rootDir}/gradle/spotless/java.former.license").named("older").onlyIfContentMatches("^/\\*\\r?\\n.*Copyright ConsenSys AG\\.")
      licenseHeaderFile("${rootDir}/gradle/spotless/java.former.date.license").named("older.year").onlyIfContentMatches("^/\\*\\r?\\n.* Copyright \\d{4} ConsenSys AG\\.")
      licenseHeaderFile("${rootDir}/gradle/spotless/java.current.license").named("current").onlyIfContentMatches("^(?!/\\*\\r?\\n \\*.*ConsenSys AG\\.)")
    }
    // spotless check applied to build.gradle (groovy) files
    groovyGradle {
      target '*.gradle'
      greclipse('4.31').configFile(rootProject.file('gradle/spotless/greclipse.properties'))
      endWithNewline()
    }
    // Below this line are currently only license header tasks
    format 'ShellScripts', {
      target '**/*.sh'
      targetExclude '**/src/reference-test/**', '**/src/main/generated/**', '**/src/test/generated/**', '**/src/jmh/generated/**'
      trimTrailingWhitespace()
      endWithNewline()

      licenseHeaderFile("${rootDir}/gradle/spotless/sh.license","^(?!##).+").skipLinesMatching("^#!.+?\$")
    }
    format 'Solidity', {
      target '**/*.sol'
      targetExclude '**/src/reference-test/**', '**/src/main/generated/**', '**/src/test/generated/**', '**/src/jmh/generated/**'
      trimTrailingWhitespace()
      endWithNewline()

      licenseHeaderFile("${rootDir}/gradle/spotless/java.former.license","^pragma solidity.+?").named("former").onlyIfContentMatches("^/\\*\\r?\\n.*Copyright ConsenSys AG\\.")
      licenseHeaderFile("${rootDir}/gradle/spotless/java.former.date.license","^pragma solidity.+?").named("former.date").onlyIfContentMatches("^/\\*\\r?\\n.* Copyright \\d{4} ConsenSys AG\\.")
      licenseHeaderFile("${rootDir}/gradle/spotless/java.current.license","^pragma solidity.+?").named("current").onlyIfContentMatches("^(?!/\\*\\r?\\n \\*.*ConsenSys AG\\.)")
    }
  }

  tasks.withType(JavaCompile).configureEach {
    options.compilerArgs += [
      '-Xlint:unchecked',
      '-Xlint:cast',
      '-Xlint:rawtypes',
      '-Xlint:overloads',
      '-Xlint:divzero',
      '-Xlint:finally',
      '-Xlint:static',
      '-Werror',
    ]

    options.errorprone {
      excludedPaths = '.*/generated/*.*'
      disableWarningsInGeneratedCode = true
      // Our equals need to be symmetric, this checker doesn't respect that.
      check('EqualsGetClass', CheckSeverity.OFF)
      // We like to use futures with no return values.
      check('FutureReturnValueIgnored', CheckSeverity.OFF)
      // We use the JSR-305 annotations instead of the Google annotations.
      check('ImmutableEnumChecker', CheckSeverity.OFF)
      // This is a style check instead of an error-prone pattern.
      check('UnnecessaryParentheses', CheckSeverity.OFF)

      // This check is broken in Java 12.  See https://github.com/google/error-prone/issues/1257
      if (JavaVersion.current() == JavaVersion.VERSION_12) {
        check('Finally', CheckSeverity.OFF)
      }
      // This check is broken after Java 12.  See https://github.com/google/error-prone/issues/1352
      if (JavaVersion.current() > JavaVersion.VERSION_12) {
        check('TypeParameterUnusedInFormals', CheckSeverity.OFF)
      }

      check('FieldCanBeFinal', CheckSeverity.WARN)
      check('InsecureCryptoUsage', CheckSeverity.WARN)
      check('WildcardImport', CheckSeverity.WARN)
    }

    options.encoding = 'UTF-8'
  }

  // IntelliJ workaround to allow repeated debugging of unchanged code
  tasks.withType(JavaExec) {
    if (it.name.contains(".")) {
      outputs.upToDateWhen { false }
    }
  }

  /*
   * Pass some system properties provided on the gradle command line to test executions for
   * convenience.
   *
   * The properties passed are:
   * - 'test.ethereum.include': allows to run a single Ethereum reference tests. For instance,
   *   running a single general state test can be done with:
   *    ./gradlew :ethereum:org.hyperledger.besu.ethereum.vm:test -Dtest.single=GeneralStateTest -Dtest.ethereum.include=callcodecallcallcode_101-Frontier
   *   The meaning being that will be run only the tests for which the value passed as "include"
   *   (which can be a java pattern) matches parts of the test name. Knowing that tests names for
   *   reference tests are of the form:
   *     <name>(-<milestone>([<variant>])?)?
   *   where <name> is the test name as defined in the json file (usually the name of the json file
   *   as well), <milestone> is the Ethereum milestone tested (not all test use it) and <variant>
   *   is only use in some general state tests where for the same json file and same milestone,
   *   multiple variant of that test are run. The variant is a simple number.
   * - 'test.ethereum.state.eip': for general state tests, allows to only run tests for the
   *   milestone specified by this value. So for instance,
   *    ./gradlew :ethereum:org.hyperledger.besu.ethereum.vm:test -Dtest.single=GeneralStateTest -Dtest.ethereum.state.eip=Frontier
   *   only run general state tests for Frontier. Note that this behavior could be achieved as well
   *   with the 'include' option above since it is a pattern, but this is a slightly more convenient
   *   option.
   * - 'root.log.level' and 'evm.log.level': allow to control the log level used during the tests.
   * - 'acctests.keepLogsOfPassingTests': log files of failed acceptance tests are always saved.
   *    This property additionally keeps the log files of successful tests.
   *
   */
  test {
    jvmArgs += [
      '-Xmx4g',
      '-XX:-UseGCOverheadLimit',
      // Mockito and jackson-databind do some strange reflection during tests.
      // This suppresses an illegal access warning.
      '--add-opens',
      'java.base/java.util=ALL-UNNAMED',
      '--add-opens',
      'java.base/java.util.concurrent=ALL-UNNAMED',
      '--add-opens',
      'java.base/java.util.concurrent.atomic=ALL-UNNAMED',
      // errorprone tests need access to the javac compiler
      '--add-exports',
      'jdk.compiler/com.sun.tools.javac.api=ALL-UNNAMED',
      '--add-exports',
      'jdk.compiler/com.sun.tools.javac.code=ALL-UNNAMED',
      '--add-exports',
      'jdk.compiler/com.sun.tools.javac.comp=ALL-UNNAMED',
      '--add-exports',
      'jdk.compiler/com.sun.tools.javac.file=ALL-UNNAMED',
      '--add-exports',
      'jdk.compiler/com.sun.tools.javac.main=ALL-UNNAMED',
      '--add-exports',
      'jdk.compiler/com.sun.tools.javac.parser=ALL-UNNAMED',
      '--add-exports',
      'jdk.compiler/com.sun.tools.javac.tree=ALL-UNNAMED',
      '--add-exports',
      'jdk.compiler/com.sun.tools.javac.util=ALL-UNNAMED'
    ]
    Set toImport = [
      'test.ethereum.include',
      'test.ethereum.state.eip',
      'root.log.level',
      'evm.log.level',
      'acctests.keepLogsOfPassingTests'
    ]
    for (String name : toImport) {
      if (System.getProperty(name) != null) {
        systemProperty name, System.getProperty(name)
      }
    }
    useJUnitPlatform {}
  }

  javadoc {
    options.addBooleanOption('Xdoclint:all', true)
    // disable doc lint checking for generated code and acceptance tests dsl.
    options.addBooleanOption('Xdoclint/package:-org.hyperledger.besu.privacy.contracts.generated,' +
      '-org.hyperledger.besu.tests.acceptance.*,' +
      '-org.hyperledger.besu.tests.web3j.generated,' +
      // TODO: these are temporary excluded from lint (ethereum sub modules), it should be removed in a future PR.
      // ethereum api module
      '-org.hyperledger.besu.ethereum.api.handlers,' +
      '-org.hyperledger.besu.ethereum.api.jsonrpc,' +
      '-org.hyperledger.besu.ethereum.api.jsonrpc.*,' +
      '-org.hyperledger.besu.ethereum.api.query,' +
      '-org.hyperledger.besu.ethereum.api.query.*,' +
      '-org.hyperledger.besu.ethereum.api.tls,' +
      '-org.hyperledger.besu.ethereum.api.util,' +
      // ethereum blockcreation module
      '-org.hyperledger.besu.ethereum.blockcreation,' +
      '-org.hyperledger.besu.ethereum.blockcreation.*,' +
      // ethereum core module
      '-org.hyperledger.besu.ethereum.chain,' +
      '-org.hyperledger.besu.ethereum.core,' +
      '-org.hyperledger.besu.ethereum.core.*,' +
      '-org.hyperledger.besu.ethereum.debug,' +
      '-org.hyperledger.besu.ethereum.difficulty.fixed,' +
      '-org.hyperledger.besu.ethereum.forkid,' +
      '-org.hyperledger.besu.ethereum.mainnet,' +
      '-org.hyperledger.besu.ethereum.mainnet.*,' +
      '-org.hyperledger.besu.ethereum.privacy,' +
      '-org.hyperledger.besu.ethereum.privacy.*,' +
      '-org.hyperledger.besu.ethereum.processing,' +
      '-org.hyperledger.besu.ethereum.proof,' +
      '-org.hyperledger.besu.ethereum.storage,' +
      '-org.hyperledger.besu.ethereum.storage.*,' +
      '-org.hyperledger.besu.ethereum.transaction,' +
      '-org.hyperledger.besu.ethereum.trie.*,' +
      '-org.hyperledger.besu.ethereum.util,' +
      '-org.hyperledger.besu.ethereum.vm,' +
      '-org.hyperledger.besu.ethereum.worldstate,' +
      // ethereum eth module
      '-org.hyperledger.besu.ethereum.eth.*,' +
      '-org.hyperledger.besu.ethereum.eth,' +
      '-org.hyperledger.besu.consensus.merge,' +
      // p2p module
      '-org.hyperledger.besu.ethereum.p2p,' +
      '-org.hyperledger.besu.ethereum.p2p.*,' +
      // permissioning module
      '-org.hyperledger.besu.ethereum.permissioning,' +
      '-org.hyperledger.besu.ethereum.permissioning.*,' +
      // referencetests module
      '-org.hyperledger.besu.ethereum.referencetests,' +
      // retesteth module
      '-org.hyperledger.besu.ethereum.retesteth.methods,' +
      '-org.hyperledger.besu.ethereum.retesteth,' +
      //rlp module
      '-org.hyperledger.besu.ethereum.rlp,' +
      // stratum module
      '-org.hyperledger.besu.ethereum.stratum,' +
      // trie module
      '-org.hyperledger.besu.ethereum.trie.*,' +
      '-org.hyperledger.besu.ethereum.trie,' +
      // verkle trie module
      '-org.hyperledger.besu.ethereum.verkletrie,' +
      '-org.hyperledger.besu.ethereum.verkletrie.*',
      true)
    options.addStringOption('Xmaxerrs','65535')
    options.addStringOption('Xmaxwarns','65535')
    options.addStringOption('Xwerror', '-html5')
    options.encoding = 'UTF-8'
  }
}

task deploy() {}

task checkMavenCoordinateCollisions {
  doLast {
    def coordinates = [:]
    getAllprojects().forEach {
      if (it.properties.containsKey('publishing') && it.jar?.enabled) {
        def coordinate = it.publishing?.publications[0].coordinates
        if (coordinate.toString().startsWith("org") && coordinates.containsKey(coordinate)) {
          throw new GradleException("Duplicate maven coordinates detected, ${coordinate} is used by " +
          "both ${coordinates[coordinate]} and ${it.path}.\n" +
          "Please add a `publishing` script block to one or both subprojects.")
        }
        coordinates[coordinate] = it.path
      }
    }
  }
}

tasks.register('checkPluginAPIChanges', DefaultTask) {}
checkPluginAPIChanges.dependsOn(':plugin-api:checkAPIChanges')
check.dependsOn('checkPluginAPIChanges', 'checkMavenCoordinateCollisions')

subprojects {

  if (file('src/test-support').directory) {
    sourceSets {
      // test-support can be consumed as a library by other projects in their tests
      testSupport {
        java {
          compileClasspath += main.output
          runtimeClasspath += main.output
          srcDir file('src/test-support/java')
        }
        resources.srcDir file('src/test-support/resources')
      }
    }

    dependencies { testImplementation sourceSets.testSupport.output }

    task testSupportJar(type: Jar) {
      archiveBaseName = "${project.name}-support-test"
      archiveClassifier = 'test-support'
      from sourceSets.testSupport.output
    }
  }

  if (file('src/integration-test').directory) {
    sourceSets {
      integrationTest {
        java {
          compileClasspath += main.output
          runtimeClasspath += main.output
          srcDir file('src/integration-test/java')
        }
        resources.srcDir file('src/integration-test/resources')
      }
    }

    if (file('src/test-support').directory) {
      dependencies { integrationTestImplementation sourceSets.testSupport.output }
    }

    task integrationTest(type: Test, dependsOn: ["compileTestJava"]) {
      group = "verification"
      description = "Runs the Besu integration tests"

      jvmArgs = [
        '--add-opens',
        'java.base/java.util=ALL-UNNAMED',
        '--add-opens',
        'java.base/java.util.concurrent=ALL-UNNAMED'
      ]
      testClassesDirs = sourceSets.integrationTest.output.classesDirs
      classpath = sourceSets.integrationTest.runtimeClasspath
      outputs.upToDateWhen { false }
      useJUnitPlatform {}
    }
  }

  def cloudsmithUser = project.hasProperty('cloudsmithUser') ? project.property('cloudsmithUser') : System.getenv('CLOUDSMITH_USER')
  def cloudsmithKey = project.hasProperty('cloudsmithApiKey') ? project.property('cloudsmithApiKey') : System.getenv('CLOUDSMITH_API_KEY')

  def sourceSetIsPopulated = { sourceSetName ->
    def result = project.sourceSets.names.contains(sourceSetName) && !project.sourceSets.getAt(sourceSetName).allSource.empty
    logger.info("Project = " + project.name + " Has Source Set (" + sourceSetName + ") = " + result + "(" + project.sourceSets.names + ")")
    return result
  }

  if (sourceSetIsPopulated("main") || sourceSetIsPopulated("testSupport")) {
    apply plugin: 'maven-publish'

    publishing {
      repositories {
        maven {
          name = "cloudsmith"
          url = "https://api.cloudsmith.io/maven/consensys/linea-besu/"
          credentials {
            username = cloudsmithUser
            password = cloudsmithKey
          }
        }
      }
      publications {
        mavenJava(MavenPublication) {
          groupId "io.consensys.linea-besu.internal"
          version "${project.version}"
          if (sourceSetIsPopulated("main")) {
            from components.java
            artifact sourcesJar
            artifact javadocJar
          }

          if (sourceSetIsPopulated("testSupport")) {
            artifact testSupportJar
          }
          versionMapping {
            usage('java-api') { fromResolutionOf('runtimeClasspath') }
            usage('java-runtime') { fromResolutionResult() }
          }
          pom {
            name = "Linea Besu - ${project.name}"
            url = 'https://github.com/ConsenSys/linea-besu'
            licenses {
              license {
                name = 'The Apache License, Version 2.0'
                url = 'http://www.apache.org/licenses/LICENSE-2.0.txt'
              }
            }
            scm {
              connection = 'scm:git:git://github.com/ConsenSys/linea-besu.git'
              developerConnection = 'scm:git:ssh://github.com/ConsenSys/linea-besu.git'
              url = 'https://github.com/ConsenSys/linea-besu'
            }
          }
        }
      }
    }
  }

  tasks.withType(Test) {
    // If GRADLE_MAX_TEST_FORKS is not set, use half the available processors
    maxParallelForks = (System.getenv('GRADLE_MAX_TEST_FORKS') ?: (Runtime.runtime.availableProcessors().intdiv(2) ?: 1)).toInteger()
  }

  tasks.withType(JavaCompile) {
    options.fork = true
    options.incremental = true
  }


  configurations {
    testSupportImplementation.extendsFrom implementation
    integrationTestImplementation.extendsFrom implementation
    testSupportArtifacts
  }

  if (file('src/jmh').directory) {
    apply plugin: 'me.champeau.jmh'

    jmh {
      // Allows to control JMH execution directly from the command line. I typical execution may look
      // like:
      //    gradle jmh -Pf=2 -Pwi=3 -Pi=5 -Pinclude=MyBench
      // which will run 2 forks with 3 warmup iterations and 5 normal ones for each, and will only
      // run the benchmark matching 'MyBench' (a regexp).
      warmupForks = _intCmdArg('wf')
      warmupIterations = _intCmdArg('wi')
      fork = _intCmdArg('f')
      iterations = _intCmdArg('i')
      benchmarkMode = _strListCmdArg('bm')
      includes = _strListCmdArg('include', [''])
      humanOutputFile = project.file("${project.buildDir}/reports/jmh/results.txt")
      resultFormat = 'JSON'
      duplicateClassesStrategy = DuplicatesStrategy.WARN
    }

    dependencies { jmh 'org.slf4j:slf4j-api' }
  }

  // making sure assemble task invokes integration test compile
  afterEvaluate { project ->
    if (project.tasks.findByName('compileIntegrationTestJava')) {
      project.tasks.assemble.dependsOn compileIntegrationTestJava
    }
  }
}

jar { enabled = false }

apply plugin: 'application'
mainClassName = 'org.hyperledger.besu.Besu'
applicationDefaultJvmArgs = [
  '-Dvertx.disableFileCPResolving=true',
  // BESU_HOME is replaced by a doFirst block in the run task.
  '-Dbesu.home=BESU_HOME',
  // We shutdown log4j ourselves, as otherwise this shutdown hook runs before our own and whatever
  // happens during shutdown is not logged.
  '-Dlog4j.shutdownHookEnabled=false',
  // Disable JNI lookups in log4j messages to improve security
  '-Dlog4j2.formatMsgNoLookups=true',
  // Redirect java.util.logging loggers to use log4j2.
  '-Djava.util.logging.manager=org.apache.logging.log4j.jul.LogManager',
  // Suppress Java JPMS warnings.  Document the reason for each suppression.
  // Bouncy Castle needs access to sun.security.provider, which is not open by default.
  '--add-opens',
  'java.base/sun.security.provider=ALL-UNNAMED',
  // Jackson likes to access java.util.OptionalLong's constructor
  '--add-opens',
  'java.base/java.util=ALL-UNNAMED',
  // suppress netty specific module warnings in debug
  "-Dio.netty.tryReflectionSetAccessible=true",
  "--add-exports",
  "java.base/jdk.internal.misc=ALL-UNNAMED",
  "--add-opens",
  "java.base/java.nio=ALL-UNNAMED"
]

run {
  args project.hasProperty("besu.run.args") ? project.property("besu.run.args").toString().split("\\s+") : []
  doFirst {
    applicationDefaultJvmArgs = applicationDefaultJvmArgs.collect {
      it.replace('BESU_HOME', "$buildDir/besu")
    }
  }
}

def tweakStartScript(createScriptTask) {
  def shortenWindowsClasspath = { line ->
    line.replaceAll(/^set CLASSPATH=.*$/, "set CLASSPATH=%APP_HOME%/lib/*")
  }

  createScriptTask.unixScript.text = createScriptTask.unixScript.text.replace('BESU_HOME', '\$APP_HOME')
  createScriptTask.windowsScript.text = createScriptTask.windowsScript.text.replace('BESU_HOME', '%~dp0..')

  // Prevent the error originating from the 8191 chars limit on Windows
  createScriptTask.windowsScript.text =
    createScriptTask.windowsScript
    .readLines()
    .collect(shortenWindowsClasspath)
    .join('\r\n')
}

startScripts {
  defaultJvmOpts = applicationDefaultJvmArgs + [
    "-XX:G1ConcRefinementThreads=2",
    "-XX:G1HeapWastePercent=15",
    "-XX:MaxGCPauseMillis=100",
    "-XX:StartFlightRecording,dumponexit=true,settings=default.jfc",
    "-Xlog:jfr*=off"
  ]
  unixStartScriptGenerator.template = resources.text.fromFile("${projectDir}/besu/src/main/scripts/unixStartScript.txt")
  windowsStartScriptGenerator.template = resources.text.fromFile("${projectDir}/besu/src/main/scripts/windowsStartScript.txt")
  doLast { tweakStartScript(startScripts) }
}

task untunedStartScripts(type: CreateStartScripts) {
  mainClass = 'org.hyperledger.besu.Besu'
  classpath = startScripts.classpath
  outputDir = startScripts.outputDir
  applicationName = 'besu-untuned'
  defaultJvmOpts = applicationDefaultJvmArgs
  unixStartScriptGenerator.template = resources.text.fromFile("${projectDir}/besu/src/main/scripts/unixStartScript.txt")
  windowsStartScriptGenerator.template = resources.text.fromFile("${projectDir}/besu/src/main/scripts/windowsStartScript.txt")
  doLast { tweakStartScript(untunedStartScripts) }
}

task evmToolStartScripts(type: CreateStartScripts) {
  mainClass = 'org.hyperledger.besu.evmtool.EvmTool'
  classpath = startScripts.classpath
  outputDir = startScripts.outputDir
  applicationName = 'evmtool'
  defaultJvmOpts = [
    "-Dsecp256k1.randomize=false"
  ]
  unixStartScriptGenerator.template = resources.text.fromFile("${projectDir}/besu/src/main/scripts/unixStartScript.txt")
  windowsStartScriptGenerator.template = resources.text.fromFile("${projectDir}/besu/src/main/scripts/windowsStartScript.txt")
  doLast { tweakStartScript(evmToolStartScripts) }
}

task autocomplete(type: JavaExec) {
  dependsOn compileJava
  def tempAutocompleteFile = File.createTempFile("besu", ".autocomplete")
  standardOutput tempAutocompleteFile.newOutputStream()
  outputs.file "$buildDir/besu.autocomplete.sh"

  mainClass = application.mainClass
  args "generate-completion"
  classpath sourceSets.main.runtimeClasspath
  doLast {
    copy {
      from tempAutocompleteFile
      into "$buildDir"
      rename tempAutocompleteFile.getName(), 'besu.autocomplete.sh'
    }
  }
}

def archiveBuildVersion = project.hasProperty('release.releaseVersion') ? project.property('release.releaseVersion') : "${rootProject.version}"

installDist { dependsOn checkLicense, untunedStartScripts, evmToolStartScripts }

distTar {
  dependsOn checkLicense, autocomplete, untunedStartScripts, evmToolStartScripts
  doFirst {
    delete fileTree(dir: 'build/distributions', include: '*.tar.gz')
  }
  compression = Compression.GZIP
  setVersion(archiveBuildVersion)
  archiveExtension = 'tar.gz'
  archiveBaseName = 'linea-besu'
}

distZip {
  dependsOn checkLicense, autocomplete, untunedStartScripts, evmToolStartScripts
  doFirst {
    delete fileTree(dir: 'build/distributions', include: '*.zip')
  }
  archiveBaseName = 'linea-besu'
  setVersion(archiveBuildVersion)
}

publishing {
  publications {
    mavenJava(MavenPublication) {
      groupId = '.'
      version = project.version
      artifactId = 'linea-besu'
    }
  }
}
def dockerBuildVersion = project.hasProperty('release.releaseVersion') ? project.property('release.releaseVersion') : "${rootProject.version}"
def dockerOrgName = project.hasProperty('dockerOrgName') ? project.getProperty("dockerOrgName") : "hyperledger"
def dockerArtifactName = project.hasProperty("dockerArtifactName") ? project.getProperty("dockerArtifactName") : "besu"
def dockerImageName = "${dockerOrgName}/${dockerArtifactName}"

// rename the top level dir from besu-<version> to besu and this makes it really
// simple for use in docker
tasks.register("dockerDistUntar") {
  dependsOn distTar
  dependsOn distZip
  def dockerBuildDir = "build/docker-besu/"
  def distTarFile = distTar.outputs.files.singleFile
  def distTarFileName = distTar.outputs.files.singleFile.name.replace(".tar.gz", "")

  doFirst {
    new File(dockerBuildDir).mkdir()
    copy {
      from tarTree(distTarFile)
      into(dockerBuildDir)
    }
    project.delete(files("${dockerBuildDir}/besu"))
    file("${dockerBuildDir}/${distTarFileName}").renameTo("${dockerBuildDir}/besu")
  }
}

task distDocker {
  dependsOn dockerDistUntar
  inputs.dir("build/docker-besu/")
  def dockerBuildDir = "build/docker-besu/"

  doLast {
    copy {
      from file("${projectDir}/docker/Dockerfile")
      into(dockerBuildDir)
    }
    exec {
      def image = "${dockerImageName}:${dockerBuildVersion}"
      def dockerPlatform = ""
      if (project.hasProperty('docker-platform')){
        dockerPlatform = "--platform ${project.getProperty('docker-platform')}"
        println "Building for platform ${project.getProperty('docker-platform')}"
      }
      def gitDetails = getGitCommitDetails(7)
      executable shell
      workingDir dockerBuildDir
      args "-c", "docker buildx build ${dockerPlatform} --build-arg BUILD_DATE=${buildTime()} --build-arg VERSION=${dockerBuildVersion} --build-arg VCS_REF=${gitDetails.hash} -t ${image} --push ."
    }
  }
}

task testDocker {
  dependsOn distDocker
  def dockerReportsDir = "docker/reports/"

  doFirst {
    new File(dockerReportsDir).mkdir()
  }

  doLast {
    exec {
      def image = project.hasProperty('release.releaseVersion') ? "${dockerImageName}:" + project.property('release.releaseVersion') : "${dockerImageName}:${project.version}"
      workingDir "${projectDir}/docker"
      executable shell
      args "-c", "./test.sh ${image}"
    }
  }
}

task dockerUpload {
  dependsOn distDocker
  def architecture = System.getenv('architecture')
  def image = "${dockerImageName}:${dockerBuildVersion}"
  def additionalTags = []

  if (project.hasProperty('branch') && project.property('branch') == 'main') {
    additionalTags.add('develop')
  }

  if (!isInterimBuild(dockerBuildVersion)) {
    additionalTags.add(dockerBuildVersion.split(/\./)[0..1].join('.'))
  }

  doLast {
    exec {
      def archVariantImage = "${image}-${architecture}"
      def cmd = "docker tag '${image}' '${archVariantImage}' && docker push '${archVariantImage}'"
      println "Executing '${cmd}'"
      executable shell
      args "-c", cmd
    }
  }
}

task dockerUploadRelease {
  def archs = ["arm64", "amd64"]
  def image = "${dockerImageName}:${dockerBuildVersion}"

  doLast {
    for (def architecture in archs) {

      exec {
        def cmd = "docker pull '${image}-${architecture}' && docker tag '${image}-${architecture}' '${dockerImageName}:latest-${architecture}'"
        println "Executing '${cmd}'"
        executable shell
        args "-c", cmd
      }
      exec {
        def cmd = "docker push '${dockerImageName}:latest-${architecture}'"
        println "Executing '${cmd}'"
        executable shell
        args "-c", cmd
      }


      exec {
        def archImage = "${image}-${architecture}"
        def cmd = "docker pull '${archImage}' && docker tag ${archImage} '${dockerImageName}:latest-${architecture}'"
        println "Executing '${cmd}'"
        executable shell
        args "-c", cmd
      }
      exec {
        def cmd = "docker push '${dockerImageName}:latest-${architecture}'"
        println "Executing '${cmd}'"
        executable shell
        args "-c", cmd
      }
    }
  }
}

task manifestDocker {
  def image = "${dockerImageName}:${dockerBuildVersion}"
  def archs = [
    "arm64",
    "amd64"] //TODO: this assumes dockerUpload task has already been run on 2 different archs!
  doLast {
    exec {
      def targets = ""
      archs.forEach { arch -> targets += "'${image}-${arch}' " }
      def cmd = "docker manifest create '${image}' ${targets}"
      println "Executing '${cmd}'"
      executable shell
      args "-c", cmd
    }
    exec {
      def cmd = "docker manifest push '${image}'"
      println "Executing '${cmd}'"
      executable shell
      args "-c", cmd
    }
  }
}

task manifestDockerRelease {
  def archs = ["arm64", "amd64"]
  def baseTag = "${dockerImageName}:latest";

  doLast {

    exec {
      def targets = ""
      archs.forEach { arch -> targets += "'${baseTag}-${arch}' " }
      def cmd = "docker manifest create '${baseTag}' ${targets} --amend"
      println "Executing '${cmd}'"
      executable shell
      args "-c", cmd
    }
    exec {
      def cmd = "docker manifest push '${baseTag}'"
      println "Executing '${cmd}'"
      executable shell
      args "-c", cmd
    }
  }
}

def sep = Pattern.quote(File.separator)

jacocoTestReport {
  reports {
    xml.required = true
  }
}

task jacocoRootReport(type: org.gradle.testing.jacoco.tasks.JacocoReport) {
  additionalSourceDirs.from files(subprojects.sourceSets.main.allSource.srcDirs)
  sourceDirectories.from files(subprojects.sourceSets.main.allSource.srcDirs)
  classDirectories.from files(subprojects.sourceSets.main.output).asFileTree.matching { exclude 'org/hyperledger/besu/tests/acceptance/**' }
  executionData.from fileTree(dir: '.', includes: ['**/jacoco/*.exec'])
  reports {
    xml.required = true
    csv.required = true
    html.destination file("build/reports/jacocoHtml")
  }
  onlyIf = { true }
}

// http://label-schema.org/rc1/
// using the RFC3339 format "2016-04-12T23:20:50.52Z"
def buildTime() {
  def df = new SimpleDateFormat("yyyy-MM-dd'T'HH:mm'Z'")
  df.setTimeZone(TimeZone.getTimeZone("UTC"))
  return df.format(new Date())
}

@Memoized
def calculateVersion() {
  // Regex pattern for basic calendar versioning, with provision to omit patch rev
  def calVerPattern = ~/\d+\.\d+(\.\d+)?(-.*)?/

  if (project.hasProperty('version') && (project.version =~ calVerPattern)) {
    if (project.hasProperty('versionappendcommit') && project.versionappendcommit == "true") {
      def gitDetails = getGitCommitDetails(7) // Adjust length as needed
      return "${project.version}-${gitDetails.hash}"
    }
    return "${project.version}"
  } else {
    // If no version is supplied or it doesn't match the semantic versioning, calculate from git
    println("Generating project version as supplied is version not semver: ${project.version}")
    def gitDetails = getGitCommitDetails(7) // Adjust length as needed
    return "${gitDetails.date}-develop-${gitDetails.hash}"
  }
}

def getGitCommitDetails(length = 8) {
  try {
    def gitFolder = "$projectDir/.git/"
    if (!file(gitFolder).isDirectory()) {
      gitFolder = file(gitFolder).text.substring(length).trim() + "/"
    }
    def takeFromHash = length
    def head = new File(gitFolder + "HEAD").text.split(":")
    def isCommit = head.length == 1

    def commitHash, refHeadFile
    if (isCommit) {
      commitHash = head[0].trim().take(takeFromHash)
      refHeadFile = new File(gitFolder + "HEAD")
    } else {
      refHeadFile = new File(gitFolder + head[1].trim())
      commitHash = refHeadFile.text.trim().take(takeFromHash)
    }

    // Use head file modification time as a proxy for the build date
    def lastModified = new Date(refHeadFile.lastModified())
    // Format the date as "yy.M" (e.g. 24.3 for March 2024)
    def formattedDate = new SimpleDateFormat("yy.M").format(lastModified)

    return [hash: commitHash, date: formattedDate]
  } catch (Exception e) {
    logger.warn('Could not calculate git commit details, using defaults (run with --info for stacktrace)')
    logger.info('Error retrieving git commit details', e)
    return [hash: "xxxxxxxx", date: "00.0"]
  }
}

// Takes the version and if it contains SNAPSHOT, alpha, beta or RC in version then return true indicating an interim build
def isInterimBuild(dockerBuildVersion) {
  return (dockerBuildVersion ==~ /.*-SNAPSHOT/) || (dockerBuildVersion ==~ /.*-alpha/)
  || (dockerBuildVersion ==~ /.*-beta/) || (dockerBuildVersion ==~ /.*-RC.*/)
  || (dockerBuildVersion ==~ /.*develop.*/)
}

tasks.register("verifyDistributions") {
  dependsOn distTar
  dependsOn distZip
  def distTarFile = distTar.outputs.files.singleFile
  def distZipFile = distZip.outputs.files.singleFile
  def minDistributionSize = 20000000

  // Sanity check the distributions by checking they are at least a reasonable size
  doFirst {
    if (distTarFile.length() < minDistributionSize) {
      throw new GradleException("Distribution tar is suspiciously small: " + distTarFile.length() + " bytes")
    }
    if (distZipFile.length() < minDistributionSize) {
      throw new GradleException("Distribution zip is suspiciously small: " + distZipFile.length() + " bytes")
    }
  }
}

dependencies {
  errorprone 'com.google.errorprone:error_prone_core'
  // https://github.com/hyperledger/besu-errorprone-checks/
  errorprone 'org.hyperledger.besu:besu-errorprone-checks'
  implementation project(':besu')
  implementation project(':ethereum:evmtool')
}

@CompileStatic
class BouncyCastleCapability implements ComponentMetadataRule {
  void execute(ComponentMetadataContext context) {
    context.details.with {
      if (id.group == "org.bouncycastle") {
        if(id.name == "bcprov-jdk15on") {
          allVariants {
            it.withCapabilities {
              it.addCapability("org.bouncycastle", "bcprov-jdk18on", "0")
            }
          }
        } else if(id.name == "bcpkix-jdk15on") {
          allVariants {
            it.withCapabilities {
              it.addCapability("org.bouncycastle", "bcpkix-jdk18on", "0")
            }
          }
        }
      }
    }
  }
}

distributions {
  main {
    contents {
      from("./LICENSE") { into "." }
      from("build/reports/license/license-dependency.html") { into "." }
      from("./docs/GettingStartedBinaries.md") { into "." }
      from("./docs/DocsArchive0.8.0.html") { into "." }
      from(autocomplete) { into "." }
    }
  }
}

task cloudsmithUpload {
  dependsOn([distTar, distZip])
  doLast {
    exec {
      executable project.file("scripts/cloudsmith-upload.sh")
      args rootProject.version, distTar.archiveFile.get(), distZip.archiveFile.get()
    }
  }
}

build.dependsOn verifyDistributions<|MERGE_RESOLUTION|>--- conflicted
+++ resolved
@@ -25,21 +25,12 @@
 plugins {
   id 'com.diffplug.spotless' version '6.25.0'
   id 'com.github.ben-manes.versions' version '0.51.0'
-<<<<<<< HEAD
-  id 'com.github.jk1.dependency-license-report' version '2.7'
-  id 'io.spring.dependency-management' version '1.1.5'
-=======
   id 'com.github.jk1.dependency-license-report' version '2.9'
   id 'com.jfrog.artifactory' version '5.2.5'
   id 'io.spring.dependency-management' version '1.1.6'
->>>>>>> 8eee5698
   id 'me.champeau.jmh' version '0.7.2' apply false
   id 'net.ltgt.errorprone' version '4.0.1'
   id 'maven-publish'
-<<<<<<< HEAD
-=======
-  id 'org.sonarqube' version '5.1.0.4882'
->>>>>>> 8eee5698
 }
 
 if (!JavaVersion.current().isCompatibleWith(JavaVersion.VERSION_21)) {
