/*
 * Copyright ConsenSys AG.
 *
 * Licensed under the Apache License, Version 2.0 (the "License"); you may not use this file except in compliance with
 * the License. You may obtain a copy of the License at
 *
 * http://www.apache.org/licenses/LICENSE-2.0
 *
 * Unless required by applicable law or agreed to in writing, software distributed under the License is distributed on
 * an "AS IS" BASIS, WITHOUT WARRANTIES OR CONDITIONS OF ANY KIND, either express or implied. See the License for the
 * specific language governing permissions and limitations under the License.
 *
 * SPDX-License-Identifier: Apache-2.0
 */


import groovy.transform.Memoized
import net.ltgt.gradle.errorprone.CheckSeverity

import java.text.SimpleDateFormat

plugins {
  id 'com.diffplug.gradle.spotless' version '3.25.0'
  id 'com.jfrog.bintray' version '1.8.4'
  id 'com.github.ben-manes.versions' version '0.26.0'
  id 'com.github.hierynomus.license' version '0.15.0'
  id 'io.spring.dependency-management' version '1.0.8.RELEASE'
  id 'me.champeau.gradle.jmh' version '0.5.0' apply false
  id 'net.ltgt.errorprone' version '1.1.1'
}

if (!JavaVersion.current().java11Compatible) {
  throw new GradleException("Java 11 or later is required to build Besu.\n" +
  "  Detected version ${JavaVersion.current()}")
}

group = 'org.hyperledger.besu'

defaultTasks 'build', 'checkLicenses', 'javadoc'

def buildAliases = ['dev': [
    'spotlessApply',
    'build',
    'checkLicenses',
    'javadoc'
  ]]

def expandedTaskList = []
gradle.startParameter.taskNames.each {
  expandedTaskList << (buildAliases[it] ? buildAliases[it] : it)
}
gradle.startParameter.taskNames = expandedTaskList.flatten()

// Gets an integer command argument, passed with -Pname=x, or the default if not provided.
def _intCmdArg(name, defaultValue) {
  return project.hasProperty(name) ? project.property(name) as int : defaultValue
}

def _intCmdArg(name) {
  return _intCmdArg(name, null)
}

def _strListCmdArg(name, defaultValue) {
  if (!project.hasProperty(name))
    return defaultValue

  return ((String) project.property(name)).tokenize(',')
}

def _strListCmdArg(name) {
  return _strListCmdArg(name, null)
}

apply plugin: 'com.jfrog.bintray'

def bintrayUser = project.hasProperty('bintrayUser') ? project.property('bintrayUser') : System.getenv('BINTRAY_USER')
def bintrayKey = project.hasProperty('bintrayApiKey') ? project.property('bintrayApiKey') : System.getenv('BINTRAY_KEY')
def bintrayPackage = bintray.pkg {
  repo = 'besu-repo'
  name = 'besu'
  userOrg = 'hyperledger-org'
  licenses = ['Apache-2.0']
  websiteUrl = 'https://github.com/hyperledger/besu'
  vcsUrl = 'https://github.com/hyperledger/besu.git'

  version {
    name = project.version
    released = new Date()
  }
}

allprojects {
  apply plugin: 'java-library'
  apply plugin: 'io.spring.dependency-management'
  apply plugin: 'jacoco'
  apply plugin: 'net.ltgt.errorprone'
  apply from: "${rootDir}/gradle/versions.gradle"
  apply from: "${rootDir}/gradle/check-licenses.gradle"

  version = rootProject.version

  jacoco {
    toolVersion = '0.8.5'
    if (project.tasks.findByName('referenceTests')) {
      applyTo referenceTests
    }
  }

  task sourcesJar(type: Jar, dependsOn: classes) {
    classifier = 'sources'
    from sourceSets.main.allSource
  }

  task javadocJar(type: Jar, dependsOn: javadoc) {
    classifier = 'javadoc'
    from javadoc.destinationDir
  }

  sourceCompatibility = 11
  targetCompatibility = 11

  repositories {
    jcenter()
    mavenCentral()
    mavenLocal()
    maven { url "https://consensys.bintray.com/pegasys-repo" }
<<<<<<< HEAD
    maven {url "https://hyperledger-org.bintray.com/besu-repo"}
=======
    maven { url "https://repo.spring.io/libs-release" }
>>>>>>> e4137342
  }

  dependencies { errorprone "com.google.errorprone:error_prone_core" }

  apply plugin: 'com.diffplug.gradle.spotless'
  spotless {
    java {
      // This path needs to be relative to each project
      target fileTree('.') {
        include '**/src/*/java/**/*.java'
        exclude '**/generalstate/GeneralStateReferenceTest*.java'
        exclude '**/generalstate/GeneralStateRegressionReferenceTest*.java'
        exclude '**/blockchain/BlockchainReferenceTest*.java'
        exclude '**/.gradle/**'
      }
      removeUnusedImports()
      googleJavaFormat('1.7')
      importOrder 'org.hyperledger', 'java', ''
      trimTrailingWhitespace()
      endWithNewline()
    }
    groovyGradle {
      target '*.gradle'
      greclipse().configFile(rootProject.file('gradle/formatter.properties'))
      endWithNewline()
      paddedCell()
    }

    // Below this line are currently only license header tasks
    format 'groovy', { target '**/src/*/grovy/**/*.groovy' }

    // Currently disabled due to referencetest issues
    //  format 'bash', {
    //    target fileTree('.') {
    //      include '**/*.sh'
    //     exclude '**/ansible/**'
    //    }
    //  }
    //  format 'sol', {
    //    target fileTree('.') { include '**/*.sol' }
    //  }
  }

  tasks.withType(JavaCompile) {
    options.compilerArgs += [
      '-Xlint:unchecked',
      '-Xlint:cast',
      '-Xlint:rawtypes',
      '-Xlint:overloads',
      '-Xlint:divzero',
      '-Xlint:finally',
      '-Xlint:static',
      '-Werror',
    ]

    options.errorprone {
      excludedPaths = '.*/(generated/*.*|.*ReferenceTest_.*)'

      // Our equals need to be symmetric, this checker doesn't respect that.
      check('EqualsGetClass', CheckSeverity.OFF)
      // We like to use futures with no return values.
      check('FutureReturnValueIgnored', CheckSeverity.OFF)
      // We use the JSR-305 annotations instead of the Google annotations.
      check('ImmutableEnumChecker', CheckSeverity.OFF)
      // This is a style check instead of an error-prone pattern.
      check('UnnecessaryParentheses', CheckSeverity.OFF)

      // This check is broken in Java 12.  See https://github.com/google/error-prone/issues/1257
      if (JavaVersion.current() == JavaVersion.VERSION_12) {
        check('Finally', CheckSeverity.OFF)
      }
      // This check is broken after Java 12.  See https://github.com/google/error-prone/issues/1352
      if (JavaVersion.current() > JavaVersion.VERSION_12) {
        check('TypeParameterUnusedInFormals', CheckSeverity.OFF)
      }

      check('FieldCanBeFinal', CheckSeverity.WARN)
      check('InsecureCryptoUsage', CheckSeverity.WARN)
      check('WildcardImport', CheckSeverity.WARN)
    }

    options.encoding = 'UTF-8'
  }

  /*
   * Pass some system properties provided on the gradle command line to test executions for
   * convenience.
   *
   * The properties passed are:
   * - 'test.ethereum.include': allows to run a single Ethereum reference tests. For instance,
   *   running a single general state test can be done with:
   *    ./gradlew :ethereum:org.hyperledger.besu.ethereum.vm:test -Dtest.single=GeneralStateTest -Dtest.ethereum.include=callcodecallcallcode_101-Frontier
   *   The meaning being that will be run only the tests for which the value passed as "include"
   *   (which can be a java pattern) matches parts of the test name. Knowing that tests names for
   *   reference tests are of the form:
   *     <name>(-<milestone>([<variant>])?)?
   *   where <name> is the test name as defined in the json file (usually the name of the json file
   *   as well), <milestone> is the Ethereum milestone tested (not all test use it) and <variant>
   *   is only use in some general state tests where for the same json file and same milestone,
   *   multiple variant of that test are run. The variant is a simple number.
   * - 'test.ethereum.state.eip': for general state tests, allows to only run tests for the
   *   milestone specified by this value. So for instance,
   *    ./gradlew :ethereum:org.hyperledger.besu.ethereum.vm:test -Dtest.single=GeneralStateTest -Dtest.ethereum.state.eip=Frontier
   *   only run general state tests for Frontier. Note that this behavior could be achieved as well
   *   with the 'include' option above since it is a pattern, but this is a slightly more convenient
   *   option.
   * - 'root.log.level' and 'evm.log.level': allow to control the log level used during the tests.
   */
  test {
    jvmArgs = [
      '-Xmx4g',
      '-XX:-UseGCOverheadLimit',
      // Mockito and jackson-databind do some strange reflection during tests.
      // This suppresses an illegal access warning.
      '--add-opens',
      'java.base/java.util=ALL-UNNAMED',
      '--add-opens',
      'java.base/java.util.concurrent=ALL-UNNAMED',
      '--add-opens',
      'java.base/java.util.concurrent.atomic=ALL-UNNAMED'
    ]
    Set toImport = [
      'test.ethereum.include',
      'test.ethereum.state.eip',
      'root.log.level',
      'evm.log.level',
      'acctests.keepLogsOfPassingTests'
    ]
    for (String name : toImport) {
      if (System.getProperty(name) != null) {
        systemProperty name, System.getProperty(name)
      }
    }
  }

  javadoc {
    options.addStringOption('Xdoclint:all', '-quiet')
    options.addStringOption('Xwerror', '-html5')
    options.encoding = 'UTF-8'
  }

}

task deploy() {}

task checkMavenCoordinateCollisions {
  doLast {
    def coordinates = [:]
    getAllprojects().forEach {
      if (it.properties.containsKey('publishing')) {
        def coordinate = it.publishing?.publications[0].coordinates
        if (coordinates.containsKey(coordinate)) {
          throw new GradleException("Duplicate maven coordinates detected, ${coordinate} is used by " +
          "both ${coordinates[coordinate]} and ${it.path}.\n" +
          "Please add a `publishing` script block to one or both subprojects.")
        }
        coordinates[coordinate] = it.path
      }
    }
  }
}

tasks.register('checkPluginAPIChanges', DefaultTask) {}
checkPluginAPIChanges.dependsOn(':plugin-api:checkAPIChanges')
check.dependsOn('checkPluginAPIChanges', 'checkMavenCoordinateCollisions')

subprojects {

  sourceSets {
    // test-support can be consumed as a library by other projects in their tests
    testSupport {
      java {
        compileClasspath += main.output
        runtimeClasspath += main.output
        srcDir file('src/test-support/java')
      }
      resources.srcDir file('src/test-support/resources')
    }
    integrationTest {
      java {
        compileClasspath += main.output
        runtimeClasspath += main.output
        srcDir file('src/integration-test/java')
      }
      resources.srcDir file('src/integration-test/resources')
    }
  }

  task testSupportJar(type: Jar) {
    archiveBaseName = "${project.name}-support-test"
    classifier = 'test-support'
    from sourceSets.testSupport.output
  }

  def sourceSetIsPopulated = { sourceSetName ->
    def result = project.sourceSets.names.contains(sourceSetName) && !project.sourceSets.getAt(sourceSetName).allSource.empty
    logger.info("Project = " + project.name + " Has Source Set (" + sourceSetName + ") = " + result + "(" + project.sourceSets.names + ")")
    return result
  }

  if (sourceSetIsPopulated("main") || sourceSetIsPopulated("testSupport")) {
    apply plugin: 'com.jfrog.bintray'
    apply plugin: 'maven-publish'

    publishing {
      publications {
        mavenJava(MavenPublication) {
          groupId "org.hyperledger.besu.internal"
          version "${project.version}"
          if (sourceSetIsPopulated("main")) {
            from components.java
            artifact sourcesJar
            artifact javadocJar
          }

          if (sourceSetIsPopulated("testSupport")) {
            artifact testSupportJar
          }
          versionMapping {
            usage('java-api') { fromResolutionOf('runtimeClasspath') }
            usage('java-runtime') { fromResolutionResult() }
          }
          pom {
            name = "Besu - ${project.name}"
            url = 'http://github.com/hyperledger/besu'
            licenses {
              license {
                name = 'The Apache License, Version 2.0'
                url = 'http://www.apache.org/licenses/LICENSE-2.0.txt'
              }
            }
            scm {
              connection = 'scm:git:git://github.com/hyperledger/besu.git'
              developerConnection = 'scm:git:ssh://github.com/hyperledger/besu.git'
              url = 'https://github.com/hyperledger/besu'
            }
          }
        }
      }
    }

    bintray {
      user = bintrayUser
      key = bintrayKey

      publications = ['mavenJava']
      override = version.endsWith('SNAPSHOT')

      publish = true

      pkg = bintrayPackage
    }
  }

  tasks.withType(Test) {
    // If GRADLE_MAX_TEST_FORKS is not set, use half the available processors
    maxParallelForks = (System.getenv('GRADLE_MAX_TEST_FORKS') ?: (Runtime.runtime.availableProcessors().intdiv(2) ?: 1)).toInteger()
  }

  tasks.withType(JavaCompile) {
    options.fork = true
    options.incremental = true
  }


  configurations {
    testSupportImplementation.extendsFrom implementation
    integrationTestImplementation.extendsFrom implementation
    testSupportArtifacts
  }


  dependencies {
    testImplementation sourceSets.testSupport.output
    integrationTestImplementation sourceSets.testSupport.output
  }

  task integrationTest(type: Test, dependsOn: ["compileTestJava"]) {
    group = "verification"
    description = "Runs the Besu integration tests"

    jvmArgs = [
      '--add-opens',
      'java.base/java.util=ALL-UNNAMED',
      '--add-opens',
      'java.base/java.util.concurrent=ALL-UNNAMED'
    ]
    testClassesDirs = sourceSets.integrationTest.output.classesDirs
    classpath = sourceSets.integrationTest.runtimeClasspath
    outputs.upToDateWhen { false }
  }

  if (file('src/jmh').directory) {
    apply plugin: 'me.champeau.gradle.jmh'

    jmh {
      // Allows to control JMH execution directly from the command line. I typical execution may look
      // like:
      //    gradle jmh -Pf=2 -Pwi=3 -Pi=5 -Pinclude=MyBench
      // which will run 2 forks with 3 warmup iterations and 5 normal ones for each, and will only
      // run the benchmark matching 'MyBench' (a regexp).
      warmupForks = _intCmdArg('wf')
      warmupIterations = _intCmdArg('wi')
      fork = _intCmdArg('f')
      iterations = _intCmdArg('i')
      benchmarkMode = _strListCmdArg('bm')
      include = _strListCmdArg('include', [''])
      humanOutputFile = project.file("${project.buildDir}/reports/jmh/results.txt")
      resultFormat = 'JSON'
      duplicateClassesStrategy = 'warn'
    }

    dependencies { jmh 'org.apache.logging.log4j:log4j-api' }
  }
}

jar { enabled = false }

apply plugin: 'application'
mainClassName = 'org.hyperledger.besu.Besu'
applicationDefaultJvmArgs = [
  '-Dvertx.disableFileCPResolving=true',
  '-Dbesu.home=BESU_HOME',
  // We shutdown log4j ourselves, as otherwise this shutdown hook runs before our own and whatever
  // happens during shutdown is not logged.
  '-Dlog4j.shutdownHookEnabled=false',
  // Bouncy Castle needs access to sun.security.provider, which is not open by default.
  // This suppresses an illegal access warning.
  '--add-opens',
  'java.base/sun.security.provider=ALL-UNNAMED'
]

run {
  args project.hasProperty("besu.run.args") ? project.property("besu.run.args").toString().split("\\s+") : []
  doFirst {
    applicationDefaultJvmArgs = applicationDefaultJvmArgs.collect {
      it.replace('BESU_HOME', "$buildDir/besu")
    }
  }
}

startScripts {

  def shortenWindowsClasspath = { line ->
    line = line.replaceAll(/^set CLASSPATH=.*$/, "set CLASSPATH=%APP_HOME%/lib/*")
  }

  doLast {
    unixScript.text = unixScript.text.replace('BESU_HOME', '\$APP_HOME')
    windowsScript.text = windowsScript.text.replace('BESU_HOME', '%~dp0..')

    // Prevent the error originating from the 8191 chars limit on Windows
    windowsScript.text =
      windowsScript
      .readLines()
      .collect(shortenWindowsClasspath)
      .join('\r\n')
  }
}


dependencies {
  compile project(':besu')
  errorprone 'com.google.errorprone:error_prone_core'
}

distributions {
  main {
    contents {
      from("./LICENSE") { into "." }
      from("build/reports/license/license-dependency.html") { into "." }
      from("./docs/GettingStartedBinaries.md") { into "." }
      from("./docs/DocsArchive0.8.0.html") { into "." }
    }
  }
}

installDist { dependsOn checkLicenses }

distTar {
  dependsOn checkLicenses
  doFirst {
    delete fileTree(dir: 'build/distributions', include: '*.tar.gz')
  }
  compression = Compression.GZIP
  archiveExtension = 'tar.gz'
}

distZip {
  dependsOn checkLicenses
  doFirst {
    delete fileTree(dir: 'build/distributions', include: '*.zip')
  }
}

// rename the top level dir from besu-<version> to besu and this makes it really
// simple for use in docker
tasks.register("dockerDistUntar") {
  dependsOn distTar
  dependsOn distZip
  def dockerBuildDir = "build/docker-besu/"
  def distTarFile = distTar.outputs.files.singleFile
  def distTarFileName = distTar.outputs.files.singleFile.name.replace(".tar.gz", "")

  doFirst {
    new File(dockerBuildDir).mkdir()
    copy {
      from tarTree(distTarFile)
      into(dockerBuildDir)
    }
    file("${dockerBuildDir}/${distTarFileName}").renameTo("${dockerBuildDir}/besu")
  }
}

task distDocker(type: Exec) {
  dependsOn dockerDistUntar
  def dockerBuildVersion = project.hasProperty('release.releaseVersion') ? project.property('release.releaseVersion') : "${rootProject.version}"
  def imageName = "hyperledger/besu"
  def image = "${imageName}:${dockerBuildVersion}"
  def dockerBuildDir = "build/docker-besu/"
  workingDir "${dockerBuildDir}"

  doFirst {
    copy {
      from file("${projectDir}/docker/Dockerfile")
      into(workingDir)
    }
  }

  executable "sh"
  args "-c", "docker build --build-arg BUILD_DATE=${buildTime()} --build-arg VERSION=${dockerBuildVersion} --build-arg VCS_REF=${getCheckedOutGitCommitHash()} -t ${image} ."
}

task testDocker(type: Exec) {
  dependsOn distDocker
  def dockerReportsDir = "docker/reports/"
  def image = project.hasProperty('release.releaseVersion') ? "hyperledger/besu:" + project.property('release.releaseVersion') : "hyperledger/besu:${project.version}"
  workingDir "docker"

  doFirst {
    new File(dockerReportsDir).mkdir()
  }

  executable "sh"
  args "-c", "bash test.sh ${image}"
}

task dockerUpload(type: Exec) {
  dependsOn distDocker
  def dockerBuildVersion = project.hasProperty('release.releaseVersion') ? project.property('release.releaseVersion') : "${rootProject.version}"
  def imageName = "hyperledger/besu"
  def azureImageName = "hyperledger.azurecr.io/besu"
  def image = "${imageName}:${dockerBuildVersion}"
  def cmd = "docker push '${image}'"
  def additionalTags = []

  if (project.hasProperty('branch') && project.property('branch') == 'master') {
    additionalTags.add('develop')
  }

  if (!(dockerBuildVersion ==~ /.*-SNAPSHOT/)) {
    additionalTags.add('latest')
    additionalTags.add(dockerBuildVersion.split(/\./)[0..1].join('.'))
  }

  additionalTags.each { tag ->
    cmd += " && docker tag '${image}' '${imageName}:${tag.trim()}' && docker push '${imageName}:${tag.trim()}'"
    cmd += " && docker tag '${image}' '${azureImageName}:${tag.trim()}' && docker push '${azureImageName}:${tag.trim()}'"
  }
  executable "sh"
  args "-c", cmd
}

task checkSpdxHeader(type: CheckSpdxHeader) {
  apply plugin: 'groovy'

  rootPath = "${projectDir}"
  spdxHeader = "* SPDX-License-Identifier: Apache-2.0"
  filesRegex = "(.*.java)|(.*.groovy)"
  excludeRegex = "(.*generalstate/GeneralStateRegressionReferenceTest.*)|(.*generalstate/GeneralStateReferenceTest.*)|(.*blockchain/BlockchainReferenceTest.*)|(.*.gradle/.*)|(.*.idea/.*)"
}

task jacocoRootReport(type: org.gradle.testing.jacoco.tasks.JacocoReport) {
  additionalSourceDirs.from files(subprojects.sourceSets.main.allSource.srcDirs)
  sourceDirectories.from files(subprojects.sourceSets.main.allSource.srcDirs)
  classDirectories.from files(subprojects.sourceSets.main.output)
  executionData.from fileTree(dir: '.', includes: ['**/jacoco/*.exec'])
  reports {
    xml.enabled true
    csv.enabled true
    html.destination file("build/reports/jacocoHtml")
  }
  onlyIf = { true }
}

configurations { annotationProcessor }

// Prevent errorprone-checks being dependent upon errorprone-checks!
// However, ensure all subprojects comply with the custom rules.
configure(subprojects.findAll { it.name != 'errorprone-checks' }) {
  dependencies { annotationProcessor project(":errorprone-checks") }

  tasks.withType(JavaCompile) {
    options.annotationProcessorPath = configurations.annotationProcessor
  }
}

// http://label-schema.org/rc1/
// using the RFC3339 format "2016-04-12T23:20:50.52Z"
def buildTime() {
  def df = new SimpleDateFormat("yyyy-MM-dd'T'HH:mm'Z'")
  df.setTimeZone(TimeZone.getTimeZone("UTC"))
  return df.format(new Date())
}

// Takes the version, and if -SNAPSHOT is part of it replaces SNAPSHOT
// with the git commit version.
@Memoized
def calculateVersion() {
  String version = rootProject.version
  if (version.endsWith("-SNAPSHOT")) {
    version = version.replace("-SNAPSHOT", "-dev-" + getCheckedOutGitCommitHash())
  }
  return version
}

def getCheckedOutGitCommitHash() {
  try {
    def gitFolder = "$projectDir/.git/"
    if (!file(gitFolder).isDirectory()) {
      // We are in a submodule.  The file's contents are `gitdir: <gitFolder>\n`.
      // Read the file, cut off the front, and trim the whitespace.
      gitFolder = file(gitFolder).text.substring(8).trim() + "/"
    }
    def takeFromHash = 8
    /*
     * '.git/HEAD' contains either
     *      in case of detached head: the currently checked out commit hash
     *      otherwise: a reference to a file containing the current commit hash
     */
    def head = new File(gitFolder + "HEAD").text.split(":") // .git/HEAD
    def isCommit = head.length == 1 // e5a7c79edabbf7dd39888442df081b1c9d8e88fd

    if (isCommit) return head[0].trim().take(takeFromHash) // e5a7c79edabb

    def refHead = new File(gitFolder + head[1].trim()) // .git/refs/heads/master
    refHead.text.trim().take takeFromHash
  } catch (Exception e) {
    logger.warn('Could not calculate git commit, using "xxxxxxxx" (run with --info for stacktrace)')
    logger.info('Error retrieving git commit', e)
    return "xxxxxxxx"
  }
}

tasks.register("verifyDistributions") {
  dependsOn distTar
  dependsOn distZip
  def distTarFile = distTar.outputs.files.singleFile
  def distZipFile = distZip.outputs.files.singleFile
  def minDistributionSize = 20000000

  // Sanity check the distributions by checking they are at least a reasonable size
  doFirst {
    if (distTarFile.length() < minDistributionSize) {
      throw new GradleException("Distribution tar is suspiciously small: " + distTarFile.length() + " bytes")
    }
    if (distZipFile.length() < minDistributionSize) {
      throw new GradleException("Distribution zip is suspiciously small: " + distZipFile.length() + " bytes")
    }
  }
}

bintray {
  user = bintrayUser
  key = bintrayKey

  filesSpec {
    from distTar.destinationDirectory
    from distZip.destinationDirectory
    from file("plugin-api/build/libs/plugin-api-$version-javadoc.jar")
    into '.'
  }

  publish = true
  override = version.endsWith('SNAPSHOT')

  pkg = bintrayPackage
}

check.dependsOn checkSpdxHeader
build.dependsOn verifyDistributions
bintrayUpload.dependsOn verifyDistributions
bintrayUpload.mustRunAfter(distTar)
bintrayUpload.mustRunAfter(distZip)
bintrayUpload.mustRunAfter(javadocJar)<|MERGE_RESOLUTION|>--- conflicted
+++ resolved
@@ -123,12 +123,9 @@
     jcenter()
     mavenCentral()
     mavenLocal()
+    maven {url "https://hyperledger-org.bintray.com/besu-repo"}
     maven { url "https://consensys.bintray.com/pegasys-repo" }
-<<<<<<< HEAD
-    maven {url "https://hyperledger-org.bintray.com/besu-repo"}
-=======
     maven { url "https://repo.spring.io/libs-release" }
->>>>>>> e4137342
   }
 
   dependencies { errorprone "com.google.errorprone:error_prone_core" }
