/*
 * Copyright Hyperledger Besu contributors.
 *
 * Licensed under the Apache License, Version 2.0 (the "License"); you may not use this file except in compliance with
 * the License. You may obtain a copy of the License at
 *
 * http://www.apache.org/licenses/LICENSE-2.0
 *
 * Unless required by applicable law or agreed to in writing, software distributed under the License is distributed on
 * an "AS IS" BASIS, WITHOUT WARRANTIES OR CONDITIONS OF ANY KIND, either express or implied. See the License for the
 * specific language governing permissions and limitations under the License.
 *
 * SPDX-License-Identifier: Apache-2.0
 */


import com.github.jk1.license.filter.LicenseBundleNormalizer
import groovy.transform.CompileStatic
import groovy.transform.Memoized
import net.ltgt.gradle.errorprone.CheckSeverity

import java.text.SimpleDateFormat
import java.util.regex.Pattern

plugins {
  id 'com.diffplug.spotless' version '6.25.0'
  id 'com.github.ben-manes.versions' version '0.51.0'
  id 'com.github.jk1.dependency-license-report' version '2.7'
  id 'io.spring.dependency-management' version '1.1.5'
  id 'me.champeau.jmh' version '0.7.2' apply false
  id 'net.ltgt.errorprone' version '3.1.0'
  id 'maven-publish'
}

<<<<<<< HEAD
tasks.register('spotlessCheckFast') {
  dependsOn subprojects.collect { it.tasks.withType(com.diffplug.gradle.spotless.SpotlessCheck) }
}
=======
project.tasks["sonarqube"].dependsOn "jacocoRootReport"
>>>>>>> 1ea1d4ce

if (!JavaVersion.current().isCompatibleWith(JavaVersion.VERSION_21)) {
  throw new GradleException("Java 21 or later is required to build Besu.\n" +
  "  Detected version ${JavaVersion.current()}")
}

group = 'io.consensys.linea-besu'

defaultTasks 'build', 'checkLicense', 'javadoc'

def buildAliases = [
  'dev': [
    'spotlessApply',
    'build',
    'checkLicense',
    'javadoc'
  ],
  'build': ['spotlessCheck', 'build']
]

def expandedTaskList = []
gradle.startParameter.taskNames.each {
  expandedTaskList << (buildAliases[it] ? buildAliases[it] : it)
}
gradle.startParameter.taskNames = expandedTaskList.flatten()

// Gets an integer command argument, passed with -Pname=x, or the default if not provided.
def _intCmdArg(name, defaultValue) {
  return project.hasProperty(name) ? project.property(name) as int : defaultValue
}

def _intCmdArg(name) {
  return _intCmdArg(name, null)
}

def _strListCmdArg(name, defaultValue) {
  if (!project.hasProperty(name))
    return defaultValue

  return ((String) project.property(name)).tokenize(',')
}

def _strListCmdArg(name) {
  return _strListCmdArg(name, null)
}

// set the shell command to use according to os
def shell = org.gradle.internal.os.OperatingSystem.current().isWindows() ? "${projectDir}\\wslsh.bat" : '/bin/bash'

licenseReport {
  // This is for the allowed-licenses-file in checkLicense Task
  // Accepts File, URL or String path to local or remote file
  allowedLicensesFile = new File("$rootDir/gradle/allowed-licenses.json")

  excludes = [
    // only used for static analysis, not actually shipped
    'com.google.errorprone:javac',
    'org.checkerframework:dataflow-shaded',
    'org.checkerframework:dataflow-errorprone',
    // exclude Kotlin multiplatform dependencies container, they have the same license of what they contain
    'com.squareup.okio:okio',
    'org.jetbrains.kotlinx:kotlinx-coroutines-core'
  ]

  // If set to true, then all boms will be excluded from the report
  excludeBoms = true

  filters = [
    new LicenseBundleNormalizer(bundlePath: "$rootDir/gradle/license-normalizer-bundle.json")
  ]
}

allprojects {
  apply plugin: 'java-library'
  apply plugin: 'io.spring.dependency-management'
  apply plugin: 'jacoco'
  apply plugin: 'net.ltgt.errorprone'
  apply from: "${rootDir}/gradle/versions.gradle"

  version = calculateVersion()

  jacoco {
    toolVersion = '0.8.11'
    if (project.tasks.findByName('referenceTests')) {
      applyTo referenceTests
    }
  }

  task sourcesJar(type: Jar, dependsOn: classes) {
    archiveClassifier = 'sources'
    from sourceSets.main.allSource
  }

  task javadocJar(type: Jar, dependsOn: javadoc) {
    archiveClassifier = 'javadoc'
    from javadoc.outputDirectory
  }

  tasks.build {
    dependsOn 'javadoc'
  }
  sourceCompatibility = 21
  targetCompatibility = 21

  repositories {
    maven {
      url 'https://hyperledger.jfrog.io/hyperledger/besu-maven'
      content { includeGroupByRegex('org\\.hyperledger\\..*') }
    }
    maven {
      url 'https://artifacts.consensys.net/public/maven/maven/'
      content { includeGroupByRegex('tech\\.pegasys(\\..*)?') }
    }
    maven {
      url 'https://splunk.jfrog.io/splunk/ext-releases-local'
      content { includeGroupByRegex('com\\.splunk\\..*') }
    }
    maven {
      url 'https://gitlab.com/api/v4/projects/19871573/packages/maven'
      content { includeGroupByRegex('com\\.gitlab\\.javafuzz(\\..*)?') }
    }

    mavenCentral()

    // ethereum execution spec tests fixtures. Exclusively for ethereum submodule to run ref tests
    def ethExecSpecTestsRepo = ivy {
      url 'https://github.com'
      patternLayout {
        artifact '/[organisation]/[module]/releases/download/v[revision]/[classifier].[ext]'
      }
      metadataSources {
        artifact()
      }
    }
    exclusiveContent {
      forRepositories(ethExecSpecTestsRepo)
      filter { includeModule('ethereum', 'execution-spec-tests')}
    }

    mavenLocal()
  }

  dependencies {
    components.all(BouncyCastleCapability)
    errorprone 'com.google.errorprone:error_prone_core'
    // https://github.com/hyperledger/besu-errorprone-checks/
    errorprone "org.hyperledger.besu:besu-errorprone-checks"
  }

  configurations.all {
    resolutionStrategy.capabilitiesResolution.withCapability('org.bouncycastle:bcprov-jdk18on') {
      selectHighestVersion()
    }
    resolutionStrategy.capabilitiesResolution.withCapability('org.bouncycastle:bcpkix-jdk18on') {
      selectHighestVersion()
    }
  }


  apply plugin: 'com.diffplug.spotless'
  spotless {
    java {
      // This path needs to be relative to each project
      target 'src/**/*.java'
      targetExclude '**/src/reference-test/**', '**/src/main/generated/**', '**/src/test/generated/**', '**/src/jmh/generated/**'
      removeUnusedImports()
      googleJavaFormat('1.22.0')
      importOrder 'org.hyperledger', 'java', ''
      trimTrailingWhitespace()
      endWithNewline()
      // apply appropriate license header files.
      licenseHeaderFile("${rootDir}/gradle/spotless/java.former.license").named("older").onlyIfContentMatches("^/\\*\\r?\\n.*Copyright ConsenSys AG\\.")
      licenseHeaderFile("${rootDir}/gradle/spotless/java.former.date.license").named("older.year").onlyIfContentMatches("^/\\*\\r?\\n.* Copyright \\d{4} ConsenSys AG\\.")
      licenseHeaderFile("${rootDir}/gradle/spotless/java.current.license").named("current").onlyIfContentMatches("^(?!/\\*\\r?\\n \\*.*ConsenSys AG\\.)")
    }
    // spotless check applied to build.gradle (groovy) files
    groovyGradle {
      target '*.gradle'
      greclipse('4.31').configFile(rootProject.file('gradle/spotless/greclipse.properties'))
      endWithNewline()
    }
    // Below this line are currently only license header tasks
    format 'ShellScripts', {
      target '**/*.sh'
      targetExclude '**/src/reference-test/**', '**/src/main/generated/**', '**/src/test/generated/**', '**/src/jmh/generated/**'
      trimTrailingWhitespace()
      endWithNewline()

      licenseHeaderFile("${rootDir}/gradle/spotless/sh.license","^(?!##).+").skipLinesMatching("^#!.+?\$")
    }
    format 'Solidity', {
      target '**/*.sol'
      targetExclude '**/src/reference-test/**', '**/src/main/generated/**', '**/src/test/generated/**', '**/src/jmh/generated/**'
      trimTrailingWhitespace()
      endWithNewline()

      licenseHeaderFile("${rootDir}/gradle/spotless/java.former.license","^pragma solidity.+?").named("former").onlyIfContentMatches("^/\\*\\r?\\n.*Copyright ConsenSys AG\\.")
      licenseHeaderFile("${rootDir}/gradle/spotless/java.former.date.license","^pragma solidity.+?").named("former.date").onlyIfContentMatches("^/\\*\\r?\\n.* Copyright \\d{4} ConsenSys AG\\.")
      licenseHeaderFile("${rootDir}/gradle/spotless/java.current.license","^pragma solidity.+?").named("current").onlyIfContentMatches("^(?!/\\*\\r?\\n \\*.*ConsenSys AG\\.)")
    }
  }

  tasks.withType(JavaCompile).configureEach {
    options.compilerArgs += [
      '-Xlint:unchecked',
      '-Xlint:cast',
      '-Xlint:rawtypes',
      '-Xlint:overloads',
      '-Xlint:divzero',
      '-Xlint:finally',
      '-Xlint:static',
      '-Werror',
    ]

    options.errorprone {
      excludedPaths = '.*/generated/*.*'
      disableWarningsInGeneratedCode = true
      // Our equals need to be symmetric, this checker doesn't respect that.
      check('EqualsGetClass', CheckSeverity.OFF)
      // We like to use futures with no return values.
      check('FutureReturnValueIgnored', CheckSeverity.OFF)
      // We use the JSR-305 annotations instead of the Google annotations.
      check('ImmutableEnumChecker', CheckSeverity.OFF)
      // This is a style check instead of an error-prone pattern.
      check('UnnecessaryParentheses', CheckSeverity.OFF)

      // This check is broken in Java 12.  See https://github.com/google/error-prone/issues/1257
      if (JavaVersion.current() == JavaVersion.VERSION_12) {
        check('Finally', CheckSeverity.OFF)
      }
      // This check is broken after Java 12.  See https://github.com/google/error-prone/issues/1352
      if (JavaVersion.current() > JavaVersion.VERSION_12) {
        check('TypeParameterUnusedInFormals', CheckSeverity.OFF)
      }

      check('FieldCanBeFinal', CheckSeverity.WARN)
      check('InsecureCryptoUsage', CheckSeverity.WARN)
      check('WildcardImport', CheckSeverity.WARN)
    }

    options.encoding = 'UTF-8'
  }

  // IntelliJ workaround to allow repeated debugging of unchanged code
  tasks.withType(JavaExec) {
    if (it.name.contains(".")) {
      outputs.upToDateWhen { false }
    }
  }

  /*
   * Pass some system properties provided on the gradle command line to test executions for
   * convenience.
   *
   * The properties passed are:
   * - 'test.ethereum.include': allows to run a single Ethereum reference tests. For instance,
   *   running a single general state test can be done with:
   *    ./gradlew :ethereum:org.hyperledger.besu.ethereum.vm:test -Dtest.single=GeneralStateTest -Dtest.ethereum.include=callcodecallcallcode_101-Frontier
   *   The meaning being that will be run only the tests for which the value passed as "include"
   *   (which can be a java pattern) matches parts of the test name. Knowing that tests names for
   *   reference tests are of the form:
   *     <name>(-<milestone>([<variant>])?)?
   *   where <name> is the test name as defined in the json file (usually the name of the json file
   *   as well), <milestone> is the Ethereum milestone tested (not all test use it) and <variant>
   *   is only use in some general state tests where for the same json file and same milestone,
   *   multiple variant of that test are run. The variant is a simple number.
   * - 'test.ethereum.state.eip': for general state tests, allows to only run tests for the
   *   milestone specified by this value. So for instance,
   *    ./gradlew :ethereum:org.hyperledger.besu.ethereum.vm:test -Dtest.single=GeneralStateTest -Dtest.ethereum.state.eip=Frontier
   *   only run general state tests for Frontier. Note that this behavior could be achieved as well
   *   with the 'include' option above since it is a pattern, but this is a slightly more convenient
   *   option.
   * - 'root.log.level' and 'evm.log.level': allow to control the log level used during the tests.
   * - 'acctests.keepLogsOfPassingTests': log files of failed acceptance tests are always saved.
   *    This property additionally keeps the log files of successful tests.
   *
   */
  test {
    jvmArgs += [
      '-Xmx4g',
      '-XX:-UseGCOverheadLimit',
      // Mockito and jackson-databind do some strange reflection during tests.
      // This suppresses an illegal access warning.
      '--add-opens',
      'java.base/java.util=ALL-UNNAMED',
      '--add-opens',
      'java.base/java.util.concurrent=ALL-UNNAMED',
      '--add-opens',
      'java.base/java.util.concurrent.atomic=ALL-UNNAMED',
      // errorprone tests need access to the javac compiler
      '--add-exports',
      'jdk.compiler/com.sun.tools.javac.api=ALL-UNNAMED',
      '--add-exports',
      'jdk.compiler/com.sun.tools.javac.code=ALL-UNNAMED',
      '--add-exports',
      'jdk.compiler/com.sun.tools.javac.comp=ALL-UNNAMED',
      '--add-exports',
      'jdk.compiler/com.sun.tools.javac.file=ALL-UNNAMED',
      '--add-exports',
      'jdk.compiler/com.sun.tools.javac.main=ALL-UNNAMED',
      '--add-exports',
      'jdk.compiler/com.sun.tools.javac.parser=ALL-UNNAMED',
      '--add-exports',
      'jdk.compiler/com.sun.tools.javac.tree=ALL-UNNAMED',
      '--add-exports',
      'jdk.compiler/com.sun.tools.javac.util=ALL-UNNAMED'
    ]
    Set toImport = [
      'test.ethereum.include',
      'test.ethereum.state.eip',
      'root.log.level',
      'evm.log.level',
      'acctests.keepLogsOfPassingTests'
    ]
    for (String name : toImport) {
      if (System.getProperty(name) != null) {
        systemProperty name, System.getProperty(name)
      }
    }
    useJUnitPlatform {}
  }

  javadoc {
    options.addBooleanOption('Xdoclint:all', true)
    // disable doc lint checking for generated code and acceptance tests dsl.
    options.addBooleanOption('Xdoclint/package:-org.hyperledger.besu.privacy.contracts.generated,' +
      '-org.hyperledger.besu.tests.acceptance.*,' +
      '-org.hyperledger.besu.tests.web3j.generated,' +
      // TODO: these are temporary excluded from lint (ethereum sub modules), it should be removed in a future PR.
      // ethereum api module
      '-org.hyperledger.besu.ethereum.api.handlers,' +
      '-org.hyperledger.besu.ethereum.api.jsonrpc,' +
      '-org.hyperledger.besu.ethereum.api.jsonrpc.*,' +
      '-org.hyperledger.besu.ethereum.api.query,' +
      '-org.hyperledger.besu.ethereum.api.query.*,' +
      '-org.hyperledger.besu.ethereum.api.tls,' +
      '-org.hyperledger.besu.ethereum.api.util,' +
      // ethereum blockcreation module
      '-org.hyperledger.besu.ethereum.blockcreation,' +
      '-org.hyperledger.besu.ethereum.blockcreation.*,' +
      // ethereum core module
      '-org.hyperledger.besu.ethereum.chain,' +
      '-org.hyperledger.besu.ethereum.core,' +
      '-org.hyperledger.besu.ethereum.core.*,' +
      '-org.hyperledger.besu.ethereum.debug,' +
      '-org.hyperledger.besu.ethereum.difficulty.fixed,' +
      '-org.hyperledger.besu.ethereum.forkid,' +
      '-org.hyperledger.besu.ethereum.mainnet,' +
      '-org.hyperledger.besu.ethereum.mainnet.*,' +
      '-org.hyperledger.besu.ethereum.privacy,' +
      '-org.hyperledger.besu.ethereum.privacy.*,' +
      '-org.hyperledger.besu.ethereum.processing,' +
      '-org.hyperledger.besu.ethereum.proof,' +
      '-org.hyperledger.besu.ethereum.storage,' +
      '-org.hyperledger.besu.ethereum.storage.*,' +
      '-org.hyperledger.besu.ethereum.transaction,' +
      '-org.hyperledger.besu.ethereum.trie.*,' +
      '-org.hyperledger.besu.ethereum.util,' +
      '-org.hyperledger.besu.ethereum.vm,' +
      '-org.hyperledger.besu.ethereum.worldstate,' +
      // ethereum eth module
      '-org.hyperledger.besu.ethereum.eth.*,' +
      '-org.hyperledger.besu.ethereum.eth,' +
      '-org.hyperledger.besu.consensus.merge,' +
      // p2p module
      '-org.hyperledger.besu.ethereum.p2p,' +
      '-org.hyperledger.besu.ethereum.p2p.*,' +
      // permissioning module
      '-org.hyperledger.besu.ethereum.permissioning,' +
      '-org.hyperledger.besu.ethereum.permissioning.*,' +
      // referencetests module
      '-org.hyperledger.besu.ethereum.referencetests,' +
      // retesteth module
      '-org.hyperledger.besu.ethereum.retesteth.methods,' +
      '-org.hyperledger.besu.ethereum.retesteth,' +
      //rlp module
      '-org.hyperledger.besu.ethereum.rlp,' +
      // stratum module
      '-org.hyperledger.besu.ethereum.stratum,' +
      // trie module
      '-org.hyperledger.besu.ethereum.trie.*,' +
      '-org.hyperledger.besu.ethereum.trie,' +
      // verkle trie module
      '-org.hyperledger.besu.ethereum.verkletrie,' +
      '-org.hyperledger.besu.ethereum.verkletrie.*',
      true)
    options.addStringOption('Xmaxerrs','65535')
    options.addStringOption('Xmaxwarns','65535')
    options.addStringOption('Xwerror', '-html5')
    options.encoding = 'UTF-8'
  }
}

task deploy() {}

task checkMavenCoordinateCollisions {
  doLast {
    def coordinates = [:]
    getAllprojects().forEach {
      if (it.properties.containsKey('publishing') && it.jar?.enabled) {
        def coordinate = it.publishing?.publications[0].coordinates
        if (coordinate.toString().startsWith("org") && coordinates.containsKey(coordinate)) {
          throw new GradleException("Duplicate maven coordinates detected, ${coordinate} is used by " +
          "both ${coordinates[coordinate]} and ${it.path}.\n" +
          "Please add a `publishing` script block to one or both subprojects.")
        }
        coordinates[coordinate] = it.path
      }
    }
  }
}

tasks.register('checkPluginAPIChanges', DefaultTask) {}
checkPluginAPIChanges.dependsOn(':plugin-api:checkAPIChanges')
check.dependsOn('checkPluginAPIChanges', 'checkMavenCoordinateCollisions')

subprojects {

  if (file('src/test-support').directory) {
    sourceSets {
      // test-support can be consumed as a library by other projects in their tests
      testSupport {
        java {
          compileClasspath += main.output
          runtimeClasspath += main.output
          srcDir file('src/test-support/java')
        }
        resources.srcDir file('src/test-support/resources')
      }
    }

    dependencies { testImplementation sourceSets.testSupport.output }

    task testSupportJar(type: Jar) {
      archiveBaseName = "${project.name}-support-test"
      archiveClassifier = 'test-support'
      from sourceSets.testSupport.output
    }
  }

  if (file('src/integration-test').directory) {
    sourceSets {
      integrationTest {
        java {
          compileClasspath += main.output
          runtimeClasspath += main.output
          srcDir file('src/integration-test/java')
        }
        resources.srcDir file('src/integration-test/resources')
      }
    }

    if (file('src/test-support').directory) {
      dependencies { integrationTestImplementation sourceSets.testSupport.output }
    }

    task integrationTest(type: Test, dependsOn: ["compileTestJava"]) {
      group = "verification"
      description = "Runs the Besu integration tests"

      jvmArgs = [
        '--add-opens',
        'java.base/java.util=ALL-UNNAMED',
        '--add-opens',
        'java.base/java.util.concurrent=ALL-UNNAMED'
      ]
      testClassesDirs = sourceSets.integrationTest.output.classesDirs
      classpath = sourceSets.integrationTest.runtimeClasspath
      outputs.upToDateWhen { false }
      useJUnitPlatform {}
    }
  }

  def cloudsmithUser = project.hasProperty('cloudsmithUser') ? project.property('cloudsmithUser') : System.getenv('CLOUDSMITH_USER')
  def cloudsmithKey = project.hasProperty('cloudsmithApiKey') ? project.property('cloudsmithApiKey') : System.getenv('CLOUDSMITH_API_KEY')

  def sourceSetIsPopulated = { sourceSetName ->
    def result = project.sourceSets.names.contains(sourceSetName) && !project.sourceSets.getAt(sourceSetName).allSource.empty
    logger.info("Project = " + project.name + " Has Source Set (" + sourceSetName + ") = " + result + "(" + project.sourceSets.names + ")")
    return result
  }

  if (sourceSetIsPopulated("main") || sourceSetIsPopulated("testSupport")) {
    apply plugin: 'maven-publish'

    publishing {
      repositories {
        maven {
          name = "cloudsmith"
          url = "https://api.cloudsmith.io/maven/consensys/linea-besu/"
          credentials {
            username = cloudsmithUser
            password = cloudsmithKey
          }
        }
      }
      publications {
        mavenJava(MavenPublication) {
          groupId "io.consensys.linea-besu.internal"
          version "${project.version}"
          if (sourceSetIsPopulated("main")) {
            from components.java
            artifact sourcesJar
            artifact javadocJar
          }

          if (sourceSetIsPopulated("testSupport")) {
            artifact testSupportJar
          }
          versionMapping {
            usage('java-api') { fromResolutionOf('runtimeClasspath') }
            usage('java-runtime') { fromResolutionResult() }
          }
          pom {
            name = "Linea Besu - ${project.name}"
            url = 'https://github.com/ConsenSys/linea-besu'
            licenses {
              license {
                name = 'The Apache License, Version 2.0'
                url = 'http://www.apache.org/licenses/LICENSE-2.0.txt'
              }
            }
            scm {
              connection = 'scm:git:git://github.com/ConsenSys/linea-besu.git'
              developerConnection = 'scm:git:ssh://github.com/ConsenSys/linea-besu.git'
              url = 'https://github.com/ConsenSys/linea-besu'
            }
          }
        }
      }
    }
  }

  tasks.withType(Test) {
    // If GRADLE_MAX_TEST_FORKS is not set, use half the available processors
    maxParallelForks = (System.getenv('GRADLE_MAX_TEST_FORKS') ?: (Runtime.runtime.availableProcessors().intdiv(2) ?: 1)).toInteger()
  }

  tasks.withType(JavaCompile) {
    options.fork = true
    options.incremental = true
  }


  configurations {
    testSupportImplementation.extendsFrom implementation
    integrationTestImplementation.extendsFrom implementation
    testSupportArtifacts
  }

  if (file('src/jmh').directory) {
    apply plugin: 'me.champeau.jmh'

    jmh {
      // Allows to control JMH execution directly from the command line. I typical execution may look
      // like:
      //    gradle jmh -Pf=2 -Pwi=3 -Pi=5 -Pinclude=MyBench
      // which will run 2 forks with 3 warmup iterations and 5 normal ones for each, and will only
      // run the benchmark matching 'MyBench' (a regexp).
      warmupForks = _intCmdArg('wf')
      warmupIterations = _intCmdArg('wi')
      fork = _intCmdArg('f')
      iterations = _intCmdArg('i')
      benchmarkMode = _strListCmdArg('bm')
      includes = _strListCmdArg('include', [''])
      humanOutputFile = project.file("${project.buildDir}/reports/jmh/results.txt")
      resultFormat = 'JSON'
      duplicateClassesStrategy = DuplicatesStrategy.WARN
    }

    dependencies { jmh 'org.slf4j:slf4j-api' }
  }

  // making sure assemble task invokes integration test compile
  afterEvaluate { project ->
    if (project.tasks.findByName('compileIntegrationTestJava')) {
      project.tasks.assemble.dependsOn compileIntegrationTestJava
    }
  }
}

jar { enabled = false }

apply plugin: 'application'
mainClassName = 'org.hyperledger.besu.Besu'
applicationDefaultJvmArgs = [
  '-Dvertx.disableFileCPResolving=true',
  // BESU_HOME is replaced by a doFirst block in the run task.
  '-Dbesu.home=BESU_HOME',
  // We shutdown log4j ourselves, as otherwise this shutdown hook runs before our own and whatever
  // happens during shutdown is not logged.
  '-Dlog4j.shutdownHookEnabled=false',
  // Disable JNI lookups in log4j messages to improve security
  '-Dlog4j2.formatMsgNoLookups=true',
  // Redirect java.util.logging loggers to use log4j2.
  '-Djava.util.logging.manager=org.apache.logging.log4j.jul.LogManager',
  // Suppress Java JPMS warnings.  Document the reason for each suppression.
  // Bouncy Castle needs access to sun.security.provider, which is not open by default.
  '--add-opens',
  'java.base/sun.security.provider=ALL-UNNAMED',
  // Jackson likes to access java.util.OptionalLong's constructor
  '--add-opens',
  'java.base/java.util=ALL-UNNAMED',
  // suppress netty specific module warnings in debug
  "-Dio.netty.tryReflectionSetAccessible=true",
  "--add-exports",
  "java.base/jdk.internal.misc=ALL-UNNAMED",
  "--add-opens",
  "java.base/java.nio=ALL-UNNAMED"
]

run {
  args project.hasProperty("besu.run.args") ? project.property("besu.run.args").toString().split("\\s+") : []
  doFirst {
    applicationDefaultJvmArgs = applicationDefaultJvmArgs.collect {
      it.replace('BESU_HOME', "$buildDir/besu")
    }
  }
}

def tweakStartScript(createScriptTask) {
  def shortenWindowsClasspath = { line ->
    line.replaceAll(/^set CLASSPATH=.*$/, "set CLASSPATH=%APP_HOME%/lib/*")
  }

  createScriptTask.unixScript.text = createScriptTask.unixScript.text.replace('BESU_HOME', '\$APP_HOME')
  createScriptTask.windowsScript.text = createScriptTask.windowsScript.text.replace('BESU_HOME', '%~dp0..')

  // Prevent the error originating from the 8191 chars limit on Windows
  createScriptTask.windowsScript.text =
    createScriptTask.windowsScript
    .readLines()
    .collect(shortenWindowsClasspath)
    .join('\r\n')
}

startScripts {
  defaultJvmOpts = applicationDefaultJvmArgs + [
    "-XX:G1ConcRefinementThreads=2",
    "-XX:G1HeapWastePercent=15",
    "-XX:MaxGCPauseMillis=100",
    "-XX:StartFlightRecording,dumponexit=true,settings=default.jfc",
    "-Xlog:jfr*=off"
  ]
  unixStartScriptGenerator.template = resources.text.fromFile("${projectDir}/besu/src/main/scripts/unixStartScript.txt")
  windowsStartScriptGenerator.template = resources.text.fromFile("${projectDir}/besu/src/main/scripts/windowsStartScript.txt")
  doLast { tweakStartScript(startScripts) }
}

task untunedStartScripts(type: CreateStartScripts) {
  mainClass = 'org.hyperledger.besu.Besu'
  classpath = startScripts.classpath
  outputDir = startScripts.outputDir
  applicationName = 'besu-untuned'
  defaultJvmOpts = applicationDefaultJvmArgs
  unixStartScriptGenerator.template = resources.text.fromFile("${projectDir}/besu/src/main/scripts/unixStartScript.txt")
  windowsStartScriptGenerator.template = resources.text.fromFile("${projectDir}/besu/src/main/scripts/windowsStartScript.txt")
  doLast { tweakStartScript(untunedStartScripts) }
}

task evmToolStartScripts(type: CreateStartScripts) {
  mainClass = 'org.hyperledger.besu.evmtool.EvmTool'
  classpath = startScripts.classpath
  outputDir = startScripts.outputDir
  applicationName = 'evmtool'
  defaultJvmOpts = [
    "-Dsecp256k1.randomize=false"
  ]
  unixStartScriptGenerator.template = resources.text.fromFile("${projectDir}/besu/src/main/scripts/unixStartScript.txt")
  windowsStartScriptGenerator.template = resources.text.fromFile("${projectDir}/besu/src/main/scripts/windowsStartScript.txt")
  doLast { tweakStartScript(evmToolStartScripts) }
}

task autocomplete(type: JavaExec) {
  dependsOn compileJava
  def tempAutocompleteFile = File.createTempFile("besu", ".autocomplete")
  standardOutput tempAutocompleteFile.newOutputStream()
  outputs.file "$buildDir/besu.autocomplete.sh"

  mainClass = application.mainClass
  args "generate-completion"
  classpath sourceSets.main.runtimeClasspath
  doLast {
    copy {
      from tempAutocompleteFile
      into "$buildDir"
      rename tempAutocompleteFile.getName(), 'besu.autocomplete.sh'
    }
  }
}

def archiveBuildVersion = project.hasProperty('release.releaseVersion') ? project.property('release.releaseVersion') : "${rootProject.version}"

installDist { dependsOn checkLicense, untunedStartScripts, evmToolStartScripts }

distTar {
  dependsOn checkLicense, autocomplete, untunedStartScripts, evmToolStartScripts
  doFirst {
    delete fileTree(dir: 'build/distributions', include: '*.tar.gz')
  }
  compression = Compression.GZIP
  setVersion(archiveBuildVersion)
  archiveExtension = 'tar.gz'
  archiveBaseName = 'linea-besu'
}

distZip {
  dependsOn checkLicense, autocomplete, untunedStartScripts, evmToolStartScripts
  doFirst {
    delete fileTree(dir: 'build/distributions', include: '*.zip')
  }
  archiveBaseName = 'linea-besu'
  setVersion(archiveBuildVersion)
}

publishing {
  publications {
    mavenJava(MavenPublication) {
      groupId = '.'
      version = project.version
      artifactId = 'linea-besu'
    }
  }
}
def dockerBuildVersion = project.hasProperty('release.releaseVersion') ? project.property('release.releaseVersion') : "${rootProject.version}"
def dockerOrgName = project.hasProperty('dockerOrgName') ? project.getProperty("dockerOrgName") : "hyperledger"
def dockerArtifactName = project.hasProperty("dockerArtifactName") ? project.getProperty("dockerArtifactName") : "besu"
def dockerImageName = "${dockerOrgName}/${dockerArtifactName}"

// rename the top level dir from besu-<version> to besu and this makes it really
// simple for use in docker
tasks.register("dockerDistUntar") {
  dependsOn distTar
  dependsOn distZip
  def dockerBuildDir = "build/docker-besu/"
  def distTarFile = distTar.outputs.files.singleFile
  def distTarFileName = distTar.outputs.files.singleFile.name.replace(".tar.gz", "")

  doFirst {
    new File(dockerBuildDir).mkdir()
    copy {
      from tarTree(distTarFile)
      into(dockerBuildDir)
    }
    project.delete(files("${dockerBuildDir}/besu"))
    file("${dockerBuildDir}/${distTarFileName}").renameTo("${dockerBuildDir}/besu")
  }
}

task distDocker {
  dependsOn dockerDistUntar
  inputs.dir("build/docker-besu/")
  def dockerBuildDir = "build/docker-besu/"

  doLast {
    copy {
      from file("${projectDir}/docker/Dockerfile")
      into(dockerBuildDir)
    }
    exec {
      def image = "${dockerImageName}:${dockerBuildVersion}"
      def dockerPlatform = ""
      if (project.hasProperty('docker-platform')){
        dockerPlatform = "--platform ${project.getProperty('docker-platform')}"
        println "Building for platform ${project.getProperty('docker-platform')}"
      }
      def gitDetails = getGitCommitDetails(7)
      executable shell
      workingDir dockerBuildDir
      args "-c", "docker buildx build ${dockerPlatform} --build-arg BUILD_DATE=${buildTime()} --build-arg VERSION=${dockerBuildVersion} --build-arg VCS_REF=${gitDetails.hash} -t ${image} --push ."
    }
  }
}

task testDocker {
  dependsOn distDocker
  def dockerReportsDir = "docker/reports/"

  doFirst {
    new File(dockerReportsDir).mkdir()
  }

  doLast {
    exec {
      def image = project.hasProperty('release.releaseVersion') ? "${dockerImageName}:" + project.property('release.releaseVersion') : "${dockerImageName}:${project.version}"
      workingDir "${projectDir}/docker"
      executable shell
      args "-c", "./test.sh ${image}"
    }
  }
}

task dockerUpload {
  dependsOn distDocker
  def architecture = System.getenv('architecture')
  def image = "${dockerImageName}:${dockerBuildVersion}"
  def additionalTags = []

  if (project.hasProperty('branch') && project.property('branch') == 'main') {
    additionalTags.add('develop')
  }

  if (!isInterimBuild(dockerBuildVersion)) {
    additionalTags.add(dockerBuildVersion.split(/\./)[0..1].join('.'))
  }

  doLast {
    exec {
      def archVariantImage = "${image}-${architecture}"
      def cmd = "docker tag '${image}' '${archVariantImage}' && docker push '${archVariantImage}'"
      println "Executing '${cmd}'"
      executable shell
      args "-c", cmd
    }
  }
}

task dockerUploadRelease {
  def archs = ["arm64", "amd64"]
  def image = "${dockerImageName}:${dockerBuildVersion}"

  doLast {
    for (def architecture in archs) {

      exec {
        def cmd = "docker pull '${image}-${architecture}' && docker tag '${image}-${architecture}' '${dockerImageName}:latest-${architecture}'"
        println "Executing '${cmd}'"
        executable shell
        args "-c", cmd
      }
      exec {
        def cmd = "docker push '${dockerImageName}:latest-${architecture}'"
        println "Executing '${cmd}'"
        executable shell
        args "-c", cmd
      }


      exec {
        def archImage = "${image}-${architecture}"
        def cmd = "docker pull '${archImage}' && docker tag ${archImage} '${dockerImageName}:latest-${architecture}'"
        println "Executing '${cmd}'"
        executable shell
        args "-c", cmd
      }
      exec {
        def cmd = "docker push '${dockerImageName}:latest-${architecture}'"
        println "Executing '${cmd}'"
        executable shell
        args "-c", cmd
      }
    }
  }
}

task manifestDocker {
  def image = "${dockerImageName}:${dockerBuildVersion}"
  def archs = [
    "arm64",
    "amd64"] //TODO: this assumes dockerUpload task has already been run on 2 different archs!
  doLast {
    exec {
      def targets = ""
      archs.forEach { arch -> targets += "'${image}-${arch}' " }
      def cmd = "docker manifest create '${image}' ${targets}"
      println "Executing '${cmd}'"
      executable shell
      args "-c", cmd
    }
    exec {
      def cmd = "docker manifest push '${image}'"
      println "Executing '${cmd}'"
      executable shell
      args "-c", cmd
    }
  }
}

task manifestDockerRelease {
  def archs = ["arm64", "amd64"]
  def baseTag = "${dockerImageName}:latest";

  doLast {

    exec {
      def targets = ""
      archs.forEach { arch -> targets += "'${baseTag}-${arch}' " }
      def cmd = "docker manifest create '${baseTag}' ${targets} --amend"
      println "Executing '${cmd}'"
      executable shell
      args "-c", cmd
    }
    exec {
      def cmd = "docker manifest push '${baseTag}'"
      println "Executing '${cmd}'"
      executable shell
      args "-c", cmd
    }
  }
}

def sep = Pattern.quote(File.separator)

jacocoTestReport {
  reports {
    xml.required = true
  }
}

task jacocoRootReport(type: org.gradle.testing.jacoco.tasks.JacocoReport) {
  additionalSourceDirs.from files(subprojects.sourceSets.main.allSource.srcDirs)
  sourceDirectories.from files(subprojects.sourceSets.main.allSource.srcDirs)
  classDirectories.from files(subprojects.sourceSets.main.output).asFileTree.matching { exclude 'org/hyperledger/besu/tests/acceptance/**' }
  executionData.from fileTree(dir: '.', includes: ['**/jacoco/*.exec'])
  reports {
    xml.required = true
    csv.required = true
    html.destination file("build/reports/jacocoHtml")
  }
  onlyIf = { true }
}

// http://label-schema.org/rc1/
// using the RFC3339 format "2016-04-12T23:20:50.52Z"
def buildTime() {
  def df = new SimpleDateFormat("yyyy-MM-dd'T'HH:mm'Z'")
  df.setTimeZone(TimeZone.getTimeZone("UTC"))
  return df.format(new Date())
}

@Memoized
def calculateVersion() {
  // Regex pattern for basic calendar versioning, with provision to omit patch rev
  def calVerPattern = ~/\d+\.\d+(\.\d+)?(-.*)?/

  if (project.hasProperty('version') && (project.version =~ calVerPattern)) {
    if (project.hasProperty('versionappendcommit') && project.versionappendcommit == "true") {
      def gitDetails = getGitCommitDetails(7) // Adjust length as needed
      return "${project.version}-${gitDetails.hash}"
    }
    return "${project.version}"
  } else {
    // If no version is supplied or it doesn't match the semantic versioning, calculate from git
    println("Generating project version as supplied is version not semver: ${project.version}")
    def gitDetails = getGitCommitDetails(7) // Adjust length as needed
    return "${gitDetails.date}-develop-${gitDetails.hash}"
  }
}

def getGitCommitDetails(length = 8) {
  try {
    def gitFolder = "$projectDir/.git/"
    if (!file(gitFolder).isDirectory()) {
      gitFolder = file(gitFolder).text.substring(length).trim() + "/"
    }
    def takeFromHash = length
    def head = new File(gitFolder + "HEAD").text.split(":")
    def isCommit = head.length == 1

    def commitHash, refHeadFile
    if (isCommit) {
      commitHash = head[0].trim().take(takeFromHash)
      refHeadFile = new File(gitFolder + "HEAD")
    } else {
      refHeadFile = new File(gitFolder + head[1].trim())
      commitHash = refHeadFile.text.trim().take(takeFromHash)
    }

    // Use head file modification time as a proxy for the build date
    def lastModified = new Date(refHeadFile.lastModified())
    // Format the date as "yy.M" (e.g. 24.3 for March 2024)
    def formattedDate = new SimpleDateFormat("yy.M").format(lastModified)

    return [hash: commitHash, date: formattedDate]
  } catch (Exception e) {
    logger.warn('Could not calculate git commit details, using defaults (run with --info for stacktrace)')
    logger.info('Error retrieving git commit details', e)
    return [hash: "xxxxxxxx", date: "00.0"]
  }
}

// Takes the version and if it contains SNAPSHOT, alpha, beta or RC in version then return true indicating an interim build
def isInterimBuild(dockerBuildVersion) {
  return (dockerBuildVersion ==~ /.*-SNAPSHOT/) || (dockerBuildVersion ==~ /.*-alpha/)
  || (dockerBuildVersion ==~ /.*-beta/) || (dockerBuildVersion ==~ /.*-RC.*/)
  || (dockerBuildVersion ==~ /.*develop.*/)
}

tasks.register("verifyDistributions") {
  dependsOn distTar
  dependsOn distZip
  def distTarFile = distTar.outputs.files.singleFile
  def distZipFile = distZip.outputs.files.singleFile
  def minDistributionSize = 20000000

  // Sanity check the distributions by checking they are at least a reasonable size
  doFirst {
    if (distTarFile.length() < minDistributionSize) {
      throw new GradleException("Distribution tar is suspiciously small: " + distTarFile.length() + " bytes")
    }
    if (distZipFile.length() < minDistributionSize) {
      throw new GradleException("Distribution zip is suspiciously small: " + distZipFile.length() + " bytes")
    }
  }
}

dependencies {
  errorprone 'com.google.errorprone:error_prone_core'
  // https://github.com/hyperledger/besu-errorprone-checks/
  errorprone 'org.hyperledger.besu:besu-errorprone-checks'
  implementation project(':besu')
  implementation project(':ethereum:evmtool')
}

@CompileStatic
class BouncyCastleCapability implements ComponentMetadataRule {
  void execute(ComponentMetadataContext context) {
    context.details.with {
      if (id.group == "org.bouncycastle") {
        if(id.name == "bcprov-jdk15on") {
          allVariants {
            it.withCapabilities {
              it.addCapability("org.bouncycastle", "bcprov-jdk18on", "0")
            }
          }
        } else if(id.name == "bcpkix-jdk15on") {
          allVariants {
            it.withCapabilities {
              it.addCapability("org.bouncycastle", "bcpkix-jdk18on", "0")
            }
          }
        }
      }
    }
  }
}

distributions {
  main {
    contents {
      from("./LICENSE") { into "." }
      from("build/reports/license/license-dependency.html") { into "." }
      from("./docs/GettingStartedBinaries.md") { into "." }
      from("./docs/DocsArchive0.8.0.html") { into "." }
      from(autocomplete) { into "." }
    }
  }
}

task cloudsmithUpload {
  dependsOn([distTar, distZip])
  doLast {
    exec {
      executable project.file("scripts/cloudsmith-upload.sh")
      args rootProject.version, distTar.archiveFile.get(), distZip.archiveFile.get()
    }
  }
}

build.dependsOn verifyDistributions<|MERGE_RESOLUTION|>--- conflicted
+++ resolved
@@ -31,14 +31,6 @@
   id 'net.ltgt.errorprone' version '3.1.0'
   id 'maven-publish'
 }
-
-<<<<<<< HEAD
-tasks.register('spotlessCheckFast') {
-  dependsOn subprojects.collect { it.tasks.withType(com.diffplug.gradle.spotless.SpotlessCheck) }
-}
-=======
-project.tasks["sonarqube"].dependsOn "jacocoRootReport"
->>>>>>> 1ea1d4ce
 
 if (!JavaVersion.current().isCompatibleWith(JavaVersion.VERSION_21)) {
   throw new GradleException("Java 21 or later is required to build Besu.\n" +
