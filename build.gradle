/*
 * Copyright Hyperledger Besu contributors.
 *
 * Licensed under the Apache License, Version 2.0 (the "License"); you may not use this file except in compliance with
 * the License. You may obtain a copy of the License at
 *
 * http://www.apache.org/licenses/LICENSE-2.0
 *
 * Unless required by applicable law or agreed to in writing, software distributed under the License is distributed on
 * an "AS IS" BASIS, WITHOUT WARRANTIES OR CONDITIONS OF ANY KIND, either express or implied. See the License for the
 * specific language governing permissions and limitations under the License.
 *
 * SPDX-License-Identifier: Apache-2.0
 */


import com.github.jk1.license.filter.LicenseBundleNormalizer
import groovy.transform.CompileStatic
import groovy.transform.Memoized
import net.ltgt.gradle.errorprone.CheckSeverity

import java.text.SimpleDateFormat
import java.util.regex.Pattern

plugins {
  id 'com.diffplug.spotless' version '6.23.3'
  id 'com.github.ben-manes.versions' version '0.50.0'
  id 'com.github.jk1.dependency-license-report' version '2.5'
  id 'io.spring.dependency-management' version '1.1.4'
  id 'me.champeau.jmh' version '0.7.2' apply false
  id 'net.ltgt.errorprone' version '3.1.0'
  id 'maven-publish'
}

if (!JavaVersion.current().isCompatibleWith(JavaVersion.VERSION_17)) {
  throw new GradleException("Java 17 or later is required to build Besu.\n" +
  "  Detected version ${JavaVersion.current()}")
}

group = 'io.consensys.linea-besu'

defaultTasks 'build', 'checkLicense', 'javadoc'

def buildAliases = ['dev': [
    'spotlessApply',
    'build',
    'checkLicense',
    'javadoc'
  ]]

def expandedTaskList = []
gradle.startParameter.taskNames.each {
  expandedTaskList << (buildAliases[it] ? buildAliases[it] : it)
}
gradle.startParameter.taskNames = expandedTaskList.flatten()

// Gets an integer command argument, passed with -Pname=x, or the default if not provided.
def _intCmdArg(name, defaultValue) {
  return project.hasProperty(name) ? project.property(name) as int : defaultValue
}

def _intCmdArg(name) {
  return _intCmdArg(name, null)
}

def _strListCmdArg(name, defaultValue) {
  if (!project.hasProperty(name))
    return defaultValue

  return ((String) project.property(name)).tokenize(',')
}

def _strListCmdArg(name) {
  return _strListCmdArg(name, null)
}

// set the shell command to use according to os
def shell = org.gradle.internal.os.OperatingSystem.current().isWindows() ? "${projectDir}\\wslsh.bat" : '/bin/bash'

licenseReport {
  // This is for the allowed-licenses-file in checkLicense Task
  // Accepts File, URL or String path to local or remote file
  allowedLicensesFile = new File("$rootDir/gradle/allowed-licenses.json")

  excludes = [
    // only used for static analysis, not actually shipped
    'com.google.errorprone:javac',
    'org.checkerframework:dataflow-shaded',
    'org.checkerframework:dataflow-errorprone',
    // exclude Kotlin multiplatform dependencies container, they have the same license of what they contain
    'com.squareup.okio:okio',
    'org.jetbrains.kotlinx:kotlinx-coroutines-core'
  ]

  // If set to true, then all boms will be excluded from the report
  excludeBoms = true

  filters = [
    new LicenseBundleNormalizer(bundlePath: "$rootDir/gradle/license-normalizer-bundle.json")
  ]
}

allprojects {
  apply plugin: 'java-library'
  apply plugin: 'io.spring.dependency-management'
  apply plugin: 'jacoco'
  apply plugin: 'net.ltgt.errorprone'
  apply from: "${rootDir}/gradle/versions.gradle"

  version = calculateVersion()

  jacoco {
    toolVersion = '0.8.8'
    if (project.tasks.findByName('referenceTests')) {
      applyTo referenceTests
    }
  }

  task sourcesJar(type: Jar, dependsOn: classes) {
    archiveClassifier = 'sources'
    from sourceSets.main.allSource
  }

  task javadocJar(type: Jar, dependsOn: javadoc) {
    archiveClassifier = 'javadoc'
    from javadoc.outputDirectory
  }

  tasks.build {
    dependsOn 'javadoc'
  }
  sourceCompatibility = 17
  targetCompatibility = 17

  repositories {
    maven {
      url 'https://hyperledger.jfrog.io/hyperledger/besu-maven'
      content { includeGroupByRegex('org\\.hyperledger\\..*') }
    }
    maven {
      url 'https://artifacts.consensys.net/public/maven/maven/'
      content { includeGroupByRegex('tech\\.pegasys(\\..*)?') }
    }
    maven {
      url 'https://splunk.jfrog.io/splunk/ext-releases-local'
      content { includeGroupByRegex('com\\.splunk\\..*') }
    }

    mavenCentral()

    // ethereum execution spec tests fixtures. Exclusively for ethereum submodule to run ref tests
    def ethExecSpecTestsRepo = ivy {
      url 'https://github.com'
      patternLayout {
        artifact '/[organisation]/[module]/releases/download/v[revision]/[classifier].[ext]'
      }
      metadataSources {
        artifact()
      }
    }
    exclusiveContent {
      forRepositories(ethExecSpecTestsRepo)
      filter { includeModule('ethereum', 'execution-spec-tests')}
    }
  }

  dependencies {
    components.all(BouncyCastleCapability)
    errorprone 'com.google.errorprone:error_prone_core'
    // https://github.com/hyperledger/besu-errorprone-checks/
    errorprone "org.hyperledger.besu:besu-errorprone-checks"
  }

  configurations.all {
    resolutionStrategy.capabilitiesResolution.withCapability('org.bouncycastle:bcprov-jdk18on') {
      selectHighestVersion()
    }
    resolutionStrategy.capabilitiesResolution.withCapability('org.bouncycastle:bcpkix-jdk18on') {
      selectHighestVersion()
    }
  }


  apply plugin: 'com.diffplug.spotless'
  spotless {
    java {
      // This path needs to be relative to each project
      target 'src/**/*.java'
      targetExclude '**/src/reference-test/**', '**/src/main/generated/**', '**/src/test/generated/**', '**/src/jmh/generated/**'
      removeUnusedImports()
      googleJavaFormat('1.15.0')
      importOrder 'org.hyperledger', 'java', ''
      trimTrailingWhitespace()
      endWithNewline()
    }
    groovyGradle {
      target '*.gradle'
      greclipse('4.21').configFile(rootProject.file('gradle/formatter.properties'))
      endWithNewline()
    }
    // Below this line are currently only license header tasks
    format 'groovy', { target '**/src/*/grovy/**/*.groovy' }
    format 'bash', { target '**/*.sh' }
    format 'sol', { target '**/*.sol' }
  }

  tasks.withType(JavaCompile).configureEach {
    options.compilerArgs += [
      '-Xlint:unchecked',
      '-Xlint:cast',
      '-Xlint:rawtypes',
      '-Xlint:overloads',
      '-Xlint:divzero',
      '-Xlint:finally',
      '-Xlint:static',
      '-Werror',
    ]

    options.errorprone {
      excludedPaths = '.*/generated/*.*'
      disableWarningsInGeneratedCode = true
      // Our equals need to be symmetric, this checker doesn't respect that.
      check('EqualsGetClass', CheckSeverity.OFF)
      // We like to use futures with no return values.
      check('FutureReturnValueIgnored', CheckSeverity.OFF)
      // We use the JSR-305 annotations instead of the Google annotations.
      check('ImmutableEnumChecker', CheckSeverity.OFF)
      // This is a style check instead of an error-prone pattern.
      check('UnnecessaryParentheses', CheckSeverity.OFF)

      // This check is broken in Java 12.  See https://github.com/google/error-prone/issues/1257
      if (JavaVersion.current() == JavaVersion.VERSION_12) {
        check('Finally', CheckSeverity.OFF)
      }
      // This check is broken after Java 12.  See https://github.com/google/error-prone/issues/1352
      if (JavaVersion.current() > JavaVersion.VERSION_12) {
        check('TypeParameterUnusedInFormals', CheckSeverity.OFF)
      }

      check('FieldCanBeFinal', CheckSeverity.WARN)
      check('InsecureCryptoUsage', CheckSeverity.WARN)
      check('WildcardImport', CheckSeverity.WARN)
    }

    options.encoding = 'UTF-8'
  }

  // IntelliJ workaround to allow repeated debugging of unchanged code
  tasks.withType(JavaExec) {
    if (it.name.contains(".")) {
      outputs.upToDateWhen { false }
    }
  }

  /*
   * Pass some system properties provided on the gradle command line to test executions for
   * convenience.
   *
   * The properties passed are:
   * - 'test.ethereum.include': allows to run a single Ethereum reference tests. For instance,
   *   running a single general state test can be done with:
   *    ./gradlew :ethereum:org.hyperledger.besu.ethereum.vm:test -Dtest.single=GeneralStateTest -Dtest.ethereum.include=callcodecallcallcode_101-Frontier
   *   The meaning being that will be run only the tests for which the value passed as "include"
   *   (which can be a java pattern) matches parts of the test name. Knowing that tests names for
   *   reference tests are of the form:
   *     <name>(-<milestone>([<variant>])?)?
   *   where <name> is the test name as defined in the json file (usually the name of the json file
   *   as well), <milestone> is the Ethereum milestone tested (not all test use it) and <variant>
   *   is only use in some general state tests where for the same json file and same milestone,
   *   multiple variant of that test are run. The variant is a simple number.
   * - 'test.ethereum.state.eip': for general state tests, allows to only run tests for the
   *   milestone specified by this value. So for instance,
   *    ./gradlew :ethereum:org.hyperledger.besu.ethereum.vm:test -Dtest.single=GeneralStateTest -Dtest.ethereum.state.eip=Frontier
   *   only run general state tests for Frontier. Note that this behavior could be achieved as well
   *   with the 'include' option above since it is a pattern, but this is a slightly more convenient
   *   option.
   * - 'root.log.level' and 'evm.log.level': allow to control the log level used during the tests.
   * - 'acctests.keepLogsOfPassingTests': log files of failed acceptance tests are always saved.
   *    This property additionally keeps the log files of successful tests.
   *
   */
  test {
    jvmArgs += [
      '-Xmx4g',
      '-XX:-UseGCOverheadLimit',
      // Mockito and jackson-databind do some strange reflection during tests.
      // This suppresses an illegal access warning.
      '--add-opens',
      'java.base/java.util=ALL-UNNAMED',
      '--add-opens',
      'java.base/java.util.concurrent=ALL-UNNAMED',
      '--add-opens',
      'java.base/java.util.concurrent.atomic=ALL-UNNAMED',
      // errorprone tests need access to the javac compiler
      '--add-exports',
      'jdk.compiler/com.sun.tools.javac.api=ALL-UNNAMED',
      '--add-exports',
      'jdk.compiler/com.sun.tools.javac.code=ALL-UNNAMED',
      '--add-exports',
      'jdk.compiler/com.sun.tools.javac.comp=ALL-UNNAMED',
      '--add-exports',
      'jdk.compiler/com.sun.tools.javac.file=ALL-UNNAMED',
      '--add-exports',
      'jdk.compiler/com.sun.tools.javac.main=ALL-UNNAMED',
      '--add-exports',
      'jdk.compiler/com.sun.tools.javac.parser=ALL-UNNAMED',
      '--add-exports',
      'jdk.compiler/com.sun.tools.javac.tree=ALL-UNNAMED',
      '--add-exports',
      'jdk.compiler/com.sun.tools.javac.util=ALL-UNNAMED'
    ]
    Set toImport = [
      'test.ethereum.include',
      'test.ethereum.state.eip',
      'root.log.level',
      'evm.log.level',
      'acctests.keepLogsOfPassingTests'
    ]
    for (String name : toImport) {
      if (System.getProperty(name) != null) {
        systemProperty name, System.getProperty(name)
      }
    }
    useJUnitPlatform {}
  }

  javadoc {
    options.addBooleanOption('Xdoclint:all', true)
    // disable doc lint checking for generated code and acceptance tests dsl.
    options.addBooleanOption('Xdoclint/package:-org.hyperledger.besu.privacy.contracts.generated,' +
      '-org.hyperledger.besu.tests.acceptance.*,' +
      '-org.hyperledger.besu.tests.web3j.generated,' +
      // TODO: these are temporary disabled (ethereum and sub modules), it should be removed in a future PR.
      '-org.hyperledger.besu.ethereum,' +
      '-org.hyperledger.besu.ethereum.*,' +
      '-org.hyperledger.besu.ethstats.*,' +
      '-org.hyperledger.besu.evmtool',
      true)
    options.addStringOption('Xmaxerrs','65535')
    options.addStringOption('Xmaxwarns','65535')
    options.addStringOption('Xwerror', '-html5')
    options.encoding = 'UTF-8'
  }
}

task deploy() {}

task checkMavenCoordinateCollisions {
  doLast {
    def coordinates = [:]
    getAllprojects().forEach {
      if (it.properties.containsKey('publishing') && it.jar?.enabled) {
        def coordinate = it.publishing?.publications[0].coordinates
        if (coordinates.containsKey(coordinate)) {
          throw new GradleException("Duplicate maven coordinates detected, ${coordinate} is used by " +
          "both ${coordinates[coordinate]} and ${it.path}.\n" +
          "Please add a `publishing` script block to one or both subprojects.")
        }
        coordinates[coordinate] = it.path
      }
    }
  }
}

tasks.register('checkPluginAPIChanges', DefaultTask) {}
checkPluginAPIChanges.dependsOn(':plugin-api:checkAPIChanges')
check.dependsOn('checkPluginAPIChanges', 'checkMavenCoordinateCollisions')

subprojects {

  if (file('src/test-support').directory) {
    sourceSets {
      // test-support can be consumed as a library by other projects in their tests
      testSupport {
        java {
          compileClasspath += main.output
          runtimeClasspath += main.output
          srcDir file('src/test-support/java')
        }
        resources.srcDir file('src/test-support/resources')
      }
    }

    dependencies { testImplementation sourceSets.testSupport.output }

    task testSupportJar(type: Jar) {
      archiveBaseName = "${project.name}-support-test"
      archiveClassifier = 'test-support'
      from sourceSets.testSupport.output
    }
  }

  if (file('src/integration-test').directory) {
    sourceSets {
      integrationTest {
        java {
          compileClasspath += main.output
          runtimeClasspath += main.output
          srcDir file('src/integration-test/java')
        }
        resources.srcDir file('src/integration-test/resources')
      }
    }

    if (file('src/test-support').directory) {
      dependencies { integrationTestImplementation sourceSets.testSupport.output }
    }

    task integrationTest(type: Test, dependsOn: ["compileTestJava"]) {
      group = "verification"
      description = "Runs the Besu integration tests"

      jvmArgs = [
        '--add-opens',
        'java.base/java.util=ALL-UNNAMED',
        '--add-opens',
        'java.base/java.util.concurrent=ALL-UNNAMED'
      ]
      testClassesDirs = sourceSets.integrationTest.output.classesDirs
      classpath = sourceSets.integrationTest.runtimeClasspath
      outputs.upToDateWhen { false }
      useJUnitPlatform {}
    }
  }

  def cloudsmithUser = project.hasProperty('cloudsmithUser') ? project.property('cloudsmithUser') : System.getenv('CLOUDSMITH_USER')
  def cloudsmithKey = project.hasProperty('cloudsmithApiKey') ? project.property('cloudsmithApiKey') : System.getenv('CLOUDSMITH_API_KEY')

  def sourceSetIsPopulated = { sourceSetName ->
    def result = project.sourceSets.names.contains(sourceSetName) && !project.sourceSets.getAt(sourceSetName).allSource.empty
    logger.info("Project = " + project.name + " Has Source Set (" + sourceSetName + ") = " + result + "(" + project.sourceSets.names + ")")
    return result
  }

  if (sourceSetIsPopulated("main") || sourceSetIsPopulated("testSupport")) {
    apply plugin: 'maven-publish'

    publishing {
      repositories {
        maven {
          name = "cloudsmith"
          url = "https://api-g.cloudsmith.io/maven/consensys/linea-besu/"
          credentials {
            username = cloudsmithUser
            password = cloudsmithKey
          }
        }
      }
      publications {
        mavenJava(MavenPublication) {
          groupId "io.consensys.linea-besu.internal"
          version "${project.version}"
          if (sourceSetIsPopulated("main")) {
            from components.java
            artifact sourcesJar
            artifact javadocJar
          }

          if (sourceSetIsPopulated("testSupport")) {
            artifact testSupportJar
          }
          versionMapping {
            usage('java-api') { fromResolutionOf('runtimeClasspath') }
            usage('java-runtime') { fromResolutionResult() }
          }
          pom {
            name = "Linea Besu - ${project.name}"
            url = 'https://github.com/ConsenSys/linea-besu'
            licenses {
              license {
                name = 'The Apache License, Version 2.0'
                url = 'http://www.apache.org/licenses/LICENSE-2.0.txt'
              }
            }
            scm {
              connection = 'scm:git:git://github.com/ConsenSys/linea-besu.git'
              developerConnection = 'scm:git:ssh://github.com/ConsenSys/linea-besu.git'
              url = 'https://github.com/ConsenSys/linea-besu'
            }
          }
        }
      }
    }
  }

  tasks.withType(Test) {
    // If GRADLE_MAX_TEST_FORKS is not set, use half the available processors
    maxParallelForks = (System.getenv('GRADLE_MAX_TEST_FORKS') ?: (Runtime.runtime.availableProcessors().intdiv(2) ?: 1)).toInteger()
  }

  tasks.withType(JavaCompile) {
    options.fork = true
    options.incremental = true
  }


  configurations {
    testSupportImplementation.extendsFrom implementation
    integrationTestImplementation.extendsFrom implementation
    testSupportArtifacts
  }

  if (file('src/jmh').directory) {
    apply plugin: 'me.champeau.jmh'

    jmh {
      // Allows to control JMH execution directly from the command line. I typical execution may look
      // like:
      //    gradle jmh -Pf=2 -Pwi=3 -Pi=5 -Pinclude=MyBench
      // which will run 2 forks with 3 warmup iterations and 5 normal ones for each, and will only
      // run the benchmark matching 'MyBench' (a regexp).
      warmupForks = _intCmdArg('wf')
      warmupIterations = _intCmdArg('wi')
      fork = _intCmdArg('f')
      iterations = _intCmdArg('i')
      benchmarkMode = _strListCmdArg('bm')
      includes = _strListCmdArg('include', [''])
      humanOutputFile = project.file("${project.buildDir}/reports/jmh/results.txt")
      resultFormat = 'JSON'
      duplicateClassesStrategy = DuplicatesStrategy.WARN
    }

    dependencies { jmh 'org.slf4j:slf4j-api' }
  }

  // making sure assemble task invokes integration test compile
  afterEvaluate { project ->
    if (project.tasks.findByName('compileIntegrationTestJava')) {
      project.tasks.assemble.dependsOn compileIntegrationTestJava
    }
  }
}

jar { enabled = false }

apply plugin: 'application'
mainClassName = 'org.hyperledger.besu.Besu'
applicationDefaultJvmArgs = [
  '-Dvertx.disableFileCPResolving=true',
  // BESU_HOME is replaced by a doFirst block in the run task.
  '-Dbesu.home=BESU_HOME',
  // We shutdown log4j ourselves, as otherwise this shutdown hook runs before our own and whatever
  // happens during shutdown is not logged.
  '-Dlog4j.shutdownHookEnabled=false',
  // Disable JNI lookups in log4j messages to improve security
  '-Dlog4j2.formatMsgNoLookups=true',
  // Redirect java.util.logging loggers to use log4j2.
  '-Djava.util.logging.manager=org.apache.logging.log4j.jul.LogManager',
  // Suppress Java JPMS warnings.  Document the reason for each suppression.
  // Bouncy Castle needs access to sun.security.provider, which is not open by default.
  '--add-opens',
  'java.base/sun.security.provider=ALL-UNNAMED',
  // Jackson likes to access java.util.OptionalLong's constructor
  '--add-opens',
  'java.base/java.util=ALL-UNNAMED',
  // suppress netty specific module warnings in debug
  "-Dio.netty.tryReflectionSetAccessible=true",
  "--add-exports",
  "java.base/jdk.internal.misc=ALL-UNNAMED",
  "--add-opens",
  "java.base/java.nio=ALL-UNNAMED"
]

run {
  args project.hasProperty("besu.run.args") ? project.property("besu.run.args").toString().split("\\s+") : []
  doFirst {
    applicationDefaultJvmArgs = applicationDefaultJvmArgs.collect {
      it.replace('BESU_HOME', "$buildDir/besu")
    }
  }
}

def tweakStartScript(createScriptTask) {
  def shortenWindowsClasspath = { line ->
    line.replaceAll(/^set CLASSPATH=.*$/, "set CLASSPATH=%APP_HOME%/lib/*")
  }

  createScriptTask.unixScript.text = createScriptTask.unixScript.text.replace('BESU_HOME', '\$APP_HOME')
  createScriptTask.windowsScript.text = createScriptTask.windowsScript.text.replace('BESU_HOME', '%~dp0..')

  // Prevent the error originating from the 8191 chars limit on Windows
  createScriptTask.windowsScript.text =
    createScriptTask.windowsScript
    .readLines()
    .collect(shortenWindowsClasspath)
    .join('\r\n')
}

startScripts {
  defaultJvmOpts = applicationDefaultJvmArgs + [
    "-XX:G1ConcRefinementThreads=2",
    "-XX:G1HeapWastePercent=15",
    "-XX:MaxGCPauseMillis=100"
  ]
  unixStartScriptGenerator.template = resources.text.fromFile("${projectDir}/besu/src/main/scripts/unixStartScript.txt")
  windowsStartScriptGenerator.template = resources.text.fromFile("${projectDir}/besu/src/main/scripts/windowsStartScript.txt")
  doLast { tweakStartScript(startScripts) }
}

task untunedStartScripts(type: CreateStartScripts) {
  mainClass = 'org.hyperledger.besu.Besu'
  classpath = startScripts.classpath
  outputDir = startScripts.outputDir
  applicationName = 'besu-untuned'
  defaultJvmOpts = applicationDefaultJvmArgs
  unixStartScriptGenerator.template = resources.text.fromFile("${projectDir}/besu/src/main/scripts/unixStartScript.txt")
  windowsStartScriptGenerator.template = resources.text.fromFile("${projectDir}/besu/src/main/scripts/windowsStartScript.txt")
  doLast { tweakStartScript(untunedStartScripts) }
}

task evmToolStartScripts(type: CreateStartScripts) {
  mainClass = 'org.hyperledger.besu.evmtool.EvmTool'
  classpath = startScripts.classpath
  outputDir = startScripts.outputDir
  applicationName = 'evmtool'
  defaultJvmOpts = [
    "-Dsecp256k1.randomize=false"
  ]
  unixStartScriptGenerator.template = resources.text.fromFile("${projectDir}/besu/src/main/scripts/unixStartScript.txt")
  windowsStartScriptGenerator.template = resources.text.fromFile("${projectDir}/besu/src/main/scripts/windowsStartScript.txt")
  doLast { tweakStartScript(evmToolStartScripts) }
}

task autocomplete(type: JavaExec) {
  dependsOn compileJava
  def tempAutocompleteFile = File.createTempFile("besu", ".autocomplete")
  standardOutput tempAutocompleteFile.newOutputStream()
  outputs.file "$buildDir/besu.autocomplete.sh"

  mainClass = application.mainClass
  args "generate-completion"
  classpath sourceSets.main.runtimeClasspath
  doLast {
    copy {
      from tempAutocompleteFile
      into "$buildDir"
      rename tempAutocompleteFile.getName(), 'besu.autocomplete.sh'
    }
  }
}

def archiveBuildVersion = project.hasProperty('release.releaseVersion') ? project.property('release.releaseVersion') : "${rootProject.version}"

installDist { dependsOn checkLicense, untunedStartScripts, evmToolStartScripts }

distTar {
  dependsOn checkLicense, autocomplete, untunedStartScripts, evmToolStartScripts
  doFirst {
    delete fileTree(dir: 'build/distributions', include: '*.tar.gz')
  }
  compression = Compression.GZIP
  setVersion(archiveBuildVersion)
  archiveExtension = 'tar.gz'
  archiveBaseName = 'linea-besu'
}

distZip {
  dependsOn checkLicense, autocomplete, untunedStartScripts, evmToolStartScripts
  doFirst {
    delete fileTree(dir: 'build/distributions', include: '*.zip')
  }
  archiveBaseName = 'linea-besu'
  setVersion(archiveBuildVersion)
}

publishing {
  publications {
    mavenJava(MavenPublication) {
      groupId = '.'
      version = project.version
      artifactId = 'linea-besu'
    }
  }
}
def dockerBuildVersion = project.hasProperty('release.releaseVersion') ? project.property('release.releaseVersion') : "${rootProject.version}"
def dockerOrgName = project.hasProperty('dockerOrgName') ? project.getProperty("dockerOrgName") : "hyperledger"
def dockerArtifactName = project.hasProperty("dockerArtifactName") ? project.getProperty("dockerArtifactName") : "besu"
def dockerImageName = "${dockerOrgName}/${dockerArtifactName}"

// rename the top level dir from besu-<version> to besu and this makes it really
// simple for use in docker
tasks.register("dockerDistUntar") {
  dependsOn distTar
  dependsOn distZip
  def dockerBuildDir = "build/docker-besu/"
  def distTarFile = distTar.outputs.files.singleFile
  def distTarFileName = distTar.outputs.files.singleFile.name.replace(".tar.gz", "")

  doFirst {
    new File(dockerBuildDir).mkdir()
    copy {
      from tarTree(distTarFile)
      into(dockerBuildDir)
    }
    project.delete(files("${dockerBuildDir}/besu"))
    file("${dockerBuildDir}/${distTarFileName}").renameTo("${dockerBuildDir}/besu")
  }
}

task distDocker {
  dependsOn dockerDistUntar
  inputs.dir("build/docker-besu/")
  def dockerBuildDir = "build/docker-besu/"

  doLast {
    copy {
      from file("${projectDir}/docker/Dockerfile")
      into(dockerBuildDir)
    }
<<<<<<< HEAD
=======
    exec {
      def image = "${dockerImageName}:${dockerBuildVersion}"
      def dockerPlatform = ""
      if (project.hasProperty('docker-platform')){
        dockerPlatform = "--platform ${project.getProperty('docker-platform')}"
        println "Building for platform ${project.getProperty('docker-platform')}"
      }
      def gitDetails = getGitCommitDetails(7)
      executable shell
      workingDir dockerBuildDir
      args "-c", "docker build ${dockerPlatform} --build-arg BUILD_DATE=${buildTime()} --build-arg VERSION=${dockerBuildVersion} --build-arg VCS_REF=${gitDetails.hash} -t ${image} ."
    }
>>>>>>> 8064da02
  }
}

task testDocker {
  dependsOn distDocker
  def dockerReportsDir = "docker/reports/"

  doFirst {
    new File(dockerReportsDir).mkdir()
  }

  doLast {
    exec {
      def image = project.hasProperty('release.releaseVersion') ? "${dockerImageName}:" + project.property('release.releaseVersion') : "${dockerImageName}:${project.version}"
      workingDir "${projectDir}/docker"
      executable shell
      args "-c", "./test.sh ${image}"
    }

  }
}

task dockerUpload {
  dependsOn distDocker
  def architecture = System.getenv('architecture')
  def image = "${dockerImageName}:${dockerBuildVersion}"
  def additionalTags = []

  if (project.hasProperty('branch') && project.property('branch') == 'main') {
    additionalTags.add('develop')
  }

  if (!isInterimBuild(dockerBuildVersion)) {
    additionalTags.add(dockerBuildVersion.split(/\./)[0..1].join('.'))
  }

  doLast {
    exec {
      def archVariantImage = "${image}-${architecture}"
      def cmd = "docker tag '${image}' '${archVariantImage}' && docker push '${archVariantImage}'"
      println "Executing '${cmd}'"
      executable shell
      args "-c", cmd
    }
  }
}

task dockerUploadRelease {
  def archs = ["arm64", "amd64"]
  def image = "${dockerImageName}:${dockerBuildVersion}"

  doLast {
    for (def architecture in archs) {

      exec {
        def cmd = "docker pull '${image}-${architecture}' && docker tag '${image}-${architecture}' '${dockerImageName}:latest-${architecture}'"
        println "Executing '${cmd}'"
        executable shell
        args "-c", cmd
      }
      exec {
        def cmd = "docker push '${dockerImageName}:latest-${architecture}'"
        println "Executing '${cmd}'"
        executable shell
        args "-c", cmd
      }


      exec {
        def archImage = "${image}-${architecture}"
        def cmd = "docker pull '${archImage}' && docker tag ${archImage} '${dockerImageName}:latest-${architecture}'"
        println "Executing '${cmd}'"
        executable shell
        args "-c", cmd
      }
      exec {
        def cmd = "docker push '${dockerImageName}:latest-${architecture}'"
        println "Executing '${cmd}'"
        executable shell
        args "-c", cmd
      }
    }
  }
}

task manifestDocker {
  def image = "${dockerImageName}:${dockerBuildVersion}"
  def archs = [
    "arm64",
    "amd64"] //TODO: this assumes dockerUpload task has already been run on 2 different archs!
  doLast {
    exec {
      def targets = ""
      archs.forEach { arch -> targets += "'${image}-${arch}' " }
      def cmd = "docker manifest create '${image}' ${targets}"
      println "Executing '${cmd}'"
      executable shell
      args "-c", cmd
    }
    exec {
      def cmd = "docker manifest push '${image}'"
      println "Executing '${cmd}'"
      executable shell
      args "-c", cmd
    }
  }
}

task manifestDockerRelease {
  def archs = ["arm64", "amd64"]
  def baseTag = "${dockerImageName}:latest";

  doLast {

    exec {
      def targets = ""
      archs.forEach { arch -> targets += "'${baseTag}-${arch}' " }
      def cmd = "docker manifest create '${baseTag}' ${targets} --amend"
      println "Executing '${cmd}'"
      executable shell
      args "-c", cmd
    }
    exec {
      def cmd = "docker manifest push '${baseTag}'"
      println "Executing '${cmd}'"
      executable shell
      args "-c", cmd
    }
  }
}

def sep = Pattern.quote(File.separator)

task checkSpdxHeader(type: CheckSpdxHeader) {
  apply plugin: 'groovy'

  rootPath = "${projectDir}"
  spdxHeader = "* SPDX-License-Identifier: Apache-2.0"
  filesRegex = "(.*.java)|(.*.groovy)"
  excludeRegex = [
    "(.*${sep}generalstate${sep}GeneralStateRegressionReferenceTest.*)",
    "(.*${sep}generalstate${sep}GeneralStateReferenceTest.*)",
    "(.*${sep}generalstate${sep}LegacyGeneralStateReferenceTest.*)",
    "(.*${sep}blockchain${sep}BlockchainReferenceTest.*)",
    "(.*${sep}blockchain${sep}LegacyBlockchainReferenceTest.*)",
    "(.*${sep}.gradle${sep}.*)",
    "(.*${sep}.idea${sep}.*)",
    "(.*${sep}out${sep}.*)",
    "(.*${sep}bin${sep}.*)",
    "(.*${sep}build${sep}.*)",
    "(.*${sep}src${sep}[^${sep}]+${sep}generated${sep}.*)"
  ].join("|")
}

jacocoTestReport {
  reports {
    xml.required = true
  }
}

task jacocoRootReport(type: org.gradle.testing.jacoco.tasks.JacocoReport) {
  additionalSourceDirs.from files(subprojects.sourceSets.main.allSource.srcDirs)
  sourceDirectories.from files(subprojects.sourceSets.main.allSource.srcDirs)
  classDirectories.from files(subprojects.sourceSets.main.output).asFileTree.matching { exclude 'org/hyperledger/besu/tests/acceptance/**' }
  executionData.from fileTree(dir: '.', includes: ['**/jacoco/*.exec'])
  reports {
    xml.required = true
    csv.required = true
    html.destination file("build/reports/jacocoHtml")
  }
  onlyIf = { true }
}

// http://label-schema.org/rc1/
// using the RFC3339 format "2016-04-12T23:20:50.52Z"
def buildTime() {
  def df = new SimpleDateFormat("yyyy-MM-dd'T'HH:mm'Z'")
  df.setTimeZone(TimeZone.getTimeZone("UTC"))
  return df.format(new Date())
}

@Memoized
def calculateVersion() {
  // Regex pattern for basic calendar versioning, with provision to omit patch rev
  def calVerPattern = ~/\d+\.\d+(\.\d+)?(-.*)?/

  if (project.hasProperty('version') && (project.version =~ calVerPattern)) {
    return "${project.version}"
  } else {
    // If no version is supplied or it doesn't match the semantic versioning, calculate from git
    println("Generating project version as supplied is version not semver: ${project.version}")
    def gitDetails = getGitCommitDetails(7) // Adjust length as needed
    return "${gitDetails.date}-develop-${gitDetails.hash}"
  }
}

def getGitCommitDetails(length = 8) {
  try {
    def gitFolder = "$projectDir/.git/"
    if (!file(gitFolder).isDirectory()) {
      gitFolder = file(gitFolder).text.substring(length).trim() + "/"
    }
    def takeFromHash = length
    def head = new File(gitFolder + "HEAD").text.split(":")
    def isCommit = head.length == 1

    def commitHash, refHeadFile
    if (isCommit) {
      commitHash = head[0].trim().take(takeFromHash)
      refHeadFile = new File(gitFolder + "HEAD")
    } else {
      refHeadFile = new File(gitFolder + head[1].trim())
      commitHash = refHeadFile.text.trim().take(takeFromHash)
    }

    // Use head file modification time as a proxy for the build date
    def lastModified = new Date(refHeadFile.lastModified())
    // Format the date as "yy.M" (e.g. 24.3 for March 2024)
    def formattedDate = new SimpleDateFormat("yy.M").format(lastModified)

    return [hash: commitHash, date: formattedDate]
  } catch (Exception e) {
    logger.warn('Could not calculate git commit details, using defaults (run with --info for stacktrace)')
    logger.info('Error retrieving git commit details', e)
    return [hash: "xxxxxxxx", date: "00.0"]
  }
}

// Takes the version and if it contains SNAPSHOT, alpha, beta or RC in version then return true indicating an interim build
def isInterimBuild(dockerBuildVersion) {
  return (dockerBuildVersion ==~ /.*-SNAPSHOT/) || (dockerBuildVersion ==~ /.*-alpha/)
  || (dockerBuildVersion ==~ /.*-beta/) || (dockerBuildVersion ==~ /.*-RC.*/)
}

tasks.register("verifyDistributions") {
  dependsOn distTar
  dependsOn distZip
  def distTarFile = distTar.outputs.files.singleFile
  def distZipFile = distZip.outputs.files.singleFile
  def minDistributionSize = 20000000

  // Sanity check the distributions by checking they are at least a reasonable size
  doFirst {
    if (distTarFile.length() < minDistributionSize) {
      throw new GradleException("Distribution tar is suspiciously small: " + distTarFile.length() + " bytes")
    }
    if (distZipFile.length() < minDistributionSize) {
      throw new GradleException("Distribution zip is suspiciously small: " + distZipFile.length() + " bytes")
    }
  }
}

dependencies {
  errorprone 'com.google.errorprone:error_prone_core'
  // https://github.com/hyperledger/besu-errorprone-checks/
  errorprone 'org.hyperledger.besu:besu-errorprone-checks'
  implementation project(':besu')
  implementation project(':ethereum:evmtool')
}

@CompileStatic
class BouncyCastleCapability implements ComponentMetadataRule {
  void execute(ComponentMetadataContext context) {
    context.details.with {
      if (id.group == "org.bouncycastle") {
        if(id.name == "bcprov-jdk15on") {
          allVariants {
            it.withCapabilities {
              it.addCapability("org.bouncycastle", "bcprov-jdk18on", "0")
            }
          }
        } else if(id.name == "bcpkix-jdk15on") {
          allVariants {
            it.withCapabilities {
              it.addCapability("org.bouncycastle", "bcpkix-jdk18on", "0")
            }
          }
        }
      }
    }
  }
}

distributions {
  main {
    contents {
      from("./LICENSE") { into "." }
      from("build/reports/license/license-dependency.html") { into "." }
      from("./docs/GettingStartedBinaries.md") { into "." }
      from("./docs/DocsArchive0.8.0.html") { into "." }
      from("build/besu.autocomplete.sh") { into "." }
    }
  }
}

task cloudsmithUpload {
  dependsOn([distTar, distZip])
  doLast {
    exec {
      executable project.file("scripts/cloudsmith-upload.sh")
      args rootProject.version, distTar.archiveFile.get(), distZip.archiveFile.get()
    }
  }
}

check.dependsOn checkSpdxHeader
build.dependsOn verifyDistributions<|MERGE_RESOLUTION|>--- conflicted
+++ resolved
@@ -707,8 +707,6 @@
       from file("${projectDir}/docker/Dockerfile")
       into(dockerBuildDir)
     }
-<<<<<<< HEAD
-=======
     exec {
       def image = "${dockerImageName}:${dockerBuildVersion}"
       def dockerPlatform = ""
@@ -721,7 +719,6 @@
       workingDir dockerBuildDir
       args "-c", "docker build ${dockerPlatform} --build-arg BUILD_DATE=${buildTime()} --build-arg VERSION=${dockerBuildVersion} --build-arg VCS_REF=${gitDetails.hash} -t ${image} ."
     }
->>>>>>> 8064da02
   }
 }
 
