--- conflicted
+++ resolved
@@ -756,14 +756,6 @@
       executable shell
       args "-c", "docker tag '${dockerImageName}:${dockerBuildVersion}-${dockerVariants[0]}' '${dockerImageName}:${dockerBuildVersion}'"
     }
-<<<<<<< HEAD
-=======
-    // create a static tag for the benchmark target
-    exec {
-      executable shell
-      args "-c", "docker tag '${dockerImageName}:${dockerBuildVersion}-${dockerVariants[0]}' '${dockerImageName}:benchmark'"
-    }
->>>>>>> f2c2512e
   }
 }
 
