--- conflicted
+++ resolved
@@ -31,29 +31,8 @@
   id 'me.champeau.jmh' version '0.7.2' apply false
   id 'net.ltgt.errorprone' version '4.0.1'
   id 'maven-publish'
-<<<<<<< HEAD
-}
-
-=======
-  id 'jacoco'
-  id 'jacoco-report-aggregation'
-  id 'org.sonarqube' version '5.1.0.4882'
-}
-
-sonarqube {
-  properties {
-    property "sonar.projectKey", "$System.env.SONAR_PROJECT_KEY"
-    property "sonar.organization", "$System.env.SONAR_ORGANIZATION"
-    property "sonar.gradle.skipCompile", "true"
-    property "sonar.host.url", "https://sonarcloud.io"
-    property "sonar.coverage.jacoco.xmlReportPaths", "${buildDir}/reports/jacoco/testCodeCoverageReport/testCodeCoverageReport.xml"
-    property "sonar.coverage.exclusions", "acceptance-tests/**/*"
-  }
-}
-
-project.tasks["sonar"].dependsOn "testCodeCoverageReport"
-
->>>>>>> 3e7e4d88
+}
+
 if (!JavaVersion.current().isCompatibleWith(JavaVersion.VERSION_21)) {
   throw new GradleException("Java 21 or later is required to build Besu.\n" +
   "  Detected version ${JavaVersion.current()}")
@@ -369,7 +348,6 @@
       }
     }
     useJUnitPlatform {}
-    finalizedBy jacocoTestReport // report is always generated after tests run
   }
 
   javadoc {
