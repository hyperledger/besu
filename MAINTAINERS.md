--- conflicted
+++ resolved
@@ -12,12 +12,7 @@
 | Antony Denyer    | antonydenyer     | antonydenyer     |
 | Byron Gravenorst | bgravenorst      | bgravenorst      |
 | Daniel Lehrner   | daniellehrner    | daniellehrner    |
-<<<<<<< HEAD
-=======
-| David Mechler    | davemec          | davemec          |
 | Diego López León | diega            | diega            |
-| Edward Mack      | edwardmack       | mackcom          | 
->>>>>>> f5b236c9
 | Fabio Di Fabio   | fab-10           | fab-10           |
 | Gary Schulte     | garyschulte      | GarySchulte      | 
 | Jason Frame      | jframe           | jframe           |
