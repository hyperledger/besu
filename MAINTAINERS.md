--- conflicted
+++ resolved
@@ -11,12 +11,7 @@
 | Antoine Toulme   | atoulme          | atoulme          |
 | Antony Denyer    | antonydenyer     | antonydenyer     |
 | Byron Gravenorst | bgravenorst      | bgravenorst      |
-<<<<<<< HEAD
-=======
 | Daniel Lehrner   | daniellehrner    | daniellehrner    |
-| David Mechler    | davemec          | davemec          |
-| Edward Mack      | edwardmack       | mackcom          | 
->>>>>>> 81b0bcfb
 | Gary Schulte     | garyschulte      | GarySchulte      | 
 | Jason Frame      | jframe           | jframe           |
 | Joshua Fernandes | joshuafernandes  | joshuafernandes  |
@@ -30,11 +25,7 @@
 | Nicolas Massart  | NicolasMassart   | NicolasMassart   |
 | Sajida Zouarhi   | sajz             | SajidaZ          |
 | Stefan Pingel    | pinges           | pinges           |
-<<<<<<< HEAD
-=======
 | Taccat Isid      | taccatisid       | taccatisid       |
-| Trent Mohay      | rain-on          | trent.mohay      |
->>>>>>> 81b0bcfb
 | Rai Sur          | RatanRSur        | ratanraisur      |
 | Danno Ferrin     | shemnon          | shemnon          |
 | Usman Saleem     | usmansaleem      | usmansaleem      |
