--- conflicted
+++ resolved
@@ -11,11 +11,7 @@
 | Antoine Toulme   | atoulme          | atoulme          |
 | Byron Gravenorst | bgravenorst      | bgravenorst      |
 | Chris Hare       | CjHare           | cjhare           |
-<<<<<<< HEAD
 | David Mechler    | davemec          | davemec          |
-| Edward Evans     | EdJoJob          | EdJoJob          |
-=======
->>>>>>> c8e23c97
 | Edward Mack      | edwardmack       | mackcom          | 
 | Ivaylo Kirilov   | iikirilov        | iikirilov        |
 | Jason Frame      | jframe           | jframe           |
