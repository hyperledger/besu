--- conflicted
+++ resolved
@@ -182,83 +182,36 @@
 
   @Test
   public void shouldGetLondonBlockNumber() {
-<<<<<<< HEAD
     final GenesisConfigOptions config = fromConfigOptions(singletonMap("londonblock", 1000));
     assertThat(config.getEIP1559BlockNumber()).hasValue(1000);
     assertThat(config.getLondonBlockNumber()).hasValue(1000);
-    assertThat(config.getGenesisBaseFee()).isEmpty();
-=======
-    try {
-      ExperimentalEIPs.eip1559Enabled = true;
-      final GenesisConfigOptions config = fromConfigOptions(singletonMap("londonblock", 1000));
-      assertThat(config.getEIP1559BlockNumber()).hasValue(1000);
-      assertThat(config.getLondonBlockNumber()).hasValue(1000);
-      assertThat(config.getGenesisBaseFeePerGas()).isEmpty();
-    } finally {
-      ExperimentalEIPs.eip1559Enabled = ExperimentalEIPs.EIP1559_ENABLED_DEFAULT_VALUE;
-    }
->>>>>>> a9dcd5bb
+    assertThat(config.getGenesisBaseFeePerGas()).isEmpty();
   }
 
   @Test
   public void shouldGetBaikalBlockNumber() {
-<<<<<<< HEAD
     final GenesisConfigOptions config = fromConfigOptions(singletonMap("baikalblock", 1000));
     assertThat(config.getEIP1559BlockNumber()).hasValue(1000);
     assertThat(config.getLondonBlockNumber()).hasValue(1000);
-    assertThat(config.getGenesisBaseFee()).isEmpty();
-=======
-    try {
-      ExperimentalEIPs.eip1559Enabled = true;
-      final GenesisConfigOptions config = fromConfigOptions(singletonMap("baikalblock", 1000));
-      assertThat(config.getEIP1559BlockNumber()).hasValue(1000);
-      assertThat(config.getLondonBlockNumber()).hasValue(1000);
-      assertThat(config.getGenesisBaseFeePerGas()).isEmpty();
-    } finally {
-      ExperimentalEIPs.eip1559Enabled = ExperimentalEIPs.EIP1559_ENABLED_DEFAULT_VALUE;
-    }
->>>>>>> a9dcd5bb
+    assertThat(config.getGenesisBaseFeePerGas()).isEmpty();
   }
 
   @Test
   // TODO EIP-1559 change for the actual fork name when known
   public void shouldGetAleutBlockNumber() {
-<<<<<<< HEAD
     final GenesisConfigOptions config = fromConfigOptions(singletonMap("aleutblock", 1000));
     assertThat(config.getEIP1559BlockNumber()).hasValue(1000);
     assertThat(config.getAleutBlockNumber()).hasValue(1000);
-    assertThat(config.getGenesisBaseFee()).isEmpty();
-=======
-    try {
-      ExperimentalEIPs.eip1559Enabled = true;
-      final GenesisConfigOptions config = fromConfigOptions(singletonMap("aleutblock", 1000));
-      assertThat(config.getEIP1559BlockNumber()).hasValue(1000);
-      assertThat(config.getAleutBlockNumber()).hasValue(1000);
-      assertThat(config.getGenesisBaseFeePerGas()).isEmpty();
-    } finally {
-      ExperimentalEIPs.eip1559Enabled = ExperimentalEIPs.EIP1559_ENABLED_DEFAULT_VALUE;
-    }
->>>>>>> a9dcd5bb
+    assertThat(config.getGenesisBaseFeePerGas()).isEmpty();
   }
 
   @Test
   // TODO EIP-1559 change for the actual fork name when known
   public void shouldGetEIP1559BaseFeeAtGenesis() {
-<<<<<<< HEAD
     final GenesisConfigOptions config = fromConfigOptions(singletonMap("londonblock", 0));
     assertThat(config.getEIP1559BlockNumber()).hasValue(0);
-    assertThat(config.getGenesisBaseFee()).hasValue(ExperimentalEIPs.EIP1559_BASEFEE_DEFAULT_VALUE);
-=======
-    try {
-      ExperimentalEIPs.eip1559Enabled = true;
-      final GenesisConfigOptions config = fromConfigOptions(singletonMap("londonblock", 0));
-      assertThat(config.getEIP1559BlockNumber()).hasValue(0);
-      assertThat(config.getGenesisBaseFeePerGas())
-          .hasValue(ExperimentalEIPs.EIP1559_BASEFEE_DEFAULT_VALUE);
-    } finally {
-      ExperimentalEIPs.eip1559Enabled = ExperimentalEIPs.EIP1559_ENABLED_DEFAULT_VALUE;
-    }
->>>>>>> a9dcd5bb
+    assertThat(config.getGenesisBaseFeePerGas())
+        .hasValue(ExperimentalEIPs.EIP1559_BASEFEE_DEFAULT_VALUE);
   }
 
   @Test
