--- conflicted
+++ resolved
@@ -143,10 +143,6 @@
 
   @Test
   public void shouldGetBerlinBlockNumber() {
-<<<<<<< HEAD
-    final GenesisConfigOptions config = fromConfigOptions(singletonMap("berlinBlock", 1000));
-    assertThat(config.getBerlinBlockNumber()).hasValue(1000);
-=======
     try {
       ExperimentalEIPs.berlinEnabled = true;
       final GenesisConfigOptions config = fromConfigOptions(singletonMap("berlinBlock", 1000));
@@ -154,7 +150,6 @@
     } finally {
       ExperimentalEIPs.berlinEnabled = ExperimentalEIPs.BERLIN_ENABLED_DEFAULT_VALUE;
     }
->>>>>>> 23d1460c
   }
 
   @Test
