--- conflicted
+++ resolved
@@ -209,7 +209,6 @@
   }
 
   @Test
-<<<<<<< HEAD
   public void assertSepoliaTerminalTotalDifficulty() {
     GenesisConfigOptions sepoliaOptions =
         GenesisConfigFile.genesisFileFromResources("/sepolia.json").getConfigOptions();
@@ -217,7 +216,9 @@
     assertThat(sepoliaOptions.getTerminalTotalDifficulty()).isPresent();
     assertThat(sepoliaOptions.getTerminalTotalDifficulty().get())
         .isEqualTo(UInt256.valueOf(new BigInteger("17000000000000000")));
-=======
+  }
+
+  @Test
   public void assertGoerliTerminalTotalDifficulty() {
     GenesisConfigOptions goerliOptions =
         GenesisConfigFile.genesisFileFromResources("/goerli.json").getConfigOptions();
@@ -225,7 +226,6 @@
     assertThat(goerliOptions.getTerminalTotalDifficulty()).isPresent();
     assertThat(goerliOptions.getTerminalTotalDifficulty().get())
         .isEqualTo(UInt256.valueOf(new BigInteger("10790000")));
->>>>>>> e0b4d887
   }
 
   @Test
