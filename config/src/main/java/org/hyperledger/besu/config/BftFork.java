--- conflicted
+++ resolved
@@ -41,13 +41,11 @@
   /** The constant BLOCK_PERIOD_SECONDS_KEY. */
   public static final String BLOCK_PERIOD_SECONDS_KEY = "blockperiodseconds";
 
-<<<<<<< HEAD
   /** The constant EMPTY_BLOCK_PERIOD_SECONDS_KEY. */
   public static final String EMPTY_BLOCK_PERIOD_SECONDS_KEY = "emptyblockperiodseconds";
-=======
+
   /** The constant BLOCK_PERIOD_MILLISECONDS_KEY. */
   public static final String BLOCK_PERIOD_MILLISECONDS_KEY = "xblockperiodmilliseconds";
->>>>>>> 19d3ca84
 
   /** The constant BLOCK_REWARD_KEY. */
   public static final String BLOCK_REWARD_KEY = "blockreward";
@@ -92,7 +90,6 @@
   }
 
   /**
-<<<<<<< HEAD
    * Gets empty block period seconds.
    *
    * @return the empty block period seconds
@@ -100,14 +97,15 @@
   public OptionalInt getEmptyBlockPeriodSeconds() {
     // It can be 0 to disable custom empty block periods
     return JsonUtil.getInt(forkConfigRoot, EMPTY_BLOCK_PERIOD_SECONDS_KEY);
-=======
+  }
+
+  /**
    * Gets block period milliseconds. Experimental for test scenarios only.
    *
    * @return the block period milliseconds
    */
   public OptionalLong getBlockPeriodMilliseconds() {
     return JsonUtil.getLong(forkConfigRoot, BLOCK_PERIOD_MILLISECONDS_KEY);
->>>>>>> 19d3ca84
   }
 
   /**
