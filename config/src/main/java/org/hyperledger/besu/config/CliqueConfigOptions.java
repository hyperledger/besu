--- conflicted
+++ resolved
@@ -17,14 +17,10 @@
 
 import java.util.Map;
 
-<<<<<<< HEAD
-/** Configuration options for the Clique consensus mechanism. */
-=======
 import org.immutables.value.Value;
 
 /** Configuration options for the Clique consensus mechanism. */
 @Value.Immutable
->>>>>>> 2abb4c12
 public interface CliqueConfigOptions {
 
   /**
