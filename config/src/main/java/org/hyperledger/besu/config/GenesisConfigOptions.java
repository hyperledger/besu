--- conflicted
+++ resolved
@@ -394,10 +394,8 @@
    */
   OptionalLong getThanosBlockNumber();
 
-<<<<<<< HEAD
   OptionalLong getLacchainPostQuantumBlockNumber();
 
-=======
   /**
    * Block number to activate Magneto on Classic networks.
    *
@@ -421,7 +419,6 @@
    *
    * @return the chain id
    */
->>>>>>> d81abd66
   Optional<BigInteger> getChainId();
 
   /**
