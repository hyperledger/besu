--- conflicted
+++ resolved
@@ -366,10 +366,8 @@
   }
 
   @Override
-<<<<<<< HEAD
   public OptionalLong getLacchainPostQuantumBlockNumber() {
     return getOptionalLong("lacchainpqblock");
-=======
   public OptionalLong getMagnetoBlockNumber() {
     return getOptionalLong("magnetoblock");
   }
@@ -377,7 +375,6 @@
   @Override
   public OptionalLong getMystiqueBlockNumber() {
     return getOptionalLong("mystiqueblock");
->>>>>>> d81abd66
   }
 
   @Override
