/*
 * Copyright ConsenSys AG.
 *
 * Licensed under the Apache License, Version 2.0 (the "License"); you may not use this file except in compliance with
 * the License. You may obtain a copy of the License at
 *
 * http://www.apache.org/licenses/LICENSE-2.0
 *
 * Unless required by applicable law or agreed to in writing, software distributed under the License is distributed on
 * an "AS IS" BASIS, WITHOUT WARRANTIES OR CONDITIONS OF ANY KIND, either express or implied. See the License for the
 * specific language governing permissions and limitations under the License.
 *
 * SPDX-License-Identifier: Apache-2.0
 */
package org.hyperledger.besu.config;

import static java.nio.charset.StandardCharsets.UTF_8;
import static org.hyperledger.besu.config.JsonUtil.normalizeKeys;

import org.hyperledger.besu.datatypes.Wei;

import java.io.IOException;
import java.util.Arrays;
import java.util.Collections;
import java.util.HashMap;
import java.util.List;
import java.util.Map;
import java.util.Optional;
import java.util.stream.Stream;

import com.fasterxml.jackson.databind.node.ObjectNode;
import com.google.common.collect.Streams;
import com.google.common.io.Resources;

/** The Genesis config file. */
public class GenesisConfigFile {

  /** The constant DEFAULT. */
  public static final GenesisConfigFile DEFAULT =
      new GenesisConfigFile(JsonUtil.createEmptyObjectNode());

  /** The constant BASEFEE_AT_GENESIS_DEFAULT_VALUE. */
  public static final Wei BASEFEE_AT_GENESIS_DEFAULT_VALUE = Wei.of(1_000_000_000L);

  private final ObjectNode configRoot;

  private GenesisConfigFile(final ObjectNode config) {
    this.configRoot = config;
  }

  /**
   * Mainnet genesis config file.
   *
   * @return the genesis config file
   */
  public static GenesisConfigFile mainnet() {
    return genesisFileFromResources("/mainnet.json");
  }

  /**
   * Mainnet json node object node.
   *
   * @return the object node
   */
  public static ObjectNode mainnetJsonNode() {
    try {
      final String jsonString =
          Resources.toString(GenesisConfigFile.class.getResource("/mainnet.json"), UTF_8);
      return JsonUtil.objectNodeFromString(jsonString, false);
    } catch (final IOException e) {
      throw new IllegalStateException(e);
    }
  }

  /**
   * Development genesis config file.
   *
   * @return the genesis config file
   */
  public static GenesisConfigFile development() {
    return genesisFileFromResources("/dev.json");
  }

  /**
   * Genesis file from resources genesis config file.
   *
   * @param resourceName the resource name
   * @return the genesis config file
   */
  public static GenesisConfigFile genesisFileFromResources(final String resourceName) {
    try {
      return fromConfig(
          Resources.toString(GenesisConfigFile.class.getResource(resourceName), UTF_8));
    } catch (final IOException e) {
      throw new IllegalStateException(e);
    }
  }

  /**
   * From config genesis config file.
   *
   * @param jsonString the json string
   * @return the genesis config file
   */
  public static GenesisConfigFile fromConfig(final String jsonString) {
    return fromConfig(JsonUtil.objectNodeFromString(jsonString, false));
  }

  /**
   * From config genesis config file.
   *
   * @param config the config
   * @return the genesis config file
   */
  public static GenesisConfigFile fromConfig(final ObjectNode config) {
    return new GenesisConfigFile(normalizeKeys(config));
  }

  /**
   * Gets config options.
   *
   * @return the config options
   */
  public GenesisConfigOptions getConfigOptions() {
    return getConfigOptions(Collections.emptyMap());
  }

  /**
   * Gets config options.
   *
   * @param overrides the overrides
   * @return the config options
   */
  public GenesisConfigOptions getConfigOptions(final Map<String, String> overrides) {
    final ObjectNode config =
        JsonUtil.getObjectNode(configRoot, "config").orElse(JsonUtil.createEmptyObjectNode());

    Map<String, String> overridesRef = overrides;

    // if baseFeePerGas has been explicitly configured, pass it as an override:
    final var optBaseFee = getBaseFeePerGas();
    if (optBaseFee.isPresent()) {
      // streams and maps cannot handle null values.
      overridesRef = new HashMap<>(overrides);
      overridesRef.put("baseFeePerGas", optBaseFee.get().toShortHexString());
    }

    return JsonGenesisConfigOptions.fromJsonObjectWithOverrides(config, overridesRef);
  }

  /**
   * Stream allocations stream.
   *
   * @return the stream
   */
  public Stream<GenesisAllocation> streamAllocations() {
    return JsonUtil.getObjectNode(configRoot, "alloc").stream()
        .flatMap(
            allocations ->
                Streams.stream(allocations.fieldNames())
                    .map(
                        key ->
                            new GenesisAllocation(
                                key, JsonUtil.getObjectNode(allocations, key).get())));
  }

  /**
   * Gets parent hash.
   *
   * @return the parent hash
   */
  public String getParentHash() {
    return JsonUtil.getString(configRoot, "parenthash", "");
  }

  /**
   * Gets difficulty.
   *
   * @return the difficulty
   */
  public String getDifficulty() {
    return getRequiredString("difficulty");
  }

  /**
   * Gets extra data.
   *
   * @return the extra data
   */
  public String getExtraData() {
    return JsonUtil.getString(configRoot, "extradata", "");
  }

  /**
   * Gets gas limit.
   *
   * @return the gas limit
   */
  public long getGasLimit() {
    return parseLong("gasLimit", getFirstRequiredString("gaslimit", "gastarget"));
  }

  /**
   * Gets base fee per gas.
   *
   * @return the base fee per gas
   */
  public Optional<Wei> getBaseFeePerGas() {
    return JsonUtil.getString(configRoot, "basefeepergas")
        .map(baseFeeStr -> Wei.of(parseLong("baseFeePerGas", baseFeeStr)));
  }

  /**
   * Gets genesis base fee per gas.
   *
   * @return the genesis base fee per gas
   */
  public Optional<Wei> getGenesisBaseFeePerGas() {
    if (getBaseFeePerGas().isPresent()) {
      // always use specified basefee if present
      return getBaseFeePerGas();
    } else if (getConfigOptions().getLondonBlockNumber().orElse(-1L) == 0) {
      // if not specified, and we specify london at block zero use a default fee
      // this is needed for testing.
      return Optional.of(BASEFEE_AT_GENESIS_DEFAULT_VALUE);
    } else {
      // no explicit base fee and no london block zero means no basefee at genesis
      return Optional.empty();
    }
  }

  /**
   * Gets mix hash.
   *
   * @return the mix hash
   */
  public String getMixHash() {
    return JsonUtil.getString(configRoot, "mixhash", "");
  }

  /**
   * Gets nonce.
   *
   * @return the nonce
   */
  public String getNonce() {
    return JsonUtil.getValueAsString(configRoot, "nonce", "0x0");
  }

  /**
   * Gets excess blob gas.
   *
   * @return the excess blob gas
   */
<<<<<<< HEAD
  public String getExcessDataGas() {
    return JsonUtil.getValueAsString(configRoot, "excessblobgas", "0x0");
  }

  /**
   * Gets parent beacon block root.
   *
   * @return the parent beacon block root
   */
  public String getParentBeaconBlockRoot() {
    return JsonUtil.getValueAsString(
        configRoot,
        "parentbeaconblockroot",
        "0x0000000000000000000000000000000000000000000000000000000000000000");
=======
  public String getExcessBlobGas() {
    return JsonUtil.getValueAsString(configRoot, "excessblobgas", "0x0");
>>>>>>> 3b04f5cd
  }

  /**
   * Gets blob gas used.
   *
   * @return the blob gas used
   */
<<<<<<< HEAD
  public String getDataGasUsed() {
=======
  public String getBlobGasUsed() {
>>>>>>> 3b04f5cd
    return JsonUtil.getValueAsString(configRoot, "blobgasused", "0x0");
  }

  /**
   * Gets coinbase.
   *
   * @return the coinbase
   */
  public Optional<String> getCoinbase() {
    return JsonUtil.getString(configRoot, "coinbase");
  }

  /**
   * Gets timestamp.
   *
   * @return the timestamp
   */
  public long getTimestamp() {
    return parseLong("timestamp", JsonUtil.getValueAsString(configRoot, "timestamp", "0x0"));
  }

  private String getRequiredString(final String key) {
    return getFirstRequiredString(key);
  }

  private String getFirstRequiredString(final String... keys) {
    List<String> keysList = Arrays.asList(keys);
    return keysList.stream()
        .filter(configRoot::has)
        .findFirst()
        .map(key -> configRoot.get(key).asText())
        .orElseThrow(
            () ->
                new IllegalArgumentException(
                    String.format(
                        "Invalid genesis block configuration, missing value for one of '%s'",
                        keysList)));
  }

  private long parseLong(final String name, final String value) {
    try {
      return Long.decode(value);
    } catch (final NumberFormatException e) {
      throw new IllegalArgumentException(
          "Invalid genesis block configuration, "
              + name
              + " must be a number but was '"
              + value
              + "'");
    }
  }

  /**
   * Get Fork Block numbers
   *
   * @return list of fork block numbers
   */
  public List<Long> getForkBlockNumbers() {
    return getConfigOptions().getForkBlockNumbers();
  }

  /**
   * Get fork time stamps
   *
   * @return list of fork time stamps
   */
  public List<Long> getForkTimestamps() {
    return getConfigOptions().getForkBlockTimestamps();
  }
}<|MERGE_RESOLUTION|>--- conflicted
+++ resolved
@@ -252,9 +252,17 @@
    *
    * @return the excess blob gas
    */
-<<<<<<< HEAD
-  public String getExcessDataGas() {
+  public String getExcessBlobGas() {
     return JsonUtil.getValueAsString(configRoot, "excessblobgas", "0x0");
+  }
+
+  /**
+   * Gets blob gas used.
+   *
+   * @return the blob gas used
+   */
+  public String getBlobGasUsed() {
+    return JsonUtil.getValueAsString(configRoot, "blobgasused", "0x0");
   }
 
   /**
@@ -267,23 +275,6 @@
         configRoot,
         "parentbeaconblockroot",
         "0x0000000000000000000000000000000000000000000000000000000000000000");
-=======
-  public String getExcessBlobGas() {
-    return JsonUtil.getValueAsString(configRoot, "excessblobgas", "0x0");
->>>>>>> 3b04f5cd
-  }
-
-  /**
-   * Gets blob gas used.
-   *
-   * @return the blob gas used
-   */
-<<<<<<< HEAD
-  public String getDataGasUsed() {
-=======
-  public String getBlobGasUsed() {
->>>>>>> 3b04f5cd
-    return JsonUtil.getValueAsString(configRoot, "blobgasused", "0x0");
   }
 
   /**
