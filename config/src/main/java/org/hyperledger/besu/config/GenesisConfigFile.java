/*
 * Copyright ConsenSys AG.
 *
 * Licensed under the Apache License, Version 2.0 (the "License"); you may not use this file except in compliance with
 * the License. You may obtain a copy of the License at
 *
 * http://www.apache.org/licenses/LICENSE-2.0
 *
 * Unless required by applicable law or agreed to in writing, software distributed under the License is distributed on
 * an "AS IS" BASIS, WITHOUT WARRANTIES OR CONDITIONS OF ANY KIND, either express or implied. See the License for the
 * specific language governing permissions and limitations under the License.
 *
 * SPDX-License-Identifier: Apache-2.0
 */
package org.hyperledger.besu.config;

import static java.nio.charset.StandardCharsets.UTF_8;

import org.hyperledger.besu.datatypes.Wei;

import java.io.IOException;
import java.net.URL;
import java.util.Arrays;
import java.util.Collections;
import java.util.HashMap;
import java.util.List;
import java.util.Map;
import java.util.Objects;
import java.util.Optional;
import java.util.stream.Collectors;
import java.util.stream.Stream;

import com.fasterxml.jackson.databind.node.ObjectNode;
import com.google.common.io.Resources;

/** The Genesis config file. */
public class GenesisConfigFile {

  /** The constant DEFAULT. */
  public static final GenesisConfigFile DEFAULT =
      new GenesisConfigFile(new GenesisReader.FromObjectNode(JsonUtil.createEmptyObjectNode()));

  /** The constant BASEFEE_AT_GENESIS_DEFAULT_VALUE. */
  public static final Wei BASEFEE_AT_GENESIS_DEFAULT_VALUE = Wei.of(1_000_000_000L);

  private final GenesisReader loader;
  private final ObjectNode genesisRoot;

  private GenesisConfigFile(final GenesisReader loader) {
    this.loader = loader;
    this.genesisRoot = loader.getRoot();
  }

  /**
   * Mainnet genesis config file.
   *
   * @return the genesis config file
   */
  public static GenesisConfigFile mainnet() {
    return genesisFileFromResources("/mainnet.json");
  }

  /**
   * Mainnet json node object node.
   *
   * @return the object node
   */
  public static ObjectNode mainnetJsonNode() {
    try {
      final String jsonString =
          Resources.toString(GenesisConfigFile.class.getResource("/mainnet.json"), UTF_8);
      return JsonUtil.objectNodeFromString(jsonString, false);
    } catch (final IOException e) {
      throw new IllegalStateException(e);
    }
  }

  /**
   * Development genesis config file.
   *
   * @return the genesis config file
   */
  public static GenesisConfigFile development() {
    return genesisFileFromResources("/dev.json");
  }

  /**
   * Genesis file from resources genesis config file.
   *
   * @param resourceName the resource name
   * @return the genesis config file
   */
  public static GenesisConfigFile genesisFileFromResources(final String resourceName) {
    return fromConfig(GenesisConfigFile.class.getResource(resourceName));
<<<<<<< HEAD
  }

  /**
   * From config genesis config file.
   *
   * @param jsonSource the json string
   * @return the genesis config file
   */
  public static GenesisConfigFile fromConfig(final URL jsonSource) {
    return fromConfig(JsonUtil.objectNodeFromString(jsonSource, false));
=======
>>>>>>> 55482192
  }

  /**
   * From config genesis config file.
   *
<<<<<<< HEAD
   * @param json the json string
   * @return the genesis config file
   */
=======
   * @param jsonSource the json string
   * @return the genesis config file
   */
  public static GenesisConfigFile fromConfig(final URL jsonSource) {
    return new GenesisConfigFile(new GenesisReader.FromURL(jsonSource));
  }

  /**
   * From config genesis config file.
   *
   * @param json the json string
   * @return the genesis config file
   */
>>>>>>> 55482192
  public static GenesisConfigFile fromConfig(final String json) {
    return fromConfig(JsonUtil.objectNodeFromString(json, false));
  }

  /**
   * From config genesis config file.
   *
   * @param config the config
   * @return the genesis config file
   */
  public static GenesisConfigFile fromConfig(final ObjectNode config) {
    return new GenesisConfigFile(new GenesisReader.FromObjectNode(config));
  }

  /**
   * Gets config options.
   *
   * @return the config options
   */
  public GenesisConfigOptions getConfigOptions() {
    return getConfigOptions(Collections.emptyMap());
  }

  /**
   * Gets config options.
   *
   * @param overrides the overrides
   * @return the config options
   */
  public GenesisConfigOptions getConfigOptions(final Map<String, String> overrides) {
    final ObjectNode config = loader.getConfig();

    Map<String, String> overridesRef = overrides;

    // if baseFeePerGas has been explicitly configured, pass it as an override:
    final var optBaseFee = getBaseFeePerGas();
    if (optBaseFee.isPresent()) {
      // streams and maps cannot handle null values.
      overridesRef = new HashMap<>(overrides);
      overridesRef.put("baseFeePerGas", optBaseFee.get().toShortHexString());
    }

    return JsonGenesisConfigOptions.fromJsonObjectWithOverrides(config, overridesRef);
  }

  /**
   * Stream allocations stream.
   *
   * @return the stream
   */
  public Stream<GenesisAccount> streamAllocations() {
    return loader.streamAllocations();
  }

  /**
   * Gets parent hash.
   *
   * @return the parent hash
   */
  public String getParentHash() {
    return JsonUtil.getString(genesisRoot, "parenthash", "");
  }

  /**
   * Gets difficulty.
   *
   * @return the difficulty
   */
  public String getDifficulty() {
    return getRequiredString("difficulty");
  }

  /**
   * Gets extra data.
   *
   * @return the extra data
   */
  public String getExtraData() {
    return JsonUtil.getString(genesisRoot, "extradata", "");
  }

  /**
   * Gets gas limit.
   *
   * @return the gas limit
   */
  public long getGasLimit() {
    return parseLong("gasLimit", getFirstRequiredString("gaslimit", "gastarget"));
  }

  /**
   * Gets base fee per gas.
   *
   * @return the base fee per gas
   */
  public Optional<Wei> getBaseFeePerGas() {
    return JsonUtil.getString(genesisRoot, "basefeepergas")
        .map(baseFeeStr -> Wei.of(parseLong("baseFeePerGas", baseFeeStr)));
  }

  /**
   * Gets genesis base fee per gas.
   *
   * @return the genesis base fee per gas
   */
  public Optional<Wei> getGenesisBaseFeePerGas() {
    if (getBaseFeePerGas().isPresent()) {
      // always use specified basefee if present
      return getBaseFeePerGas();
    } else if (getConfigOptions().getLondonBlockNumber().orElse(-1L) == 0) {
      // if not specified, and we specify london at block zero use a default fee
      // this is needed for testing.
      return Optional.of(BASEFEE_AT_GENESIS_DEFAULT_VALUE);
    } else {
      // no explicit base fee and no london block zero means no basefee at genesis
      return Optional.empty();
    }
  }

  /**
   * Gets mix hash.
   *
   * @return the mix hash
   */
  public String getMixHash() {
    return JsonUtil.getString(genesisRoot, "mixhash", "");
  }

  /**
   * Gets nonce.
   *
   * @return the nonce
   */
  public String getNonce() {
    return JsonUtil.getValueAsString(genesisRoot, "nonce", "0x0");
  }

  /**
   * Gets excess blob gas.
   *
   * @return the excess blob gas
   */
  public String getExcessBlobGas() {
    return JsonUtil.getValueAsString(genesisRoot, "excessblobgas", "0x0");
  }

  /**
   * Gets blob gas used.
   *
   * @return the blob gas used
   */
  public String getBlobGasUsed() {
    return JsonUtil.getValueAsString(genesisRoot, "blobgasused", "0x0");
  }

  /**
   * Gets parent beacon block root.
   *
   * @return the parent beacon block root
   */
  public String getParentBeaconBlockRoot() {
    return JsonUtil.getValueAsString(
        genesisRoot,
        "parentbeaconblockroot",
        "0x0000000000000000000000000000000000000000000000000000000000000000");
  }

  /**
   * Gets coinbase.
   *
   * @return the coinbase
   */
  public Optional<String> getCoinbase() {
    return JsonUtil.getString(genesisRoot, "coinbase");
  }

  /**
   * Gets timestamp.
   *
   * @return the timestamp
   */
  public long getTimestamp() {
    return parseLong("timestamp", JsonUtil.getValueAsString(genesisRoot, "timestamp", "0x0"));
  }

  private String getRequiredString(final String key) {
    return getFirstRequiredString(key);
  }

  private String getFirstRequiredString(final String... keys) {
    List<String> keysList = Arrays.asList(keys);
    return keysList.stream()
        .filter(genesisRoot::has)
        .findFirst()
        .map(key -> genesisRoot.get(key).asText())
        .orElseThrow(
            () ->
                new IllegalArgumentException(
                    String.format(
                        "Invalid genesis block configuration, missing value for one of '%s'",
                        keysList)));
  }

  private long parseLong(final String name, final String value) {
    try {
      return Long.decode(value);
    } catch (final NumberFormatException e) {
      throw new IllegalArgumentException(
          "Invalid genesis block configuration, "
              + name
              + " must be a number but was '"
              + value
              + "'");
    }
  }

  /**
   * Get Fork Block numbers
   *
   * @return list of fork block numbers
   */
  public List<Long> getForkBlockNumbers() {
    return getConfigOptions().getForkBlockNumbers();
  }

  /**
   * Get fork time stamps
   *
   * @return list of fork time stamps
   */
  public List<Long> getForkTimestamps() {
    return getConfigOptions().getForkBlockTimestamps();
  }

  @Override
  public boolean equals(final Object o) {
    if (this == o) return true;
    if (o == null || getClass() != o.getClass()) return false;
    final GenesisConfigFile that = (GenesisConfigFile) o;
    return Objects.equals(genesisRoot, that.genesisRoot);
  }

  @Override
  public int hashCode() {
    return Objects.hashCode(genesisRoot);
  }

  @Override
  public String toString() {
    return "GenesisConfigFile{"
        + "genesisRoot="
        + genesisRoot
        + ", allocations="
        + loader.streamAllocations().map(GenesisAccount::toString).collect(Collectors.joining(","))
        + '}';
  }
}<|MERGE_RESOLUTION|>--- conflicted
+++ resolved
@@ -92,29 +92,11 @@
    */
   public static GenesisConfigFile genesisFileFromResources(final String resourceName) {
     return fromConfig(GenesisConfigFile.class.getResource(resourceName));
-<<<<<<< HEAD
   }
 
   /**
    * From config genesis config file.
    *
-   * @param jsonSource the json string
-   * @return the genesis config file
-   */
-  public static GenesisConfigFile fromConfig(final URL jsonSource) {
-    return fromConfig(JsonUtil.objectNodeFromString(jsonSource, false));
-=======
->>>>>>> 55482192
-  }
-
-  /**
-   * From config genesis config file.
-   *
-<<<<<<< HEAD
-   * @param json the json string
-   * @return the genesis config file
-   */
-=======
    * @param jsonSource the json string
    * @return the genesis config file
    */
@@ -128,7 +110,6 @@
    * @param json the json string
    * @return the genesis config file
    */
->>>>>>> 55482192
   public static GenesisConfigFile fromConfig(final String json) {
     return fromConfig(JsonUtil.objectNodeFromString(json, false));
   }
