/*
 * Copyright contributors to Hyperledger Besu.
 *
 * Licensed under the Apache License, Version 2.0 (the "License"); you may not use this file except in compliance with
 * the License. You may obtain a copy of the License at
 *
 * http://www.apache.org/licenses/LICENSE-2.0
 *
 * Unless required by applicable law or agreed to in writing, software distributed under the License is distributed on
 * an "AS IS" BASIS, WITHOUT WARRANTIES OR CONDITIONS OF ANY KIND, either express or implied. See the License for the
 * specific language governing permissions and limitations under the License.
 *
 * SPDX-License-Identifier: Apache-2.0
 */
package org.hyperledger.besu.config;

import org.hyperledger.besu.datatypes.Address;

import java.math.BigInteger;
import java.util.Locale;
import java.util.Map;
import java.util.Optional;

import com.fasterxml.jackson.databind.node.ObjectNode;
import com.google.common.collect.ImmutableMap;
import org.apache.tuweni.bytes.Bytes;

/** The Json Bft config options. */
public class JsonBftConfigOptions implements BftConfigOptions {

  /** The constant DEFAULT. */
  public static final JsonBftConfigOptions DEFAULT =
      new JsonBftConfigOptions(JsonUtil.createEmptyObjectNode());

  private static final long DEFAULT_EPOCH_LENGTH = 30_000;
  private static final int DEFAULT_BLOCK_PERIOD_SECONDS = 1;
<<<<<<< HEAD
  // 0 keeps working as before, increase to activate it
  private static final int DEFAULT_EMPTY_BLOCK_PERIOD_SECONDS = 0;
=======
  private static final int DEFAULT_BLOCK_PERIOD_MILLISECONDS = 0; // Experimental for test only
>>>>>>> 19d3ca84
  private static final int DEFAULT_ROUND_EXPIRY_SECONDS = 1;
  // In a healthy network this can be very small. This default limit will allow for suitable
  // protection for on a typical 20 node validator network with multiple rounds
  private static final int DEFAULT_GOSSIPED_HISTORY_LIMIT = 1000;
  private static final int DEFAULT_MESSAGE_QUEUE_LIMIT = 1000;
  private static final int DEFAULT_DUPLICATE_MESSAGE_LIMIT = 100;
  private static final int DEFAULT_FUTURE_MESSAGES_LIMIT = 1000;
  private static final int DEFAULT_FUTURE_MESSAGES_MAX_DISTANCE = 10;

  /** The Bft config root. */
  protected final ObjectNode bftConfigRoot;

  /**
   * Instantiates a new Json bft config options.
   *
   * @param bftConfigRoot the bft config root
   */
  public JsonBftConfigOptions(final ObjectNode bftConfigRoot) {
    this.bftConfigRoot = bftConfigRoot;
  }

  @Override
  public long getEpochLength() {
    return JsonUtil.getLong(bftConfigRoot, "epochlength", DEFAULT_EPOCH_LENGTH);
  }

  @Override
  public int getBlockPeriodSeconds() {
    return JsonUtil.getPositiveInt(
        bftConfigRoot, "blockperiodseconds", DEFAULT_BLOCK_PERIOD_SECONDS);
  }

  @Override
<<<<<<< HEAD
  public int getEmptyBlockPeriodSeconds() {
    return JsonUtil.getInt(
        bftConfigRoot, "emptyblockperiodseconds", DEFAULT_EMPTY_BLOCK_PERIOD_SECONDS);
=======
  public long getBlockPeriodMilliseconds() {
    return JsonUtil.getLong(
        bftConfigRoot, "xblockperiodmilliseconds", DEFAULT_BLOCK_PERIOD_MILLISECONDS);
>>>>>>> 19d3ca84
  }

  @Override
  public int getRequestTimeoutSeconds() {
    return JsonUtil.getInt(bftConfigRoot, "requesttimeoutseconds", DEFAULT_ROUND_EXPIRY_SECONDS);
  }

  @Override
  public int getGossipedHistoryLimit() {
    return JsonUtil.getInt(bftConfigRoot, "gossipedhistorylimit", DEFAULT_GOSSIPED_HISTORY_LIMIT);
  }

  @Override
  public int getMessageQueueLimit() {
    return JsonUtil.getInt(bftConfigRoot, "messagequeuelimit", DEFAULT_MESSAGE_QUEUE_LIMIT);
  }

  @Override
  public int getDuplicateMessageLimit() {
    return JsonUtil.getInt(bftConfigRoot, "duplicatemessagelimit", DEFAULT_DUPLICATE_MESSAGE_LIMIT);
  }

  @Override
  public int getFutureMessagesLimit() {
    return JsonUtil.getInt(bftConfigRoot, "futuremessageslimit", DEFAULT_FUTURE_MESSAGES_LIMIT);
  }

  @Override
  public int getFutureMessagesMaxDistance() {
    return JsonUtil.getInt(
        bftConfigRoot, "futuremessagesmaxdistance", DEFAULT_FUTURE_MESSAGES_MAX_DISTANCE);
  }

  @Override
  public Optional<Address> getMiningBeneficiary() {
    try {
      return JsonUtil.getString(bftConfigRoot, "miningbeneficiary")
          .map(String::trim)
          .filter(s -> !s.isBlank())
          .map(Address::fromHexStringStrict);
    } catch (final IllegalArgumentException e) {
      throw new IllegalArgumentException(
          "Mining beneficiary in config is not a valid ethereum address", e);
    }
  }

  @Override
  public BigInteger getBlockRewardWei() {
    final Optional<String> configFileContent = JsonUtil.getString(bftConfigRoot, "blockreward");

    if (configFileContent.isEmpty()) {
      return BigInteger.ZERO;
    }
    final String weiStr = configFileContent.get();
    if (weiStr.toLowerCase(Locale.ROOT).startsWith("0x")) {
      return new BigInteger(1, Bytes.fromHexStringLenient(weiStr).toArrayUnsafe());
    }
    return new BigInteger(weiStr);
  }

  @Override
  public Map<String, Object> asMap() {
    final ImmutableMap.Builder<String, Object> builder = ImmutableMap.builder();
    if (bftConfigRoot.has("epochlength")) {
      builder.put("epochLength", getEpochLength());
    }
    if (bftConfigRoot.has("blockperiodseconds")) {
      builder.put("blockPeriodSeconds", getBlockPeriodSeconds());
    }
<<<<<<< HEAD
    if (bftConfigRoot.has("emptyblockperiodseconds")) {
      builder.put("emptyblockperiodseconds", getEmptyBlockPeriodSeconds());
=======
    if (bftConfigRoot.has("xblockperiodmilliseconds")) {
      builder.put("xBlockPeriodMilliSeconds", getBlockPeriodMilliseconds());
>>>>>>> 19d3ca84
    }
    if (bftConfigRoot.has("requesttimeoutseconds")) {
      builder.put("requestTimeoutSeconds", getRequestTimeoutSeconds());
    }
    if (bftConfigRoot.has("gossipedhistorylimit")) {
      builder.put("gossipedHistoryLimit", getGossipedHistoryLimit());
    }
    if (bftConfigRoot.has("messagequeuelimit")) {
      builder.put("messageQueueLimit", getMessageQueueLimit());
    }
    if (bftConfigRoot.has("duplicatemessagelimit")) {
      builder.put("duplicateMessageLimit", getDuplicateMessageLimit());
    }
    if (bftConfigRoot.has("futuremessageslimit")) {
      builder.put("futureMessagesLimit", getFutureMessagesLimit());
    }
    if (bftConfigRoot.has("futuremessagesmaxdistance")) {
      builder.put("futureMessagesMaxDistance", getFutureMessagesMaxDistance());
    }
    return builder.build();
  }
}<|MERGE_RESOLUTION|>--- conflicted
+++ resolved
@@ -34,12 +34,9 @@
 
   private static final long DEFAULT_EPOCH_LENGTH = 30_000;
   private static final int DEFAULT_BLOCK_PERIOD_SECONDS = 1;
-<<<<<<< HEAD
   // 0 keeps working as before, increase to activate it
   private static final int DEFAULT_EMPTY_BLOCK_PERIOD_SECONDS = 0;
-=======
   private static final int DEFAULT_BLOCK_PERIOD_MILLISECONDS = 0; // Experimental for test only
->>>>>>> 19d3ca84
   private static final int DEFAULT_ROUND_EXPIRY_SECONDS = 1;
   // In a healthy network this can be very small. This default limit will allow for suitable
   // protection for on a typical 20 node validator network with multiple rounds
@@ -73,15 +70,15 @@
   }
 
   @Override
-<<<<<<< HEAD
   public int getEmptyBlockPeriodSeconds() {
     return JsonUtil.getInt(
         bftConfigRoot, "emptyblockperiodseconds", DEFAULT_EMPTY_BLOCK_PERIOD_SECONDS);
-=======
+  }
+
+  @Override
   public long getBlockPeriodMilliseconds() {
     return JsonUtil.getLong(
         bftConfigRoot, "xblockperiodmilliseconds", DEFAULT_BLOCK_PERIOD_MILLISECONDS);
->>>>>>> 19d3ca84
   }
 
   @Override
@@ -151,13 +148,8 @@
     if (bftConfigRoot.has("blockperiodseconds")) {
       builder.put("blockPeriodSeconds", getBlockPeriodSeconds());
     }
-<<<<<<< HEAD
-    if (bftConfigRoot.has("emptyblockperiodseconds")) {
-      builder.put("emptyblockperiodseconds", getEmptyBlockPeriodSeconds());
-=======
     if (bftConfigRoot.has("xblockperiodmilliseconds")) {
       builder.put("xBlockPeriodMilliSeconds", getBlockPeriodMilliseconds());
->>>>>>> 19d3ca84
     }
     if (bftConfigRoot.has("requesttimeoutseconds")) {
       builder.put("requestTimeoutSeconds", getRequestTimeoutSeconds());
