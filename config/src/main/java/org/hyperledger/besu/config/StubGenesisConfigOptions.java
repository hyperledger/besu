/*
 * Copyright ConsenSys AG.
 *
 * Licensed under the Apache License, Version 2.0 (the "License"); you may not use this file except in compliance with
 * the License. You may obtain a copy of the License at
 *
 * http://www.apache.org/licenses/LICENSE-2.0
 *
 * Unless required by applicable law or agreed to in writing, software distributed under the License is distributed on
 * an "AS IS" BASIS, WITHOUT WARRANTIES OR CONDITIONS OF ANY KIND, either express or implied. See the License for the
 * specific language governing permissions and limitations under the License.
 *
 * SPDX-License-Identifier: Apache-2.0
 */
package org.hyperledger.besu.config;

import org.hyperledger.besu.datatypes.Hash;
import org.hyperledger.besu.datatypes.Wei;

import java.math.BigInteger;
import java.util.Collections;
import java.util.List;
import java.util.Map;
import java.util.Optional;
import java.util.OptionalInt;
import java.util.OptionalLong;

import com.google.common.collect.ImmutableMap;
import org.apache.tuweni.units.bigints.UInt256;

/** The Stub genesis config options. */
public class StubGenesisConfigOptions implements GenesisConfigOptions {

  private OptionalLong homesteadBlockNumber = OptionalLong.empty();
  private OptionalLong daoForkBlock = OptionalLong.empty();
  private OptionalLong tangerineWhistleBlockNumber = OptionalLong.empty();
  private OptionalLong spuriousDragonBlockNumber = OptionalLong.empty();
  private OptionalLong byzantiumBlockNumber = OptionalLong.empty();
  private OptionalLong constantinopleBlockNumber = OptionalLong.empty();
  private OptionalLong petersburgBlockNumber = OptionalLong.empty();
  private OptionalLong istanbulBlockNumber = OptionalLong.empty();
  private OptionalLong muirGlacierBlockNumber = OptionalLong.empty();
  private OptionalLong berlinBlockNumber = OptionalLong.empty();
  private OptionalLong londonBlockNumber = OptionalLong.empty();
  private OptionalLong arrowGlacierBlockNumber = OptionalLong.empty();
  private OptionalLong grayGlacierBlockNumber = OptionalLong.empty();
  private OptionalLong mergeNetSplitBlockNumber = OptionalLong.empty();
  private OptionalLong shanghaiTime = OptionalLong.empty();
  private OptionalLong cancunTime = OptionalLong.empty();
  private OptionalLong futureEipsTime = OptionalLong.empty();
  private OptionalLong experimentalEipsTime = OptionalLong.empty();
  private OptionalLong terminalBlockNumber = OptionalLong.empty();
  private Optional<Hash> terminalBlockHash = Optional.empty();
  private Optional<UInt256> terminalTotalDifficulty = Optional.empty();

  private Optional<Wei> baseFeePerGas = Optional.empty();
  private OptionalLong classicForkBlock = OptionalLong.empty();
  private OptionalLong ecip1015BlockNumber = OptionalLong.empty();
  private OptionalLong diehardBlockNumber = OptionalLong.empty();
  private OptionalLong gothamBlockNumber = OptionalLong.empty();
  private OptionalLong defuseDifficultyBombBlockNumber = OptionalLong.empty();
  private OptionalLong atlantisBlockNumber = OptionalLong.empty();
  private OptionalLong aghartaBlockNumber = OptionalLong.empty();
  private OptionalLong phoenixBlockNumber = OptionalLong.empty();
  private OptionalLong thanosBlockNumber = OptionalLong.empty();
  private OptionalLong magnetoBlockNumber = OptionalLong.empty();
  private OptionalLong mystiqueBlockNumber = OptionalLong.empty();
  private OptionalLong ecip1049BlockNumber = OptionalLong.empty();
  private Optional<BigInteger> chainId = Optional.empty();
  private OptionalInt contractSizeLimit = OptionalInt.empty();
  private OptionalInt stackSizeLimit = OptionalInt.empty();
  private final OptionalLong ecip1017EraRounds = OptionalLong.empty();
  private Optional<String> ecCurve = Optional.empty();
  private QbftConfigOptions qbftConfigOptions = JsonQbftConfigOptions.DEFAULT;
  private BftConfigOptions bftConfigOptions = JsonBftConfigOptions.DEFAULT;
  private TransitionsConfigOptions transitions = TransitionsConfigOptions.DEFAULT;
  private static final DiscoveryOptions DISCOVERY_OPTIONS = DiscoveryOptions.DEFAULT;

  @Override
  public String getConsensusEngine() {
    return "ethash";
  }

  @Override
  public boolean isEthHash() {
    return true;
  }

  @Override
  public boolean isKeccak256() {
    return false;
  }

  @Override
  public boolean isIbftLegacy() {
    return false;
  }

  @Override
  public boolean isClique() {
    return false;
  }

  @Override
  public boolean isIbft2() {
    return false;
  }

  @Override
  public boolean isQbft() {
    return false;
  }

  @Override
  public IbftLegacyConfigOptions getIbftLegacyConfigOptions() {
    return IbftLegacyConfigOptions.DEFAULT;
  }

  @Override
  public CheckpointConfigOptions getCheckpointOptions() {
    return CheckpointConfigOptions.DEFAULT;
  }

  @Override
  public CliqueConfigOptions getCliqueConfigOptions() {
    return CliqueConfigOptions.DEFAULT;
  }

  @Override
  public BftConfigOptions getBftConfigOptions() {
    return bftConfigOptions;
  }

  @Override
  public QbftConfigOptions getQbftConfigOptions() {
    return qbftConfigOptions;
  }

  @Override
  public DiscoveryOptions getDiscoveryOptions() {
    return DISCOVERY_OPTIONS;
  }

  @Override
  public EthashConfigOptions getEthashConfigOptions() {
    return EthashConfigOptions.DEFAULT;
  }

  @Override
  public Keccak256ConfigOptions getKeccak256ConfigOptions() {
    return Keccak256ConfigOptions.DEFAULT;
  }

  @Override
  public OptionalLong getHomesteadBlockNumber() {
    return homesteadBlockNumber;
  }

  @Override
  public OptionalLong getDaoForkBlock() {
    return daoForkBlock;
  }

  @Override
  public OptionalLong getTangerineWhistleBlockNumber() {
    return tangerineWhistleBlockNumber;
  }

  @Override
  public OptionalLong getSpuriousDragonBlockNumber() {
    return spuriousDragonBlockNumber;
  }

  @Override
  public OptionalLong getByzantiumBlockNumber() {
    return byzantiumBlockNumber;
  }

  @Override
  public OptionalLong getConstantinopleBlockNumber() {
    return constantinopleBlockNumber;
  }

  @Override
  public OptionalLong getPetersburgBlockNumber() {
    return petersburgBlockNumber;
  }

  @Override
  public OptionalLong getIstanbulBlockNumber() {
    return istanbulBlockNumber;
  }

  @Override
  public OptionalLong getMuirGlacierBlockNumber() {
    return muirGlacierBlockNumber;
  }

  @Override
  public OptionalLong getBerlinBlockNumber() {
    return berlinBlockNumber;
  }

  @Override
  public OptionalLong getLondonBlockNumber() {
    return londonBlockNumber;
  }

  @Override
  public OptionalLong getArrowGlacierBlockNumber() {
    return arrowGlacierBlockNumber;
  }

  @Override
  public OptionalLong getGrayGlacierBlockNumber() {
    return grayGlacierBlockNumber;
  }

  @Override
  public OptionalLong getMergeNetSplitBlockNumber() {
    return mergeNetSplitBlockNumber;
  }

  @Override
  public OptionalLong getShanghaiTime() {
    return shanghaiTime;
  }

  @Override
  public OptionalLong getCancunTime() {
    return cancunTime;
  }

  @Override
  public OptionalLong getFutureEipsTime() {
    return futureEipsTime;
  }

  @Override
  public OptionalLong getExperimentalEipsTime() {
    return experimentalEipsTime;
  }

  @Override
  public Optional<Wei> getBaseFeePerGas() {
    return baseFeePerGas;
  }

  @Override
  public Optional<UInt256> getTerminalTotalDifficulty() {
    return terminalTotalDifficulty;
  }

  @Override
  public OptionalLong getTerminalBlockNumber() {
    return terminalBlockNumber;
  }

  @Override
  public Optional<Hash> getTerminalBlockHash() {
    return terminalBlockHash;
  }

  @Override
  public OptionalLong getClassicForkBlock() {
    return classicForkBlock;
  }

  @Override
  public OptionalLong getEcip1015BlockNumber() {
    return ecip1015BlockNumber;
  }

  @Override
  public OptionalLong getDieHardBlockNumber() {
    return diehardBlockNumber;
  }

  @Override
  public OptionalLong getGothamBlockNumber() {
    return gothamBlockNumber;
  }

  @Override
  public OptionalLong getDefuseDifficultyBombBlockNumber() {
    return defuseDifficultyBombBlockNumber;
  }

  @Override
  public OptionalLong getAtlantisBlockNumber() {
    return atlantisBlockNumber;
  }

  @Override
  public OptionalLong getAghartaBlockNumber() {
    return aghartaBlockNumber;
  }

  @Override
  public OptionalLong getPhoenixBlockNumber() {
    return phoenixBlockNumber;
  }

  @Override
  public OptionalLong getThanosBlockNumber() {
    return thanosBlockNumber;
  }

  @Override
  public OptionalLong getMagnetoBlockNumber() {
    return magnetoBlockNumber;
  }

  @Override
  public OptionalLong getMystiqueBlockNumber() {
    return mystiqueBlockNumber;
  }

  @Override
  public OptionalLong getEcip1049BlockNumber() {
    return ecip1049BlockNumber;
  }

  @Override
  public OptionalInt getContractSizeLimit() {
    return contractSizeLimit;
  }

  @Override
  public OptionalInt getEvmStackSize() {
    return stackSizeLimit;
  }

  @Override
  public OptionalLong getEcip1017EraRounds() {
    return ecip1017EraRounds;
  }

  @Override
  public Optional<BigInteger> getChainId() {
    return chainId;
  }

  @Override
  public Map<String, Object> asMap() {
    final ImmutableMap.Builder<String, Object> builder = ImmutableMap.builder();
    getChainId().ifPresent(id -> builder.put("chainId", id));

    // mainnet fork blocks
    getHomesteadBlockNumber().ifPresent(l -> builder.put("homesteadBlock", l));
    getDaoForkBlock().ifPresent(l -> builder.put("daoForkBlock", l));
    getTangerineWhistleBlockNumber().ifPresent(l -> builder.put("eip150Block", l));
    getSpuriousDragonBlockNumber().ifPresent(l -> builder.put("eip158Block", l));
    getByzantiumBlockNumber().ifPresent(l -> builder.put("byzantiumBlock", l));
    getConstantinopleBlockNumber().ifPresent(l -> builder.put("constantinopleBlock", l));
    getPetersburgBlockNumber().ifPresent(l -> builder.put("petersburgBlock", l));
    getIstanbulBlockNumber().ifPresent(l -> builder.put("istanbulBlock", l));
    getMuirGlacierBlockNumber().ifPresent(l -> builder.put("muirGlacierBlock", l));
    getBerlinBlockNumber().ifPresent(l -> builder.put("berlinBlock", l));
    getLondonBlockNumber().ifPresent(l -> builder.put("londonBlock", l));
    getArrowGlacierBlockNumber().ifPresent(l -> builder.put("arrowGlacierBlock", l));
    getGrayGlacierBlockNumber().ifPresent(l -> builder.put("grayGlacierBlock", l));
    getMergeNetSplitBlockNumber().ifPresent(l -> builder.put("mergeNetSplitBlock", l));
    getShanghaiTime().ifPresent(l -> builder.put("shanghaiTime", l));
    getCancunTime().ifPresent(l -> builder.put("cancunTime", l));
    getFutureEipsTime().ifPresent(l -> builder.put("futureEipsTime", l));
    getExperimentalEipsTime().ifPresent(l -> builder.put("experimentalEipsTime", l));
    getTerminalBlockNumber().ifPresent(l -> builder.put("terminalBlockNumber", l));
    getTerminalBlockHash().ifPresent(h -> builder.put("terminalBlockHash", h));
    // classic fork blocks
    getClassicForkBlock().ifPresent(l -> builder.put("classicForkBlock", l));
    getEcip1015BlockNumber().ifPresent(l -> builder.put("ecip1015Block", l));
    getDieHardBlockNumber().ifPresent(l -> builder.put("dieHardBlock", l));
    getGothamBlockNumber().ifPresent(l -> builder.put("gothamBlock", l));
    getDefuseDifficultyBombBlockNumber().ifPresent(l -> builder.put("ecip1041Block", l));
    getAtlantisBlockNumber().ifPresent(l -> builder.put("atlantisBlock", l));
    getAghartaBlockNumber().ifPresent(l -> builder.put("aghartaBlock", l));
    getPhoenixBlockNumber().ifPresent(l -> builder.put("phoenixBlock", l));
    getThanosBlockNumber().ifPresent(l -> builder.put("thanosBlock", l));
    getMagnetoBlockNumber().ifPresent(l -> builder.put("magnetoBlock", l));
    getMystiqueBlockNumber().ifPresent(l -> builder.put("mystiqueBlock", l));
    getEcip1049BlockNumber().ifPresent(l -> builder.put("ecip1049Block", l));

    getContractSizeLimit().ifPresent(l -> builder.put("contractSizeLimit", l));
    getEvmStackSize().ifPresent(l -> builder.put("evmStackSize", l));
    if (isClique()) {
      builder.put("clique", getCliqueConfigOptions().asMap());
    }
    if (isEthHash()) {
      builder.put("ethash", getEthashConfigOptions().asMap());
    }
    if (isKeccak256()) {
      builder.put("keccak256", getKeccak256ConfigOptions().asMap());
    }
    if (isIbftLegacy()) {
      builder.put("ibft", getIbftLegacyConfigOptions().asMap());
    }
    if (isIbft2()) {
      builder.put("ibft2", getBftConfigOptions().asMap());
    }
    return builder.build();
  }

  @Override
  public TransitionsConfigOptions getTransitions() {
    return transitions;
  }

  @Override
  public boolean isQuorum() {
    return false;
  }

  @Override
  public OptionalLong getQip714BlockNumber() {
    return OptionalLong.empty();
  }

  @Override
  public PowAlgorithm getPowAlgorithm() {
    return isEthHash()
        ? PowAlgorithm.ETHASH
        : isKeccak256() ? PowAlgorithm.KECCAK256 : PowAlgorithm.UNSUPPORTED;
  }

  @Override
  public Optional<String> getEcCurve() {
    return ecCurve;
  }

  @Override
  public boolean isZeroBaseFee() {
    return false;
  }

  @Override
  public List<Long> getForkBlockNumbers() {
    return Collections.emptyList();
  }

  @Override
  public List<Long> getForkBlockTimestamps() {
    return Collections.emptyList();
  }

  /**
   * Homestead block stub genesis config options.
   *
   * @param blockNumber the block number
   * @return the stub genesis config options
   */
  public StubGenesisConfigOptions homesteadBlock(final long blockNumber) {
    homesteadBlockNumber = OptionalLong.of(blockNumber);
    return this;
  }

  /**
   * Dao fork block stub genesis config options.
   *
   * @param blockNumber the block number
   * @return the stub genesis config options
   */
  public StubGenesisConfigOptions daoForkBlock(final long blockNumber) {
    daoForkBlock = OptionalLong.of(blockNumber);
    return this;
  }

  /**
   * Eip 150 block stub genesis config options.
   *
   * @param blockNumber the block number
   * @return the stub genesis config options
   */
  public StubGenesisConfigOptions eip150Block(final long blockNumber) {
    tangerineWhistleBlockNumber = OptionalLong.of(blockNumber);
    return this;
  }

  /**
   * Eip 158 block stub genesis config options.
   *
   * @param blockNumber the block number
   * @return the stub genesis config options
   */
  public StubGenesisConfigOptions eip158Block(final long blockNumber) {
    spuriousDragonBlockNumber = OptionalLong.of(blockNumber);
    return this;
  }

  /**
   * Byzantium block stub genesis config options.
   *
   * @param blockNumber the block number
   * @return the stub genesis config options
   */
  public StubGenesisConfigOptions byzantiumBlock(final long blockNumber) {
    byzantiumBlockNumber = OptionalLong.of(blockNumber);
    return this;
  }

  /**
   * Constantinople block stub genesis config options.
   *
   * @param blockNumber the block number
   * @return the stub genesis config options
   */
  public StubGenesisConfigOptions constantinopleBlock(final long blockNumber) {
    constantinopleBlockNumber = OptionalLong.of(blockNumber);
    return this;
  }

  /**
   * Petersburg block stub genesis config options.
   *
   * @param blockNumber the block number
   * @return the stub genesis config options
   */
  public StubGenesisConfigOptions petersburgBlock(final long blockNumber) {
    petersburgBlockNumber = OptionalLong.of(blockNumber);
    return this;
  }

  /**
   * Istanbul block stub genesis config options.
   *
   * @param blockNumber the block number
   * @return the stub genesis config options
   */
  public StubGenesisConfigOptions istanbulBlock(final long blockNumber) {
    istanbulBlockNumber = OptionalLong.of(blockNumber);
    return this;
  }

  /**
   * Muir glacier block stub genesis config options.
   *
   * @param blockNumber the block number
   * @return the stub genesis config options
   */
  public StubGenesisConfigOptions muirGlacierBlock(final long blockNumber) {
    muirGlacierBlockNumber = OptionalLong.of(blockNumber);
    return this;
  }

  /**
   * Berlin block stub genesis config options.
   *
   * @param blockNumber the block number
   * @return the stub genesis config options
   */
  public StubGenesisConfigOptions berlinBlock(final long blockNumber) {
    berlinBlockNumber = OptionalLong.of(blockNumber);
    return this;
  }

  /**
   * London block stub genesis config options.
   *
   * @param blockNumber the block number
   * @return the stub genesis config options
   */
  public StubGenesisConfigOptions londonBlock(final long blockNumber) {
    londonBlockNumber = OptionalLong.of(blockNumber);
    return this;
  }

  /**
   * Arrow glacier block stub genesis config options.
   *
   * @param blockNumber the block number
   * @return the stub genesis config options
   */
  public StubGenesisConfigOptions arrowGlacierBlock(final long blockNumber) {
    arrowGlacierBlockNumber = OptionalLong.of(blockNumber);
    return this;
  }

  /**
   * Gray glacier block stub genesis config options.
   *
   * @param blockNumber the block number
   * @return the stub genesis config options
   */
  public StubGenesisConfigOptions grayGlacierBlock(final long blockNumber) {
    grayGlacierBlockNumber = OptionalLong.of(blockNumber);
    return this;
  }

  /**
   * Merge net split block stub genesis config options.
   *
   * @param blockNumber the block number
   * @return the stub genesis config options
   */
  public StubGenesisConfigOptions mergeNetSplitBlock(final long blockNumber) {
    mergeNetSplitBlockNumber = OptionalLong.of(blockNumber);
    return this;
  }

  /**
   * Shanghai time stub genesis config options.
   *
   * @param timestamp the timestamp
   * @return the stub genesis config options
   */
  public StubGenesisConfigOptions shanghaiTime(final long timestamp) {
    shanghaiTime = OptionalLong.of(timestamp);
    return this;
  }

  /**
   * Cancun time.
   *
   * @param timestamp the timestamp
   * @return the stub genesis config options
   */
  public StubGenesisConfigOptions cancunTime(final long timestamp) {
    cancunTime = OptionalLong.of(timestamp);
    return this;
  }

<<<<<<< HEAD
  /**
   * Shandong block.
   *
   * @param blockNumber the block number
   * @return the stub genesis config options
   */
  public StubGenesisConfigOptions shandongBlock(final long blockNumber) {
    shandongBlockNumber = OptionalLong.of(blockNumber);
=======
  public StubGenesisConfigOptions futureEipsTime(final long blockNumber) {
    futureEipsTime = OptionalLong.of(blockNumber);
    return this;
  }

  public StubGenesisConfigOptions experimentalEipsTime(final long blockNumber) {
    experimentalEipsTime = OptionalLong.of(blockNumber);
>>>>>>> 65df02f9
    return this;
  }

  /**
   * Terminal total difficulty stub genesis config options.
   *
   * @param updatedTerminalTotalDifficulty the updated terminal total difficulty
   * @return the stub genesis config options
   */
  public StubGenesisConfigOptions terminalTotalDifficulty(
      final UInt256 updatedTerminalTotalDifficulty) {
    terminalTotalDifficulty = Optional.of(updatedTerminalTotalDifficulty);
    return this;
  }

  /**
   * Terminal block number stub genesis config options.
   *
   * @param blockNumber the block number
   * @return the stub genesis config options
   */
  public StubGenesisConfigOptions terminalBlockNumber(final long blockNumber) {
    terminalBlockNumber = OptionalLong.of(blockNumber);
    return this;
  }

  /**
   * Terminal block hash stub genesis config options.
   *
   * @param blockHash the block hash
   * @return the stub genesis config options
   */
  public StubGenesisConfigOptions terminalBlockHash(final Hash blockHash) {
    terminalBlockHash = Optional.of(blockHash);
    return this;
  }

  /**
   * Base fee per gas stub genesis config options.
   *
   * @param baseFeeOverride the base fee override
   * @return the stub genesis config options
   */
  public StubGenesisConfigOptions baseFeePerGas(final long baseFeeOverride) {
    baseFeePerGas = Optional.of(Wei.of(baseFeeOverride));
    return this;
  }

  /**
   * Classic fork block stub genesis config options.
   *
   * @param blockNumber the block number
   * @return the stub genesis config options
   */
  public StubGenesisConfigOptions classicForkBlock(final long blockNumber) {
    classicForkBlock = OptionalLong.of(blockNumber);
    return this;
  }

  /**
   * Ecip 1015 stub genesis config options.
   *
   * @param blockNumber the block number
   * @return the stub genesis config options
   */
  public StubGenesisConfigOptions ecip1015(final long blockNumber) {
    ecip1015BlockNumber = OptionalLong.of(blockNumber);
    return this;
  }

  /**
   * Die hard stub genesis config options.
   *
   * @param blockNumber the block number
   * @return the stub genesis config options
   */
  public StubGenesisConfigOptions dieHard(final long blockNumber) {
    diehardBlockNumber = OptionalLong.of(blockNumber);
    return this;
  }

  /**
   * Gotham stub genesis config options.
   *
   * @param blockNumber the block number
   * @return the stub genesis config options
   */
  public StubGenesisConfigOptions gotham(final long blockNumber) {
    gothamBlockNumber = OptionalLong.of(blockNumber);
    return this;
  }

  /**
   * Defuse difficulty bomb stub genesis config options.
   *
   * @param blockNumber the block number
   * @return the stub genesis config options
   */
  public StubGenesisConfigOptions defuseDifficultyBomb(final long blockNumber) {
    defuseDifficultyBombBlockNumber = OptionalLong.of(blockNumber);
    return this;
  }

  /**
   * Atlantis stub genesis config options.
   *
   * @param blockNumber the block number
   * @return the stub genesis config options
   */
  public StubGenesisConfigOptions atlantis(final long blockNumber) {
    atlantisBlockNumber = OptionalLong.of(blockNumber);
    return this;
  }

  /**
   * Agharta stub genesis config options.
   *
   * @param blockNumber the block number
   * @return the stub genesis config options
   */
  public StubGenesisConfigOptions agharta(final long blockNumber) {
    aghartaBlockNumber = OptionalLong.of(blockNumber);
    return this;
  }

  /**
   * Phoenix stub genesis config options.
   *
   * @param blockNumber the block number
   * @return the stub genesis config options
   */
  public StubGenesisConfigOptions phoenix(final long blockNumber) {
    phoenixBlockNumber = OptionalLong.of(blockNumber);
    return this;
  }

  /**
   * Thanos stub genesis config options.
   *
   * @param blockNumber the block number
   * @return the stub genesis config options
   */
  public StubGenesisConfigOptions thanos(final long blockNumber) {
    thanosBlockNumber = OptionalLong.of(blockNumber);
    return this;
  }

  /**
   * Magneto stub genesis config options.
   *
   * @param blockNumber the block number
   * @return the stub genesis config options
   */
  public StubGenesisConfigOptions magneto(final long blockNumber) {
    magnetoBlockNumber = OptionalLong.of(blockNumber);
    return this;
  }

  /**
   * Mystique stub genesis config options.
   *
   * @param blockNumber the block number
   * @return the stub genesis config options
   */
  public StubGenesisConfigOptions mystique(final long blockNumber) {
    mystiqueBlockNumber = OptionalLong.of(blockNumber);
    return this;
  }

  /**
   * Ecip 1049 stub genesis config options.
   *
   * @param blockNumber the block number
   * @return the stub genesis config options
   */
  public StubGenesisConfigOptions ecip1049(final long blockNumber) {
    ecip1049BlockNumber = OptionalLong.of(blockNumber);
    return this;
  }

  /**
   * Chain id stub genesis config options.
   *
   * @param chainId the chain id
   * @return the stub genesis config options
   */
  public StubGenesisConfigOptions chainId(final BigInteger chainId) {
    this.chainId = Optional.ofNullable(chainId);
    return this;
  }

  /**
   * Contract size limit stub genesis config options.
   *
   * @param contractSizeLimit the contract size limit
   * @return the stub genesis config options
   */
  public StubGenesisConfigOptions contractSizeLimit(final int contractSizeLimit) {
    this.contractSizeLimit = OptionalInt.of(contractSizeLimit);
    return this;
  }

  /**
   * Stack size limit stub genesis config options.
   *
   * @param stackSizeLimit the stack size limit
   * @return the stub genesis config options
   */
  public StubGenesisConfigOptions stackSizeLimit(final int stackSizeLimit) {
    this.stackSizeLimit = OptionalInt.of(stackSizeLimit);
    return this;
  }

  /**
   * Ec curve stub genesis config options.
   *
   * @param ecCurve the ec curve
   * @return the stub genesis config options
   */
  public StubGenesisConfigOptions ecCurve(final Optional<String> ecCurve) {
    this.ecCurve = ecCurve;
    return this;
  }

  /**
   * Qbft config options stub genesis config options.
   *
   * @param qbftConfigOptions the qbft config options
   * @return the stub genesis config options
   */
  public StubGenesisConfigOptions qbftConfigOptions(final QbftConfigOptions qbftConfigOptions) {
    this.qbftConfigOptions = qbftConfigOptions;
    return this;
  }

  /**
   * Bft config options stub genesis config options.
   *
   * @param bftConfigOptions the bft config options
   * @return the stub genesis config options
   */
  public StubGenesisConfigOptions bftConfigOptions(final BftConfigOptions bftConfigOptions) {
    this.bftConfigOptions = bftConfigOptions;
    return this;
  }

  /**
   * Transitions stub genesis config options.
   *
   * @param transitions the transitions
   * @return the stub genesis config options
   */
  public StubGenesisConfigOptions transitions(final TransitionsConfigOptions transitions) {
    this.transitions = transitions;
    return this;
  }
}<|MERGE_RESOLUTION|>--- conflicted
+++ resolved
@@ -619,24 +619,25 @@
     return this;
   }
 
-<<<<<<< HEAD
-  /**
-   * Shandong block.
-   *
-   * @param blockNumber the block number
-   * @return the stub genesis config options
-   */
-  public StubGenesisConfigOptions shandongBlock(final long blockNumber) {
-    shandongBlockNumber = OptionalLong.of(blockNumber);
-=======
+  /**
+   * Future EIPs Time block.
+   *
+   * @param blockNumber the block number
+   * @return the stub genesis config options
+   */
   public StubGenesisConfigOptions futureEipsTime(final long blockNumber) {
     futureEipsTime = OptionalLong.of(blockNumber);
     return this;
   }
 
+  /**
+   * Experimental EIPs Time block.
+   *
+   * @param blockNumber the block number
+   * @return the stub genesis config options
+   */
   public StubGenesisConfigOptions experimentalEipsTime(final long blockNumber) {
     experimentalEipsTime = OptionalLong.of(blockNumber);
->>>>>>> 65df02f9
     return this;
   }
 
