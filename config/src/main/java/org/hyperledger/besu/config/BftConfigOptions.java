/*
 * Copyright ConsenSys AG.
 *
 * Licensed under the Apache License, Version 2.0 (the "License"); you may not use this file except in compliance with
 * the License. You may obtain a copy of the License at
 *
 * http://www.apache.org/licenses/LICENSE-2.0
 *
 * Unless required by applicable law or agreed to in writing, software distributed under the License is distributed on
 * an "AS IS" BASIS, WITHOUT WARRANTIES OR CONDITIONS OF ANY KIND, either express or implied. See the License for the
 * specific language governing permissions and limitations under the License.
 *
 * SPDX-License-Identifier: Apache-2.0
 */
package org.hyperledger.besu.config;

import java.math.BigInteger;
import java.util.Map;
import java.util.Optional;

public interface BftConfigOptions {

  long getEpochLength();

  int getBlockPeriodSeconds();

<<<<<<< HEAD
  private static final long DEFAULT_EPOCH_LENGTH = 30_000;
  private static final int DEFAULT_BLOCK_PERIOD_SECONDS = 1;
  private static final int DEFAULT_ROUND_EXPIRY_SECONDS = 1;
  // In a healthy network this can be very small. This default limit will allow for suitable
  // protection for on a typical 20 node validator network with multiple rounds
  private static final int DEFAULT_GOSSIPED_HISTORY_LIMIT = 1000;
  private static final int DEFAULT_MESSAGE_QUEUE_LIMIT = 1000;
  private static final int DEFAULT_DUPLICATE_MESSAGE_LIMIT = 100;
  private static final int DEFAULT_FUTURE_MESSAGES_LIMIT = 1000;
  private static final int DEFAULT_FUTURE_MESSAGES_MAX_DISTANCE = 10;
  private static final long DEFAULT_BLOCK = 0;
=======
  int getRequestTimeoutSeconds();
>>>>>>> b0fc632a

  int getGossipedHistoryLimit();

  int getMessageQueueLimit();

  int getDuplicateMessageLimit();

  int getFutureMessagesLimit();

  int getFutureMessagesMaxDistance();

  Optional<String> getMiningBeneficiary();

  BigInteger getBlockRewardWei();

<<<<<<< HEAD
  public int getDuplicateMessageLimit() {
    return JsonUtil.getInt(bftConfigRoot, "duplicatemessagelimit", DEFAULT_DUPLICATE_MESSAGE_LIMIT);
  }

  public int getFutureMessagesLimit() {
    return JsonUtil.getInt(bftConfigRoot, "futuremessageslimit", DEFAULT_FUTURE_MESSAGES_LIMIT);
  }

  public int getFutureMessagesMaxDistance() {
    return JsonUtil.getInt(
        bftConfigRoot, "futuremessagesmaxdistance", DEFAULT_FUTURE_MESSAGES_MAX_DISTANCE);
  }

  public Optional<String> getMiningBeneficiary() {
    return JsonUtil.getString(bftConfigRoot, "miningbeneficiary");
  }

  public BigInteger getBlockRewardWei() {
    final Optional<String> configFileContent = JsonUtil.getString(bftConfigRoot, "blockreward");

    if (configFileContent.isEmpty()) {
      return BigInteger.ZERO;
    }
    final String weiStr = configFileContent.get();
    if (weiStr.startsWith("0x")) {
      return new BigInteger(1, Bytes.fromHexStringLenient(weiStr).toArrayUnsafe());
    }
    return new BigInteger(weiStr);
  }

  public long getBlock() {
    return JsonUtil.getLong(bftConfigRoot, "block", DEFAULT_BLOCK);
  }

  Map<String, Object> asMap() {
    final ImmutableMap.Builder<String, Object> builder = ImmutableMap.builder();
    if (bftConfigRoot.has("epochlength")) {
      builder.put("epochLength", getEpochLength());
    }
    if (bftConfigRoot.has("blockperiodseconds")) {
      builder.put("blockPeriodSeconds", getBlockPeriodSeconds());
    }
    if (bftConfigRoot.has("requesttimeoutseconds")) {
      builder.put("requestTimeoutSeconds", getRequestTimeoutSeconds());
    }
    if (bftConfigRoot.has("gossipedhistorylimit")) {
      builder.put("gossipedHistoryLimit", getGossipedHistoryLimit());
    }
    if (bftConfigRoot.has("messagequeuelimit")) {
      builder.put("messageQueueLimit", getMessageQueueLimit());
    }
    if (bftConfigRoot.has("duplicatemessagelimit")) {
      builder.put("duplicateMessageLimit", getDuplicateMessageLimit());
    }
    if (bftConfigRoot.has("futuremessageslimit")) {
      builder.put("futureMessagesLimit", getFutureMessagesLimit());
    }
    if (bftConfigRoot.has("futuremessagesmaxdistance")) {
      builder.put("futureMessagesMaxDistance", getFutureMessagesMaxDistance());
    }
    if (bftConfigRoot.has("block")) {
      builder.put("block", getBlock());
    }
    return builder.build();
  }
=======
  Map<String, Object> asMap();
>>>>>>> b0fc632a
}<|MERGE_RESOLUTION|>--- conflicted
+++ resolved
@@ -24,21 +24,7 @@
 
   int getBlockPeriodSeconds();
 
-<<<<<<< HEAD
-  private static final long DEFAULT_EPOCH_LENGTH = 30_000;
-  private static final int DEFAULT_BLOCK_PERIOD_SECONDS = 1;
-  private static final int DEFAULT_ROUND_EXPIRY_SECONDS = 1;
-  // In a healthy network this can be very small. This default limit will allow for suitable
-  // protection for on a typical 20 node validator network with multiple rounds
-  private static final int DEFAULT_GOSSIPED_HISTORY_LIMIT = 1000;
-  private static final int DEFAULT_MESSAGE_QUEUE_LIMIT = 1000;
-  private static final int DEFAULT_DUPLICATE_MESSAGE_LIMIT = 100;
-  private static final int DEFAULT_FUTURE_MESSAGES_LIMIT = 1000;
-  private static final int DEFAULT_FUTURE_MESSAGES_MAX_DISTANCE = 10;
-  private static final long DEFAULT_BLOCK = 0;
-=======
   int getRequestTimeoutSeconds();
->>>>>>> b0fc632a
 
   int getGossipedHistoryLimit();
 
@@ -54,73 +40,5 @@
 
   BigInteger getBlockRewardWei();
 
-<<<<<<< HEAD
-  public int getDuplicateMessageLimit() {
-    return JsonUtil.getInt(bftConfigRoot, "duplicatemessagelimit", DEFAULT_DUPLICATE_MESSAGE_LIMIT);
-  }
-
-  public int getFutureMessagesLimit() {
-    return JsonUtil.getInt(bftConfigRoot, "futuremessageslimit", DEFAULT_FUTURE_MESSAGES_LIMIT);
-  }
-
-  public int getFutureMessagesMaxDistance() {
-    return JsonUtil.getInt(
-        bftConfigRoot, "futuremessagesmaxdistance", DEFAULT_FUTURE_MESSAGES_MAX_DISTANCE);
-  }
-
-  public Optional<String> getMiningBeneficiary() {
-    return JsonUtil.getString(bftConfigRoot, "miningbeneficiary");
-  }
-
-  public BigInteger getBlockRewardWei() {
-    final Optional<String> configFileContent = JsonUtil.getString(bftConfigRoot, "blockreward");
-
-    if (configFileContent.isEmpty()) {
-      return BigInteger.ZERO;
-    }
-    final String weiStr = configFileContent.get();
-    if (weiStr.startsWith("0x")) {
-      return new BigInteger(1, Bytes.fromHexStringLenient(weiStr).toArrayUnsafe());
-    }
-    return new BigInteger(weiStr);
-  }
-
-  public long getBlock() {
-    return JsonUtil.getLong(bftConfigRoot, "block", DEFAULT_BLOCK);
-  }
-
-  Map<String, Object> asMap() {
-    final ImmutableMap.Builder<String, Object> builder = ImmutableMap.builder();
-    if (bftConfigRoot.has("epochlength")) {
-      builder.put("epochLength", getEpochLength());
-    }
-    if (bftConfigRoot.has("blockperiodseconds")) {
-      builder.put("blockPeriodSeconds", getBlockPeriodSeconds());
-    }
-    if (bftConfigRoot.has("requesttimeoutseconds")) {
-      builder.put("requestTimeoutSeconds", getRequestTimeoutSeconds());
-    }
-    if (bftConfigRoot.has("gossipedhistorylimit")) {
-      builder.put("gossipedHistoryLimit", getGossipedHistoryLimit());
-    }
-    if (bftConfigRoot.has("messagequeuelimit")) {
-      builder.put("messageQueueLimit", getMessageQueueLimit());
-    }
-    if (bftConfigRoot.has("duplicatemessagelimit")) {
-      builder.put("duplicateMessageLimit", getDuplicateMessageLimit());
-    }
-    if (bftConfigRoot.has("futuremessageslimit")) {
-      builder.put("futureMessagesLimit", getFutureMessagesLimit());
-    }
-    if (bftConfigRoot.has("futuremessagesmaxdistance")) {
-      builder.put("futureMessagesMaxDistance", getFutureMessagesMaxDistance());
-    }
-    if (bftConfigRoot.has("block")) {
-      builder.put("block", getBlock());
-    }
-    return builder.build();
-  }
-=======
   Map<String, Object> asMap();
->>>>>>> b0fc632a
 }