{
  "config": {
<<<<<<< HEAD
    "chainId": 2018,
    "homesteadBlock": 0,
    "daoForkBlock": 0,
    "eip150Block": 0,
    "eip155Block": 0,
    "eip158Block": 0,
    "byzantiumBlock": 0,
    "constantinopleBlock": 0,
    "petersburgBlock": 0,
    "lacchainpqblock": 0,
=======
    "chainId": 1337,
    "londonBlock": 0,
>>>>>>> d81abd66
    "contractSizeLimit": 2147483647,
    "ethash": {
      "fixeddifficulty": 100
    }
  },
  "nonce": "0x42",
  "baseFeePerGas":"0x0",
  "timestamp": "0x0",
  "extraData": "0x11bbe8db4e347b4e8c937c1c8370e4b5ed33adb3db69cbdb7a38e1e50b1b82fa",
  "gasLimit": "0x1fffffffffffff",
  "difficulty": "0x10000",
  "mixHash": "0x0000000000000000000000000000000000000000000000000000000000000000",
  "coinbase": "0x0000000000000000000000000000000000000000",
  "alloc": {
    "fe3b557e8fb62b89f4916b721be55ceb828dbd73": {
      "privateKey": "8f2a55949038a9610f50fb23b5883af3b4ecb3c3bb792cbcefbd1542c692be63",
      "comment": "private key and this comment are ignored.  In a real chain, the private key should NOT be stored",
      "balance": "0xad78ebc5ac6200000"
    },
    "627306090abaB3A6e1400e9345bC60c78a8BEf57": {
      "privateKey": "c87509a1c067bbde78beb793e6fa76530b6382a4c0241e5e4a9ec0a0f44dc0d3",
      "comment": "private key and this comment are ignored.  In a real chain, the private key should NOT be stored",
      "balance": "90000000000000000000000"
    },
    "f17f52151EbEF6C7334FAD080c5704D77216b732": {
      "privateKey": "ae6ae8e5ccbfb04590405997ee2d52d2b330726137b875053c36d94e974d162f",
      "comment": "private key and this comment are ignored.  In a real chain, the private key should NOT be stored",
      "balance": "90000000000000000000000"
    }
  }
}<|MERGE_RESOLUTION|>--- conflicted
+++ resolved
@@ -1,20 +1,8 @@
 {
   "config": {
-<<<<<<< HEAD
-    "chainId": 2018,
-    "homesteadBlock": 0,
-    "daoForkBlock": 0,
-    "eip150Block": 0,
-    "eip155Block": 0,
-    "eip158Block": 0,
-    "byzantiumBlock": 0,
-    "constantinopleBlock": 0,
-    "petersburgBlock": 0,
-    "lacchainpqblock": 0,
-=======
     "chainId": 1337,
     "londonBlock": 0,
->>>>>>> d81abd66
+    "lacchainpqblock": 0,
     "contractSizeLimit": 2147483647,
     "ethash": {
       "fixeddifficulty": 100
