--- conflicted
+++ resolved
@@ -574,7 +574,6 @@
     return create(builder.build());
   }
 
-<<<<<<< HEAD
   public BesuNode createQbftNodeWithExtraCliOptions(
       final String name,
       final boolean fixedPort,
@@ -609,7 +608,8 @@
       // clashing with RPC port or other nodes with a similar name)
     }
     return create(builder.build());
-=======
+  }
+  
   public BesuNode createQbftPluginsNode(
       final String name,
       final List<String> plugins,
@@ -632,7 +632,6 @@
             .jsonRpcTxPool()
             .genesisConfigProvider(GenesisConfigurationFactory::createQbftGenesisConfig)
             .build());
->>>>>>> 14cdd1f6
   }
 
   public BesuNode createQbftMigrationNode(
