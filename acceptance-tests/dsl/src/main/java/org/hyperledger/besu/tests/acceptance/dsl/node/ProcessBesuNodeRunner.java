/*
 * Copyright ConsenSys AG.
 *
 * Licensed under the Apache License, Version 2.0 (the "License"); you may not use this file except in compliance with
 * the License. You may obtain a copy of the License at
 *
 * http://www.apache.org/licenses/LICENSE-2.0
 *
 * Unless required by applicable law or agreed to in writing, software distributed under the License is distributed on
 * an "AS IS" BASIS, WITHOUT WARRANTIES OR CONDITIONS OF ANY KIND, either express or implied. See the License for the
 * specific language governing permissions and limitations under the License.
 *
 * SPDX-License-Identifier: Apache-2.0
 */
package org.hyperledger.besu.tests.acceptance.dsl.node;

import static com.google.common.base.Preconditions.checkState;
import static java.nio.charset.StandardCharsets.UTF_8;

import org.hyperledger.besu.cli.options.NetworkingOptions;
import org.hyperledger.besu.cli.options.TransactionPoolOptions;
import org.hyperledger.besu.cli.options.storage.DataStorageOptions;
import org.hyperledger.besu.ethereum.api.jsonrpc.ipc.JsonRpcIpcConfiguration;
import org.hyperledger.besu.ethereum.eth.transactions.ImmutableTransactionPoolConfiguration;
import org.hyperledger.besu.ethereum.permissioning.PermissioningConfiguration;
import org.hyperledger.besu.metrics.prometheus.MetricsConfiguration;
import org.hyperledger.besu.plugin.services.metrics.MetricCategory;
import org.hyperledger.besu.tests.acceptance.dsl.StaticNodesUtils;

import java.io.BufferedReader;
import java.io.ByteArrayOutputStream;
import java.io.File;
import java.io.IOException;
import java.io.InputStreamReader;
import java.io.PrintStream;
import java.lang.ProcessBuilder.Redirect;
import java.net.URI;
import java.nio.file.Files;
import java.nio.file.Path;
import java.util.ArrayList;
import java.util.Collection;
import java.util.HashMap;
import java.util.HashSet;
import java.util.List;
import java.util.Map;
import java.util.Set;
import java.util.concurrent.ExecutorService;
import java.util.concurrent.Executors;
import java.util.concurrent.TimeUnit;
import java.util.stream.Collectors;
import java.util.stream.Stream;

import org.slf4j.Logger;
import org.slf4j.LoggerFactory;
import org.slf4j.MDC;

public class ProcessBesuNodeRunner implements BesuNodeRunner {

  private static final Logger LOG = LoggerFactory.getLogger(ProcessBesuNodeRunner.class);
  private static final Logger PROCESS_LOG =
      LoggerFactory.getLogger("org.hyperledger.besu.SubProcessLog");

  private final Map<String, Process> besuProcesses = new HashMap<>();
  private final ExecutorService outputProcessorExecutor = Executors.newCachedThreadPool();
  private boolean capturingConsole;
  private final ByteArrayOutputStream consoleContents = new ByteArrayOutputStream();
  private final PrintStream consoleOut = new PrintStream(consoleContents);

  ProcessBesuNodeRunner() {
    Runtime.getRuntime().addShutdownHook(new Thread(this::shutdown));
  }

  @Override
  public void startNode(final BesuNode node) {

    final Path dataDir = node.homeDirectory();

    final List<String> params = commandlineArgs(node, dataDir);

    LOG.info("Creating besu process with params {}", params);
    final ProcessBuilder processBuilder =
        new ProcessBuilder(params)
            .directory(new File(System.getProperty("user.dir")).getParentFile().getParentFile())
            .redirectErrorStream(true)
            .redirectInput(Redirect.INHERIT);
    if (!node.getPlugins().isEmpty()) {
      processBuilder
          .environment()
          .put(
              "BESU_OPTS",
              "-Dbesu.plugins.dir=" + dataDir.resolve("plugins").toAbsolutePath().toString());
    }
    // Use non-blocking randomness for acceptance tests
    processBuilder
        .environment()
        .put(
            "JAVA_OPTS",
            "-Djava.security.properties="
                + "acceptance-tests/tests/build/resources/test/acceptanceTesting.security");
    // add additional environment variables
    processBuilder.environment().putAll(node.getEnvironment());

    try {
      int debugPort = Integer.parseInt(System.getenv("BESU_DEBUG_CHILD_PROCESS_PORT"));
      LOG.warn("Waiting for debugger to attach to SUSPENDED child process");
      String debugOpts =
          " -agentlib:jdwp=transport=dt_socket,server=y,suspend=y,address=*:" + debugPort;
      String prevJavaOpts = processBuilder.environment().get("JAVA_OPTS");
      if (prevJavaOpts == null) {
        processBuilder.environment().put("JAVA_OPTS", debugOpts);
      } else {
        processBuilder.environment().put("JAVA_OPTS", prevJavaOpts + debugOpts);
      }

    } catch (NumberFormatException e) {
      LOG.debug(
          "Child process may be attached to by exporting BESU_DEBUG_CHILD_PROCESS_PORT=<port> to env");
    }

    try {
      checkState(
          isNotAliveOrphan(node.getName()),
          "A live process with name: %s, already exists. Cannot create another with the same name as it would orphan the first",
          node.getName());

      final Process process = processBuilder.start();
      process.onExit().thenRun(() -> node.setExitCode(process.exitValue()));
      outputProcessorExecutor.execute(() -> printOutput(node, process));
      besuProcesses.put(node.getName(), process);
    } catch (final IOException e) {
      LOG.error("Error starting BesuNode process", e);
    }

    if (node.getRunCommand().isEmpty()) {
      waitForFile(dataDir, "besu.ports");
      waitForFile(dataDir, "besu.networks");
    }
    MDC.remove("node");
  }

  private List<String> commandlineArgs(final BesuNode node, final Path dataDir) {
    final List<String> params = new ArrayList<>();
    params.add("build/install/besu/bin/besu");

    params.add("--data-path");
    params.add(dataDir.toAbsolutePath().toString());

    if (node.isDevMode()) {
      params.add("--network");
      params.add("DEV");
    } else if (node.getNetwork() != null) {
      params.add("--network");
      params.add(node.getNetwork().name());
    }

    if (node.getSynchronizerConfiguration() != null) {

      if (node.getSynchronizerConfiguration().getSyncMode() != null) {
        params.add("--sync-mode");
        params.add(node.getSynchronizerConfiguration().getSyncMode().toString());
      }
      params.add("--sync-min-peers");
      params.add(Integer.toString(node.getSynchronizerConfiguration().getSyncMinimumPeerCount()));
    } else {
      params.add("--sync-mode");
      params.add("FULL");
    }

    params.add("--Xsnapsync-server-enabled");

    params.add("--discovery-enabled");
    params.add(Boolean.toString(node.isDiscoveryEnabled()));

    params.add("--p2p-host");
    params.add(node.p2pListenHost());

    params.add("--p2p-port");
    params.add(node.getP2pPort());

    params.addAll(
        TransactionPoolOptions.fromConfig(
                ImmutableTransactionPoolConfiguration.builder()
                    .from(node.getTransactionPoolConfiguration())
                    .strictTransactionReplayProtectionEnabled(
                        node.isStrictTxReplayProtectionEnabled())
                    .build())
            .getCLIOptions());

    params.addAll(
        DataStorageOptions.fromConfig(node.getDataStorageConfiguration()).getCLIOptions());

<<<<<<< HEAD
    if (node.getPrivacyParameters().isEnabled()) {
      params.add("--privacy-enabled");

      params.add("--privacy-url");
      params.add(node.getPrivacyParameters().getEnclaveUri().toString());

      if (node.getPrivacyParameters().isMultiTenancyEnabled()) {
        params.add("--privacy-multi-tenancy-enabled");
      } else {
        params.add("--privacy-public-key-file");
        params.add(node.getPrivacyParameters().getEnclavePublicKeyFile().getAbsolutePath());
      }

      if (!node.getExtraCLIOptions().contains("--plugin-privacy-service-signing-enabled=true")) {
        params.add("--privacy-marker-transaction-signing-key-file");
        params.add(node.homeDirectory().resolve("key").toString());
      }

      if (node.getPrivacyParameters().isFlexiblePrivacyGroupsEnabled()) {
        params.add("--privacy-flexible-groups-enabled");
      }

      if (node.getPrivacyParameters().isPrivacyPluginEnabled()) {
        params.add("--Xprivacy-plugin-enabled");
      }
      if (node.getPrivacyParameters().isPrivateNonceAlwaysIncrementsEnabled()) {
        params.add("privacy-nonce-always-increments");
      }
=======
    if (node.getMiningParameters().isMiningEnabled()) {
      params.add("--miner-enabled");
      params.add("--miner-extra-data");
      params.add(node.getMiningParameters().getExtraData().toHexString());
      params.add("--miner-coinbase");
      params.add(node.getMiningParameters().getCoinbase().get().toString());
      params.add("--min-gas-price");
      params.add(
          Integer.toString(node.getMiningParameters().getMinTransactionGasPrice().intValue()));
      params.add("--Xminer-remote-sealers-limit");
      params.add(
          Integer.toString(node.getMiningParameters().getUnstable().getRemoteSealersLimit()));
      params.add("--Xminer-remote-sealers-hashrate-ttl");
      params.add(
          Long.toString(node.getMiningParameters().getUnstable().getRemoteSealersTimeToLive()));
>>>>>>> c1a04f69
    }

    if (!node.getBootnodes().isEmpty()) {
      params.add("--bootnodes");
      params.add(node.getBootnodes().stream().map(URI::toString).collect(Collectors.joining(",")));
    }

    if (node.hasStaticNodes()) {
      createStaticNodes(node);
    }

    if (node.isDnsEnabled()) {
      params.add("--Xdns-enabled");
      params.add("true");
      params.add("--Xdns-update-enabled");
      params.add("true");
    }

    if (node.isJsonRpcEnabled()) {
      params.add("--rpc-http-enabled");
      params.add("--rpc-http-host");
      params.add(node.jsonRpcListenHost().get());
      params.add("--rpc-http-port");
      params.add(node.jsonRpcListenPort().map(Object::toString).get());
      params.add("--rpc-http-api");
      params.add(apiList(node.jsonRpcConfiguration().getRpcApis()));
      if (!node.jsonRpcConfiguration().getNoAuthRpcApis().isEmpty()) {
        params.add("--rpc-http-api-methods-no-auth");
        params.add(apiList(node.jsonRpcConfiguration().getNoAuthRpcApis()));
      }
      if (node.jsonRpcConfiguration().isAuthenticationEnabled()) {
        params.add("--rpc-http-authentication-enabled");
      }
      if (node.jsonRpcConfiguration().getAuthenticationCredentialsFile() != null) {
        params.add("--rpc-http-authentication-credentials-file");
        params.add(node.jsonRpcConfiguration().getAuthenticationCredentialsFile());
      }
      if (node.jsonRpcConfiguration().getAuthenticationPublicKeyFile() != null) {
        params.add("--rpc-http-authentication-jwt-public-key-file");
        params.add(node.jsonRpcConfiguration().getAuthenticationPublicKeyFile().getAbsolutePath());
      }
      if (node.jsonRpcConfiguration().getAuthenticationAlgorithm() != null) {
        params.add("--rpc-http-authentication-jwt-algorithm");
        params.add(node.jsonRpcConfiguration().getAuthenticationAlgorithm().toString());
      }
    }

    if (node.isEngineRpcEnabled()) {
      params.add("--engine-rpc-port");
      params.add(node.jsonEngineListenPort().get().toString());

      if (node.isEngineAuthDisabled()) {
        params.add("--engine-jwt-disabled");
      }
    }

    if (node.wsRpcEnabled()) {
      params.add("--rpc-ws-enabled");
      params.add("--rpc-ws-host");
      params.add(node.wsRpcListenHost().get());
      params.add("--rpc-ws-port");
      params.add(node.wsRpcListenPort().map(Object::toString).get());
      params.add("--rpc-ws-api");
      params.add(apiList(node.webSocketConfiguration().getRpcApis()));
      if (!node.webSocketConfiguration().getRpcApisNoAuth().isEmpty()) {
        params.add("--rpc-ws-api-methods-no-auth");
        params.add(apiList(node.webSocketConfiguration().getRpcApisNoAuth()));
      }
      if (node.webSocketConfiguration().isAuthenticationEnabled()) {
        params.add("--rpc-ws-authentication-enabled");
      }
      if (node.webSocketConfiguration().getAuthenticationCredentialsFile() != null) {
        params.add("--rpc-ws-authentication-credentials-file");
        params.add(node.webSocketConfiguration().getAuthenticationCredentialsFile());
      }
      if (node.webSocketConfiguration().getAuthenticationPublicKeyFile() != null) {
        params.add("--rpc-ws-authentication-jwt-public-key-file");
        params.add(
            node.webSocketConfiguration().getAuthenticationPublicKeyFile().getAbsolutePath());
      }
      if (node.webSocketConfiguration().getAuthenticationAlgorithm() != null) {
        params.add("--rpc-ws-authentication-jwt-algorithm");
        params.add(node.webSocketConfiguration().getAuthenticationAlgorithm().toString());
      }
    }

    if (node.isJsonRpcIpcEnabled()) {
      final JsonRpcIpcConfiguration ipcConfiguration = node.jsonRpcIpcConfiguration();
      params.add("--Xrpc-ipc-enabled");
      params.add("--Xrpc-ipc-path");
      params.add(ipcConfiguration.getPath().toString());
      params.add("--Xrpc-ipc-apis");
      params.add(String.join(",", ipcConfiguration.getEnabledApis()));
    }

    if (node.isMetricsEnabled()) {
      final MetricsConfiguration metricsConfiguration = node.getMetricsConfiguration();
      params.add("--metrics-enabled");
      params.add("--metrics-host");
      params.add(metricsConfiguration.getHost());
      params.add("--metrics-port");
      params.add(Integer.toString(metricsConfiguration.getPort()));
      for (final MetricCategory category : metricsConfiguration.getMetricCategories()) {
        params.add("--metrics-category");
        params.add(((Enum<?>) category).name());
      }
      if (node.isMetricsEnabled() || metricsConfiguration.isPushEnabled()) {
        params.add("--metrics-protocol");
        params.add(metricsConfiguration.getProtocol().name());
      }
      if (metricsConfiguration.isPushEnabled()) {
        params.add("--metrics-push-enabled");
        params.add("--metrics-push-host");
        params.add(metricsConfiguration.getPushHost());
        params.add("--metrics-push-port");
        params.add(Integer.toString(metricsConfiguration.getPushPort()));
        params.add("--metrics-push-interval");
        params.add(Integer.toString(metricsConfiguration.getPushInterval()));
        params.add("--metrics-push-prometheus-job");
        params.add(metricsConfiguration.getPrometheusJob());
      }
    }

    node.getGenesisConfig()
        .ifPresent(
            genesis -> {
              final Path genesisFile = createGenesisFile(node, genesis);
              params.add("--genesis-file");
              params.add(genesisFile.toAbsolutePath().toString());
            });

    if (!node.isP2pEnabled()) {
      params.add("--p2p-enabled");
      params.add("false");
    } else {
      final List<String> networkConfigParams =
          NetworkingOptions.fromConfig(node.getNetworkingConfiguration()).getCLIOptions();
      params.addAll(networkConfigParams);
    }

    if (node.isRevertReasonEnabled()) {
      params.add("--revert-reason-enabled");
    }

    params.add("--Xsecp256k1-native-enabled=" + node.isSecp256k1Native());
    params.add("--Xaltbn128-native-enabled=" + node.isAltbn128Native());

    node.getPermissioningConfiguration()
        .flatMap(PermissioningConfiguration::getLocalConfig)
        .ifPresent(
            permissioningConfiguration -> {
              if (permissioningConfiguration.isNodeAllowlistEnabled()) {
                params.add("--permissions-nodes-config-file-enabled");
              }
              if (permissioningConfiguration.getNodePermissioningConfigFilePath() != null) {
                params.add("--permissions-nodes-config-file");
                params.add(permissioningConfiguration.getNodePermissioningConfigFilePath());
              }
              if (permissioningConfiguration.isAccountAllowlistEnabled()) {
                params.add("--permissions-accounts-config-file-enabled");
              }
              if (permissioningConfiguration.getAccountPermissioningConfigFilePath() != null) {
                params.add("--permissions-accounts-config-file");
                params.add(permissioningConfiguration.getAccountPermissioningConfigFilePath());
              }
            });

    params.addAll(node.getExtraCLIOptions());

    params.add("--key-value-storage");
    params.add("rocksdb");

    params.add("--auto-log-bloom-caching-enabled");
    params.add("false");

    final String level = System.getProperty("root.log.level");
    if (level != null) {
      params.add("--logging=" + level);
    }

    if (!node.getRequestedPlugins().isEmpty()) {
      params.add(
          "--plugins=" + node.getRequestedPlugins().stream().collect(Collectors.joining(",")));
    }

    params.addAll(node.getRunCommand());
    return params;
  }

  private boolean isNotAliveOrphan(final String name) {
    final Process orphan = besuProcesses.get(name);
    return orphan == null || !orphan.isAlive();
  }

  private void printOutput(final BesuNode node, final Process process) {
    try (final BufferedReader in =
        new BufferedReader(new InputStreamReader(process.getInputStream(), UTF_8))) {

      MDC.put("node", node.getName());

      String line = in.readLine();
      while (line != null) {
        // would be nice to pass up the log level of the incoming log line
        PROCESS_LOG.info(line);
        if (capturingConsole) {
          consoleOut.println(line);
        }
        line = in.readLine();
      }
    } catch (final IOException e) {
      if (besuProcesses.containsKey(node.getName())) {
        LOG.error("Failed to read output from process for node " + node.getName(), e);
      } else {
        LOG.debug("Stdout from process {} closed", node.getName());
      }
    }
  }

  private Path createGenesisFile(final BesuNode node, final String genesisConfig) {
    try {
      final Path genesisFile = Files.createTempFile(node.homeDirectory(), "genesis", "");
      genesisFile.toFile().deleteOnExit();
      Files.write(genesisFile, genesisConfig.getBytes(UTF_8));
      return genesisFile;
    } catch (final IOException e) {
      throw new IllegalStateException(e);
    }
  }

  private void createStaticNodes(final BesuNode node) {
    StaticNodesUtils.createStaticNodesFile(node.homeDirectory(), node.getStaticNodes());
  }

  private String apiList(final Collection<String> rpcApis) {
    return String.join(",", rpcApis);
  }

  @Override
  public void stopNode(final BesuNode node) {
    node.stop();
    if (besuProcesses.containsKey(node.getName())) {
      killBesuProcess(node.getName());
    } else {
      LOG.error("There was a request to stop an unknown node: {}", node.getName());
    }
  }

  @Override
  public synchronized void shutdown() {
    final Set<String> localMap = new HashSet<>(besuProcesses.keySet());
    localMap.forEach(this::killBesuProcess);
    outputProcessorExecutor.shutdown();
    try {
      if (!outputProcessorExecutor.awaitTermination(5, TimeUnit.SECONDS)) {
        LOG.error("Output processor executor did not shutdown cleanly.");
      }
    } catch (final InterruptedException e) {
      LOG.error("Interrupted while already shutting down", e);
      Thread.currentThread().interrupt();
    }
  }

  @Override
  public boolean isActive(final String nodeName) {
    final Process process = besuProcesses.get(nodeName);
    return process != null && process.isAlive();
  }

  private void killBesuProcess(final String name) {
    final Process process = besuProcesses.remove(name);
    if (process == null) {
      LOG.error("Process {} wasn't in our list", name);
      return;
    }
    if (!process.isAlive()) {
      LOG.info("Process {} already exited, pid {}", name, process.pid());
      return;
    }

    Stream.concat(process.descendants(), Stream.of(process.toHandle()))
        .peek(
            processHandle ->
                LOG.info("Killing {} process, pid {}", processHandle.info(), processHandle.pid()))
        .forEach(ProcessHandle::destroy);
    try {
      process.waitFor(30, TimeUnit.SECONDS);
    } catch (final InterruptedException e) {
      LOG.warn("Wait for death of process {} was interrupted", name, e);
    }

    if (process.isAlive()) {
      LOG.warn("Process {} still alive, destroying forcibly now, pid {}", name, process.pid());
      try {
        process.destroyForcibly().waitFor(30, TimeUnit.SECONDS);
      } catch (final Exception e) {
        // just die already
      }
      LOG.info("Process exited with code {}", process.exitValue());
    }
  }

  @Override
  public void startConsoleCapture() {
    consoleContents.reset();
    capturingConsole = true;
  }

  @Override
  public String getConsoleContents() {
    capturingConsole = false;
    return consoleContents.toString(UTF_8);
  }
}<|MERGE_RESOLUTION|>--- conflicted
+++ resolved
@@ -189,54 +189,6 @@
     params.addAll(
         DataStorageOptions.fromConfig(node.getDataStorageConfiguration()).getCLIOptions());
 
-<<<<<<< HEAD
-    if (node.getPrivacyParameters().isEnabled()) {
-      params.add("--privacy-enabled");
-
-      params.add("--privacy-url");
-      params.add(node.getPrivacyParameters().getEnclaveUri().toString());
-
-      if (node.getPrivacyParameters().isMultiTenancyEnabled()) {
-        params.add("--privacy-multi-tenancy-enabled");
-      } else {
-        params.add("--privacy-public-key-file");
-        params.add(node.getPrivacyParameters().getEnclavePublicKeyFile().getAbsolutePath());
-      }
-
-      if (!node.getExtraCLIOptions().contains("--plugin-privacy-service-signing-enabled=true")) {
-        params.add("--privacy-marker-transaction-signing-key-file");
-        params.add(node.homeDirectory().resolve("key").toString());
-      }
-
-      if (node.getPrivacyParameters().isFlexiblePrivacyGroupsEnabled()) {
-        params.add("--privacy-flexible-groups-enabled");
-      }
-
-      if (node.getPrivacyParameters().isPrivacyPluginEnabled()) {
-        params.add("--Xprivacy-plugin-enabled");
-      }
-      if (node.getPrivacyParameters().isPrivateNonceAlwaysIncrementsEnabled()) {
-        params.add("privacy-nonce-always-increments");
-      }
-=======
-    if (node.getMiningParameters().isMiningEnabled()) {
-      params.add("--miner-enabled");
-      params.add("--miner-extra-data");
-      params.add(node.getMiningParameters().getExtraData().toHexString());
-      params.add("--miner-coinbase");
-      params.add(node.getMiningParameters().getCoinbase().get().toString());
-      params.add("--min-gas-price");
-      params.add(
-          Integer.toString(node.getMiningParameters().getMinTransactionGasPrice().intValue()));
-      params.add("--Xminer-remote-sealers-limit");
-      params.add(
-          Integer.toString(node.getMiningParameters().getUnstable().getRemoteSealersLimit()));
-      params.add("--Xminer-remote-sealers-hashrate-ttl");
-      params.add(
-          Long.toString(node.getMiningParameters().getUnstable().getRemoteSealersTimeToLive()));
->>>>>>> c1a04f69
-    }
-
     if (!node.getBootnodes().isEmpty()) {
       params.add("--bootnodes");
       params.add(node.getBootnodes().stream().map(URI::toString).collect(Collectors.joining(",")));
