--- conflicted
+++ resolved
@@ -451,14 +451,11 @@
       params.add("--logging=" + level);
     }
 
-<<<<<<< HEAD
-=======
     if (!node.getRequestedPlugins().isEmpty()) {
       params.add(
           "--plugins=" + node.getRequestedPlugins().stream().collect(Collectors.joining(",")));
     }
 
->>>>>>> 94099d18
     params.addAll(node.getRunCommand());
     return params;
   }
