/*
 * Copyright ConsenSys AG.
 *
 * Licensed under the Apache License, Version 2.0 (the "License"); you may not use this file except in compliance with
 * the License. You may obtain a copy of the License at
 *
 * http://www.apache.org/licenses/LICENSE-2.0
 *
 * Unless required by applicable law or agreed to in writing, software distributed under the License is distributed on
 * an "AS IS" BASIS, WITHOUT WARRANTIES OR CONDITIONS OF ANY KIND, either express or implied. See the License for the
 * specific language governing permissions and limitations under the License.
 *
 * SPDX-License-Identifier: Apache-2.0
 */
package org.hyperledger.besu.tests.acceptance.dsl.node.configuration;

import static com.google.common.base.Preconditions.checkNotNull;
import static java.util.Collections.singletonList;
import static org.hyperledger.besu.pki.keystore.KeyStoreWrapper.KEYSTORE_TYPE_JKS;
import static org.hyperledger.besu.pki.keystore.KeyStoreWrapper.KEYSTORE_TYPE_PKCS11;
import static org.hyperledger.besu.pki.keystore.KeyStoreWrapper.KEYSTORE_TYPE_PKCS12;

import org.hyperledger.besu.cli.config.NetworkName;
import org.hyperledger.besu.crypto.KeyPair;
import org.hyperledger.besu.ethereum.api.ApiConfiguration;
import org.hyperledger.besu.ethereum.api.ImmutableApiConfiguration;
import org.hyperledger.besu.ethereum.api.jsonrpc.JsonRpcConfiguration;
import org.hyperledger.besu.ethereum.api.jsonrpc.RpcApis;
import org.hyperledger.besu.ethereum.api.jsonrpc.authentication.JwtAlgorithm;
import org.hyperledger.besu.ethereum.api.jsonrpc.ipc.JsonRpcIpcConfiguration;
import org.hyperledger.besu.ethereum.api.jsonrpc.websocket.WebSocketConfiguration;
import org.hyperledger.besu.ethereum.api.tls.FileBasedPasswordProvider;
import org.hyperledger.besu.ethereum.core.AddressHelpers;
import org.hyperledger.besu.ethereum.core.ImmutableMiningParameters;
import org.hyperledger.besu.ethereum.core.ImmutableMiningParameters.MutableInitValues;
import org.hyperledger.besu.ethereum.core.MiningParameters;
import org.hyperledger.besu.ethereum.core.PrivacyParameters;
import org.hyperledger.besu.ethereum.eth.transactions.TransactionPoolConfiguration;
import org.hyperledger.besu.ethereum.p2p.config.NetworkingConfiguration;
import org.hyperledger.besu.ethereum.p2p.rlpx.connections.netty.TLSConfiguration;
import org.hyperledger.besu.ethereum.permissioning.PermissioningConfiguration;
import org.hyperledger.besu.ethereum.worldstate.DataStorageConfiguration;
import org.hyperledger.besu.metrics.prometheus.MetricsConfiguration;
import org.hyperledger.besu.pki.config.PkiKeyStoreConfiguration;
import org.hyperledger.besu.tests.acceptance.dsl.node.configuration.genesis.GenesisConfigurationProvider;
import org.hyperledger.besu.tests.acceptance.dsl.node.configuration.pki.PKCS11Utils;

import java.io.File;
import java.net.URISyntaxException;
import java.nio.file.Path;
import java.nio.file.Paths;
import java.util.ArrayList;
import java.util.Collections;
import java.util.HashMap;
import java.util.List;
import java.util.Map;
import java.util.Optional;

public class BesuNodeConfigurationBuilder {

  private String name;
  private Optional<Path> dataPath = Optional.empty();
  private MiningParameters miningParameters =
      ImmutableMiningParameters.builder()
          .mutableInitValues(
              MutableInitValues.builder().coinbase(AddressHelpers.ofValue(1)).build())
          .build();
  private TransactionPoolConfiguration transactionPoolConfiguration =
      TransactionPoolConfiguration.DEFAULT;
  private JsonRpcConfiguration jsonRpcConfiguration = JsonRpcConfiguration.createDefault();
  private JsonRpcConfiguration engineRpcConfiguration = JsonRpcConfiguration.createEngineDefault();
  private WebSocketConfiguration webSocketConfiguration = WebSocketConfiguration.createDefault();
  private JsonRpcIpcConfiguration jsonRpcIpcConfiguration = new JsonRpcIpcConfiguration();
  private MetricsConfiguration metricsConfiguration = MetricsConfiguration.builder().build();
  private Optional<PermissioningConfiguration> permissioningConfiguration = Optional.empty();
  private ApiConfiguration apiConfiguration = ImmutableApiConfiguration.builder().build();
  private DataStorageConfiguration dataStorageConfiguration =
<<<<<<< HEAD
      DataStorageConfiguration.DEFAULT_CONFIG;
=======
      DataStorageConfiguration.DEFAULT_FOREST_CONFIG;
>>>>>>> 1d2d0375
  private String keyFilePath = null;
  private boolean devMode = true;
  private GenesisConfigurationProvider genesisConfigProvider = ignore -> Optional.empty();
  private Boolean p2pEnabled = true;
  private int p2pPort = 0;
  private Optional<TLSConfiguration> tlsConfiguration = Optional.empty();
  private final NetworkingConfiguration networkingConfiguration = NetworkingConfiguration.create();
  private boolean discoveryEnabled = true;
  private boolean bootnodeEligible = true;
  private boolean revertReasonEnabled = false;
  private NetworkName network = null;
  private boolean secp256K1Native = true;
  private boolean altbn128Native = true;
  private final List<String> plugins = new ArrayList<>();
  private final List<String> extraCLIOptions = new ArrayList<>();
  private List<String> staticNodes = new ArrayList<>();
  private boolean isDnsEnabled = false;
  private Optional<PrivacyParameters> privacyParameters = Optional.empty();
  private List<String> runCommand = new ArrayList<>();
  private Optional<KeyPair> keyPair = Optional.empty();
  private Optional<PkiKeyStoreConfiguration> pkiKeyStoreConfiguration = Optional.empty();
  private Boolean strictTxReplayProtectionEnabled = false;
  private Map<String, String> environment = new HashMap<>();

  public BesuNodeConfigurationBuilder() {
    // Check connections more frequently during acceptance tests to cut down on
    // intermittent failures due to the fact that we're running over a real network
    networkingConfiguration.setInitiateConnectionsFrequency(5);
  }

  public BesuNodeConfigurationBuilder name(final String name) {
    this.name = name;
    return this;
  }

  public BesuNodeConfigurationBuilder dataPath(final Path dataPath) {
    checkNotNull(dataPath);
    this.dataPath = Optional.of(dataPath);
    return this;
  }

  public BesuNodeConfigurationBuilder miningEnabled() {
    return miningEnabled(true);
  }

  public BesuNodeConfigurationBuilder miningEnabled(final boolean enabled) {
    this.miningParameters = miningParameters.setMiningEnabled(enabled);
    this.jsonRpcConfiguration.addRpcApi(RpcApis.MINER.name());
    return this;
  }

  public BesuNodeConfigurationBuilder miningConfiguration(final MiningParameters miningParameters) {
    this.miningParameters = miningParameters;
    this.jsonRpcConfiguration.addRpcApi(RpcApis.MINER.name());
    return this;
  }

  public BesuNodeConfigurationBuilder transactionPoolConfiguration(
      final TransactionPoolConfiguration transactionPoolConfiguration) {
    this.transactionPoolConfiguration = transactionPoolConfiguration;
    return this;
  }

  public BesuNodeConfigurationBuilder jsonRpcConfiguration(
      final JsonRpcConfiguration jsonRpcConfiguration) {
    this.jsonRpcConfiguration = jsonRpcConfiguration;
    return this;
  }

  public BesuNodeConfigurationBuilder engineJsonRpcConfiguration(
      final JsonRpcConfiguration engineConfig) {
    this.engineRpcConfiguration = engineConfig;
    return this;
  }

  public BesuNodeConfigurationBuilder jsonRpcEnabled() {
    this.jsonRpcConfiguration.setEnabled(true);
    this.jsonRpcConfiguration.setPort(0);
    this.jsonRpcConfiguration.setHostsAllowlist(singletonList("*"));

    return this;
  }

  public BesuNodeConfigurationBuilder engineRpcEnabled(final boolean enabled) {
    this.engineRpcConfiguration.setEnabled(enabled);
    this.engineRpcConfiguration.setPort(0);
    this.engineRpcConfiguration.setHostsAllowlist(singletonList("*"));
    this.engineRpcConfiguration.setAuthenticationEnabled(false);

    return this;
  }

  public BesuNodeConfigurationBuilder metricsEnabled() {
    this.metricsConfiguration =
        MetricsConfiguration.builder()
            .enabled(true)
            .port(0)
            .hostsAllowlist(singletonList("*"))
            .build();

    return this;
  }

  public BesuNodeConfigurationBuilder enablePrivateTransactions() {
    this.jsonRpcConfiguration.addRpcApi(RpcApis.EEA.name());
    this.jsonRpcConfiguration.addRpcApi(RpcApis.PRIV.name());
    return this;
  }

  public BesuNodeConfigurationBuilder jsonRpcTxPool() {
    this.jsonRpcConfiguration.addRpcApi(RpcApis.TXPOOL.name());
    return this;
  }

  public BesuNodeConfigurationBuilder jsonRpcAdmin() {
    this.jsonRpcConfiguration.addRpcApi(RpcApis.ADMIN.name());
    return this;
  }

  public BesuNodeConfigurationBuilder jsonRpcDebug() {
    this.jsonRpcConfiguration.addRpcApi(RpcApis.DEBUG.name());
    return this;
  }

  public BesuNodeConfigurationBuilder jsonRpcAuthenticationConfiguration(final String authFile)
      throws URISyntaxException {
    final String authTomlPath =
        Paths.get(ClassLoader.getSystemResource(authFile).toURI()).toAbsolutePath().toString();

    this.jsonRpcConfiguration.setAuthenticationEnabled(true);
    this.jsonRpcConfiguration.setAuthenticationCredentialsFile(authTomlPath);

    return this;
  }

  public BesuNodeConfigurationBuilder jsonRpcAuthenticationConfiguration(
      final String authFile, final List<String> noAuthApiMethods) throws URISyntaxException {
    final String authTomlPath =
        Paths.get(ClassLoader.getSystemResource(authFile).toURI()).toAbsolutePath().toString();

    this.jsonRpcConfiguration.setAuthenticationEnabled(true);
    this.jsonRpcConfiguration.setAuthenticationCredentialsFile(authTomlPath);
    this.jsonRpcConfiguration.setNoAuthRpcApis(noAuthApiMethods);

    return this;
  }

  public BesuNodeConfigurationBuilder jsonRpcAuthenticationUsingRSA() throws URISyntaxException {
    final File jwtPublicKey =
        Paths.get(ClassLoader.getSystemResource("authentication/jwt_public_key_rsa").toURI())
            .toAbsolutePath()
            .toFile();

    this.jsonRpcConfiguration.setAuthenticationEnabled(true);
    this.jsonRpcConfiguration.setAuthenticationPublicKeyFile(jwtPublicKey);

    return this;
  }

  public BesuNodeConfigurationBuilder jsonRpcAuthenticationUsingECDSA() throws URISyntaxException {
    final File jwtPublicKey =
        Paths.get(ClassLoader.getSystemResource("authentication/jwt_public_key_ecdsa").toURI())
            .toAbsolutePath()
            .toFile();

    this.jsonRpcConfiguration.setAuthenticationEnabled(true);
    this.jsonRpcConfiguration.setAuthenticationPublicKeyFile(jwtPublicKey);
    this.jsonRpcConfiguration.setAuthenticationAlgorithm(JwtAlgorithm.ES256);

    return this;
  }

  public BesuNodeConfigurationBuilder webSocketConfiguration(
      final WebSocketConfiguration webSocketConfiguration) {
    this.webSocketConfiguration = webSocketConfiguration;
    return this;
  }

  public BesuNodeConfigurationBuilder jsonRpcIpcConfiguration(
      final JsonRpcIpcConfiguration jsonRpcIpcConfiguration) {
    this.jsonRpcIpcConfiguration = jsonRpcIpcConfiguration;
    return this;
  }

  public BesuNodeConfigurationBuilder metricsConfiguration(
      final MetricsConfiguration metricsConfiguration) {
    this.metricsConfiguration = metricsConfiguration;
    return this;
  }

  public BesuNodeConfigurationBuilder network(final NetworkName network) {
    this.network = network;
    return this;
  }

  public BesuNodeConfigurationBuilder webSocketEnabled() {
    final WebSocketConfiguration config = WebSocketConfiguration.createDefault();
    config.setEnabled(true);
    config.setPort(0);
    config.setHostsAllowlist(Collections.singletonList("*"));

    this.webSocketConfiguration = config;
    return this;
  }

  public BesuNodeConfigurationBuilder bootnodeEligible(final boolean bootnodeEligible) {
    this.bootnodeEligible = bootnodeEligible;
    return this;
  }

  public BesuNodeConfigurationBuilder webSocketAuthenticationEnabled() throws URISyntaxException {
    final String authTomlPath =
        Paths.get(ClassLoader.getSystemResource("authentication/auth.toml").toURI())
            .toAbsolutePath()
            .toString();

    this.webSocketConfiguration.setAuthenticationEnabled(true);
    this.webSocketConfiguration.setAuthenticationCredentialsFile(authTomlPath);

    return this;
  }

  public BesuNodeConfigurationBuilder webSocketAuthenticationEnabledWithNoAuthMethods(
      final List<String> noAuthApiMethods) throws URISyntaxException {
    final String authTomlPath =
        Paths.get(ClassLoader.getSystemResource("authentication/auth.toml").toURI())
            .toAbsolutePath()
            .toString();

    this.webSocketConfiguration.setAuthenticationEnabled(true);
    this.webSocketConfiguration.setAuthenticationCredentialsFile(authTomlPath);
    this.webSocketConfiguration.setRpcApisNoAuth(noAuthApiMethods);

    return this;
  }

  public BesuNodeConfigurationBuilder webSocketAuthenticationUsingRsaPublicKeyEnabled()
      throws URISyntaxException {
    final File jwtPublicKey =
        Paths.get(ClassLoader.getSystemResource("authentication/jwt_public_key_rsa").toURI())
            .toAbsolutePath()
            .toFile();

    this.webSocketConfiguration.setAuthenticationEnabled(true);
    this.webSocketConfiguration.setAuthenticationPublicKeyFile(jwtPublicKey);

    return this;
  }

  public BesuNodeConfigurationBuilder webSocketAuthenticationUsingEcdsaPublicKeyEnabled()
      throws URISyntaxException {
    final File jwtPublicKey =
        Paths.get(ClassLoader.getSystemResource("authentication/jwt_public_key_ecdsa").toURI())
            .toAbsolutePath()
            .toFile();

    this.webSocketConfiguration.setAuthenticationEnabled(true);
    this.webSocketConfiguration.setAuthenticationPublicKeyFile(jwtPublicKey);
    this.webSocketConfiguration.setAuthenticationAlgorithm(JwtAlgorithm.ES256);

    return this;
  }

  public BesuNodeConfigurationBuilder permissioningConfiguration(
      final PermissioningConfiguration permissioningConfiguration) {
    this.permissioningConfiguration = Optional.of(permissioningConfiguration);
    return this;
  }

  public BesuNodeConfigurationBuilder keyFilePath(final String keyFilePath) {
    this.keyFilePath = keyFilePath;
    return this;
  }

  public BesuNodeConfigurationBuilder devMode(final boolean devMode) {
    this.devMode = devMode;
    return this;
  }

  public BesuNodeConfigurationBuilder genesisConfigProvider(
      final GenesisConfigurationProvider genesisConfigProvider) {
    this.genesisConfigProvider = genesisConfigProvider;
    return this;
  }

  public BesuNodeConfigurationBuilder p2pEnabled(final Boolean p2pEnabled) {
    this.p2pEnabled = p2pEnabled;
    return this;
  }

  public BesuNodeConfigurationBuilder p2pPort(final int p2pPort) {
    this.p2pPort = p2pPort;
    return this;
  }

  private static Path toPath(final String path) throws Exception {
    return Path.of(BesuNodeConfigurationBuilder.class.getResource(path).toURI());
  }

  public BesuNodeConfigurationBuilder p2pTLSEnabled(final String name, final String type) {
    final TLSConfiguration.Builder builder = TLSConfiguration.Builder.tlsConfiguration();
    try {
      final String nsspin = "/pki-certs/%s/nsspin.txt";
      final String truststore = "/pki-certs/%s/truststore.p12";
      final String crl = "/pki-certs/crl/crl.pem";
      switch (type) {
        case KEYSTORE_TYPE_JKS:
          builder
              .withKeyStoreType(type)
              .withKeyStorePath(toPath(String.format("/pki-certs/%s/%<s.jks", name)))
              .withKeyStorePasswordSupplier(
                  new FileBasedPasswordProvider(toPath(String.format(nsspin, name))))
              .withKeyStorePasswordPath(toPath(String.format(nsspin, name)))
              .withTrustStoreType(KEYSTORE_TYPE_PKCS12)
              .withTrustStorePath(toPath(String.format(truststore, name)))
              .withTrustStorePasswordSupplier(
                  new FileBasedPasswordProvider(toPath(String.format(nsspin, name))))
              .withTrustStorePasswordPath(toPath(String.format(nsspin, name)))
              .withCrlPath(toPath(crl));
          break;
        case KEYSTORE_TYPE_PKCS12:
          builder
              .withKeyStoreType(type)
              .withKeyStorePath(toPath(String.format("/pki-certs/%s/%<s.p12", name)))
              .withKeyStorePasswordSupplier(
                  new FileBasedPasswordProvider(toPath(String.format(nsspin, name))))
              .withKeyStorePasswordPath(toPath(String.format(nsspin, name)))
              .withTrustStoreType(KEYSTORE_TYPE_PKCS12)
              .withTrustStorePath(toPath(String.format(truststore, name)))
              .withTrustStorePasswordSupplier(
                  new FileBasedPasswordProvider(toPath(String.format(nsspin, name))))
              .withTrustStorePasswordPath(toPath(String.format(nsspin, name)))
              .withCrlPath(toPath(crl));
          break;
        case KEYSTORE_TYPE_PKCS11:
          builder
              .withKeyStoreType(type)
              .withKeyStorePath(
                  PKCS11Utils.initNSSConfigFile(
                      toPath(String.format("/pki-certs/%s/nss.cfg", name))))
              .withKeyStorePasswordSupplier(
                  new FileBasedPasswordProvider(toPath(String.format(nsspin, name))))
              .withKeyStorePasswordPath(toPath(String.format(nsspin, name)))
              .withCrlPath(toPath(crl));
          break;
      }
    } catch (final Exception e) {
      throw new RuntimeException(e);
    }
    this.tlsConfiguration = Optional.of(builder.build());
    return this;
  }

  public BesuNodeConfigurationBuilder pkiBlockCreationEnabled(
      final PkiKeyStoreConfiguration pkiKeyStoreConfiguration) {
    this.pkiKeyStoreConfiguration = Optional.of(pkiKeyStoreConfiguration);

    return this;
  }

  public BesuNodeConfigurationBuilder discoveryEnabled(final boolean discoveryEnabled) {
    this.discoveryEnabled = discoveryEnabled;
    return this;
  }

  public BesuNodeConfigurationBuilder plugins(final List<String> plugins) {
    this.plugins.clear();
    this.plugins.addAll(plugins);
    return this;
  }

  public BesuNodeConfigurationBuilder extraCLIOptions(final List<String> extraCLIOptions) {
    this.extraCLIOptions.clear();
    this.extraCLIOptions.addAll(extraCLIOptions);
    return this;
  }

  public BesuNodeConfigurationBuilder revertReasonEnabled() {
    this.revertReasonEnabled = true;
    return this;
  }

  public BesuNodeConfigurationBuilder secp256k1Java() {
    this.secp256K1Native = true;
    return this;
  }

  public BesuNodeConfigurationBuilder altbn128Java() {
    this.altbn128Native = true;
    return this;
  }

  public BesuNodeConfigurationBuilder staticNodes(final List<String> staticNodes) {
    this.staticNodes = staticNodes;
    return this;
  }

  public BesuNodeConfigurationBuilder dnsEnabled(final boolean isDnsEnabled) {
    this.isDnsEnabled = isDnsEnabled;
    return this;
  }

  public BesuNodeConfigurationBuilder privacyParameters(final PrivacyParameters privacyParameters) {
    this.privacyParameters = Optional.ofNullable(privacyParameters);
    return this;
  }

  public BesuNodeConfigurationBuilder keyPair(final KeyPair keyPair) {
    this.keyPair = Optional.of(keyPair);
    return this;
  }

  public BesuNodeConfigurationBuilder run(final String... commands) {
    this.runCommand = List.of(commands);
    return this;
  }

  public BesuNodeConfigurationBuilder strictTxReplayProtectionEnabled(
      final Boolean strictTxReplayProtectionEnabled) {
    this.strictTxReplayProtectionEnabled = strictTxReplayProtectionEnabled;
    return this;
  }

  public BesuNodeConfigurationBuilder environment(final Map<String, String> environment) {
    this.environment = environment;
    return this;
  }

  public BesuNodeConfigurationBuilder apiConfiguration(final ApiConfiguration apiConfiguration) {
    this.apiConfiguration = apiConfiguration;
    return this;
  }

  public BesuNodeConfigurationBuilder dataStorageConfiguration(
      final DataStorageConfiguration dataStorageConfiguration) {
    this.dataStorageConfiguration = dataStorageConfiguration;
    return this;
  }

  public BesuNodeConfiguration build() {
    return new BesuNodeConfiguration(
        name,
        dataPath,
        miningParameters,
        transactionPoolConfiguration,
        jsonRpcConfiguration,
        Optional.of(engineRpcConfiguration),
        webSocketConfiguration,
        jsonRpcIpcConfiguration,
        metricsConfiguration,
        permissioningConfiguration,
        apiConfiguration,
        dataStorageConfiguration,
        Optional.ofNullable(keyFilePath),
        devMode,
        network,
        genesisConfigProvider,
        p2pEnabled,
        p2pPort,
        tlsConfiguration,
        networkingConfiguration,
        discoveryEnabled,
        bootnodeEligible,
        revertReasonEnabled,
        secp256K1Native,
        altbn128Native,
        plugins,
        extraCLIOptions,
        staticNodes,
        isDnsEnabled,
        privacyParameters,
        runCommand,
        keyPair,
        pkiKeyStoreConfiguration,
        strictTxReplayProtectionEnabled,
        environment);
  }
}<|MERGE_RESOLUTION|>--- conflicted
+++ resolved
@@ -75,11 +75,7 @@
   private Optional<PermissioningConfiguration> permissioningConfiguration = Optional.empty();
   private ApiConfiguration apiConfiguration = ImmutableApiConfiguration.builder().build();
   private DataStorageConfiguration dataStorageConfiguration =
-<<<<<<< HEAD
-      DataStorageConfiguration.DEFAULT_CONFIG;
-=======
       DataStorageConfiguration.DEFAULT_FOREST_CONFIG;
->>>>>>> 1d2d0375
   private String keyFilePath = null;
   private boolean devMode = true;
   private GenesisConfigurationProvider genesisConfigProvider = ignore -> Optional.empty();
