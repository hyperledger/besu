--- conflicted
+++ resolved
@@ -30,11 +30,7 @@
 import org.hyperledger.besu.tests.acceptance.dsl.node.RunnableNode;
 import org.hyperledger.besu.tests.acceptance.dsl.node.configuration.BesuNodeConfigurationBuilder;
 import org.hyperledger.besu.tests.acceptance.dsl.node.configuration.BesuNodeFactory;
-<<<<<<< HEAD
 import org.hyperledger.besu.tests.acceptance.dsl.node.configuration.genesis.GenesisConfigurationFactory;
-=======
-import org.hyperledger.besu.tests.acceptance.dsl.node.configuration.genesis.GenesisConfigurationProvider;
->>>>>>> c1a04f69
 
 import java.io.File;
 import java.io.IOException;
@@ -55,10 +51,6 @@
 public class PermissionedNodeBuilder {
 
   private String name;
-<<<<<<< HEAD
-=======
-  private GenesisConfigurationProvider genesisConfigProvider;
->>>>>>> c1a04f69
   private boolean localConfigNodesPermissioningEnabled = false;
   private Path localConfigNodesPermissioningFile = null;
   private Collection<URI> localConfigPermittedNodes = null;
@@ -135,15 +127,6 @@
     return this;
   }
 
-<<<<<<< HEAD
-=======
-  public PermissionedNodeBuilder genesisConfigProvider(
-      final GenesisConfigurationProvider genesisConfigProvider) {
-    this.genesisConfigProvider = genesisConfigProvider;
-    return this;
-  }
-
->>>>>>> c1a04f69
   public BesuNode build() {
     if (name == null) {
       name = "perm_node_" + UUID.randomUUID().toString().substring(0, 8);
@@ -174,15 +157,8 @@
 
     builder.dnsEnabled(isDnsEnabled);
 
-<<<<<<< HEAD
     builder.genesisConfigProvider(GenesisConfigurationFactory::createQbftGenesisConfig);
     builder.devMode(false);
-=======
-    if (genesisConfigProvider != null) {
-      builder.genesisConfigProvider(genesisConfigProvider);
-      builder.devMode(false);
-    }
->>>>>>> c1a04f69
 
     try {
       return new BesuNodeFactory().create(builder.build());
