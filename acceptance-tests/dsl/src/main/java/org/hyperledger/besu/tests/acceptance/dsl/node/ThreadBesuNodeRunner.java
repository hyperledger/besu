/*
 * Copyright ConsenSys AG.
 *
 * Licensed under the Apache License, Version 2.0 (the "License"); you may not use this file except in compliance with
 * the License. You may obtain a copy of the License at
 *
 * http://www.apache.org/licenses/LICENSE-2.0
 *
 * Unless required by applicable law or agreed to in writing, software distributed under the License is distributed on
 * an "AS IS" BASIS, WITHOUT WARRANTIES OR CONDITIONS OF ANY KIND, either express or implied. See the License for the
 * specific language governing permissions and limitations under the License.
 *
 * SPDX-License-Identifier: Apache-2.0
 */
package org.hyperledger.besu.tests.acceptance.dsl.node;

import static org.hyperledger.besu.controller.BesuController.DATABASE_PATH;

import org.hyperledger.besu.Runner;
import org.hyperledger.besu.RunnerBuilder;
import org.hyperledger.besu.chainexport.RlpBlockExporter;
import org.hyperledger.besu.chainimport.JsonBlockImporter;
import org.hyperledger.besu.chainimport.RlpBlockImporter;
import org.hyperledger.besu.cli.BesuCommand;
import org.hyperledger.besu.cli.config.EthNetworkConfig;
import org.hyperledger.besu.cli.config.NetworkName;
import org.hyperledger.besu.components.BesuComponent;
import org.hyperledger.besu.config.GenesisConfigFile;
import org.hyperledger.besu.controller.BesuController;
import org.hyperledger.besu.controller.BesuControllerBuilder;
import org.hyperledger.besu.crypto.KeyPairUtil;
import org.hyperledger.besu.cryptoservices.KeyPairSecurityModule;
import org.hyperledger.besu.cryptoservices.NodeKey;
import org.hyperledger.besu.ethereum.GasLimitCalculator;
import org.hyperledger.besu.ethereum.api.ApiConfiguration;
import org.hyperledger.besu.ethereum.api.graphql.GraphQLConfiguration;
import org.hyperledger.besu.ethereum.api.jsonrpc.InProcessRpcConfiguration;
import org.hyperledger.besu.ethereum.core.ImmutableMiningParameters;
import org.hyperledger.besu.ethereum.core.MiningParameters;
import org.hyperledger.besu.ethereum.core.plugins.PluginConfiguration;
import org.hyperledger.besu.ethereum.eth.EthProtocolConfiguration;
import org.hyperledger.besu.ethereum.eth.sync.SynchronizerConfiguration;
import org.hyperledger.besu.ethereum.eth.transactions.BlobCacheModule;
import org.hyperledger.besu.ethereum.eth.transactions.ImmutableTransactionPoolConfiguration;
import org.hyperledger.besu.ethereum.eth.transactions.TransactionPoolConfiguration;
import org.hyperledger.besu.ethereum.p2p.peers.EnodeURLImpl;
import org.hyperledger.besu.ethereum.storage.keyvalue.KeyValueStorageProvider;
import org.hyperledger.besu.ethereum.storage.keyvalue.KeyValueStorageProviderBuilder;
import org.hyperledger.besu.ethereum.transaction.TransactionSimulator;
import org.hyperledger.besu.ethereum.trie.diffbased.bonsai.cache.BonsaiCachedMerkleTrieLoaderModule;
import org.hyperledger.besu.ethereum.worldstate.DataStorageConfiguration;
import org.hyperledger.besu.evm.internal.EvmConfiguration;
import org.hyperledger.besu.metrics.MetricsSystemModule;
import org.hyperledger.besu.metrics.ObservableMetricsSystem;
import org.hyperledger.besu.metrics.prometheus.MetricsConfiguration;
import org.hyperledger.besu.plugin.data.EnodeURL;
import org.hyperledger.besu.plugin.services.BesuConfiguration;
import org.hyperledger.besu.plugin.services.BesuEvents;
import org.hyperledger.besu.plugin.services.BlockchainService;
import org.hyperledger.besu.plugin.services.MetricsSystem;
import org.hyperledger.besu.plugin.services.PermissioningService;
import org.hyperledger.besu.plugin.services.PicoCLIOptions;
import org.hyperledger.besu.plugin.services.PrivacyPluginService;
import org.hyperledger.besu.plugin.services.RpcEndpointService;
import org.hyperledger.besu.plugin.services.SecurityModuleService;
import org.hyperledger.besu.plugin.services.StorageService;
import org.hyperledger.besu.plugin.services.TransactionPoolValidatorService;
import org.hyperledger.besu.plugin.services.TransactionSelectionService;
import org.hyperledger.besu.plugin.services.TransactionSimulationService;
import org.hyperledger.besu.plugin.services.storage.rocksdb.RocksDBPlugin;
import org.hyperledger.besu.services.BesuConfigurationImpl;
import org.hyperledger.besu.services.BesuEventsImpl;
import org.hyperledger.besu.services.BesuPluginContextImpl;
import org.hyperledger.besu.services.BlockchainServiceImpl;
import org.hyperledger.besu.services.PermissioningServiceImpl;
import org.hyperledger.besu.services.PicoCLIOptionsImpl;
import org.hyperledger.besu.services.PrivacyPluginServiceImpl;
import org.hyperledger.besu.services.RpcEndpointServiceImpl;
import org.hyperledger.besu.services.SecurityModuleServiceImpl;
import org.hyperledger.besu.services.StorageServiceImpl;
import org.hyperledger.besu.services.TransactionPoolValidatorServiceImpl;
import org.hyperledger.besu.services.TransactionSelectionServiceImpl;
import org.hyperledger.besu.services.TransactionSimulationServiceImpl;
import org.hyperledger.besu.services.kvstore.InMemoryStoragePlugin;

import java.io.File;
import java.io.IOException;
import java.nio.file.Files;
import java.nio.file.Path;
import java.time.Clock;
import java.util.HashMap;
import java.util.HashSet;
import java.util.List;
import java.util.Map;
import java.util.Optional;
import java.util.concurrent.ConcurrentHashMap;
import java.util.stream.Collectors;
import javax.inject.Inject;
import javax.inject.Named;
import javax.inject.Singleton;

import dagger.Component;
import dagger.Module;
import dagger.Provides;
import io.opentelemetry.api.GlobalOpenTelemetry;
import io.vertx.core.Vertx;
import org.slf4j.Logger;
import org.slf4j.LoggerFactory;
import org.slf4j.MDC;
import picocli.CommandLine;
import picocli.CommandLine.Model.CommandSpec;

public class ThreadBesuNodeRunner implements BesuNodeRunner {

  private static final Logger LOG = LoggerFactory.getLogger(ThreadBesuNodeRunner.class);
  private final Map<String, Runner> besuRunners = new HashMap<>();

  private final Map<Node, BesuPluginContextImpl> besuPluginContextMap = new ConcurrentHashMap<>();

  @Override
  public void startNode(final BesuNode node) {

    if (MDC.get("node") != null) {
      LOG.error("ThreadContext node is already set to {}", MDC.get("node"));
    }
    MDC.put("node", node.getName());

    if (!node.getRunCommand().isEmpty()) {
      throw new UnsupportedOperationException("commands are not supported with thread runner");
    }

    AcceptanceTestBesuComponent component =
        DaggerThreadBesuNodeRunner_AcceptanceTestBesuComponent.create();

    final TransactionSimulationServiceImpl transactionSimulationServiceImpl =
        new TransactionSimulationServiceImpl();
    final TransactionSelectionServiceImpl transactionSelectionServiceImpl =
        new TransactionSelectionServiceImpl();
    final TransactionPoolValidatorServiceImpl transactionPoolValidatorServiceImpl =
        new TransactionPoolValidatorServiceImpl();
    final BlockchainServiceImpl blockchainServiceImpl = new BlockchainServiceImpl();
    final RpcEndpointServiceImpl rpcEndpointServiceImpl = new RpcEndpointServiceImpl();
    final Path dataDir = node.homeDirectory();
    final BesuConfigurationImpl commonPluginConfiguration = new BesuConfigurationImpl();
    final PermissioningServiceImpl permissioningService = new PermissioningServiceImpl();

    final var miningParameters =
        ImmutableMiningParameters.builder()
            .from(node.getMiningParameters())
            .transactionSelectionService(transactionSelectionServiceImpl)
            .build();
    commonPluginConfiguration
        .init(dataDir, dataDir.resolve(DATABASE_PATH), node.getDataStorageConfiguration())
        .withMiningParameters(miningParameters);

    final BesuPluginContextImpl besuPluginContext =
        besuPluginContextMap.computeIfAbsent(node, n -> component.getBesuPluginContext());

    GlobalOpenTelemetry.resetForTest();
    final ObservableMetricsSystem metricsSystem = component.getObservableMetricsSystem();
    final List<EnodeURL> bootnodes =
        node.getConfiguration().getBootnodes().stream()
            .map(EnodeURLImpl::fromURI)
            .collect(Collectors.toList());

    final EthNetworkConfig.Builder networkConfigBuilder = component.ethNetworkConfigBuilder();
    networkConfigBuilder.setBootNodes(bootnodes);
    node.getConfiguration()
        .getGenesisConfig()
        .map(GenesisConfigFile::fromConfig)
        .ifPresent(networkConfigBuilder::setGenesisConfigFile);
    final EthNetworkConfig ethNetworkConfig = networkConfigBuilder.build();

    final TransactionPoolConfiguration txPoolConfig =
        ImmutableTransactionPoolConfiguration.builder()
            .from(node.getTransactionPoolConfiguration())
            .strictTransactionReplayProtectionEnabled(node.isStrictTxReplayProtectionEnabled())
            .transactionPoolValidatorService(transactionPoolValidatorServiceImpl)
            .build();

<<<<<<< HEAD
    final InProcessRpcConfiguration inProcessRpcConfiguration = node.inProcessRpcConfiguration();

    final int maxPeers = 25;

    builder
        .synchronizerConfiguration(new SynchronizerConfiguration.Builder().build())
        .dataDirectory(node.homeDirectory())
        .miningParameters(miningParameters)
        .privacyParameters(node.getPrivacyParameters())
        .nodeKey(new NodeKey(new KeyPairSecurityModule(KeyPairUtil.loadKeyPair(dataDir))))
        .metricsSystem(metricsSystem)
        .transactionPoolConfiguration(txPoolConfig)
        .dataStorageConfiguration(DataStorageConfiguration.DEFAULT_FOREST_CONFIG)
        .ethProtocolConfiguration(EthProtocolConfiguration.defaultConfig())
        .clock(Clock.systemUTC())
        .isRevertReasonEnabled(node.isRevertReasonEnabled())
        .storageProvider(storageProvider)
        .gasLimitCalculator(GasLimitCalculator.constant())
        .evmConfiguration(EvmConfiguration.DEFAULT)
        .maxPeers(maxPeers)
        .maxRemotelyInitiatedPeers(15)
        .networkConfiguration(node.getNetworkingConfiguration())
        .randomPeerPriority(false);
=======
    final BesuControllerBuilder builder = component.besuControllerBuilder();
    builder.isRevertReasonEnabled(node.isRevertReasonEnabled());
    builder.networkConfiguration(node.getNetworkingConfiguration());
    builder.transactionPoolConfiguration(txPoolConfig);
    builder.dataDirectory(dataDir);
    builder.nodeKey(new NodeKey(new KeyPairSecurityModule(KeyPairUtil.loadKeyPair(dataDir))));
    builder.privacyParameters(node.getPrivacyParameters());
    final InProcessRpcConfiguration inProcessRpcConfiguration = node.inProcessRpcConfiguration();
>>>>>>> 1a915458

    node.getGenesisConfig()
        .map(GenesisConfigFile::fromConfig)
        .ifPresent(builder::genesisConfigFile);

    final BesuController besuController = component.besuController();

    initTransactionSimulationService(
        transactionSimulationServiceImpl, besuController, node.getApiConfiguration());
    initBlockchainService(blockchainServiceImpl, besuController);

    final RunnerBuilder runnerBuilder = new RunnerBuilder();
    runnerBuilder.permissioningConfiguration(node.getPermissioningConfiguration());
    runnerBuilder.apiConfiguration(node.getApiConfiguration());

    runnerBuilder
        .vertx(Vertx.vertx())
        .besuController(besuController)
        .ethNetworkConfig(ethNetworkConfig)
        .discovery(node.isDiscoveryEnabled())
        .p2pAdvertisedHost(node.getHostName())
        .p2pListenPort(0)
        .networkingConfiguration(node.getNetworkingConfiguration())
        .jsonRpcConfiguration(node.jsonRpcConfiguration())
        .webSocketConfiguration(node.webSocketConfiguration())
        .jsonRpcIpcConfiguration(node.jsonRpcIpcConfiguration())
        .dataDir(node.homeDirectory())
        .metricsSystem(metricsSystem)
        .permissioningService(permissioningService)
        .metricsConfiguration(node.getMetricsConfiguration())
        .p2pEnabled(node.isP2pEnabled())
        .p2pTLSConfiguration(node.getTLSConfiguration())
        .graphQLConfiguration(GraphQLConfiguration.createDefault())
        .staticNodes(
            node.getStaticNodes().stream()
                .map(EnodeURLImpl::fromString)
                .collect(Collectors.toList()))
        .besuPluginContext(besuPluginContext)
        .autoLogBloomCaching(false)
<<<<<<< HEAD
        .storageProvider(storageProvider)
=======
        .storageProvider(besuController.getStorageProvider())
>>>>>>> 1a915458
        .rpcEndpointService(rpcEndpointServiceImpl)
        .inProcessRpcConfiguration(inProcessRpcConfiguration);
    node.engineRpcConfiguration().ifPresent(runnerBuilder::engineJsonRpcConfiguration);
    besuPluginContext.beforeExternalServices();
    final Runner runner = runnerBuilder.build();

    runner.startExternalServices();

    besuPluginContext.addService(
        BesuEvents.class,
        new BesuEventsImpl(
            besuController.getProtocolContext().getBlockchain(),
            besuController.getProtocolManager().getBlockBroadcaster(),
            besuController.getTransactionPool(),
            besuController.getSyncState(),
            besuController.getProtocolContext().getBadBlockManager()));

    rpcEndpointServiceImpl.init(runner.getInProcessRpcMethods());

    besuPluginContext.startPlugins();

    runner.startEthereumMainLoop();

    besuRunners.put(node.getName(), runner);
    MDC.remove("node");
  }

  private void initBlockchainService(
      final BlockchainServiceImpl blockchainServiceImpl, final BesuController besuController) {
    blockchainServiceImpl.init(
        besuController.getProtocolContext(), besuController.getProtocolSchedule());
  }

  private void initTransactionSimulationService(
      final TransactionSimulationServiceImpl transactionSimulationService,
      final BesuController besuController,
      final ApiConfiguration apiConfiguration) {
    transactionSimulationService.init(
        besuController.getProtocolContext().getBlockchain(),
        new TransactionSimulator(
            besuController.getProtocolContext().getBlockchain(),
            besuController.getProtocolContext().getWorldStateArchive(),
            besuController.getProtocolSchedule(),
            apiConfiguration.getGasCap()));
  }

  @Override
  public void stopNode(final BesuNode node) {
    final BesuPluginContextImpl pluginContext = besuPluginContextMap.remove(node);
    if (pluginContext != null) {
      pluginContext.stopPlugins();
    }
    node.stop();
    killRunner(node.getName());
  }

  @Override
  public void shutdown() {
    // stop all plugins from pluginContext
    besuPluginContextMap.values().forEach(BesuPluginContextImpl::stopPlugins);
    besuPluginContextMap.clear();

    // iterate over a copy of the set so that besuRunner can be updated when a runner is killed
    new HashSet<>(besuRunners.keySet()).forEach(this::killRunner);
  }

  @Override
  public boolean isActive(final String nodeName) {
    return besuRunners.containsKey(nodeName);
  }

  private void killRunner(final String name) {
    LOG.info("Killing " + name + " runner");

    if (besuRunners.containsKey(name)) {
      try {
        besuRunners.get(name).close();
        besuRunners.remove(name);
      } catch (final Exception e) {
        throw new RuntimeException("Error shutting down node " + name, e);
      }
    } else {
      LOG.error("There was a request to kill an unknown node: {}", name);
    }
  }

  @Override
  public void startConsoleCapture() {
    throw new RuntimeException("Console contents can only be captured in process execution");
  }

  @Override
  public String getConsoleContents() {
    throw new RuntimeException("Console contents can only be captured in process execution");
  }

  @Module
  @SuppressWarnings("CloseableProvides")
  static class BesuControllerModule {
    @Provides
    @Singleton
    public SynchronizerConfiguration provideSynchronizationConfiguration() {
      final SynchronizerConfiguration synchronizerConfiguration =
          SynchronizerConfiguration.builder().build();
      return synchronizerConfiguration;
    }

    @Singleton
    @Provides
    public BesuControllerBuilder provideBesuControllerBuilder(
        final EthNetworkConfig ethNetworkConfig,
        final SynchronizerConfiguration synchronizerConfiguration) {

      final BesuControllerBuilder builder =
          new BesuController.Builder()
              .fromEthNetworkConfig(ethNetworkConfig, synchronizerConfiguration.getSyncMode());
      return builder;
    }

    @Provides
    public BesuController provideBesuController(
        final SynchronizerConfiguration synchronizerConfiguration,
        final BesuControllerBuilder builder,
        final ObservableMetricsSystem metricsSystem,
        final KeyValueStorageProvider storageProvider,
        final MiningParameters miningParameters) {

      builder
          .synchronizerConfiguration(synchronizerConfiguration)
          .metricsSystem(metricsSystem)
          .dataStorageConfiguration(DataStorageConfiguration.DEFAULT_FOREST_CONFIG)
          .ethProtocolConfiguration(EthProtocolConfiguration.defaultConfig())
          .clock(Clock.systemUTC())
          .storageProvider(storageProvider)
          .gasLimitCalculator(GasLimitCalculator.constant())
          .evmConfiguration(EvmConfiguration.DEFAULT)
          .maxPeers(25)
          .maxRemotelyInitiatedPeers(15)
          .miningParameters(miningParameters)
          .randomPeerPriority(false)
          .besuComponent(null);
      return builder.build();
    }

    @Provides
    @Singleton
    public EthNetworkConfig.Builder provideEthNetworkConfigBuilder() {
      final EthNetworkConfig.Builder networkConfigBuilder =
          new EthNetworkConfig.Builder(EthNetworkConfig.getNetworkConfig(NetworkName.DEV));
      return networkConfigBuilder;
    }

    @Provides
    public EthNetworkConfig provideEthNetworkConfig(
        final EthNetworkConfig.Builder networkConfigBuilder) {

      final EthNetworkConfig ethNetworkConfig = networkConfigBuilder.build();
      return ethNetworkConfig;
    }

    @Provides
    @Named("besuPluginContext")
    public BesuPluginContextImpl providePluginContext(
        final StorageServiceImpl storageService,
        final SecurityModuleServiceImpl securityModuleService,
        final TransactionSimulationServiceImpl transactionSimulationServiceImpl,
        final TransactionSelectionServiceImpl transactionSelectionServiceImpl,
        final TransactionPoolValidatorServiceImpl transactionPoolValidatorServiceImpl,
        final BlockchainServiceImpl blockchainServiceImpl,
        final RpcEndpointServiceImpl rpcEndpointServiceImpl,
        final BesuConfiguration commonPluginConfiguration,
        final PermissioningServiceImpl permissioningService) {
      final CommandLine commandLine = new CommandLine(CommandSpec.create());
      final BesuPluginContextImpl besuPluginContext = new BesuPluginContextImpl();
      besuPluginContext.addService(StorageService.class, storageService);
      besuPluginContext.addService(SecurityModuleService.class, securityModuleService);
      besuPluginContext.addService(PicoCLIOptions.class, new PicoCLIOptionsImpl(commandLine));
      besuPluginContext.addService(RpcEndpointService.class, rpcEndpointServiceImpl);
      besuPluginContext.addService(
          TransactionSelectionService.class, transactionSelectionServiceImpl);
      besuPluginContext.addService(
          TransactionPoolValidatorService.class, transactionPoolValidatorServiceImpl);
      besuPluginContext.addService(
          TransactionSimulationService.class, transactionSimulationServiceImpl);
      besuPluginContext.addService(BlockchainService.class, blockchainServiceImpl);
      besuPluginContext.addService(BesuConfiguration.class, commonPluginConfiguration);

      final Path pluginsPath;
      final String pluginDir = System.getProperty("besu.plugins.dir");
      if (pluginDir == null || pluginDir.isEmpty()) {
        // pluginsPath = node.homeDirectory().resolve("plugins");
        pluginsPath = commonPluginConfiguration.getDataPath().resolve("plugins");
        final File pluginsDirFile = pluginsPath.toFile();
        if (!pluginsDirFile.isDirectory()) {
          pluginsDirFile.mkdirs();
          pluginsDirFile.deleteOnExit();
        }
        System.setProperty("besu.plugins.dir", pluginsPath.toString());
      } else {
        pluginsPath = Path.of(pluginDir);
      }

      besuPluginContext.addService(BesuConfiguration.class, commonPluginConfiguration);
      besuPluginContext.addService(PermissioningService.class, permissioningService);
      besuPluginContext.addService(PrivacyPluginService.class, new PrivacyPluginServiceImpl());

      besuPluginContext.registerPlugins(new PluginConfiguration(pluginsPath));

      // register built-in plugins
      new RocksDBPlugin().register(besuPluginContext);
      return besuPluginContext;
    }

    @Provides
    public KeyValueStorageProvider provideKeyValueStorageProvider(
        final BesuConfiguration commonPluginConfiguration, final MetricsSystem metricsSystem) {

      final StorageServiceImpl storageService = new StorageServiceImpl();
      storageService.registerKeyValueStorage(
          new InMemoryStoragePlugin.InMemoryKeyValueStorageFactory("memory"));
      final KeyValueStorageProvider storageProvider =
          new KeyValueStorageProviderBuilder()
              .withStorageFactory(storageService.getByName("memory").get())
              .withCommonConfiguration(commonPluginConfiguration)
              .withMetricsSystem(metricsSystem)
              .build();

      return storageProvider;
    }

    @Provides
    public MiningParameters provideMiningParameters(
        final TransactionSelectionServiceImpl transactionSelectionServiceImpl) {
      final var miningParameters =
          ImmutableMiningParameters.builder()
              .transactionSelectionService(transactionSelectionServiceImpl)
              .build();

      return miningParameters;
    }

    @Provides
    Path provideDataDir() {
      try {
        return Files.createTempDirectory("acctest");
      } catch (final IOException e) {
        throw new RuntimeException("Unable to create temporary data directory", e);
      }
    }

    @Provides
    @Inject
    BesuConfiguration provideBesuConfiguration(final Path dataDir) {
      final BesuConfigurationImpl commonPluginConfiguration = new BesuConfigurationImpl();
      commonPluginConfiguration.init(
          dataDir, dataDir.resolve(DATABASE_PATH), DataStorageConfiguration.DEFAULT_FOREST_CONFIG);
      return commonPluginConfiguration;
    }

    @Provides
    TransactionPoolConfiguration provideTransactionPoolConfiguration(
        final BesuNode node,
        final TransactionPoolValidatorServiceImpl transactionPoolValidatorServiceImpl) {
      return ImmutableTransactionPoolConfiguration.builder()
          .from(node.getTransactionPoolConfiguration())
          .strictTransactionReplayProtectionEnabled(node.isStrictTxReplayProtectionEnabled())
          .transactionPoolValidatorService(transactionPoolValidatorServiceImpl)
          .build();
    }
  }

  @Module
  static class MockBesuCommandModule {

    @Provides
    BesuCommand provideBesuCommand(final AcceptanceTestBesuComponent component) {
      final BesuCommand besuCommand =
          new BesuCommand(
              component,
              RlpBlockImporter::new,
              JsonBlockImporter::new,
              RlpBlockExporter::new,
              new RunnerBuilder(),
              new BesuController.Builder(),
              Optional.ofNullable(component.getBesuPluginContext()).orElse(null),
              System.getenv());
      besuCommand.toCommandLine();
      return besuCommand;
    }

    @Provides
    @Singleton
    MetricsConfiguration provideMetricsConfiguration() {
      return MetricsConfiguration.builder().build();
    }

    @Provides
    @Named("besuCommandLogger")
    @Singleton
    Logger provideBesuCommandLogger() {
      return LoggerFactory.getLogger(MockBesuCommandModule.class);
    }
  }

  @Singleton
  @Component(
      modules = {
        ThreadBesuNodeRunner.BesuControllerModule.class,
        ThreadBesuNodeRunner.MockBesuCommandModule.class,
        BonsaiCachedMerkleTrieLoaderModule.class,
        MetricsSystemModule.class,
        BlobCacheModule.class
      })
  public interface AcceptanceTestBesuComponent extends BesuComponent {
    BesuController besuController();

    BesuControllerBuilder besuControllerBuilder(); // TODO: needing this sucks

    EthNetworkConfig.Builder ethNetworkConfigBuilder();
  }
}<|MERGE_RESOLUTION|>--- conflicted
+++ resolved
@@ -178,31 +178,6 @@
             .transactionPoolValidatorService(transactionPoolValidatorServiceImpl)
             .build();
 
-<<<<<<< HEAD
-    final InProcessRpcConfiguration inProcessRpcConfiguration = node.inProcessRpcConfiguration();
-
-    final int maxPeers = 25;
-
-    builder
-        .synchronizerConfiguration(new SynchronizerConfiguration.Builder().build())
-        .dataDirectory(node.homeDirectory())
-        .miningParameters(miningParameters)
-        .privacyParameters(node.getPrivacyParameters())
-        .nodeKey(new NodeKey(new KeyPairSecurityModule(KeyPairUtil.loadKeyPair(dataDir))))
-        .metricsSystem(metricsSystem)
-        .transactionPoolConfiguration(txPoolConfig)
-        .dataStorageConfiguration(DataStorageConfiguration.DEFAULT_FOREST_CONFIG)
-        .ethProtocolConfiguration(EthProtocolConfiguration.defaultConfig())
-        .clock(Clock.systemUTC())
-        .isRevertReasonEnabled(node.isRevertReasonEnabled())
-        .storageProvider(storageProvider)
-        .gasLimitCalculator(GasLimitCalculator.constant())
-        .evmConfiguration(EvmConfiguration.DEFAULT)
-        .maxPeers(maxPeers)
-        .maxRemotelyInitiatedPeers(15)
-        .networkConfiguration(node.getNetworkingConfiguration())
-        .randomPeerPriority(false);
-=======
     final BesuControllerBuilder builder = component.besuControllerBuilder();
     builder.isRevertReasonEnabled(node.isRevertReasonEnabled());
     builder.networkConfiguration(node.getNetworkingConfiguration());
@@ -211,7 +186,6 @@
     builder.nodeKey(new NodeKey(new KeyPairSecurityModule(KeyPairUtil.loadKeyPair(dataDir))));
     builder.privacyParameters(node.getPrivacyParameters());
     final InProcessRpcConfiguration inProcessRpcConfiguration = node.inProcessRpcConfiguration();
->>>>>>> 1a915458
 
     node.getGenesisConfig()
         .map(GenesisConfigFile::fromConfig)
@@ -251,11 +225,7 @@
                 .collect(Collectors.toList()))
         .besuPluginContext(besuPluginContext)
         .autoLogBloomCaching(false)
-<<<<<<< HEAD
-        .storageProvider(storageProvider)
-=======
         .storageProvider(besuController.getStorageProvider())
->>>>>>> 1a915458
         .rpcEndpointService(rpcEndpointServiceImpl)
         .inProcessRpcConfiguration(inProcessRpcConfiguration);
     node.engineRpcConfiguration().ifPresent(runnerBuilder::engineJsonRpcConfiguration);
