/*
 * Copyright ConsenSys AG.
 *
 * Licensed under the Apache License, Version 2.0 (the "License"); you may not use this file except in compliance with
 * the License. You may obtain a copy of the License at
 *
 * http://www.apache.org/licenses/LICENSE-2.0
 *
 * Unless required by applicable law or agreed to in writing, software distributed under the License is distributed on
 * an "AS IS" BASIS, WITHOUT WARRANTIES OR CONDITIONS OF ANY KIND, either express or implied. See the License for the
 * specific language governing permissions and limitations under the License.
 *
 * SPDX-License-Identifier: Apache-2.0
 */
package org.hyperledger.besu.tests.acceptance.dsl.node;

import static org.hyperledger.besu.controller.BesuController.DATABASE_PATH;

import org.hyperledger.besu.Runner;
import org.hyperledger.besu.RunnerBuilder;
import org.hyperledger.besu.chainexport.RlpBlockExporter;
import org.hyperledger.besu.chainimport.JsonBlockImporter;
import org.hyperledger.besu.chainimport.RlpBlockImporter;
import org.hyperledger.besu.cli.BesuCommand;
import org.hyperledger.besu.cli.config.EthNetworkConfig;
import org.hyperledger.besu.cli.config.NetworkName;
import org.hyperledger.besu.components.BesuComponent;
import org.hyperledger.besu.config.GenesisConfigFile;
import org.hyperledger.besu.controller.BesuController;
import org.hyperledger.besu.controller.BesuControllerBuilder;
import org.hyperledger.besu.crypto.KeyPairUtil;
import org.hyperledger.besu.cryptoservices.KeyPairSecurityModule;
import org.hyperledger.besu.cryptoservices.NodeKey;
import org.hyperledger.besu.ethereum.GasLimitCalculator;
import org.hyperledger.besu.ethereum.api.ApiConfiguration;
import org.hyperledger.besu.ethereum.api.graphql.GraphQLConfiguration;
import org.hyperledger.besu.ethereum.api.jsonrpc.InProcessRpcConfiguration;
import org.hyperledger.besu.ethereum.core.ImmutableMiningParameters;
import org.hyperledger.besu.ethereum.core.MiningParameters;
import org.hyperledger.besu.ethereum.core.plugins.PluginConfiguration;
import org.hyperledger.besu.ethereum.eth.EthProtocolConfiguration;
import org.hyperledger.besu.ethereum.eth.sync.SynchronizerConfiguration;
import org.hyperledger.besu.ethereum.eth.transactions.BlobCacheModule;
import org.hyperledger.besu.ethereum.eth.transactions.ImmutableTransactionPoolConfiguration;
import org.hyperledger.besu.ethereum.eth.transactions.TransactionPoolConfiguration;
import org.hyperledger.besu.ethereum.p2p.peers.EnodeURLImpl;
import org.hyperledger.besu.ethereum.storage.keyvalue.KeyValueStorageProvider;
import org.hyperledger.besu.ethereum.storage.keyvalue.KeyValueStorageProviderBuilder;
import org.hyperledger.besu.ethereum.transaction.TransactionSimulator;
import org.hyperledger.besu.ethereum.trie.diffbased.bonsai.cache.BonsaiCachedMerkleTrieLoaderModule;
import org.hyperledger.besu.ethereum.worldstate.DataStorageConfiguration;
import org.hyperledger.besu.evm.internal.EvmConfiguration;
import org.hyperledger.besu.metrics.MetricsSystemModule;
import org.hyperledger.besu.metrics.ObservableMetricsSystem;
import org.hyperledger.besu.metrics.prometheus.MetricsConfiguration;
import org.hyperledger.besu.plugin.data.EnodeURL;
import org.hyperledger.besu.plugin.services.BesuConfiguration;
import org.hyperledger.besu.plugin.services.BesuEvents;
import org.hyperledger.besu.plugin.services.BlockchainService;
import org.hyperledger.besu.plugin.services.MetricsSystem;
import org.hyperledger.besu.plugin.services.PermissioningService;
import org.hyperledger.besu.plugin.services.PicoCLIOptions;
import org.hyperledger.besu.plugin.services.PrivacyPluginService;
import org.hyperledger.besu.plugin.services.RpcEndpointService;
import org.hyperledger.besu.plugin.services.SecurityModuleService;
import org.hyperledger.besu.plugin.services.StorageService;
import org.hyperledger.besu.plugin.services.TransactionPoolValidatorService;
import org.hyperledger.besu.plugin.services.TransactionSelectionService;
import org.hyperledger.besu.plugin.services.TransactionSimulationService;
import org.hyperledger.besu.plugin.services.storage.rocksdb.RocksDBPlugin;
import org.hyperledger.besu.services.BesuConfigurationImpl;
import org.hyperledger.besu.services.BesuEventsImpl;
import org.hyperledger.besu.services.BesuPluginContextImpl;
import org.hyperledger.besu.services.BlockchainServiceImpl;
import org.hyperledger.besu.services.PermissioningServiceImpl;
import org.hyperledger.besu.services.PicoCLIOptionsImpl;
import org.hyperledger.besu.services.PrivacyPluginServiceImpl;
import org.hyperledger.besu.services.RpcEndpointServiceImpl;
import org.hyperledger.besu.services.SecurityModuleServiceImpl;
import org.hyperledger.besu.services.StorageServiceImpl;
import org.hyperledger.besu.services.TransactionPoolValidatorServiceImpl;
import org.hyperledger.besu.services.TransactionSelectionServiceImpl;
import org.hyperledger.besu.services.TransactionSimulationServiceImpl;
import org.hyperledger.besu.services.kvstore.InMemoryStoragePlugin;

import java.io.File;
import java.io.IOException;
import java.nio.file.Files;
import java.nio.file.Path;
import java.time.Clock;
import java.util.HashMap;
import java.util.HashSet;
import java.util.List;
import java.util.Map;
import java.util.Optional;
import java.util.concurrent.ConcurrentHashMap;
import java.util.stream.Collectors;
import javax.inject.Inject;
import javax.inject.Named;
import javax.inject.Singleton;

import dagger.Component;
import dagger.Module;
import dagger.Provides;
import io.opentelemetry.api.GlobalOpenTelemetry;
import io.vertx.core.Vertx;
import org.slf4j.Logger;
import org.slf4j.LoggerFactory;
import org.slf4j.MDC;
import picocli.CommandLine;
import picocli.CommandLine.Model.CommandSpec;

public class ThreadBesuNodeRunner implements BesuNodeRunner {

  private static final Logger LOG = LoggerFactory.getLogger(ThreadBesuNodeRunner.class);
  private final Map<String, Runner> besuRunners = new HashMap<>();

  private final Map<Node, BesuPluginContextImpl> besuPluginContextMap = new ConcurrentHashMap<>();

  @Override
  public void startNode(final BesuNode node) {

    if (MDC.get("node") != null) {
      LOG.error("ThreadContext node is already set to {}", MDC.get("node"));
    }
    MDC.put("node", node.getName());

    if (!node.getRunCommand().isEmpty()) {
      throw new UnsupportedOperationException("commands are not supported with thread runner");
    }

    AcceptanceTestBesuComponent component =
        DaggerThreadBesuNodeRunner_AcceptanceTestBesuComponent.create();

    // final StorageServiceImpl storageService = new StorageServiceImpl();
    // storageService.registerKeyValueStorage(new
    // InMemoryStoragePlugin.InMemoryKeyValueStorageFactory("memory"));
    final TransactionSimulationServiceImpl transactionSimulationServiceImpl =
        new TransactionSimulationServiceImpl();
    final TransactionSelectionServiceImpl transactionSelectionServiceImpl =
        new TransactionSelectionServiceImpl();
    final TransactionPoolValidatorServiceImpl transactionPoolValidatorServiceImpl =
        new TransactionPoolValidatorServiceImpl();
    final BlockchainServiceImpl blockchainServiceImpl = new BlockchainServiceImpl();
    final RpcEndpointServiceImpl rpcEndpointServiceImpl = new RpcEndpointServiceImpl();
    final Path dataDir = node.homeDirectory();
    final BesuConfigurationImpl commonPluginConfiguration = new BesuConfigurationImpl();
    final PermissioningServiceImpl permissioningService = new PermissioningServiceImpl();

    final var miningParameters =
        ImmutableMiningParameters.builder()
            .from(node.getMiningParameters())
            .transactionSelectionService(transactionSelectionServiceImpl)
            .build();
    commonPluginConfiguration
        .init(dataDir, dataDir.resolve(DATABASE_PATH), node.getDataStorageConfiguration())
        .withMiningParameters(miningParameters);

    final BesuPluginContextImpl besuPluginContext =
        besuPluginContextMap.computeIfAbsent(node, n -> component.getBesuPluginContext());

    GlobalOpenTelemetry.resetForTest();
    final ObservableMetricsSystem metricsSystem = component.getObservableMetricsSystem();
    // MetricsSystemFactory.create(node.getMetricsConfiguration());
    final List<EnodeURL> bootnodes =
        node.getConfiguration().getBootnodes().stream()
            .map(EnodeURLImpl::fromURI)
            .collect(Collectors.toList());

    final EthNetworkConfig.Builder networkConfigBuilder = component.ethNetworkConfigBuilder();
    networkConfigBuilder.setBootNodes(bootnodes);
    node.getConfiguration()
        .getGenesisConfig()
        .map(GenesisConfigFile::fromConfig)
        .ifPresent(networkConfigBuilder::setGenesisConfigFile);
    final EthNetworkConfig ethNetworkConfig = networkConfigBuilder.build();

    final TransactionPoolConfiguration txPoolConfig =
        ImmutableTransactionPoolConfiguration.builder()
            .from(node.getTransactionPoolConfiguration())
            .strictTransactionReplayProtectionEnabled(node.isStrictTxReplayProtectionEnabled())
            .transactionPoolValidatorService(transactionPoolValidatorServiceImpl)
            .build();

<<<<<<< HEAD
    final BesuControllerBuilder builder = component.besuControllerBuilder();
    builder.isRevertReasonEnabled(node.isRevertReasonEnabled());
    builder.networkConfiguration(node.getNetworkingConfiguration());
    builder.transactionPoolConfiguration(txPoolConfig);
    builder.dataDirectory(dataDir);
    builder.nodeKey(new NodeKey(new KeyPairSecurityModule(KeyPairUtil.loadKeyPair(dataDir))));
    builder.privacyParameters(node.getPrivacyParameters());
=======
    final InProcessRpcConfiguration inProcessRpcConfiguration = node.inProcessRpcConfiguration();

    final int maxPeers = 25;

    builder
        .synchronizerConfiguration(new SynchronizerConfiguration.Builder().build())
        .dataDirectory(node.homeDirectory())
        .miningParameters(miningParameters)
        .privacyParameters(node.getPrivacyParameters())
        .nodeKey(new NodeKey(new KeyPairSecurityModule(KeyPairUtil.loadKeyPair(dataDir))))
        .metricsSystem(metricsSystem)
        .transactionPoolConfiguration(txPoolConfig)
        .dataStorageConfiguration(DataStorageConfiguration.DEFAULT_FOREST_CONFIG)
        .ethProtocolConfiguration(EthProtocolConfiguration.defaultConfig())
        .clock(Clock.systemUTC())
        .isRevertReasonEnabled(node.isRevertReasonEnabled())
        .storageProvider(storageProvider)
        .gasLimitCalculator(GasLimitCalculator.constant())
        .evmConfiguration(EvmConfiguration.DEFAULT)
        .maxPeers(maxPeers)
        .maxRemotelyInitiatedPeers(15)
        .networkConfiguration(node.getNetworkingConfiguration())
        .randomPeerPriority(false);
>>>>>>> a7ab1773

    node.getGenesisConfig()
        .map(GenesisConfigFile::fromConfig)
        .ifPresent(builder::genesisConfigFile);

    final BesuController besuController = component.besuController();

    initTransactionSimulationService(
        transactionSimulationServiceImpl, besuController, node.getApiConfiguration());
    initBlockchainService(blockchainServiceImpl, besuController);

    final RunnerBuilder runnerBuilder = new RunnerBuilder();
    runnerBuilder.permissioningConfiguration(node.getPermissioningConfiguration());
    runnerBuilder.apiConfiguration(node.getApiConfiguration());

    runnerBuilder
        .vertx(Vertx.vertx())
        .besuController(besuController)
        .ethNetworkConfig(ethNetworkConfig)
        .discovery(node.isDiscoveryEnabled())
        .p2pAdvertisedHost(node.getHostName())
        .p2pListenPort(0)
        .networkingConfiguration(node.getNetworkingConfiguration())
        .jsonRpcConfiguration(node.jsonRpcConfiguration())
        .webSocketConfiguration(node.webSocketConfiguration())
        .jsonRpcIpcConfiguration(node.jsonRpcIpcConfiguration())
        .dataDir(node.homeDirectory())
        .metricsSystem(metricsSystem)
        .permissioningService(permissioningService)
        .metricsConfiguration(node.getMetricsConfiguration())
        .p2pEnabled(node.isP2pEnabled())
        .p2pTLSConfiguration(node.getTLSConfiguration())
        .graphQLConfiguration(GraphQLConfiguration.createDefault())
        .staticNodes(
            node.getStaticNodes().stream()
                .map(EnodeURLImpl::fromString)
                .collect(Collectors.toList()))
        .besuPluginContext(besuPluginContext)
        .autoLogBloomCaching(false)
<<<<<<< HEAD
        .storageProvider(besuController.getStorageProvider())
        .rpcEndpointService(rpcEndpointServiceImpl);
=======
        .storageProvider(storageProvider)
        .rpcEndpointService(rpcEndpointServiceImpl)
        .inProcessRpcConfiguration(inProcessRpcConfiguration);
>>>>>>> a7ab1773
    node.engineRpcConfiguration().ifPresent(runnerBuilder::engineJsonRpcConfiguration);
    // besuPluginContext.registerPlugins(commonPluginConfiguration.);
    besuPluginContext.beforeExternalServices();
    final Runner runner = runnerBuilder.build();

    runner.startExternalServices();

    besuPluginContext.addService(
        BesuEvents.class,
        new BesuEventsImpl(
            besuController.getProtocolContext().getBlockchain(),
            besuController.getProtocolManager().getBlockBroadcaster(),
            besuController.getTransactionPool(),
            besuController.getSyncState(),
            besuController.getProtocolContext().getBadBlockManager()));

    rpcEndpointServiceImpl.init(runner.getInProcessRpcMethods());

    besuPluginContext.startPlugins();

    runner.startEthereumMainLoop();

    besuRunners.put(node.getName(), runner);
    MDC.remove("node");
  }

  private void initBlockchainService(
      final BlockchainServiceImpl blockchainServiceImpl, final BesuController besuController) {
    blockchainServiceImpl.init(
        besuController.getProtocolContext(), besuController.getProtocolSchedule());
  }

  private void initTransactionSimulationService(
      final TransactionSimulationServiceImpl transactionSimulationService,
      final BesuController besuController,
      final ApiConfiguration apiConfiguration) {
    transactionSimulationService.init(
        besuController.getProtocolContext().getBlockchain(),
        new TransactionSimulator(
            besuController.getProtocolContext().getBlockchain(),
            besuController.getProtocolContext().getWorldStateArchive(),
            besuController.getProtocolSchedule(),
            apiConfiguration.getGasCap()));
  }

  @Override
  public void stopNode(final BesuNode node) {
    final BesuPluginContextImpl pluginContext = besuPluginContextMap.remove(node);
    if (pluginContext != null) {
      pluginContext.stopPlugins();
    }
    node.stop();
    killRunner(node.getName());
  }

  @Override
  public void shutdown() {
    // stop all plugins from pluginContext
    besuPluginContextMap.values().forEach(BesuPluginContextImpl::stopPlugins);
    besuPluginContextMap.clear();

    // iterate over a copy of the set so that besuRunner can be updated when a runner is killed
    new HashSet<>(besuRunners.keySet()).forEach(this::killRunner);
  }

  @Override
  public boolean isActive(final String nodeName) {
    return besuRunners.containsKey(nodeName);
  }

  private void killRunner(final String name) {
    LOG.info("Killing " + name + " runner");

    if (besuRunners.containsKey(name)) {
      try {
        besuRunners.get(name).close();
        besuRunners.remove(name);
      } catch (final Exception e) {
        throw new RuntimeException("Error shutting down node " + name, e);
      }
    } else {
      LOG.error("There was a request to kill an unknown node: {}", name);
    }
  }

  @Override
  public void startConsoleCapture() {
    throw new RuntimeException("Console contents can only be captured in process execution");
  }

  @Override
  public String getConsoleContents() {
    throw new RuntimeException("Console contents can only be captured in process execution");
  }

  @Module
  @SuppressWarnings("CloseableProvides")
  static class BesuControllerModule {
    @Provides
    public SynchronizerConfiguration provideSynchronizationConfiguration() {
      final SynchronizerConfiguration synchronizerConfiguration =
          SynchronizerConfiguration.builder().build();
      return synchronizerConfiguration;
    }

    @Singleton
    @Provides
    public BesuControllerBuilder provideBesuControllerBuilder(
        final EthNetworkConfig ethNetworkConfig,
        final SynchronizerConfiguration synchronizerConfiguration) {

      final BesuControllerBuilder builder =
          new BesuController.Builder()
              .fromEthNetworkConfig(ethNetworkConfig, synchronizerConfiguration.getSyncMode());
      return builder;
    }

    @Provides
    public BesuController provideBesuController(
        final SynchronizerConfiguration synchronizerConfiguration,
        final BesuControllerBuilder builder,
        final ObservableMetricsSystem metricsSystem,
        final KeyValueStorageProvider storageProvider,
        final MiningParameters miningParameters) {

      builder
          .synchronizerConfiguration(synchronizerConfiguration)
          .metricsSystem(metricsSystem)
          .dataStorageConfiguration(DataStorageConfiguration.DEFAULT_FOREST_CONFIG)
          .ethProtocolConfiguration(EthProtocolConfiguration.defaultConfig())
          .clock(Clock.systemUTC())
          .storageProvider(storageProvider)
          .gasLimitCalculator(GasLimitCalculator.constant())
          .evmConfiguration(EvmConfiguration.DEFAULT)
          .maxPeers(25)
          .maxRemotelyInitiatedPeers(15)
          .miningParameters(miningParameters)
          .randomPeerPriority(false)
          .besuComponent(null);
      return builder.build();
    }

    @Provides
    @Singleton
    public EthNetworkConfig.Builder provideEthNetworkConfigBuilder() {
      final EthNetworkConfig.Builder networkConfigBuilder =
          new EthNetworkConfig.Builder(EthNetworkConfig.getNetworkConfig(NetworkName.DEV));
      return networkConfigBuilder;
    }

    @Provides
    public EthNetworkConfig provideEthNetworkConfig(
        final EthNetworkConfig.Builder networkConfigBuilder) {

      final EthNetworkConfig ethNetworkConfig = networkConfigBuilder.build();
      return ethNetworkConfig;
    }

    @Provides
    @Named("besuPluginContext")
    public BesuPluginContextImpl providePluginContext(
        final StorageServiceImpl storageService,
        final SecurityModuleServiceImpl securityModuleService,
        final TransactionSimulationServiceImpl transactionSimulationServiceImpl,
        final TransactionSelectionServiceImpl transactionSelectionServiceImpl,
        final TransactionPoolValidatorServiceImpl transactionPoolValidatorServiceImpl,
        final BlockchainServiceImpl blockchainServiceImpl,
        final RpcEndpointServiceImpl rpcEndpointServiceImpl,
        final BesuConfiguration commonPluginConfiguration,
        final PermissioningServiceImpl permissioningService) {
      final CommandLine commandLine = new CommandLine(CommandSpec.create());
      final BesuPluginContextImpl besuPluginContext = new BesuPluginContextImpl();
      besuPluginContext.addService(StorageService.class, storageService);
      besuPluginContext.addService(SecurityModuleService.class, securityModuleService);
      besuPluginContext.addService(PicoCLIOptions.class, new PicoCLIOptionsImpl(commandLine));
      besuPluginContext.addService(RpcEndpointService.class, rpcEndpointServiceImpl);
      besuPluginContext.addService(
          TransactionSelectionService.class, transactionSelectionServiceImpl);
      besuPluginContext.addService(
          TransactionPoolValidatorService.class, transactionPoolValidatorServiceImpl);
      besuPluginContext.addService(
          TransactionSimulationService.class, transactionSimulationServiceImpl);
      besuPluginContext.addService(BlockchainService.class, blockchainServiceImpl);
      besuPluginContext.addService(BesuConfiguration.class, commonPluginConfiguration);

      final Path pluginsPath;
      final String pluginDir = System.getProperty("besu.plugins.dir");
      if (pluginDir == null || pluginDir.isEmpty()) {
        // pluginsPath = node.homeDirectory().resolve("plugins");
        pluginsPath = commonPluginConfiguration.getDataPath().resolve("plugins");
        final File pluginsDirFile = pluginsPath.toFile();
        if (!pluginsDirFile.isDirectory()) {
          pluginsDirFile.mkdirs();
          pluginsDirFile.deleteOnExit();
        }
        System.setProperty("besu.plugins.dir", pluginsPath.toString());
      } else {
        pluginsPath = Path.of(pluginDir);
      }

      besuPluginContext.addService(BesuConfiguration.class, commonPluginConfiguration);
      besuPluginContext.addService(PermissioningService.class, permissioningService);
      besuPluginContext.addService(PrivacyPluginService.class, new PrivacyPluginServiceImpl());

      besuPluginContext.registerPlugins(new PluginConfiguration(pluginsPath));
      // commandLine.parseArgs(node.getConfiguration().getExtraCLIOptions().toArray(new String[0]));

      // register built-in plugins
      new RocksDBPlugin().register(besuPluginContext);
      return besuPluginContext;
    }

    @Provides
    public KeyValueStorageProvider provideKeyValueStorageProvider(
        final BesuConfiguration commonPluginConfiguration, final MetricsSystem metricsSystem) {

      final StorageServiceImpl storageService = new StorageServiceImpl();
      storageService.registerKeyValueStorage(
          new InMemoryStoragePlugin.InMemoryKeyValueStorageFactory("memory"));
      final KeyValueStorageProvider storageProvider =
          new KeyValueStorageProviderBuilder()
              .withStorageFactory(storageService.getByName("memory").get())
              .withCommonConfiguration(commonPluginConfiguration)
              .withMetricsSystem(metricsSystem)
              .build();

      return storageProvider;
    }

    @Provides
    public MiningParameters provideMiningParameters(
        final TransactionSelectionServiceImpl transactionSelectionServiceImpl) {
      final var miningParameters =
          ImmutableMiningParameters.builder()
              .transactionSelectionService(transactionSelectionServiceImpl)
              .build();

      return miningParameters;
    }

    @Provides
    Path provideDataDir() {
      try {
        return Files.createTempDirectory("acctest");
      } catch (final IOException e) {
        throw new RuntimeException("Unable to create temporary data directory", e);
      }
    }

    @Provides
    @Inject
    BesuConfiguration provideBesuConfiguration(final Path dataDir) {
      final BesuConfigurationImpl commonPluginConfiguration = new BesuConfigurationImpl();
      commonPluginConfiguration.init(
          dataDir, dataDir.resolve(DATABASE_PATH), DataStorageConfiguration.DEFAULT_FOREST_CONFIG);
      return commonPluginConfiguration;
    }

    @Provides
    TransactionPoolConfiguration provideTransactionPoolConfiguration(
        final BesuNode node,
        final TransactionPoolValidatorServiceImpl transactionPoolValidatorServiceImpl) {
      return ImmutableTransactionPoolConfiguration.builder()
          .from(node.getTransactionPoolConfiguration())
          .strictTransactionReplayProtectionEnabled(node.isStrictTxReplayProtectionEnabled())
          .transactionPoolValidatorService(transactionPoolValidatorServiceImpl)
          .build();
    }
  }

  @Module
  static class MockBesuCommandModule {

    @Provides
    BesuCommand provideBesuCommand(final AcceptanceTestBesuComponent component) {
      final BesuCommand besuCommand =
          new BesuCommand(
              component,
              RlpBlockImporter::new,
              JsonBlockImporter::new,
              RlpBlockExporter::new,
              new RunnerBuilder(),
              new BesuController.Builder(),
              Optional.ofNullable(component.getBesuPluginContext()).orElse(null),
              System.getenv());
      besuCommand.toCommandLine();
      return besuCommand;
    }

    @Provides
    @Singleton
    MetricsConfiguration provideMetricsConfiguration() {
      return MetricsConfiguration.builder().build();
    }

    @Provides
    @Named("besuCommandLogger")
    @Singleton
    Logger provideBesuCommandLogger() {
      return LoggerFactory.getLogger(MockBesuCommandModule.class);
    }
  }

  @Singleton
  @Component(
      modules = {
        ThreadBesuNodeRunner.BesuControllerModule.class,
        ThreadBesuNodeRunner.MockBesuCommandModule.class,
        BonsaiCachedMerkleTrieLoaderModule.class,
        MetricsSystemModule.class,
        BlobCacheModule.class
      })
  public interface AcceptanceTestBesuComponent extends BesuComponent {
    BesuController besuController();

    BesuControllerBuilder besuControllerBuilder(); // TODO: needing this sucks

    EthNetworkConfig.Builder ethNetworkConfigBuilder();
  }
}<|MERGE_RESOLUTION|>--- conflicted
+++ resolved
@@ -182,7 +182,6 @@
             .transactionPoolValidatorService(transactionPoolValidatorServiceImpl)
             .build();
 
-<<<<<<< HEAD
     final BesuControllerBuilder builder = component.besuControllerBuilder();
     builder.isRevertReasonEnabled(node.isRevertReasonEnabled());
     builder.networkConfiguration(node.getNetworkingConfiguration());
@@ -190,31 +189,7 @@
     builder.dataDirectory(dataDir);
     builder.nodeKey(new NodeKey(new KeyPairSecurityModule(KeyPairUtil.loadKeyPair(dataDir))));
     builder.privacyParameters(node.getPrivacyParameters());
-=======
     final InProcessRpcConfiguration inProcessRpcConfiguration = node.inProcessRpcConfiguration();
-
-    final int maxPeers = 25;
-
-    builder
-        .synchronizerConfiguration(new SynchronizerConfiguration.Builder().build())
-        .dataDirectory(node.homeDirectory())
-        .miningParameters(miningParameters)
-        .privacyParameters(node.getPrivacyParameters())
-        .nodeKey(new NodeKey(new KeyPairSecurityModule(KeyPairUtil.loadKeyPair(dataDir))))
-        .metricsSystem(metricsSystem)
-        .transactionPoolConfiguration(txPoolConfig)
-        .dataStorageConfiguration(DataStorageConfiguration.DEFAULT_FOREST_CONFIG)
-        .ethProtocolConfiguration(EthProtocolConfiguration.defaultConfig())
-        .clock(Clock.systemUTC())
-        .isRevertReasonEnabled(node.isRevertReasonEnabled())
-        .storageProvider(storageProvider)
-        .gasLimitCalculator(GasLimitCalculator.constant())
-        .evmConfiguration(EvmConfiguration.DEFAULT)
-        .maxPeers(maxPeers)
-        .maxRemotelyInitiatedPeers(15)
-        .networkConfiguration(node.getNetworkingConfiguration())
-        .randomPeerPriority(false);
->>>>>>> a7ab1773
 
     node.getGenesisConfig()
         .map(GenesisConfigFile::fromConfig)
@@ -254,14 +229,9 @@
                 .collect(Collectors.toList()))
         .besuPluginContext(besuPluginContext)
         .autoLogBloomCaching(false)
-<<<<<<< HEAD
         .storageProvider(besuController.getStorageProvider())
-        .rpcEndpointService(rpcEndpointServiceImpl);
-=======
-        .storageProvider(storageProvider)
         .rpcEndpointService(rpcEndpointServiceImpl)
         .inProcessRpcConfiguration(inProcessRpcConfiguration);
->>>>>>> a7ab1773
     node.engineRpcConfiguration().ifPresent(runnerBuilder::engineJsonRpcConfiguration);
     // besuPluginContext.registerPlugins(commonPluginConfiguration.);
     besuPluginContext.beforeExternalServices();
