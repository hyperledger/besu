/*
 * Copyright ConsenSys AG.
 *
 * Licensed under the Apache License, Version 2.0 (the "License"); you may not use this file except in compliance with
 * the License. You may obtain a copy of the License at
 *
 * http://www.apache.org/licenses/LICENSE-2.0
 *
 * Unless required by applicable law or agreed to in writing, software distributed under the License is distributed on
 * an "AS IS" BASIS, WITHOUT WARRANTIES OR CONDITIONS OF ANY KIND, either express or implied. See the License for the
 * specific language governing permissions and limitations under the License.
 *
 * SPDX-License-Identifier: Apache-2.0
 */
package org.hyperledger.besu.tests.acceptance.dsl.node;

import static org.hyperledger.besu.controller.BesuController.DATABASE_PATH;

import org.hyperledger.besu.Runner;
import org.hyperledger.besu.RunnerBuilder;
import org.hyperledger.besu.cli.config.EthNetworkConfig;
import org.hyperledger.besu.cli.config.NetworkName;
import org.hyperledger.besu.config.GenesisConfigFile;
import org.hyperledger.besu.consensus.qbft.pki.PkiBlockCreationConfigurationProvider;
import org.hyperledger.besu.controller.BesuController;
import org.hyperledger.besu.controller.BesuControllerBuilder;
import org.hyperledger.besu.crypto.KeyPairUtil;
import org.hyperledger.besu.cryptoservices.KeyPairSecurityModule;
import org.hyperledger.besu.cryptoservices.NodeKey;
import org.hyperledger.besu.ethereum.GasLimitCalculator;
import org.hyperledger.besu.ethereum.api.ApiConfiguration;
import org.hyperledger.besu.ethereum.api.graphql.GraphQLConfiguration;
import org.hyperledger.besu.ethereum.core.ImmutableMiningParameters;
import org.hyperledger.besu.ethereum.eth.EthProtocolConfiguration;
import org.hyperledger.besu.ethereum.eth.sync.SynchronizerConfiguration;
import org.hyperledger.besu.ethereum.eth.transactions.ImmutableTransactionPoolConfiguration;
import org.hyperledger.besu.ethereum.eth.transactions.TransactionPoolConfiguration;
import org.hyperledger.besu.ethereum.p2p.peers.EnodeURLImpl;
import org.hyperledger.besu.ethereum.storage.keyvalue.KeyValueStorageProvider;
import org.hyperledger.besu.ethereum.storage.keyvalue.KeyValueStorageProviderBuilder;
import org.hyperledger.besu.ethereum.transaction.TransactionSimulator;
import org.hyperledger.besu.ethereum.worldstate.DataStorageConfiguration;
import org.hyperledger.besu.evm.internal.EvmConfiguration;
import org.hyperledger.besu.metrics.MetricsSystemFactory;
import org.hyperledger.besu.metrics.ObservableMetricsSystem;
import org.hyperledger.besu.plugin.data.EnodeURL;
import org.hyperledger.besu.plugin.services.BesuConfiguration;
import org.hyperledger.besu.plugin.services.BesuEvents;
import org.hyperledger.besu.plugin.services.BlockchainService;
import org.hyperledger.besu.plugin.services.PermissioningService;
import org.hyperledger.besu.plugin.services.PicoCLIOptions;
import org.hyperledger.besu.plugin.services.PrivacyPluginService;
import org.hyperledger.besu.plugin.services.RpcEndpointService;
import org.hyperledger.besu.plugin.services.SecurityModuleService;
import org.hyperledger.besu.plugin.services.StorageService;
import org.hyperledger.besu.plugin.services.TransactionPoolValidatorService;
import org.hyperledger.besu.plugin.services.TransactionSelectionService;
import org.hyperledger.besu.plugin.services.TransactionSimulationService;
import org.hyperledger.besu.plugin.services.storage.rocksdb.RocksDBPlugin;
import org.hyperledger.besu.services.BesuConfigurationImpl;
import org.hyperledger.besu.services.BesuEventsImpl;
import org.hyperledger.besu.services.BesuPluginContextImpl;
import org.hyperledger.besu.services.BlockchainServiceImpl;
import org.hyperledger.besu.services.PermissioningServiceImpl;
import org.hyperledger.besu.services.PicoCLIOptionsImpl;
import org.hyperledger.besu.services.PrivacyPluginServiceImpl;
import org.hyperledger.besu.services.RpcEndpointServiceImpl;
import org.hyperledger.besu.services.SecurityModuleServiceImpl;
import org.hyperledger.besu.services.StorageServiceImpl;
import org.hyperledger.besu.services.TransactionPoolValidatorServiceImpl;
import org.hyperledger.besu.services.TransactionSelectionServiceImpl;
import org.hyperledger.besu.services.TransactionSimulationServiceImpl;

import java.io.File;
import java.nio.file.Path;
import java.time.Clock;
import java.util.Collections;
import java.util.HashMap;
import java.util.HashSet;
import java.util.List;
import java.util.Map;
import java.util.concurrent.ConcurrentHashMap;
import java.util.stream.Collectors;

import io.opentelemetry.api.GlobalOpenTelemetry;
import io.vertx.core.Vertx;
import org.slf4j.Logger;
import org.slf4j.LoggerFactory;
import org.slf4j.MDC;
import picocli.CommandLine;
import picocli.CommandLine.Model.CommandSpec;

public class ThreadBesuNodeRunner implements BesuNodeRunner {

  private static final Logger LOG = LoggerFactory.getLogger(ThreadBesuNodeRunner.class);
  private final Map<String, Runner> besuRunners = new HashMap<>();

  private final Map<Node, BesuPluginContextImpl> besuPluginContextMap = new ConcurrentHashMap<>();

  private BesuPluginContextImpl buildPluginContext(
      final BesuNode node,
      final StorageServiceImpl storageService,
      final SecurityModuleServiceImpl securityModuleService,
      final TransactionSimulationServiceImpl transactionSimulationServiceImpl,
      final TransactionSelectionServiceImpl transactionSelectionServiceImpl,
      final TransactionPoolValidatorServiceImpl transactionPoolValidatorServiceImpl,
      final BlockchainServiceImpl blockchainServiceImpl,
      final RpcEndpointServiceImpl rpcEndpointServiceImpl,
      final BesuConfiguration commonPluginConfiguration) {
    final CommandLine commandLine = new CommandLine(CommandSpec.create());
    final BesuPluginContextImpl besuPluginContext = new BesuPluginContextImpl();
    besuPluginContext.addService(StorageService.class, storageService);
    besuPluginContext.addService(SecurityModuleService.class, securityModuleService);
    besuPluginContext.addService(PicoCLIOptions.class, new PicoCLIOptionsImpl(commandLine));
    besuPluginContext.addService(RpcEndpointService.class, rpcEndpointServiceImpl);
    besuPluginContext.addService(
        TransactionSelectionService.class, transactionSelectionServiceImpl);
    besuPluginContext.addService(
        TransactionPoolValidatorService.class, transactionPoolValidatorServiceImpl);
    besuPluginContext.addService(
        TransactionSimulationService.class, transactionSimulationServiceImpl);
    besuPluginContext.addService(BlockchainService.class, blockchainServiceImpl);
    besuPluginContext.addService(BesuConfiguration.class, commonPluginConfiguration);

    final Path pluginsPath;
    final String pluginDir = System.getProperty("besu.plugins.dir");
    if (pluginDir == null || pluginDir.isEmpty()) {
      pluginsPath = node.homeDirectory().resolve("plugins");
      final File pluginsDirFile = pluginsPath.toFile();
      if (!pluginsDirFile.isDirectory()) {
        pluginsDirFile.mkdirs();
        pluginsDirFile.deleteOnExit();
      }
      System.setProperty("besu.plugins.dir", pluginsPath.toString());
    } else {
      pluginsPath = Path.of(pluginDir);
    }

    besuPluginContext.addService(BesuConfiguration.class, commonPluginConfiguration);
    besuPluginContext.addService(PermissioningService.class, new PermissioningServiceImpl());
    besuPluginContext.addService(PrivacyPluginService.class, new PrivacyPluginServiceImpl());

    besuPluginContext.registerPlugins(pluginsPath);
    commandLine.parseArgs(node.getConfiguration().getExtraCLIOptions().toArray(new String[0]));

    // register built-in plugins
    new RocksDBPlugin().register(besuPluginContext);
    return besuPluginContext;
  }

  @Override
  public void startNode(final BesuNode node) {

    if (MDC.get("node") != null) {
      LOG.error("ThreadContext node is already set to {}", MDC.get("node"));
    }
    MDC.put("node", node.getName());

    if (!node.getRunCommand().isEmpty()) {
      throw new UnsupportedOperationException("commands are not supported with thread runner");
    }

    final StorageServiceImpl storageService = new StorageServiceImpl();
    final SecurityModuleServiceImpl securityModuleService = new SecurityModuleServiceImpl();
    final TransactionSimulationServiceImpl transactionSimulationServiceImpl =
        new TransactionSimulationServiceImpl();
    final TransactionSelectionServiceImpl transactionSelectionServiceImpl =
        new TransactionSelectionServiceImpl();
    final TransactionPoolValidatorServiceImpl transactionPoolValidatorServiceImpl =
        new TransactionPoolValidatorServiceImpl();
    final BlockchainServiceImpl blockchainServiceImpl = new BlockchainServiceImpl();
    final RpcEndpointServiceImpl rpcEndpointServiceImpl = new RpcEndpointServiceImpl();
    final Path dataDir = node.homeDirectory();
    final BesuConfigurationImpl commonPluginConfiguration = new BesuConfigurationImpl();
    final var miningParameters =
        ImmutableMiningParameters.builder()
            .from(node.getMiningParameters())
            .transactionSelectionService(transactionSelectionServiceImpl)
            .build();
    commonPluginConfiguration.init(
        dataDir,
        dataDir.resolve(DATABASE_PATH),
        node.getDataStorageConfiguration(),
        miningParameters);
    final BesuPluginContextImpl besuPluginContext =
        besuPluginContextMap.computeIfAbsent(
            node,
            n ->
                buildPluginContext(
                    node,
                    storageService,
                    securityModuleService,
                    transactionSimulationServiceImpl,
                    transactionSelectionServiceImpl,
                    transactionPoolValidatorServiceImpl,
                    blockchainServiceImpl,
                    rpcEndpointServiceImpl,
                    commonPluginConfiguration));

    GlobalOpenTelemetry.resetForTest();
    final ObservableMetricsSystem metricsSystem =
        MetricsSystemFactory.create(node.getMetricsConfiguration());
    final List<EnodeURL> bootnodes =
        node.getConfiguration().getBootnodes().stream()
            .map(EnodeURLImpl::fromURI)
            .collect(Collectors.toList());
    final NetworkName network = node.getNetwork() == null ? NetworkName.DEV : node.getNetwork();
    final EthNetworkConfig.Builder networkConfigBuilder =
        new EthNetworkConfig.Builder(EthNetworkConfig.getNetworkConfig(network))
            .setBootNodes(bootnodes);
    node.getConfiguration().getGenesisConfig().ifPresent(networkConfigBuilder::setGenesisConfig);
    final EthNetworkConfig ethNetworkConfig = networkConfigBuilder.build();
    final SynchronizerConfiguration synchronizerConfiguration =
        new SynchronizerConfiguration.Builder().build();
    final BesuControllerBuilder builder =
        new BesuController.Builder()
            .fromEthNetworkConfig(
                ethNetworkConfig, Collections.emptyMap(), synchronizerConfiguration.getSyncMode());

    final KeyValueStorageProvider storageProvider =
        new KeyValueStorageProviderBuilder()
            .withStorageFactory(storageService.getByName("rocksdb").get())
            .withCommonConfiguration(commonPluginConfiguration)
            .withMetricsSystem(metricsSystem)
            .build();

    final TransactionPoolConfiguration txPoolConfig =
        ImmutableTransactionPoolConfiguration.builder()
            .from(node.getTransactionPoolConfiguration())
            .strictTransactionReplayProtectionEnabled(node.isStrictTxReplayProtectionEnabled())
            .transactionPoolValidatorService(transactionPoolValidatorServiceImpl)
            .build();

    final int maxPeers = 25;

<<<<<<< HEAD
    final PluginTransactionValidatorFactory pluginTransactionValidatorFactory =
        getPluginTransactionValidatorFactory(besuPluginContext);

    final DataStorageConfiguration dataStorageConfiguration =
        node.getDataStorageConfiguration() == null
            ? DataStorageConfiguration.DEFAULT_BONSAI_CONFIG
            : node.getDataStorageConfiguration();

=======
>>>>>>> 3db07568
    builder
        .synchronizerConfiguration(new SynchronizerConfiguration.Builder().build())
        .dataDirectory(node.homeDirectory())
        .miningParameters(miningParameters)
        .privacyParameters(node.getPrivacyParameters())
        .nodeKey(new NodeKey(new KeyPairSecurityModule(KeyPairUtil.loadKeyPair(dataDir))))
        .metricsSystem(metricsSystem)
        .transactionPoolConfiguration(txPoolConfig)
        .dataStorageConfiguration(dataStorageConfiguration)
        .ethProtocolConfiguration(EthProtocolConfiguration.defaultConfig())
        .clock(Clock.systemUTC())
        .isRevertReasonEnabled(node.isRevertReasonEnabled())
        .storageProvider(storageProvider)
        .gasLimitCalculator(GasLimitCalculator.constant())
        .pkiBlockCreationConfiguration(
            node.getPkiKeyStoreConfiguration()
                .map(pkiConfig -> new PkiBlockCreationConfigurationProvider().load(pkiConfig)))
        .evmConfiguration(EvmConfiguration.DEFAULT)
        .maxPeers(maxPeers)
        .maxRemotelyInitiatedPeers(15)
        .networkConfiguration(node.getNetworkingConfiguration())
        .randomPeerPriority(false);

    node.getGenesisConfig()
        .map(GenesisConfigFile::fromConfig)
        .ifPresent(builder::genesisConfigFile);

    final BesuController besuController = builder.build();

    initTransactionSimulationService(
        transactionSimulationServiceImpl, besuController, node.getApiConfiguration());
    initBlockchainService(blockchainServiceImpl, besuController);

    final RunnerBuilder runnerBuilder = new RunnerBuilder();
    runnerBuilder.permissioningConfiguration(node.getPermissioningConfiguration());
    runnerBuilder.apiConfiguration(node.getApiConfiguration());

    runnerBuilder
        .vertx(Vertx.vertx())
        .besuController(besuController)
        .ethNetworkConfig(ethNetworkConfig)
        .discovery(node.isDiscoveryEnabled())
        .p2pAdvertisedHost(node.getHostName())
        .p2pListenPort(0)
        .networkingConfiguration(node.getNetworkingConfiguration())
        .jsonRpcConfiguration(node.jsonRpcConfiguration())
        .webSocketConfiguration(node.webSocketConfiguration())
        .jsonRpcIpcConfiguration(node.jsonRpcIpcConfiguration())
        .dataDir(node.homeDirectory())
        .metricsSystem(metricsSystem)
        .permissioningService(new PermissioningServiceImpl())
        .metricsConfiguration(node.getMetricsConfiguration())
        .p2pEnabled(node.isP2pEnabled())
        .p2pTLSConfiguration(node.getTLSConfiguration())
        .graphQLConfiguration(GraphQLConfiguration.createDefault())
        .staticNodes(
            node.getStaticNodes().stream()
                .map(EnodeURLImpl::fromString)
                .collect(Collectors.toList()))
        .besuPluginContext(new BesuPluginContextImpl())
        .autoLogBloomCaching(false)
        .storageProvider(storageProvider)
        .rpcEndpointService(rpcEndpointServiceImpl);
    node.engineRpcConfiguration().ifPresent(runnerBuilder::engineJsonRpcConfiguration);

    final Runner runner = runnerBuilder.build();

    besuPluginContext.beforeExternalServices();

    runner.startExternalServices();

    besuPluginContext.addService(
        BesuEvents.class,
        new BesuEventsImpl(
            besuController.getProtocolContext().getBlockchain(),
            besuController.getProtocolManager().getBlockBroadcaster(),
            besuController.getTransactionPool(),
            besuController.getSyncState()));
    besuPluginContext.startPlugins();

    runner.startEthereumMainLoop();

    besuRunners.put(node.getName(), runner);
    MDC.remove("node");
  }

  private void initBlockchainService(
      final BlockchainServiceImpl blockchainServiceImpl, final BesuController besuController) {
    blockchainServiceImpl.init(
        besuController.getProtocolContext(), besuController.getProtocolSchedule());
  }

  private void initTransactionSimulationService(
      final TransactionSimulationServiceImpl transactionSimulationService,
      final BesuController besuController,
      final ApiConfiguration apiConfiguration) {
    transactionSimulationService.init(
        besuController.getProtocolContext().getBlockchain(),
        new TransactionSimulator(
            besuController.getProtocolContext().getBlockchain(),
            besuController.getProtocolContext().getWorldStateArchive(),
            besuController.getProtocolSchedule(),
            apiConfiguration.getGasCap()));
  }

  @Override
  public void stopNode(final BesuNode node) {
    final BesuPluginContextImpl pluginContext = besuPluginContextMap.remove(node);
    if (pluginContext != null) {
      pluginContext.stopPlugins();
    }
    node.stop();
    killRunner(node.getName());
  }

  @Override
  public void shutdown() {
    // stop all plugins from pluginContext
    besuPluginContextMap.values().forEach(BesuPluginContextImpl::stopPlugins);
    besuPluginContextMap.clear();

    // iterate over a copy of the set so that besuRunner can be updated when a runner is killed
    new HashSet<>(besuRunners.keySet()).forEach(this::killRunner);
  }

  @Override
  public boolean isActive(final String nodeName) {
    return besuRunners.containsKey(nodeName);
  }

  private void killRunner(final String name) {
    LOG.info("Killing " + name + " runner");

    if (besuRunners.containsKey(name)) {
      try {
        besuRunners.get(name).close();
        besuRunners.remove(name);
      } catch (final Exception e) {
        throw new RuntimeException("Error shutting down node " + name, e);
      }
    } else {
      LOG.error("There was a request to kill an unknown node: {}", name);
    }
  }

  @Override
  public void startConsoleCapture() {
    throw new RuntimeException("Console contents can only be captured in process execution");
  }

  @Override
  public String getConsoleContents() {
    throw new RuntimeException("Console contents can only be captured in process execution");
  }
}<|MERGE_RESOLUTION|>--- conflicted
+++ resolved
@@ -233,17 +233,11 @@
 
     final int maxPeers = 25;
 
-<<<<<<< HEAD
-    final PluginTransactionValidatorFactory pluginTransactionValidatorFactory =
-        getPluginTransactionValidatorFactory(besuPluginContext);
-
     final DataStorageConfiguration dataStorageConfiguration =
         node.getDataStorageConfiguration() == null
             ? DataStorageConfiguration.DEFAULT_BONSAI_CONFIG
             : node.getDataStorageConfiguration();
 
-=======
->>>>>>> 3db07568
     builder
         .synchronizerConfiguration(new SynchronizerConfiguration.Builder().build())
         .dataDirectory(node.homeDirectory())
