/*
 * Copyright ConsenSys AG.
 *
 * Licensed under the Apache License, Version 2.0 (the "License"); you may not use this file except in compliance with
 * the License. You may obtain a copy of the License at
 *
 * http://www.apache.org/licenses/LICENSE-2.0
 *
 * Unless required by applicable law or agreed to in writing, software distributed under the License is distributed on
 * an "AS IS" BASIS, WITHOUT WARRANTIES OR CONDITIONS OF ANY KIND, either express or implied. See the License for the
 * specific language governing permissions and limitations under the License.
 *
 * SPDX-License-Identifier: Apache-2.0
 */
package org.hyperledger.besu.tests.acceptance.dsl.node;

import static org.hyperledger.besu.controller.BesuController.DATABASE_PATH;

import org.hyperledger.besu.Runner;
import org.hyperledger.besu.RunnerBuilder;
import org.hyperledger.besu.cli.config.EthNetworkConfig;
import org.hyperledger.besu.cli.config.NetworkName;
import org.hyperledger.besu.config.GenesisConfigFile;
import org.hyperledger.besu.controller.BesuController;
import org.hyperledger.besu.controller.BesuControllerBuilder;
import org.hyperledger.besu.crypto.KeyPairUtil;
import org.hyperledger.besu.cryptoservices.KeyPairSecurityModule;
import org.hyperledger.besu.cryptoservices.NodeKey;
import org.hyperledger.besu.ethereum.GasLimitCalculator;
import org.hyperledger.besu.ethereum.api.ApiConfiguration;
import org.hyperledger.besu.ethereum.api.graphql.GraphQLConfiguration;
import org.hyperledger.besu.ethereum.api.jsonrpc.InProcessRpcConfiguration;
import org.hyperledger.besu.ethereum.core.ImmutableMiningParameters;
import org.hyperledger.besu.ethereum.core.plugins.PluginConfiguration;
import org.hyperledger.besu.ethereum.eth.EthProtocolConfiguration;
import org.hyperledger.besu.ethereum.eth.sync.SynchronizerConfiguration;
import org.hyperledger.besu.ethereum.eth.transactions.ImmutableTransactionPoolConfiguration;
import org.hyperledger.besu.ethereum.eth.transactions.TransactionPoolConfiguration;
import org.hyperledger.besu.ethereum.p2p.peers.EnodeURLImpl;
import org.hyperledger.besu.ethereum.storage.keyvalue.KeyValueStorageProvider;
import org.hyperledger.besu.ethereum.storage.keyvalue.KeyValueStorageProviderBuilder;
import org.hyperledger.besu.ethereum.transaction.TransactionSimulator;
import org.hyperledger.besu.evm.internal.EvmConfiguration;
import org.hyperledger.besu.metrics.MetricsSystemFactory;
import org.hyperledger.besu.metrics.ObservableMetricsSystem;
import org.hyperledger.besu.plugin.data.EnodeURL;
import org.hyperledger.besu.plugin.services.BesuConfiguration;
import org.hyperledger.besu.plugin.services.BesuEvents;
import org.hyperledger.besu.plugin.services.BlockchainService;
import org.hyperledger.besu.plugin.services.PermissioningService;
import org.hyperledger.besu.plugin.services.PicoCLIOptions;
import org.hyperledger.besu.plugin.services.PrivacyPluginService;
import org.hyperledger.besu.plugin.services.RpcEndpointService;
import org.hyperledger.besu.plugin.services.SecurityModuleService;
import org.hyperledger.besu.plugin.services.StorageService;
import org.hyperledger.besu.plugin.services.TransactionPoolValidatorService;
import org.hyperledger.besu.plugin.services.TransactionSelectionService;
import org.hyperledger.besu.plugin.services.TransactionSimulationService;
import org.hyperledger.besu.plugin.services.storage.rocksdb.RocksDBPlugin;
import org.hyperledger.besu.services.BesuConfigurationImpl;
import org.hyperledger.besu.services.BesuEventsImpl;
import org.hyperledger.besu.services.BesuPluginContextImpl;
import org.hyperledger.besu.services.BlockchainServiceImpl;
import org.hyperledger.besu.services.PermissioningServiceImpl;
import org.hyperledger.besu.services.PicoCLIOptionsImpl;
import org.hyperledger.besu.services.PrivacyPluginServiceImpl;
import org.hyperledger.besu.services.RpcEndpointServiceImpl;
import org.hyperledger.besu.services.SecurityModuleServiceImpl;
import org.hyperledger.besu.services.StorageServiceImpl;
import org.hyperledger.besu.services.TransactionPoolValidatorServiceImpl;
import org.hyperledger.besu.services.TransactionSelectionServiceImpl;
import org.hyperledger.besu.services.TransactionSimulationServiceImpl;

import java.io.File;
import java.nio.file.Path;
import java.time.Clock;
import java.util.HashMap;
import java.util.HashSet;
import java.util.List;
import java.util.Map;
import java.util.concurrent.ConcurrentHashMap;
import java.util.stream.Collectors;

import io.opentelemetry.api.GlobalOpenTelemetry;
import io.vertx.core.Vertx;
import org.slf4j.Logger;
import org.slf4j.LoggerFactory;
import org.slf4j.MDC;
import picocli.CommandLine;
import picocli.CommandLine.Model.CommandSpec;

public class ThreadBesuNodeRunner implements BesuNodeRunner {

  private static final Logger LOG = LoggerFactory.getLogger(ThreadBesuNodeRunner.class);
  private final Map<String, Runner> besuRunners = new HashMap<>();

  private final Map<Node, BesuPluginContextImpl> besuPluginContextMap = new ConcurrentHashMap<>();

  private BesuPluginContextImpl buildPluginContext(
      final BesuNode node,
      final StorageServiceImpl storageService,
      final SecurityModuleServiceImpl securityModuleService,
      final TransactionSimulationServiceImpl transactionSimulationServiceImpl,
      final TransactionSelectionServiceImpl transactionSelectionServiceImpl,
      final TransactionPoolValidatorServiceImpl transactionPoolValidatorServiceImpl,
      final BlockchainServiceImpl blockchainServiceImpl,
      final RpcEndpointServiceImpl rpcEndpointServiceImpl,
      final BesuConfiguration commonPluginConfiguration,
      final PermissioningServiceImpl permissioningService) {
    final CommandLine commandLine = new CommandLine(CommandSpec.create());
    final BesuPluginContextImpl besuPluginContext = new BesuPluginContextImpl();
    besuPluginContext.addService(StorageService.class, storageService);
    besuPluginContext.addService(SecurityModuleService.class, securityModuleService);
    besuPluginContext.addService(PicoCLIOptions.class, new PicoCLIOptionsImpl(commandLine));
    besuPluginContext.addService(RpcEndpointService.class, rpcEndpointServiceImpl);
    besuPluginContext.addService(
        TransactionSelectionService.class, transactionSelectionServiceImpl);
    besuPluginContext.addService(
        TransactionPoolValidatorService.class, transactionPoolValidatorServiceImpl);
    besuPluginContext.addService(
        TransactionSimulationService.class, transactionSimulationServiceImpl);
    besuPluginContext.addService(BlockchainService.class, blockchainServiceImpl);
    besuPluginContext.addService(BesuConfiguration.class, commonPluginConfiguration);

    final Path pluginsPath;
    final String pluginDir = System.getProperty("besu.plugins.dir");
    if (pluginDir == null || pluginDir.isEmpty()) {
      pluginsPath = node.homeDirectory().resolve("plugins");
      final File pluginsDirFile = pluginsPath.toFile();
      if (!pluginsDirFile.isDirectory()) {
        pluginsDirFile.mkdirs();
        pluginsDirFile.deleteOnExit();
      }
      System.setProperty("besu.plugins.dir", pluginsPath.toString());
    } else {
      pluginsPath = Path.of(pluginDir);
    }

    besuPluginContext.addService(BesuConfiguration.class, commonPluginConfiguration);
    besuPluginContext.addService(PermissioningService.class, permissioningService);
    besuPluginContext.addService(PrivacyPluginService.class, new PrivacyPluginServiceImpl());

    besuPluginContext.registerPlugins(
        new PluginConfiguration.Builder().pluginsDir(pluginsPath).build());

    commandLine.parseArgs(node.getConfiguration().getExtraCLIOptions().toArray(new String[0]));

    // register built-in plugins
    new RocksDBPlugin().register(besuPluginContext);
    return besuPluginContext;
  }

  @Override
  public void startNode(final BesuNode node) {

    if (MDC.get("node") != null) {
      LOG.error("ThreadContext node is already set to {}", MDC.get("node"));
    }
    MDC.put("node", node.getName());

    if (!node.getRunCommand().isEmpty()) {
      throw new UnsupportedOperationException("commands are not supported with thread runner");
    }

    final StorageServiceImpl storageService = new StorageServiceImpl();
    final SecurityModuleServiceImpl securityModuleService = new SecurityModuleServiceImpl();
    final TransactionSimulationServiceImpl transactionSimulationServiceImpl =
        new TransactionSimulationServiceImpl();
    final TransactionSelectionServiceImpl transactionSelectionServiceImpl =
        new TransactionSelectionServiceImpl();
    final TransactionPoolValidatorServiceImpl transactionPoolValidatorServiceImpl =
        new TransactionPoolValidatorServiceImpl();
    final BlockchainServiceImpl blockchainServiceImpl = new BlockchainServiceImpl();
    final RpcEndpointServiceImpl rpcEndpointServiceImpl = new RpcEndpointServiceImpl();
    final Path dataDir = node.homeDirectory();
    final BesuConfigurationImpl commonPluginConfiguration = new BesuConfigurationImpl();
    final PermissioningServiceImpl permissioningService = new PermissioningServiceImpl();

    final var miningParameters =
        ImmutableMiningParameters.builder()
            .from(node.getMiningParameters())
            .transactionSelectionService(transactionSelectionServiceImpl)
            .build();
    commonPluginConfiguration
        .init(dataDir, dataDir.resolve(DATABASE_PATH), node.getDataStorageConfiguration())
        .withMiningParameters(miningParameters);

    final BesuPluginContextImpl besuPluginContext =
        besuPluginContextMap.computeIfAbsent(
            node,
            n ->
                buildPluginContext(
                    node,
                    storageService,
                    securityModuleService,
                    transactionSimulationServiceImpl,
                    transactionSelectionServiceImpl,
                    transactionPoolValidatorServiceImpl,
                    blockchainServiceImpl,
                    rpcEndpointServiceImpl,
                    commonPluginConfiguration,
                    permissioningService));

    GlobalOpenTelemetry.resetForTest();
    final ObservableMetricsSystem metricsSystem =
        MetricsSystemFactory.create(node.getMetricsConfiguration());
    final List<EnodeURL> bootnodes =
        node.getConfiguration().getBootnodes().stream()
            .map(EnodeURLImpl::fromURI)
            .collect(Collectors.toList());
    final NetworkName network = node.getNetwork() == null ? NetworkName.DEV : node.getNetwork();
    final EthNetworkConfig.Builder networkConfigBuilder =
        new EthNetworkConfig.Builder(EthNetworkConfig.getNetworkConfig(network))
            .setBootNodes(bootnodes);
    node.getConfiguration()
        .getGenesisConfig()
        .map(GenesisConfigFile::fromConfig)
        .ifPresent(networkConfigBuilder::setGenesisConfigFile);
    final EthNetworkConfig ethNetworkConfig = networkConfigBuilder.build();
    final SynchronizerConfiguration synchronizerConfiguration =
        new SynchronizerConfiguration.Builder().build();
    final BesuControllerBuilder builder =
        new BesuController.Builder()
            .fromEthNetworkConfig(ethNetworkConfig, synchronizerConfiguration.getSyncMode());

    final KeyValueStorageProvider storageProvider =
        new KeyValueStorageProviderBuilder()
            .withStorageFactory(storageService.getByName("rocksdb").get())
            .withCommonConfiguration(commonPluginConfiguration)
            .withMetricsSystem(metricsSystem)
            .build();

    final TransactionPoolConfiguration txPoolConfig =
        ImmutableTransactionPoolConfiguration.builder()
            .from(node.getTransactionPoolConfiguration())
            .strictTransactionReplayProtectionEnabled(node.isStrictTxReplayProtectionEnabled())
            .transactionPoolValidatorService(transactionPoolValidatorServiceImpl)
            .build();

<<<<<<< HEAD
    final BesuControllerBuilder builder = component.besuControllerBuilder();
    builder.isRevertReasonEnabled(node.isRevertReasonEnabled());
    builder.networkConfiguration(node.getNetworkingConfiguration());
    builder.transactionPoolConfiguration(txPoolConfig);
    builder.dataDirectory(dataDir);
    builder.nodeKey(new NodeKey(new KeyPairSecurityModule(KeyPairUtil.loadKeyPair(dataDir))));
    builder.privacyParameters(node.getPrivacyParameters());
    builder.dataStorageConfiguration(node.getDataStorageConfiguration());
=======
>>>>>>> d7656b98
    final InProcessRpcConfiguration inProcessRpcConfiguration = node.inProcessRpcConfiguration();

    final int maxPeers = 25;

    builder
        .synchronizerConfiguration(new SynchronizerConfiguration.Builder().build())
        .dataDirectory(node.homeDirectory())
        .miningParameters(miningParameters)
        .privacyParameters(node.getPrivacyParameters())
        .nodeKey(new NodeKey(new KeyPairSecurityModule(KeyPairUtil.loadKeyPair(dataDir))))
        .metricsSystem(metricsSystem)
        .transactionPoolConfiguration(txPoolConfig)
        .dataStorageConfiguration(node.getDataStorageConfiguration())
        .ethProtocolConfiguration(EthProtocolConfiguration.defaultConfig())
        .clock(Clock.systemUTC())
        .isRevertReasonEnabled(node.isRevertReasonEnabled())
        .storageProvider(storageProvider)
        .gasLimitCalculator(GasLimitCalculator.constant())
        .evmConfiguration(EvmConfiguration.DEFAULT)
        .maxPeers(maxPeers)
        .maxRemotelyInitiatedPeers(15)
        .networkConfiguration(node.getNetworkingConfiguration())
        .randomPeerPriority(false);

    node.getGenesisConfig()
        .map(GenesisConfigFile::fromConfig)
        .ifPresent(builder::genesisConfigFile);

    final BesuController besuController = builder.build();

    initTransactionSimulationService(
        transactionSimulationServiceImpl, besuController, node.getApiConfiguration());
    initBlockchainService(blockchainServiceImpl, besuController);

    final RunnerBuilder runnerBuilder = new RunnerBuilder();
    runnerBuilder.permissioningConfiguration(node.getPermissioningConfiguration());
    runnerBuilder.apiConfiguration(node.getApiConfiguration());

    runnerBuilder
        .vertx(Vertx.vertx())
        .besuController(besuController)
        .ethNetworkConfig(ethNetworkConfig)
        .discovery(node.isDiscoveryEnabled())
        .p2pAdvertisedHost(node.getHostName())
        .p2pListenPort(0)
        .networkingConfiguration(node.getNetworkingConfiguration())
        .jsonRpcConfiguration(node.jsonRpcConfiguration())
        .webSocketConfiguration(node.webSocketConfiguration())
        .jsonRpcIpcConfiguration(node.jsonRpcIpcConfiguration())
        .dataDir(node.homeDirectory())
        .metricsSystem(metricsSystem)
        .permissioningService(permissioningService)
        .metricsConfiguration(node.getMetricsConfiguration())
        .p2pEnabled(node.isP2pEnabled())
        .p2pTLSConfiguration(node.getTLSConfiguration())
        .graphQLConfiguration(GraphQLConfiguration.createDefault())
        .staticNodes(
            node.getStaticNodes().stream()
                .map(EnodeURLImpl::fromString)
                .collect(Collectors.toList()))
        .besuPluginContext(besuPluginContext)
        .autoLogBloomCaching(false)
        .storageProvider(storageProvider)
        .rpcEndpointService(rpcEndpointServiceImpl)
        .inProcessRpcConfiguration(inProcessRpcConfiguration);
    node.engineRpcConfiguration().ifPresent(runnerBuilder::engineJsonRpcConfiguration);

    besuPluginContext.beforeExternalServices();
    final Runner runner = runnerBuilder.build();

    runner.startExternalServices();

    besuPluginContext.addService(
        BesuEvents.class,
        new BesuEventsImpl(
            besuController.getProtocolContext().getBlockchain(),
            besuController.getProtocolManager().getBlockBroadcaster(),
            besuController.getTransactionPool(),
            besuController.getSyncState(),
            besuController.getProtocolContext().getBadBlockManager()));

    rpcEndpointServiceImpl.init(runner.getInProcessRpcMethods());

    besuPluginContext.startPlugins();

    runner.startEthereumMainLoop();

    besuRunners.put(node.getName(), runner);
    MDC.remove("node");
  }

  private void initBlockchainService(
      final BlockchainServiceImpl blockchainServiceImpl, final BesuController besuController) {
    blockchainServiceImpl.init(
        besuController.getProtocolContext(), besuController.getProtocolSchedule());
  }

  private void initTransactionSimulationService(
      final TransactionSimulationServiceImpl transactionSimulationService,
      final BesuController besuController,
      final ApiConfiguration apiConfiguration) {
    transactionSimulationService.init(
        besuController.getProtocolContext().getBlockchain(),
        new TransactionSimulator(
            besuController.getProtocolContext().getBlockchain(),
            besuController.getProtocolContext().getWorldStateArchive(),
            besuController.getProtocolSchedule(),
            apiConfiguration.getGasCap()));
  }

  @Override
  public void stopNode(final BesuNode node) {
    final BesuPluginContextImpl pluginContext = besuPluginContextMap.remove(node);
    if (pluginContext != null) {
      pluginContext.stopPlugins();
    }
    node.stop();
    killRunner(node.getName());
  }

  @Override
  public void shutdown() {
    // stop all plugins from pluginContext
    besuPluginContextMap.values().forEach(BesuPluginContextImpl::stopPlugins);
    besuPluginContextMap.clear();

    // iterate over a copy of the set so that besuRunner can be updated when a runner is killed
    new HashSet<>(besuRunners.keySet()).forEach(this::killRunner);
  }

  @Override
  public boolean isActive(final String nodeName) {
    return besuRunners.containsKey(nodeName);
  }

  private void killRunner(final String name) {
    LOG.info("Killing " + name + " runner");

    if (besuRunners.containsKey(name)) {
      try {
        besuRunners.get(name).close();
        besuRunners.remove(name);
      } catch (final Exception e) {
        throw new RuntimeException("Error shutting down node " + name, e);
      }
    } else {
      LOG.error("There was a request to kill an unknown node: {}", name);
    }
  }

  @Override
  public void startConsoleCapture() {
    throw new RuntimeException("Console contents can only be captured in process execution");
  }

  @Override
  public String getConsoleContents() {
    throw new RuntimeException("Console contents can only be captured in process execution");
  }
}<|MERGE_RESOLUTION|>--- conflicted
+++ resolved
@@ -237,17 +237,6 @@
             .transactionPoolValidatorService(transactionPoolValidatorServiceImpl)
             .build();
 
-<<<<<<< HEAD
-    final BesuControllerBuilder builder = component.besuControllerBuilder();
-    builder.isRevertReasonEnabled(node.isRevertReasonEnabled());
-    builder.networkConfiguration(node.getNetworkingConfiguration());
-    builder.transactionPoolConfiguration(txPoolConfig);
-    builder.dataDirectory(dataDir);
-    builder.nodeKey(new NodeKey(new KeyPairSecurityModule(KeyPairUtil.loadKeyPair(dataDir))));
-    builder.privacyParameters(node.getPrivacyParameters());
-    builder.dataStorageConfiguration(node.getDataStorageConfiguration());
-=======
->>>>>>> d7656b98
     final InProcessRpcConfiguration inProcessRpcConfiguration = node.inProcessRpcConfiguration();
 
     final int maxPeers = 25;
