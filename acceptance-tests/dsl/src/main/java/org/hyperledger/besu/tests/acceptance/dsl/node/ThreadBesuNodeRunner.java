--- conflicted
+++ resolved
@@ -215,10 +215,6 @@
     node.getConfiguration()
         .getGenesisConfig()
         .map(GenesisConfigFile::fromConfig)
-<<<<<<< HEAD
-        .map(GenesisConfigFile::getConfigOptions)
-=======
->>>>>>> 55482192
         .ifPresent(networkConfigBuilder::setGenesisConfig);
     final EthNetworkConfig ethNetworkConfig = networkConfigBuilder.build();
     final SynchronizerConfiguration synchronizerConfiguration =
@@ -265,7 +261,7 @@
 
     node.getGenesisConfig()
         .map(GenesisConfigFile::fromConfig)
-        .ifPresent(builder::genesisConfigOptions);
+        .ifPresent(builder::genesisConfigFile);
 
     final BesuController besuController = builder.build();
 
