--- conflicted
+++ resolved
@@ -99,7 +99,6 @@
       final StorageServiceImpl storageService,
       final SecurityModuleServiceImpl securityModuleService,
       final TransactionSimulationServiceImpl transactionSimulationServiceImpl,
-      final PluginTransactionValidatorServiceImpl transactionValidatorServiceImpl,
       final TransactionSelectionServiceImpl transactionSelectionServiceImpl,
       final BlockchainServiceImpl blockchainServiceImpl,
       final RpcEndpointServiceImpl rpcEndpointServiceImpl,
@@ -113,16 +112,12 @@
     besuPluginContext.addService(
         TransactionSelectionService.class, transactionSelectionServiceImpl);
     besuPluginContext.addService(
-<<<<<<< HEAD
-        PluginTransactionValidatorService.class, transactionValidatorServiceImpl);
+        TransactionPoolValidatorService.class, new TransactionPoolValidatorServiceImpl());
     besuPluginContext.addService(
         TransactionSimulationService.class, transactionSimulationServiceImpl);
     besuPluginContext.addService(BlockchainService.class, blockchainServiceImpl);
     besuPluginContext.addService(BesuConfiguration.class, commonPluginConfiguration);
 
-=======
-        TransactionPoolValidatorService.class, new TransactionPoolValidatorServiceImpl());
->>>>>>> 2b8d44ec
     final Path pluginsPath;
     final String pluginDir = System.getProperty("besu.plugins.dir");
     if (pluginDir == null || pluginDir.isEmpty()) {
@@ -163,8 +158,6 @@
         new TransactionSimulationServiceImpl();
     final TransactionSelectionServiceImpl transactionSelectionServiceImpl =
         new TransactionSelectionServiceImpl();
-    final PluginTransactionValidatorServiceImpl transactionValidatorServiceImpl =
-        new PluginTransactionValidatorServiceImpl();
     final BlockchainServiceImpl blockchainServiceImpl = new BlockchainServiceImpl();
     final RpcEndpointServiceImpl rpcEndpointServiceImpl = new RpcEndpointServiceImpl();
     final Path dataDir = node.homeDirectory();
@@ -188,7 +181,6 @@
                     storageService,
                     securityModuleService,
                     transactionSimulationServiceImpl,
-                    transactionValidatorServiceImpl,
                     transactionSelectionServiceImpl,
                     blockchainServiceImpl,
                     rpcEndpointServiceImpl,
@@ -229,17 +221,6 @@
 
     final int maxPeers = 25;
 
-<<<<<<< HEAD
-    final PluginTransactionValidatorService pluginTransactionValidatorService =
-        getPluginTransactionValidatorService(besuPluginContext);
-
-    final DataStorageConfiguration dataStorageConfiguration =
-        node.getDataStorageConfiguration() == null
-            ? DataStorageConfiguration.DEFAULT_BONSAI_CONFIG
-            : node.getDataStorageConfiguration();
-
-=======
->>>>>>> 2b8d44ec
     builder
         .synchronizerConfiguration(new SynchronizerConfiguration.Builder().build())
         .dataDirectory(node.homeDirectory())
@@ -261,12 +242,7 @@
         .maxPeers(maxPeers)
         .maxRemotelyInitiatedPeers(15)
         .networkConfiguration(node.getNetworkingConfiguration())
-<<<<<<< HEAD
-        .randomPeerPriority(false)
-        .pluginTransactionValidatorService(pluginTransactionValidatorService);
-=======
         .randomPeerPriority(false);
->>>>>>> 2b8d44ec
 
     node.getGenesisConfig()
         .map(GenesisConfigFile::fromConfig)
@@ -399,14 +375,4 @@
   public String getConsoleContents() {
     throw new RuntimeException("Console contents can only be captured in process execution");
   }
-<<<<<<< HEAD
-
-  private PluginTransactionValidatorService getPluginTransactionValidatorService(
-      final BesuPluginContextImpl besuPluginContext) {
-    return besuPluginContext
-        .getService(org.hyperledger.besu.plugin.services.PluginTransactionValidatorService.class)
-        .orElseThrow();
-  }
-=======
->>>>>>> 2b8d44ec
 }