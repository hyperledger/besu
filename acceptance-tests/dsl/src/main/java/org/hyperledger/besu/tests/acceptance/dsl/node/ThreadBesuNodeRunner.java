--- conflicted
+++ resolved
@@ -121,18 +121,13 @@
     } else {
       pluginsPath = Path.of(pluginDir);
     }
-<<<<<<< HEAD
-    besuPluginContext.registerPlugins(new PluginConfiguration(pluginsPath));
-
-    commandLine.parseArgs(node.getConfiguration().getExtraCLIOptions().toArray(new String[0]));
-=======
->>>>>>> b2ca0e9b
 
     besuPluginContext.addService(BesuConfiguration.class, commonPluginConfiguration);
     besuPluginContext.addService(PermissioningService.class, new PermissioningServiceImpl());
     besuPluginContext.addService(PrivacyPluginService.class, new PrivacyPluginServiceImpl());
 
-    besuPluginContext.registerPlugins(pluginsPath);
+    besuPluginContext.registerPlugins(new PluginConfiguration(pluginsPath));
+
     commandLine.parseArgs(node.getConfiguration().getExtraCLIOptions().toArray(new String[0]));
 
     // register built-in plugins
