/*
 * Copyright ConsenSys AG.
 *
 * Licensed under the Apache License, Version 2.0 (the "License"); you may not use this file except in compliance with
 * the License. You may obtain a copy of the License at
 *
 * http://www.apache.org/licenses/LICENSE-2.0
 *
 * Unless required by applicable law or agreed to in writing, software distributed under the License is distributed on
 * an "AS IS" BASIS, WITHOUT WARRANTIES OR CONDITIONS OF ANY KIND, either express or implied. See the License for the
 * specific language governing permissions and limitations under the License.
 *
 * SPDX-License-Identifier: Apache-2.0
 */
package org.hyperledger.besu.tests.acceptance.dsl.node.configuration;

import org.hyperledger.besu.cli.config.NetworkName;
import org.hyperledger.besu.crypto.KeyPair;
import org.hyperledger.besu.ethereum.api.ApiConfiguration;
import org.hyperledger.besu.ethereum.api.jsonrpc.InProcessRpcConfiguration;
import org.hyperledger.besu.ethereum.api.jsonrpc.JsonRpcConfiguration;
import org.hyperledger.besu.ethereum.api.jsonrpc.ipc.JsonRpcIpcConfiguration;
import org.hyperledger.besu.ethereum.api.jsonrpc.websocket.WebSocketConfiguration;
import org.hyperledger.besu.ethereum.core.MiningConfiguration;
import org.hyperledger.besu.ethereum.core.PrivacyParameters;
import org.hyperledger.besu.ethereum.eth.sync.SynchronizerConfiguration;
import org.hyperledger.besu.ethereum.eth.transactions.TransactionPoolConfiguration;
import org.hyperledger.besu.ethereum.p2p.config.NetworkingConfiguration;
import org.hyperledger.besu.ethereum.permissioning.PermissioningConfiguration;
import org.hyperledger.besu.ethereum.worldstate.DataStorageConfiguration;
import org.hyperledger.besu.metrics.prometheus.MetricsConfiguration;
import org.hyperledger.besu.plugin.services.storage.KeyValueStorageFactory;
import org.hyperledger.besu.tests.acceptance.dsl.node.configuration.genesis.GenesisConfigurationProvider;

import java.nio.file.Path;
import java.util.List;
import java.util.Map;
import java.util.Optional;

public class BesuNodeConfiguration {

  private final String name;
  private final Optional<Path> dataPath;
  private final MiningConfiguration miningConfiguration;
  private final TransactionPoolConfiguration transactionPoolConfiguration;
  private final JsonRpcConfiguration jsonRpcConfiguration;
  private final Optional<JsonRpcConfiguration> engineRpcConfiguration;
  private final WebSocketConfiguration webSocketConfiguration;
  private final JsonRpcIpcConfiguration jsonRpcIpcConfiguration;
  private final InProcessRpcConfiguration inProcessRpcConfiguration;
  private final MetricsConfiguration metricsConfiguration;
  private final Optional<PermissioningConfiguration> permissioningConfiguration;
  private final ApiConfiguration apiConfiguration;
  private final DataStorageConfiguration dataStorageConfiguration;
  private final Optional<String> keyFilePath;
  private final boolean devMode;
  private final GenesisConfigurationProvider genesisConfigProvider;
  private final boolean p2pEnabled;
  private final int p2pPort;
  private final NetworkingConfiguration networkingConfiguration;
  private final boolean discoveryEnabled;
  private final boolean bootnodeEligible;
  private final boolean revertReasonEnabled;
  private final boolean secp256k1Native;
  private final boolean altbn128Native;
  private final List<String> plugins;
  private final List<String> requestedPlugins;
  private final List<String> extraCLIOptions;
  private final List<String> staticNodes;
  private final boolean isDnsEnabled;
  private final Optional<PrivacyParameters> privacyParameters;
  private final List<String> runCommand;
  private final NetworkName network;
  private final Optional<KeyPair> keyPair;
  private final boolean strictTxReplayProtectionEnabled;
  private final Map<String, String> environment;
<<<<<<< HEAD
  private final SynchronizerConfiguration synchronizerConfiguration;
=======
  private final Optional<KeyValueStorageFactory> storageFactory;
>>>>>>> 73905190

  BesuNodeConfiguration(
      final String name,
      final Optional<Path> dataPath,
      final MiningConfiguration miningConfiguration,
      final TransactionPoolConfiguration transactionPoolConfiguration,
      final JsonRpcConfiguration jsonRpcConfiguration,
      final Optional<JsonRpcConfiguration> engineRpcConfiguration,
      final WebSocketConfiguration webSocketConfiguration,
      final JsonRpcIpcConfiguration jsonRpcIpcConfiguration,
      final InProcessRpcConfiguration inProcessRpcConfiguration,
      final MetricsConfiguration metricsConfiguration,
      final Optional<PermissioningConfiguration> permissioningConfiguration,
      final ApiConfiguration apiConfiguration,
      final DataStorageConfiguration dataStorageConfiguration,
      final Optional<String> keyFilePath,
      final boolean devMode,
      final NetworkName network,
      final GenesisConfigurationProvider genesisConfigProvider,
      final boolean p2pEnabled,
      final int p2pPort,
      final NetworkingConfiguration networkingConfiguration,
      final boolean discoveryEnabled,
      final boolean bootnodeEligible,
      final boolean revertReasonEnabled,
      final boolean secp256k1Native,
      final boolean altbn128Native,
      final List<String> plugins,
      final List<String> requestedPlugins,
      final List<String> extraCLIOptions,
      final List<String> staticNodes,
      final boolean isDnsEnabled,
      final Optional<PrivacyParameters> privacyParameters,
      final List<String> runCommand,
      final Optional<KeyPair> keyPair,
      final boolean strictTxReplayProtectionEnabled,
      final Map<String, String> environment,
<<<<<<< HEAD
      final SynchronizerConfiguration synchronizerConfiguration) {
=======
      final Optional<KeyValueStorageFactory> storageFactory) {
>>>>>>> 73905190
    this.name = name;
    this.miningConfiguration = miningConfiguration;
    this.transactionPoolConfiguration = transactionPoolConfiguration;
    this.jsonRpcConfiguration = jsonRpcConfiguration;
    this.engineRpcConfiguration = engineRpcConfiguration;
    this.webSocketConfiguration = webSocketConfiguration;
    this.jsonRpcIpcConfiguration = jsonRpcIpcConfiguration;
    this.inProcessRpcConfiguration = inProcessRpcConfiguration;
    this.metricsConfiguration = metricsConfiguration;
    this.permissioningConfiguration = permissioningConfiguration;
    this.apiConfiguration = apiConfiguration;
    this.dataStorageConfiguration = dataStorageConfiguration;
    this.keyFilePath = keyFilePath;
    this.dataPath = dataPath;
    this.devMode = devMode;
    this.network = network;
    this.genesisConfigProvider = genesisConfigProvider;
    this.p2pEnabled = p2pEnabled;
    this.p2pPort = p2pPort;
    this.networkingConfiguration = networkingConfiguration;
    this.discoveryEnabled = discoveryEnabled;
    this.bootnodeEligible = bootnodeEligible;
    this.revertReasonEnabled = revertReasonEnabled;
    this.secp256k1Native = secp256k1Native;
    this.altbn128Native = altbn128Native;
    this.plugins = plugins;
    this.requestedPlugins = requestedPlugins;
    this.extraCLIOptions = extraCLIOptions;
    this.staticNodes = staticNodes;
    this.isDnsEnabled = isDnsEnabled;
    this.privacyParameters = privacyParameters;
    this.runCommand = runCommand;
    this.keyPair = keyPair;
    this.strictTxReplayProtectionEnabled = strictTxReplayProtectionEnabled;
    this.environment = environment;
<<<<<<< HEAD
    this.synchronizerConfiguration = synchronizerConfiguration;
=======
    this.storageFactory = storageFactory;
>>>>>>> 73905190
  }

  public String getName() {
    return name;
  }

  public MiningConfiguration getMiningParameters() {
    return miningConfiguration;
  }

  public TransactionPoolConfiguration getTransactionPoolConfiguration() {
    return transactionPoolConfiguration;
  }

  public JsonRpcConfiguration getJsonRpcConfiguration() {
    return jsonRpcConfiguration;
  }

  public Optional<JsonRpcConfiguration> getEngineRpcConfiguration() {
    return engineRpcConfiguration;
  }

  public WebSocketConfiguration getWebSocketConfiguration() {
    return webSocketConfiguration;
  }

  public JsonRpcIpcConfiguration getJsonRpcIpcConfiguration() {
    return jsonRpcIpcConfiguration;
  }

  public InProcessRpcConfiguration getInProcessRpcConfiguration() {
    return inProcessRpcConfiguration;
  }

  public MetricsConfiguration getMetricsConfiguration() {
    return metricsConfiguration;
  }

  public Optional<PermissioningConfiguration> getPermissioningConfiguration() {
    return permissioningConfiguration;
  }

  public ApiConfiguration getApiConfiguration() {
    return apiConfiguration;
  }

  public DataStorageConfiguration getDataStorageConfiguration() {
    return dataStorageConfiguration;
  }

  public Optional<String> getKeyFilePath() {
    return keyFilePath;
  }

  public Optional<Path> getDataPath() {
    return dataPath;
  }

  public boolean isDevMode() {
    return devMode;
  }

  public boolean isDiscoveryEnabled() {
    return discoveryEnabled;
  }

  public GenesisConfigurationProvider getGenesisConfigProvider() {
    return genesisConfigProvider;
  }

  public boolean isP2pEnabled() {
    return p2pEnabled;
  }

  public int getP2pPort() {
    return p2pPort;
  }

  public NetworkingConfiguration getNetworkingConfiguration() {
    return networkingConfiguration;
  }

  public boolean isBootnodeEligible() {
    return bootnodeEligible;
  }

  public List<String> getPlugins() {
    return plugins;
  }

  public List<String> getRequestedPlugins() {
    return requestedPlugins;
  }

  public List<String> getExtraCLIOptions() {
    return extraCLIOptions;
  }

  public boolean isRevertReasonEnabled() {
    return revertReasonEnabled;
  }

  public boolean isSecp256k1Native() {
    return secp256k1Native;
  }

  public boolean isAltbn128Native() {
    return altbn128Native;
  }

  public List<String> getStaticNodes() {
    return staticNodes;
  }

  public boolean isDnsEnabled() {
    return isDnsEnabled;
  }

  public Optional<PrivacyParameters> getPrivacyParameters() {
    return privacyParameters;
  }

  public List<String> getRunCommand() {
    return runCommand;
  }

  public NetworkName getNetwork() {
    return network;
  }

  public Optional<KeyPair> getKeyPair() {
    return keyPair;
  }

  public boolean isStrictTxReplayProtectionEnabled() {
    return strictTxReplayProtectionEnabled;
  }

  public Map<String, String> getEnvironment() {
    return environment;
  }

<<<<<<< HEAD
  public SynchronizerConfiguration getSynchronizerConfiguration() {
    return synchronizerConfiguration;
=======
  public Optional<KeyValueStorageFactory> storageImplementation() {
    return storageFactory;
>>>>>>> 73905190
  }
}<|MERGE_RESOLUTION|>--- conflicted
+++ resolved
@@ -74,11 +74,8 @@
   private final Optional<KeyPair> keyPair;
   private final boolean strictTxReplayProtectionEnabled;
   private final Map<String, String> environment;
-<<<<<<< HEAD
   private final SynchronizerConfiguration synchronizerConfiguration;
-=======
   private final Optional<KeyValueStorageFactory> storageFactory;
->>>>>>> 73905190
 
   BesuNodeConfiguration(
       final String name,
@@ -116,11 +113,8 @@
       final Optional<KeyPair> keyPair,
       final boolean strictTxReplayProtectionEnabled,
       final Map<String, String> environment,
-<<<<<<< HEAD
-      final SynchronizerConfiguration synchronizerConfiguration) {
-=======
+      final SynchronizerConfiguration synchronizerConfiguration,
       final Optional<KeyValueStorageFactory> storageFactory) {
->>>>>>> 73905190
     this.name = name;
     this.miningConfiguration = miningConfiguration;
     this.transactionPoolConfiguration = transactionPoolConfiguration;
@@ -156,11 +150,8 @@
     this.keyPair = keyPair;
     this.strictTxReplayProtectionEnabled = strictTxReplayProtectionEnabled;
     this.environment = environment;
-<<<<<<< HEAD
     this.synchronizerConfiguration = synchronizerConfiguration;
-=======
     this.storageFactory = storageFactory;
->>>>>>> 73905190
   }
 
   public String getName() {
@@ -303,12 +294,11 @@
     return environment;
   }
 
-<<<<<<< HEAD
   public SynchronizerConfiguration getSynchronizerConfiguration() {
     return synchronizerConfiguration;
-=======
+  }
+
   public Optional<KeyValueStorageFactory> storageImplementation() {
     return storageFactory;
->>>>>>> 73905190
   }
 }