--- conflicted
+++ resolved
@@ -122,39 +122,6 @@
 
   doFirst { mkdir "${buildDir}/jvmErrorLogs" }
 }
-<<<<<<< HEAD
-task acceptanceTestMainnet(type: Test) {
-  inputs.property "integration.date", LocalTime.now() // so it runs at every invocation
-  exclude '**/bft/**'
-  exclude '**/bftsoak/**'
-  exclude '**/clique/**'
-  exclude '**/permissioning/**'
-  exclude '**/privacy/**'
-
-  useJUnitPlatform {}
-
-  dependsOn(rootProject.installDist)
-  setSystemProperties(test.getSystemProperties())
-  systemProperty 'acctests.runBesuAsProcess', 'true'
-  systemProperty 'java.security.properties', "${buildDir}/resources/test/acceptanceTesting.security"
-  mustRunAfter rootProject.subprojects*.test
-  description = 'Runs MAINNET Besu acceptance tests (excluding permissioning, privacy and some other stable features).'
-  group = 'verification'
-
-  jvmArgs "-XX:ErrorFile=${buildDir}/jvmErrorLogs/java_err_pid%p.log"
-
-  testLogging {
-    exceptionFormat = 'full'
-    showStackTraces = true
-    showStandardStreams = Boolean.getBoolean('acctests.showStandardStreams')
-    showExceptions = true
-    showCauses = true
-  }
-
-  doFirst { mkdir "${buildDir}/jvmErrorLogs" }
-}
-=======
->>>>>>> 7a905f8b
 
 task acceptanceTestNotPrivacy(type: Test) {
   inputs.property "integration.date", LocalTime.now() // so it runs at every invocation
