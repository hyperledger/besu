--- conflicted
+++ resolved
@@ -95,11 +95,7 @@
     } catch (RuntimeException e) {
       assertThat(e.getMessage())
           .contains(
-<<<<<<< HEAD
-              "Revert reason: 'Transaction processing could not be completed due to an exception");
-=======
               "Revert reason: 'Transaction processing could not be completed due to an exception (Invalid opcode: 0x5f)'");
->>>>>>> 72a4e4a0
     }
 
     // Should initially be set to 0
