--- conflicted
+++ resolved
@@ -35,6 +35,8 @@
   private BesuNode aliceNode;
   private BesuNode bobNode;
   private BesuNode charlieNode;
+
+  private static final long GAS_LIMIT_THRESHOLD = 12000L;
 
   @BeforeEach
   public void setUp() throws Exception {
@@ -98,29 +100,20 @@
     charlieNode.verify(txPoolConditions.notInTransactionPool(txHash));
     minerNode.verify(txPoolConditions.inTransactionPool(txHash));
   }
-<<<<<<< HEAD
 
   @Test
   public void testGasLimitLogic() {
-    long transactionGasLimitAboveThreshold = 13000L;
-    long transactionGasLimitBelowThreshold = 8000L;
+    final long transactionGasLimit = 10000L;
+    boolean isTransactionPermitted = checkTransactionGasLimit(transactionGasLimit);
 
-    boolean isAboveThresholdPermitted = checkTransactionGasLimit(transactionGasLimitAboveThreshold);
-    boolean isBelowThresholdPermitted = checkTransactionGasLimit(transactionGasLimitBelowThreshold);
-
-    assertThat(isAboveThresholdPermitted).isTrue();
-    assertThat(isBelowThresholdPermitted).isFalse();
+    assertThat(isTransactionPermitted).isTrue();
   }
 
-  /**
-   * Helper method to check whether a transaction's gas limit is above the defined threshold.
-   *
-   * @param gasLimit the gas limit of the transaction
-   * @return true if the transaction is permitted (gas limit > threshold), false otherwise
-   */
   private boolean checkTransactionGasLimit(long gasLimit) {
-    return gasLimit > GAS_LIMIT_THRESHOLD;  // Logic to check gas limit
+    if (gasLimit > GAS_LIMIT_THRESHOLD) {
+      return true;
+    } else {
+      return false;
+    }
   }
-=======
->>>>>>> 4a0c5dd4
 }