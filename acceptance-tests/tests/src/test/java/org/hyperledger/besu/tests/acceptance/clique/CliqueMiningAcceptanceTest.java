/*
 * Copyright ConsenSys AG.
 *
 * Licensed under the Apache License, Version 2.0 (the "License"); you may not use this file except in compliance with
 * the License. You may obtain a copy of the License at
 *
 * http://www.apache.org/licenses/LICENSE-2.0
 *
 * Unless required by applicable law or agreed to in writing, software distributed under the License is distributed on
 * an "AS IS" BASIS, WITHOUT WARRANTIES OR CONDITIONS OF ANY KIND, either express or implied. See the License for the
 * specific language governing permissions and limitations under the License.
 *
 * SPDX-License-Identifier: Apache-2.0
 */
package org.hyperledger.besu.tests.acceptance.clique;

import static java.util.stream.Collectors.joining;
import static org.assertj.core.api.AssertionsForClassTypes.assertThat;
import static org.assertj.core.data.Percentage.withPercentage;

import org.hyperledger.besu.tests.acceptance.dsl.AcceptanceTestBase;
import org.hyperledger.besu.tests.acceptance.dsl.account.Account;
import org.hyperledger.besu.tests.acceptance.dsl.node.BesuNode;
import org.hyperledger.besu.tests.acceptance.dsl.node.configuration.genesis.GenesisConfigurationFactory.CliqueOptions;

import java.io.IOException;
import java.math.BigInteger;
import java.util.List;
import java.util.Map;
import java.util.Optional;

import org.junit.jupiter.api.Disabled;
import org.junit.jupiter.api.Test;
import org.web3j.protocol.core.DefaultBlockParameter;

public class CliqueMiningAcceptanceTest extends AcceptanceTestBase {

  @Test
  public void shouldMineTransactionsOnSingleNode() throws IOException {
    final BesuNode minerNode = besu.createCliqueNode("miner1");
    cluster.start(minerNode);

    final Account sender = accounts.createAccount("account1");
    final Account receiver = accounts.createAccount("account2");

    minerNode.execute(accountTransactions.createTransfer(sender, 50));
    cluster.verify(sender.balanceEquals(50));

    minerNode.execute(accountTransactions.createIncrementalTransfers(sender, receiver, 1));
    cluster.verify(receiver.balanceEquals(1));

    minerNode.execute(accountTransactions.createIncrementalTransfers(sender, receiver, 2));
    cluster.verify(receiver.balanceEquals(3));
  }

  @Test
  public void shouldNotMineBlocksIfNoTransactionsWhenCreateEmptyBlockIsFalse() throws IOException {
    final var cliqueOptionsNoEmptyBlocks =
        new CliqueOptions(
            CliqueOptions.DEFAULT.blockPeriodSeconds(), CliqueOptions.DEFAULT.epochLength(), false);
    final BesuNode minerNode = besu.createCliqueNode("miner1", cliqueOptionsNoEmptyBlocks);
    cluster.start(minerNode);

    cluster.verify(clique.noNewBlockCreated(minerNode));
  }

  @Test
  public void shouldMineBlocksOnlyWhenTransactionsArePresentWhenCreateEmptyBlocksIsFalse()
      throws IOException {
    final var cliqueOptionsNoEmptyBlocks =
        new CliqueOptions(
            CliqueOptions.DEFAULT.blockPeriodSeconds(), CliqueOptions.DEFAULT.epochLength(), false);
    final BesuNode minerNode = besu.createCliqueNode("miner1", cliqueOptionsNoEmptyBlocks);
    cluster.start(minerNode);

    final Account sender = accounts.createAccount("account1");

    cluster.verify(clique.noNewBlockCreated(minerNode));

    minerNode.execute(accountTransactions.createTransfer(sender, 50));

    minerNode.verify(clique.blockIsCreatedByProposer(minerNode));
  }

  @Test
  @Disabled("flaky see https://github.com/hyperledger/besu/issues/8862")
  public void shouldMineTransactionsOnMultipleNodes() throws IOException {
    final BesuNode minerNode1 = besu.createCliqueNode("miner1");
    final BesuNode minerNode2 = besu.createCliqueNode("miner2");
    final BesuNode minerNode3 = besu.createCliqueNode("miner3");
    startClusterAndVerifyProducingBlocks(minerNode1, minerNode2, minerNode3);

    final Account sender = accounts.createAccount("account1");
    final Account receiver = accounts.createAccount("account2");

    minerNode1.execute(accountTransactions.createTransfer(sender, 50));
    cluster.verify(sender.balanceEquals(50));

    minerNode2.execute(accountTransactions.createIncrementalTransfers(sender, receiver, 1));
    cluster.verify(receiver.balanceEquals(1));

    minerNode3.execute(accountTransactions.createIncrementalTransfers(sender, receiver, 2));
    cluster.verify(receiver.balanceEquals(3));
  }

  @Test
  public void shouldStallMiningWhenInsufficientValidators() throws IOException {
    final BesuNode minerNode1 = besu.createCliqueNode("miner1");
    final BesuNode minerNode2 = besu.createCliqueNode("miner2");
    final BesuNode minerNode3 = besu.createCliqueNode("miner3");
    startClusterAndVerifyProducingBlocks(minerNode1, minerNode2, minerNode3);

    cluster.stopNode(minerNode2);
    cluster.stopNode(minerNode3);
    minerNode1.verify(net.awaitPeerCount(0));
    minerNode1.verify(clique.blockIsCreatedByProposer(minerNode1));

    minerNode1.verify(clique.noNewBlockCreated(minerNode1));
  }

  private void startClusterAndVerifyProducingBlocks(
      final BesuNode minerNode1, final BesuNode minerNode2, final BesuNode minerNode3) {
    cluster.start(minerNode1, minerNode2, minerNode3);

    // verify nodes are fully connected otherwise blocks could not be propagated
    minerNode1.verify(net.awaitPeerCount(2));
    minerNode2.verify(net.awaitPeerCount(2));
    minerNode3.verify(net.awaitPeerCount(2));

    // verify that we have started producing blocks
    waitForBlockHeight(minerNode1, 1);
    final var minerChainHead = minerNode1.execute(ethTransactions.block());
    minerNode2.verify(blockchain.minimumHeight(minerChainHead.getNumber().longValue()));
    minerNode3.verify(blockchain.minimumHeight(minerChainHead.getNumber().longValue()));
  }

  @Test
<<<<<<< HEAD
  @Disabled // too flaky
=======
  @Disabled("flaky see https://github.com/hyperledger/besu/issues/8862")
>>>>>>> bd7cecbb
  public void shouldStillMineWhenANodeFailsAndHasSufficientValidators() throws IOException {
    final BesuNode minerNode1 = besu.createCliqueNode("miner1");
    final BesuNode minerNode2 = besu.createCliqueNode("miner2");
    final BesuNode minerNode3 = besu.createCliqueNode("miner3");
    startClusterAndVerifyProducingBlocks(minerNode1, minerNode2, minerNode3);

    cluster.verifyOnActiveNodes(blockchain.reachesHeight(minerNode1, 1, 85));

    cluster.stopNode(minerNode3);
    cluster.verifyOnActiveNodes(net.awaitPeerCount(1));

    cluster.verifyOnActiveNodes(blockchain.reachesHeight(minerNode1, 2));
    cluster.verifyOnActiveNodes(clique.blockIsCreatedByProposer(minerNode1));
    cluster.verifyOnActiveNodes(clique.blockIsCreatedByProposer(minerNode2));
  }

  @Test
  public void shouldMineBlocksAccordingToBlockPeriodTransitions() throws IOException {

    final var cliqueOptions = new CliqueOptions(3, CliqueOptions.DEFAULT.epochLength(), true);
    final BesuNode minerNode = besu.createCliqueNode("miner1", cliqueOptions);

    // setup transitions
    final Map<String, Object> decreasePeriodTo2_Transition =
        Map.of("block", 3, "blockperiodseconds", 2);
    final Map<String, Object> decreasePeriodTo1_Transition =
        Map.of("block", 4, "blockperiodseconds", 1);
    // ensure previous blockperiodseconds transition is carried over
    final Map<String, Object> dummy_Transition = Map.of("block", 5, "createemptyblocks", true);
    final Map<String, Object> increasePeriodTo2_Transition =
        Map.of("block", 6, "blockperiodseconds", 2);

    final Optional<String> initialGenesis =
        minerNode.getGenesisConfigProvider().create(List.of(minerNode));
    final String genesisWithTransitions =
        prependTransitionsToCliqueOptions(
            initialGenesis.orElseThrow(),
            List.of(
                decreasePeriodTo2_Transition,
                decreasePeriodTo1_Transition,
                dummy_Transition,
                increasePeriodTo2_Transition));
    minerNode.setGenesisConfig(genesisWithTransitions);

    // Mine 6 blocks
    cluster.start(minerNode);
    minerNode.verify(blockchain.reachesHeight(minerNode, 5));

    // Assert the block period decreased/increased after each transition
    final long block1Timestamp = getTimestampForBlock(minerNode, 1);
    final long block2Timestamp = getTimestampForBlock(minerNode, 2);
    final long block3Timestamp = getTimestampForBlock(minerNode, 3);
    final long block4Timestamp = getTimestampForBlock(minerNode, 4);
    final long block5Timestamp = getTimestampForBlock(minerNode, 5);
    final long block6Timestamp = getTimestampForBlock(minerNode, 6);
    assertThat(block2Timestamp - block1Timestamp).isCloseTo(3, withPercentage(20));
    assertThat(block3Timestamp - block2Timestamp).isCloseTo(2, withPercentage(20));
    assertThat(block4Timestamp - block3Timestamp).isCloseTo(1, withPercentage(20));
    assertThat(block5Timestamp - block4Timestamp).isCloseTo(1, withPercentage(20));
    assertThat(block6Timestamp - block5Timestamp).isCloseTo(2, withPercentage(20));
  }

  @Test
  public void shouldMineBlocksAccordingToCreateEmptyBlocksTransitions() throws IOException {

    final var cliqueOptionsEmptyBlocks =
        new CliqueOptions(2, CliqueOptions.DEFAULT.epochLength(), true);
    final BesuNode minerNode = besu.createCliqueNode("miner1", cliqueOptionsEmptyBlocks);

    // setup transitions
    final Map<String, Object> noEmptyBlocks_Transition =
        Map.of("block", 3, "createemptyblocks", false);
    final Map<String, Object> emptyBlocks_Transition =
        Map.of("block", 4, "createemptyblocks", true);
    final Map<String, Object> secondNoEmptyBlocks_Transition =
        Map.of("block", 6, "createemptyblocks", false);
    // ensure previous createemptyblocks transition is carried over
    final Map<String, Object> dummy_Transition = Map.of("block", 7, "blockperiodseconds", 1);

    final Optional<String> initialGenesis =
        minerNode.getGenesisConfigProvider().create(List.of(minerNode));
    final String genesisWithTransitions =
        prependTransitionsToCliqueOptions(
            initialGenesis.orElseThrow(),
            List.of(
                noEmptyBlocks_Transition,
                emptyBlocks_Transition,
                secondNoEmptyBlocks_Transition,
                dummy_Transition));
    minerNode.setGenesisConfig(genesisWithTransitions);

    final Account sender = accounts.createAccount("account1");

    // Mine 2 blocks
    cluster.start(minerNode);
    minerNode.verify(blockchain.reachesHeight(minerNode, 1));

    // tx required to mine block
    cluster.verify(clique.noNewBlockCreated(minerNode));
    minerNode.execute(accountTransactions.createTransfer(sender, 50));
    minerNode.verify(clique.blockIsCreatedByProposer(minerNode));

    // Mine 2 more blocks so chain head is 5
    minerNode.verify(blockchain.reachesHeight(minerNode, 2));

    // tx required to mine block 6
    cluster.verify(clique.noNewBlockCreated(minerNode));
    minerNode.execute(accountTransactions.createTransfer(sender, 50));
    minerNode.verify(clique.blockIsCreatedByProposer(minerNode));

    // check createemptyblocks transition carried over when other transition activated...
    // tx required to mine block 7
    cluster.verify(clique.noNewBlockCreated(minerNode));
  }

  private long getTimestampForBlock(final BesuNode minerNode, final int blockNumber) {
    return minerNode
        .execute(
            ethTransactions.block(DefaultBlockParameter.valueOf(BigInteger.valueOf(blockNumber))))
        .getTimestamp()
        .longValue();
  }

  private String prependTransitionsToCliqueOptions(
      final String originalOptions, final List<Map<String, Object>> transitions) {
    final StringBuilder stringBuilder =
        new StringBuilder()
            .append(formatCliqueTransitionsOptions(transitions))
            .append(",\n")
            .append(quote("clique"))
            .append(": {");

    return originalOptions.replace(quote("clique") + ": {", stringBuilder.toString());
  }

  private String formatCliqueTransitionsOptions(final List<Map<String, Object>> transitions) {
    final StringBuilder stringBuilder = new StringBuilder();

    stringBuilder.append(quote("transitions"));
    stringBuilder.append(": {\n");
    stringBuilder.append(quote("clique"));
    stringBuilder.append(": [");
    final String formattedTransitions =
        transitions.stream().map(this::formatTransition).collect(joining(",\n"));
    stringBuilder.append(formattedTransitions);
    stringBuilder.append("\n]");
    stringBuilder.append("}\n");

    return stringBuilder.toString();
  }

  private String quote(final Object value) {
    return '"' + value.toString() + '"';
  }

  private String formatTransition(final Map<String, Object> transition) {
    final StringBuilder stringBuilder = new StringBuilder();
    stringBuilder.append("{");
    String formattedTransition =
        transition.keySet().stream()
            .map(key -> formatKeyValues(key, transition.get(key)))
            .collect(joining(","));
    stringBuilder.append(formattedTransition);
    stringBuilder.append("}");
    return stringBuilder.toString();
  }

  private String formatKeyValues(final Object... keyOrValue) {
    if (keyOrValue.length % 2 == 1) {
      // An odd number of strings cannot form a set of key-value pairs
      throw new IllegalArgumentException("Must supply key-value pairs");
    }
    final StringBuilder stringBuilder = new StringBuilder();
    for (int i = 0; i < keyOrValue.length; i += 2) {
      if (i > 0) {
        stringBuilder.append(", ");
      }
      final String key = keyOrValue[i].toString();
      final Object value = keyOrValue[i + 1];
      final String valueStr = value instanceof String ? quote(value) : value.toString();
      stringBuilder.append(String.format("\n%s: %s", quote(key), valueStr));
    }
    return stringBuilder.toString();
  }
}<|MERGE_RESOLUTION|>--- conflicted
+++ resolved
@@ -135,11 +135,7 @@
   }
 
   @Test
-<<<<<<< HEAD
-  @Disabled // too flaky
-=======
   @Disabled("flaky see https://github.com/hyperledger/besu/issues/8862")
->>>>>>> bd7cecbb
   public void shouldStillMineWhenANodeFailsAndHasSufficientValidators() throws IOException {
     final BesuNode minerNode1 = besu.createCliqueNode("miner1");
     final BesuNode minerNode2 = besu.createCliqueNode("miner2");
