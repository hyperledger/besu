/*
 * Copyright contributors to Hyperledger Besu.
 *
 * Licensed under the Apache License, Version 2.0 (the "License"); you may not use this file except in compliance with
 * the License. You may obtain a copy of the License at
 *
 * http://www.apache.org/licenses/LICENSE-2.0
 *
 * Unless required by applicable law or agreed to in writing, software distributed under the License is distributed on
 * an "AS IS" BASIS, WITHOUT WARRANTIES OR CONDITIONS OF ANY KIND, either express or implied. See the License for the
 * specific language governing permissions and limitations under the License.
 *
 * SPDX-License-Identifier: Apache-2.0
 */
package org.hyperledger.besu.datatypes;

import java.util.Optional;

import org.apache.tuweni.units.bigints.UInt256;

/**
 * Manages and records all accesses to the witness for stateless access to the storage and it might
 * return back the corresponding gas charges for such access.
 */
public interface AccessWitness {

  /**
   * Touch witness for all required accesses during a CALL when value is transferred.
   *
   * @param caller address of whom is doing the CALL operation
   * @param target address of the account being called
   * @param isAccountCreation will there be any account creation as a result of the operation
   * @param warmReadCost cost to deduct in case the witness was touched before with {@code target}
   *     address
   * @return stateless costs associated with accesses
   */
  long touchAndChargeValueTransfer(
      Address caller, Address target, boolean isAccountCreation, long warmReadCost);

  /**
   * Touch witness for all required accesses during a SELFDESTRUCT when value is transferred.
   *
   * @param caller address of whom is doing the SELFDESTRUCT operation
   * @param target address of the account beneficiary
   * @param isAccountCreation will there be any account creation as a result of the operation
   * @param warmReadCost cost to deduct in case the witness was touched before with {@code target}
   *     address
   * @return stateless costs associated with accesses
   */
  long touchAndChargeValueTransferSelfDestruct(
      Address caller, Address target, boolean isAccountCreation, long warmReadCost);

  /**
   * Touch witness as if accessing the {@code leafKey} index on the 0x0 branch index in the trie of
   * an account.
   *
   * @param address address of the account to record the read access
   * @param leafKey leaf index of the tree to record the read access
   * @return stateless costs associated with accesses
   */
  long touchAddressAndChargeRead(Address address, UInt256 leafKey);

  /**
   * Touch witness for all required accesses during a base transaction from an EOA. This does not
   * return any cost because there are no charges.
   *
   * @param origin EOA from which transaction originates
   * @param target address of the account being called
   * @param value value being transferred as part of the transaction
   */
  void touchBaseTx(Address origin, Optional<Address> target, Wei value);

  /**
   * Touch witness for checking if a contract address already exists upon contract creation.
   *
   * @param address contract address being created
   * @return stateless costs associated with access
   */
  long touchAndChargeProofOfAbsence(Address address);

<<<<<<< HEAD
  long touchAndChargeValueTransfer(Address caller, Address target, boolean isAccountCreation);

  long touchAndChargeMessageCall(Address address);

  long touchTxOriginAndComputeGas(Address origin);

  long touchTxExistingAndComputeGas(Address target, boolean sendsValue);

  long touchAndChargeContractCreateInit(Address address);

  long touchAndChargeContractCreateCompleted(final Address address);

  long touchAddressOnWriteResetAndComputeGas(Address address, UInt256 treeIndex, UInt256 subIndex);

  long touchAddressOnWriteSetAndComputeGas(Address address, UInt256 treeIndex, UInt256 subIndex);

  long touchAddressOnReadAndComputeGas(Address address, UInt256 treeIndex, UInt256 subIndex);

  List<UInt256> getStorageSlotTreeIndexes(UInt256 storageKey);

  long touchCodeChunksUponContractCreation(Address address, long codeLength);

  long touchCodeChunks(Address address, long offset, long readSize, long codeLength);
=======
  /**
   * Touch witness for all required accesses after a contract has been deposited in the account.
   * This implies all accesses required to finish contract creation after code has been added stored
   * in the account.
   *
   * @param address where the contract is being deployed
   * @return stateless costs associated with accesses
   */
  long touchCodeChunksUponContractCreation(Address address, long codeLength);

  /**
   * Touch witness for all required accesses for completing contract creation. This does not include
   * accesses related to the contract's code being deposited in the account.
   *
   * @param address where the contract is deployed
   * @return stateless costs associated with accesses
   */
  long touchAndChargeContractCreateCompleted(final Address address);

  /**
   * Touch witness for read access to a given account's storage location during an SLOAD operation.
   *
   * @param address account address to read the storage for
   * @param storageKey key to the account storage location in the trie
   * @return stateless costs associated with storage access for the given key
   */
  long touchAndChargeStorageLoad(Address address, UInt256 storageKey);

  /**
   * Touch witness for write access to a given account's storage location during an SSTORE
   * operation. Depending on whether a storage location already holds a value, write access will be
   * different for either setting or resetting the trie leaf holding the value.
   *
   * @param address account address to write the storage for
   * @param storageKey key to the account storage location in the trie
   * @param hasPreviousValue true if account previously stored a value at the given location, false
   *     otherwise
   * @return stateless costs associated with storage access for the given key
   */
  long touchAndChargeStorageStore(Address address, UInt256 storageKey, boolean hasPreviousValue);

  /**
   * Touch witness for reading code chunks of an account.
   *
   * @param address contract address to read the code for
   * @param isContractInDeployment whether contract, which code is being read, is being deployed in
   *     the current transaction
   * @param offset index of the code that the read event starting from
   * @param readSize how many bytes are being read from the contract's code
   * @param codeLength total size of the contract's code
   * @return stateless costs associated with accesses
   */
  long touchCodeChunks(
      Address address, boolean isContractInDeployment, long offset, long readSize, long codeLength);
>>>>>>> d000c7a8
}<|MERGE_RESOLUTION|>--- conflicted
+++ resolved
@@ -78,31 +78,6 @@
    */
   long touchAndChargeProofOfAbsence(Address address);
 
-<<<<<<< HEAD
-  long touchAndChargeValueTransfer(Address caller, Address target, boolean isAccountCreation);
-
-  long touchAndChargeMessageCall(Address address);
-
-  long touchTxOriginAndComputeGas(Address origin);
-
-  long touchTxExistingAndComputeGas(Address target, boolean sendsValue);
-
-  long touchAndChargeContractCreateInit(Address address);
-
-  long touchAndChargeContractCreateCompleted(final Address address);
-
-  long touchAddressOnWriteResetAndComputeGas(Address address, UInt256 treeIndex, UInt256 subIndex);
-
-  long touchAddressOnWriteSetAndComputeGas(Address address, UInt256 treeIndex, UInt256 subIndex);
-
-  long touchAddressOnReadAndComputeGas(Address address, UInt256 treeIndex, UInt256 subIndex);
-
-  List<UInt256> getStorageSlotTreeIndexes(UInt256 storageKey);
-
-  long touchCodeChunksUponContractCreation(Address address, long codeLength);
-
-  long touchCodeChunks(Address address, long offset, long readSize, long codeLength);
-=======
   /**
    * Touch witness for all required accesses after a contract has been deposited in the account.
    * This implies all accesses required to finish contract creation after code has been added stored
@@ -157,5 +132,4 @@
    */
   long touchCodeChunks(
       Address address, boolean isContractInDeployment, long offset, long readSize, long codeLength);
->>>>>>> d000c7a8
 }