/*
 * Copyright 2019 ConsenSys AG.
 *
 * Licensed under the Apache License, Version 2.0 (the "License"); you may not use this file except in compliance with
 * the License. You may obtain a copy of the License at
 *
 * http://www.apache.org/licenses/LICENSE-2.0
 *
 * Unless required by applicable law or agreed to in writing, software distributed under the License is distributed on
 * an "AS IS" BASIS, WITHOUT WARRANTIES OR CONDITIONS OF ANY KIND, either express or implied. See the License for the
 * specific language governing permissions and limitations under the License.
 */

import java.security.MessageDigest

apply plugin: 'java-library'
jar {
  archiveBaseName = 'plugin-api'
  manifest {
    attributes(
      'Specification-Title': archiveBaseName,
      'Specification-Version': project.version,
      'Implementation-Title': archiveBaseName,
      'Implementation-Version': calculateVersion(),
      'Automatic-Module-Name': 'org.hyperledger.besu.plugin.api'
      )
  }
}

dependencies {
  api 'org.apache.commons:commons-lang3'
  api 'org.apache.tuweni:tuweni-bytes'
  api 'org.apache.tuweni:tuweni-units'
  implementation 'com.google.guava:guava'
}

configurations { testArtifacts }

class FileStateChecker extends DefaultTask {

  @Input
  Set<File> files

  @Input
  String knownHash

  @TaskAction
  def CheckState() {
    def digestor = MessageDigest.getInstance("SHA-256")

    this.files.toSorted(Comparator.comparing({it.canonicalPath})).each {
      digestor.update(it.readBytes())
    }
    def currentHash = digestor.digest().encodeBase64().toString()
    if (this.knownHash != currentHash) {
      throw new GradleException("""For the Plugin APIs the checksum of the project did not match what was expected.

If this is a deliberate change where you have thought through backwards compatibility,
then update "Expected" for "Calculated" in the appropriate build.gradle as the knownHash for this task.
Expected   : ${this.knownHash}
Calculated : ${currentHash}
""")
    }
  }
}

tasks.register('checkAPIChanges', FileStateChecker) {
  description = "Checks that the API for the Plugin-API project does not change without deliberate thought"
  files = sourceSets.main.allJava.files
<<<<<<< HEAD
  knownHash = 'entqoEwpEMvDiLYP3WQ61EJwS4uxo44DiVgz/eyT1Sw='
=======
  knownHash = 'vFAmK8jMtMc9nJaoeyPn76jDPFbwnogqQTVAOg3TSP4='
>>>>>>> ae04d468
}
check.dependsOn('checkAPIChanges')

publishing {
  publications {
    mavenJava(MavenPublication) {
      groupId 'org.hyperledger.besu'
      pom {
        name = 'Besu Plugins Library'
        description = 'Core Plugins Libraries for Besu'
      }
    }
  }
}<|MERGE_RESOLUTION|>--- conflicted
+++ resolved
@@ -67,11 +67,7 @@
 tasks.register('checkAPIChanges', FileStateChecker) {
   description = "Checks that the API for the Plugin-API project does not change without deliberate thought"
   files = sourceSets.main.allJava.files
-<<<<<<< HEAD
-  knownHash = 'entqoEwpEMvDiLYP3WQ61EJwS4uxo44DiVgz/eyT1Sw='
-=======
-  knownHash = 'vFAmK8jMtMc9nJaoeyPn76jDPFbwnogqQTVAOg3TSP4='
->>>>>>> ae04d468
+  knownHash = 'vz5PRyq9wgwq3+t6KI5Rv/UWeK8faWxTRM4kJcAvGN4='
 }
 check.dependsOn('checkAPIChanges')
 
