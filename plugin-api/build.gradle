--- conflicted
+++ resolved
@@ -66,11 +66,7 @@
 tasks.register('checkAPIChanges', FileStateChecker) {
   description = "Checks that the API for the Plugin-API project does not change without deliberate thought"
   files = sourceSets.main.allJava.files
-<<<<<<< HEAD
-  knownHash = 'rohf2loYXU7MO7IRHO0Cd58cffpxK/dIBe5TbynNLVU='
-=======
   knownHash = 'vFf6OIL506w5+DvYxs7btZcCnVpkuRw5WjzWUkrPeu4='
->>>>>>> 515ddad5
 }
 check.dependsOn('checkAPIChanges')
 
