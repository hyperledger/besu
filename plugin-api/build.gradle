--- conflicted
+++ resolved
@@ -64,11 +64,7 @@
 tasks.register('checkAPIChanges', FileStateChecker) {
   description = "Checks that the API for the Plugin-API project does not change without deliberate thought"
   files = sourceSets.main.allJava.files
-<<<<<<< HEAD
-  knownHash = 'iPuLs9OOxBC5ZJqJ5yWrkT6LgquIDEZztdRDbSe9E3U='
-=======
   knownHash = 'x0AMsmh585LzlG+avYOUH1BZOIDpQO/N9lc3X3ezcnI='
->>>>>>> ee434f1e
 }
 check.dependsOn('checkAPIChanges')
 
