--- conflicted
+++ resolved
@@ -65,11 +65,7 @@
 tasks.register('checkAPIChanges', FileStateChecker) {
   description = "Checks that the API for the Plugin-API project does not change without deliberate thought"
   files = sourceSets.main.allJava.files
-<<<<<<< HEAD
-  knownHash = 'rqe0cK/RV3Tf55NC6+GMmH6f/8sHQR27ROZmElvXKVA='
-=======
   knownHash = 'nUbCiB6FbQJavvvmlnnZBAPWErD7aKyxR+Qpk24ZtrE='
->>>>>>> 2148116b
 }
 check.dependsOn('checkAPIChanges')
 
