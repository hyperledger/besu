/*
 * Copyright 2019 ConsenSys AG.
 *
 * Licensed under the Apache License, Version 2.0 (the "License"); you may not use this file except in compliance with
 * the License. You may obtain a copy of the License at
 *
 * http://www.apache.org/licenses/LICENSE-2.0
 *
 * Unless required by applicable law or agreed to in writing, software distributed under the License is distributed on
 * an "AS IS" BASIS, WITHOUT WARRANTIES OR CONDITIONS OF ANY KIND, either express or implied. See the License for the
 * specific language governing permissions and limitations under the License.
 */

import java.security.MessageDigest

apply plugin: 'java-library'
jar {
  archiveBaseName = 'plugin-api'
  manifest {
    attributes(
      'Specification-Title': archiveBaseName,
      'Specification-Version': project.version,
      'Implementation-Title': archiveBaseName,
      'Implementation-Version': calculateVersion(),
      'Automatic-Module-Name': 'org.hyperledger.besu.plugin.api'
      )
  }
}

dependencies {
  api 'org.apache.commons:commons-lang3'
  api 'org.apache.tuweni:tuweni-bytes'
  api 'org.apache.tuweni:tuweni-units'
}

configurations { testArtifacts }

class FileStateChecker extends DefaultTask {

  @Input
  Set<File> files

  @Input
  String knownHash

  @TaskAction
  def CheckState() {
    def digestor = MessageDigest.getInstance("SHA-256")

    this.files.toSorted(Comparator.comparing({it.canonicalPath})).each {
      digestor.update(it.readBytes())
    }
    def currentHash = digestor.digest().encodeBase64().toString()
    if (this.knownHash != currentHash) {
      throw new GradleException("""For the Plugin APIs the checksum of the project did not match what was expected.

If this is a deliberate change where you have thought through backwards compatibility,
then update "Expected" for "Calculated" in the appropriate build.gradle as the knownHash for this task.
Expected   : ${this.knownHash}
Calculated : ${currentHash}
""")
    }
  }
}

tasks.register('checkAPIChanges', FileStateChecker) {
  description = "Checks that the API for the Plugin-API project does not change without deliberate thought"
  files = sourceSets.main.allJava.files
<<<<<<< HEAD
  knownHash = 'GhL4U7UeoMergHRosUwelRHCsS2q4y0n7WWEKWV+rag='
=======
  knownHash = 'YkTh76Ko7+iMzVlaAEBR+qw8ct5gRHMQmVRyTI1qhBI='
>>>>>>> 5fed2cad
}
check.dependsOn('checkAPIChanges')

publishing {
  publications {
    mavenJava(MavenPublication) {
      groupId 'org.hyperledger.besu'
      pom {
        name = 'Besu Plugins Library'
        description = 'Core Plugins Libraries for Besu'
      }
    }
  }
}<|MERGE_RESOLUTION|>--- conflicted
+++ resolved
@@ -66,11 +66,7 @@
 tasks.register('checkAPIChanges', FileStateChecker) {
   description = "Checks that the API for the Plugin-API project does not change without deliberate thought"
   files = sourceSets.main.allJava.files
-<<<<<<< HEAD
-  knownHash = 'GhL4U7UeoMergHRosUwelRHCsS2q4y0n7WWEKWV+rag='
-=======
-  knownHash = 'YkTh76Ko7+iMzVlaAEBR+qw8ct5gRHMQmVRyTI1qhBI='
->>>>>>> 5fed2cad
+  knownHash = '75EPDip9l9zPdwaxa+k8i2WK4HUBqpysobUVdO3ohbE='
 }
 check.dependsOn('checkAPIChanges')
 
