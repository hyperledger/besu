/*
 * Copyright Hyperledger Besu Contributors.
 *
 * Licensed under the Apache License, Version 2.0 (the "License"); you may not use this file except in compliance with
 * the License. You may obtain a copy of the License at
 *
 * http://www.apache.org/licenses/LICENSE-2.0
 *
 * Unless required by applicable law or agreed to in writing, software distributed under the License is distributed on
 * an "AS IS" BASIS, WITHOUT WARRANTIES OR CONDITIONS OF ANY KIND, either express or implied. See the License for the
 * specific language governing permissions and limitations under the License.
 */

import java.security.MessageDigest

apply plugin: 'java-library'
jar {
  archiveBaseName = calculateArtifactId(project)
  manifest {
    attributes(
      'Specification-Title': archiveBaseName,
      'Specification-Version': project.version,
      'Implementation-Title': archiveBaseName,
      'Implementation-Version': calculateVersion(),
      'Commit-Hash': getGitCommitDetails(40).hash,
      'Automatic-Module-Name': 'org.hyperledger.besu.plugin.api'
      )
  }
}

dependencies {
  api project(':datatypes')
  api 'org.apache.commons:commons-lang3'
  api 'io.consensys.tuweni:tuweni-bytes'
  api 'io.consensys.tuweni:tuweni-units'
  implementation 'com.google.guava:guava'
  implementation project(':evm')
  compileOnly 'io.vertx:vertx-core'
}

configurations { testArtifacts }

class FileStateChecker extends DefaultTask {

  @Input
  Set<File> files

  @Input
  String knownHash

  @TaskAction
  def CheckState() {
    def digestor = MessageDigest.getInstance("SHA-256")

    this.files.toSorted(Comparator.comparing({it.canonicalPath})).each {
      digestor.update(it.readBytes())
    }
    def currentHash = digestor.digest().encodeBase64().toString()
    if (this.knownHash != currentHash) {
      throw new GradleException("""For the Plugin APIs the checksum of the project did not match what was expected.

If this is a deliberate change where you have thought through backwards compatibility,
then update "Expected" for "Calculated" in the appropriate build.gradle as the knownHash for this task.
Expected   : ${this.knownHash}
Calculated : ${currentHash}
""")
    }
  }
}

tasks.register('checkAPIChanges', FileStateChecker) {
  description = "Checks that the API for the Plugin-API project does not change without deliberate thought"
  files = sourceSets.main.allJava.files
<<<<<<< HEAD
  knownHash = 'HKtCtVMPIDff9+68d45q0XgOCpZTmwLgpULhBcjVXP4='
=======
  knownHash = 'IoOg4tWjHeQ/DDOnBtIcIknUhHe+jGHgk4ez0zDHDf8='
>>>>>>> 38d901d2
}
check.dependsOn('checkAPIChanges')

publishing {
  publications {
    mavenJava(MavenPublication) {
      groupId 'org.hyperledger.besu'
      pom {
        name = 'Besu Plugins Library'
        description = 'Core Plugins Libraries for Besu'
      }
    }
  }
}<|MERGE_RESOLUTION|>--- conflicted
+++ resolved
@@ -71,11 +71,7 @@
 tasks.register('checkAPIChanges', FileStateChecker) {
   description = "Checks that the API for the Plugin-API project does not change without deliberate thought"
   files = sourceSets.main.allJava.files
-<<<<<<< HEAD
-  knownHash = 'HKtCtVMPIDff9+68d45q0XgOCpZTmwLgpULhBcjVXP4='
-=======
   knownHash = 'IoOg4tWjHeQ/DDOnBtIcIknUhHe+jGHgk4ez0zDHDf8='
->>>>>>> 38d901d2
 }
 check.dependsOn('checkAPIChanges')
 
