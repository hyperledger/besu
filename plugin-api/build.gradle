--- conflicted
+++ resolved
@@ -71,11 +71,7 @@
 tasks.register('checkAPIChanges', FileStateChecker) {
   description = "Checks that the API for the Plugin-API project does not change without deliberate thought"
   files = sourceSets.main.allJava.files
-<<<<<<< HEAD
-  knownHash = 'xl7b5Qz4MF+Z95nsfCW/uLJODBwc+tOChpBfdnuO1oU='
-=======
   knownHash = 'V3YwoXiJjbbrtpr7DmbebhJwAcj40J/3gb6VZcoFlF8='
->>>>>>> 5933a2aa
 }
 check.dependsOn('checkAPIChanges')
 
