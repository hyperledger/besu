--- conflicted
+++ resolved
@@ -69,11 +69,7 @@
 tasks.register('checkAPIChanges', FileStateChecker) {
   description = "Checks that the API for the Plugin-API project does not change without deliberate thought"
   files = sourceSets.main.allJava.files
-<<<<<<< HEAD
-  knownHash = 'unAxCF+UWuLQx0uOnFVh+78cCgV548ROw5j22e2O1t0='
-=======
-  knownHash = 'DyHMAiRn7aROnI2DCHrrkhU9szOs+NbI6FAxELrwEGQ='
->>>>>>> 1c099e89
+  knownHash = 'Tv7ZbXqvytaHJFsEtGuGFrhITRAlJ02T4/54GjhEI5Y='
 }
 check.dependsOn('checkAPIChanges')
 
