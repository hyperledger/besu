--- conflicted
+++ resolved
@@ -69,11 +69,7 @@
 tasks.register('checkAPIChanges', FileStateChecker) {
   description = "Checks that the API for the Plugin-API project does not change without deliberate thought"
   files = sourceSets.main.allJava.files
-<<<<<<< HEAD
-  knownHash = 'lgAq3qowvOH7niachcMz8B89uLvw+hYrTXVJ8u/ZDYo='
-=======
-  knownHash = '7Aj0APsKs1wBVqaWQFdEs85/MNKxTiVzyjIeZ+zCWlw='
->>>>>>> a2d1ad75
+  knownHash = 'tdEW+DZdDAZlqMGkEgsiTEWnM+m/EGNjLlKcG5MwMb8='
 }
 check.dependsOn('checkAPIChanges')
 
