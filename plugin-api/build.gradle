--- conflicted
+++ resolved
@@ -71,11 +71,7 @@
 tasks.register('checkAPIChanges', FileStateChecker) {
   description = "Checks that the API for the Plugin-API project does not change without deliberate thought"
   files = sourceSets.main.allJava.files
-<<<<<<< HEAD
-  knownHash = 'MHCcYCDNJ5RrylkgI8TM10u/1+exd59+hMJPkXTaxRI='
-=======
   knownHash = 'IzrtFU4/tJOlP/uzYA0e2/JA2029pinh32givR4HSbA='
->>>>>>> 7320f3ac
 }
 check.dependsOn('checkAPIChanges')
 
