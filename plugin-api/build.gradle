/*
 * Copyright 2019 ConsenSys AG.
 *
 * Licensed under the Apache License, Version 2.0 (the "License"); you may not use this file except in compliance with
 * the License. You may obtain a copy of the License at
 *
 * http://www.apache.org/licenses/LICENSE-2.0
 *
 * Unless required by applicable law or agreed to in writing, software distributed under the License is distributed on
 * an "AS IS" BASIS, WITHOUT WARRANTIES OR CONDITIONS OF ANY KIND, either express or implied. See the License for the
 * specific language governing permissions and limitations under the License.
 */

import java.security.MessageDigest

apply plugin: 'java-library'
jar {
  archiveBaseName = 'plugin-api'
  manifest {
    attributes(
      'Specification-Title': archiveBaseName,
      'Specification-Version': project.version,
      'Implementation-Title': archiveBaseName,
      'Implementation-Version': calculateVersion(),
      'Automatic-Module-Name': 'org.hyperledger.besu.plugin.api'
      )
  }
}

dependencies {
  api 'org.apache.commons:commons-lang3'
  api 'org.apache.tuweni:tuweni-bytes'
  api 'org.apache.tuweni:tuweni-units'
}

configurations { testArtifacts }

class FileStateChecker extends DefaultTask {

  @Input
  Set<File> files

  @Input
  String knownHash

  @TaskAction
  def CheckState() {
    def digestor = MessageDigest.getInstance("SHA-256")

    this.files.toSorted(Comparator.comparing({it.canonicalPath})).each {
      digestor.update(it.readBytes())
    }
    def currentHash = digestor.digest().encodeBase64().toString()
    if (this.knownHash != currentHash) {
      throw new GradleException("""For the Plugin APIs the checksum of the project did not match what was expected.

If this is a deliberate change where you have thought through backwards compatibility,
then update "Expected" for "Calculated" in the appropriate build.gradle as the knownHash for this task.
Expected   : ${this.knownHash}
Calculated : ${currentHash}
""")
    }
  }
}

tasks.register('checkAPIChanges', FileStateChecker) {
  description = "Checks that the API for the Plugin-API project does not change without deliberate thought"
  files = sourceSets.main.allJava.files
<<<<<<< HEAD
  knownHash = '0SzhbPysuW7BDEZzHE4szFg9gPlNu5nfdoKP68Xl4T0='
=======
  knownHash = 'WhADrT/XIIIBRyC9csAWWLzU1MGjm2uw+oQtZ1mJxZw='
>>>>>>> 83fa7817
}
check.dependsOn('checkAPIChanges')

publishing {
  publications {
    mavenJava(MavenPublication) {
      groupId 'org.hyperledger.besu'
      pom {
        name = 'Besu Plugins Library'
        description = 'Core Plugins Libraries for Besu'
      }
    }
  }
}<|MERGE_RESOLUTION|>--- conflicted
+++ resolved
@@ -66,11 +66,7 @@
 tasks.register('checkAPIChanges', FileStateChecker) {
   description = "Checks that the API for the Plugin-API project does not change without deliberate thought"
   files = sourceSets.main.allJava.files
-<<<<<<< HEAD
-  knownHash = '0SzhbPysuW7BDEZzHE4szFg9gPlNu5nfdoKP68Xl4T0='
-=======
   knownHash = 'WhADrT/XIIIBRyC9csAWWLzU1MGjm2uw+oQtZ1mJxZw='
->>>>>>> 83fa7817
 }
 check.dependsOn('checkAPIChanges')
 
