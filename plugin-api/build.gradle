/*
 * Copyright 2019 ConsenSys AG.
 *
 * Licensed under the Apache License, Version 2.0 (the "License"); you may not use this file except in compliance with
 * the License. You may obtain a copy of the License at
 *
 * http://www.apache.org/licenses/LICENSE-2.0
 *
 * Unless required by applicable law or agreed to in writing, software distributed under the License is distributed on
 * an "AS IS" BASIS, WITHOUT WARRANTIES OR CONDITIONS OF ANY KIND, either express or implied. See the License for the
 * specific language governing permissions and limitations under the License.
 */

import java.security.MessageDigest

apply plugin: 'java-library'
jar {
  archiveBaseName = 'plugin-api'
  manifest {
    attributes(
      'Specification-Title': archiveBaseName,
      'Specification-Version': project.version,
      'Implementation-Title': archiveBaseName,
      'Implementation-Version': calculateVersion()
      )
  }
}

dependencies {
  api 'org.apache.tuweni:tuweni-bytes'
  api 'org.apache.tuweni:tuweni-units'
}

configurations { testArtifacts }
artifacts { testSupportArtifacts testSupportJar }

class FileStateChecker extends DefaultTask {

  @Input
  Set<File> files

  @Input
  String knownHash

  @TaskAction
  def CheckState() {
    def digestor = MessageDigest.getInstance("SHA-256")

    this.files.toSorted(Comparator.comparing({it.canonicalPath})).each {
      digestor.update(it.readBytes())
    }
    def currentHash = digestor.digest().encodeBase64().toString()
    if (this.knownHash != currentHash) {
      throw new GradleException("""For the Plugin APIs the checksum of the project did not match what was expected.

If this is a deliberate change where you have thought through backwards compatibility,
then update "Expected" for "Calculated" in the appropriate build.gradle as the knownHash for this task.
Expected   : ${this.knownHash}
Calculated : ${currentHash}
""")
    }
  }
}

tasks.register('checkAPIChanges', FileStateChecker) {
  description = "Checks that the API for the Plugin-API project does not change without deliberate thought"
  files = sourceSets.main.allJava.files
<<<<<<< HEAD
  knownHash = 'yIiIxu7VeHu2+At+uMOunDsGZOvYJKIsU86U5lohjO8='
=======
  knownHash = 'fL4EQBDRXnw1hiUIUMscLxRG/uWznpZSNJGSIp9+mFo='
>>>>>>> 82c89096
}
check.dependsOn('checkAPIChanges')

publishing {
  publications {
    mavenJava(MavenPublication) {
      groupId 'org.hyperledger.besu'
      pom {
        name = 'Besu Plugins Library'
        description = 'Core Plugins Libraries for Besu'
      }
    }
  }
}<|MERGE_RESOLUTION|>--- conflicted
+++ resolved
@@ -65,11 +65,7 @@
 tasks.register('checkAPIChanges', FileStateChecker) {
   description = "Checks that the API for the Plugin-API project does not change without deliberate thought"
   files = sourceSets.main.allJava.files
-<<<<<<< HEAD
-  knownHash = 'yIiIxu7VeHu2+At+uMOunDsGZOvYJKIsU86U5lohjO8='
-=======
-  knownHash = 'fL4EQBDRXnw1hiUIUMscLxRG/uWznpZSNJGSIp9+mFo='
->>>>>>> 82c89096
+  knownHash = 'nUbCiB6FbQJavvvmlnnZBAPWErD7aKyxR+Qpk24ZtrE='
 }
 check.dependsOn('checkAPIChanges')
 
