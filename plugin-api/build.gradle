/*
 * Copyright 2019 ConsenSys AG.
 *
 * Licensed under the Apache License, Version 2.0 (the "License"); you may not use this file except in compliance with
 * the License. You may obtain a copy of the License at
 *
 * http://www.apache.org/licenses/LICENSE-2.0
 *
 * Unless required by applicable law or agreed to in writing, software distributed under the License is distributed on
 * an "AS IS" BASIS, WITHOUT WARRANTIES OR CONDITIONS OF ANY KIND, either express or implied. See the License for the
 * specific language governing permissions and limitations under the License.
 */

import java.security.MessageDigest

apply plugin: 'java-library'
jar {
  archiveBaseName = 'plugin-api'
  manifest {
    attributes(
      'Specification-Title': archiveBaseName,
      'Specification-Version': project.version,
      'Implementation-Title': archiveBaseName,
      'Implementation-Version': calculateVersion(),
      'Automatic-Module-Name': 'org.hyperledger.besu.plugin.api'
      )
  }
}

dependencies {
  api 'org.apache.commons:commons-lang3'
  api 'org.apache.tuweni:tuweni-bytes'
  api 'org.apache.tuweni:tuweni-units'
  implementation 'com.google.guava:guava'
}

configurations { testArtifacts }

class FileStateChecker extends DefaultTask {

  @Input
  Set<File> files

  @Input
  String knownHash

  @TaskAction
  def CheckState() {
    def digestor = MessageDigest.getInstance("SHA-256")

    this.files.toSorted(Comparator.comparing({it.canonicalPath})).each {
      digestor.update(it.readBytes())
    }
    def currentHash = digestor.digest().encodeBase64().toString()
    if (this.knownHash != currentHash) {
      throw new GradleException("""For the Plugin APIs the checksum of the project did not match what was expected.

If this is a deliberate change where you have thought through backwards compatibility,
then update "Expected" for "Calculated" in the appropriate build.gradle as the knownHash for this task.
Expected   : ${this.knownHash}
Calculated : ${currentHash}
""")
    }
  }
}

tasks.register('checkAPIChanges', FileStateChecker) {
  description = "Checks that the API for the Plugin-API project does not change without deliberate thought"
  files = sourceSets.main.allJava.files
<<<<<<< HEAD
  knownHash = 'REgYKCjneIOds2tKUTGQpTuVforz8v4NRLsy4fLzZOw='
=======
  knownHash = 'sh5/mQlcilXjb/z51QbcvJTlqpI2uBe2EMli1WBV2tw='
>>>>>>> 81e7d5d9
}
check.dependsOn('checkAPIChanges')

publishing {
  publications {
    mavenJava(MavenPublication) {
      groupId 'org.hyperledger.besu'
      pom {
        name = 'Besu Plugins Library'
        description = 'Core Plugins Libraries for Besu'
      }
    }
  }
}<|MERGE_RESOLUTION|>--- conflicted
+++ resolved
@@ -67,11 +67,7 @@
 tasks.register('checkAPIChanges', FileStateChecker) {
   description = "Checks that the API for the Plugin-API project does not change without deliberate thought"
   files = sourceSets.main.allJava.files
-<<<<<<< HEAD
-  knownHash = 'REgYKCjneIOds2tKUTGQpTuVforz8v4NRLsy4fLzZOw='
-=======
   knownHash = 'sh5/mQlcilXjb/z51QbcvJTlqpI2uBe2EMli1WBV2tw='
->>>>>>> 81e7d5d9
 }
 check.dependsOn('checkAPIChanges')
 
