--- conflicted
+++ resolved
@@ -71,11 +71,7 @@
 tasks.register('checkAPIChanges', FileStateChecker) {
   description = "Checks that the API for the Plugin-API project does not change without deliberate thought"
   files = sourceSets.main.allJava.files
-<<<<<<< HEAD
-  knownHash = 'WY76UP5Yt8T9fILfXz/fI/0l4kUMhQPw6HwVl8HFvnc='
-=======
   knownHash = 'Mp4ewH82ykJPHzMATeiPenUJ4TTMyDEad1MI8idyhWk='
->>>>>>> b930bfee
 }
 check.dependsOn('checkAPIChanges')
 
