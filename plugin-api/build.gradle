/*
 * Copyright 2019 ConsenSys AG.
 *
 * Licensed under the Apache License, Version 2.0 (the "License"); you may not use this file except in compliance with
 * the License. You may obtain a copy of the License at
 *
 * http://www.apache.org/licenses/LICENSE-2.0
 *
 * Unless required by applicable law or agreed to in writing, software distributed under the License is distributed on
 * an "AS IS" BASIS, WITHOUT WARRANTIES OR CONDITIONS OF ANY KIND, either express or implied. See the License for the
 * specific language governing permissions and limitations under the License.
 */

import java.security.MessageDigest

apply plugin: 'java-library'
jar {
  archiveBaseName = 'plugin-api'
  manifest {
    attributes(
      'Specification-Title': archiveBaseName,
      'Specification-Version': project.version,
      'Implementation-Title': archiveBaseName,
      'Implementation-Version': calculateVersion(),
      'Automatic-Module-Name': 'org.hyperledger.besu.plugin.api'
      )
  }
}

dependencies {
  api 'org.apache.commons:commons-lang3'
  api 'org.apache.tuweni:tuweni-bytes'
  api 'org.apache.tuweni:tuweni-units'
  implementation 'com.google.guava:guava'
}

configurations { testArtifacts }

class FileStateChecker extends DefaultTask {

  @Input
  Set<File> files

  @Input
  String knownHash

  @TaskAction
  def CheckState() {
    def digestor = MessageDigest.getInstance("SHA-256")

    this.files.toSorted(Comparator.comparing({it.canonicalPath})).each {
      digestor.update(it.readBytes())
    }
    def currentHash = digestor.digest().encodeBase64().toString()
    if (this.knownHash != currentHash) {
      throw new GradleException("""For the Plugin APIs the checksum of the project did not match what was expected.

If this is a deliberate change where you have thought through backwards compatibility,
then update "Expected" for "Calculated" in the appropriate build.gradle as the knownHash for this task.
Expected   : ${this.knownHash}
Calculated : ${currentHash}
""")
    }
  }
}

tasks.register('checkAPIChanges', FileStateChecker) {
  description = "Checks that the API for the Plugin-API project does not change without deliberate thought"
  files = sourceSets.main.allJava.files
<<<<<<< HEAD
  knownHash = 'X/X3GKow2IxGXSENi/b11WxCvsKEMK8fsjdBdbBt20E='
=======
  knownHash = 'vFAmK8jMtMc9nJaoeyPn76jDPFbwnogqQTVAOg3TSP4='
>>>>>>> 5bd75b43
}
check.dependsOn('checkAPIChanges')

publishing {
  publications {
    mavenJava(MavenPublication) {
      groupId 'org.hyperledger.besu'
      pom {
        name = 'Besu Plugins Library'
        description = 'Core Plugins Libraries for Besu'
      }
    }
  }
}<|MERGE_RESOLUTION|>--- conflicted
+++ resolved
@@ -67,11 +67,7 @@
 tasks.register('checkAPIChanges', FileStateChecker) {
   description = "Checks that the API for the Plugin-API project does not change without deliberate thought"
   files = sourceSets.main.allJava.files
-<<<<<<< HEAD
-  knownHash = 'X/X3GKow2IxGXSENi/b11WxCvsKEMK8fsjdBdbBt20E='
-=======
   knownHash = 'vFAmK8jMtMc9nJaoeyPn76jDPFbwnogqQTVAOg3TSP4='
->>>>>>> 5bd75b43
 }
 check.dependsOn('checkAPIChanges')
 
