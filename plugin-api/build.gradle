/*
 * Copyright Hyperledger Besu Contributors.
 *
 * Licensed under the Apache License, Version 2.0 (the "License"); you may not use this file except in compliance with
 * the License. You may obtain a copy of the License at
 *
 * http://www.apache.org/licenses/LICENSE-2.0
 *
 * Unless required by applicable law or agreed to in writing, software distributed under the License is distributed on
 * an "AS IS" BASIS, WITHOUT WARRANTIES OR CONDITIONS OF ANY KIND, either express or implied. See the License for the
 * specific language governing permissions and limitations under the License.
 */

import java.security.MessageDigest

apply plugin: 'java-library'
jar {
  archiveBaseName = calculateArtifactId(project)
  manifest {
    attributes(
      'Specification-Title': archiveBaseName,
      'Specification-Version': project.version,
      'Implementation-Title': archiveBaseName,
      'Implementation-Version': calculateVersion(),
      'Commit-Hash': getGitCommitDetails(40).hash,
      'Automatic-Module-Name': 'org.hyperledger.besu.plugin.api'
      )
  }
}

dependencies {
  api project(':datatypes')
  api 'org.apache.commons:commons-lang3'
  api 'io.consensys.tuweni:tuweni-bytes'
  api 'io.consensys.tuweni:tuweni-units'
  implementation 'com.google.guava:guava'
  implementation project(':evm')
  compileOnly 'io.vertx:vertx-core'
}

configurations { testArtifacts }

class FileStateChecker extends DefaultTask {

  @Input
  Set<File> files

  @Input
  String knownHash

  @TaskAction
  def CheckState() {
    def digestor = MessageDigest.getInstance("SHA-256")

    this.files.toSorted(Comparator.comparing({it.canonicalPath})).each {
      digestor.update(it.readBytes())
    }
    def currentHash = digestor.digest().encodeBase64().toString()
    if (this.knownHash != currentHash) {
      throw new GradleException("""For the Plugin APIs the checksum of the project did not match what was expected.

If this is a deliberate change where you have thought through backwards compatibility,
then update "Expected" for "Calculated" in the appropriate build.gradle as the knownHash for this task.
Expected   : ${this.knownHash}
Calculated : ${currentHash}
""")
    }
  }
}

tasks.register('checkAPIChanges', FileStateChecker) {
  description = "Checks that the API for the Plugin-API project does not change without deliberate thought"
  files = sourceSets.main.allJava.files
<<<<<<< HEAD
  knownHash = '6Plekz200DJpEcDD+H5dlYQDkl1c2wuvj3v7wq+JSAs='
=======
  knownHash = 'ACVfXtQZDPbvDrHz43Rigj8ZLzph7Pnp0q8z11gzpjA='
>>>>>>> b0b775c3
}
check.dependsOn('checkAPIChanges')

publishing {
  publications {
    mavenJava(MavenPublication) {
      groupId = 'org.hyperledger.besu'
      pom {
        name = 'Besu Plugins Library'
        description = 'Core Plugins Libraries for Besu'
      }
    }
  }
}<|MERGE_RESOLUTION|>--- conflicted
+++ resolved
@@ -71,11 +71,7 @@
 tasks.register('checkAPIChanges', FileStateChecker) {
   description = "Checks that the API for the Plugin-API project does not change without deliberate thought"
   files = sourceSets.main.allJava.files
-<<<<<<< HEAD
-  knownHash = '6Plekz200DJpEcDD+H5dlYQDkl1c2wuvj3v7wq+JSAs='
-=======
-  knownHash = 'ACVfXtQZDPbvDrHz43Rigj8ZLzph7Pnp0q8z11gzpjA='
->>>>>>> b0b775c3
+  knownHash = 'fjSIAQME0vavmHbzR+aalZH43JCCdfatNQeeArhzMsM='
 }
 check.dependsOn('checkAPIChanges')
 
