/*
 * Copyright 2019 ConsenSys AG.
 *
 * Licensed under the Apache License, Version 2.0 (the "License"); you may not use this file except in compliance with
 * the License. You may obtain a copy of the License at
 *
 * http://www.apache.org/licenses/LICENSE-2.0
 *
 * Unless required by applicable law or agreed to in writing, software distributed under the License is distributed on
 * an "AS IS" BASIS, WITHOUT WARRANTIES OR CONDITIONS OF ANY KIND, either express or implied. See the License for the
 * specific language governing permissions and limitations under the License.
 */

import java.security.MessageDigest

apply plugin: 'java-library'
jar {
  archiveBaseName = 'plugin-api'
  manifest {
    attributes(
      'Specification-Title': archiveBaseName,
      'Specification-Version': project.version,
      'Implementation-Title': archiveBaseName,
      'Implementation-Version': calculateVersion(),
      'Automatic-Module-Name': 'org.hyperledger.besu.plugin.api'
      )
  }
}

dependencies {
  api project(':datatypes')
  api 'org.apache.commons:commons-lang3'
  api 'org.apache.tuweni:tuweni-bytes'
  api 'org.apache.tuweni:tuweni-units'
  implementation 'com.google.guava:guava'
}

configurations { testArtifacts }

class FileStateChecker extends DefaultTask {

  @Input
  Set<File> files

  @Input
  String knownHash

  @TaskAction
  def CheckState() {
    def digestor = MessageDigest.getInstance("SHA-256")

    this.files.toSorted(Comparator.comparing({it.canonicalPath})).each {
      digestor.update(it.readBytes())
    }
    def currentHash = digestor.digest().encodeBase64().toString()
    if (this.knownHash != currentHash) {
      throw new GradleException("""For the Plugin APIs the checksum of the project did not match what was expected.

If this is a deliberate change where you have thought through backwards compatibility,
then update "Expected" for "Calculated" in the appropriate build.gradle as the knownHash for this task.
Expected   : ${this.knownHash}
Calculated : ${currentHash}
""")
    }
  }
}

tasks.register('checkAPIChanges', FileStateChecker) {
  description = "Checks that the API for the Plugin-API project does not change without deliberate thought"
  files = sourceSets.main.allJava.files
<<<<<<< HEAD
  knownHash = 'cuDiT5XfIVOSeZN/xFbrHOBCfyLqxdln8pubz35e/7Y='
=======
  knownHash = 'QyxfU17c/+NmSzQTkJ4gfZrrGvnXuup3Gv2H6P45wjg='
>>>>>>> ebbc0df7
}
check.dependsOn('checkAPIChanges')

publishing {
  publications {
    mavenJava(MavenPublication) {
      groupId 'org.hyperledger.besu'
      pom {
        name = 'Besu Plugins Library'
        description = 'Core Plugins Libraries for Besu'
      }
    }
  }
}<|MERGE_RESOLUTION|>--- conflicted
+++ resolved
@@ -68,11 +68,7 @@
 tasks.register('checkAPIChanges', FileStateChecker) {
   description = "Checks that the API for the Plugin-API project does not change without deliberate thought"
   files = sourceSets.main.allJava.files
-<<<<<<< HEAD
-  knownHash = 'cuDiT5XfIVOSeZN/xFbrHOBCfyLqxdln8pubz35e/7Y='
-=======
   knownHash = 'QyxfU17c/+NmSzQTkJ4gfZrrGvnXuup3Gv2H6P45wjg='
->>>>>>> ebbc0df7
 }
 check.dependsOn('checkAPIChanges')
 
