/*
 * Copyright Hyperledger Besu Contributors.
 *
 * Licensed under the Apache License, Version 2.0 (the "License"); you may not use this file except in compliance with
 * the License. You may obtain a copy of the License at
 *
 * http://www.apache.org/licenses/LICENSE-2.0
 *
 * Unless required by applicable law or agreed to in writing, software distributed under the License is distributed on
 * an "AS IS" BASIS, WITHOUT WARRANTIES OR CONDITIONS OF ANY KIND, either express or implied. See the License for the
 * specific language governing permissions and limitations under the License.
 */

import java.security.MessageDigest

apply plugin: 'java-library'
jar {
  archiveBaseName = 'plugin-api'
  manifest {
    attributes(
      'Specification-Title': archiveBaseName,
      'Specification-Version': project.version,
      'Implementation-Title': archiveBaseName,
      'Implementation-Version': calculateVersion(),
      'Automatic-Module-Name': 'io.consensys.linea-besu.plugin.api'
      )
  }
}

dependencies {
  api project(':datatypes')
  api 'org.apache.commons:commons-lang3'
  api 'io.tmio:tuweni-bytes'
  api 'io.tmio:tuweni-units'
  implementation 'com.google.guava:guava'
  implementation project(':evm')
}

configurations { testArtifacts }

class FileStateChecker extends DefaultTask {

  @Input
  Set<File> files

  @Input
  String knownHash

  @TaskAction
  def CheckState() {
    def digestor = MessageDigest.getInstance("SHA-256")

    this.files.toSorted(Comparator.comparing({it.canonicalPath})).each {
      digestor.update(it.readBytes())
    }
    def currentHash = digestor.digest().encodeBase64().toString()
    if (this.knownHash != currentHash) {
      throw new GradleException("""For the Plugin APIs the checksum of the project did not match what was expected.

If this is a deliberate change where you have thought through backwards compatibility,
then update "Expected" for "Calculated" in the appropriate build.gradle as the knownHash for this task.
Expected   : ${this.knownHash}
Calculated : ${currentHash}
""")
    }
  }
}

tasks.register('checkAPIChanges', FileStateChecker) {
  description = "Checks that the API for the Plugin-API project does not change without deliberate thought"
  files = sourceSets.main.allJava.files
<<<<<<< HEAD
  knownHash = 'eBh1oDOuaOYi9RsJKem1hN1f/xPyYv7k11uQmXpVA3E='
=======
  knownHash = 'Jv/pqyKOoZo3wlxRRwmzPuLIJjEqyV1i55wFyIUV90A='
>>>>>>> 2c1733c8
}
check.dependsOn('checkAPIChanges')

publishing {
  publications {
    mavenJava(MavenPublication) {
      groupId 'io.consensys.linea-besu'
      pom {
        name = 'Besu Plugins Library'
        description = 'Core Plugins Libraries for Besu'
      }
    }
  }
}<|MERGE_RESOLUTION|>--- conflicted
+++ resolved
@@ -69,11 +69,7 @@
 tasks.register('checkAPIChanges', FileStateChecker) {
   description = "Checks that the API for the Plugin-API project does not change without deliberate thought"
   files = sourceSets.main.allJava.files
-<<<<<<< HEAD
-  knownHash = 'eBh1oDOuaOYi9RsJKem1hN1f/xPyYv7k11uQmXpVA3E='
-=======
-  knownHash = 'Jv/pqyKOoZo3wlxRRwmzPuLIJjEqyV1i55wFyIUV90A='
->>>>>>> 2c1733c8
+  knownHash = '/XVefCIwtay0xWFc71wsLHO7CMbE9Wk2K3V2b6LUCE0='
 }
 check.dependsOn('checkAPIChanges')
 
