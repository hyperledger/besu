/*
 * Copyright Hyperledger Besu Contributors.
 *
 * Licensed under the Apache License, Version 2.0 (the "License"); you may not use this file except in compliance with
 * the License. You may obtain a copy of the License at
 *
 * http://www.apache.org/licenses/LICENSE-2.0
 *
 * Unless required by applicable law or agreed to in writing, software distributed under the License is distributed on
 * an "AS IS" BASIS, WITHOUT WARRANTIES OR CONDITIONS OF ANY KIND, either express or implied. See the License for the
 * specific language governing permissions and limitations under the License.
 */

import java.security.MessageDigest

apply plugin: 'java-library'
jar {
  archiveBaseName = 'plugin-api'
  manifest {
    attributes(
      'Specification-Title': archiveBaseName,
      'Specification-Version': project.version,
      'Implementation-Title': archiveBaseName,
      'Implementation-Version': calculateVersion(),
      'Commit-Hash': getGitCommitDetails(40).hash,
      'Automatic-Module-Name': 'org.hyperledger.besu.plugin.api'
      )
  }
}

dependencies {
  api project(':datatypes')
  api 'org.apache.commons:commons-lang3'
  api 'io.tmio:tuweni-bytes'
  api 'io.tmio:tuweni-units'
  implementation 'com.google.guava:guava'
  implementation project(':evm')
  compileOnly 'io.vertx:vertx-core'
}

configurations { testArtifacts }

class FileStateChecker extends DefaultTask {

  @Input
  Set<File> files

  @Input
  String knownHash

  @TaskAction
  def CheckState() {
    def digestor = MessageDigest.getInstance("SHA-256")

    this.files.toSorted(Comparator.comparing({it.canonicalPath})).each {
      digestor.update(it.readBytes())
    }
    def currentHash = digestor.digest().encodeBase64().toString()
    if (this.knownHash != currentHash) {
      throw new GradleException("""For the Plugin APIs the checksum of the project did not match what was expected.

If this is a deliberate change where you have thought through backwards compatibility,
then update "Expected" for "Calculated" in the appropriate build.gradle as the knownHash for this task.
Expected   : ${this.knownHash}
Calculated : ${currentHash}
""")
    }
  }
}

tasks.register('checkAPIChanges', FileStateChecker) {
  description = "Checks that the API for the Plugin-API project does not change without deliberate thought"
  files = sourceSets.main.allJava.files
<<<<<<< HEAD
  knownHash = 'eJLyXv7NQyybs92hjzCOqPpeVuUfeMoDnEMeOwzkbzU='
=======
  knownHash = 'wOjR3/uPElPs1GonuLMBWStn1zukFMyy/GfQ9OYChpI='
>>>>>>> c127f9c1
}
check.dependsOn('checkAPIChanges')

publishing {
  publications {
    mavenJava(MavenPublication) {
      groupId 'org.hyperledger.besu'
      pom {
        name = 'Besu Plugins Library'
        description = 'Core Plugins Libraries for Besu'
      }
    }
  }
}<|MERGE_RESOLUTION|>--- conflicted
+++ resolved
@@ -71,11 +71,7 @@
 tasks.register('checkAPIChanges', FileStateChecker) {
   description = "Checks that the API for the Plugin-API project does not change without deliberate thought"
   files = sourceSets.main.allJava.files
-<<<<<<< HEAD
-  knownHash = 'eJLyXv7NQyybs92hjzCOqPpeVuUfeMoDnEMeOwzkbzU='
-=======
-  knownHash = 'wOjR3/uPElPs1GonuLMBWStn1zukFMyy/GfQ9OYChpI='
->>>>>>> c127f9c1
+  knownHash = 'IPpTJJxjDbjW08c3Cm8GbBhULYFy0jq9m3BzliGzrf8='
 }
 check.dependsOn('checkAPIChanges')
 
