--- conflicted
+++ resolved
@@ -71,11 +71,7 @@
 tasks.register('checkAPIChanges', FileStateChecker) {
   description = "Checks that the API for the Plugin-API project does not change without deliberate thought"
   files = sourceSets.main.allJava.files
-<<<<<<< HEAD
-  knownHash = '75ZfvC9zvAhAPqH0lYq1SHYTgTsCMvV6YUon4LSvKzk='
-=======
   knownHash = 'EOBN4ljozBY2D15WcX8iiAXgH2nEbEKIBQ/7UqYnT8c='
->>>>>>> a87b13b5
 }
 check.dependsOn('checkAPIChanges')
 
