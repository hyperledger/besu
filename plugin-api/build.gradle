/*
 * Copyright Hyperledger Besu Contributors.
 *
 * Licensed under the Apache License, Version 2.0 (the "License"); you may not use this file except in compliance with
 * the License. You may obtain a copy of the License at
 *
 * http://www.apache.org/licenses/LICENSE-2.0
 *
 * Unless required by applicable law or agreed to in writing, software distributed under the License is distributed on
 * an "AS IS" BASIS, WITHOUT WARRANTIES OR CONDITIONS OF ANY KIND, either express or implied. See the License for the
 * specific language governing permissions and limitations under the License.
 */

import java.security.MessageDigest

apply plugin: 'java-library'
jar {
  archiveBaseName = 'plugin-api'
  manifest {
    attributes(
      'Specification-Title': archiveBaseName,
      'Specification-Version': project.version,
      'Implementation-Title': archiveBaseName,
      'Implementation-Version': calculateVersion(),
      'Automatic-Module-Name': 'org.hyperledger.besu.plugin.api'
      )
  }
}

dependencies {
  api project(':datatypes')
  api 'org.apache.commons:commons-lang3'
  api 'io.tmio:tuweni-bytes'
  api 'io.tmio:tuweni-units'
  implementation 'com.google.guava:guava'
  implementation project(':evm')
}

configurations { testArtifacts }

class FileStateChecker extends DefaultTask {

  @Input
  Set<File> files

  @Input
  String knownHash

  @TaskAction
  def CheckState() {
    def digestor = MessageDigest.getInstance("SHA-256")

    this.files.toSorted(Comparator.comparing({it.canonicalPath})).each {
      digestor.update(it.readBytes())
    }
    def currentHash = digestor.digest().encodeBase64().toString()
    if (this.knownHash != currentHash) {
      throw new GradleException("""For the Plugin APIs the checksum of the project did not match what was expected.

If this is a deliberate change where you have thought through backwards compatibility,
then update "Expected" for "Calculated" in the appropriate build.gradle as the knownHash for this task.
Expected   : ${this.knownHash}
Calculated : ${currentHash}
""")
    }
  }
}

tasks.register('checkAPIChanges', FileStateChecker) {
  description = "Checks that the API for the Plugin-API project does not change without deliberate thought"
  files = sourceSets.main.allJava.files
<<<<<<< HEAD
  knownHash = 'xN/xaRIPVvbS0iz4Jul2XNjdVjd4ZDUVNjibnGpbJeg='
=======
  knownHash = 'ytjNiSzw9IR8YHyO4ikmqRTg1GTWkCX9QiQtwq2dRSg='
>>>>>>> 9bf54273
}
check.dependsOn('checkAPIChanges')

publishing {
  publications {
    mavenJava(MavenPublication) {
      groupId 'org.hyperledger.besu'
      pom {
        name = 'Besu Plugins Library'
        description = 'Core Plugins Libraries for Besu'
      }
    }
  }
}<|MERGE_RESOLUTION|>--- conflicted
+++ resolved
@@ -69,11 +69,7 @@
 tasks.register('checkAPIChanges', FileStateChecker) {
   description = "Checks that the API for the Plugin-API project does not change without deliberate thought"
   files = sourceSets.main.allJava.files
-<<<<<<< HEAD
-  knownHash = 'xN/xaRIPVvbS0iz4Jul2XNjdVjd4ZDUVNjibnGpbJeg='
-=======
-  knownHash = 'ytjNiSzw9IR8YHyO4ikmqRTg1GTWkCX9QiQtwq2dRSg='
->>>>>>> 9bf54273
+  knownHash = 'YYdOhoW04FvU12zIzy5HyiD+al4CF+1duHP//KOG3nQ='
 }
 check.dependsOn('checkAPIChanges')
 
