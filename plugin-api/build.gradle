/*
 * Copyright 2019 ConsenSys AG.
 *
 * Licensed under the Apache License, Version 2.0 (the "License"); you may not use this file except in compliance with
 * the License. You may obtain a copy of the License at
 *
 * http://www.apache.org/licenses/LICENSE-2.0
 *
 * Unless required by applicable law or agreed to in writing, software distributed under the License is distributed on
 * an "AS IS" BASIS, WITHOUT WARRANTIES OR CONDITIONS OF ANY KIND, either express or implied. See the License for the
 * specific language governing permissions and limitations under the License.
 */

import java.security.MessageDigest

apply plugin: 'java-library'
jar {
  archiveBaseName = 'plugin-api'
  manifest {
    attributes(
      'Specification-Title': archiveBaseName,
      'Specification-Version': project.version,
      'Implementation-Title': archiveBaseName,
      'Implementation-Version': calculateVersion(),
      'Automatic-Module-Name': 'org.hyperledger.besu.plugin.api'
      )
  }
}

dependencies {
  api project(':datatypes')
  api 'org.apache.commons:commons-lang3'
  api 'org.apache.tuweni:tuweni-bytes'
  api 'org.apache.tuweni:tuweni-units'
  implementation 'com.google.guava:guava'
  implementation project(':evm')
}

configurations { testArtifacts }

class FileStateChecker extends DefaultTask {

  @Input
  Set<File> files

  @Input
  String knownHash

  @TaskAction
  def CheckState() {
    def digestor = MessageDigest.getInstance("SHA-256")

    this.files.toSorted(Comparator.comparing({it.canonicalPath})).each {
      digestor.update(it.readBytes())
    }
    def currentHash = digestor.digest().encodeBase64().toString()
    if (this.knownHash != currentHash) {
      throw new GradleException("""For the Plugin APIs the checksum of the project did not match what was expected.

If this is a deliberate change where you have thought through backwards compatibility,
then update "Expected" for "Calculated" in the appropriate build.gradle as the knownHash for this task.
Expected   : ${this.knownHash}
Calculated : ${currentHash}
""")
    }
  }
}

tasks.register('checkAPIChanges', FileStateChecker) {
  description = "Checks that the API for the Plugin-API project does not change without deliberate thought"
  files = sourceSets.main.allJava.files
<<<<<<< HEAD
  knownHash = 'uNoisDyo+XiX9cAyv1hr3G+TS8XC9v/cBNz0CQBG6rk='
=======
  knownHash = 'p757auCgPIb5l/MEk8XPpJOkvEabVmkWUqEcq+NRtS4='
>>>>>>> 65bcc557
}
check.dependsOn('checkAPIChanges')

publishing {
  publications {
    mavenJava(MavenPublication) {
      groupId 'org.hyperledger.besu'
      pom {
        name = 'Besu Plugins Library'
        description = 'Core Plugins Libraries for Besu'
      }
    }
  }
}<|MERGE_RESOLUTION|>--- conflicted
+++ resolved
@@ -69,11 +69,7 @@
 tasks.register('checkAPIChanges', FileStateChecker) {
   description = "Checks that the API for the Plugin-API project does not change without deliberate thought"
   files = sourceSets.main.allJava.files
-<<<<<<< HEAD
-  knownHash = 'uNoisDyo+XiX9cAyv1hr3G+TS8XC9v/cBNz0CQBG6rk='
-=======
-  knownHash = 'p757auCgPIb5l/MEk8XPpJOkvEabVmkWUqEcq+NRtS4='
->>>>>>> 65bcc557
+  knownHash = '1dqn6TwNNx72eibDjVztAWFy4Lcug3NCFgwP7A1YBO4='
 }
 check.dependsOn('checkAPIChanges')
 
