--- conflicted
+++ resolved
@@ -70,11 +70,7 @@
 tasks.register('checkAPIChanges', FileStateChecker) {
   description = "Checks that the API for the Plugin-API project does not change without deliberate thought"
   files = sourceSets.main.allJava.files
-<<<<<<< HEAD
-  knownHash = 'QejQJK21DMJ4lASQB3Yp8DXLRkIwFMrunWzoSi3NgBU='
-=======
-  knownHash = 'oPsVhFhdIkzHqD+jjwRX7dbgeNeKbpCmPjiBWDdMV7o='
->>>>>>> 4ace9e42
+  knownHash = 'GvQFwc24kzKcmAwnUGKTKYHbXYpmbHipiK1Vf/M2ig8='
 }
 check.dependsOn('checkAPIChanges')
 
