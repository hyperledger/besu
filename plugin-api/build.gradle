/*
 * Copyright Hyperledger Besu Contributors.
 *
 * Licensed under the Apache License, Version 2.0 (the "License"); you may not use this file except in compliance with
 * the License. You may obtain a copy of the License at
 *
 * http://www.apache.org/licenses/LICENSE-2.0
 *
 * Unless required by applicable law or agreed to in writing, software distributed under the License is distributed on
 * an "AS IS" BASIS, WITHOUT WARRANTIES OR CONDITIONS OF ANY KIND, either express or implied. See the License for the
 * specific language governing permissions and limitations under the License.
 */

import java.security.MessageDigest

apply plugin: 'java-library'
jar {
  archiveBaseName = 'plugin-api'
  manifest {
    attributes(
      'Specification-Title': archiveBaseName,
      'Specification-Version': project.version,
      'Implementation-Title': archiveBaseName,
      'Implementation-Version': calculateVersion(),
      'Commit-Hash': getGitCommitDetails(40).hash,
      'Automatic-Module-Name': 'org.hyperledger.besu.plugin.api'
      )
  }
}

dependencies {
  api project(':datatypes')
  api 'org.apache.commons:commons-lang3'
  api 'io.tmio:tuweni-bytes'
  api 'io.tmio:tuweni-units'
  implementation 'com.google.guava:guava'
  implementation project(':evm')
  compileOnly 'io.vertx:vertx-core'
}

configurations { testArtifacts }

class FileStateChecker extends DefaultTask {

  @Input
  Set<File> files

  @Input
  String knownHash

  @TaskAction
  def CheckState() {
    def digestor = MessageDigest.getInstance("SHA-256")

    this.files.toSorted(Comparator.comparing({it.canonicalPath})).each {
      digestor.update(it.readBytes())
    }
    def currentHash = digestor.digest().encodeBase64().toString()
    if (this.knownHash != currentHash) {
      throw new GradleException("""For the Plugin APIs the checksum of the project did not match what was expected.

If this is a deliberate change where you have thought through backwards compatibility,
then update "Expected" for "Calculated" in the appropriate build.gradle as the knownHash for this task.
Expected   : ${this.knownHash}
Calculated : ${currentHash}
""")
    }
  }
}

tasks.register('checkAPIChanges', FileStateChecker) {
  description = "Checks that the API for the Plugin-API project does not change without deliberate thought"
  files = sourceSets.main.allJava.files
<<<<<<< HEAD
  knownHash = 'cvmMMf7nUP2AFMnV65lPH/YXnaBJ9vqL2V0Do7GWMCI='
=======
  knownHash = '3DEeEv1YPoZvRCrmkUygP1tuXZ5YKnY0mIRFNhHPUoc='
>>>>>>> 674a7bae
}
check.dependsOn('checkAPIChanges')

publishing {
  publications {
    mavenJava(MavenPublication) {
      groupId 'org.hyperledger.besu'
      pom {
        name = 'Besu Plugins Library'
        description = 'Core Plugins Libraries for Besu'
      }
    }
  }
}<|MERGE_RESOLUTION|>--- conflicted
+++ resolved
@@ -71,11 +71,7 @@
 tasks.register('checkAPIChanges', FileStateChecker) {
   description = "Checks that the API for the Plugin-API project does not change without deliberate thought"
   files = sourceSets.main.allJava.files
-<<<<<<< HEAD
-  knownHash = 'cvmMMf7nUP2AFMnV65lPH/YXnaBJ9vqL2V0Do7GWMCI='
-=======
   knownHash = '3DEeEv1YPoZvRCrmkUygP1tuXZ5YKnY0mIRFNhHPUoc='
->>>>>>> 674a7bae
 }
 check.dependsOn('checkAPIChanges')
 
