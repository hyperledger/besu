--- conflicted
+++ resolved
@@ -71,11 +71,7 @@
 tasks.register('checkAPIChanges', FileStateChecker) {
   description = "Checks that the API for the Plugin-API project does not change without deliberate thought"
   files = sourceSets.main.allJava.files
-<<<<<<< HEAD
-  knownHash = 'rgA9mzA0nYf1AekL580j6vBxtpMFLImBFKiWOUAu3lI='
-=======
-  knownHash = '0suP4G0+vTbIvbBfaH+pOpNTEDaf2Hq+byXDyHc2i2E='
->>>>>>> 5b2da5a0
+  knownHash = 'yEtgYawsZymwLa5u0+aC0cYE0REBA/Z+a9khaXuDaTg='
 }
 check.dependsOn('checkAPIChanges')
 
