/*
 * Copyright 2019 ConsenSys AG.
 *
 * Licensed under the Apache License, Version 2.0 (the "License"); you may not use this file except in compliance with
 * the License. You may obtain a copy of the License at
 *
 * http://www.apache.org/licenses/LICENSE-2.0
 *
 * Unless required by applicable law or agreed to in writing, software distributed under the License is distributed on
 * an "AS IS" BASIS, WITHOUT WARRANTIES OR CONDITIONS OF ANY KIND, either express or implied. See the License for the
 * specific language governing permissions and limitations under the License.
 */

import java.security.MessageDigest

apply plugin: 'java-library'
jar {
  archiveBaseName = 'plugin-api'
  manifest {
    attributes(
      'Specification-Title': archiveBaseName,
      'Specification-Version': project.version,
      'Implementation-Title': archiveBaseName,
      'Implementation-Version': calculateVersion(),
      'Automatic-Module-Name': 'org.hyperledger.besu.plugin.api'
      )
  }
}

dependencies {
  api 'org.apache.commons:commons-lang3'
  api 'org.apache.tuweni:tuweni-bytes'
  api 'org.apache.tuweni:tuweni-units'
  implementation 'com.google.guava:guava'
}

configurations { testArtifacts }

class FileStateChecker extends DefaultTask {

  @Input
  Set<File> files

  @Input
  String knownHash

  @TaskAction
  def CheckState() {
    def digestor = MessageDigest.getInstance("SHA-256")

    this.files.toSorted(Comparator.comparing({it.canonicalPath})).each {
      digestor.update(it.readBytes())
    }
    def currentHash = digestor.digest().encodeBase64().toString()
    if (this.knownHash != currentHash) {
      throw new GradleException("""For the Plugin APIs the checksum of the project did not match what was expected.

If this is a deliberate change where you have thought through backwards compatibility,
then update "Expected" for "Calculated" in the appropriate build.gradle as the knownHash for this task.
Expected   : ${this.knownHash}
Calculated : ${currentHash}
""")
    }
  }
}

tasks.register('checkAPIChanges', FileStateChecker) {
  description = "Checks that the API for the Plugin-API project does not change without deliberate thought"
  files = sourceSets.main.allJava.files
<<<<<<< HEAD
  knownHash = 'Z+Cq30TaM+ns7U9XST8V0Mt2QAfETtrKaWGMRwA6Sik='
=======
  knownHash = '1yBbrhFEG6zeN/LR7bGQ2U29xwijpTu5tHvAPuwzN8k='
>>>>>>> fa4b3c6c
}
check.dependsOn('checkAPIChanges')

publishing {
  publications {
    mavenJava(MavenPublication) {
      groupId 'org.hyperledger.besu'
      pom {
        name = 'Besu Plugins Library'
        description = 'Core Plugins Libraries for Besu'
      }
    }
  }
}<|MERGE_RESOLUTION|>--- conflicted
+++ resolved
@@ -67,11 +67,7 @@
 tasks.register('checkAPIChanges', FileStateChecker) {
   description = "Checks that the API for the Plugin-API project does not change without deliberate thought"
   files = sourceSets.main.allJava.files
-<<<<<<< HEAD
-  knownHash = 'Z+Cq30TaM+ns7U9XST8V0Mt2QAfETtrKaWGMRwA6Sik='
-=======
   knownHash = '1yBbrhFEG6zeN/LR7bGQ2U29xwijpTu5tHvAPuwzN8k='
->>>>>>> fa4b3c6c
 }
 check.dependsOn('checkAPIChanges')
 
