/*
 * Copyright Hyperledger Besu Contributors.
 *
 * Licensed under the Apache License, Version 2.0 (the "License"); you may not use this file except in compliance with
 * the License. You may obtain a copy of the License at
 *
 * http://www.apache.org/licenses/LICENSE-2.0
 *
 * Unless required by applicable law or agreed to in writing, software distributed under the License is distributed on
 * an "AS IS" BASIS, WITHOUT WARRANTIES OR CONDITIONS OF ANY KIND, either express or implied. See the License for the
 * specific language governing permissions and limitations under the License.
 */

import java.security.MessageDigest

apply plugin: 'java-library'
jar {
  archiveBaseName = calculateArtifactId(project)
  manifest {
    attributes(
      'Specification-Title': archiveBaseName,
      'Specification-Version': project.version,
      'Implementation-Title': archiveBaseName,
      'Implementation-Version': calculateVersion(),
      'Commit-Hash': getGitCommitDetails(40).hash,
      'Automatic-Module-Name': 'org.hyperledger.besu.plugin.api'
      )
  }
}

dependencies {
  api project(':datatypes')
  api 'org.apache.commons:commons-lang3'
  api 'io.consensys.tuweni:tuweni-bytes'
  api 'io.consensys.tuweni:tuweni-units'
  implementation 'com.google.guava:guava'
  implementation project(':evm')
  compileOnly 'io.vertx:vertx-core'
}

configurations { testArtifacts }

class FileStateChecker extends DefaultTask {

  @Input
  Set<File> files

  @Input
  String knownHash

  @TaskAction
  def CheckState() {
    def digestor = MessageDigest.getInstance("SHA-256")

    this.files.toSorted(Comparator.comparing({it.canonicalPath})).each {
      digestor.update(it.readBytes())
    }
    def currentHash = digestor.digest().encodeBase64().toString()
    if (this.knownHash != currentHash) {
      throw new GradleException("""For the Plugin APIs the checksum of the project did not match what was expected.

If this is a deliberate change where you have thought through backwards compatibility,
then update "Expected" for "Calculated" in the appropriate build.gradle as the knownHash for this task.
Expected   : ${this.knownHash}
Calculated : ${currentHash}
""")
    }
  }
}

tasks.register('checkAPIChanges', FileStateChecker) {
  description = "Checks that the API for the Plugin-API project does not change without deliberate thought"
  files = sourceSets.main.allJava.files
<<<<<<< HEAD
  knownHash = 'FFwb5uGGT/r5+adhs5UzMbP3KYWU3vKCM8qMmIGs89Q='
=======
  knownHash = 'IoOg4tWjHeQ/DDOnBtIcIknUhHe+jGHgk4ez0zDHDf8='
>>>>>>> 2cf10573
}
check.dependsOn('checkAPIChanges')

publishing {
  publications {
    mavenJava(MavenPublication) {
      groupId 'org.hyperledger.besu'
      pom {
        name = 'Besu Plugins Library'
        description = 'Core Plugins Libraries for Besu'
      }
    }
  }
}<|MERGE_RESOLUTION|>--- conflicted
+++ resolved
@@ -71,11 +71,7 @@
 tasks.register('checkAPIChanges', FileStateChecker) {
   description = "Checks that the API for the Plugin-API project does not change without deliberate thought"
   files = sourceSets.main.allJava.files
-<<<<<<< HEAD
-  knownHash = 'FFwb5uGGT/r5+adhs5UzMbP3KYWU3vKCM8qMmIGs89Q='
-=======
-  knownHash = 'IoOg4tWjHeQ/DDOnBtIcIknUhHe+jGHgk4ez0zDHDf8='
->>>>>>> 2cf10573
+  knownHash = 'AmeuFlj4qvlMpv3pPDxnWZgKcXRe2/tDRAI+H0h4smU='
 }
 check.dependsOn('checkAPIChanges')
 
