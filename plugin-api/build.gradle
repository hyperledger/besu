--- conflicted
+++ resolved
@@ -65,11 +65,7 @@
 tasks.register('checkAPIChanges', FileStateChecker) {
   description = "Checks that the API for the Plugin-API project does not change without deliberate thought"
   files = sourceSets.main.allJava.files
-<<<<<<< HEAD
-  knownHash = 'pqdukObebd1pPQgN0eevwADy6qJIOsgvnqkZQl9irRs='
-=======
-  knownHash = 'doKb8cPvi1nrWJ2Mqi+D9Yw2lzFUMWm/LNcvJtuaGKw='
->>>>>>> cc233ef3
+  knownHash = 'sGFhAPKLgAwDKFQVq/Ygc0OtO7y9mQ6KyKE2eiTM87Y='
 }
 check.dependsOn('checkAPIChanges')
 
