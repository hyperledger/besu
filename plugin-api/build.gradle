/*
 * Copyright Hyperledger Besu Contributors.
 *
 * Licensed under the Apache License, Version 2.0 (the "License"); you may not use this file except in compliance with
 * the License. You may obtain a copy of the License at
 *
 * http://www.apache.org/licenses/LICENSE-2.0
 *
 * Unless required by applicable law or agreed to in writing, software distributed under the License is distributed on
 * an "AS IS" BASIS, WITHOUT WARRANTIES OR CONDITIONS OF ANY KIND, either express or implied. See the License for the
 * specific language governing permissions and limitations under the License.
 */

import java.security.MessageDigest

apply plugin: 'java-library'
jar {
  archiveBaseName = 'plugin-api'
  manifest {
    attributes(
      'Specification-Title': archiveBaseName,
      'Specification-Version': project.version,
      'Implementation-Title': archiveBaseName,
      'Implementation-Version': calculateVersion(),
      'Automatic-Module-Name': 'org.hyperledger.besu.plugin.api'
      )
  }
}

dependencies {
  api project(':datatypes')
  api 'org.apache.commons:commons-lang3'
  api 'io.tmio:tuweni-bytes'
  api 'io.tmio:tuweni-units'
  implementation 'com.google.guava:guava'
  implementation project(':evm')
}

configurations { testArtifacts }

class FileStateChecker extends DefaultTask {

  @Input
  Set<File> files

  @Input
  String knownHash

  @TaskAction
  def CheckState() {
    def digestor = MessageDigest.getInstance("SHA-256")

    this.files.toSorted(Comparator.comparing({it.canonicalPath})).each {
      digestor.update(it.readBytes())
    }
    def currentHash = digestor.digest().encodeBase64().toString()
    if (this.knownHash != currentHash) {
      throw new GradleException("""For the Plugin APIs the checksum of the project did not match what was expected.

If this is a deliberate change where you have thought through backwards compatibility,
then update "Expected" for "Calculated" in the appropriate build.gradle as the knownHash for this task.
Expected   : ${this.knownHash}
Calculated : ${currentHash}
""")
    }
  }
}

tasks.register('checkAPIChanges', FileStateChecker) {
  description = "Checks that the API for the Plugin-API project does not change without deliberate thought"
  files = sourceSets.main.allJava.files
<<<<<<< HEAD
  knownHash = '2usJ/Jszaq8B/fPV3oMGRTN6vHQkU02X98imvjWXudE='
=======
  knownHash = 'YYrWGQIwp1sgEmwx2DcfjiskFO8euGGKeWh7Lq1F+24='
>>>>>>> 646c5a3b
}
check.dependsOn('checkAPIChanges')

publishing {
  publications {
    mavenJava(MavenPublication) {
      groupId 'org.hyperledger.besu'
      pom {
        name = 'Besu Plugins Library'
        description = 'Core Plugins Libraries for Besu'
      }
    }
  }
}<|MERGE_RESOLUTION|>--- conflicted
+++ resolved
@@ -69,11 +69,7 @@
 tasks.register('checkAPIChanges', FileStateChecker) {
   description = "Checks that the API for the Plugin-API project does not change without deliberate thought"
   files = sourceSets.main.allJava.files
-<<<<<<< HEAD
-  knownHash = '2usJ/Jszaq8B/fPV3oMGRTN6vHQkU02X98imvjWXudE='
-=======
-  knownHash = 'YYrWGQIwp1sgEmwx2DcfjiskFO8euGGKeWh7Lq1F+24='
->>>>>>> 646c5a3b
+  knownHash = 'lPcor6Cl1U9uPR9dTFQGx0Mq/k8VvHVUjaJqwb5V0Zw='
 }
 check.dependsOn('checkAPIChanges')
 
