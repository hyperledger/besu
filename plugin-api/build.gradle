/*
 * Copyright Hyperledger Besu Contributors.
 *
 * Licensed under the Apache License, Version 2.0 (the "License"); you may not use this file except in compliance with
 * the License. You may obtain a copy of the License at
 *
 * http://www.apache.org/licenses/LICENSE-2.0
 *
 * Unless required by applicable law or agreed to in writing, software distributed under the License is distributed on
 * an "AS IS" BASIS, WITHOUT WARRANTIES OR CONDITIONS OF ANY KIND, either express or implied. See the License for the
 * specific language governing permissions and limitations under the License.
 */

import java.security.MessageDigest

apply plugin: 'java-library'
jar {
  archiveBaseName = 'plugin-api'
  manifest {
    attributes(
      'Specification-Title': archiveBaseName,
      'Specification-Version': project.version,
      'Implementation-Title': archiveBaseName,
      'Implementation-Version': calculateVersion(),
      'Commit-Hash': getGitCommitDetails(40).hash,
      'Automatic-Module-Name': 'org.hyperledger.besu.plugin.api'
      )
  }
}

dependencies {
  api project(':datatypes')
  api 'org.apache.commons:commons-lang3'
  api 'io.tmio:tuweni-bytes'
  api 'io.tmio:tuweni-units'
  implementation 'com.google.guava:guava'
  implementation project(':evm')
  compileOnly 'io.vertx:vertx-core'
}

configurations { testArtifacts }

class FileStateChecker extends DefaultTask {

  @Input
  Set<File> files

  @Input
  String knownHash

  @TaskAction
  def CheckState() {
    def digestor = MessageDigest.getInstance("SHA-256")

    this.files.toSorted(Comparator.comparing({it.canonicalPath})).each {
      digestor.update(it.readBytes())
    }
    def currentHash = digestor.digest().encodeBase64().toString()
    if (this.knownHash != currentHash) {
      throw new GradleException("""For the Plugin APIs the checksum of the project did not match what was expected.

If this is a deliberate change where you have thought through backwards compatibility,
then update "Expected" for "Calculated" in the appropriate build.gradle as the knownHash for this task.
Expected   : ${this.knownHash}
Calculated : ${currentHash}
""")
    }
  }
}

tasks.register('checkAPIChanges', FileStateChecker) {
  description = "Checks that the API for the Plugin-API project does not change without deliberate thought"
  files = sourceSets.main.allJava.files
<<<<<<< HEAD
  knownHash = 'CHR/sUrCXpPmP+IU9APw/Uf9AV+iW2EGZ9uIB8TiNOc='
=======
  knownHash = '3DEeEv1YPoZvRCrmkUygP1tuXZ5YKnY0mIRFNhHPUoc='
>>>>>>> d4373779
}
check.dependsOn('checkAPIChanges')

publishing {
  publications {
    mavenJava(MavenPublication) {
      groupId 'org.hyperledger.besu'
      pom {
        name = 'Besu Plugins Library'
        description = 'Core Plugins Libraries for Besu'
      }
    }
  }
}<|MERGE_RESOLUTION|>--- conflicted
+++ resolved
@@ -71,11 +71,7 @@
 tasks.register('checkAPIChanges', FileStateChecker) {
   description = "Checks that the API for the Plugin-API project does not change without deliberate thought"
   files = sourceSets.main.allJava.files
-<<<<<<< HEAD
-  knownHash = 'CHR/sUrCXpPmP+IU9APw/Uf9AV+iW2EGZ9uIB8TiNOc='
-=======
-  knownHash = '3DEeEv1YPoZvRCrmkUygP1tuXZ5YKnY0mIRFNhHPUoc='
->>>>>>> d4373779
+  knownHash = 'rgA9mzA0nYf1AekL580j6vBxtpMFLImBFKiWOUAu3lI='
 }
 check.dependsOn('checkAPIChanges')
 
