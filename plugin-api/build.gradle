--- conflicted
+++ resolved
@@ -71,11 +71,7 @@
 tasks.register('checkAPIChanges', FileStateChecker) {
   description = "Checks that the API for the Plugin-API project does not change without deliberate thought"
   files = sourceSets.main.allJava.files
-<<<<<<< HEAD
-  knownHash = 'ewIHRFOn5y0YUanlFJ9GB4qt0KPtFDgCfzE/qVKk7Tg='
-=======
-  knownHash = 'fjSIAQME0vavmHbzR+aalZH43JCCdfatNQeeArhzMsM='
->>>>>>> c236bb44
+  knownHash = 't37HdrGteiQaAOofCG+EeO1+l6NQKzo8EXcJ0kdVpiA='
 }
 check.dependsOn('checkAPIChanges')
 
