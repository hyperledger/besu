/*
 * Copyright Hyperledger Besu Contributors.
 *
 * Licensed under the Apache License, Version 2.0 (the "License"); you may not use this file except in compliance with
 * the License. You may obtain a copy of the License at
 *
 * http://www.apache.org/licenses/LICENSE-2.0
 *
 * Unless required by applicable law or agreed to in writing, software distributed under the License is distributed on
 * an "AS IS" BASIS, WITHOUT WARRANTIES OR CONDITIONS OF ANY KIND, either express or implied. See the License for the
 * specific language governing permissions and limitations under the License.
 */

import java.security.MessageDigest

apply plugin: 'java-library'
jar {
  archiveBaseName = calculateArtifactId(project)
  manifest {
    attributes(
      'Specification-Title': archiveBaseName,
      'Specification-Version': project.version,
      'Implementation-Title': archiveBaseName,
      'Implementation-Version': calculateVersion(),
      'Commit-Hash': getGitCommitDetails(40).hash,
      'Automatic-Module-Name': 'org.hyperledger.besu.plugin.api'
      )
  }
}

dependencies {
  api project(':datatypes')
  api 'org.apache.commons:commons-lang3'
  api 'io.consensys.tuweni:tuweni-bytes'
  api 'io.consensys.tuweni:tuweni-units'
  implementation 'com.google.guava:guava'
  implementation project(':evm')
  compileOnly 'io.vertx:vertx-core'
}

configurations { testArtifacts }

class FileStateChecker extends DefaultTask {

  @Input
  Set<File> files

  @Input
  String knownHash

  @TaskAction
  def CheckState() {
    def digestor = MessageDigest.getInstance("SHA-256")

    this.files.toSorted(Comparator.comparing({it.canonicalPath})).each {
      digestor.update(it.readBytes())
    }
    def currentHash = digestor.digest().encodeBase64().toString()
    if (this.knownHash != currentHash) {
      throw new GradleException("""For the Plugin APIs the checksum of the project did not match what was expected.

If this is a deliberate change where you have thought through backwards compatibility,
then update "Expected" for "Calculated" in the appropriate build.gradle as the knownHash for this task.
Expected   : ${this.knownHash}
Calculated : ${currentHash}
""")
    }
  }
}

tasks.register('checkAPIChanges', FileStateChecker) {
  description = "Checks that the API for the Plugin-API project does not change without deliberate thought"
  files = sourceSets.main.allJava.files
<<<<<<< HEAD
  knownHash = 'K1qYsE1qy4hMa2lptJmQdJeua0fdTq8dJ9ayMWhuFQU='
=======
  knownHash = 'weDbTb+9+0OgMUGC8rT2C6GoUHunOdvAsGmVMXitOKw='
>>>>>>> 2783ebbd
}
check.dependsOn('checkAPIChanges')

publishing {
  publications {
    mavenJava(MavenPublication) {
      groupId 'org.hyperledger.besu'
      pom {
        name = 'Besu Plugins Library'
        description = 'Core Plugins Libraries for Besu'
      }
    }
  }
}<|MERGE_RESOLUTION|>--- conflicted
+++ resolved
@@ -71,11 +71,7 @@
 tasks.register('checkAPIChanges', FileStateChecker) {
   description = "Checks that the API for the Plugin-API project does not change without deliberate thought"
   files = sourceSets.main.allJava.files
-<<<<<<< HEAD
-  knownHash = 'K1qYsE1qy4hMa2lptJmQdJeua0fdTq8dJ9ayMWhuFQU='
-=======
   knownHash = 'weDbTb+9+0OgMUGC8rT2C6GoUHunOdvAsGmVMXitOKw='
->>>>>>> 2783ebbd
 }
 check.dependsOn('checkAPIChanges')
 
