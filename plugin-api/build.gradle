--- conflicted
+++ resolved
@@ -56,11 +56,7 @@
 tasks.register('checkAPIChanges', FileStateChecker) {
   description = "Checks that the API for the Plugin-API project does not change without deliberate thought"
   files = sourceSets.main.allJava.files
-<<<<<<< HEAD
-  knownHash = 'zCXMIJ79YKiQ7Ur251fchUNFzv3K4LMCBbl6TapJqHQ='
-=======
-  knownHash = 'mBaqR6fbWYPndHOw7CymPkR3KKb+f8pxLldBnTCjYAg='
->>>>>>> e47edb58
+  knownHash = '+dpM9DHxYq73BGIktTSVRKPjZ1mu+Nw8NoYYvPgmSn4='
 }
 check.dependsOn('checkAPIChanges')
 
