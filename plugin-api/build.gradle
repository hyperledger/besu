--- conflicted
+++ resolved
@@ -69,11 +69,7 @@
 tasks.register('checkAPIChanges', FileStateChecker) {
   description = "Checks that the API for the Plugin-API project does not change without deliberate thought"
   files = sourceSets.main.allJava.files
-<<<<<<< HEAD
-  knownHash = 'B/25sm3vIvAYNclkWu1GysVCvOTa49s1fyvTJWbIqGc='
-=======
-  knownHash = 'lsBecdCyK9rIi5FIjURF2uPwKzXgqHCayMcLyOOl4fE='
->>>>>>> b6a26c42
+  knownHash = '0mJiCGsToqx5aAJEvwnT3V0R8o4PXBYWiB0wT6CMpuo='
 }
 check.dependsOn('checkAPIChanges')
 
