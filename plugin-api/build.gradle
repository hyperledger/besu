/*
 * Copyright 2019 ConsenSys AG.
 *
 * Licensed under the Apache License, Version 2.0 (the "License"); you may not use this file except in compliance with
 * the License. You may obtain a copy of the License at
 *
 * http://www.apache.org/licenses/LICENSE-2.0
 *
 * Unless required by applicable law or agreed to in writing, software distributed under the License is distributed on
 * an "AS IS" BASIS, WITHOUT WARRANTIES OR CONDITIONS OF ANY KIND, either express or implied. See the License for the
 * specific language governing permissions and limitations under the License.
 */

import java.security.MessageDigest

apply plugin: 'java-library'
jar {
  archiveBaseName = 'plugin-api'
  manifest {
    attributes(
      'Specification-Title': archiveBaseName,
      'Specification-Version': project.version,
      'Implementation-Title': archiveBaseName,
      'Implementation-Version': calculateVersion()
      )
  }
}

dependencies {
  api 'org.apache.tuweni:tuweni-bytes'
  api 'org.apache.tuweni:tuweni-units'
}

configurations { testArtifacts }
artifacts { testSupportArtifacts testSupportJar }

class FileStateChecker extends DefaultTask {

  @Input
  Set<File> files

  @Input
  String knownHash

  @TaskAction
  def CheckState() {
    def digestor = MessageDigest.getInstance("SHA-256")

    this.files.toSorted(Comparator.comparing({it.canonicalPath})).each {
      digestor.update(it.readBytes())
    }
    def currentHash = digestor.digest().encodeBase64().toString()
    if (this.knownHash != currentHash) {
      throw new GradleException("""For the Plugin APIs the checksum of the project did not match what was expected.

If this is a deliberate change where you have thought through backwards compatibility,
then update "Expected" for "Calculated" in the appropriate build.gradle as the knownHash for this task.
Expected   : ${this.knownHash}
Calculated : ${currentHash}
""")
    }
  }
}

tasks.register('checkAPIChanges', FileStateChecker) {
  description = "Checks that the API for the Plugin-API project does not change without deliberate thought"
  files = sourceSets.main.allJava.files
<<<<<<< HEAD
  knownHash = 'CGDqWcaOj8UbzksmWmel0W+xSFPeOpVAMiNqOzqr5bg='
=======
  knownHash = 'nUbCiB6FbQJavvvmlnnZBAPWErD7aKyxR+Qpk24ZtrE='
>>>>>>> 2148116b
}
check.dependsOn('checkAPIChanges')

publishing {
  publications {
    mavenJava(MavenPublication) {
      groupId 'org.hyperledger.besu'
      pom {
        name = 'Besu Plugins Library'
        description = 'Core Plugins Libraries for Besu'
      }
    }
  }
}<|MERGE_RESOLUTION|>--- conflicted
+++ resolved
@@ -65,11 +65,7 @@
 tasks.register('checkAPIChanges', FileStateChecker) {
   description = "Checks that the API for the Plugin-API project does not change without deliberate thought"
   files = sourceSets.main.allJava.files
-<<<<<<< HEAD
-  knownHash = 'CGDqWcaOj8UbzksmWmel0W+xSFPeOpVAMiNqOzqr5bg='
-=======
-  knownHash = 'nUbCiB6FbQJavvvmlnnZBAPWErD7aKyxR+Qpk24ZtrE='
->>>>>>> 2148116b
+  knownHash = 'rD++qEmcloFNy6Ro3qEP4lfWdTAqSfFKx4RcYZV/Yc8='
 }
 check.dependsOn('checkAPIChanges')
 
