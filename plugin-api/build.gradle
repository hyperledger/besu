/*
 * Copyright 2019 ConsenSys AG.
 *
 * Licensed under the Apache License, Version 2.0 (the "License"); you may not use this file except in compliance with
 * the License. You may obtain a copy of the License at
 *
 * http://www.apache.org/licenses/LICENSE-2.0
 *
 * Unless required by applicable law or agreed to in writing, software distributed under the License is distributed on
 * an "AS IS" BASIS, WITHOUT WARRANTIES OR CONDITIONS OF ANY KIND, either express or implied. See the License for the
 * specific language governing permissions and limitations under the License.
 */

import java.security.MessageDigest

apply plugin: 'java-library'
jar {
  baseName 'plugin-api'
  manifest {
    attributes(
      'Specification-Title': baseName,
      'Specification-Version': project.version,
      'Implementation-Title': baseName,
      'Implementation-Version': calculateVersion()
      )
  }
}

configurations { testArtifacts }
artifacts { testSupportArtifacts testSupportJar }

class FileStateChecker extends DefaultTask {
  Set<File> files
  String knownHash

  @TaskAction
  def CheckState() {
    def digestor = MessageDigest.getInstance("SHA-256")

    this.files.sort().each {
      digestor.update(it.readBytes())
    }
    def currentHash = digestor.digest().encodeBase64().toString()
    if (this.knownHash != currentHash) {
      throw new GradleException("""For the Plugin APIs the checksum of the project did not match what was expected.

If this is a deliberate change where you have thought through backwards compatibility,
then update "Expected" for "Calculated" in the appropriate build.gradle as the knownHash for this task.
Expected   : ${this.knownHash}
Calculated : ${currentHash}
""")
    }
  }
}

tasks.register('checkAPIChanges', FileStateChecker) {
  description = "Checks that the API for the Plugin-API project does not change without deliberate thought"
  files = sourceSets.main.allJava.files
<<<<<<< HEAD
  knownHash = 'aS9uQuoquJoR5biCflDeRQUwh6yDBouxPAEtqQnNrb0='
=======
  knownHash = 'dWCTddUpOFXCpdi4ivbVTDV3CtTUXiGOEe528IbEOnE='
>>>>>>> 46368365
}
check.dependsOn('checkAPIChanges')

publishing {
  publications {
    mavenJava(MavenPublication) {
      groupId 'org.hyperledger.besu'
      pom {
        name = 'Besu Plugins Library'
        description = 'Core Plugins Libraries for Besu'
      }
    }
  }
}<|MERGE_RESOLUTION|>--- conflicted
+++ resolved
@@ -56,11 +56,7 @@
 tasks.register('checkAPIChanges', FileStateChecker) {
   description = "Checks that the API for the Plugin-API project does not change without deliberate thought"
   files = sourceSets.main.allJava.files
-<<<<<<< HEAD
-  knownHash = 'aS9uQuoquJoR5biCflDeRQUwh6yDBouxPAEtqQnNrb0='
-=======
   knownHash = 'dWCTddUpOFXCpdi4ivbVTDV3CtTUXiGOEe528IbEOnE='
->>>>>>> 46368365
 }
 check.dependsOn('checkAPIChanges')
 
