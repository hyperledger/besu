/*
 * Copyright Hyperledger Besu Contributors.
 *
 * Licensed under the Apache License, Version 2.0 (the "License"); you may not use this file except in compliance with
 * the License. You may obtain a copy of the License at
 *
 * http://www.apache.org/licenses/LICENSE-2.0
 *
 * Unless required by applicable law or agreed to in writing, software distributed under the License is distributed on
 * an "AS IS" BASIS, WITHOUT WARRANTIES OR CONDITIONS OF ANY KIND, either express or implied. See the License for the
 * specific language governing permissions and limitations under the License.
 */

import java.security.MessageDigest

apply plugin: 'java-library'
jar {
  archiveBaseName = 'plugin-api'
  manifest {
    attributes(
      'Specification-Title': archiveBaseName,
      'Specification-Version': project.version,
      'Implementation-Title': archiveBaseName,
      'Implementation-Version': calculateVersion(),
      'Automatic-Module-Name': 'org.hyperledger.besu.plugin.api'
      )
  }
}

dependencies {
  api project(':datatypes')
  api 'org.apache.commons:commons-lang3'
  api 'io.tmio:tuweni-bytes'
  api 'io.tmio:tuweni-units'
  implementation 'com.google.guava:guava'
  implementation project(':evm')
}

configurations { testArtifacts }

class FileStateChecker extends DefaultTask {

  @Input
  Set<File> files

  @Input
  String knownHash

  @TaskAction
  def CheckState() {
    def digestor = MessageDigest.getInstance("SHA-256")

    this.files.toSorted(Comparator.comparing({it.canonicalPath})).each {
      digestor.update(it.readBytes())
    }
    def currentHash = digestor.digest().encodeBase64().toString()
    if (this.knownHash != currentHash) {
      throw new GradleException("""For the Plugin APIs the checksum of the project did not match what was expected.

If this is a deliberate change where you have thought through backwards compatibility,
then update "Expected" for "Calculated" in the appropriate build.gradle as the knownHash for this task.
Expected   : ${this.knownHash}
Calculated : ${currentHash}
""")
    }
  }
}

tasks.register('checkAPIChanges', FileStateChecker) {
  description = "Checks that the API for the Plugin-API project does not change without deliberate thought"
  files = sourceSets.main.allJava.files
<<<<<<< HEAD
  knownHash = '4nkH7Z0wwxbd6AV1Hz3Z2a9kH/H5L/88uruDvOWFiks='
=======
  knownHash = '/FHIztl2tLW5Gzc0qnfEeuVQa6ljVfUce7YE6JLDdZU='
>>>>>>> bb9ba13c
}
check.dependsOn('checkAPIChanges')

publishing {
  publications {
    mavenJava(MavenPublication) {
      groupId 'org.hyperledger.besu'
      pom {
        name = 'Besu Plugins Library'
        description = 'Core Plugins Libraries for Besu'
      }
    }
  }
}<|MERGE_RESOLUTION|>--- conflicted
+++ resolved
@@ -69,11 +69,7 @@
 tasks.register('checkAPIChanges', FileStateChecker) {
   description = "Checks that the API for the Plugin-API project does not change without deliberate thought"
   files = sourceSets.main.allJava.files
-<<<<<<< HEAD
-  knownHash = '4nkH7Z0wwxbd6AV1Hz3Z2a9kH/H5L/88uruDvOWFiks='
-=======
   knownHash = '/FHIztl2tLW5Gzc0qnfEeuVQa6ljVfUce7YE6JLDdZU='
->>>>>>> bb9ba13c
 }
 check.dependsOn('checkAPIChanges')
 
