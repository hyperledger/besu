--- conflicted
+++ resolved
@@ -70,11 +70,7 @@
 tasks.register('checkAPIChanges', FileStateChecker) {
   description = "Checks that the API for the Plugin-API project does not change without deliberate thought"
   files = sourceSets.main.allJava.files
-<<<<<<< HEAD
-  knownHash = 'I6NqLo8OZY7ZFdS2pNlgj7AfyF5tHKGDJ4bSEeEsI/Q='
-=======
   knownHash = 'MOOKIka8Q1D64m0lU29Leq+zf1vcgeLoDVukBVQXhnY='
->>>>>>> 465fd1cb
 }
 check.dependsOn('checkAPIChanges')
 
