/*
 * Copyright Hyperledger Besu Contributors.
 *
 * Licensed under the Apache License, Version 2.0 (the "License"); you may not use this file except in compliance with
 * the License. You may obtain a copy of the License at
 *
 * http://www.apache.org/licenses/LICENSE-2.0
 *
 * Unless required by applicable law or agreed to in writing, software distributed under the License is distributed on
 * an "AS IS" BASIS, WITHOUT WARRANTIES OR CONDITIONS OF ANY KIND, either express or implied. See the License for the
 * specific language governing permissions and limitations under the License.
 */

import java.security.MessageDigest

apply plugin: 'java-library'
jar {
  archiveBaseName = 'plugin-api'
  manifest {
    attributes(
      'Specification-Title': archiveBaseName,
      'Specification-Version': project.version,
      'Implementation-Title': archiveBaseName,
      'Implementation-Version': calculateVersion(),
      'Automatic-Module-Name': 'org.hyperledger.besu.plugin.api'
      )
  }
}

dependencies {
  api project(':datatypes')
  api 'org.apache.commons:commons-lang3'
  api 'io.tmio:tuweni-bytes'
  api 'io.tmio:tuweni-units'
  implementation 'com.google.guava:guava'
  implementation project(':evm')
}

configurations { testArtifacts }

class FileStateChecker extends DefaultTask {

  @Input
  Set<File> files

  @Input
  String knownHash

  @TaskAction
  def CheckState() {
    def digestor = MessageDigest.getInstance("SHA-256")

    this.files.toSorted(Comparator.comparing({it.canonicalPath})).each {
      digestor.update(it.readBytes())
    }
    def currentHash = digestor.digest().encodeBase64().toString()
    if (this.knownHash != currentHash) {
      throw new GradleException("""For the Plugin APIs the checksum of the project did not match what was expected.

If this is a deliberate change where you have thought through backwards compatibility,
then update "Expected" for "Calculated" in the appropriate build.gradle as the knownHash for this task.
Expected   : ${this.knownHash}
Calculated : ${currentHash}
""")
    }
  }
}

tasks.register('checkAPIChanges', FileStateChecker) {
  description = "Checks that the API for the Plugin-API project does not change without deliberate thought"
  files = sourceSets.main.allJava.files
<<<<<<< HEAD
  knownHash = 'zb0vFXnyTWFweXeIkzGoKBDcZ5HfYto12wmbmK0Px8Y='
=======
  knownHash = 'f6P3+XG9GjPYEg7zrXHlujoE2/4axgd+EjKGDDJVVp8='
>>>>>>> 1b335ad7
}
check.dependsOn('checkAPIChanges')

publishing {
  publications {
    mavenJava(MavenPublication) {
      groupId 'org.hyperledger.besu'
      pom {
        name = 'Besu Plugins Library'
        description = 'Core Plugins Libraries for Besu'
      }
    }
  }
}<|MERGE_RESOLUTION|>--- conflicted
+++ resolved
@@ -69,11 +69,7 @@
 tasks.register('checkAPIChanges', FileStateChecker) {
   description = "Checks that the API for the Plugin-API project does not change without deliberate thought"
   files = sourceSets.main.allJava.files
-<<<<<<< HEAD
-  knownHash = 'zb0vFXnyTWFweXeIkzGoKBDcZ5HfYto12wmbmK0Px8Y='
-=======
-  knownHash = 'f6P3+XG9GjPYEg7zrXHlujoE2/4axgd+EjKGDDJVVp8='
->>>>>>> 1b335ad7
+  knownHash = '2/ggfEtjHqgkV9wPZF3WNJLLAfs6XReazCIEUe2G8/4='
 }
 check.dependsOn('checkAPIChanges')
 
