/*
 * Copyright Hyperledger Besu Contributors.
 *
 * Licensed under the Apache License, Version 2.0 (the "License"); you may not use this file except in compliance with
 * the License. You may obtain a copy of the License at
 *
 * http://www.apache.org/licenses/LICENSE-2.0
 *
 * Unless required by applicable law or agreed to in writing, software distributed under the License is distributed on
 * an "AS IS" BASIS, WITHOUT WARRANTIES OR CONDITIONS OF ANY KIND, either express or implied. See the License for the
 * specific language governing permissions and limitations under the License.
 */

import java.security.MessageDigest

apply plugin: 'java-library'
jar {
  archiveBaseName = 'plugin-api'
  manifest {
    attributes(
      'Specification-Title': archiveBaseName,
      'Specification-Version': project.version,
      'Implementation-Title': archiveBaseName,
      'Implementation-Version': calculateVersion(),
      'Automatic-Module-Name': 'org.hyperledger.besu.plugin.api'
      )
  }
}

dependencies {
  api project(':datatypes')
  api 'org.apache.commons:commons-lang3'
  api 'io.tmio:tuweni-bytes'
  api 'io.tmio:tuweni-units'
  implementation 'com.google.guava:guava'
  implementation project(':evm')
}

configurations { testArtifacts }

class FileStateChecker extends DefaultTask {

  @Input
  Set<File> files

  @Input
  String knownHash

  @TaskAction
  def CheckState() {
    def digestor = MessageDigest.getInstance("SHA-256")

    this.files.toSorted(Comparator.comparing({it.canonicalPath})).each {
      digestor.update(it.readBytes())
    }
    def currentHash = digestor.digest().encodeBase64().toString()
    if (this.knownHash != currentHash) {
      throw new GradleException("""For the Plugin APIs the checksum of the project did not match what was expected.

If this is a deliberate change where you have thought through backwards compatibility,
then update "Expected" for "Calculated" in the appropriate build.gradle as the knownHash for this task.
Expected   : ${this.knownHash}
Calculated : ${currentHash}
""")
    }
  }
}

tasks.register('checkAPIChanges', FileStateChecker) {
  description = "Checks that the API for the Plugin-API project does not change without deliberate thought"
  files = sourceSets.main.allJava.files
<<<<<<< HEAD
  knownHash = 'xhSjgLvH40dXouZB2JUMt2s/36t+zca7IFHXRh7oDMg='
=======
  knownHash = 'lPcor6Cl1U9uPR9dTFQGx0Mq/k8VvHVUjaJqwb5V0Zw='
>>>>>>> 08e0be23
}
check.dependsOn('checkAPIChanges')

publishing {
  publications {
    mavenJava(MavenPublication) {
      groupId 'org.hyperledger.besu'
      pom {
        name = 'Besu Plugins Library'
        description = 'Core Plugins Libraries for Besu'
      }
    }
  }
}<|MERGE_RESOLUTION|>--- conflicted
+++ resolved
@@ -69,11 +69,7 @@
 tasks.register('checkAPIChanges', FileStateChecker) {
   description = "Checks that the API for the Plugin-API project does not change without deliberate thought"
   files = sourceSets.main.allJava.files
-<<<<<<< HEAD
-  knownHash = 'xhSjgLvH40dXouZB2JUMt2s/36t+zca7IFHXRh7oDMg='
-=======
-  knownHash = 'lPcor6Cl1U9uPR9dTFQGx0Mq/k8VvHVUjaJqwb5V0Zw='
->>>>>>> 08e0be23
+  knownHash = 'lgAq3qowvOH7niachcMz8B89uLvw+hYrTXVJ8u/ZDYo='
 }
 check.dependsOn('checkAPIChanges')
 
