/*
 * Copyright 2019 ConsenSys AG.
 *
 * Licensed under the Apache License, Version 2.0 (the "License"); you may not use this file except in compliance with
 * the License. You may obtain a copy of the License at
 *
 * http://www.apache.org/licenses/LICENSE-2.0
 *
 * Unless required by applicable law or agreed to in writing, software distributed under the License is distributed on
 * an "AS IS" BASIS, WITHOUT WARRANTIES OR CONDITIONS OF ANY KIND, either express or implied. See the License for the
 * specific language governing permissions and limitations under the License.
 */

import java.security.MessageDigest

apply plugin: 'java-library'
jar {
  archiveBaseName = 'plugin-api'
  manifest {
    attributes(
      'Specification-Title': archiveBaseName,
      'Specification-Version': project.version,
      'Implementation-Title': archiveBaseName,
      'Implementation-Version': calculateVersion()
      )
  }
}

dependencies {
  api 'org.apache.tuweni:tuweni-bytes'
  api 'org.apache.tuweni:tuweni-units'
}

configurations { testArtifacts }

class FileStateChecker extends DefaultTask {

  @Input
  Set<File> files

  @Input
  String knownHash

  @TaskAction
  def CheckState() {
    def digestor = MessageDigest.getInstance("SHA-256")

    this.files.toSorted(Comparator.comparing({it.canonicalPath})).each {
      digestor.update(it.readBytes())
    }
    def currentHash = digestor.digest().encodeBase64().toString()
    if (this.knownHash != currentHash) {
      throw new GradleException("""For the Plugin APIs the checksum of the project did not match what was expected.

If this is a deliberate change where you have thought through backwards compatibility,
then update "Expected" for "Calculated" in the appropriate build.gradle as the knownHash for this task.
Expected   : ${this.knownHash}
Calculated : ${currentHash}
""")
    }
  }
}

tasks.register('checkAPIChanges', FileStateChecker) {
  description = "Checks that the API for the Plugin-API project does not change without deliberate thought"
  files = sourceSets.main.allJava.files
<<<<<<< HEAD
  knownHash = '2prxyk2unHFgQ9Pl+Zja3Qq7PYc/3c8H7l7RaLGDFP0='
=======
  knownHash = 'dIKkR29FARmuawnqoO0BVlVqyrDWb6WRgQu9cfAb+o8='
>>>>>>> 367b6a74
}
check.dependsOn('checkAPIChanges')

publishing {
  publications {
    mavenJava(MavenPublication) {
      groupId 'org.hyperledger.besu'
      pom {
        name = 'Besu Plugins Library'
        description = 'Core Plugins Libraries for Besu'
      }
    }
  }
}<|MERGE_RESOLUTION|>--- conflicted
+++ resolved
@@ -64,11 +64,7 @@
 tasks.register('checkAPIChanges', FileStateChecker) {
   description = "Checks that the API for the Plugin-API project does not change without deliberate thought"
   files = sourceSets.main.allJava.files
-<<<<<<< HEAD
-  knownHash = '2prxyk2unHFgQ9Pl+Zja3Qq7PYc/3c8H7l7RaLGDFP0='
-=======
-  knownHash = 'dIKkR29FARmuawnqoO0BVlVqyrDWb6WRgQu9cfAb+o8='
->>>>>>> 367b6a74
+  knownHash = 'zpv92JZmlU6gPifGcPG5ATE6Lv/ruWdJtjLk3EVXO4g='
 }
 check.dependsOn('checkAPIChanges')
 
