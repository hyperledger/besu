/*
 * Copyright Hyperledger Besu Contributors.
 *
 * Licensed under the Apache License, Version 2.0 (the "License"); you may not use this file except in compliance with
 * the License. You may obtain a copy of the License at
 *
 * http://www.apache.org/licenses/LICENSE-2.0
 *
 * Unless required by applicable law or agreed to in writing, software distributed under the License is distributed on
 * an "AS IS" BASIS, WITHOUT WARRANTIES OR CONDITIONS OF ANY KIND, either express or implied. See the License for the
 * specific language governing permissions and limitations under the License.
 */

import java.security.MessageDigest

apply plugin: 'java-library'
jar {
  archiveBaseName = calculateArtifactId(project)
  manifest {
    attributes(
      'Specification-Title': archiveBaseName,
      'Specification-Version': project.version,
      'Implementation-Title': archiveBaseName,
      'Implementation-Version': calculateVersion(),
      'Commit-Hash': getGitCommitDetails(40).hash,
      'Automatic-Module-Name': 'org.hyperledger.besu.plugin.api'
      )
  }
}

dependencies {
  api project(':datatypes')
  api 'org.apache.commons:commons-lang3'
  api 'io.consensys.tuweni:tuweni-bytes'
  api 'io.consensys.tuweni:tuweni-units'
  implementation 'com.google.guava:guava'
  implementation project(':evm')
  compileOnly 'io.vertx:vertx-core'
}

configurations { testArtifacts }

class FileStateChecker extends DefaultTask {

  @Input
  Set<File> files

  @Input
  String knownHash

  @TaskAction
  def CheckState() {
    def digestor = MessageDigest.getInstance("SHA-256")

    this.files.toSorted(Comparator.comparing({it.canonicalPath})).each {
      digestor.update(it.readBytes())
    }
    def currentHash = digestor.digest().encodeBase64().toString()
    if (this.knownHash != currentHash) {
      throw new GradleException("""For the Plugin APIs the checksum of the project did not match what was expected.

If this is a deliberate change where you have thought through backwards compatibility,
then update "Expected" for "Calculated" in the appropriate build.gradle as the knownHash for this task.
Expected   : ${this.knownHash}
Calculated : ${currentHash}
""")
    }
  }
}

tasks.register('checkAPIChanges', FileStateChecker) {
  description = "Checks that the API for the Plugin-API project does not change without deliberate thought"
  files = sourceSets.main.allJava.files
<<<<<<< HEAD
  knownHash = '5dikHYigB2J4JLJlLotvmPqUxhUBIwE+oacnBQ8WES0='
=======
  knownHash = 'AmeuFlj4qvlMpv3pPDxnWZgKcXRe2/tDRAI+H0h4smU='
>>>>>>> baf214fe
}
check.dependsOn('checkAPIChanges')

publishing {
  publications {
    mavenJava(MavenPublication) {
      groupId 'org.hyperledger.besu'
      pom {
        name = 'Besu Plugins Library'
        description = 'Core Plugins Libraries for Besu'
      }
    }
  }
}<|MERGE_RESOLUTION|>--- conflicted
+++ resolved
@@ -71,11 +71,7 @@
 tasks.register('checkAPIChanges', FileStateChecker) {
   description = "Checks that the API for the Plugin-API project does not change without deliberate thought"
   files = sourceSets.main.allJava.files
-<<<<<<< HEAD
-  knownHash = '5dikHYigB2J4JLJlLotvmPqUxhUBIwE+oacnBQ8WES0='
-=======
-  knownHash = 'AmeuFlj4qvlMpv3pPDxnWZgKcXRe2/tDRAI+H0h4smU='
->>>>>>> baf214fe
+  knownHash = 'K53ycFTZR4uqRPa1c5WS1HYGisvxJu65zeaGAwfQ5uw='
 }
 check.dependsOn('checkAPIChanges')
 
