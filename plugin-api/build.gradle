--- conflicted
+++ resolved
@@ -69,11 +69,7 @@
 tasks.register('checkAPIChanges', FileStateChecker) {
   description = "Checks that the API for the Plugin-API project does not change without deliberate thought"
   files = sourceSets.main.allJava.files
-<<<<<<< HEAD
-  knownHash = 'cI31KuEj0TTIxlDaZZbY0u4GZ/dNVQZnibVLKFzyM3Y='
-=======
-  knownHash = '5koUOxNHaYeuIFYH2PP/6RdMO1JvCm0ILdl/DyY297Y='
->>>>>>> c88820ff
+  knownHash = 'j6NRklFHlG35Pq/t6t/oJBrT8DbYOyruGq3cJNh4ENw='
 }
 check.dependsOn('checkAPIChanges')
 
