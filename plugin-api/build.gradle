--- conflicted
+++ resolved
@@ -64,11 +64,7 @@
 tasks.register('checkAPIChanges', FileStateChecker) {
   description = "Checks that the API for the Plugin-API project does not change without deliberate thought"
   files = sourceSets.main.allJava.files
-<<<<<<< HEAD
-  knownHash = '4c+U74rwtuqvoBC272WZ1zRTV4j9zINU1ZKjCxPWYf0='
-=======
-  knownHash = 'iPuLs9OOxBC5ZJqJ5yWrkT6LgquIDEZztdRDbSe9E3U='
->>>>>>> e1ce0613
+  knownHash = 'SejnA4X36jjcVfgxnI88FWPN53PhShpqg3GgbGDYNrQ='
 }
 check.dependsOn('checkAPIChanges')
 
