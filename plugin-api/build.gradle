--- conflicted
+++ resolved
@@ -71,11 +71,7 @@
 tasks.register('checkAPIChanges', FileStateChecker) {
   description = "Checks that the API for the Plugin-API project does not change without deliberate thought"
   files = sourceSets.main.allJava.files
-<<<<<<< HEAD
-  knownHash = '1RcwQ9su9/umPfkytAAsuTcbAc8KPbbYdaOXWkQ/toc='
-=======
-  knownHash = 'E2b/W+IKnNxo6L7cHuijBMBUewHHRrkQ8dEVlcql5KE='
->>>>>>> b3192a59
+  knownHash = 'V3YwoXiJjbbrtpr7DmbebhJwAcj40J/3gb6VZcoFlF8='
 }
 check.dependsOn('checkAPIChanges')
 
