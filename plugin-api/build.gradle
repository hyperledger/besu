/*
 * Copyright Hyperledger Besu Contributors.
 *
 * Licensed under the Apache License, Version 2.0 (the "License"); you may not use this file except in compliance with
 * the License. You may obtain a copy of the License at
 *
 * http://www.apache.org/licenses/LICENSE-2.0
 *
 * Unless required by applicable law or agreed to in writing, software distributed under the License is distributed on
 * an "AS IS" BASIS, WITHOUT WARRANTIES OR CONDITIONS OF ANY KIND, either express or implied. See the License for the
 * specific language governing permissions and limitations under the License.
 */

import java.security.MessageDigest

apply plugin: 'java-library'
jar {
  archiveBaseName = 'plugin-api'
  manifest {
    attributes(
      'Specification-Title': archiveBaseName,
      'Specification-Version': project.version,
      'Implementation-Title': archiveBaseName,
      'Implementation-Version': calculateVersion(),
      'Commit-Hash': getGitCommitDetails(40).hash,
      'Automatic-Module-Name': 'org.hyperledger.besu.plugin.api'
      )
  }
}

dependencies {
  api project(':datatypes')
  api 'org.apache.commons:commons-lang3'
  api 'io.tmio:tuweni-bytes'
  api 'io.tmio:tuweni-units'
  implementation 'com.google.guava:guava'
  implementation project(':evm')
  compileOnly 'io.vertx:vertx-core'
}

configurations { testArtifacts }

class FileStateChecker extends DefaultTask {

  @Input
  Set<File> files

  @Input
  String knownHash

  @TaskAction
  def CheckState() {
    def digestor = MessageDigest.getInstance("SHA-256")

    this.files.toSorted(Comparator.comparing({it.canonicalPath})).each {
      digestor.update(it.readBytes())
    }
    def currentHash = digestor.digest().encodeBase64().toString()
    if (this.knownHash != currentHash) {
      throw new GradleException("""For the Plugin APIs the checksum of the project did not match what was expected.

If this is a deliberate change where you have thought through backwards compatibility,
then update "Expected" for "Calculated" in the appropriate build.gradle as the knownHash for this task.
Expected   : ${this.knownHash}
Calculated : ${currentHash}
""")
    }
  }
}

tasks.register('checkAPIChanges', FileStateChecker) {
  description = "Checks that the API for the Plugin-API project does not change without deliberate thought"
  files = sourceSets.main.allJava.files
<<<<<<< HEAD
  knownHash = 'kffmg6vElUJ1PFSZ1k7ClUSvkjeB+K3VmHCvb/EztDk='
=======
  knownHash = 'lsoaojUhm38o4QxfJW2fky/eEkrtUyprNrwAkfwebe8='
>>>>>>> 35d12070
}
check.dependsOn('checkAPIChanges')

publishing {
  publications {
    mavenJava(MavenPublication) {
      groupId 'org.hyperledger.besu'
      pom {
        name = 'Besu Plugins Library'
        description = 'Core Plugins Libraries for Besu'
      }
    }
  }
}<|MERGE_RESOLUTION|>--- conflicted
+++ resolved
@@ -71,11 +71,7 @@
 tasks.register('checkAPIChanges', FileStateChecker) {
   description = "Checks that the API for the Plugin-API project does not change without deliberate thought"
   files = sourceSets.main.allJava.files
-<<<<<<< HEAD
-  knownHash = 'kffmg6vElUJ1PFSZ1k7ClUSvkjeB+K3VmHCvb/EztDk='
-=======
-  knownHash = 'lsoaojUhm38o4QxfJW2fky/eEkrtUyprNrwAkfwebe8='
->>>>>>> 35d12070
+  knownHash = 'Qq6tGiNFfAs1JVr7xXx07h/ANxPWcFKe3cBHER43FFQ='
 }
 check.dependsOn('checkAPIChanges')
 
