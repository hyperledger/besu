/*
 * Copyright Hyperledger Besu Contributors.
 *
 * Licensed under the Apache License, Version 2.0 (the "License"); you may not use this file except in compliance with
 * the License. You may obtain a copy of the License at
 *
 * http://www.apache.org/licenses/LICENSE-2.0
 *
 * Unless required by applicable law or agreed to in writing, software distributed under the License is distributed on
 * an "AS IS" BASIS, WITHOUT WARRANTIES OR CONDITIONS OF ANY KIND, either express or implied. See the License for the
 * specific language governing permissions and limitations under the License.
 */

import java.security.MessageDigest

apply plugin: 'java-library'
jar {
  archiveBaseName = calculateArtifactId(project)
  manifest {
    attributes(
      'Specification-Title': archiveBaseName,
      'Specification-Version': project.version,
      'Implementation-Title': archiveBaseName,
      'Implementation-Version': calculateVersion(),
      'Commit-Hash': getGitCommitDetails(40).hash,
      'Automatic-Module-Name': 'org.hyperledger.besu.plugin.api'
      )
  }
}

dependencies {
  api project(':datatypes')
  api 'org.apache.commons:commons-lang3'
  api 'io.consensys.tuweni:tuweni-bytes'
  api 'io.consensys.tuweni:tuweni-units'
  implementation 'com.google.guava:guava'
  implementation project(':evm')
  compileOnly 'io.vertx:vertx-core'
}

configurations { testArtifacts }

class FileStateChecker extends DefaultTask {

  @Input
  Set<File> files

  @Input
  String knownHash

  @TaskAction
  def CheckState() {
    def digestor = MessageDigest.getInstance("SHA-256")

    this.files.toSorted(Comparator.comparing({it.canonicalPath})).each {
      digestor.update(it.readBytes())
    }
    def currentHash = digestor.digest().encodeBase64().toString()
    if (this.knownHash != currentHash) {
      throw new GradleException("""For the Plugin APIs the checksum of the project did not match what was expected.

If this is a deliberate change where you have thought through backwards compatibility,
then update "Expected" for "Calculated" in the appropriate build.gradle as the knownHash for this task.
Expected   : ${this.knownHash}
Calculated : ${currentHash}
""")
    }
  }
}

tasks.register('checkAPIChanges', FileStateChecker) {
  description = "Checks that the API for the Plugin-API project does not change without deliberate thought"
  files = sourceSets.main.allJava.files
<<<<<<< HEAD
  knownHash = 'cwf6S6LOZeVnhjDyWlHSNxvTDAIRbIA+FotC36SfSD8='
=======
  knownHash = '9xNasP0j8frl4Vin8IDBiEQOFz5vf/ivr38ocvOoVlo='
>>>>>>> 2c87eac1
}
check.dependsOn('checkAPIChanges')

publishing {
  publications {
    mavenJava(MavenPublication) {
      groupId 'org.hyperledger.besu'
      pom {
        name = 'Besu Plugins Library'
        description = 'Core Plugins Libraries for Besu'
      }
    }
  }
}<|MERGE_RESOLUTION|>--- conflicted
+++ resolved
@@ -71,11 +71,7 @@
 tasks.register('checkAPIChanges', FileStateChecker) {
   description = "Checks that the API for the Plugin-API project does not change without deliberate thought"
   files = sourceSets.main.allJava.files
-<<<<<<< HEAD
-  knownHash = 'cwf6S6LOZeVnhjDyWlHSNxvTDAIRbIA+FotC36SfSD8='
-=======
   knownHash = '9xNasP0j8frl4Vin8IDBiEQOFz5vf/ivr38ocvOoVlo='
->>>>>>> 2c87eac1
 }
 check.dependsOn('checkAPIChanges')
 
