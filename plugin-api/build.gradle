/*
 * Copyright Hyperledger Besu Contributors.
 *
 * Licensed under the Apache License, Version 2.0 (the "License"); you may not use this file except in compliance with
 * the License. You may obtain a copy of the License at
 *
 * http://www.apache.org/licenses/LICENSE-2.0
 *
 * Unless required by applicable law or agreed to in writing, software distributed under the License is distributed on
 * an "AS IS" BASIS, WITHOUT WARRANTIES OR CONDITIONS OF ANY KIND, either express or implied. See the License for the
 * specific language governing permissions and limitations under the License.
 */

import java.security.MessageDigest

apply plugin: 'java-library'
jar {
  archiveBaseName = calculateArtifactId(project)
  manifest {
    attributes(
      'Specification-Title': archiveBaseName,
      'Specification-Version': project.version,
      'Implementation-Title': archiveBaseName,
      'Implementation-Version': calculateVersion(),
      'Commit-Hash': getGitCommitDetails(40).hash,
      'Automatic-Module-Name': 'org.hyperledger.besu.plugin.api'
      )
  }
}

dependencies {
  api project(':datatypes')
  api 'org.apache.commons:commons-lang3'
  api 'io.consensys.tuweni:tuweni-bytes'
  api 'io.consensys.tuweni:tuweni-units'
  implementation 'com.google.guava:guava'
  implementation project(':evm')
  compileOnly 'io.vertx:vertx-core'
}

configurations { testArtifacts }

class FileStateChecker extends DefaultTask {

  @Input
  Set<File> files

  @Input
  String knownHash

  @TaskAction
  def CheckState() {
    def digestor = MessageDigest.getInstance("SHA-256")

    this.files.toSorted(Comparator.comparing({it.canonicalPath})).each {
      digestor.update(it.readBytes())
    }
    def currentHash = digestor.digest().encodeBase64().toString()
    if (this.knownHash != currentHash) {
      throw new GradleException("""For the Plugin APIs the checksum of the project did not match what was expected.

If this is a deliberate change where you have thought through backwards compatibility,
then update "Expected" for "Calculated" in the appropriate build.gradle as the knownHash for this task.
Expected   : ${this.knownHash}
Calculated : ${currentHash}
""")
    }
  }
}

tasks.register('checkAPIChanges', FileStateChecker) {
  description = "Checks that the API for the Plugin-API project does not change without deliberate thought"
  files = sourceSets.main.allJava.files
<<<<<<< HEAD
  knownHash = 'D+vZPuLFQjcaJkfTzw7eRej3nqt0tdb1hFIhK/VXOBI='
=======
  knownHash = 'Gny42VgnqxYj6YlJ+MaWVZokueCIczj+429eMCQA11w='
>>>>>>> e8860d2a
}
check.dependsOn('checkAPIChanges')

publishing {
  publications {
    mavenJava(MavenPublication) {
      groupId = 'org.hyperledger.besu'
      pom {
        name = 'Besu Plugins Library'
        description = 'Core Plugins Libraries for Besu'
      }
    }
  }
}<|MERGE_RESOLUTION|>--- conflicted
+++ resolved
@@ -71,11 +71,7 @@
 tasks.register('checkAPIChanges', FileStateChecker) {
   description = "Checks that the API for the Plugin-API project does not change without deliberate thought"
   files = sourceSets.main.allJava.files
-<<<<<<< HEAD
-  knownHash = 'D+vZPuLFQjcaJkfTzw7eRej3nqt0tdb1hFIhK/VXOBI='
-=======
-  knownHash = 'Gny42VgnqxYj6YlJ+MaWVZokueCIczj+429eMCQA11w='
->>>>>>> e8860d2a
+  knownHash = '7uFOiWl6Y9UjqYm/gpcmUSx8LJXF52ukGZNkpC8DnjI='
 }
 check.dependsOn('checkAPIChanges')
 
