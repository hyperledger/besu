--- conflicted
+++ resolved
@@ -71,11 +71,7 @@
 tasks.register('checkAPIChanges', FileStateChecker) {
   description = "Checks that the API for the Plugin-API project does not change without deliberate thought"
   files = sourceSets.main.allJava.files
-<<<<<<< HEAD
-  knownHash = '5H+3gUzCwZtLByfnk11kf+kAPwykQ+WR+n3xWgyfsyY='
-=======
-  knownHash = '4jVaj9yW88nHbX0KmTR3dPQRvj9x8Pvh5E9Ry7KRT6w='
->>>>>>> 94099d18
+  knownHash = 'ZfEX6J5KJiDwcD0Fh51DNUAt1GazIov/A8QgfFz+LhQ='
 }
 check.dependsOn('checkAPIChanges')
 
