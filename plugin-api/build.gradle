--- conflicted
+++ resolved
@@ -70,11 +70,7 @@
 tasks.register('checkAPIChanges', FileStateChecker) {
   description = "Checks that the API for the Plugin-API project does not change without deliberate thought"
   files = sourceSets.main.allJava.files
-<<<<<<< HEAD
-  knownHash = 'scjJ+fS/V5UxuBsidpadbAriNexrNTciUTK6G0I2i0w='
-=======
-  knownHash = 'W1gv5UjqU+RJZJN6xPNjVfjuz7nKIcBgmh1j2XON4EU='
->>>>>>> 8523ed0e
+  knownHash = '6Hy3eaCpnxehyDO3smSAr1i2DsB2q/V37/m8POycikI='
 }
 check.dependsOn('checkAPIChanges')
 
