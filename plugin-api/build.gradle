/*
 * Copyright Hyperledger Besu Contributors.
 *
 * Licensed under the Apache License, Version 2.0 (the "License"); you may not use this file except in compliance with
 * the License. You may obtain a copy of the License at
 *
 * http://www.apache.org/licenses/LICENSE-2.0
 *
 * Unless required by applicable law or agreed to in writing, software distributed under the License is distributed on
 * an "AS IS" BASIS, WITHOUT WARRANTIES OR CONDITIONS OF ANY KIND, either express or implied. See the License for the
 * specific language governing permissions and limitations under the License.
 */

import java.security.MessageDigest

apply plugin: 'java-library'
jar {
  archiveBaseName = 'plugin-api'
  manifest {
    attributes(
      'Specification-Title': archiveBaseName,
      'Specification-Version': project.version,
      'Implementation-Title': archiveBaseName,
      'Implementation-Version': calculateVersion(),
      'Commit-Hash': getGitCommitDetails(40).hash,
      'Automatic-Module-Name': 'org.hyperledger.besu.plugin.api'
      )
  }
}

dependencies {
  api project(':datatypes')
  api 'org.apache.commons:commons-lang3'
  api 'io.consensys.tuweni:tuweni-bytes'
  api 'io.consensys.tuweni:tuweni-units'
  implementation 'com.google.guava:guava'
  implementation project(':evm')
  compileOnly 'io.vertx:vertx-core'
}

configurations { testArtifacts }

class FileStateChecker extends DefaultTask {

  @Input
  Set<File> files

  @Input
  String knownHash

  @TaskAction
  def CheckState() {
    def digestor = MessageDigest.getInstance("SHA-256")

    this.files.toSorted(Comparator.comparing({it.canonicalPath})).each {
      digestor.update(it.readBytes())
    }
    def currentHash = digestor.digest().encodeBase64().toString()
    if (this.knownHash != currentHash) {
      throw new GradleException("""For the Plugin APIs the checksum of the project did not match what was expected.

If this is a deliberate change where you have thought through backwards compatibility,
then update "Expected" for "Calculated" in the appropriate build.gradle as the knownHash for this task.
Expected   : ${this.knownHash}
Calculated : ${currentHash}
""")
    }
  }
}

tasks.register('checkAPIChanges', FileStateChecker) {
  description = "Checks that the API for the Plugin-API project does not change without deliberate thought"
  files = sourceSets.main.allJava.files
<<<<<<< HEAD
  knownHash = '1mrj9h3JlDJermLneqsRZJXs9pTJoqcY53Gl5VcWsrQ='
=======
  knownHash = 'ynH5EZzHFscslVEIIXlLsJtju+AkoJZuZpKDtEtBe+c='
>>>>>>> fbe36365
}
check.dependsOn('checkAPIChanges')

publishing {
  publications {
    mavenJava(MavenPublication) {
      groupId 'org.hyperledger.besu'
      pom {
        name = 'Besu Plugins Library'
        description = 'Core Plugins Libraries for Besu'
      }
    }
  }
}<|MERGE_RESOLUTION|>--- conflicted
+++ resolved
@@ -71,11 +71,7 @@
 tasks.register('checkAPIChanges', FileStateChecker) {
   description = "Checks that the API for the Plugin-API project does not change without deliberate thought"
   files = sourceSets.main.allJava.files
-<<<<<<< HEAD
-  knownHash = '1mrj9h3JlDJermLneqsRZJXs9pTJoqcY53Gl5VcWsrQ='
-=======
-  knownHash = 'ynH5EZzHFscslVEIIXlLsJtju+AkoJZuZpKDtEtBe+c='
->>>>>>> fbe36365
+  knownHash = 'HKtCtVMPIDff9+68d45q0XgOCpZTmwLgpULhBcjVXP4='
 }
 check.dependsOn('checkAPIChanges')
 
