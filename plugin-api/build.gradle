/*
 * Copyright 2019 ConsenSys AG.
 *
 * Licensed under the Apache License, Version 2.0 (the "License"); you may not use this file except in compliance with
 * the License. You may obtain a copy of the License at
 *
 * http://www.apache.org/licenses/LICENSE-2.0
 *
 * Unless required by applicable law or agreed to in writing, software distributed under the License is distributed on
 * an "AS IS" BASIS, WITHOUT WARRANTIES OR CONDITIONS OF ANY KIND, either express or implied. See the License for the
 * specific language governing permissions and limitations under the License.
 */

import java.security.MessageDigest

apply plugin: 'java-library'
jar {
  archiveBaseName = 'plugin-api'
  manifest {
    attributes(
      'Specification-Title': archiveBaseName,
      'Specification-Version': project.version,
      'Implementation-Title': archiveBaseName,
      'Implementation-Version': calculateVersion(),
      'Automatic-Module-Name': 'org.hyperledger.besu.plugin.api'
      )
  }
}

dependencies {
  api 'org.apache.commons:commons-lang3'
  api 'org.apache.tuweni:tuweni-bytes'
  api 'org.apache.tuweni:tuweni-units'
  implementation 'com.google.guava:guava'
}

configurations { testArtifacts }

class FileStateChecker extends DefaultTask {

  @Input
  Set<File> files

  @Input
  String knownHash

  @TaskAction
  def CheckState() {
    def digestor = MessageDigest.getInstance("SHA-256")

    this.files.toSorted(Comparator.comparing({it.canonicalPath})).each {
      digestor.update(it.readBytes())
    }
    def currentHash = digestor.digest().encodeBase64().toString()
    if (this.knownHash != currentHash) {
      throw new GradleException("""For the Plugin APIs the checksum of the project did not match what was expected.

If this is a deliberate change where you have thought through backwards compatibility,
then update "Expected" for "Calculated" in the appropriate build.gradle as the knownHash for this task.
Expected   : ${this.knownHash}
Calculated : ${currentHash}
""")
    }
  }
}

tasks.register('checkAPIChanges', FileStateChecker) {
  description = "Checks that the API for the Plugin-API project does not change without deliberate thought"
  files = sourceSets.main.allJava.files
<<<<<<< HEAD
  knownHash = 'djBN87/XrGnYGM+dQcDgM36RQbXjiTv1nyUvr7ySjpQ='
=======
  knownHash = 'LhQ25UazqtTJuZJN1bj76imJ7QdkFRR6dUyxt7Ig5cs='
>>>>>>> 4f2ea483
}
check.dependsOn('checkAPIChanges')

publishing {
  publications {
    mavenJava(MavenPublication) {
      groupId 'org.hyperledger.besu'
      pom {
        name = 'Besu Plugins Library'
        description = 'Core Plugins Libraries for Besu'
      }
    }
  }
}<|MERGE_RESOLUTION|>--- conflicted
+++ resolved
@@ -67,11 +67,7 @@
 tasks.register('checkAPIChanges', FileStateChecker) {
   description = "Checks that the API for the Plugin-API project does not change without deliberate thought"
   files = sourceSets.main.allJava.files
-<<<<<<< HEAD
   knownHash = 'djBN87/XrGnYGM+dQcDgM36RQbXjiTv1nyUvr7ySjpQ='
-=======
-  knownHash = 'LhQ25UazqtTJuZJN1bj76imJ7QdkFRR6dUyxt7Ig5cs='
->>>>>>> 4f2ea483
 }
 check.dependsOn('checkAPIChanges')
 
