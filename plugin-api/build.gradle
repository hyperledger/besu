/*
 * Copyright Hyperledger Besu Contributors.
 *
 * Licensed under the Apache License, Version 2.0 (the "License"); you may not use this file except in compliance with
 * the License. You may obtain a copy of the License at
 *
 * http://www.apache.org/licenses/LICENSE-2.0
 *
 * Unless required by applicable law or agreed to in writing, software distributed under the License is distributed on
 * an "AS IS" BASIS, WITHOUT WARRANTIES OR CONDITIONS OF ANY KIND, either express or implied. See the License for the
 * specific language governing permissions and limitations under the License.
 */

import java.security.MessageDigest

apply plugin: 'java-library'
jar {
  archiveBaseName = 'plugin-api'
  manifest {
    attributes(
      'Specification-Title': archiveBaseName,
      'Specification-Version': project.version,
      'Implementation-Title': archiveBaseName,
      'Implementation-Version': calculateVersion(),
      'Commit-Hash': getGitCommitDetails(40).hash,
      'Automatic-Module-Name': 'org.hyperledger.besu.plugin.api'
      )
  }
}

dependencies {
  api project(':datatypes')
  api 'org.apache.commons:commons-lang3'
  api 'io.consensys.tuweni:tuweni-bytes'
  api 'io.consensys.tuweni:tuweni-units'
  implementation 'com.google.guava:guava'
  implementation project(':evm')
  compileOnly 'io.vertx:vertx-core'
}

configurations { testArtifacts }

class FileStateChecker extends DefaultTask {

  @Input
  Set<File> files

  @Input
  String knownHash

  @TaskAction
  def CheckState() {
    def digestor = MessageDigest.getInstance("SHA-256")

    this.files.toSorted(Comparator.comparing({it.canonicalPath})).each {
      digestor.update(it.readBytes())
    }
    def currentHash = digestor.digest().encodeBase64().toString()
    if (this.knownHash != currentHash) {
      throw new GradleException("""For the Plugin APIs the checksum of the project did not match what was expected.

If this is a deliberate change where you have thought through backwards compatibility,
then update "Expected" for "Calculated" in the appropriate build.gradle as the knownHash for this task.
Expected   : ${this.knownHash}
Calculated : ${currentHash}
""")
    }
  }
}

tasks.register('checkAPIChanges', FileStateChecker) {
  description = "Checks that the API for the Plugin-API project does not change without deliberate thought"
  files = sourceSets.main.allJava.files
<<<<<<< HEAD
  knownHash = 'sDMMwQL2wP7SvL3Z188NkcylweeSd9Nk8i7CCTCIMg4='
=======
  knownHash = 'aluchMXcxMIQQ3+rMQjCQGQyS797FGwzfYkzxITN4SE='
>>>>>>> 85e183fd
}
check.dependsOn('checkAPIChanges')

publishing {
  publications {
    mavenJava(MavenPublication) {
      groupId 'org.hyperledger.besu'
      pom {
        name = 'Besu Plugins Library'
        description = 'Core Plugins Libraries for Besu'
      }
    }
  }
}<|MERGE_RESOLUTION|>--- conflicted
+++ resolved
@@ -71,11 +71,7 @@
 tasks.register('checkAPIChanges', FileStateChecker) {
   description = "Checks that the API for the Plugin-API project does not change without deliberate thought"
   files = sourceSets.main.allJava.files
-<<<<<<< HEAD
-  knownHash = 'sDMMwQL2wP7SvL3Z188NkcylweeSd9Nk8i7CCTCIMg4='
-=======
-  knownHash = 'aluchMXcxMIQQ3+rMQjCQGQyS797FGwzfYkzxITN4SE='
->>>>>>> 85e183fd
+  knownHash = 'NUj0RLE4u+thjAEifYyOULlT2IXw3syex0mT6Z5qLI0='
 }
 check.dependsOn('checkAPIChanges')
 
