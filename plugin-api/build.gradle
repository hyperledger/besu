--- conflicted
+++ resolved
@@ -69,11 +69,7 @@
 tasks.register('checkAPIChanges', FileStateChecker) {
   description = "Checks that the API for the Plugin-API project does not change without deliberate thought"
   files = sourceSets.main.allJava.files
-<<<<<<< HEAD
-  knownHash = '/x8cceEWSR0YmQ5wFQr6eMGTTY6cHvlVf9zQIrLbsvA='
-=======
-  knownHash = 'VpNy2KuAtEUc9hPguNivbjwy2YM3vIF444RCREJojqY='
->>>>>>> a563cf23
+  knownHash = 'Omx1pjOpv1KUZIGAzqaU6yqxh+0kMwKYnWHExrWr7Ao='
 }
 check.dependsOn('checkAPIChanges')
 
