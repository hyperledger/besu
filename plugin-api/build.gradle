/*
 * Copyright Hyperledger Besu Contributors.
 *
 * Licensed under the Apache License, Version 2.0 (the "License"); you may not use this file except in compliance with
 * the License. You may obtain a copy of the License at
 *
 * http://www.apache.org/licenses/LICENSE-2.0
 *
 * Unless required by applicable law or agreed to in writing, software distributed under the License is distributed on
 * an "AS IS" BASIS, WITHOUT WARRANTIES OR CONDITIONS OF ANY KIND, either express or implied. See the License for the
 * specific language governing permissions and limitations under the License.
 */

import java.security.MessageDigest

apply plugin: 'java-library'
jar {
  archiveBaseName = 'plugin-api'
  manifest {
    attributes(
      'Specification-Title': archiveBaseName,
      'Specification-Version': project.version,
      'Implementation-Title': archiveBaseName,
      'Implementation-Version': calculateVersion(),
      'Commit-Hash': getGitCommitDetails(40).hash,
      'Automatic-Module-Name': 'org.hyperledger.besu.plugin.api'
      )
  }
}

dependencies {
  api project(':datatypes')
  api 'org.apache.commons:commons-lang3'
  api 'io.tmio:tuweni-bytes'
  api 'io.tmio:tuweni-units'
  implementation 'com.google.guava:guava'
  implementation project(':evm')
  compileOnly 'io.vertx:vertx-core'
}

configurations { testArtifacts }

class FileStateChecker extends DefaultTask {

  @Input
  Set<File> files

  @Input
  String knownHash

  @TaskAction
  def CheckState() {
    def digestor = MessageDigest.getInstance("SHA-256")

    this.files.toSorted(Comparator.comparing({it.canonicalPath})).each {
      digestor.update(it.readBytes())
    }
    def currentHash = digestor.digest().encodeBase64().toString()
    if (this.knownHash != currentHash) {
      throw new GradleException("""For the Plugin APIs the checksum of the project did not match what was expected.

If this is a deliberate change where you have thought through backwards compatibility,
then update "Expected" for "Calculated" in the appropriate build.gradle as the knownHash for this task.
Expected   : ${this.knownHash}
Calculated : ${currentHash}
""")
    }
  }
}

tasks.register('checkAPIChanges', FileStateChecker) {
  description = "Checks that the API for the Plugin-API project does not change without deliberate thought"
  files = sourceSets.main.allJava.files
<<<<<<< HEAD
  knownHash = '4bqTuJaDO6GZXGZ4KN3agBJwb2Yphz8LvmmurxcTJhg='
=======
  knownHash = 'E2b/W+IKnNxo6L7cHuijBMBUewHHRrkQ8dEVlcql5KE='
>>>>>>> b3192a59
}
check.dependsOn('checkAPIChanges')

publishing {
  publications {
    mavenJava(MavenPublication) {
      groupId 'org.hyperledger.besu'
      pom {
        name = 'Besu Plugins Library'
        description = 'Core Plugins Libraries for Besu'
      }
    }
  }
}<|MERGE_RESOLUTION|>--- conflicted
+++ resolved
@@ -71,11 +71,7 @@
 tasks.register('checkAPIChanges', FileStateChecker) {
   description = "Checks that the API for the Plugin-API project does not change without deliberate thought"
   files = sourceSets.main.allJava.files
-<<<<<<< HEAD
-  knownHash = '4bqTuJaDO6GZXGZ4KN3agBJwb2Yphz8LvmmurxcTJhg='
-=======
   knownHash = 'E2b/W+IKnNxo6L7cHuijBMBUewHHRrkQ8dEVlcql5KE='
->>>>>>> b3192a59
 }
 check.dependsOn('checkAPIChanges')
 
