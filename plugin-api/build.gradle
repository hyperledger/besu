/*
 * Copyright Hyperledger Besu Contributors.
 *
 * Licensed under the Apache License, Version 2.0 (the "License"); you may not use this file except in compliance with
 * the License. You may obtain a copy of the License at
 *
 * http://www.apache.org/licenses/LICENSE-2.0
 *
 * Unless required by applicable law or agreed to in writing, software distributed under the License is distributed on
 * an "AS IS" BASIS, WITHOUT WARRANTIES OR CONDITIONS OF ANY KIND, either express or implied. See the License for the
 * specific language governing permissions and limitations under the License.
 */

import java.security.MessageDigest

apply plugin: 'java-library'
jar {
  archiveBaseName = 'plugin-api'
  manifest {
    attributes(
      'Specification-Title': archiveBaseName,
      'Specification-Version': project.version,
      'Implementation-Title': archiveBaseName,
      'Implementation-Version': calculateVersion(),
      'Automatic-Module-Name': 'org.hyperledger.besu.plugin.api'
      )
  }
}

dependencies {
  api project(':datatypes')
  api 'org.apache.commons:commons-lang3'
  api 'io.tmio:tuweni-bytes'
  api 'io.tmio:tuweni-units'
  implementation 'com.google.guava:guava'
  implementation project(':evm')
  compileOnly 'io.vertx:vertx-core'
}

configurations { testArtifacts }

class FileStateChecker extends DefaultTask {

  @Input
  Set<File> files

  @Input
  String knownHash

  @TaskAction
  def CheckState() {
    def digestor = MessageDigest.getInstance("SHA-256")

    this.files.toSorted(Comparator.comparing({it.canonicalPath})).each {
      digestor.update(it.readBytes())
    }
    def currentHash = digestor.digest().encodeBase64().toString()
    if (this.knownHash != currentHash) {
      throw new GradleException("""For the Plugin APIs the checksum of the project did not match what was expected.

If this is a deliberate change where you have thought through backwards compatibility,
then update "Expected" for "Calculated" in the appropriate build.gradle as the knownHash for this task.
Expected   : ${this.knownHash}
Calculated : ${currentHash}
""")
    }
  }
}

tasks.register('checkAPIChanges', FileStateChecker) {
  description = "Checks that the API for the Plugin-API project does not change without deliberate thought"
  files = sourceSets.main.allJava.files
<<<<<<< HEAD
  knownHash = 'ChkQ1d46e1tSkrKXmP6RJE6A1I8/soSrT9vwZ9LQWn0='
=======
  knownHash = '2tFIKwEd8T5I37ywbFnVcMwTR8HiiCC6gO1Chd3hZp8='
>>>>>>> 1598e6be
}
check.dependsOn('checkAPIChanges')

publishing {
  publications {
    mavenJava(MavenPublication) {
      groupId 'org.hyperledger.besu'
      pom {
        name = 'Besu Plugins Library'
        description = 'Core Plugins Libraries for Besu'
      }
    }
  }
}<|MERGE_RESOLUTION|>--- conflicted
+++ resolved
@@ -70,11 +70,7 @@
 tasks.register('checkAPIChanges', FileStateChecker) {
   description = "Checks that the API for the Plugin-API project does not change without deliberate thought"
   files = sourceSets.main.allJava.files
-<<<<<<< HEAD
-  knownHash = 'ChkQ1d46e1tSkrKXmP6RJE6A1I8/soSrT9vwZ9LQWn0='
-=======
-  knownHash = '2tFIKwEd8T5I37ywbFnVcMwTR8HiiCC6gO1Chd3hZp8='
->>>>>>> 1598e6be
+  knownHash = 'W1gv5UjqU+RJZJN6xPNjVfjuz7nKIcBgmh1j2XON4EU='
 }
 check.dependsOn('checkAPIChanges')
 
