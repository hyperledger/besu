/*
 * Copyright Hyperledger Besu Contributors.
 *
 * Licensed under the Apache License, Version 2.0 (the "License"); you may not use this file except in compliance with
 * the License. You may obtain a copy of the License at
 *
 * http://www.apache.org/licenses/LICENSE-2.0
 *
 * Unless required by applicable law or agreed to in writing, software distributed under the License is distributed on
 * an "AS IS" BASIS, WITHOUT WARRANTIES OR CONDITIONS OF ANY KIND, either express or implied. See the License for the
 * specific language governing permissions and limitations under the License.
 */

import java.security.MessageDigest

apply plugin: 'java-library'
jar {
  archiveBaseName = calculateArtifactId(project)
  manifest {
    attributes(
      'Specification-Title': archiveBaseName,
      'Specification-Version': project.version,
      'Implementation-Title': archiveBaseName,
      'Implementation-Version': calculateVersion(),
      'Commit-Hash': getGitCommitDetails(40).hash,
      'Automatic-Module-Name': 'org.hyperledger.besu.plugin.api'
      )
  }
}

dependencies {
  api project(':datatypes')
  api 'org.apache.commons:commons-lang3'
  api 'io.consensys.tuweni:tuweni-bytes'
  api 'io.consensys.tuweni:tuweni-units'
  implementation 'com.google.guava:guava'
  implementation project(':evm')
  compileOnly 'io.vertx:vertx-core'
}

configurations { testArtifacts }

class FileStateChecker extends DefaultTask {

  @Input
  Set<File> files

  @Input
  String knownHash

  @TaskAction
  def CheckState() {
    def digestor = MessageDigest.getInstance("SHA-256")

    this.files.toSorted(Comparator.comparing({it.canonicalPath})).each {
      digestor.update(it.readBytes())
    }
    def currentHash = digestor.digest().encodeBase64().toString()
    if (this.knownHash != currentHash) {
      throw new GradleException("""For the Plugin APIs the checksum of the project did not match what was expected.

If this is a deliberate change where you have thought through backwards compatibility,
then update "Expected" for "Calculated" in the appropriate build.gradle as the knownHash for this task.
Expected   : ${this.knownHash}
Calculated : ${currentHash}
""")
    }
  }
}

tasks.register('checkAPIChanges', FileStateChecker) {
  description = "Checks that the API for the Plugin-API project does not change without deliberate thought"
  files = sourceSets.main.allJava.files
<<<<<<< HEAD
  knownHash = '0TaUThEsJ+oUax0o6/LDxrjSVqtVvkdUdjIubFjK2/k='
=======
  knownHash = 'EZ6a5gSwe4a0YHbM4e6Jo8HTYba0MKK5Jn5j6pMApzI='
>>>>>>> 8da7d72f
}
check.dependsOn('checkAPIChanges')

publishing {
  publications {
    mavenJava(MavenPublication) {
      groupId 'org.hyperledger.besu'
      pom {
        name = 'Besu Plugins Library'
        description = 'Core Plugins Libraries for Besu'
      }
    }
  }
}<|MERGE_RESOLUTION|>--- conflicted
+++ resolved
@@ -71,11 +71,7 @@
 tasks.register('checkAPIChanges', FileStateChecker) {
   description = "Checks that the API for the Plugin-API project does not change without deliberate thought"
   files = sourceSets.main.allJava.files
-<<<<<<< HEAD
-  knownHash = '0TaUThEsJ+oUax0o6/LDxrjSVqtVvkdUdjIubFjK2/k='
-=======
-  knownHash = 'EZ6a5gSwe4a0YHbM4e6Jo8HTYba0MKK5Jn5j6pMApzI='
->>>>>>> 8da7d72f
+  knownHash = '5BI+4JAKgBsTClKWIeF86C3kS/RVT3Cdwyju/HydR9o='
 }
 check.dependsOn('checkAPIChanges')
 
