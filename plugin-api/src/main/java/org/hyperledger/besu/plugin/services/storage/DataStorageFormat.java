--- conflicted
+++ resolved
@@ -20,12 +20,10 @@
   FOREST,
   /** New format. Store one trie, and trie logs to roll forward and backward */
   BONSAI,
-<<<<<<< HEAD
+  /** The option for storing archive data e.g. state at any block */
+  X_BONSAI_ARCHIVE,
   /** Storage format for stateless clients */
   VERKLE;
-=======
-  /** The option for storing archive data e.g. state at any block */
-  X_BONSAI_ARCHIVE;
 
   /**
    * Returns whether the storage format is one of the Bonsai DB formats
@@ -35,5 +33,4 @@
   public boolean isBonsaiFormat() {
     return this == BONSAI || this == X_BONSAI_ARCHIVE;
   }
->>>>>>> 38d901d2
 }