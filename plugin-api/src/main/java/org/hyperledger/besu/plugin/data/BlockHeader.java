/*
 * Copyright ConsenSys AG.
 *
 * Licensed under the Apache License, Version 2.0 (the "License"); you may not use this file except in compliance with
 * the License. You may obtain a copy of the License at
 *
 * http://www.apache.org/licenses/LICENSE-2.0
 *
 * Unless required by applicable law or agreed to in writing, software distributed under the License is distributed on
 * an "AS IS" BASIS, WITHOUT WARRANTIES OR CONDITIONS OF ANY KIND, either express or implied. See the License for the
 * specific language governing permissions and limitations under the License.
 *
 * SPDX-License-Identifier: Apache-2.0
 */
package org.hyperledger.besu.plugin.data;

import org.hyperledger.besu.plugin.Unstable;

import java.util.Optional;

import org.apache.tuweni.bytes.Bytes;

/**
 * The minimum set of data for a BlockHeader, as defined in the <a href=
 * "https://ethereum.github.io/yellowpaper/paper.pdf">Ethereum Yellow Paper</a>.
 */
public interface BlockHeader {

  /**
   * The Keccak 256-bit hash of the parent block’s header, in its entirety.
   *
   * @return The Keccak 256-bit hash of the parent block’s header, in its entirety.
   */
  Hash getParentHash();

  /**
   * The Keccak 256-bit hash of the ommers list portion of this block.
   *
   * @return The Keccak 256-bit hash of the ommers list portion of this block.
   */
  Hash getOmmersHash();

  /**
   * The 160-bit address to which all fees collected from the successful mining of this block be
   * transferred.
   *
   * <p>The name in the yellow paper is beneficiary.
   *
   * @return The 160-bit address to which all fees collected from the successful mining of this
   *     block be transferred.
   */
  Address getCoinbase();

  /**
   * The Keccak 256-bit hash of the root node of the state trie, after all transactions are executed
   * and finalisations applied.
   *
   * @return The Keccak 256-bit hash of the root node of the state trie, after all transactions are
   *     executed and finalisations applied.
   */
  Hash getStateRoot();

  /**
   * The Keccak 256-bit hash of theroot node of the trie structure populated with each transaction
   * in the transactions list portion of the block.
   *
   * @return The Keccak 256-bit hash of theroot node of the trie structure populated with each
   *     transaction in the transactions list portion of the block.
   */
  Hash getTransactionsRoot();

  /**
   * The Keccak 256-bit hash of the root node of the trie structure populated with the receipts of
   * each transaction in the transactions list portion of the block.
   *
   * @return The Keccak 256-bit hash of the root node of the trie structure populated with the
   *     receipts of each transaction in the transactions list portion of the block.
   */
  Hash getReceiptsRoot();

  /**
   * The Bloom filter composed from indexable information (logger address and log topics) contained
   * in each log entry from the receipt of each transaction in the transactions list.
   *
   * @return The Bloom filter composed from indexable information (logger address and log topics)
   *     contained in each log entry from the receipt of each transaction in the transactions list.
   */
  Bytes getLogsBloom();

  /**
   * A scalar value corresponding to the difficulty level of this block. This can be calculated from
   * the previous block’s difficulty level and the timestamp.
   *
   * @return A UInt256 value corresponding to the difficulty level of this block. This can be
   *     calculated from the previous block’s difficulty level and the timestamp.
   */
  Quantity getDifficulty();

  /**
   * A scalar value equal to the number of ancestor blocks. The genesis block has a number of zero.
   *
   * @return A scalar value equal to the number of ancestor blocks. The genesis block has a number
   *     of zero.
   */
  long getNumber();

  /**
   * A scalar value equal to the current limit of gas expenditure per block.
   *
   * @return A scalar value equal to the current limit of gas expenditure per block.
   */
  long getGasLimit();

  /**
   * A scalar value equal to the total gas used in transactions in this block.
   *
   * @return A scalar value equal to the total gas used in transactions in this block.
   */
  long getGasUsed();

  /**
   * A scalar value equal to the reasonable output of Unix’s time() at this block’s inception.
   *
   * @return A scalar value equal to the reasonable output of Unix’s time() at this block’s
   *     inception.
   */
  long getTimestamp();

  /**
   * An arbitrary byte array containing data relevant to this block. This must be 32 bytes or fewer.
   *
   * @return An arbitrary byte array containing data relevant to this block. This must be 32 bytes
   *     or fewer.
   */
  Bytes getExtraData();

  /**
   * A 256-bit hash which, combined with the nonce, proves that a sufficient amount of computation
   * has been carried out on this block.
   *
   * @return A 256-bit hash which, combined with the nonce, proves that a sufficient amount of
   *     computation has been carried out on this block.
   */
  Hash getMixHash();

  /**
   * A 64-bit value which, combined with the mixhash, proves that a sufficient amount of computation
   * has been carried out on this block.
   *
   * @return A 64-bit value which, combined with the mixhash, proves that a sufficient amount of
   *     computation has been carried out on this block.
   */
  long getNonce();

  /**
   * The Keccak 256-bit hash of this header.
   *
   * @return The Keccak 256-bit hash of this header.
   */
  Hash getBlockHash();

  /**
   * The BASEFEE of this header.
   *
   * @return TheBASEFEE of this header.
   */
<<<<<<< HEAD
  Long getBaseFee();
=======
  @Unstable
  default Optional<Long> getBaseFee() {
    return Optional.empty();
  }
>>>>>>> 2148116b
}<|MERGE_RESOLUTION|>--- conflicted
+++ resolved
@@ -164,12 +164,8 @@
    *
    * @return TheBASEFEE of this header.
    */
-<<<<<<< HEAD
-  Long getBaseFee();
-=======
   @Unstable
   default Optional<Long> getBaseFee() {
     return Optional.empty();
   }
->>>>>>> 2148116b
 }