--- conflicted
+++ resolved
@@ -195,10 +195,7 @@
    * @return The Keccak 256-bit hash of the root node of the trie structure populated with each
    *     deposit in the deposit list portion of the block.
    */
-<<<<<<< HEAD
-=======
   @Unstable
->>>>>>> 1b29f686
   Optional<? extends Hash> getDepositsRoot();
 
   /**
