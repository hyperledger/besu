--- conflicted
+++ resolved
@@ -54,9 +54,6 @@
    *
    * @return The list of deposits of the block.
    */
-<<<<<<< HEAD
-=======
   @Unstable
->>>>>>> 1b29f686
   Optional<? extends List<? extends Deposit>> getDeposits();
 }