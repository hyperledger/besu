/*
 * Copyright ConsenSys AG.
 *
 * Licensed under the Apache License, Version 2.0 (the "License"); you may not use this file except in compliance with
 * the License. You may obtain a copy of the License at
 *
 * http://www.apache.org/licenses/LICENSE-2.0
 *
 * Unless required by applicable law or agreed to in writing, software distributed under the License is distributed on
 * an "AS IS" BASIS, WITHOUT WARRANTIES OR CONDITIONS OF ANY KIND, either express or implied. See the License for the
 * specific language governing permissions and limitations under the License.
 *
 * SPDX-License-Identifier: Apache-2.0
 */
package org.hyperledger.besu.plugin.data;

import java.util.Arrays;
import java.util.EnumSet;
import java.util.Set;

/** The enum Transaction type. */
public enum TransactionType {
  /** The Frontier. */
  FRONTIER(0xf8 /* this is serialized as 0x0 in TransactionCompleteResult */),
  /** Access list transaction type. */
  ACCESS_LIST(0x01),
<<<<<<< HEAD
  /** Eip1559 transaction type. */
  EIP1559(0x02);
=======
  EIP1559(0x02),
  BLOB(0x03);
>>>>>>> aef335cf

  private static final Set<TransactionType> ACCESS_LIST_SUPPORTED_TRANSACTION_TYPES =
      Set.of(ACCESS_LIST, EIP1559, BLOB);

  private static final EnumSet<TransactionType> LEGACY_FEE_MARKET_TRANSACTION_TYPES =
      EnumSet.of(TransactionType.FRONTIER, TransactionType.ACCESS_LIST);

  private final int typeValue;

  TransactionType(final int typeValue) {
    this.typeValue = typeValue;
  }

  /**
   * Gets serialized type.
   *
   * @return the serialized type
   */
  public byte getSerializedType() {
    return (byte) this.typeValue;
  }

  /**
   * Compare to serialized type.
   *
   * @param b the byte value
   * @return the int result of comparison
   */
  public int compareTo(final Byte b) {
    return Byte.valueOf(getSerializedType()).compareTo(b);
  }

  /**
   * Convert TransactionType from int serialized type value.
   *
   * @param serializedTypeValue the serialized type value
   * @return the transaction type
   */
  public static TransactionType of(final int serializedTypeValue) {
    return Arrays.stream(
            new TransactionType[] {
              TransactionType.FRONTIER, TransactionType.ACCESS_LIST, TransactionType.EIP1559
            })
        .filter(transactionType -> transactionType.typeValue == serializedTypeValue)
        .findFirst()
        .orElseThrow(
            () ->
                new IllegalArgumentException(
                    String.format("Unsupported transaction type %x", serializedTypeValue)));
  }

  /**
   * Does transaction type Supports access list.
   *
   * @return the boolean
   */
  public boolean supportsAccessList() {
    return ACCESS_LIST_SUPPORTED_TRANSACTION_TYPES.contains(this);
  }

  /**
   * Does transaction type Supports 1559 fee market.
   *
   * @return the boolean
   */
  public boolean supports1559FeeMarket() {
    return !LEGACY_FEE_MARKET_TRANSACTION_TYPES.contains(this);
  }

  /**
   * Does transaction type requires chain id.
   *
   * @return the boolean
   */
  public boolean requiresChainId() {
    return !this.equals(FRONTIER);
  }
}<|MERGE_RESOLUTION|>--- conflicted
+++ resolved
@@ -24,13 +24,10 @@
   FRONTIER(0xf8 /* this is serialized as 0x0 in TransactionCompleteResult */),
   /** Access list transaction type. */
   ACCESS_LIST(0x01),
-<<<<<<< HEAD
   /** Eip1559 transaction type. */
-  EIP1559(0x02);
-=======
   EIP1559(0x02),
+  /** Blob transaction type. */
   BLOB(0x03);
->>>>>>> aef335cf
 
   private static final Set<TransactionType> ACCESS_LIST_SUPPORTED_TRANSACTION_TYPES =
       Set.of(ACCESS_LIST, EIP1559, BLOB);
