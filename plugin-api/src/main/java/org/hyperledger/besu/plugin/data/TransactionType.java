--- conflicted
+++ resolved
@@ -16,12 +16,8 @@
 
 public enum TransactionType {
   FRONTIER(0xf8 /* doesn't end up being used as we don't serialize legacy txs with their type */),
-<<<<<<< HEAD
   ACCESS_LIST(0x1),
-  EIP1559(0x3 /* placeholder value until we know what the real type byte will be */);
-=======
   EIP1559(0xf /* placeholder value until we know what the real type byte will be */);
->>>>>>> ce104c0e
 
   private final int typeValue;
 
