/*
 * Copyright ConsenSys AG.
 *
 * Licensed under the Apache License, Version 2.0 (the "License"); you may not use this file except in compliance with
 * the License. You may obtain a copy of the License at
 *
 * http://www.apache.org/licenses/LICENSE-2.0
 *
 * Unless required by applicable law or agreed to in writing, software distributed under the License is distributed on
 * an "AS IS" BASIS, WITHOUT WARRANTIES OR CONDITIONS OF ANY KIND, either express or implied. See the License for the
 * specific language governing permissions and limitations under the License.
 *
 * SPDX-License-Identifier: Apache-2.0
 */

apply plugin: 'java-library'

jar {
  archiveBaseName = 'besu-util'
  manifest {
    attributes(
      'Specification-Title': archiveBaseName,
      'Specification-Version': project.version,
      'Implementation-Title': archiveBaseName,
      'Implementation-Version': calculateVersion(),
<<<<<<< HEAD
      'Automatic-Module-Name': 'io.consensys.linea-besu.internal.util'
=======
      'Commit-Hash': getGitCommitDetails(40).hash,
      'Automatic-Module-Name': 'org.hyperledger.besu.internal.util'
>>>>>>> e1dd400a
      )
  }
}

dependencies {
  api 'org.slf4j:slf4j-api'

  annotationProcessor 'org.apache.logging.log4j:log4j-core'

  implementation 'com.google.guava:guava'
  implementation 'net.java.dev.jna:jna'
  implementation 'org.apache.commons:commons-lang3'
  implementation 'org.apache.logging.log4j:log4j-core'
  implementation 'org.apache.logging.log4j:log4j-slf4j2-impl'
  implementation 'org.xerial.snappy:snappy-java'

  testImplementation 'org.mockito:mockito-junit-jupiter'
  testImplementation 'org.assertj:assertj-core'
  testImplementation 'org.junit.jupiter:junit-jupiter'
  testImplementation 'org.mockito:mockito-core'
}<|MERGE_RESOLUTION|>--- conflicted
+++ resolved
@@ -23,12 +23,8 @@
       'Specification-Version': project.version,
       'Implementation-Title': archiveBaseName,
       'Implementation-Version': calculateVersion(),
-<<<<<<< HEAD
+      'Commit-Hash': getGitCommitDetails(40).hash,
       'Automatic-Module-Name': 'io.consensys.linea-besu.internal.util'
-=======
-      'Commit-Hash': getGitCommitDetails(40).hash,
-      'Automatic-Module-Name': 'org.hyperledger.besu.internal.util'
->>>>>>> e1dd400a
       )
   }
 }
