/*
 * Copyright ConsenSys AG.
 *
 * Licensed under the Apache License, Version 2.0 (the "License"); you may not use this file except in compliance with
 * the License. You may obtain a copy of the License at
 *
 * http://www.apache.org/licenses/LICENSE-2.0
 *
 * Unless required by applicable law or agreed to in writing, software distributed under the License is distributed on
 * an "AS IS" BASIS, WITHOUT WARRANTIES OR CONDITIONS OF ANY KIND, either express or implied. See the License for the
 * specific language governing permissions and limitations under the License.
 *
 * SPDX-License-Identifier: Apache-2.0
 */
package org.hyperledger.besu.util.platform;

import java.io.BufferedReader;
import java.io.IOException;
import java.io.InputStream;
import java.io.InputStreamReader;
import java.nio.charset.Charset;
import java.util.Locale;
import java.util.regex.Matcher;
import java.util.regex.Pattern;

import com.sun.jna.Library;
import com.sun.jna.Native;
import com.sun.jna.ptr.IntByReference;
import com.sun.jna.ptr.PointerByReference;

/**
 * Detects OS and VMs.
 *
 * <p>Derived from Detector.java https://github.com/trustin/os-maven-plugin/ version 59fd029 on 21
 * Apr 2018, Copyright 2014 Trustin Heuiseung Lee.
 */
public class PlatformDetector {

  private static String _os;
  private static String _osType;
  private static String _vm;
  private static String _arch;
  private static String _glibc;
  private static String _jemalloc;

  /**
   * Gets OS type.
   *
   * @return the OS type
   */
  public static String getOSType() {
    if (_osType == null) {
      detect();
    }
    return _osType;
  }

  /**
   * Gets OS.
   *
   * @return the OS
   */
  public static String getOS() {
    if (_os == null) {
      detect();
    }
    return _os;
  }

  /**
   * Gets Arch.
   *
   * @return the Arch
   */
  public static String getArch() {
    if (_arch == null) {
      detect();
    }
    return _arch;
  }

  /**
   * Gets VM.
   *
   * @return the VM
   */
  public static String getVM() {
    if (_vm == null) {
      detect();
    }
    return _vm;
  }

  /**
   * Gets Glibc version.
   *
   * @return the Glibc version
   */
  public static String getGlibc() {
    if (_glibc == null) {
      detectGlibc();
    }

    return _glibc;
  }

  /**
<<<<<<< HEAD
   * The jemalloc version
   *
   * @return the jemalloc version
   * @throws RuntimeException if jemalloc is not intalled.
=======
   * Gets jemalloc version.
   *
   * @throws UnsatisfiedLinkError if the library cannot be found or dependent libraries are missing.
   * @return the jemalloc version
>>>>>>> 97fb61df
   */
  public static String getJemalloc() {
    if (_jemalloc == null) {
      detectJemalloc();
    }

    return _jemalloc;
  }

  private static final String UNKNOWN = "unknown";

  private static void detect() {
    final String detectedOS = normalizeOS(normalize("os.name"));
    final String detectedArch = normalizeArch(normalize("os.arch"));
    final String detectedVM = normalizeVM(normalize("java.vendor"), normalize("java.vm.name"));
    final String detectedJavaVersion = normalizeJavaVersion("java.specification.version");

    _os = detectedOS + '-' + detectedArch;
    _arch = detectedArch;
    _osType = detectedOS;
    _vm = detectedVM + "-java-" + detectedJavaVersion;
  }

  private static String normalizeOS(final String osName) {
    if (osName.startsWith("aix")) {
      return "aix";
    }
    if (osName.startsWith("hpux")) {
      return "hpux";
    }
    if (osName.startsWith("os400")) {
      // Avoid the names such as os4000
      if (osName.length() <= 5 || !Character.isDigit(osName.charAt(5))) {
        return "os400";
      }
    }
    if (osName.startsWith("linux")) {
      return "linux";
    }
    if (osName.startsWith("macosx") || osName.startsWith("osx")) {
      return "osx";
    }
    if (osName.startsWith("freebsd")) {
      return "freebsd";
    }
    if (osName.startsWith("openbsd")) {
      return "openbsd";
    }
    if (osName.startsWith("netbsd")) {
      return "netbsd";
    }
    if (osName.startsWith("solaris") || osName.startsWith("sunos")) {
      return "sunos";
    }
    if (osName.startsWith("windows")) {
      return "windows";
    }

    return UNKNOWN;
  }

  private static String normalizeArch(final String osArch) {
    if (osArch.matches("^(x8664|amd64|ia32e|em64t|x64)$")) {
      return "x86_64";
    }
    if (osArch.matches("^(x8632|x86|i[3-6]86|ia32|x32)$")) {
      return "x86_32";
    }
    if (osArch.matches("^(ia64w?|itanium64)$")) {
      return "itanium_64";
    }
    if ("ia64n".equals(osArch)) {
      return "itanium_32";
    }
    if (osArch.matches("^(sparc|sparc32)$")) {
      return "sparc_32";
    }
    if (osArch.matches("^(sparcv9|sparc64)$")) {
      return "sparc_64";
    }
    if (osArch.matches("^(arm|arm32)$")) {
      return "arm_32";
    }
    if ("aarch64".equals(osArch)) {
      return "aarch_64";
    }
    if (osArch.matches("^(mips|mips32)$")) {
      return "mips_32";
    }
    if (osArch.matches("^(mipsel|mips32el)$")) {
      return "mipsel_32";
    }
    if ("mips64".equals(osArch)) {
      return "mips_64";
    }
    if ("mips64el".equals(osArch)) {
      return "mipsel_64";
    }
    if (osArch.matches("^(ppc|ppc32)$")) {
      return "ppc_32";
    }
    if (osArch.matches("^(ppcle|ppc32le)$")) {
      return "ppcle_32";
    }
    if ("ppc64".equals(osArch)) {
      return "ppc_64";
    }
    if ("ppc64le".equals(osArch)) {
      return "ppcle_64";
    }
    if ("s390".equals(osArch)) {
      return "s390_32";
    }
    if ("s390x".equals(osArch)) {
      return "s390_64";
    }

    return UNKNOWN;
  }

  /**
   * Normalize VM version string.
   *
   * @param javaVendor the java vendor
   * @param javaVmName the java vm name
   * @return the string
   */
  static String normalizeVM(final String javaVendor, final String javaVmName) {
    if (javaVmName.contains("graalvm") || javaVendor.contains("graalvm")) {
      return "graalvm";
    }
    if (javaVendor.contains("oracle")) {
      if (javaVmName.contains("openjdk")) {
        return "oracle_openjdk";
      } else {
        return "oracle";
      }
    }
    if (javaVendor.contains("adoptopenjdk")) {
      return "adoptopenjdk";
    }
    if (javaVendor.contains("openj9")) {
      return "openj9";
    }
    if (javaVendor.contains("azul")) {
      if (javaVmName.contains("zing")) {
        return "zing";
      } else {
        return "zulu";
      }
    }
    if (javaVendor.contains("amazoncominc")) {
      return "corretto";
    }
    if (javaVmName.contains("openjdk")) {
      return "openjdk";
    }

    return "-" + javaVendor + "-" + javaVmName;
  }

  /**
   * Normalize java version string.
   *
   * @param javaVersion the java version
   * @return the string
   */
  static String normalizeJavaVersion(final String javaVersion) {
    // These are already normalized.
    return System.getProperty(javaVersion);
  }

  private static String normalize(final String value) {
    if (value == null) {
      return "";
    }
    return System.getProperty(value).toLowerCase(Locale.US).replaceAll("[^a-z0-9]+", "");
  }

  private static void detectGlibc() {
    final ProcessBuilder processBuilder =
        new ProcessBuilder("/bin/bash").command("/usr/bin/ldd", "--version");
    processBuilder.redirectErrorStream(true);

    final StringBuilder rawGlibcVersionBuilder;
    try {
      final Process process = processBuilder.start();
      rawGlibcVersionBuilder = readGlibcVersionStream(process.getInputStream());
    } catch (IOException e) {
      return;
    }

    _glibc = normalizeGLibcVersion(rawGlibcVersionBuilder.toString());
  }

  private static StringBuilder readGlibcVersionStream(final InputStream iStream)
      throws IOException {
    final StringBuilder builder = new StringBuilder();
    String line;

    try (BufferedReader bufferedReader =
        new BufferedReader(new InputStreamReader(iStream, Charset.defaultCharset()))) {
      while ((line = bufferedReader.readLine()) != null) {
        builder.append(line);
        builder.append(System.getProperty("line.separator"));
      }
    }

    return builder;
  }

  private static String normalizeGLibcVersion(final String rawGlibcVersion) {
    final Pattern pattern = Pattern.compile("[-+]?[0-9]*\\.?[0-9]+");
    final Matcher matcher = pattern.matcher(rawGlibcVersion);

    return matcher.find() ? matcher.group() : null;
  }

  private static void detectJemalloc() {
    interface JemallocLib extends Library {
      int mallctl(
          String property,
          PointerByReference value,
          IntByReference len,
          String newValue,
          int newLen);
    }

    final JemallocLib jemallocLib = Native.load("jemalloc", JemallocLib.class);

    PointerByReference pVersion = new PointerByReference();
    IntByReference pSize = new IntByReference(Native.POINTER_SIZE);
    jemallocLib.mallctl("version", pVersion, pSize, null, 0);

    _jemalloc = pVersion.getValue().getString(0);
  }
}<|MERGE_RESOLUTION|>--- conflicted
+++ resolved
@@ -105,17 +105,10 @@
   }
 
   /**
-<<<<<<< HEAD
-   * The jemalloc version
-   *
-   * @return the jemalloc version
-   * @throws RuntimeException if jemalloc is not intalled.
-=======
    * Gets jemalloc version.
    *
    * @throws UnsatisfiedLinkError if the library cannot be found or dependent libraries are missing.
    * @return the jemalloc version
->>>>>>> 97fb61df
    */
   public static String getJemalloc() {
     if (_jemalloc == null) {
