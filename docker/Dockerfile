# syntax=docker/dockerfile:1

# Stage: Use Eclipse Temurin JRE
<<<<<<< HEAD
FROM eclipse-temurin:25-jre AS java-base
=======
FROM eclipse-temurin:21-jre AS java-base
>>>>>>> 7854af8f

# Stage: Final Besu image
FROM ubuntu:24.04
ARG VERSION="dev"
ENV NO_PROXY_CACHE="-o Acquire::BrokenProxy=true -o Acquire::http::No-Cache=true -o Acquire::http::Pipeline-Depth=0"

# Update and install dependencies without using any cache
RUN apt-get update $NO_PROXY_CACHE  && \
  # $NO_PROXY_CACHE must not be used here or otherwise will trigger a hadolint error
  apt-get -o Acquire::BrokenProxy=true -o Acquire::http::No-Cache=true -o Acquire::http::Pipeline-Depth=0 \
    --no-install-recommends -q --assume-yes install libjemalloc-dev=5.* && \
  # Clean apt cache
  apt-get clean  && \
  rm -rf /var/cache/apt/archives/* /var/cache/apt/archives/partial/*  && \
  rm -rf /var/lib/apt/lists/*  && \
  # Starting from version 23.10, Ubuntu comes with an "ubuntu" user with uid 1000. We need 1000 for besu.
  userdel ubuntu 2>/dev/null || true && rm -rf /home/ubuntu  && \
  # Ensure we use a stable UID for besu, as file permissions are tied to UIDs.
<<<<<<< HEAD
  useradd --uid 1000 --create-home --home-dir /opt/besu --shell /bin/bash besu && \
  chown besu:besu /opt/besu  && \
=======
  useradd --uid 1000 --create-home --home-dir /opt/besu --shell /bin/bash --user-group --skel /etc/skel besu && \
>>>>>>> 7854af8f
  chmod 0755 /opt/besu

# Copy JRE from the java-base stage
COPY --from=java-base /opt/java/openjdk /opt/java/openjdk

ARG BESU_USER=besu
USER ${BESU_USER}
WORKDIR /opt/besu

COPY --chown=besu:besu besu /opt/besu/
# support for pyroscope
ADD --chown=besu:besu https://github.com/grafana/pyroscope-java/releases/download/v2.1.2/pyroscope.jar /opt/besu/pyroscope/pyroscope.jar
COPY --chown=besu:besu pyroscope.properties /etc/besu/pyroscope.properties
# https://grafana.com/docs/pyroscope/latest/configure-client/language-sdks/java/
# override the config vars as needed.
# eg: pyroscope.server.address becomes PYROSCOPE_SERVER_ADDRESS
# Use `BESU_OPTS=-javaagent:/opt/besu/pyroscope/pyroscope.jar` to enable pyroscope
ENV PYROSCOPE_CONFIGURATION_FILE=/etc/besu/pyroscope.properties

# Expose services ports
# 8545 HTTP JSON-RPC
# 8546 WS JSON-RPC
# 8547 HTTP GraphQL
# 8550 HTTP ENGINE JSON-RPC
# 8551 WS ENGINE JSON-RPC
# 30303 P2P
EXPOSE 8545 8546 8547 8550 8551 30303

# defaults for host interfaces
<<<<<<< HEAD
ENV BESU_RPC_HTTP_HOST="0.0.0.0"
ENV BESU_RPC_WS_HOST="0.0.0.0"
ENV BESU_GRAPHQL_HTTP_HOST="0.0.0.0"
ENV BESU_PID_PATH="/tmp/pid"
ENV OTEL_RESOURCE_ATTRIBUTES="service.name=besu,service.version=$VERSION"
ENV JAVA_HOME="/opt/java/openjdk"

=======
ENV BESU_RPC_HTTP_HOST=0.0.0.0
ENV BESU_RPC_WS_HOST=0.0.0.0
ENV BESU_GRAPHQL_HTTP_HOST=0.0.0.0
ENV BESU_PID_PATH="/tmp/pid"
ENV OTEL_RESOURCE_ATTRIBUTES="service.name=besu,service.version=$VERSION"
ENV JAVA_HOME="/opt/java/openjdk"
>>>>>>> 7854af8f
ENV PATH="/opt/besu/bin:${JAVA_HOME}/bin:${PATH}"

# The entry script just sets permissions as needed based on besu config
# and is replaced by the besu process running as besu user.
# Suppressing this warning as there's no risk here because the root user
# only sets permissions and does not continue running the main process.
# hadolint ignore=DL3002
USER root
RUN chmod +x /opt/besu/bin/besu-entry.sh

ENV BESU_USER_NAME=${BESU_USER}

ENTRYPOINT ["besu-entry.sh"]
HEALTHCHECK --start-period=5s --interval=5s --timeout=1s --retries=10 CMD bash -c "[ -f /tmp/pid ]"

# Build-time metadata as defined at http://label-schema.org
ARG BUILD_DATE
ARG VCS_REF
LABEL org.opencontainers.image.title="Besu" \
      org.opencontainers.image.description="Enterprise Ethereum client" \
      org.opencontainers.image.version=$VERSION \
      org.opencontainers.image.url="https://besu.hyperledger.org/" \
      org.opencontainers.image.source="https://github.com/hyperledger/besu.git" \
      org.opencontainers.image.revision=$VCS_REF \
      org.opencontainers.image.vendor="Hyperledger" \
      org.opencontainers.image.created=$BUILD_DATE \
      org.opencontainers.image.licenses="Apache 2.0"<|MERGE_RESOLUTION|>--- conflicted
+++ resolved
@@ -1,11 +1,7 @@
 # syntax=docker/dockerfile:1
 
 # Stage: Use Eclipse Temurin JRE
-<<<<<<< HEAD
 FROM eclipse-temurin:25-jre AS java-base
-=======
-FROM eclipse-temurin:21-jre AS java-base
->>>>>>> 7854af8f
 
 # Stage: Final Besu image
 FROM ubuntu:24.04
@@ -24,12 +20,7 @@
   # Starting from version 23.10, Ubuntu comes with an "ubuntu" user with uid 1000. We need 1000 for besu.
   userdel ubuntu 2>/dev/null || true && rm -rf /home/ubuntu  && \
   # Ensure we use a stable UID for besu, as file permissions are tied to UIDs.
-<<<<<<< HEAD
-  useradd --uid 1000 --create-home --home-dir /opt/besu --shell /bin/bash besu && \
-  chown besu:besu /opt/besu  && \
-=======
   useradd --uid 1000 --create-home --home-dir /opt/besu --shell /bin/bash --user-group --skel /etc/skel besu && \
->>>>>>> 7854af8f
   chmod 0755 /opt/besu
 
 # Copy JRE from the java-base stage
@@ -59,22 +50,12 @@
 EXPOSE 8545 8546 8547 8550 8551 30303
 
 # defaults for host interfaces
-<<<<<<< HEAD
-ENV BESU_RPC_HTTP_HOST="0.0.0.0"
-ENV BESU_RPC_WS_HOST="0.0.0.0"
-ENV BESU_GRAPHQL_HTTP_HOST="0.0.0.0"
-ENV BESU_PID_PATH="/tmp/pid"
-ENV OTEL_RESOURCE_ATTRIBUTES="service.name=besu,service.version=$VERSION"
-ENV JAVA_HOME="/opt/java/openjdk"
-
-=======
 ENV BESU_RPC_HTTP_HOST=0.0.0.0
 ENV BESU_RPC_WS_HOST=0.0.0.0
 ENV BESU_GRAPHQL_HTTP_HOST=0.0.0.0
 ENV BESU_PID_PATH="/tmp/pid"
 ENV OTEL_RESOURCE_ATTRIBUTES="service.name=besu,service.version=$VERSION"
 ENV JAVA_HOME="/opt/java/openjdk"
->>>>>>> 7854af8f
 ENV PATH="/opt/besu/bin:${JAVA_HOME}/bin:${PATH}"
 
 # The entry script just sets permissions as needed based on besu config
