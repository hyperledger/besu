/*
 * Copyright ConsenSys AG.
 *
 * Licensed under the Apache License, Version 2.0 (the "License"); you may not use this file except in compliance with
 * the License. You may obtain a copy of the License at
 *
 * http://www.apache.org/licenses/LICENSE-2.0
 *
 * Unless required by applicable law or agreed to in writing, software distributed under the License is distributed on
 * an "AS IS" BASIS, WITHOUT WARRANTIES OR CONDITIONS OF ANY KIND, either express or implied. See the License for the
 * specific language governing permissions and limitations under the License.
 *
 * SPDX-License-Identifier: Apache-2.0
 */
package org.hyperledger.besu.chainimport;

import static java.nio.charset.StandardCharsets.UTF_8;
import static org.assertj.core.api.Assertions.assertThat;
import static org.assertj.core.api.Assertions.assertThatThrownBy;

import org.hyperledger.besu.config.GenesisConfigFile;
import org.hyperledger.besu.config.JsonUtil;
import org.hyperledger.besu.controller.BesuController;
import org.hyperledger.besu.cryptoservices.NodeKeyUtils;
import org.hyperledger.besu.datatypes.Address;
import org.hyperledger.besu.datatypes.Wei;
import org.hyperledger.besu.ethereum.GasLimitCalculator;
import org.hyperledger.besu.ethereum.chain.Blockchain;
import org.hyperledger.besu.ethereum.core.Block;
import org.hyperledger.besu.ethereum.core.BlockBody;
import org.hyperledger.besu.ethereum.core.BlockHeader;
import org.hyperledger.besu.ethereum.core.ImmutableMiningParameters;
import org.hyperledger.besu.ethereum.core.ImmutableMiningParameters.MutableInitValues;
import org.hyperledger.besu.ethereum.core.InMemoryKeyValueStorageProvider;
import org.hyperledger.besu.ethereum.core.PrivacyParameters;
import org.hyperledger.besu.ethereum.core.Transaction;
import org.hyperledger.besu.ethereum.eth.EthProtocolConfiguration;
import org.hyperledger.besu.ethereum.eth.sync.SyncMode;
import org.hyperledger.besu.ethereum.eth.sync.SynchronizerConfiguration;
import org.hyperledger.besu.ethereum.eth.transactions.TransactionPoolConfiguration;
import org.hyperledger.besu.ethereum.p2p.config.NetworkingConfiguration;
import org.hyperledger.besu.evm.internal.EvmConfiguration;
import org.hyperledger.besu.metrics.noop.NoOpMetricsSystem;
import org.hyperledger.besu.testutil.TestClock;

import java.io.IOException;
import java.math.BigInteger;
import java.net.URL;
import java.nio.file.Path;
import java.util.ArrayList;
import java.util.List;
import java.util.stream.Stream;

import com.fasterxml.jackson.databind.node.ObjectNode;
import com.google.common.io.Resources;
import org.apache.tuweni.bytes.Bytes;
import org.junit.jupiter.api.BeforeEach;
import org.junit.jupiter.api.Test;
import org.junit.jupiter.api.io.TempDir;
import org.junit.jupiter.params.ParameterizedTest;
import org.junit.jupiter.params.provider.Arguments;
import org.junit.jupiter.params.provider.MethodSource;

public abstract class JsonBlockImporterTest {

  @TempDir public Path dataDir;

  protected String consensusEngine;
  protected GenesisConfigFile genesisConfigFile;
  protected boolean isEthash;

  protected void setup(final String consensusEngine) throws IOException {
    this.consensusEngine = consensusEngine;
    final String genesisData = getFileContents("genesis.json");
    this.genesisConfigFile = GenesisConfigFile.fromConfig(genesisData);
    this.isEthash = genesisConfigFile.getConfigOptions().isEthHash();
  }

  public static class SingletonTests extends JsonBlockImporterTest {

    @BeforeEach
    public void setup() throws IOException {
      super.setup("unsupported");
    }

    @Test
    public void importChain_unsupportedConsensusAlgorithm() throws IOException {
      final BesuController controller = createController();
      final JsonBlockImporter importer = new JsonBlockImporter(controller);

      final String jsonData = getFileContents("clique", "blocks-import-valid.json");

      assertThatThrownBy(() -> importer.importChain(jsonData))
          .isInstanceOf(IllegalArgumentException.class)
          .hasMessage(
              "Unable to create block using current consensus engine: "
                  + genesisConfigFile.getConfigOptions().getConsensusEngine());
    }
  }

  public static class ParameterizedTests extends JsonBlockImporterTest {

    @Override
    public void setup(final String consensusEngine) throws IOException {
      super.setup(consensusEngine);
    }

    public static Stream<Arguments> getParameters() {
      return Stream.of(Arguments.of("ethash"), Arguments.of("clique"));
    }

    @ParameterizedTest(name = "{index}: {0}")
    @MethodSource("getParameters")
    public void importChain_validJson_withBlockNumbers(final String consensusEngine)
        throws IOException {
      setup(consensusEngine);

      final BesuController controller = createController();
      final JsonBlockImporter importer = new JsonBlockImporter(controller);

      final String jsonData = getFileContents("blocks-import-valid.json");
      importer.importChain(jsonData);

      final Blockchain blockchain = controller.getProtocolContext().getBlockchain();

      // Check blocks were imported
      assertThat(blockchain.getChainHead().getHeight()).isEqualTo(4);
      // Get imported blocks
      final List<Block> blocks = new ArrayList<>(4);
      for (int i = 0; i < 4; i++) {
        blocks.add(getBlockAt(blockchain, i + 1));
      }

      // Check block 1
      Block block = blocks.get(0);
      if (isEthash) {
        assertThat(block.getHeader().getExtraData()).isEqualTo(Bytes.EMPTY);
        assertThat(block.getHeader().getCoinbase()).isEqualTo(Address.ZERO);
      }
      assertThat(block.getBody().getTransactions().size()).isEqualTo(2);
      // Check first tx
      Transaction tx = block.getBody().getTransactions().get(0);
      assertThat(tx.getSender())
          .isEqualTo(Address.fromHexString("fe3b557e8fb62b89f4916b721be55ceb828dbd73"));
      assertThat(tx.getTo())
          .hasValue(Address.fromHexString("627306090abaB3A6e1400e9345bC60c78a8BEf57"));
      assertThat(tx.getGasLimit()).isEqualTo(0xFFFFF1L);
      assertThat(tx.getGasPrice().get()).isEqualTo(Wei.fromHexString("0xFF"));
      assertThat(tx.getValue()).isEqualTo(Wei.of(1L));
      assertThat(tx.getNonce()).isEqualTo(0L);
      // Check second tx
      tx = block.getBody().getTransactions().get(1);
      assertThat(tx.getSender())
          .isEqualTo(Address.fromHexString("fe3b557e8fb62b89f4916b721be55ceb828dbd73"));
      assertThat(tx.getTo())
          .hasValue(Address.fromHexString("f17f52151EbEF6C7334FAD080c5704D77216b732"));
      assertThat(tx.getGasLimit()).isEqualTo(0xFFFFF2L);
      assertThat(tx.getGasPrice().get()).isEqualTo(Wei.fromHexString("0xEF"));
      assertThat(tx.getValue()).isEqualTo(Wei.of(0L));
      assertThat(tx.getNonce()).isEqualTo(1L);

      // Check block 2
      block = blocks.get(1);
      if (isEthash) {
        assertThat(block.getHeader().getExtraData()).isEqualTo(Bytes.fromHexString("0x1234"));
        assertThat(block.getHeader().getCoinbase()).isEqualTo(Address.fromHexString("0x02"));
      }
      assertThat(block.getBody().getTransactions().size()).isEqualTo(1);
      // Check first tx
      tx = block.getBody().getTransactions().get(0);
      assertThat(tx.getSender())
          .isEqualTo(Address.fromHexString("627306090abaB3A6e1400e9345bC60c78a8BEf57"));
      assertThat(tx.getTo())
          .hasValue(Address.fromHexString("f17f52151EbEF6C7334FAD080c5704D77216b732"));
      assertThat(tx.getGasLimit()).isEqualTo(0xFFFFFFL);
      assertThat(tx.getGasPrice().get()).isEqualTo(Wei.fromHexString("0xFF"));
      assertThat(tx.getValue()).isEqualTo(Wei.of(0L));
      assertThat(tx.getNonce()).isEqualTo(0L);

      // Check block 3
      block = blocks.get(2);
      if (isEthash) {
        assertThat(block.getHeader().getExtraData()).isEqualTo(Bytes.fromHexString("0x3456"));
        assertThat(block.getHeader().getCoinbase())
            .isEqualTo(Address.fromHexString("f17f52151EbEF6C7334FAD080c5704D77216b732"));
      }
      assertThat(block.getBody().getTransactions().size()).isEqualTo(0);

      // Check block 4
      block = blocks.get(3);
      if (isEthash) {
        assertThat(block.getHeader().getExtraData()).isEqualTo(Bytes.EMPTY);
        assertThat(block.getHeader().getCoinbase()).isEqualTo(Address.ZERO);
      }
      assertThat(block.getBody().getTransactions().size()).isEqualTo(1);
      // Check first tx
      tx = block.getBody().getTransactions().get(0);
      assertThat(tx.getSender())
          .isEqualTo(Address.fromHexString("627306090abaB3A6e1400e9345bC60c78a8BEf57"));
      assertThat(tx.getTo()).isEmpty();
      assertThat(tx.getGasLimit()).isEqualTo(0xFFFFFFL);
      assertThat(tx.getGasPrice().get()).isEqualTo(Wei.fromHexString("0xFF"));
      assertThat(tx.getValue()).isEqualTo(Wei.of(0L));
      assertThat(tx.getNonce()).isEqualTo(1L);
    }

    @ParameterizedTest(name = "{index}: {0}")
    @MethodSource("getParameters")
    public void importChain_validJson_noBlockIdentifiers(final String consensusEngine)
        throws IOException {
      setup(consensusEngine);

      final BesuController controller = createController();
      final JsonBlockImporter importer = new JsonBlockImporter(controller);

      final String jsonData = getFileContents("blocks-import-valid-no-block-identifiers.json");
      importer.importChain(jsonData);

      final Blockchain blockchain = controller.getProtocolContext().getBlockchain();

      // Check blocks were imported
      assertThat(blockchain.getChainHead().getHeight()).isEqualTo(4);
      // Get imported blocks
      final List<Block> blocks = new ArrayList<>(4);
      for (int i = 0; i < 4; i++) {
        blocks.add(getBlockAt(blockchain, i + 1));
      }

      // Check block 1
      Block block = blocks.get(0);
      if (isEthash) {
        assertThat(block.getHeader().getExtraData()).isEqualTo(Bytes.EMPTY);
        assertThat(block.getHeader().getCoinbase()).isEqualTo(Address.ZERO);
      }
      assertThat(block.getBody().getTransactions().size()).isEqualTo(2);
      // Check first tx
      Transaction tx = block.getBody().getTransactions().get(0);
      assertThat(tx.getSender())
          .isEqualTo(Address.fromHexString("fe3b557e8fb62b89f4916b721be55ceb828dbd73"));
      assertThat(tx.getTo())
          .hasValue(Address.fromHexString("627306090abaB3A6e1400e9345bC60c78a8BEf57"));
      assertThat(tx.getGasLimit()).isEqualTo(0xFFFFF1L);
      assertThat(tx.getGasPrice().get()).isEqualTo(Wei.fromHexString("0xFF"));
      assertThat(tx.getValue()).isEqualTo(Wei.of(1L));
      assertThat(tx.getNonce()).isEqualTo(0L);
      // Check second tx
      tx = block.getBody().getTransactions().get(1);
      assertThat(tx.getSender())
          .isEqualTo(Address.fromHexString("fe3b557e8fb62b89f4916b721be55ceb828dbd73"));
      assertThat(tx.getTo())
          .hasValue(Address.fromHexString("f17f52151EbEF6C7334FAD080c5704D77216b732"));
      assertThat(tx.getGasLimit()).isEqualTo(0xFFFFF2L);
      assertThat(tx.getGasPrice().get()).isEqualTo(Wei.fromHexString("0xEF"));
      assertThat(tx.getValue()).isEqualTo(Wei.of(0L));
      assertThat(tx.getNonce()).isEqualTo(1L);

      // Check block 2
      block = blocks.get(1);
      if (isEthash) {
        assertThat(block.getHeader().getExtraData()).isEqualTo(Bytes.fromHexString("0x1234"));
        assertThat(block.getHeader().getCoinbase()).isEqualTo(Address.fromHexString("0x02"));
      }
      assertThat(block.getBody().getTransactions().size()).isEqualTo(1);
      // Check first tx
      tx = block.getBody().getTransactions().get(0);
      assertThat(tx.getSender())
          .isEqualTo(Address.fromHexString("627306090abaB3A6e1400e9345bC60c78a8BEf57"));
      assertThat(tx.getTo())
          .hasValue(Address.fromHexString("f17f52151EbEF6C7334FAD080c5704D77216b732"));
      assertThat(tx.getGasLimit()).isEqualTo(0xFFFFFFL);
      assertThat(tx.getGasPrice().get()).isEqualTo(Wei.fromHexString("0xFF"));
      assertThat(tx.getValue()).isEqualTo(Wei.of(0L));
      assertThat(tx.getNonce()).isEqualTo(0L);

      // Check block 3
      block = blocks.get(2);
      if (isEthash) {
        assertThat(block.getHeader().getExtraData()).isEqualTo(Bytes.fromHexString("0x3456"));
        assertThat(block.getHeader().getCoinbase())
            .isEqualTo(Address.fromHexString("f17f52151EbEF6C7334FAD080c5704D77216b732"));
      }
      assertThat(block.getBody().getTransactions().size()).isEqualTo(0);

      // Check block 4
      block = blocks.get(3);
      if (isEthash) {
        assertThat(block.getHeader().getExtraData()).isEqualTo(Bytes.EMPTY);
        assertThat(block.getHeader().getCoinbase()).isEqualTo(Address.ZERO);
      }
      assertThat(block.getBody().getTransactions().size()).isEqualTo(1);
      // Check first tx
      tx = block.getBody().getTransactions().get(0);
      assertThat(tx.getSender())
          .isEqualTo(Address.fromHexString("627306090abaB3A6e1400e9345bC60c78a8BEf57"));
      assertThat(tx.getTo()).isEmpty();
      assertThat(tx.getGasLimit()).isEqualTo(0xFFFFFFL);
      assertThat(tx.getGasPrice().get()).isEqualTo(Wei.fromHexString("0xFF"));
      assertThat(tx.getValue()).isEqualTo(Wei.of(0L));
      assertThat(tx.getNonce()).isEqualTo(1L);
    }

    @ParameterizedTest(name = "{index}: {0}")
    @MethodSource("getParameters")
    public void importChain_validJson_withParentHashes(final String consensusEngine)
        throws IOException {
      setup(consensusEngine);

      final BesuController controller = createController();
      final JsonBlockImporter importer = new JsonBlockImporter(controller);

      String jsonData = getFileContents("blocks-import-valid.json");

      importer.importChain(jsonData);

      final Blockchain blockchain = controller.getProtocolContext().getBlockchain();

      // Check blocks were imported
      assertThat(blockchain.getChainHead().getHeight()).isEqualTo(4);
      // Get imported blocks
      final List<Block> blocks = new ArrayList<>(4);
      for (int i = 0; i < 4; i++) {
        blocks.add(getBlockAt(blockchain, i + 1));
      }

      // Run new import based on first file
      jsonData = getFileContents("blocks-import-valid-addendum.json");
      final ObjectNode newImportData = JsonUtil.objectNodeFromString(jsonData);
      final ObjectNode block0 = (ObjectNode) newImportData.get("blocks").get(0);
      final Block parentBlock = blocks.get(3);
      block0.put("parentHash", parentBlock.getHash().toString());
      final String newImportJsonData = JsonUtil.getJson(newImportData);
      importer.importChain(newImportJsonData);

      // Check blocks were imported
      assertThat(blockchain.getChainHead().getHeight()).isEqualTo(5);
      final Block newBlock = getBlockAt(blockchain, parentBlock.getHeader().getNumber() + 1L);

      // Check block 1
      assertThat(newBlock.getHeader().getParentHash()).isEqualTo(parentBlock.getHash());
      if (isEthash) {
        assertThat(newBlock.getHeader().getExtraData()).isEqualTo(Bytes.EMPTY);
        assertThat(newBlock.getHeader().getCoinbase()).isEqualTo(Address.ZERO);
      }
      assertThat(newBlock.getBody().getTransactions().size()).isEqualTo(1);
      // Check first tx
      final Transaction tx = newBlock.getBody().getTransactions().get(0);
      assertThat(tx.getSender())
          .isEqualTo(Address.fromHexString("fe3b557e8fb62b89f4916b721be55ceb828dbd73"));
      assertThat(tx.getTo())
          .hasValue(Address.fromHexString("627306090abaB3A6e1400e9345bC60c78a8BEf57"));
      assertThat(tx.getGasLimit()).isEqualTo(0xFFFFF1L);
      assertThat(tx.getGasPrice().get()).isEqualTo(Wei.fromHexString("0xFF"));
      assertThat(tx.getValue()).isEqualTo(Wei.of(1L));
      assertThat(tx.getNonce()).isEqualTo(2L);
    }

    @ParameterizedTest(name = "{index}: {0}")
    @MethodSource("getParameters")
    public void importChain_invalidParent(final String consensusEngine) throws IOException {
      setup(consensusEngine);

      final BesuController controller = createController();
      final JsonBlockImporter importer = new JsonBlockImporter(controller);

      final String jsonData = getFileContents("blocks-import-invalid-bad-parent.json");

      assertThatThrownBy(() -> importer.importChain(jsonData))
          .isInstanceOf(IllegalArgumentException.class)
          .hasMessageStartingWith("Unable to locate block parent at 2456");
    }

    @ParameterizedTest(name = "{index}: {0}")
    @MethodSource("getParameters")
    public void importChain_invalidTransaction(final String consensusEngine) throws IOException {
      setup(consensusEngine);

      final BesuController controller = createController();
      final JsonBlockImporter importer = new JsonBlockImporter(controller);

      final String jsonData = getFileContents("blocks-import-invalid-bad-tx.json");

      assertThatThrownBy(() -> importer.importChain(jsonData))
          .isInstanceOf(IllegalStateException.class)
          .hasMessageStartingWith(
              "Unable to create block.  1 transaction(s) were found to be invalid.");
    }

    @ParameterizedTest(name = "{index}: {0}")
    @MethodSource("getParameters")
    public void importChain_specialFields(final String consensusEngine) throws IOException {
      setup(consensusEngine);

      final BesuController controller = createController();
      final JsonBlockImporter importer = new JsonBlockImporter(controller);

      final String jsonData = getFileContents("blocks-import-special-fields.json");

      if (isEthash) {
        importer.importChain(jsonData);
        final Blockchain blockchain = controller.getProtocolContext().getBlockchain();
        final Block block = getBlockAt(blockchain, 1);
        assertThat(block.getHeader().getExtraData()).isEqualTo(Bytes.fromHexString("0x0123"));
        assertThat(block.getHeader().getCoinbase())
            .isEqualTo(Address.fromHexString("627306090abaB3A6e1400e9345bC60c78a8BEf57"));
      } else {
        assertThatThrownBy(() -> importer.importChain(jsonData))
            .isInstanceOf(IllegalArgumentException.class)
            .hasMessage(
                "Some fields (coinbase, extraData) are unsupported by the current consensus engine: "
                    + genesisConfigFile.getConfigOptions().getConsensusEngine());
      }
    }
  }

  protected Block getBlockAt(final Blockchain blockchain, final long blockNumber) {
    final BlockHeader header = blockchain.getBlockHeader(blockNumber).get();
    final BlockBody body = blockchain.getBlockBody(header.getHash()).get();
    return new Block(header, body);
  }

  protected String getFileContents(final String filename) throws IOException {
    return getFileContents(consensusEngine, filename);
  }

  protected String getFileContents(final String folder, final String filename) throws IOException {
    final String filePath = folder + "/" + filename;
    final URL fileURL = this.getClass().getResource(filePath);
    return Resources.toString(fileURL, UTF_8);
  }

  protected BesuController createController() throws IOException {
    return createController(genesisConfigFile);
  }

  protected BesuController createController(final GenesisConfigFile genesisConfigFile) {
    return new BesuController.Builder()
<<<<<<< HEAD
        .fromGenesisConfig(genesisConfigFile.getConfigOptions(), SyncMode.FAST)
=======
        .fromGenesisFile(genesisConfigFile, SyncMode.FAST)
>>>>>>> 55482192
        .synchronizerConfiguration(SynchronizerConfiguration.builder().build())
        .ethProtocolConfiguration(EthProtocolConfiguration.defaultConfig())
        .storageProvider(new InMemoryKeyValueStorageProvider())
        .networkId(BigInteger.valueOf(10))
        .miningParameters(
            ImmutableMiningParameters.builder()
                .mutableInitValues(
                    MutableInitValues.builder()
                        .isMiningEnabled(true)
                        .minTransactionGasPrice(Wei.ZERO)
                        .build())
                .build())
        .nodeKey(NodeKeyUtils.generate())
        .metricsSystem(new NoOpMetricsSystem())
        .privacyParameters(PrivacyParameters.DEFAULT)
        .dataDirectory(dataDir)
        .clock(TestClock.fixed())
        .transactionPoolConfiguration(TransactionPoolConfiguration.DEFAULT)
        .gasLimitCalculator(GasLimitCalculator.constant())
        .evmConfiguration(EvmConfiguration.DEFAULT)
        .networkConfiguration(NetworkingConfiguration.create())
        .build();
  }
}<|MERGE_RESOLUTION|>--- conflicted
+++ resolved
@@ -434,11 +434,7 @@
 
   protected BesuController createController(final GenesisConfigFile genesisConfigFile) {
     return new BesuController.Builder()
-<<<<<<< HEAD
-        .fromGenesisConfig(genesisConfigFile.getConfigOptions(), SyncMode.FAST)
-=======
         .fromGenesisFile(genesisConfigFile, SyncMode.FAST)
->>>>>>> 55482192
         .synchronizerConfiguration(SynchronizerConfiguration.builder().build())
         .ethProtocolConfiguration(EthProtocolConfiguration.defaultConfig())
         .storageProvider(new InMemoryKeyValueStorageProvider())
