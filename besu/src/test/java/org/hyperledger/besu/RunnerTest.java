--- conflicted
+++ resolved
@@ -242,11 +242,7 @@
       final EnodeURL aheadEnode = runnerAhead.getLocalEnode().get();
       final EthNetworkConfig behindEthNetworkConfiguration =
           new EthNetworkConfig(
-<<<<<<< HEAD
-              GenesisConfigFile.genesisFileFromResources(DEV.getGenesisFile()).getConfigOptions(),
-=======
               GenesisConfigFile.genesisFileFromResources(DEV.getGenesisFile()),
->>>>>>> 55482192
               DEV.getNetworkId(),
               Collections.singletonList(aheadEnode),
               null);
@@ -461,7 +457,7 @@
       final ObservableMetricsSystem metricsSystem,
       final MiningParameters miningParameters) {
     return new MainnetBesuControllerBuilder()
-        .genesisConfigOptions(genesisConfig)
+        .genesisConfigFile(genesisConfig)
         .synchronizerConfiguration(syncConfig)
         .ethProtocolConfiguration(EthProtocolConfiguration.defaultConfig())
         .dataDirectory(dataDir)
