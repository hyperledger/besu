/*
 * Copyright ConsenSys AG.
 *
 * Licensed under the Apache License, Version 2.0 (the "License"); you may not use this file except in compliance with
 * the License. You may obtain a copy of the License at
 *
 * http://www.apache.org/licenses/LICENSE-2.0
 *
 * Unless required by applicable law or agreed to in writing, software distributed under the License is distributed on
 * an "AS IS" BASIS, WITHOUT WARRANTIES OR CONDITIONS OF ANY KIND, either express or implied. See the License for the
 * specific language governing permissions and limitations under the License.
 *
 * SPDX-License-Identifier: Apache-2.0
 */
package org.hyperledger.besu;

import static java.util.Collections.emptySet;
import static org.assertj.core.api.Assertions.assertThat;
import static org.hyperledger.besu.cli.config.EthNetworkConfig.DEV_NETWORK_ID;
import static org.hyperledger.besu.cli.config.NetworkName.DEV;

import org.hyperledger.besu.cli.config.EthNetworkConfig;
import org.hyperledger.besu.config.GenesisConfigFile;
import org.hyperledger.besu.config.JsonUtil;
import org.hyperledger.besu.controller.BesuController;
import org.hyperledger.besu.controller.GasLimitCalculator;
import org.hyperledger.besu.controller.KeyPairUtil;
import org.hyperledger.besu.controller.MainnetBesuControllerBuilder;
import org.hyperledger.besu.crypto.SECP256K1.KeyPair;
import org.hyperledger.besu.ethereum.ProtocolContext;
import org.hyperledger.besu.ethereum.api.graphql.GraphQLConfiguration;
import org.hyperledger.besu.ethereum.api.jsonrpc.JsonRpcConfiguration;
import org.hyperledger.besu.ethereum.api.jsonrpc.websocket.WebSocketConfiguration;
import org.hyperledger.besu.ethereum.core.Block;
import org.hyperledger.besu.ethereum.core.BlockImporter;
import org.hyperledger.besu.ethereum.core.BlockSyncTestUtils;
import org.hyperledger.besu.ethereum.core.InMemoryStorageProvider;
import org.hyperledger.besu.ethereum.core.MiningParametersTestBuilder;
import org.hyperledger.besu.ethereum.core.PrivacyParameters;
import org.hyperledger.besu.ethereum.eth.EthProtocolConfiguration;
import org.hyperledger.besu.ethereum.eth.sync.SyncMode;
import org.hyperledger.besu.ethereum.eth.sync.SynchronizerConfiguration;
import org.hyperledger.besu.ethereum.eth.transactions.TransactionPoolConfiguration;
import org.hyperledger.besu.ethereum.mainnet.HeaderValidationMode;
import org.hyperledger.besu.ethereum.mainnet.ProtocolSchedule;
import org.hyperledger.besu.ethereum.mainnet.ProtocolSpec;
import org.hyperledger.besu.ethereum.p2p.peers.EnodeURL;
import org.hyperledger.besu.ethereum.storage.StorageProvider;
import org.hyperledger.besu.ethereum.storage.keyvalue.KeyValueSegmentIdentifier;
import org.hyperledger.besu.ethereum.storage.keyvalue.KeyValueStorageProviderBuilder;
import org.hyperledger.besu.metrics.ObservableMetricsSystem;
import org.hyperledger.besu.metrics.noop.NoOpMetricsSystem;
import org.hyperledger.besu.metrics.prometheus.MetricsConfiguration;
import org.hyperledger.besu.plugin.services.storage.rocksdb.RocksDBKeyValueStorageFactory;
import org.hyperledger.besu.plugin.services.storage.rocksdb.configuration.RocksDBFactoryConfiguration;
import org.hyperledger.besu.services.BesuConfigurationImpl;
import org.hyperledger.besu.testutil.TestClock;
import org.hyperledger.besu.util.uint.UInt256;

import java.math.BigInteger;
import java.net.InetAddress;
import java.nio.file.Path;
import java.util.ArrayList;
import java.util.Arrays;
import java.util.Collection;
import java.util.Collections;
import java.util.List;
import java.util.Optional;
import java.util.concurrent.TimeUnit;

import com.fasterxml.jackson.databind.node.ObjectNode;
import io.vertx.core.Future;
import io.vertx.core.Vertx;
import io.vertx.core.buffer.Buffer;
import io.vertx.core.http.HttpClient;
import io.vertx.core.json.Json;
import io.vertx.core.json.JsonObject;
import okhttp3.Call;
import okhttp3.MediaType;
import okhttp3.OkHttpClient;
import okhttp3.Request;
import okhttp3.RequestBody;
import okhttp3.Response;
import org.awaitility.Awaitility;
import org.junit.Rule;
import org.junit.Test;
import org.junit.rules.TemporaryFolder;

/** Tests for {@link Runner}. */
public final class RunnerTest {

  private static final int MAX_OPEN_FILES = 1024;
  private static final long CACHE_CAPACITY = 8388608;
  private static final int MAX_BACKGROUND_COMPACTIONS = 4;
  private static final int BACKGROUND_THREAD_COUNT = 4;

  @Rule public final TemporaryFolder temp = new TemporaryFolder();

  @Test
  public void getFixedNodes() {
    final EnodeURL staticNode =
        EnodeURL.fromString(
            "enode://8f4b88336cc40ef2516d8b27df812e007fb2384a61e93635f1899051311344f3dcdbb49a4fe49a79f66d2f589a9f282e8cc4f1d7381e8ef7e4fcc6b0db578c77@127.0.0.1:30301");
    final EnodeURL bootnode =
        EnodeURL.fromString(
            "enode://8f4b88336cc40ef2516d8b27df812e007fb2384a61e93635f1899051311344f3dcdbb49a4fe49a79f66d2f589a9f282e8cc4f1d7381e8ef7e4fcc6b0db578c77@127.0.0.1:30302");
    final List<EnodeURL> bootnodes = new ArrayList<>();
    bootnodes.add(bootnode);
    final Collection<EnodeURL> staticNodes = new ArrayList<>();
    staticNodes.add(staticNode);
    final Collection<EnodeURL> fixedNodes = RunnerBuilder.getFixedNodes(bootnodes, staticNodes);
    assertThat(fixedNodes).containsExactlyInAnyOrder(staticNode, bootnode);
    // bootnodes should be unchanged
    assertThat(bootnodes).containsExactly(bootnode);
  }

  @Test
  public void fullSyncFromGenesis() throws Exception {
    syncFromGenesis(SyncMode.FULL, GenesisConfigFile.mainnet());
  }

  @Test
  public void fastSyncFromGenesis() throws Exception {
    syncFromGenesis(SyncMode.FAST, getFastSyncGenesis());
  }

  private void syncFromGenesis(final SyncMode mode, final GenesisConfigFile genesisConfig)
      throws Exception {
    final Path dataDirAhead = temp.newFolder().toPath();
    final Path dbAhead = dataDirAhead.resolve("database");
    final int blockCount = 500;
    final KeyPair aheadDbNodeKeys = KeyPairUtil.loadKeyPair(dbAhead);
    final SynchronizerConfiguration syncConfigAhead =
        SynchronizerConfiguration.builder().syncMode(SyncMode.FULL).build();
    final ObservableMetricsSystem noOpMetricsSystem = new NoOpMetricsSystem();
    final BigInteger networkId = BigInteger.valueOf(2929);

    // Setup state with block data
    try (final BesuController<Void> controller =
        new MainnetBesuControllerBuilder()
            .genesisConfigFile(genesisConfig)
            .synchronizerConfiguration(syncConfigAhead)
            .ethProtocolConfiguration(EthProtocolConfiguration.defaultConfig())
            .dataDirectory(dataDirAhead)
            .networkId(networkId)
            .miningParameters(new MiningParametersTestBuilder().enabled(false).build())
            .nodeKeys(aheadDbNodeKeys)
            .metricsSystem(noOpMetricsSystem)
            .privacyParameters(PrivacyParameters.DEFAULT)
            .clock(TestClock.fixed())
            .transactionPoolConfiguration(TransactionPoolConfiguration.builder().build())
<<<<<<< HEAD
            .storageProvider(createKeyValueStorageProvider(dbAhead))
            .targetGasLimit(GasLimitCalculator.DEFAULT)
=======
            .storageProvider(createKeyValueStorageProvider(dataDirAhead, dbAhead))
>>>>>>> 50c07649
            .build()) {
      setupState(blockCount, controller.getProtocolSchedule(), controller.getProtocolContext());
    }

    // Setup Runner with blocks
    final BesuController<Void> controllerAhead =
        new MainnetBesuControllerBuilder()
            .genesisConfigFile(genesisConfig)
            .synchronizerConfiguration(syncConfigAhead)
            .ethProtocolConfiguration(EthProtocolConfiguration.defaultConfig())
            .dataDirectory(dataDirAhead)
            .networkId(networkId)
            .miningParameters(new MiningParametersTestBuilder().enabled(false).build())
            .nodeKeys(aheadDbNodeKeys)
            .metricsSystem(noOpMetricsSystem)
            .privacyParameters(PrivacyParameters.DEFAULT)
            .clock(TestClock.fixed())
            .transactionPoolConfiguration(TransactionPoolConfiguration.builder().build())
<<<<<<< HEAD
            .storageProvider(createKeyValueStorageProvider(dbAhead))
            .targetGasLimit(GasLimitCalculator.DEFAULT)
=======
            .storageProvider(createKeyValueStorageProvider(dataDirAhead, dbAhead))
>>>>>>> 50c07649
            .build();
    final String listenHost = InetAddress.getLoopbackAddress().getHostAddress();
    final JsonRpcConfiguration aheadJsonRpcConfiguration = jsonRpcConfiguration();
    final GraphQLConfiguration aheadGraphQLConfiguration = graphQLConfiguration();
    final WebSocketConfiguration aheadWebSocketConfiguration = wsRpcConfiguration();
    final MetricsConfiguration aheadMetricsConfiguration = metricsConfiguration();
    final RunnerBuilder runnerBuilder =
        new RunnerBuilder()
            .vertx(Vertx.vertx())
            .discovery(true)
            .p2pAdvertisedHost(listenHost)
            .p2pListenPort(0)
            .maxPeers(3)
            .metricsSystem(noOpMetricsSystem)
            .staticNodes(emptySet());

    Runner runnerBehind = null;
    final Runner runnerAhead =
        runnerBuilder
            .besuController(controllerAhead)
            .ethNetworkConfig(EthNetworkConfig.getNetworkConfig(DEV))
            .jsonRpcConfiguration(aheadJsonRpcConfiguration)
            .graphQLConfiguration(aheadGraphQLConfiguration)
            .webSocketConfiguration(aheadWebSocketConfiguration)
            .metricsConfiguration(aheadMetricsConfiguration)
            .dataDir(dbAhead)
            .build();
    try {

      runnerAhead.start();

      final SynchronizerConfiguration syncConfigBehind =
          SynchronizerConfiguration.builder()
              .syncMode(mode)
              .fastSyncPivotDistance(5)
              .fastSyncMinimumPeerCount(1)
              .build();
      final Path dataDirBehind = temp.newFolder().toPath();
      final JsonRpcConfiguration behindJsonRpcConfiguration = jsonRpcConfiguration();
      final GraphQLConfiguration behindGraphQLConfiguration = graphQLConfiguration();
      final WebSocketConfiguration behindWebSocketConfiguration = wsRpcConfiguration();
      final MetricsConfiguration behindMetricsConfiguration = metricsConfiguration();

      // Setup runner with no block data
      final BesuController<Void> controllerBehind =
          new MainnetBesuControllerBuilder()
              .genesisConfigFile(genesisConfig)
              .synchronizerConfiguration(syncConfigBehind)
              .ethProtocolConfiguration(EthProtocolConfiguration.defaultConfig())
              .dataDirectory(dataDirBehind)
              .networkId(networkId)
              .miningParameters(new MiningParametersTestBuilder().enabled(false).build())
              .nodeKeys(KeyPair.generate())
              .storageProvider(new InMemoryStorageProvider())
              .metricsSystem(noOpMetricsSystem)
              .privacyParameters(PrivacyParameters.DEFAULT)
              .clock(TestClock.fixed())
              .transactionPoolConfiguration(TransactionPoolConfiguration.builder().build())
              .targetGasLimit(GasLimitCalculator.DEFAULT)
              .build();
      final EnodeURL enode = runnerAhead.getLocalEnode().get();
      final EthNetworkConfig behindEthNetworkConfiguration =
          new EthNetworkConfig(
              EthNetworkConfig.jsonConfig(DEV), DEV_NETWORK_ID, Collections.singletonList(enode));
      runnerBehind =
          runnerBuilder
              .besuController(controllerBehind)
              .ethNetworkConfig(behindEthNetworkConfiguration)
              .jsonRpcConfiguration(behindJsonRpcConfiguration)
              .graphQLConfiguration(behindGraphQLConfiguration)
              .webSocketConfiguration(behindWebSocketConfiguration)
              .metricsConfiguration(behindMetricsConfiguration)
              .dataDir(temp.newFolder().toPath())
              .metricsSystem(noOpMetricsSystem)
              .build();

      runnerBehind.start();

      final int behindJsonRpcPort = runnerBehind.getJsonRpcPort().get();
      final Call.Factory client = new OkHttpClient();
      Awaitility.await()
          .ignoreExceptions()
          .atMost(5L, TimeUnit.MINUTES)
          .untilAsserted(
              () -> {
                final String baseUrl = String.format("http://%s:%s", listenHost, behindJsonRpcPort);
                try (final Response resp =
                    client
                        .newCall(
                            new Request.Builder()
                                .post(
                                    RequestBody.create(
                                        MediaType.parse("application/json; charset=utf-8"),
                                        "{\"jsonrpc\":\"2.0\",\"id\":"
                                            + Json.encode(7)
                                            + ",\"method\":\"eth_blockNumber\"}"))
                                .url(baseUrl)
                                .build())
                        .execute()) {

                  assertThat(resp.code()).isEqualTo(200);
                  final Response syncingResp =
                      client
                          .newCall(
                              new Request.Builder()
                                  .post(
                                      RequestBody.create(
                                          MediaType.parse("application/json; charset=utf-8"),
                                          "{\"jsonrpc\":\"2.0\",\"id\":"
                                              + Json.encode(7)
                                              + ",\"method\":\"eth_syncing\"}"))
                                  .url(baseUrl)
                                  .build())
                          .execute();
                  assertThat(syncingResp.code()).isEqualTo(200);

                  final int currentBlock =
                      UInt256.fromHexString(
                              new JsonObject(resp.body().string()).getString("result"))
                          .toInt();
                  if (currentBlock < blockCount) {
                    // if not yet at blockCount, we should get a sync result from eth_syncing
                    final int syncResultCurrentBlock =
                        UInt256.fromHexString(
                                new JsonObject(syncingResp.body().string())
                                    .getJsonObject("result")
                                    .getString("currentBlock"))
                            .toInt();
                    assertThat(syncResultCurrentBlock).isLessThan(blockCount);
                  }
                  assertThat(currentBlock).isEqualTo(blockCount);
                  resp.close();

                  // when we have synced to blockCount, eth_syncing should return false
                  final boolean syncResult =
                      new JsonObject(syncingResp.body().string()).getBoolean("result");
                  assertThat(syncResult).isFalse();
                  syncingResp.close();
                }
              });

      final Future<Void> future = Future.future();
      final HttpClient httpClient = Vertx.vertx().createHttpClient();
      httpClient.websocket(
          runnerBehind.getWebsocketPort().get(),
          WebSocketConfiguration.DEFAULT_WEBSOCKET_HOST,
          "/",
          ws -> {
            ws.write(
                Buffer.buffer(
                    "{\"id\": 1, \"method\": \"eth_subscribe\", \"params\": [\"syncing\"]}"));
            ws.handler(
                buffer -> {
                  final boolean matches =
                      buffer.toString().equals("{\"jsonrpc\":\"2.0\",\"id\":2,\"result\":\"0x0\"}");
                  if (matches) {
                    future.complete();
                  } else {
                    future.fail("Unexpected result");
                  }
                });
          });
      Awaitility.await()
          .catchUncaughtExceptions()
          .atMost(5L, TimeUnit.MINUTES)
          .until(future::isComplete);
    } finally {
      if (runnerBehind != null) {
        runnerBehind.close();
        runnerBehind.awaitStop();
      }
      runnerAhead.close();
      runnerAhead.awaitStop();
    }
  }

  private GenesisConfigFile getFastSyncGenesis() {
    final ObjectNode jsonNode = GenesisConfigFile.mainnetJsonNode();
    final Optional<ObjectNode> configNode = JsonUtil.getObjectNode(jsonNode, "config");
    configNode.ifPresent(
        (node) -> {
          // Clear DAO block so that inability to validate DAO block won't interfere with fast sync
          node.remove("daoForkBlock");
          node.put("daoForkSupport", false);
        });
    return GenesisConfigFile.fromConfig(jsonNode);
  }

  private StorageProvider createKeyValueStorageProvider(final Path dataDir, final Path dbDir) {
    return new KeyValueStorageProviderBuilder()
        .withStorageFactory(
            new RocksDBKeyValueStorageFactory(
                () ->
                    new RocksDBFactoryConfiguration(
                        MAX_OPEN_FILES,
                        MAX_BACKGROUND_COMPACTIONS,
                        BACKGROUND_THREAD_COUNT,
                        CACHE_CAPACITY),
                Arrays.asList(KeyValueSegmentIdentifier.values())))
        .withCommonConfiguration(new BesuConfigurationImpl(dataDir, dbDir))
        .withMetricsSystem(new NoOpMetricsSystem())
        .build();
  }

  private JsonRpcConfiguration jsonRpcConfiguration() {
    final JsonRpcConfiguration configuration = JsonRpcConfiguration.createDefault();
    configuration.setPort(0);
    configuration.setEnabled(true);
    configuration.setHostsWhitelist(Collections.singletonList("*"));
    return configuration;
  }

  private GraphQLConfiguration graphQLConfiguration() {
    final GraphQLConfiguration configuration = GraphQLConfiguration.createDefault();
    configuration.setPort(0);
    configuration.setEnabled(false);
    return configuration;
  }

  private WebSocketConfiguration wsRpcConfiguration() {
    final WebSocketConfiguration configuration = WebSocketConfiguration.createDefault();
    configuration.setPort(0);
    configuration.setEnabled(true);
    configuration.setHostsWhitelist(Collections.singletonList("*"));
    return configuration;
  }

  private MetricsConfiguration metricsConfiguration() {
    return MetricsConfiguration.builder().enabled(false).port(0).build();
  }

  private static void setupState(
      final int count,
      final ProtocolSchedule<Void> protocolSchedule,
      final ProtocolContext<Void> protocolContext) {
    final List<Block> blocks = BlockSyncTestUtils.firstBlocks(count + 1);

    for (int i = 1; i < count + 1; ++i) {
      final Block block = blocks.get(i);
      final ProtocolSpec<Void> protocolSpec =
          protocolSchedule.getByBlockNumber(block.getHeader().getNumber());
      final BlockImporter<Void> blockImporter = protocolSpec.getBlockImporter();
      final boolean result =
          blockImporter.importBlock(protocolContext, block, HeaderValidationMode.FULL);
      if (!result) {
        throw new IllegalStateException("Unable to import block " + block.getHeader().getNumber());
      }
    }
  }
}<|MERGE_RESOLUTION|>--- conflicted
+++ resolved
@@ -149,12 +149,8 @@
             .privacyParameters(PrivacyParameters.DEFAULT)
             .clock(TestClock.fixed())
             .transactionPoolConfiguration(TransactionPoolConfiguration.builder().build())
-<<<<<<< HEAD
-            .storageProvider(createKeyValueStorageProvider(dbAhead))
+            .storageProvider(createKeyValueStorageProvider(dataDirAhead, dbAhead))
             .targetGasLimit(GasLimitCalculator.DEFAULT)
-=======
-            .storageProvider(createKeyValueStorageProvider(dataDirAhead, dbAhead))
->>>>>>> 50c07649
             .build()) {
       setupState(blockCount, controller.getProtocolSchedule(), controller.getProtocolContext());
     }
@@ -173,12 +169,8 @@
             .privacyParameters(PrivacyParameters.DEFAULT)
             .clock(TestClock.fixed())
             .transactionPoolConfiguration(TransactionPoolConfiguration.builder().build())
-<<<<<<< HEAD
-            .storageProvider(createKeyValueStorageProvider(dbAhead))
+            .storageProvider(createKeyValueStorageProvider(dataDirAhead, dbAhead))
             .targetGasLimit(GasLimitCalculator.DEFAULT)
-=======
-            .storageProvider(createKeyValueStorageProvider(dataDirAhead, dbAhead))
->>>>>>> 50c07649
             .build();
     final String listenHost = InetAddress.getLoopbackAddress().getHostAddress();
     final JsonRpcConfiguration aheadJsonRpcConfiguration = jsonRpcConfiguration();
