--- conflicted
+++ resolved
@@ -168,51 +168,6 @@
     final SynchronizerConfiguration syncConfigAhead =
         SynchronizerConfiguration.builder().syncMode(SyncMode.FULL).build();
     final ObservableMetricsSystem noOpMetricsSystem = new NoOpMetricsSystem();
-<<<<<<< HEAD
-    final BigInteger networkId = BigInteger.valueOf(2929);
-
-    // Setup state with block data
-    try (final BesuController controller =
-        new MainnetBesuControllerBuilder()
-            .genesisConfigFile(genesisConfig)
-            .synchronizerConfiguration(syncConfigAhead)
-            .ethProtocolConfiguration(EthProtocolConfiguration.defaultConfig())
-            .dataDirectory(dataDirAhead)
-            .networkId(networkId)
-            .miningParameters(new MiningParameters.Builder().miningEnabled(false).build())
-            .nodeKey(aheadDbNodeKey)
-            .metricsSystem(noOpMetricsSystem)
-            .privacyParameters(PrivacyParameters.DEFAULT)
-            .clock(TestClock.fixed())
-            .transactionPoolConfiguration(TransactionPoolConfiguration.DEFAULT)
-            .storageProvider(createKeyValueStorageProvider(dataDirAhead, dbAhead))
-            .gasLimitCalculator(GasLimitCalculator.constant())
-            .evmConfiguration(EvmConfiguration.DEFAULT)
-            .networkConfiguration(NetworkingConfiguration.create())
-            .build()) {
-      setupState(blockCount, controller.getProtocolSchedule(), controller.getProtocolContext());
-    }
-
-    // Setup Runner with blocks
-    final BesuController controllerAhead =
-        new MainnetBesuControllerBuilder()
-            .genesisConfigFile(genesisConfig)
-            .synchronizerConfiguration(syncConfigAhead)
-            .ethProtocolConfiguration(EthProtocolConfiguration.defaultConfig())
-            .dataDirectory(dataDirAhead)
-            .networkId(networkId)
-            .miningParameters(new MiningParameters.Builder().miningEnabled(false).build())
-            .nodeKey(aheadDbNodeKey)
-            .metricsSystem(noOpMetricsSystem)
-            .privacyParameters(PrivacyParameters.DEFAULT)
-            .clock(TestClock.fixed())
-            .transactionPoolConfiguration(TransactionPoolConfiguration.DEFAULT)
-            .storageProvider(createKeyValueStorageProvider(dataDirAhead, dbAhead))
-            .gasLimitCalculator(GasLimitCalculator.constant())
-            .evmConfiguration(EvmConfiguration.DEFAULT)
-            .networkConfiguration(NetworkingConfiguration.create())
-            .build();
-=======
 
     // Setup Runner with blocks
     final BesuController controllerAhead =
@@ -226,7 +181,6 @@
     setupState(
         blockCount, controllerAhead.getProtocolSchedule(), controllerAhead.getProtocolContext());
 
->>>>>>> bd964ed3
     final String listenHost = InetAddress.getLoopbackAddress().getHostAddress();
     final Path pidPath = temp.getRoot().toPath().resolve("pid");
     final RunnerBuilder runnerBuilder =
@@ -272,26 +226,6 @@
 
       // Setup runner with no block data
       final BesuController controllerBehind =
-<<<<<<< HEAD
-          new MainnetBesuControllerBuilder()
-              .genesisConfigFile(genesisConfig)
-              .synchronizerConfiguration(syncConfigBehind)
-              .ethProtocolConfiguration(EthProtocolConfiguration.defaultConfig())
-              .dataDirectory(dataDirBehind)
-              .networkId(networkId)
-              .miningParameters(new MiningParameters.Builder().miningEnabled(false).build())
-              .nodeKey(NodeKeyUtils.generate())
-              .storageProvider(new InMemoryKeyValueStorageProvider())
-              .metricsSystem(noOpMetricsSystem)
-              .privacyParameters(PrivacyParameters.DEFAULT)
-              .clock(TestClock.fixed())
-              .transactionPoolConfiguration(TransactionPoolConfiguration.DEFAULT)
-              .gasLimitCalculator(GasLimitCalculator.constant())
-              .evmConfiguration(EvmConfiguration.DEFAULT)
-              .networkConfiguration(NetworkingConfiguration.create())
-              .build();
-      final EnodeURL enode = runnerAhead.getLocalEnode().get();
-=======
           getController(
               genesisConfig,
               syncConfigBehind,
@@ -301,7 +235,6 @@
               noOpMetricsSystem);
 
       final EnodeURL aheadEnode = runnerAhead.getLocalEnode().get();
->>>>>>> bd964ed3
       final EthNetworkConfig behindEthNetworkConfiguration =
           new EthNetworkConfig(
               EthNetworkConfig.jsonConfig(DEV),
@@ -328,11 +261,7 @@
       final OkHttpClient client = new OkHttpClient();
       Awaitility.await()
           .ignoreExceptions()
-<<<<<<< HEAD
-          .atMost(3L, TimeUnit.MINUTES)
-=======
-          .atMost(2L, TimeUnit.MINUTES)
->>>>>>> bd964ed3
+          .atMost(5L, TimeUnit.MINUTES)
           .untilAsserted(
               () -> {
                 final String baseUrl = String.format("http://%s:%s", listenHost, behindJsonRpcPort);
@@ -406,11 +335,7 @@
       final Future<String> future = promise.future();
       Awaitility.await()
           .catchUncaughtExceptions()
-<<<<<<< HEAD
-          .atMost(3L, TimeUnit.MINUTES)
-=======
           .atMost(2L, TimeUnit.MINUTES)
->>>>>>> bd964ed3
           .until(future::isComplete);
     } finally {
       if (runnerBehind != null) {
@@ -536,6 +461,7 @@
         .transactionPoolConfiguration(TransactionPoolConfiguration.DEFAULT)
         .gasLimitCalculator(GasLimitCalculator.constant())
         .evmConfiguration(EvmConfiguration.DEFAULT)
+        .networkConfiguration(NetworkingConfiguration.create())
         .build();
   }
 }