--- conflicted
+++ resolved
@@ -128,13 +128,7 @@
     final EthNetworkConfig networkConfig =
         new EthNetworkConfig.Builder(EthNetworkConfig.getNetworkConfig(MAINNET))
             .setNetworkId(BigInteger.valueOf(42))
-<<<<<<< HEAD
-            .setGenesisConfig(
-                GenesisConfigFile.fromConfig(encodeJsonGenesis(GENESIS_VALID_JSON))
-                    .getConfigOptions())
-=======
             .setGenesisConfig(GenesisConfigFile.fromConfig(encodeJsonGenesis(GENESIS_VALID_JSON)))
->>>>>>> 55482192
             .setBootNodes(nodes)
             .setDnsDiscoveryUrl(null)
             .build();
@@ -171,12 +165,7 @@
     verify(mockRunnerBuilder)
         .ethNetworkConfig(
             new EthNetworkConfig(
-<<<<<<< HEAD
-                GenesisConfigFile.fromConfig(Resources.getResource(MAINNET.getGenesisFile()))
-                    .getConfigOptions(),
-=======
                 GenesisConfigFile.fromConfig(MAINNET.getGenesisFileResource()),
->>>>>>> 55482192
                 MAINNET.getNetworkId(),
                 MAINNET_BOOTSTRAP_NODES,
                 MAINNET_DISCOVERY_URL));
