/*
 * Copyright contributors to Hyperledger Besu.
 *
 * Licensed under the Apache License, Version 2.0 (the "License"); you may not use this file except in compliance with
 * the License. You may obtain a copy of the License at
 *
 * http://www.apache.org/licenses/LICENSE-2.0
 *
 * Unless required by applicable law or agreed to in writing, software distributed under the License is distributed on
 * an "AS IS" BASIS, WITHOUT WARRANTIES OR CONDITIONS OF ANY KIND, either express or implied. See the License for the
 * specific language governing permissions and limitations under the License.
 *
 * SPDX-License-Identifier: Apache-2.0
 */
package org.hyperledger.besu.cli;

import static java.nio.charset.StandardCharsets.UTF_8;
import static java.util.Arrays.asList;
import static org.assertj.core.api.Assertions.assertThat;
import static org.hyperledger.besu.cli.config.NetworkName.DEV;
import static org.hyperledger.besu.cli.config.NetworkName.MAINNET;
import static org.hyperledger.besu.ethereum.api.jsonrpc.RpcApis.ETH;
import static org.hyperledger.besu.ethereum.api.jsonrpc.RpcApis.WEB3;
import static org.hyperledger.besu.ethereum.p2p.config.DefaultDiscoveryConfiguration.MAINNET_BOOTSTRAP_NODES;
import static org.hyperledger.besu.ethereum.p2p.config.DefaultDiscoveryConfiguration.MAINNET_DISCOVERY_URL;
import static org.mockito.ArgumentMatchers.any;
import static org.mockito.ArgumentMatchers.eq;
import static org.mockito.Mockito.verify;

import org.hyperledger.besu.cli.config.EthNetworkConfig;
import org.hyperledger.besu.config.GenesisConfigFile;
import org.hyperledger.besu.datatypes.Address;
import org.hyperledger.besu.ethereum.api.graphql.GraphQLConfiguration;
import org.hyperledger.besu.ethereum.api.jsonrpc.JsonRpcConfiguration;
import org.hyperledger.besu.ethereum.api.jsonrpc.websocket.WebSocketConfiguration;
import org.hyperledger.besu.ethereum.core.MiningParameters;
import org.hyperledger.besu.ethereum.eth.sync.SyncMode;
import org.hyperledger.besu.ethereum.eth.sync.SynchronizerConfiguration;
import org.hyperledger.besu.ethereum.p2p.peers.EnodeURLImpl;
import org.hyperledger.besu.metrics.prometheus.MetricsConfiguration;
import org.hyperledger.besu.plugin.data.EnodeURL;

import java.io.File;
import java.io.IOException;
import java.math.BigInteger;
import java.net.URL;
import java.nio.file.Path;
import java.util.Collections;
import java.util.List;

import com.google.common.io.Resources;
import io.vertx.core.json.JsonObject;
import org.junit.jupiter.api.Test;
import org.junit.jupiter.api.io.TempDir;
import org.mockito.ArgumentCaptor;

public class CascadingDefaultProviderTest extends CommandTestAbstract {
  private static final int GENESIS_CONFIG_TEST_CHAINID = 3141592;
  private static final String VALID_NODE_ID =
      "6f8a80d14311c39f35f516fa664deaaaa13e85b2f7493f37f6144d86991ec012937307647bd3b9a82abe2974e1407241d54947bbb39763a4cac9f77166ad92a0";
  private static final JsonObject GENESIS_VALID_JSON =
      (new JsonObject())
          .put("config", (new JsonObject()).put("chainId", GENESIS_CONFIG_TEST_CHAINID));

  /**
   * Test if the default values are overridden if the key is present in the configuration file. The
   * test checks if the configuration file correctly overrides the default values for various
   * settings, such as the JSON-RPC configuration, GraphQL configuration, WebSocket configuration,
   * and metrics configuration.
   */
  @Test
  public void overrideDefaultValuesIfKeyIsPresentInConfigFile(final @TempDir File dataFolder)
      throws IOException {
    final URL configFile = this.getClass().getResource("/complete_config.toml");
    final Path genesisFile = createFakeGenesisFile(GENESIS_VALID_JSON);
    final String updatedConfig =
        Resources.toString(configFile, UTF_8)
            .replace("/opt/besu/genesis.json", escapeTomlString(genesisFile.toString()))
            .replace(
                "data-path=\"/opt/besu\"",
                "data-path=\"" + escapeTomlString(dataFolder.getPath()) + "\"");

    final Path toml = createTempFile("toml", updatedConfig.getBytes(UTF_8));

    final List<String> expectedApis = asList(ETH.name(), WEB3.name());

    final JsonRpcConfiguration jsonRpcConfiguration = JsonRpcConfiguration.createDefault();
    jsonRpcConfiguration.setEnabled(false);
    jsonRpcConfiguration.setHost("5.6.7.8");
    jsonRpcConfiguration.setPort(5678);
    jsonRpcConfiguration.setCorsAllowedDomains(Collections.emptyList());
    jsonRpcConfiguration.setRpcApis(expectedApis);
    jsonRpcConfiguration.setMaxActiveConnections(1000);

    final GraphQLConfiguration graphQLConfiguration = GraphQLConfiguration.createDefault();
    graphQLConfiguration.setEnabled(false);
    graphQLConfiguration.setHost("6.7.8.9");
    graphQLConfiguration.setPort(6789);

    final WebSocketConfiguration webSocketConfiguration = WebSocketConfiguration.createDefault();
    webSocketConfiguration.setEnabled(false);
    webSocketConfiguration.setHost("9.10.11.12");
    webSocketConfiguration.setPort(9101);
    webSocketConfiguration.setRpcApis(expectedApis);

    final MetricsConfiguration metricsConfiguration =
        MetricsConfiguration.builder().enabled(false).host("8.6.7.5").port(309).build();

    parseCommand("--config-file", toml.toString());

    verify(mockRunnerBuilder).discovery(eq(false));
    verify(mockRunnerBuilder).ethNetworkConfig(ethNetworkConfigArgumentCaptor.capture());
    verify(mockRunnerBuilder).p2pAdvertisedHost(eq("1.2.3.4"));
    verify(mockRunnerBuilder).p2pListenPort(eq(1234));
    verify(mockRunnerBuilder).jsonRpcConfiguration(eq(jsonRpcConfiguration));
    verify(mockRunnerBuilder).graphQLConfiguration(eq(graphQLConfiguration));
    verify(mockRunnerBuilder).webSocketConfiguration(eq(webSocketConfiguration));
    verify(mockRunnerBuilder).metricsConfiguration(eq(metricsConfiguration));
    verify(mockRunnerBuilder).build();

    final List<EnodeURL> nodes =
        asList(
            EnodeURLImpl.fromString("enode://" + VALID_NODE_ID + "@192.168.0.1:4567"),
            EnodeURLImpl.fromString("enode://" + VALID_NODE_ID + "@192.168.0.1:4567"),
            EnodeURLImpl.fromString("enode://" + VALID_NODE_ID + "@192.168.0.1:4567"));
    assertThat(ethNetworkConfigArgumentCaptor.getValue().bootNodes()).isEqualTo(nodes);

    final EthNetworkConfig networkConfig =
        new EthNetworkConfig.Builder(EthNetworkConfig.getNetworkConfig(MAINNET))
            .setNetworkId(BigInteger.valueOf(42))
<<<<<<< HEAD
            .setGenesisConfig(GenesisConfigFile.fromConfig(encodeJsonGenesis(GENESIS_VALID_JSON)))
=======
            .setGenesisConfigFile(
                GenesisConfigFile.fromConfig(encodeJsonGenesis(GENESIS_VALID_JSON)))
>>>>>>> 690a2ea8
            .setBootNodes(nodes)
            .setDnsDiscoveryUrl(null)
            .build();
    verify(mockControllerBuilder).dataDirectory(eq(dataFolder.toPath()));
    verify(mockControllerBuilderFactory).fromEthNetworkConfig(eq(networkConfig), any());
    verify(mockControllerBuilder).synchronizerConfiguration(syncConfigurationCaptor.capture());

    assertThat(syncConfigurationCaptor.getValue().getSyncMode()).isEqualTo(SyncMode.FAST);
    assertThat(syncConfigurationCaptor.getValue().getFastSyncMinimumPeerCount()).isEqualTo(13);

    assertThat(commandOutput.toString(UTF_8)).isEmpty();
    assertThat(commandErrorOutput.toString(UTF_8)).isEmpty();
  }

  /**
   * Test if the default values are not overridden if the key is not present in the configuration
   * file. The test checks if the default values for various settings remain unchanged when the
   * corresponding keys are not present in the configuration file.
   */
  @Test
  public void noOverrideDefaultValuesIfKeyIsNotPresentInConfigFile() {
    final String configFile = this.getClass().getResource("/partial_config.toml").getFile();

    parseCommand("--config-file", configFile);
    final JsonRpcConfiguration jsonRpcConfiguration = JsonRpcConfiguration.createDefault();

    final GraphQLConfiguration graphQLConfiguration = GraphQLConfiguration.createDefault();

    final WebSocketConfiguration webSocketConfiguration = WebSocketConfiguration.createDefault();

    final MetricsConfiguration metricsConfiguration = MetricsConfiguration.builder().build();

    verify(mockRunnerBuilder).discovery(eq(true));
    verify(mockRunnerBuilder)
        .ethNetworkConfig(
            new EthNetworkConfig(
<<<<<<< HEAD
                GenesisConfigFile.fromConfig(MAINNET.getGenesisFileResource()),
=======
                GenesisConfigFile.fromResource(MAINNET.getGenesisFile()),
>>>>>>> 690a2ea8
                MAINNET.getNetworkId(),
                MAINNET_BOOTSTRAP_NODES,
                MAINNET_DISCOVERY_URL));
    verify(mockRunnerBuilder).p2pAdvertisedHost(eq("127.0.0.1"));
    verify(mockRunnerBuilder).p2pListenPort(eq(30303));
    verify(mockRunnerBuilder).jsonRpcConfiguration(eq(jsonRpcConfiguration));
    verify(mockRunnerBuilder).graphQLConfiguration(eq(graphQLConfiguration));
    verify(mockRunnerBuilder).webSocketConfiguration(eq(webSocketConfiguration));
    verify(mockRunnerBuilder).metricsConfiguration(eq(metricsConfiguration));
    verify(mockRunnerBuilder).build();
    verify(mockControllerBuilder).build();
    verify(mockControllerBuilder).synchronizerConfiguration(syncConfigurationCaptor.capture());

    final SynchronizerConfiguration syncConfig = syncConfigurationCaptor.getValue();
    assertThat(syncConfig.getSyncMode()).isEqualTo(SyncMode.SNAP);
    assertThat(syncConfig.getFastSyncMinimumPeerCount()).isEqualTo(5);

    assertThat(commandOutput.toString(UTF_8)).isEmpty();
    assertThat(commandErrorOutput.toString(UTF_8)).isEmpty();
  }

  /**
   * Test if the environment variable overrides the value from the configuration file. The test
   * checks if the value of the miner's coinbase address set through an environment variable
   * correctly overrides the value specified in the configuration file.
   */
  @Test
  public void envVariableOverridesValueFromConfigFile() {
    final String configFile = this.getClass().getResource("/partial_config.toml").getFile();
    final String expectedCoinbase = "0x0000000000000000000000000000000000000004";
    setEnvironmentVariable("BESU_MINER_COINBASE", expectedCoinbase);
    parseCommand("--config-file", configFile);

    final var captMiningParameters = ArgumentCaptor.forClass(MiningParameters.class);
    verify(mockControllerBuilder).miningParameters(captMiningParameters.capture());

    assertThat(captMiningParameters.getValue().getCoinbase())
        .contains(Address.fromHexString(expectedCoinbase));
  }

  /**
   * Test if the command line option overrides the environment variable and configuration. The test
   * checks if the value of the miner's coinbase address set through a command line option correctly
   * overrides the value specified in the environment variable and the configuration file.
   */
  @Test
  public void cliOptionOverridesEnvVariableAndConfig() {
    final String configFile = this.getClass().getResource("/partial_config.toml").getFile();
    final String expectedCoinbase = "0x0000000000000000000000000000000000000006";
    setEnvironmentVariable("BESU_MINER_COINBASE", "0x0000000000000000000000000000000000000004");
    parseCommand("--config-file", configFile, "--miner-coinbase", expectedCoinbase);

    final var captMiningParameters = ArgumentCaptor.forClass(MiningParameters.class);
    verify(mockControllerBuilder).miningParameters(captMiningParameters.capture());

    assertThat(captMiningParameters.getValue().getCoinbase())
        .contains(Address.fromHexString(expectedCoinbase));
  }

  /**
   * Test if the profile option sets the correct defaults. The test checks if the 'dev' profile
   * correctly sets the network ID to the expected value.
   */
  @Test
  public void profileOptionShouldSetCorrectDefaults() {
    final ArgumentCaptor<EthNetworkConfig> networkArg =
        ArgumentCaptor.forClass(EthNetworkConfig.class);

    parseCommand("--profile", "dev");
    verify(mockControllerBuilderFactory).fromEthNetworkConfig(networkArg.capture(), any());
    verify(mockControllerBuilder).build();

    final EthNetworkConfig config = networkArg.getValue();
    assertThat(config.networkId()).isEqualTo(DEV.getNetworkId());
  }

  /**
   * Test if the command line option overrides the profile configuration. The test checks if the
   * network ID set through a command line option correctly overrides the value specified in the
   * 'dev' profile.
   */
  @Test
  public void cliOptionOverridesProfileConfiguration() {
    final ArgumentCaptor<EthNetworkConfig> networkArg =
        ArgumentCaptor.forClass(EthNetworkConfig.class);

    parseCommand("--profile", "dev", "--network", "MAINNET");
    verify(mockControllerBuilderFactory).fromEthNetworkConfig(networkArg.capture(), any());
    verify(mockControllerBuilder).build();

    final EthNetworkConfig config = networkArg.getValue();
    assertThat(config.networkId()).isEqualTo(MAINNET.getNetworkId());
  }

  /**
   * Test if the configuration file overrides the profile configuration. The test checks if the
   * network ID specified in the configuration file correctly overrides the value specified in the
   * 'dev' profile.
   */
  @Test
  public void configFileOverridesProfileConfiguration() {
    final ArgumentCaptor<EthNetworkConfig> networkArg =
        ArgumentCaptor.forClass(EthNetworkConfig.class);

    final String configFile = this.getClass().getResource("/partial_config.toml").getFile();
    parseCommand("--profile", "dev", "--config-file", configFile);
    verify(mockControllerBuilderFactory).fromEthNetworkConfig(networkArg.capture(), any());
    verify(mockControllerBuilder).build();

    final EthNetworkConfig config = networkArg.getValue();
    assertThat(config.networkId()).isEqualTo(MAINNET.getNetworkId());
  }

  /**
   * Test if the environment variable overrides the profile configuration. The test checks if the
   * network ID set through an environment variable correctly overrides the value specified in the
   * 'dev' profile.
   */
  @Test
  public void environmentVariableOverridesProfileConfiguration() {
    final ArgumentCaptor<EthNetworkConfig> networkArg =
        ArgumentCaptor.forClass(EthNetworkConfig.class);
    setEnvironmentVariable("BESU_NETWORK", "MAINNET");
    parseCommand("--profile", "dev");
    verify(mockControllerBuilderFactory).fromEthNetworkConfig(networkArg.capture(), any());
    verify(mockControllerBuilder).build();

    final EthNetworkConfig config = networkArg.getValue();
    assertThat(config.networkId()).isEqualTo(MAINNET.getNetworkId());
  }
}<|MERGE_RESOLUTION|>--- conflicted
+++ resolved
@@ -128,12 +128,8 @@
     final EthNetworkConfig networkConfig =
         new EthNetworkConfig.Builder(EthNetworkConfig.getNetworkConfig(MAINNET))
             .setNetworkId(BigInteger.valueOf(42))
-<<<<<<< HEAD
-            .setGenesisConfig(GenesisConfigFile.fromConfig(encodeJsonGenesis(GENESIS_VALID_JSON)))
-=======
             .setGenesisConfigFile(
                 GenesisConfigFile.fromConfig(encodeJsonGenesis(GENESIS_VALID_JSON)))
->>>>>>> 690a2ea8
             .setBootNodes(nodes)
             .setDnsDiscoveryUrl(null)
             .build();
@@ -170,11 +166,7 @@
     verify(mockRunnerBuilder)
         .ethNetworkConfig(
             new EthNetworkConfig(
-<<<<<<< HEAD
-                GenesisConfigFile.fromConfig(MAINNET.getGenesisFileResource()),
-=======
                 GenesisConfigFile.fromResource(MAINNET.getGenesisFile()),
->>>>>>> 690a2ea8
                 MAINNET.getNetworkId(),
                 MAINNET_BOOTSTRAP_NODES,
                 MAINNET_DISCOVERY_URL));
