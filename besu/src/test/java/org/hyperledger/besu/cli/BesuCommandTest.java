/*
 * Copyright ConsenSys AG.
 *
 * Licensed under the Apache License, Version 2.0 (the "License"); you may not use this file except in compliance with
 * the License. You may obtain a copy of the License at
 *
 * http://www.apache.org/licenses/LICENSE-2.0
 *
 * Unless required by applicable law or agreed to in writing, software distributed under the License is distributed on
 * an "AS IS" BASIS, WITHOUT WARRANTIES OR CONDITIONS OF ANY KIND, either express or implied. See the License for the
 * specific language governing permissions and limitations under the License.
 *
 * SPDX-License-Identifier: Apache-2.0
 */
package org.hyperledger.besu.cli;

import static java.nio.charset.StandardCharsets.UTF_8;
import static java.util.Arrays.asList;
import static org.assertj.core.api.Assertions.assertThat;
import static org.hamcrest.Matchers.is;
import static org.hamcrest.Matchers.startsWith;
import static org.hyperledger.besu.cli.config.NetworkName.CLASSIC;
import static org.hyperledger.besu.cli.config.NetworkName.DEV;
import static org.hyperledger.besu.cli.config.NetworkName.EXPERIMENTAL_EIPS;
import static org.hyperledger.besu.cli.config.NetworkName.FUTURE_EIPS;
import static org.hyperledger.besu.cli.config.NetworkName.GOERLI;
import static org.hyperledger.besu.cli.config.NetworkName.KOTTI;
import static org.hyperledger.besu.cli.config.NetworkName.MAINNET;
import static org.hyperledger.besu.cli.config.NetworkName.MORDOR;
import static org.hyperledger.besu.cli.config.NetworkName.RINKEBY;
import static org.hyperledger.besu.cli.config.NetworkName.SEPOLIA;
import static org.hyperledger.besu.cli.util.CommandLineUtils.DEPENDENCY_WARNING_MSG;
import static org.hyperledger.besu.cli.util.CommandLineUtils.DEPRECATION_WARNING_MSG;
import static org.hyperledger.besu.ethereum.api.jsonrpc.RpcApis.ENGINE;
import static org.hyperledger.besu.ethereum.api.jsonrpc.RpcApis.ETH;
import static org.hyperledger.besu.ethereum.api.jsonrpc.RpcApis.NET;
import static org.hyperledger.besu.ethereum.api.jsonrpc.RpcApis.PERM;
import static org.hyperledger.besu.ethereum.api.jsonrpc.RpcApis.WEB3;
import static org.hyperledger.besu.ethereum.core.MiningParameters.DEFAULT_POS_BLOCK_CREATION_MAX_TIME;
import static org.hyperledger.besu.ethereum.p2p.config.DefaultDiscoveryConfiguration.GOERLI_BOOTSTRAP_NODES;
import static org.hyperledger.besu.ethereum.p2p.config.DefaultDiscoveryConfiguration.GOERLI_DISCOVERY_URL;
import static org.hyperledger.besu.ethereum.p2p.config.DefaultDiscoveryConfiguration.MAINNET_BOOTSTRAP_NODES;
import static org.hyperledger.besu.ethereum.p2p.config.DefaultDiscoveryConfiguration.MAINNET_DISCOVERY_URL;
import static org.hyperledger.besu.ethereum.p2p.config.DefaultDiscoveryConfiguration.RINKEBY_BOOTSTRAP_NODES;
import static org.hyperledger.besu.ethereum.p2p.config.DefaultDiscoveryConfiguration.RINKEBY_DISCOVERY_URL;
import static org.hyperledger.besu.ethereum.worldstate.DataStorageFormat.BONSAI;
import static org.hyperledger.besu.nat.kubernetes.KubernetesNatManager.DEFAULT_BESU_SERVICE_NAME_FILTER;
import static org.junit.Assume.assumeThat;
import static org.mockito.ArgumentMatchers.any;
import static org.mockito.ArgumentMatchers.contains;
import static org.mockito.ArgumentMatchers.eq;
import static org.mockito.ArgumentMatchers.isNotNull;
import static org.mockito.Mockito.atLeast;
import static org.mockito.Mockito.atMost;
import static org.mockito.Mockito.mock;
import static org.mockito.Mockito.never;
import static org.mockito.Mockito.times;
import static org.mockito.Mockito.verify;
import static org.mockito.Mockito.verifyNoInteractions;
import static org.mockito.Mockito.when;

import org.hyperledger.besu.BesuInfo;
import org.hyperledger.besu.cli.config.EthNetworkConfig;
import org.hyperledger.besu.config.GenesisConfigFile;
import org.hyperledger.besu.config.MergeConfigOptions;
import org.hyperledger.besu.crypto.SignatureAlgorithmFactory;
import org.hyperledger.besu.datatypes.Address;
import org.hyperledger.besu.datatypes.Hash;
import org.hyperledger.besu.datatypes.Wei;
import org.hyperledger.besu.ethereum.GasLimitCalculator;
import org.hyperledger.besu.ethereum.api.graphql.GraphQLConfiguration;
import org.hyperledger.besu.ethereum.api.handlers.TimeoutOptions;
import org.hyperledger.besu.ethereum.api.jsonrpc.JsonRpcConfiguration;
import org.hyperledger.besu.ethereum.api.jsonrpc.RpcMethod;
import org.hyperledger.besu.ethereum.api.jsonrpc.authentication.JwtAlgorithm;
import org.hyperledger.besu.ethereum.api.jsonrpc.websocket.WebSocketConfiguration;
import org.hyperledger.besu.ethereum.api.tls.TlsConfiguration;
import org.hyperledger.besu.ethereum.core.MiningParameters;
import org.hyperledger.besu.ethereum.core.PrivacyParameters;
import org.hyperledger.besu.ethereum.eth.sync.SyncMode;
import org.hyperledger.besu.ethereum.eth.sync.SynchronizerConfiguration;
import org.hyperledger.besu.ethereum.p2p.peers.EnodeURLImpl;
import org.hyperledger.besu.ethereum.permissioning.LocalPermissioningConfiguration;
import org.hyperledger.besu.ethereum.permissioning.PermissioningConfiguration;
import org.hyperledger.besu.ethereum.permissioning.SmartContractPermissioningConfiguration;
import org.hyperledger.besu.ethereum.worldstate.DataStorageConfiguration;
import org.hyperledger.besu.ethereum.worldstate.PrunerConfiguration;
import org.hyperledger.besu.evm.precompile.AbstractAltBnPrecompiledContract;
import org.hyperledger.besu.metrics.StandardMetricCategory;
import org.hyperledger.besu.metrics.prometheus.MetricsConfiguration;
import org.hyperledger.besu.nat.NatMethod;
import org.hyperledger.besu.pki.config.PkiKeyStoreConfiguration;
import org.hyperledger.besu.plugin.data.EnodeURL;
import org.hyperledger.besu.plugin.services.privacy.PrivateMarkerTransactionFactory;
import org.hyperledger.besu.plugin.services.rpc.PluginRpcRequest;
import org.hyperledger.besu.util.number.Fraction;
import org.hyperledger.besu.util.number.Percentage;
import org.hyperledger.besu.util.platform.PlatformDetector;

import java.io.File;
import java.io.IOException;
import java.math.BigInteger;
import java.net.ServerSocket;
import java.net.URI;
import java.net.URISyntaxException;
import java.net.URL;
import java.nio.charset.StandardCharsets;
import java.nio.file.Files;
import java.nio.file.Path;
import java.nio.file.Paths;
import java.util.Arrays;
import java.util.Collections;
import java.util.HashSet;
import java.util.List;
import java.util.Map;
import java.util.Optional;
import java.util.function.Function;
import java.util.stream.Collectors;
import java.util.stream.Stream;

import com.google.common.collect.Lists;
import com.google.common.io.Resources;
import io.vertx.core.json.JsonObject;
import org.apache.commons.io.FileUtils;
import org.apache.commons.text.StringEscapeUtils;
import org.apache.tuweni.bytes.Bytes;
import org.apache.tuweni.toml.Toml;
import org.apache.tuweni.toml.TomlParseResult;
import org.junit.After;
import org.junit.Before;
import org.junit.Ignore;
import org.junit.Rule;
import org.junit.Test;
import org.junit.rules.TemporaryFolder;
import org.junit.runner.RunWith;
import org.mockito.ArgumentCaptor;
import org.mockito.Mockito;
import org.mockito.junit.MockitoJUnitRunner;
import picocli.CommandLine;

@RunWith(MockitoJUnitRunner.class)
public class BesuCommandTest extends CommandTestAbstract {

  private static final String ENCLAVE_URI = "http://1.2.3.4:5555";
  private static final String ENCLAVE_PUBLIC_KEY = "A1aVtMxLCUHmBVHXoZzzBgPbW/wj5axDpW9X8l91SGo=";
  private static final String VALID_NODE_ID =
      "6f8a80d14311c39f35f516fa664deaaaa13e85b2f7493f37f6144d86991ec012937307647bd3b9a82abe2974e1407241d54947bbb39763a4cac9f77166ad92a0";
  private static final String PERMISSIONING_CONFIG_TOML = "/permissioning_config.toml";
  private static final JsonRpcConfiguration DEFAULT_JSON_RPC_CONFIGURATION;
  private static final GraphQLConfiguration DEFAULT_GRAPH_QL_CONFIGURATION;
  private static final WebSocketConfiguration DEFAULT_WEB_SOCKET_CONFIGURATION;
  private static final MetricsConfiguration DEFAULT_METRICS_CONFIGURATION;
  private static final int GENESIS_CONFIG_TEST_CHAINID = 3141592;
  private static final JsonObject GENESIS_VALID_JSON =
      (new JsonObject())
          .put("config", (new JsonObject()).put("chainId", GENESIS_CONFIG_TEST_CHAINID));
  private static final JsonObject GENESIS_INVALID_DATA =
      (new JsonObject()).put("config", new JsonObject());
  private static final JsonObject VALID_GENESIS_QUORUM_INTEROP_ENABLED_WITH_CHAINID =
      (new JsonObject())
          .put(
              "config",
              new JsonObject().put("isQuorum", true).put("chainId", GENESIS_CONFIG_TEST_CHAINID));
  private static final JsonObject INVALID_GENESIS_QUORUM_INTEROP_ENABLED_MAINNET =
      (new JsonObject()).put("config", new JsonObject().put("isQuorum", true));
  private static final JsonObject INVALID_GENESIS_EC_CURVE =
      (new JsonObject()).put("config", new JsonObject().put("ecCurve", "abcd"));
  private static final JsonObject VALID_GENESIS_EC_CURVE =
      (new JsonObject()).put("config", new JsonObject().put("ecCurve", "secp256k1"));
  private static final String ENCLAVE_PUBLIC_KEY_PATH =
      BesuCommand.class.getResource("/orion_publickey.pub").getPath();

  private static final String[] VALID_ENODE_STRINGS = {
    "enode://" + VALID_NODE_ID + "@192.168.0.1:4567",
    "enode://" + VALID_NODE_ID + "@192.168.0.2:4567",
    "enode://" + VALID_NODE_ID + "@192.168.0.3:4567"
  };
  private static final String DNS_DISCOVERY_URL =
      "enrtree://AM5FCQLWIZX2QFPNJAP7VUERCCRNGRHWZG3YYHIUV7BVDQ5FDPRT2@nodes.example.org";
  private static final JsonObject VALID_GENESIS_WITH_DISCOVERY_OPTIONS =
      new JsonObject()
          .put(
              "config",
              new JsonObject()
                  .put(
                      "discovery",
                      new JsonObject()
                          .put("bootnodes", List.of(VALID_ENODE_STRINGS))
                          .put("dns", DNS_DISCOVERY_URL)));

  private static final JsonObject GENESIS_WITH_DATA_BLOBS_ENABLED =
      new JsonObject().put("config", new JsonObject().put("cancunTime", 1L));

  static {
    DEFAULT_JSON_RPC_CONFIGURATION = JsonRpcConfiguration.createDefault();
    DEFAULT_GRAPH_QL_CONFIGURATION = GraphQLConfiguration.createDefault();
    DEFAULT_WEB_SOCKET_CONFIGURATION = WebSocketConfiguration.createDefault();
    DEFAULT_METRICS_CONFIGURATION = MetricsConfiguration.builder().build();
  }

  @Before
  public void setup() {
    MergeConfigOptions.setMergeEnabled(false);
  }

  @After
  public void tearDown() {
    MergeConfigOptions.setMergeEnabled(false);
  }

  @Test
  public void callingHelpSubCommandMustDisplayUsage() {
    parseCommand("--help");
    final String expectedOutputStart = String.format("Usage:%n%nbesu [OPTIONS] [COMMAND]");
    assertThat(commandOutput.toString(UTF_8)).startsWith(expectedOutputStart);
    assertThat(commandErrorOutput.toString(UTF_8)).isEmpty();
  }

  @Test
  public void callingHelpDisplaysDefaultRpcApisCorrectly() {
    parseCommand("--help");
    assertThat(commandOutput.toString(UTF_8)).contains("default: [ETH, NET, WEB3]");
    assertThat(commandErrorOutput.toString(UTF_8)).isEmpty();
  }

  @Test
  public void callingVersionDisplayBesuInfoVersion() {
    parseCommand("--version");
    assertThat(commandOutput.toString(UTF_8)).isEqualToIgnoringWhitespace(BesuInfo.version());
    assertThat(commandErrorOutput.toString(UTF_8)).isEmpty();
  }

  // Testing default values
  @Test
  public void callingBesuCommandWithoutOptionsMustSyncWithDefaultValues() {
    parseCommand();

    final int maxPeers = 25;

    final ArgumentCaptor<EthNetworkConfig> ethNetworkArg =
        ArgumentCaptor.forClass(EthNetworkConfig.class);
    verify(mockRunnerBuilder).discovery(eq(true));
    verify(mockRunnerBuilder)
        .ethNetworkConfig(
            new EthNetworkConfig(
                EthNetworkConfig.jsonConfig(MAINNET),
                MAINNET.getNetworkId(),
                MAINNET_BOOTSTRAP_NODES,
                MAINNET_DISCOVERY_URL));
    verify(mockRunnerBuilder).p2pAdvertisedHost(eq("127.0.0.1"));
    verify(mockRunnerBuilder).p2pListenPort(eq(30303));
    verify(mockRunnerBuilder).jsonRpcConfiguration(eq(DEFAULT_JSON_RPC_CONFIGURATION));
    verify(mockRunnerBuilder).graphQLConfiguration(eq(DEFAULT_GRAPH_QL_CONFIGURATION));
    verify(mockRunnerBuilder).webSocketConfiguration(eq(DEFAULT_WEB_SOCKET_CONFIGURATION));
    verify(mockRunnerBuilder).metricsConfiguration(eq(DEFAULT_METRICS_CONFIGURATION));
    verify(mockRunnerBuilder).ethNetworkConfig(ethNetworkArg.capture());
    verify(mockRunnerBuilder).autoLogBloomCaching(eq(true));
    verify(mockRunnerBuilder).rpcMaxLogsRange(eq(5000L));
    verify(mockRunnerBuilder).build();

    verify(mockControllerBuilderFactory)
        .fromEthNetworkConfig(ethNetworkArg.capture(), any(), any());
    final ArgumentCaptor<MiningParameters> miningArg =
        ArgumentCaptor.forClass(MiningParameters.class);
    verify(mockControllerBuilder).synchronizerConfiguration(syncConfigurationCaptor.capture());
    verify(mockControllerBuilder).dataDirectory(isNotNull());
    verify(mockControllerBuilder).miningParameters(miningArg.capture());
    verify(mockControllerBuilder).nodeKey(isNotNull());
    verify(mockControllerBuilder).storageProvider(storageProviderArgumentCaptor.capture());
    verify(mockControllerBuilder).gasLimitCalculator(eq(GasLimitCalculator.constant()));
    verify(mockControllerBuilder).maxPeers(eq(maxPeers));
    verify(mockControllerBuilder).lowerBoundPeers(eq(maxPeers));
    verify(mockControllerBuilder).maxRemotelyInitiatedPeers(eq((int) Math.floor(0.6 * maxPeers)));
    verify(mockControllerBuilder).build();

    assertThat(storageProviderArgumentCaptor.getValue()).isNotNull();
    assertThat(syncConfigurationCaptor.getValue().getSyncMode()).isEqualTo(SyncMode.FAST);
    assertThat(commandErrorOutput.toString(UTF_8)).isEmpty();
    assertThat(miningArg.getValue().getCoinbase()).isEqualTo(Optional.empty());
    assertThat(miningArg.getValue().getMinTransactionGasPrice()).isEqualTo(Wei.of(1000));
    assertThat(miningArg.getValue().getExtraData()).isEqualTo(Bytes.EMPTY);
    assertThat(ethNetworkArg.getValue().getNetworkId()).isEqualTo(1);
    assertThat(ethNetworkArg.getValue().getBootNodes()).isEqualTo(MAINNET_BOOTSTRAP_NODES);
  }

  // Testing each option
  @Test
  public void callingWithConfigOptionButNoConfigFileShouldDisplayHelp() {
    parseCommand("--config-file");

    final String expectedOutputStart =
        "Missing required parameter for option '--config-file' (<FILE>)";
    assertThat(commandErrorOutput.toString(UTF_8)).startsWith(expectedOutputStart);
    assertThat(commandOutput.toString(UTF_8)).isEmpty();
  }

  @Test
  public void callingWithConfigOptionButNonExistingFileShouldDisplayHelp() throws IOException {
    final Path tempConfigFilePath = createTempFile("an-invalid-file-name-without-extension", "");
    parseCommand("--config-file", tempConfigFilePath.toString());

    final String expectedOutputStart =
        "Unable to read TOML configuration file " + tempConfigFilePath;
    assertThat(commandErrorOutput.toString(UTF_8)).startsWith(expectedOutputStart);
    assertThat(commandOutput.toString(UTF_8)).isEmpty();
  }

  @Test
  public void callingWithConfigOptionButTomlFileNotFoundShouldDisplayHelp() {
    parseCommand("--config-file", "./an-invalid-file-name-sdsd87sjhqoi34io23.toml");

    final String expectedOutputStart = "Unable to read TOML configuration, file not found.";
    assertThat(commandErrorOutput.toString(UTF_8)).startsWith(expectedOutputStart);
    assertThat(commandOutput.toString(UTF_8)).isEmpty();
  }

  @Test
  public void callingWithConfigOptionButInvalidContentTomlFileShouldDisplayHelp() throws Exception {
    // We write a config file to prevent an invalid file in resource folder to raise errors in
    // code checks (CI + IDE)
    final Path tempConfigFile = createTempFile("invalid_config.toml", ".");

    parseCommand("--config-file", tempConfigFile.toString());

    final String expectedOutputStart =
        "Invalid TOML configuration: org.apache.tuweni.toml.TomlParseError: Unexpected '.', expected a-z, A-Z, 0-9, ', \", a table key, "
            + "a newline, or end-of-input (line 1, column 1)";
    assertThat(commandErrorOutput.toString(UTF_8)).startsWith(expectedOutputStart);
    assertThat(commandOutput.toString(UTF_8)).isEmpty();
  }

  @Test
  public void callingWithNoBootnodesConfig() throws Exception {
    final URL configFile = this.getClass().getResource("/no_bootnodes.toml");
    final Path toml = createTempFile("toml", Resources.toString(configFile, UTF_8));

    parseCommand("--config-file", toml.toAbsolutePath().toString());

    verify(mockRunnerBuilder).ethNetworkConfig(ethNetworkConfigArgumentCaptor.capture());
    assertThat(ethNetworkConfigArgumentCaptor.getValue().getBootNodes()).isEmpty();

    assertThat(commandErrorOutput.toString(UTF_8)).isEmpty();
    assertThat(commandOutput.toString(UTF_8)).isEmpty();
  }

  @Test
  public void callingWithConfigOptionButInvalidValueTomlFileShouldDisplayHelp() throws Exception {
    // We write a config file to prevent an invalid file in resource folder to raise errors in
    // code checks (CI + IDE)
    final Path tempConfigFile = createTempFile("invalid_config.toml", "tester===========.......");
    parseCommand("--config-file", tempConfigFile.toString());

    final String expectedOutputStart =
        "Invalid TOML configuration: org.apache.tuweni.toml.TomlParseError: Unexpected '=', expected ', \", ''', \"\"\", a number, "
            + "a boolean, a date/time, an array, or a table (line 1, column 8)";
    assertThat(commandErrorOutput.toString(UTF_8)).startsWith(expectedOutputStart);
    assertThat(commandOutput.toString(UTF_8)).isEmpty();
  }

  @Test
  public void overrideDefaultValuesIfKeyIsPresentInConfigFile() throws IOException {
    final URL configFile = this.getClass().getResource("/complete_config.toml");
    final Path genesisFile = createFakeGenesisFile(GENESIS_VALID_JSON);
    final File dataFolder = temp.newFolder();
    final String updatedConfig =
        Resources.toString(configFile, UTF_8)
            .replace("/opt/besu/genesis.json", escapeTomlString(genesisFile.toString()))
            .replace(
                "data-path=\"/opt/besu\"",
                "data-path=\"" + escapeTomlString(dataFolder.getPath()) + "\"");

    final Path toml = createTempFile("toml", updatedConfig.getBytes(UTF_8));

    final List<String> expectedApis = asList(ETH.name(), WEB3.name());

    final JsonRpcConfiguration jsonRpcConfiguration = JsonRpcConfiguration.createDefault();
    jsonRpcConfiguration.setEnabled(false);
    jsonRpcConfiguration.setHost("5.6.7.8");
    jsonRpcConfiguration.setPort(5678);
    jsonRpcConfiguration.setCorsAllowedDomains(Collections.emptyList());
    jsonRpcConfiguration.setRpcApis(expectedApis);
    jsonRpcConfiguration.setMaxActiveConnections(1000);

    final GraphQLConfiguration graphQLConfiguration = GraphQLConfiguration.createDefault();
    graphQLConfiguration.setEnabled(false);
    graphQLConfiguration.setHost("6.7.8.9");
    graphQLConfiguration.setPort(6789);

    final WebSocketConfiguration webSocketConfiguration = WebSocketConfiguration.createDefault();
    webSocketConfiguration.setEnabled(false);
    webSocketConfiguration.setHost("9.10.11.12");
    webSocketConfiguration.setPort(9101);
    webSocketConfiguration.setRpcApis(expectedApis);

    final MetricsConfiguration metricsConfiguration =
        MetricsConfiguration.builder().enabled(false).host("8.6.7.5").port(309).build();

    parseCommand("--config-file", toml.toString());

    verify(mockRunnerBuilder).discovery(eq(false));
    verify(mockRunnerBuilder).ethNetworkConfig(ethNetworkConfigArgumentCaptor.capture());
    verify(mockRunnerBuilder).p2pAdvertisedHost(eq("1.2.3.4"));
    verify(mockRunnerBuilder).p2pListenPort(eq(1234));
    verify(mockRunnerBuilder).jsonRpcConfiguration(eq(jsonRpcConfiguration));
    verify(mockRunnerBuilder).graphQLConfiguration(eq(graphQLConfiguration));
    verify(mockRunnerBuilder).webSocketConfiguration(eq(webSocketConfiguration));
    verify(mockRunnerBuilder).metricsConfiguration(eq(metricsConfiguration));
    verify(mockRunnerBuilder).build();

    final List<EnodeURL> nodes =
        asList(
            EnodeURLImpl.fromString("enode://" + VALID_NODE_ID + "@192.168.0.1:4567"),
            EnodeURLImpl.fromString("enode://" + VALID_NODE_ID + "@192.168.0.1:4567"),
            EnodeURLImpl.fromString("enode://" + VALID_NODE_ID + "@192.168.0.1:4567"));
    assertThat(ethNetworkConfigArgumentCaptor.getValue().getBootNodes()).isEqualTo(nodes);

    final EthNetworkConfig networkConfig =
        new EthNetworkConfig.Builder(EthNetworkConfig.getNetworkConfig(MAINNET))
            .setNetworkId(BigInteger.valueOf(42))
            .setGenesisConfig(encodeJsonGenesis(GENESIS_VALID_JSON))
            .setBootNodes(nodes)
            .setDnsDiscoveryUrl(null)
            .build();
    verify(mockControllerBuilder).dataDirectory(eq(dataFolder.toPath()));
    verify(mockControllerBuilderFactory).fromEthNetworkConfig(eq(networkConfig), any(), any());
    verify(mockControllerBuilder).synchronizerConfiguration(syncConfigurationCaptor.capture());

    assertThat(syncConfigurationCaptor.getValue().getSyncMode()).isEqualTo(SyncMode.FAST);
    assertThat(syncConfigurationCaptor.getValue().getFastSyncMinimumPeerCount()).isEqualTo(13);

    assertThat(commandOutput.toString(UTF_8)).isEmpty();
    assertThat(commandErrorOutput.toString(UTF_8)).isEmpty();
  }

  @Test
  public void nodePermissionsSmartContractWithoutOptionMustError() {
    parseCommand("--permissions-nodes-contract-address");

    Mockito.verifyNoInteractions(mockRunnerBuilder);

    assertThat(commandErrorOutput.toString(UTF_8))
        .startsWith("Missing required parameter for option '--permissions-nodes-contract-address'");
    assertThat(commandOutput.toString(UTF_8)).isEmpty();
  }

  @Test
  public void nodePermissionsEnabledWithoutContractAddressMustError() {
    parseCommand("--permissions-nodes-contract-enabled");

    Mockito.verifyNoInteractions(mockRunnerBuilder);

    assertThat(commandErrorOutput.toString(UTF_8))
        .contains("No node permissioning contract address specified");
    assertThat(commandOutput.toString(UTF_8)).isEmpty();
  }

  @Test
  public void nodePermissionsEnabledWithInvalidContractAddressMustError() {
    parseCommand(
        "--permissions-nodes-contract-enabled",
        "--permissions-nodes-contract-address",
        "invalid-smart-contract-address");

    Mockito.verifyNoInteractions(mockRunnerBuilder);

    assertThat(commandErrorOutput.toString(UTF_8)).contains("Invalid value");
    assertThat(commandOutput.toString(UTF_8)).isEmpty();
  }

  @Test
  public void nodePermissionsEnabledWithTooShortContractAddressMustError() {
    parseCommand(
        "--permissions-nodes-contract-enabled", "--permissions-nodes-contract-address", "0x1234");

    Mockito.verifyNoInteractions(mockRunnerBuilder);

    assertThat(commandErrorOutput.toString(UTF_8)).contains("Invalid value");
    assertThat(commandOutput.toString(UTF_8)).isEmpty();
  }

  @Test
  public void nodePermissionsSmartContractMustUseOption() {

    final String smartContractAddress = "0x0000000000000000000000000000000000001234";

    parseCommand(
        "--permissions-nodes-contract-enabled",
        "--permissions-nodes-contract-address",
        smartContractAddress);
    final SmartContractPermissioningConfiguration smartContractPermissioningConfiguration =
        new SmartContractPermissioningConfiguration();
    smartContractPermissioningConfiguration.setNodeSmartContractAddress(
        Address.fromHexString(smartContractAddress));
    smartContractPermissioningConfiguration.setSmartContractNodeAllowlistEnabled(true);

    verify(mockRunnerBuilder)
        .permissioningConfiguration(permissioningConfigurationArgumentCaptor.capture());
    verify(mockRunnerBuilder).build();

    final PermissioningConfiguration config =
        permissioningConfigurationArgumentCaptor.getValue().get();
    assertThat(config.getSmartContractConfig().get())
        .usingRecursiveComparison()
        .isEqualTo(smartContractPermissioningConfiguration);

    assertThat(commandErrorOutput.toString(UTF_8)).isEmpty();
    assertThat(commandOutput.toString(UTF_8)).isEmpty();
  }

  @Test
  public void nodePermissionsContractVersionDefaultValue() {
    final SmartContractPermissioningConfiguration expectedConfig =
        new SmartContractPermissioningConfiguration();
    expectedConfig.setNodeSmartContractAddress(
        Address.fromHexString("0x0000000000000000000000000000000000001234"));
    expectedConfig.setSmartContractNodeAllowlistEnabled(true);
    expectedConfig.setNodeSmartContractInterfaceVersion(1);

    parseCommand(
        "--permissions-nodes-contract-enabled",
        "--permissions-nodes-contract-address",
        "0x0000000000000000000000000000000000001234");

    verify(mockRunnerBuilder)
        .permissioningConfiguration(permissioningConfigurationArgumentCaptor.capture());
    verify(mockRunnerBuilder).build();

    final PermissioningConfiguration config =
        permissioningConfigurationArgumentCaptor.getValue().get();
    assertThat(config.getSmartContractConfig().get())
        .usingRecursiveComparison()
        .isEqualTo(expectedConfig);

    assertThat(commandErrorOutput.toString(UTF_8)).isEmpty();
    assertThat(commandOutput.toString(UTF_8)).isEmpty();
  }

  @Test
  public void nodePermissionsContractVersionSetsValue() {
    final SmartContractPermissioningConfiguration expectedConfig =
        new SmartContractPermissioningConfiguration();
    expectedConfig.setNodeSmartContractAddress(
        Address.fromHexString("0x0000000000000000000000000000000000001234"));
    expectedConfig.setSmartContractNodeAllowlistEnabled(true);
    expectedConfig.setNodeSmartContractInterfaceVersion(2);

    parseCommand(
        "--permissions-nodes-contract-enabled",
        "--permissions-nodes-contract-address",
        "0x0000000000000000000000000000000000001234",
        "--permissions-nodes-contract-version",
        "2");

    verify(mockRunnerBuilder)
        .permissioningConfiguration(permissioningConfigurationArgumentCaptor.capture());
    verify(mockRunnerBuilder).build();

    final PermissioningConfiguration config =
        permissioningConfigurationArgumentCaptor.getValue().get();
    assertThat(config.getSmartContractConfig().get())
        .usingRecursiveComparison()
        .isEqualTo(expectedConfig);

    assertThat(commandErrorOutput.toString(UTF_8)).isEmpty();
    assertThat(commandOutput.toString(UTF_8)).isEmpty();
  }

  @Test
  public void accountPermissionsSmartContractWithoutOptionMustError() {
    parseCommand("--permissions-accounts-contract-address");

    Mockito.verifyNoInteractions(mockRunnerBuilder);

    assertThat(commandErrorOutput.toString(UTF_8))
        .startsWith(
            "Missing required parameter for option '--permissions-accounts-contract-address'");
    assertThat(commandOutput.toString(UTF_8)).isEmpty();
  }

  @Test
  public void accountPermissionsEnabledWithoutContractAddressMustError() {
    parseCommand("--permissions-accounts-contract-enabled");

    Mockito.verifyNoInteractions(mockRunnerBuilder);

    assertThat(commandErrorOutput.toString(UTF_8))
        .contains("No account permissioning contract address specified");
    assertThat(commandOutput.toString(UTF_8)).isEmpty();
  }

  @Test
  public void accountPermissionsEnabledWithInvalidContractAddressMustError() {
    parseCommand(
        "--permissions-accounts-contract-enabled",
        "--permissions-accounts-contract-address",
        "invalid-smart-contract-address");

    Mockito.verifyNoInteractions(mockRunnerBuilder);

    assertThat(commandErrorOutput.toString(UTF_8)).contains("Invalid value");
    assertThat(commandOutput.toString(UTF_8)).isEmpty();
  }

  @Test
  public void accountPermissionsEnabledWithTooShortContractAddressMustError() {
    parseCommand(
        "--permissions-accounts-contract-enabled",
        "--permissions-accounts-contract-address",
        "0x1234");

    Mockito.verifyNoInteractions(mockRunnerBuilder);

    assertThat(commandErrorOutput.toString(UTF_8)).contains("Invalid value");
    assertThat(commandOutput.toString(UTF_8)).isEmpty();
  }

  @Test
  public void accountPermissionsSmartContractMustUseOption() {
    final String smartContractAddress = "0x0000000000000000000000000000000000001234";

    parseCommand(
        "--permissions-accounts-contract-enabled",
        "--permissions-accounts-contract-address",
        smartContractAddress);
    final SmartContractPermissioningConfiguration smartContractPermissioningConfiguration =
        new SmartContractPermissioningConfiguration();
    smartContractPermissioningConfiguration.setAccountSmartContractAddress(
        Address.fromHexString(smartContractAddress));
    smartContractPermissioningConfiguration.setSmartContractAccountAllowlistEnabled(true);

    verify(mockRunnerBuilder)
        .permissioningConfiguration(permissioningConfigurationArgumentCaptor.capture());
    final PermissioningConfiguration permissioningConfiguration =
        permissioningConfigurationArgumentCaptor.getValue().get();
    assertThat(permissioningConfiguration.getSmartContractConfig()).isPresent();

    final SmartContractPermissioningConfiguration effectiveSmartContractConfig =
        permissioningConfiguration.getSmartContractConfig().get();
    assertThat(effectiveSmartContractConfig.isSmartContractAccountAllowlistEnabled()).isTrue();
    assertThat(effectiveSmartContractConfig.getAccountSmartContractAddress())
        .isEqualTo(Address.fromHexString(smartContractAddress));

    assertThat(commandErrorOutput.toString(UTF_8)).isEmpty();
    assertThat(commandOutput.toString(UTF_8)).isEmpty();
  }

  @Test
  public void nodePermissioningTomlPathWithoutOptionMustDisplayUsage() {
    parseCommand("--permissions-nodes-config-file");

    Mockito.verifyNoInteractions(mockRunnerBuilder);

    assertThat(commandErrorOutput.toString(UTF_8))
        .startsWith("Missing required parameter for option '--permissions-nodes-config-file'");
    assertThat(commandOutput.toString(UTF_8)).isEmpty();
  }

  @Test
  public void accountPermissioningTomlPathWithoutOptionMustDisplayUsage() {
    parseCommand("--permissions-accounts-config-file");

    Mockito.verifyNoInteractions(mockRunnerBuilder);

    assertThat(commandErrorOutput.toString(UTF_8))
        .startsWith("Missing required parameter for option '--permissions-accounts-config-file'");
    assertThat(commandOutput.toString(UTF_8)).isEmpty();
  }

  @Test
  public void nodePermissioningEnabledWithNonexistentConfigFileMustError() {
    parseCommand(
        "--permissions-nodes-config-file-enabled",
        "--permissions-nodes-config-file",
        "file-does-not-exist");

    Mockito.verifyNoInteractions(mockRunnerBuilder);

    assertThat(commandErrorOutput.toString(UTF_8)).contains("Configuration file does not exist");
    assertThat(commandOutput.toString(UTF_8)).isEmpty();
  }

  @Test
  public void accountPermissioningEnabledWithNonexistentConfigFileMustError() {
    parseCommand(
        "--permissions-accounts-config-file-enabled",
        "--permissions-accounts-config-file",
        "file-does-not-exist");

    Mockito.verifyNoInteractions(mockRunnerBuilder);

    assertThat(commandErrorOutput.toString(UTF_8)).contains("Configuration file does not exist");
    assertThat(commandOutput.toString(UTF_8)).isEmpty();
  }

  @Test
  public void nodePermissioningTomlFileWithNoPermissionsEnabledMustNotError() throws IOException {

    final URL configFile = this.getClass().getResource(PERMISSIONING_CONFIG_TOML);
    final Path permToml = createTempFile("toml", Resources.toByteArray(configFile));
    parseCommand("--permissions-nodes-config-file", permToml.toString());

    verify(mockRunnerBuilder).build();

    assertThat(commandErrorOutput.toString(UTF_8)).isEmpty();
    assertThat(commandOutput.toString(UTF_8)).isEmpty();
  }

  @Test
  public void accountPermissioningTomlFileWithNoPermissionsEnabledMustNotError()
      throws IOException {

    final URL configFile = this.getClass().getResource(PERMISSIONING_CONFIG_TOML);
    final Path permToml = createTempFile("toml", Resources.toByteArray(configFile));
    parseCommand("--permissions-accounts-config-file", permToml.toString());

    verify(mockRunnerBuilder).build();

    assertThat(commandErrorOutput.toString(UTF_8)).isEmpty();
    assertThat(commandOutput.toString(UTF_8)).isEmpty();
  }

  @Test
  public void defaultPermissionsTomlFileWithNoPermissionsEnabledMustNotError() {
    parseCommand("--p2p-enabled", "false");

    verify(mockRunnerBuilder).build();

    assertThat(commandErrorOutput.toString(UTF_8)).doesNotContain("no permissions enabled");
    assertThat(commandOutput.toString(UTF_8)).isEmpty();
  }

  @Test
  public void nodePermissioningTomlPathMustUseOption() throws IOException {
    final List<EnodeURL> allowedNodes =
        Lists.newArrayList(
            EnodeURLImpl.fromString(
                "enode://6f8a80d14311c39f35f516fa664deaaaa13e85b2f7493f37f6144d86991ec012937307647bd3b9a82abe2974e1407241d54947bbb39763a4cac9f77166ad92a0@192.168.0.9:4567"),
            EnodeURLImpl.fromString(
                "enode://6f8a80d14311c39f35f516fa664deaaaa13e85b2f7493f37f6144d86991ec012937307647bd3b9a82abe2974e1407241d54947bbb39763a4cac9f77166ad92a0@192.169.0.9:4568"));

    final URL configFile = this.getClass().getResource(PERMISSIONING_CONFIG_TOML);
    final Path permToml = createTempFile("toml", Resources.toByteArray(configFile));

    final String allowedNodesString =
        allowedNodes.stream().map(Object::toString).collect(Collectors.joining(","));
    parseCommand(
        "--permissions-nodes-config-file-enabled",
        "--permissions-nodes-config-file",
        permToml.toString(),
        "--bootnodes",
        allowedNodesString);
    final LocalPermissioningConfiguration localPermissioningConfiguration =
        LocalPermissioningConfiguration.createDefault();
    localPermissioningConfiguration.setNodePermissioningConfigFilePath(permToml.toString());
    localPermissioningConfiguration.setNodeAllowlist(allowedNodes);

    verify(mockRunnerBuilder)
        .permissioningConfiguration(permissioningConfigurationArgumentCaptor.capture());
    verify(mockRunnerBuilder).build();

    final PermissioningConfiguration config =
        permissioningConfigurationArgumentCaptor.getValue().get();
    assertThat(config.getLocalConfig().get())
        .usingRecursiveComparison()
        .isEqualTo(localPermissioningConfiguration);

    assertThat(commandErrorOutput.toString(UTF_8)).isEmpty();
    assertThat(commandOutput.toString(UTF_8)).isEmpty();
  }

  @Test
  public void accountPermissioningTomlPathMustUseOption() throws IOException {

    final URL configFile = this.getClass().getResource(PERMISSIONING_CONFIG_TOML);
    final Path permToml = createTempFile("toml", Resources.toByteArray(configFile));

    parseCommand(
        "--permissions-accounts-config-file-enabled",
        "--permissions-accounts-config-file",
        permToml.toString());
    final LocalPermissioningConfiguration localPermissioningConfiguration =
        LocalPermissioningConfiguration.createDefault();
    localPermissioningConfiguration.setAccountPermissioningConfigFilePath(permToml.toString());
    localPermissioningConfiguration.setAccountAllowlist(
        Collections.singletonList("0x0000000000000000000000000000000000000009"));

    verify(mockRunnerBuilder)
        .permissioningConfiguration(permissioningConfigurationArgumentCaptor.capture());
    final PermissioningConfiguration permissioningConfiguration =
        permissioningConfigurationArgumentCaptor.getValue().get();
    assertThat(permissioningConfiguration.getLocalConfig()).isPresent();

    final LocalPermissioningConfiguration effectiveLocalPermissioningConfig =
        permissioningConfiguration.getLocalConfig().get();
    assertThat(effectiveLocalPermissioningConfig.isAccountAllowlistEnabled()).isTrue();
    assertThat(effectiveLocalPermissioningConfig.getAccountPermissioningConfigFilePath())
        .isEqualTo(permToml.toString());

    assertThat(commandErrorOutput.toString(UTF_8)).isEmpty();
    assertThat(commandOutput.toString(UTF_8)).isEmpty();
  }

  @Test
  public void tomlThatConfiguresEverythingExceptPermissioningToml() throws IOException {
    // Load a TOML that configures literally everything (except permissioning TOML config)
    final URL configFile = this.getClass().getResource("/everything_config.toml");
    final Path toml = createTempFile("toml", Resources.toByteArray(configFile));

    // Parse it.
    final CommandLine.Model.CommandSpec spec = parseCommand("--config-file", toml.toString()).spec;
    final TomlParseResult tomlResult = Toml.parse(toml);

    // Verify we configured everything
    final HashSet<CommandLine.Model.OptionSpec> options = new HashSet<>(spec.options());

    // Except for meta-options
    options.remove(spec.optionsMap().get("--config-file"));
    options.remove(spec.optionsMap().get("--help"));
    options.remove(spec.optionsMap().get("--version"));

    for (final String tomlKey : tomlResult.keySet()) {
      final CommandLine.Model.OptionSpec optionSpec = spec.optionsMap().get("--" + tomlKey);
      assertThat(optionSpec)
          .describedAs("Option '%s' should be a configurable option.", tomlKey)
          .isNotNull();
      // Verify TOML stores it by the appropriate type
      if (optionSpec.type().equals(Boolean.class)) {
        tomlResult.getBoolean(tomlKey);
      } else if (optionSpec.isMultiValue() || optionSpec.arity().max > 1) {
        tomlResult.getArray(tomlKey);
      } else if (optionSpec.type().equals(Double.class)) {
        tomlResult.getDouble(tomlKey);
      } else if (optionSpec.type().equals(Float.class)) {
        tomlResult.getDouble(tomlKey);
      } else if (Number.class.isAssignableFrom(optionSpec.type())) {
        tomlResult.getLong(tomlKey);
      } else if (Wei.class.isAssignableFrom(optionSpec.type())) {
        tomlResult.getLong(tomlKey);
      } else if (Fraction.class.isAssignableFrom(optionSpec.type())) {
        tomlResult.getDouble(tomlKey);
      } else if (Percentage.class.isAssignableFrom(optionSpec.type())) {
        tomlResult.getLong(tomlKey);
      } else {
        tomlResult.getString(tomlKey);
      }
      options.remove(optionSpec);
    }
    assertThat(
            options.stream()
                .filter(optionSpec -> !optionSpec.hidden())
                .map(CommandLine.Model.OptionSpec::longestName))
        .isEmpty();
  }

  @Test
  public void noOverrideDefaultValuesIfKeyIsNotPresentInConfigFile() {
    final String configFile = this.getClass().getResource("/partial_config.toml").getFile();

    parseCommand("--config-file", configFile);
    final JsonRpcConfiguration jsonRpcConfiguration = JsonRpcConfiguration.createDefault();

    final GraphQLConfiguration graphQLConfiguration = GraphQLConfiguration.createDefault();

    final WebSocketConfiguration webSocketConfiguration = WebSocketConfiguration.createDefault();

    final MetricsConfiguration metricsConfiguration = MetricsConfiguration.builder().build();

    verify(mockRunnerBuilder).discovery(eq(true));
    verify(mockRunnerBuilder)
        .ethNetworkConfig(
            new EthNetworkConfig(
                EthNetworkConfig.jsonConfig(MAINNET),
                MAINNET.getNetworkId(),
                MAINNET_BOOTSTRAP_NODES,
                MAINNET_DISCOVERY_URL));
    verify(mockRunnerBuilder).p2pAdvertisedHost(eq("127.0.0.1"));
    verify(mockRunnerBuilder).p2pListenPort(eq(30303));
    verify(mockRunnerBuilder).jsonRpcConfiguration(eq(jsonRpcConfiguration));
    verify(mockRunnerBuilder).graphQLConfiguration(eq(graphQLConfiguration));
    verify(mockRunnerBuilder).webSocketConfiguration(eq(webSocketConfiguration));
    verify(mockRunnerBuilder).metricsConfiguration(eq(metricsConfiguration));
    verify(mockRunnerBuilder).build();
    verify(mockControllerBuilder).build();
    verify(mockControllerBuilder).synchronizerConfiguration(syncConfigurationCaptor.capture());

    final SynchronizerConfiguration syncConfig = syncConfigurationCaptor.getValue();
    assertThat(syncConfig.getSyncMode()).isEqualTo(SyncMode.FAST);
    assertThat(syncConfig.getFastSyncMinimumPeerCount()).isEqualTo(5);

    assertThat(commandErrorOutput.toString(UTF_8)).isEmpty();

    assertThat(commandOutput.toString(UTF_8)).isEmpty();
    assertThat(commandErrorOutput.toString(UTF_8)).isEmpty();
  }

  @Test
  public void envVariableOverridesValueFromConfigFile() {
    final String configFile = this.getClass().getResource("/partial_config.toml").getFile();
    final String expectedCoinbase = "0x0000000000000000000000000000000000000004";
    setEnvironmentVariable("BESU_MINER_COINBASE", expectedCoinbase);
    parseCommand("--config-file", configFile);

    verify(mockControllerBuilder)
        .miningParameters(
            new MiningParameters.Builder()
                .coinbase(Address.fromHexString(expectedCoinbase))
                .minTransactionGasPrice(DefaultCommandValues.DEFAULT_MIN_TRANSACTION_GAS_PRICE)
                .extraData(DefaultCommandValues.DEFAULT_EXTRA_DATA)
                .miningEnabled(false)
                .build());
  }

  @Test
  public void cliOptionOverridesEnvVariableAndConfig() {
    final String configFile = this.getClass().getResource("/partial_config.toml").getFile();
    final String expectedCoinbase = "0x0000000000000000000000000000000000000006";
    setEnvironmentVariable("BESU_MINER_COINBASE", "0x0000000000000000000000000000000000000004");
    parseCommand("--config-file", configFile, "--miner-coinbase", expectedCoinbase);

    verify(mockControllerBuilder)
        .miningParameters(
            new MiningParameters.Builder()
                .coinbase(Address.fromHexString(expectedCoinbase))
                .minTransactionGasPrice(DefaultCommandValues.DEFAULT_MIN_TRANSACTION_GAS_PRICE)
                .extraData(DefaultCommandValues.DEFAULT_EXTRA_DATA)
                .miningEnabled(false)
                .build());
  }

  @Test
  public void nodekeyOptionMustBeUsed() throws Exception {
    final File file = new File("./specific/enclavePrivateKey");

    parseCommand("--node-private-key-file", file.getPath());

    verify(mockControllerBuilder).dataDirectory(isNotNull());
    verify(mockControllerBuilder).nodeKey(isNotNull());
    verify(mockControllerBuilder).build();

    assertThat(commandOutput.toString(UTF_8)).isEmpty();
    assertThat(commandErrorOutput.toString(UTF_8)).isEmpty();
  }

  @Test
  public void dataDirOptionMustBeUsed() {
    final Path path = Paths.get(".");

    parseCommand("--data-path", path.toString());

    verify(mockControllerBuilder).dataDirectory(pathArgumentCaptor.capture());
    verify(mockControllerBuilder).nodeKey(isNotNull());
    verify(mockControllerBuilder).build();

    assertThat(pathArgumentCaptor.getValue()).isEqualByComparingTo(path.toAbsolutePath());

    assertThat(commandOutput.toString(UTF_8)).isEmpty();
    assertThat(commandErrorOutput.toString(UTF_8)).isEmpty();
  }

  @Test
  public void genesisPathOptionMustBeUsed() throws Exception {
    final Path genesisFile = createFakeGenesisFile(GENESIS_VALID_JSON);
    final ArgumentCaptor<EthNetworkConfig> networkArg =
        ArgumentCaptor.forClass(EthNetworkConfig.class);

    parseCommand("--genesis-file", genesisFile.toString());

    verify(mockControllerBuilderFactory).fromEthNetworkConfig(networkArg.capture(), any(), any());
    verify(mockControllerBuilder).build();

    assertThat(networkArg.getValue().getGenesisConfig())
        .isEqualTo(encodeJsonGenesis(GENESIS_VALID_JSON));

    assertThat(commandOutput.toString(UTF_8)).isEmpty();
    assertThat(commandErrorOutput.toString(UTF_8)).isEmpty();
  }

  @Test
  public void testGenesisPathEthOptions() throws Exception {
    final Path genesisFile = createFakeGenesisFile(GENESIS_VALID_JSON);

    final ArgumentCaptor<EthNetworkConfig> networkArg =
        ArgumentCaptor.forClass(EthNetworkConfig.class);

    parseCommand("--genesis-file", genesisFile.toString());

    verify(mockControllerBuilderFactory).fromEthNetworkConfig(networkArg.capture(), any(), any());
    verify(mockControllerBuilder).build();

    final EthNetworkConfig config = networkArg.getValue();
    assertThat(config.getBootNodes()).isEmpty();
    assertThat(config.getDnsDiscoveryUrl()).isNull();
    assertThat(config.getNetworkId()).isEqualTo(BigInteger.valueOf(3141592));
  }

  @Test
  public void testGenesisPathMainnetEthConfig() throws Exception {
    final ArgumentCaptor<EthNetworkConfig> networkArg =
        ArgumentCaptor.forClass(EthNetworkConfig.class);

    parseCommand("--network", "mainnet");

    verify(mockControllerBuilderFactory).fromEthNetworkConfig(networkArg.capture(), any(), any());
    verify(mockControllerBuilder).build();

    final EthNetworkConfig config = networkArg.getValue();
    assertThat(config.getBootNodes()).isEqualTo(MAINNET_BOOTSTRAP_NODES);
    assertThat(config.getDnsDiscoveryUrl()).isEqualTo(MAINNET_DISCOVERY_URL);
    assertThat(config.getNetworkId()).isEqualTo(BigInteger.valueOf(1));

    verify(mockLogger, never()).warn(contains("Mainnet is deprecated and will be shutdown"));
  }

  @Test
  public void testGenesisPathGoerliEthConfig() {
    final ArgumentCaptor<EthNetworkConfig> networkArg =
        ArgumentCaptor.forClass(EthNetworkConfig.class);

    parseCommand("--network", "goerli");

    verify(mockControllerBuilderFactory).fromEthNetworkConfig(networkArg.capture(), any(), any());
    verify(mockControllerBuilder).build();

    final EthNetworkConfig config = networkArg.getValue();
    assertThat(config.getBootNodes()).isEqualTo(GOERLI_BOOTSTRAP_NODES);
    assertThat(config.getDnsDiscoveryUrl()).isEqualTo(GOERLI_DISCOVERY_URL);
    assertThat(config.getNetworkId()).isEqualTo(BigInteger.valueOf(5));
  }

  @Test
  public void testGenesisPathFutureEipsEthConfig() {
    final ArgumentCaptor<EthNetworkConfig> networkArg =
        ArgumentCaptor.forClass(EthNetworkConfig.class);

    parseCommand("--network", "future_eips");

    verify(mockControllerBuilderFactory).fromEthNetworkConfig(networkArg.capture(), any(), any());
    verify(mockControllerBuilder).build();

    final EthNetworkConfig config = networkArg.getValue();
    assertThat(config.getBootNodes()).isEmpty();
    assertThat(config.getDnsDiscoveryUrl()).isNull();
    assertThat(config.getNetworkId()).isEqualTo(BigInteger.valueOf(2022));
  }

  @Test
  public void testGenesisPathExperimentalEipsEthConfig() {
    final ArgumentCaptor<EthNetworkConfig> networkArg =
        ArgumentCaptor.forClass(EthNetworkConfig.class);

    parseCommand("--network", "experimental_eips");

    verify(mockControllerBuilderFactory).fromEthNetworkConfig(networkArg.capture(), any(), any());
    verify(mockControllerBuilder).build();

    final EthNetworkConfig config = networkArg.getValue();
    assertThat(config.getBootNodes()).isEmpty();
    assertThat(config.getDnsDiscoveryUrl()).isNull();
    assertThat(config.getNetworkId()).isEqualTo(BigInteger.valueOf(2023));
  }

  @Test
  public void testGenesisPathRinkebyEthConfig() {
    final ArgumentCaptor<EthNetworkConfig> networkArg =
        ArgumentCaptor.forClass(EthNetworkConfig.class);

    parseCommand("--network", "rinkeby");

    verify(mockControllerBuilderFactory).fromEthNetworkConfig(networkArg.capture(), any(), any());
    verify(mockControllerBuilder).build();

    final EthNetworkConfig config = networkArg.getValue();
    assertThat(config.getBootNodes()).isEqualTo(RINKEBY_BOOTSTRAP_NODES);
    assertThat(config.getDnsDiscoveryUrl()).isEqualTo(RINKEBY_DISCOVERY_URL);
    assertThat(config.getNetworkId()).isEqualTo(BigInteger.valueOf(4));
  }

  @Test
  public void genesisAndNetworkMustNotBeUsedTogether() throws Exception {
    final Path genesisFile = createFakeGenesisFile(GENESIS_VALID_JSON);

    parseCommand("--genesis-file", genesisFile.toString(), "--network", "rinkeby");

    Mockito.verifyNoInteractions(mockRunnerBuilder);

    assertThat(commandOutput.toString(UTF_8)).isEmpty();
    assertThat(commandErrorOutput.toString(UTF_8))
        .startsWith("--network option and --genesis-file option can't be used at the same time.");
  }

  @Test
  public void nonExistentGenesisGivesError() throws Exception {
    final String nonExistentGenesis = "non-existent-genesis.json";
    parseCommand("--genesis-file", nonExistentGenesis);

    Mockito.verifyNoInteractions(mockRunnerBuilder);

    assertThat(commandOutput.toString(UTF_8)).isEmpty();
    assertThat(commandErrorOutput.toString(UTF_8)).startsWith("Unable to load genesis file");
    assertThat(commandErrorOutput.toString(UTF_8)).contains(nonExistentGenesis);
  }

  @Test
  public void testDnsDiscoveryUrlEthConfig() throws Exception {
    final ArgumentCaptor<EthNetworkConfig> networkArg =
        ArgumentCaptor.forClass(EthNetworkConfig.class);

    parseCommand(
        "--discovery-dns-url",
        "enrtree://AM5FCQLWIZX2QFPNJAP7VUERCCRNGRHWZG3YYHIUV7BVDQ5FDPRT2@nodes.example.org");

    verify(mockControllerBuilderFactory).fromEthNetworkConfig(networkArg.capture(), any(), any());
    verify(mockControllerBuilder).build();

    final EthNetworkConfig config = networkArg.getValue();
    assertThat(config.getDnsDiscoveryUrl())
        .isEqualTo(
            "enrtree://AM5FCQLWIZX2QFPNJAP7VUERCCRNGRHWZG3YYHIUV7BVDQ5FDPRT2@nodes.example.org");
  }

  @Test
  public void testDnsDiscoveryUrlOverridesNetworkEthConfig() throws Exception {
    final ArgumentCaptor<EthNetworkConfig> networkArg =
        ArgumentCaptor.forClass(EthNetworkConfig.class);

    parseCommand(
        "--network",
        "dev",
        "--discovery-dns-url",
        "enrtree://AM5FCQLWIZX2QFPNJAP7VUERCCRNGRHWZG3YYHIUV7BVDQ5FDPRT2@nodes.example.org");

    verify(mockControllerBuilderFactory).fromEthNetworkConfig(networkArg.capture(), any(), any());
    verify(mockControllerBuilder).build();

    final EthNetworkConfig config = networkArg.getValue();
    assertThat(config.getDnsDiscoveryUrl())
        .isEqualTo(
            "enrtree://AM5FCQLWIZX2QFPNJAP7VUERCCRNGRHWZG3YYHIUV7BVDQ5FDPRT2@nodes.example.org");
  }

  @Test
  public void defaultNetworkIdAndBootnodesForCustomNetworkOptions() throws Exception {
    final Path genesisFile = createFakeGenesisFile(GENESIS_VALID_JSON);

    parseCommand("--genesis-file", genesisFile.toString());

    final ArgumentCaptor<EthNetworkConfig> networkArg =
        ArgumentCaptor.forClass(EthNetworkConfig.class);

    verify(mockControllerBuilderFactory).fromEthNetworkConfig(networkArg.capture(), any(), any());
    verify(mockControllerBuilder).build();

    assertThat(networkArg.getValue().getGenesisConfig())
        .isEqualTo(encodeJsonGenesis(GENESIS_VALID_JSON));
    assertThat(networkArg.getValue().getBootNodes()).isEmpty();
    assertThat(networkArg.getValue().getNetworkId()).isEqualTo(GENESIS_CONFIG_TEST_CHAINID);

    assertThat(commandOutput.toString(UTF_8)).isEmpty();
    assertThat(commandErrorOutput.toString(UTF_8)).isEmpty();
  }

  @Test
  public void defaultNetworkIdForInvalidGenesisMustBeMainnetNetworkId() throws Exception {
    final Path genesisFile = createFakeGenesisFile(GENESIS_INVALID_DATA);

    parseCommand("--genesis-file", genesisFile.toString());

    final ArgumentCaptor<EthNetworkConfig> networkArg =
        ArgumentCaptor.forClass(EthNetworkConfig.class);

    verify(mockControllerBuilderFactory).fromEthNetworkConfig(networkArg.capture(), any(), any());
    verify(mockControllerBuilder).build();

    assertThat(networkArg.getValue().getGenesisConfig())
        .isEqualTo(encodeJsonGenesis(GENESIS_INVALID_DATA));

    //    assertThat(networkArg.getValue().getNetworkId())
    //        .isEqualTo(EthNetworkConfig.getNetworkConfig(MAINNET).getNetworkId());

    assertThat(commandOutput.toString(UTF_8)).isEmpty();
    assertThat(commandErrorOutput.toString(UTF_8)).isEmpty();
  }

  @Test
  public void predefinedNetworkIdsMustBeEqualToChainIds() {
    // check the network id against the one in mainnet genesis config
    // it implies that EthNetworkConfig.mainnet().getNetworkId() returns a value equals to the chain
    // id
    // in this network genesis file.

    final GenesisConfigFile genesisConfigFile =
        GenesisConfigFile.fromConfig(EthNetworkConfig.getNetworkConfig(MAINNET).getGenesisConfig());
    assertThat(genesisConfigFile.getConfigOptions().getChainId().isPresent()).isTrue();
    assertThat(genesisConfigFile.getConfigOptions().getChainId().get())
        .isEqualTo(EthNetworkConfig.getNetworkConfig(MAINNET).getNetworkId());
  }

  @Test
  public void identityValueTrueMustBeUsed() {
    parseCommand("--identity", "test");

    verify(mockRunnerBuilder).identityString(eq(Optional.of("test")));
    verify(mockRunnerBuilder).build();

    assertThat(commandOutput.toString(UTF_8)).isEmpty();
    assertThat(commandErrorOutput.toString(UTF_8)).isEmpty();
  }

  @Test
  public void p2pEnabledOptionValueTrueMustBeUsed() {
    parseCommand("--p2p-enabled", "true");

    verify(mockRunnerBuilder).p2pEnabled(eq(true));
    verify(mockRunnerBuilder).build();

    assertThat(commandOutput.toString(UTF_8)).isEmpty();
    assertThat(commandErrorOutput.toString(UTF_8)).isEmpty();
  }

  @Test
  public void p2pEnabledOptionValueFalseMustBeUsed() {
    parseCommand("--p2p-enabled", "false");

    verify(mockRunnerBuilder).p2pEnabled(eq(false));
    verify(mockRunnerBuilder).build();

    assertThat(commandOutput.toString(UTF_8)).isEmpty();
    assertThat(commandErrorOutput.toString(UTF_8)).isEmpty();
  }

  @Test
  public void p2pOptionsRequiresServiceToBeEnabled() {
    final String[] nodes = {
      "6f8a80d14311c39f35f516fa664deaaaa13e85b2f7493f37f6144d86991ec012937307647bd3b9a82abe2974e1407241d54947bbb39763a4cac9f77166ad92a0"
    };

    parseCommand(
        "--p2p-enabled",
        "false",
        "--bootnodes",
        String.join(",", VALID_ENODE_STRINGS),
        "--discovery-enabled",
        "false",
        "--max-peers",
        "42",
        "--remote-connections-max-percentage",
        "50",
        "--banned-node-id",
        String.join(",", nodes),
        "--banned-node-ids",
        String.join(",", nodes));

    verifyOptionsConstraintLoggerCall(
        "--p2p-enabled",
        "--discovery-enabled",
        "--bootnodes",
        "--max-peers",
        "--banned-node-ids",
        "--remote-connections-max-percentage");

    assertThat(commandOutput.toString(UTF_8)).isEmpty();
    assertThat(commandErrorOutput.toString(UTF_8)).isEmpty();
  }

  @Test
  public void p2pOptionsRequiresServiceToBeEnabledToml() throws IOException {
    final String[] nodes = {
      "6f8a80d14311c39f35f516fa664deaaaa13e85b2f7493f37f6144d86991ec012937307647bd3b9a82abe2974e1407241d54947bbb39763a4cac9f77166ad92a0"
    };

    final Path toml =
        createTempFile(
            "toml",
            "p2p-enabled=false\n"
                + "bootnodes=[\""
                + String.join("\",\"", VALID_ENODE_STRINGS)
                + "\"]\n"
                + "discovery-enabled=false\n"
                + "max-peers=42\n"
                + "remote-connections-max-percentage=50\n"
                + "banned-node-id=[\""
                + String.join(",", nodes)
                + "\"]\n"
                + "banned-node-ids=[\""
                + String.join(",", nodes)
                + "\"]\n");

    parseCommand("--config-file", toml.toString());

    verifyOptionsConstraintLoggerCall(
        "--p2p-enabled",
        "--discovery-enabled",
        "--bootnodes",
        "--max-peers",
        "--banned-node-ids",
        "--remote-connections-max-percentage");

    assertThat(commandOutput.toString(UTF_8)).isEmpty();
    assertThat(commandErrorOutput.toString(UTF_8)).isEmpty();
  }

  @Test
  public void discoveryOptionValueTrueMustBeUsed() {
    parseCommand("--discovery-enabled", "true");

    verify(mockRunnerBuilder).discovery(eq(true));
    verify(mockRunnerBuilder).build();

    assertThat(commandOutput.toString(UTF_8)).isEmpty();
    assertThat(commandErrorOutput.toString(UTF_8)).isEmpty();
  }

  @Test
  public void discoveryOptionValueFalseMustBeUsed() {
    parseCommand("--discovery-enabled", "false");

    verify(mockRunnerBuilder).discovery(eq(false));
    verify(mockRunnerBuilder).build();

    assertThat(commandOutput.toString(UTF_8)).isEmpty();
    assertThat(commandErrorOutput.toString(UTF_8)).isEmpty();
  }

  @Test
  public void loadDiscoveryOptionsFromGenesisFile() throws IOException {
    final Path genesisFile = createFakeGenesisFile(VALID_GENESIS_WITH_DISCOVERY_OPTIONS);
    parseCommand("--genesis-file", genesisFile.toString());

    final ArgumentCaptor<EthNetworkConfig> networkArg =
        ArgumentCaptor.forClass(EthNetworkConfig.class);

    verify(mockControllerBuilderFactory).fromEthNetworkConfig(networkArg.capture(), any(), any());
    verify(mockControllerBuilder).build();

    final EthNetworkConfig config = networkArg.getValue();
    assertThat(config.getDnsDiscoveryUrl()).isEqualTo(DNS_DISCOVERY_URL);

    assertThat(config.getBootNodes())
        .extracting(bootnode -> bootnode.toURI().toString())
        .containsExactly(VALID_ENODE_STRINGS);
    assertThat(commandErrorOutput.toString(UTF_8)).isEmpty();
  }

  @Test
  public void discoveryDnsUrlCliArgTakesPrecedenceOverGenesisFile() throws IOException {
    final Path genesisFile = createFakeGenesisFile(VALID_GENESIS_WITH_DISCOVERY_OPTIONS);
    final String discoveryDnsUrlCliArg =
        "enrtree://XXXXXXXXXXXXXXXXXXXXXXXXXXXXXXXXXXXXXXXXXXXXXXXXXXXXX@nodes.example.org";
    parseCommand(
        "--genesis-file", genesisFile.toString(), "--discovery-dns-url", discoveryDnsUrlCliArg);

    final ArgumentCaptor<EthNetworkConfig> networkArg =
        ArgumentCaptor.forClass(EthNetworkConfig.class);
    verify(mockControllerBuilderFactory).fromEthNetworkConfig(networkArg.capture(), any(), any());
    verify(mockControllerBuilder).build();

    final EthNetworkConfig config = networkArg.getValue();
    assertThat(config.getDnsDiscoveryUrl()).isEqualTo(discoveryDnsUrlCliArg);
    assertThat(commandErrorOutput.toString(UTF_8)).isEmpty();
  }

  @Test
  public void bootnodesUrlCliArgTakesPrecedenceOverGenesisFile() throws IOException {
    final Path genesisFile = createFakeGenesisFile(VALID_GENESIS_WITH_DISCOVERY_OPTIONS);
    final URI bootnode =
        URI.create(
            "enode://d2567893371ea5a6fa6371d483891ed0d129e79a8fc74d6df95a00a6545444cd4a6960bbffe0b4e2edcf35135271de57ee559c0909236bbc2074346ef2b5b47c@127.0.0.1:30304");

    parseCommand("--genesis-file", genesisFile.toString(), "--bootnodes", bootnode.toString());

    final ArgumentCaptor<EthNetworkConfig> networkArg =
        ArgumentCaptor.forClass(EthNetworkConfig.class);
    verify(mockControllerBuilderFactory).fromEthNetworkConfig(networkArg.capture(), any(), any());
    verify(mockControllerBuilder).build();

    final EthNetworkConfig config = networkArg.getValue();
    assertThat(config.getBootNodes()).extracting(EnodeURL::toURI).containsExactly(bootnode);

    assertThat(commandErrorOutput.toString(UTF_8)).isEmpty();
  }

  @Test
  public void callingWithBootnodesOptionButNoValueMustPassEmptyBootnodeList() {
    parseCommand("--bootnodes");

    verify(mockRunnerBuilder).ethNetworkConfig(ethNetworkConfigArgumentCaptor.capture());
    verify(mockRunnerBuilder).build();

    assertThat(ethNetworkConfigArgumentCaptor.getValue().getBootNodes()).isEmpty();

    assertThat(commandOutput.toString(UTF_8)).isEmpty();
    assertThat(commandErrorOutput.toString(UTF_8)).isEmpty();
  }

  @Test
  public void callingWithValidBootnodeMustSucceed() {
    parseCommand(
        "--bootnodes",
        "enode://d2567893371ea5a6fa6371d483891ed0d129e79a8fc74d6df95a00a6545444cd4a6960bbffe0b4e2edcf35135271de57ee559c0909236bbc2074346ef2b5b47c@127.0.0.1:30304");
    assertThat(commandOutput.toString(UTF_8)).isEmpty();
    assertThat(commandErrorOutput.toString(UTF_8)).isEmpty();
  }

  @Test
  public void callingWithValidBootnodeButDiscoveryDisabledMustDisplayWarning() {
    parseCommand(
        "--bootnodes",
        "enode://d2567893371ea5a6fa6371d483891ed0d129e79a8fc74d6df95a00a6545444cd4a6960bbffe0b4e2edcf35135271de57ee559c0909236bbc2074346ef2b5b47c@127.0.0.1:30304",
        "--discovery-enabled",
        "false");
    assertThat(commandOutput.toString(UTF_8)).isEmpty();
    verify(mockRunnerBuilder).build();
    verify(mockLogger, atLeast(1)).warn("Discovery disabled: bootnodes will be ignored.");
    assertThat(commandErrorOutput.toString(UTF_8)).isEmpty();
  }

  @Test
  public void callingWithInvalidBootnodeMustDisplayError() {
    parseCommand("--bootnodes", "invalid_enode_url");
    assertThat(commandOutput.toString(UTF_8)).isEmpty();
    final String expectedErrorOutputStart =
        "Invalid enode URL syntax 'invalid_enode_url'. Enode URL should have the following format "
            + "'enode://<node_id>@<ip>:<listening_port>[?discport=<discovery_port>]'.";
    assertThat(commandErrorOutput.toString(UTF_8)).startsWith(expectedErrorOutputStart);
  }

  @Test
  public void callingWithBootnodeThatHasDiscoveryDisabledMustDisplayError() {
    final String validBootnode =
        "enode://d2567893371ea5a6fa6371d483891ed0d129e79a8fc74d6df95a00a6545444cd4a6960bbffe0b4e2edcf35135271de57ee559c0909236bbc2074346ef2b5b47c@127.0.0.1:30304";
    final String invalidBootnode =
        "enode://02567893371ea5a6fa6371d483891ed0d129e79a8fc74d6df95a00a6545444cd4a6960bbffe0b4e2edcf35135271de57ee559c0909236bbc2074346ef2b5b47c@127.0.0.1:30303?discport=0";
    final String bootnodesValue = validBootnode + "," + invalidBootnode;
    parseCommand("--bootnodes", bootnodesValue);
    assertThat(commandOutput.toString(UTF_8)).isEmpty();
    final String expectedErrorOutputStart =
        "Bootnodes must have discovery enabled. Invalid bootnodes: " + invalidBootnode + ".";
    assertThat(commandErrorOutput.toString(UTF_8)).startsWith(expectedErrorOutputStart);
  }

  // This test ensures non regression on https://pegasys1.atlassian.net/browse/PAN-2387
  @Test
  public void callingWithInvalidBootnodeAndEqualSignMustDisplayError() {
    parseCommand("--bootnodes=invalid_enode_url");
    assertThat(commandOutput.toString(UTF_8)).isEmpty();
    final String expectedErrorOutputStart =
        "Invalid enode URL syntax 'invalid_enode_url'. Enode URL should have the following format "
            + "'enode://<node_id>@<ip>:<listening_port>[?discport=<discovery_port>]'.";
    assertThat(commandErrorOutput.toString(UTF_8)).startsWith(expectedErrorOutputStart);
  }

  @Test
  public void bootnodesOptionMustBeUsed() {
    parseCommand("--bootnodes", String.join(",", VALID_ENODE_STRINGS));

    verify(mockRunnerBuilder).ethNetworkConfig(ethNetworkConfigArgumentCaptor.capture());
    verify(mockRunnerBuilder).build();

    assertThat(ethNetworkConfigArgumentCaptor.getValue().getBootNodes())
        .isEqualTo(
            Stream.of(VALID_ENODE_STRINGS)
                .map(EnodeURLImpl::fromString)
                .collect(Collectors.toList()));

    assertThat(commandOutput.toString(UTF_8)).isEmpty();
    assertThat(commandErrorOutput.toString(UTF_8)).isEmpty();
  }

  @Test
  public void bannedNodeIdsOptionMustBeUsed() {
    final Bytes[] nodes = {
      Bytes.fromHexString(
          "6f8a80d14311c39f35f516fa664deaaaa13e85b2f7493f37f6144d86991ec012937307647bd3b9a82abe2974e1407241d54947bbb39763a4cac9f77166ad92a0"),
      Bytes.fromHexString(
          "7f8a80d14311c39f35f516fa664deaaaa13e85b2f7493f37f6144d86991ec012937307647bd3b9a82abe2974e1407241d54947bbb39763a4cac9f77166ad92a0"),
      Bytes.fromHexString(
          "0x8f8a80d14311c39f35f516fa664deaaaa13e85b2f7493f37f6144d86991ec012937307647bd3b9a82abe2974e1407241d54947bbb39763a4cac9f77166ad92a0")
    };

    final String nodeIdsArg =
        Arrays.stream(nodes).map(Bytes::toShortHexString).collect(Collectors.joining(","));
    parseCommand("--banned-node-ids", nodeIdsArg);

    verify(mockRunnerBuilder).bannedNodeIds(bytesCollectionCollector.capture());
    verify(mockRunnerBuilder).build();

    assertThat(bytesCollectionCollector.getValue().toArray()).isEqualTo(nodes);

    assertThat(commandOutput.toString(UTF_8)).isEmpty();
    assertThat(commandErrorOutput.toString(UTF_8)).isEmpty();
  }

  @Test
  public void callingWithBannedNodeidsOptionButNoValueMustDisplayError() {
    parseCommand("--banned-node-ids");
    assertThat(commandOutput.toString(UTF_8)).isEmpty();
    final String expectedErrorOutputStart =
        "Missing required parameter for option '--banned-node-ids' at index 0 (<NODEID>)";
    assertThat(commandErrorOutput.toString(UTF_8)).startsWith(expectedErrorOutputStart);
  }

  @Test
  public void callingWithBannedNodeidsOptionWithInvalidValuesMustDisplayError() {
    parseCommand("--banned-node-ids", "0x10,20,30");
    assertThat(commandOutput.toString(UTF_8)).isEmpty();
    final String expectedErrorOutputStart =
        "Invalid ids supplied to '--banned-node-ids'. Expected 64 bytes in 0x10";
    assertThat(commandErrorOutput.toString(UTF_8)).startsWith(expectedErrorOutputStart);
  }

  @Test
  public void p2pHostAndPortOptionsAreRespected() {

    final String host = "1.2.3.4";
    final int port = 1234;
    parseCommand("--p2p-host", host, "--p2p-port", String.valueOf(port));

    verify(mockRunnerBuilder).p2pAdvertisedHost(stringArgumentCaptor.capture());
    verify(mockRunnerBuilder).p2pListenPort(intArgumentCaptor.capture());
    verify(mockRunnerBuilder).build();

    assertThat(stringArgumentCaptor.getValue()).isEqualTo(host);
    assertThat(intArgumentCaptor.getValue()).isEqualTo(port);

    assertThat(commandOutput.toString(UTF_8)).isEmpty();
    assertThat(commandErrorOutput.toString(UTF_8)).isEmpty();
  }

  @Test
  public void p2pInterfaceOptionIsRespected() {

    final String ip = "1.2.3.4";
    parseCommand("--p2p-interface", ip);

    assertThat(commandOutput.toString(UTF_8)).isEmpty();
    assertThat(commandErrorOutput.toString(UTF_8)).isEmpty();

    verify(mockRunnerBuilder).p2pListenInterface(stringArgumentCaptor.capture());
    verify(mockRunnerBuilder).build();

    assertThat(stringArgumentCaptor.getValue()).isEqualTo(ip);
  }

  @Test
  public void p2pHostMayBeLocalhost() {

    final String host = "localhost";
    parseCommand("--p2p-host", host);

    verify(mockRunnerBuilder).p2pAdvertisedHost(stringArgumentCaptor.capture());
    verify(mockRunnerBuilder).build();

    assertThat(stringArgumentCaptor.getValue()).isEqualTo(host);

    assertThat(commandOutput.toString(UTF_8)).isEmpty();
    assertThat(commandErrorOutput.toString(UTF_8)).isEmpty();
  }

  @Test
  public void p2pHostMayBeIPv6() {

    final String host = "2600:DB8::8545";
    parseCommand("--p2p-host", host);

    verify(mockRunnerBuilder).p2pAdvertisedHost(stringArgumentCaptor.capture());
    verify(mockRunnerBuilder).build();

    assertThat(stringArgumentCaptor.getValue()).isEqualTo(host);

    assertThat(commandOutput.toString(UTF_8)).isEmpty();
    assertThat(commandErrorOutput.toString(UTF_8)).isEmpty();
  }

  @Test
  public void maxpeersOptionMustBeUsed() {

    final int maxPeers = 123;
    parseCommand("--max-peers", String.valueOf(maxPeers));

    verify(mockControllerBuilder).maxPeers(intArgumentCaptor.capture());
    verify(mockControllerBuilder).build();

    assertThat(intArgumentCaptor.getValue()).isEqualTo(maxPeers);

    assertThat(commandOutput.toString(UTF_8)).isEmpty();
    assertThat(commandErrorOutput.toString(UTF_8)).isEmpty();
  }

  @Test
  public void rpcMaxLogsRangeOptionMustBeUsed() {
    final long rpcMaxLogsRange = 150L;
    parseCommand("--rpc-max-logs-range", Long.toString(rpcMaxLogsRange));

    verify(mockRunnerBuilder).rpcMaxLogsRange(longArgumentCaptor.capture());
    verify(mockRunnerBuilder).build();

    assertThat(longArgumentCaptor.getValue()).isEqualTo(rpcMaxLogsRange);

    assertThat(commandOutput.toString(UTF_8)).isEmpty();
    assertThat(commandErrorOutput.toString(UTF_8)).isEmpty();
  }

  @Test
  public void p2pPeerUpperBound_without_p2pPeerLowerBound_shouldSetLowerBoundEqualToUpperBound() {

    final int maxPeers = 23;
    parseCommand("--p2p-peer-upper-bound", String.valueOf(maxPeers));

    assertThat(commandOutput.toString(UTF_8)).isEmpty();
    assertThat(commandErrorOutput.toString(UTF_8)).isEmpty();

    verify(mockControllerBuilder).maxPeers(intArgumentCaptor.capture());
    assertThat(intArgumentCaptor.getValue()).isEqualTo(maxPeers);

    verify(mockControllerBuilder).lowerBoundPeers(intArgumentCaptor.capture());
    assertThat(intArgumentCaptor.getValue()).isEqualTo(maxPeers);

    verify(mockRunnerBuilder).build();
  }

  @Test
  public void rpcHttpMaxBatchSizeOptionMustBeUsed() {
    final int rpcHttpMaxBatchSize = 1;
    parseCommand("--rpc-http-max-batch-size", Integer.toString(rpcHttpMaxBatchSize));

    verify(mockRunnerBuilder).jsonRpcConfiguration(jsonRpcConfigArgumentCaptor.capture());
    verify(mockRunnerBuilder).build();

    assertThat(jsonRpcConfigArgumentCaptor.getValue().getMaxBatchSize())
        .isEqualTo(rpcHttpMaxBatchSize);

    assertThat(commandOutput.toString(UTF_8)).isEmpty();
    assertThat(commandErrorOutput.toString(UTF_8)).isEmpty();
  }

  @Test
  public void maxpeersSet_p2pPeerLowerBoundSet() {

    final int maxPeers = 123;
    final int minPeers = 66;
    parseCommand(
        "--max-peers",
        String.valueOf(maxPeers),
        "--Xp2p-peer-lower-bound",
        String.valueOf(minPeers));

    verify(mockControllerBuilder).maxPeers(intArgumentCaptor.capture());
    assertThat(intArgumentCaptor.getValue()).isEqualTo(maxPeers);

    verify(mockControllerBuilder).lowerBoundPeers(intArgumentCaptor.capture());
    assertThat(intArgumentCaptor.getValue()).isEqualTo(minPeers);

    verify(mockRunnerBuilder).build();

    assertThat(commandOutput.toString(UTF_8)).isEmpty();
    assertThat(commandErrorOutput.toString(UTF_8)).isEmpty();
  }

  @Test
  public void remoteConnectionsPercentageOptionMustBeUsed() {

    final int remoteConnectionsPercentage = 12;
    parseCommand(
        "--remote-connections-limit-enabled=true",
        "--remote-connections-max-percentage",
        String.valueOf(remoteConnectionsPercentage));

    verify(mockControllerBuilder).maxRemotelyInitiatedPeers(intArgumentCaptor.capture());
    verify(mockControllerBuilder).build();

    assertThat(intArgumentCaptor.getValue())
        .isEqualTo(
            (int) Math.floor(25 * Fraction.fromPercentage(remoteConnectionsPercentage).getValue()));

    assertThat(commandOutput.toString(UTF_8)).isEmpty();
    assertThat(commandErrorOutput.toString(UTF_8)).isEmpty();
  }

  @Test
  public void remoteConnectionsPercentageWithInvalidFormatMustFail() {

    parseCommand(
        "--remote-connections-limit-enabled", "--remote-connections-max-percentage", "invalid");
    Mockito.verifyNoInteractions(mockRunnerBuilder);
    assertThat(commandOutput.toString(UTF_8)).isEmpty();
    assertThat(commandErrorOutput.toString(UTF_8))
        .contains(
            "Invalid value for option '--remote-connections-max-percentage'",
            "should be a number between 0 and 100 inclusive");
  }

  @Test
  public void remoteConnectionsPercentageWithOutOfRangeMustFail() {

    parseCommand(
        "--remote-connections-limit-enabled", "--remote-connections-max-percentage", "150");
    Mockito.verifyNoInteractions(mockRunnerBuilder);
    assertThat(commandOutput.toString(UTF_8)).isEmpty();
    assertThat(commandErrorOutput.toString(UTF_8))
        .contains(
            "Invalid value for option '--remote-connections-max-percentage'",
            "should be a number between 0 and 100 inclusive");
  }

  @Test
  public void syncMode_fast() {
    parseCommand("--sync-mode", "FAST");
    verify(mockControllerBuilder).synchronizerConfiguration(syncConfigurationCaptor.capture());

    final SynchronizerConfiguration syncConfig = syncConfigurationCaptor.getValue();
    assertThat(syncConfig.getSyncMode()).isEqualTo(SyncMode.FAST);

    assertThat(commandOutput.toString(UTF_8)).isEmpty();
    assertThat(commandErrorOutput.toString(UTF_8)).isEmpty();
  }

  @Test
  public void syncMode_full() {
    parseCommand("--sync-mode", "FULL");
    verify(mockControllerBuilder).synchronizerConfiguration(syncConfigurationCaptor.capture());

    final SynchronizerConfiguration syncConfig = syncConfigurationCaptor.getValue();
    assertThat(syncConfig.getSyncMode()).isEqualTo(SyncMode.FULL);

    assertThat(commandOutput.toString(UTF_8)).isEmpty();
    assertThat(commandErrorOutput.toString(UTF_8)).isEmpty();
  }

  @Test
  public void syncMode_invalid() {
    parseCommand("--sync-mode", "bogus");
    Mockito.verifyNoInteractions(mockRunnerBuilder);

    assertThat(commandOutput.toString(UTF_8)).isEmpty();
    assertThat(commandErrorOutput.toString(UTF_8))
        .contains(
            "Invalid value for option '--sync-mode': expected one of [FULL, FAST, X_SNAP, X_CHECKPOINT] (case-insensitive) but was 'bogus'");
  }

  @Test
  public void syncMode_full_by_default_for_dev() {
    parseCommand("--network", "dev");
    verify(mockControllerBuilder).synchronizerConfiguration(syncConfigurationCaptor.capture());

    final SynchronizerConfiguration syncConfig = syncConfigurationCaptor.getValue();
    assertThat(syncConfig.getSyncMode()).isEqualTo(SyncMode.FULL);

    assertThat(commandOutput.toString(UTF_8)).isEmpty();
    assertThat(commandErrorOutput.toString(UTF_8)).isEmpty();
  }

  @Test
  public void helpShouldDisplayFastSyncOptions() {
    parseCommand("--help");

    Mockito.verifyNoInteractions(mockRunnerBuilder);

    assertThat(commandOutput.toString(UTF_8)).contains("--fast-sync-min-peers");
    // whitelist is now a hidden option
    assertThat(commandOutput.toString(UTF_8)).doesNotContain("whitelist");
    assertThat(commandErrorOutput.toString(UTF_8)).isEmpty();
  }

  @Test
  public void checkValidDefaultFastSyncMinPeers() {
    parseCommand("--sync-mode", "FAST");
    verify(mockControllerBuilder).synchronizerConfiguration(syncConfigurationCaptor.capture());

    final SynchronizerConfiguration syncConfig = syncConfigurationCaptor.getValue();
    assertThat(syncConfig.getSyncMode()).isEqualTo(SyncMode.FAST);
    assertThat(syncConfig.getFastSyncMinimumPeerCount()).isEqualTo(5);
    assertThat(commandOutput.toString(UTF_8)).isEmpty();
    assertThat(commandErrorOutput.toString(UTF_8)).isEmpty();
  }

  @Test
  public void parsesValidFastSyncMinPeersOption() {
    parseCommand("--sync-mode", "FAST", "--fast-sync-min-peers", "11");
    verify(mockControllerBuilder).synchronizerConfiguration(syncConfigurationCaptor.capture());

    final SynchronizerConfiguration syncConfig = syncConfigurationCaptor.getValue();
    assertThat(syncConfig.getSyncMode()).isEqualTo(SyncMode.FAST);
    assertThat(syncConfig.getFastSyncMinimumPeerCount()).isEqualTo(11);
    assertThat(commandOutput.toString(UTF_8)).isEmpty();
    assertThat(commandErrorOutput.toString(UTF_8)).isEmpty();
  }

  @Test
  public void parsesInvalidFastSyncMinPeersOptionWrongFormatShouldFail() {

    parseCommand("--sync-mode", "FAST", "--fast-sync-min-peers", "ten");
    Mockito.verifyNoInteractions(mockRunnerBuilder);
    assertThat(commandOutput.toString(UTF_8)).isEmpty();
    assertThat(commandErrorOutput.toString(UTF_8))
        .contains("Invalid value for option '--fast-sync-min-peers': 'ten' is not an int");
  }

  @Test
  public void natMethodOptionIsParsedCorrectly() {

    parseCommand("--nat-method", "NONE");
    verify(mockRunnerBuilder).natMethod(eq(NatMethod.NONE));

    parseCommand("--nat-method", "UPNP");
    verify(mockRunnerBuilder).natMethod(eq(NatMethod.UPNP));

    parseCommand("--nat-method", "UPNPP2PONLY");
    verify(mockRunnerBuilder).natMethod(eq(NatMethod.UPNPP2PONLY));

    parseCommand("--nat-method", "AUTO");
    verify(mockRunnerBuilder).natMethod(eq(NatMethod.AUTO));

    parseCommand("--nat-method", "DOCKER");
    verify(mockRunnerBuilder).natMethod(eq(NatMethod.DOCKER));

    parseCommand("--nat-method", "KUBERNETES");
    verify(mockRunnerBuilder).natMethod(eq(NatMethod.KUBERNETES));

    assertThat(commandOutput.toString(UTF_8)).isEmpty();
    assertThat(commandErrorOutput.toString(UTF_8)).isEmpty();
  }

  @Test
  public void parsesInvalidNatMethodOptionsShouldFail() {

    parseCommand("--nat-method", "invalid");
    Mockito.verifyNoInteractions(mockRunnerBuilder);
    assertThat(commandOutput.toString(UTF_8)).isEmpty();
    assertThat(commandErrorOutput.toString(UTF_8))
        .contains(
            "Invalid value for option '--nat-method': expected one of [UPNP, UPNPP2PONLY, DOCKER, KUBERNETES, AUTO, NONE] (case-insensitive) but was 'invalid'");
  }

  @Test
  public void ethStatsOptionIsParsedCorrectly() {
    final String url = "besu-node:secret@host:443";
    parseCommand("--ethstats", url);
    verify(mockRunnerBuilder).ethstatsOptions(ethstatsOptionsArgumentCaptor.capture());
    assertThat(ethstatsOptionsArgumentCaptor.getValue().getEthstatsUrl()).isEqualTo(url);
  }

  @Test
  public void ethStatsContactOptionIsParsedCorrectly() {
    final String contact = "contact@mail.net";
    parseCommand("--ethstats", "besu-node:secret@host:443", "--ethstats-contact", contact);
    verify(mockRunnerBuilder).ethstatsOptions(ethstatsOptionsArgumentCaptor.capture());
    assertThat(ethstatsOptionsArgumentCaptor.getValue().getEthstatsContact()).isEqualTo(contact);
  }

  @Test
  public void ethStatsContactOptionCannotBeUsedWithoutEthStatsServerProvided() {
    parseCommand("--ethstats-contact", "besu-updated");
    Mockito.verifyNoInteractions(mockRunnerBuilder);
    assertThat(commandOutput.toString(UTF_8)).isEmpty();
    assertThat(commandErrorOutput.toString(UTF_8))
        .contains(
            "The `--ethstats-contact` requires ethstats server URL to be provided. Either remove --ethstats-contact or provide a URL (via --ethstats=nodename:secret@host:port)");
  }

  @Test
  public void privacyOnchainGroupsEnabledCannotBeUsedWithPrivacyFlexibleGroupsEnabled() {
    parseCommand("--privacy-onchain-groups-enabled", "--privacy-flexible-groups-enabled");
    Mockito.verifyNoInteractions(mockRunnerBuilder);
    assertThat(commandOutput.toString(UTF_8)).isEmpty();
    assertThat(commandErrorOutput.toString(UTF_8))
        .contains(
            "The `--privacy-onchain-groups-enabled` option is deprecated and you should only use `--privacy-flexible-groups-enabled`");
  }

  @Test
  public void parsesValidBonsaiTrieLimitBackLayersOption() {
    parseCommand("--data-storage-format", "BONSAI", "--bonsai-historical-block-limit", "11");
    verify(mockControllerBuilder)
        .dataStorageConfiguration(dataStorageConfigurationArgumentCaptor.capture());

    final DataStorageConfiguration dataStorageConfiguration =
        dataStorageConfigurationArgumentCaptor.getValue();
    assertThat(dataStorageConfiguration.getDataStorageFormat()).isEqualTo(BONSAI);
    assertThat(dataStorageConfiguration.getBonsaiMaxLayersToLoad()).isEqualTo(11);
    assertThat(commandOutput.toString(UTF_8)).isEmpty();
    assertThat(commandErrorOutput.toString(UTF_8)).isEmpty();
  }

  @Test
<<<<<<< HEAD
  public void parsesInvalidBonsaiTrieLimitBackLayersOption() {

    parseCommand("--data-storage-format", "BONSAI", "--bonsai-maximum-back-layers-to-load", "ten");

    Mockito.verifyNoInteractions(mockRunnerBuilder);
    assertThat(commandOutput.toString(UTF_8)).isEmpty();
    assertThat(commandErrorOutput.toString(UTF_8))
        .contains(
            "Invalid value for option '--bonsai-maximum-back-layers-to-load': 'ten' is not a long");
=======
  public void launcherDefaultOptionValue() {
    final TestBesuCommand besuCommand = parseCommand();

    assertThat(besuCommand.getLauncherOptions().isLauncherMode()).isFalse();
    assertThat(besuCommand.getEnodeDnsConfiguration().updateEnabled()).isFalse();
  }

  @Test
  public void launcherOptionIsParsedCorrectly() {
    final TestBesuCommand besuCommand =
        parseCommand("--Xlauncher", "true", "--Xlauncher-force", "true");

    assertThat(besuCommand.getLauncherOptions().isLauncherMode()).isTrue();
    assertThat(besuCommand.getEnodeDnsConfiguration().updateEnabled()).isFalse();
>>>>>>> 40da7a9a
  }

  @Test
  public void dnsEnabledOptionIsParsedCorrectly() {
    final TestBesuCommand besuCommand = parseCommand("--Xdns-enabled", "true");

    assertThat(besuCommand.getEnodeDnsConfiguration().dnsEnabled()).isTrue();
    assertThat(besuCommand.getEnodeDnsConfiguration().updateEnabled()).isFalse();
  }

  @Test
  public void dnsUpdateEnabledOptionIsParsedCorrectly() {
    final TestBesuCommand besuCommand =
        parseCommand("--Xdns-enabled", "true", "--Xdns-update-enabled", "true");

    assertThat(besuCommand.getEnodeDnsConfiguration().dnsEnabled()).isTrue();
    assertThat(besuCommand.getEnodeDnsConfiguration().updateEnabled()).isTrue();
  }

  @Test
  public void dnsUpdateEnabledOptionCannotBeUsedWithoutDnsEnabled() {
    parseCommand("--Xdns-update-enabled", "true");
    Mockito.verifyNoInteractions(mockRunnerBuilder);
    assertThat(commandOutput.toString(UTF_8)).isEmpty();
    assertThat(commandErrorOutput.toString(UTF_8))
        .contains(
            "The `--Xdns-update-enabled` requires dns to be enabled. Either remove --Xdns-update-enabled or specify dns is enabled (--Xdns-enabled)");
  }

  @Test
  public void helpShouldDisplayNatMethodInfo() {
    parseCommand("--help");

    Mockito.verifyNoInteractions(mockRunnerBuilder);

    assertThat(commandOutput.toString(UTF_8)).contains("--nat-method");
    assertThat(commandErrorOutput.toString(UTF_8)).isEmpty();
  }

  @Test
  public void natMethodPropertyDefaultIsAuto() {
    parseCommand();

    verify(mockRunnerBuilder).natMethod(eq(NatMethod.AUTO));

    assertThat(commandOutput.toString(UTF_8)).isEmpty();
    assertThat(commandErrorOutput.toString(UTF_8)).isEmpty();
  }

  @Test
  public void natManagerPodNamePropertyDefaultIsBesu() {
    parseCommand();

    verify(mockRunnerBuilder).natManagerServiceName(eq(DEFAULT_BESU_SERVICE_NAME_FILTER));

    assertThat(commandOutput.toString(UTF_8)).isEmpty();
    assertThat(commandErrorOutput.toString(UTF_8)).isEmpty();
  }

  @Test
  public void natManagerPodNamePropertyIsCorrectlyUpdated() {
    final String podName = "besu-updated";
    parseCommand("--Xnat-kube-service-name", podName);

    verify(mockRunnerBuilder).natManagerServiceName(eq(podName));

    assertThat(commandOutput.toString(UTF_8)).isEmpty();
    assertThat(commandErrorOutput.toString(UTF_8)).isEmpty();
  }

  @Test
  public void natManagerPodNameCannotBeUsedWithNatDockerMethod() {
    parseCommand("--nat-method", "DOCKER", "--Xnat-kube-service-name", "besu-updated");
    Mockito.verifyNoInteractions(mockRunnerBuilder);
    assertThat(commandOutput.toString(UTF_8)).isEmpty();
    assertThat(commandErrorOutput.toString(UTF_8))
        .contains(
            "The `--Xnat-kube-service-name` parameter is only used in kubernetes mode. Either remove --Xnat-kube-service-name or select the KUBERNETES mode (via --nat--method=KUBERNETES)");
  }

  @Test
  public void natManagerPodNameCannotBeUsedWithNatNoneMethod() {
    parseCommand("--nat-method", "NONE", "--Xnat-kube-service-name", "besu-updated");
    Mockito.verifyNoInteractions(mockRunnerBuilder);
    assertThat(commandOutput.toString(UTF_8)).isEmpty();
    assertThat(commandErrorOutput.toString(UTF_8))
        .contains(
            "The `--Xnat-kube-service-name` parameter is only used in kubernetes mode. Either remove --Xnat-kube-service-name or select the KUBERNETES mode (via --nat--method=KUBERNETES)");
  }

  @Test
  public void natMethodFallbackEnabledPropertyIsCorrectlyUpdatedWithKubernetes() {

    parseCommand("--nat-method", "KUBERNETES", "--Xnat-method-fallback-enabled", "false");
    verify(mockRunnerBuilder).natMethodFallbackEnabled(eq(false));
    parseCommand("--nat-method", "KUBERNETES", "--Xnat-method-fallback-enabled", "true");
    verify(mockRunnerBuilder).natMethodFallbackEnabled(eq(true));

    assertThat(commandOutput.toString(UTF_8)).isEmpty();
    assertThat(commandErrorOutput.toString(UTF_8)).isEmpty();
  }

  @Test
  public void natMethodFallbackEnabledPropertyIsCorrectlyUpdatedWithDocker() {

    parseCommand("--nat-method", "DOCKER", "--Xnat-method-fallback-enabled", "false");
    verify(mockRunnerBuilder).natMethodFallbackEnabled(eq(false));
    parseCommand("--nat-method", "DOCKER", "--Xnat-method-fallback-enabled", "true");
    verify(mockRunnerBuilder).natMethodFallbackEnabled(eq(true));

    assertThat(commandOutput.toString(UTF_8)).isEmpty();
    assertThat(commandErrorOutput.toString(UTF_8)).isEmpty();
  }

  @Test
  public void natMethodFallbackEnabledPropertyIsCorrectlyUpdatedWithUpnp() {

    parseCommand("--nat-method", "UPNP", "--Xnat-method-fallback-enabled", "false");
    verify(mockRunnerBuilder).natMethodFallbackEnabled(eq(false));
    parseCommand("--nat-method", "UPNP", "--Xnat-method-fallback-enabled", "true");
    verify(mockRunnerBuilder).natMethodFallbackEnabled(eq(true));

    assertThat(commandOutput.toString(UTF_8)).isEmpty();
    assertThat(commandErrorOutput.toString(UTF_8)).isEmpty();
  }

  @Test
  public void natMethodFallbackEnabledCannotBeUsedWithAutoMethod() {
    parseCommand("--nat-method", "AUTO", "--Xnat-method-fallback-enabled", "false");
    Mockito.verifyNoInteractions(mockRunnerBuilder);
    assertThat(commandOutput.toString(UTF_8)).isEmpty();
    assertThat(commandErrorOutput.toString(UTF_8))
        .contains(
            "The `--Xnat-method-fallback-enabled` parameter cannot be used in AUTO mode. Either remove --Xnat-method-fallback-enabled or select another mode (via --nat--method=XXXX)");
  }

  @Test
  public void rpcHttpEnabledPropertyDefaultIsFalse() {
    parseCommand();

    verify(mockRunnerBuilder).jsonRpcConfiguration(jsonRpcConfigArgumentCaptor.capture());
    verify(mockRunnerBuilder).build();

    assertThat(jsonRpcConfigArgumentCaptor.getValue().isEnabled()).isFalse();

    assertThat(commandOutput.toString(UTF_8)).isEmpty();
    assertThat(commandErrorOutput.toString(UTF_8)).isEmpty();
  }

  @Test
  public void rpcHttpEnabledPropertyMustBeUsed() {
    parseCommand("--rpc-http-enabled");

    verify(mockRunnerBuilder).jsonRpcConfiguration(jsonRpcConfigArgumentCaptor.capture());
    verify(mockRunnerBuilder).build();

    assertThat(jsonRpcConfigArgumentCaptor.getValue().isEnabled()).isTrue();

    assertThat(commandOutput.toString(UTF_8)).isEmpty();
    assertThat(commandErrorOutput.toString(UTF_8)).isEmpty();
  }

  @Test
  public void graphQLHttpEnabledPropertyDefaultIsFalse() {
    parseCommand();

    verify(mockRunnerBuilder).graphQLConfiguration(graphQLConfigArgumentCaptor.capture());
    verify(mockRunnerBuilder).build();

    assertThat(graphQLConfigArgumentCaptor.getValue().isEnabled()).isFalse();

    assertThat(commandOutput.toString(UTF_8)).isEmpty();
    assertThat(commandErrorOutput.toString(UTF_8)).isEmpty();
  }

  @Test
  public void graphQLHttpEnabledPropertyMustBeUsed() {
    parseCommand("--graphql-http-enabled");

    verify(mockRunnerBuilder).graphQLConfiguration(graphQLConfigArgumentCaptor.capture());
    verify(mockRunnerBuilder).build();

    assertThat(graphQLConfigArgumentCaptor.getValue().isEnabled()).isTrue();

    assertThat(commandOutput.toString(UTF_8)).isEmpty();
    assertThat(commandErrorOutput.toString(UTF_8)).isEmpty();
  }

  @Test
  public void rpcApisPropertyMustBeUsed() {
    parseCommand("--rpc-http-api", "ETH,NET,PERM", "--rpc-http-enabled");

    verify(mockRunnerBuilder).jsonRpcConfiguration(jsonRpcConfigArgumentCaptor.capture());
    verify(mockRunnerBuilder).build();
    verify(mockLogger)
        .warn("Permissions are disabled. Cannot enable PERM APIs when not using Permissions.");

    assertThat(jsonRpcConfigArgumentCaptor.getValue().getRpcApis())
        .containsExactlyInAnyOrder(ETH.name(), NET.name(), PERM.name());

    assertThat(commandOutput.toString(UTF_8)).isEmpty();
    assertThat(commandErrorOutput.toString(UTF_8)).isEmpty();
  }

  @Test
  public void rpcApisSupportsEngine() {
    parseCommand("--rpc-http-api", "ENGINE", "--rpc-http-enabled");

    verify(mockRunnerBuilder).jsonRpcConfiguration(jsonRpcConfigArgumentCaptor.capture());
    verify(mockRunnerBuilder).build();

    assertThat(jsonRpcConfigArgumentCaptor.getValue().getRpcApis())
        .containsExactlyInAnyOrder(ENGINE.name());

    assertThat(commandOutput.toString(UTF_8)).isEmpty();
    assertThat(commandErrorOutput.toString(UTF_8)).isEmpty();
  }

  @Test
  public void rpcApisPropertyIgnoresDuplicatesAndMustBeUsed() {
    parseCommand("--rpc-http-api", "ETH,NET,NET", "--rpc-http-enabled");

    verify(mockRunnerBuilder).jsonRpcConfiguration(jsonRpcConfigArgumentCaptor.capture());
    verify(mockRunnerBuilder).build();

    assertThat(jsonRpcConfigArgumentCaptor.getValue().getRpcApis())
        .containsExactlyInAnyOrder(ETH.name(), NET.name());

    assertThat(commandOutput.toString(UTF_8)).isEmpty();
    assertThat(commandErrorOutput.toString(UTF_8)).isEmpty();
  }

  @Test
  public void rpcApiNoAuthMethodsIgnoresDuplicatesAndMustBeUsed() {
    parseCommand(
        "--rpc-http-api-methods-no-auth",
        "admin_peers, admin_peers, eth_getWork",
        "--rpc-http-enabled");

    verify(mockRunnerBuilder).jsonRpcConfiguration(jsonRpcConfigArgumentCaptor.capture());
    verify(mockRunnerBuilder).build();

    assertThat(jsonRpcConfigArgumentCaptor.getValue().getNoAuthRpcApis())
        .containsExactlyInAnyOrder(
            RpcMethod.ADMIN_PEERS.getMethodName(), RpcMethod.ETH_GET_WORK.getMethodName());

    assertThat(commandOutput.toString(UTF_8)).isEmpty();
    assertThat(commandErrorOutput.toString(UTF_8)).isEmpty();
  }

  @Test
  public void engineApiAuthOptions() {
    // TODO: once we have mainnet TTD, we can remove the TTD override parameter here
    // https://github.com/hyperledger/besu/issues/3874
    parseCommand(
        "--override-genesis-config",
        "terminalTotalDifficulty=1337",
        "--rpc-http-enabled",
        "--engine-jwt-secret",
        "/tmp/fakeKey.hex");
    verify(mockRunnerBuilder).engineJsonRpcConfiguration(jsonRpcConfigArgumentCaptor.capture());
    assertThat(jsonRpcConfigArgumentCaptor.getValue().isAuthenticationEnabled()).isTrue();
    assertThat(commandOutput.toString(UTF_8)).isEmpty();
    assertThat(commandErrorOutput.toString(UTF_8)).isEmpty();
  }

  @Test
  public void engineApiDisableAuthOptions() {
    // TODO: once we have mainnet TTD, we can remove the TTD override parameter here
    // https://github.com/hyperledger/besu/issues/3874
    parseCommand(
        "--override-genesis-config",
        "terminalTotalDifficulty=1337",
        "--rpc-http-enabled",
        "--engine-jwt-disabled",
        "--engine-jwt-secret",
        "/tmp/fakeKey.hex");
    verify(mockRunnerBuilder).engineJsonRpcConfiguration(jsonRpcConfigArgumentCaptor.capture());
    assertThat(jsonRpcConfigArgumentCaptor.getValue().isAuthenticationEnabled()).isFalse();
    assertThat(commandOutput.toString(UTF_8)).isEmpty();
    assertThat(commandErrorOutput.toString(UTF_8)).isEmpty();
  }

  @Test
  public void rpcHttpNoAuthApiMethodsCannotBeInvalid() {
    parseCommand("--rpc-http-enabled", "--rpc-http-api-method-no-auth", "invalid");

    Mockito.verifyNoInteractions(mockRunnerBuilder);

    assertThat(commandOutput.toString(UTF_8)).isEmpty();
    assertThat(commandErrorOutput.toString(UTF_8))
        .contains(
            "Invalid value for option '--rpc-http-api-methods-no-auth', options must be valid RPC methods");
  }

  @Test
  public void rpcWsNoAuthApiMethodsCannotBeInvalid() {
    parseCommand("--rpc-ws-enabled", "--rpc-ws-api-methods-no-auth", "invalid");

    Mockito.verifyNoInteractions(mockRunnerBuilder);

    assertThat(commandOutput.toString(UTF_8)).isEmpty();
    assertThat(commandErrorOutput.toString(UTF_8))
        .contains(
            "Invalid value for option '--rpc-ws-api-methods-no-auth', options must be valid RPC methods");
  }

  @Test
  public void rpcHttpOptionsRequiresServiceToBeEnabled() {
    parseCommand(
        "--rpc-http-api",
        "ETH,NET",
        "--rpc-http-host",
        "0.0.0.0",
        "--rpc-http-port",
        "1234",
        "--rpc-http-cors-origins",
        "all",
        "--rpc-http-max-active-connections",
        "88");

    verifyOptionsConstraintLoggerCall(
        "--rpc-http-enabled",
        "--rpc-http-host",
        "--rpc-http-port",
        "--rpc-http-cors-origins",
        "--rpc-http-api",
        "--rpc-http-max-active-connections");

    assertThat(commandOutput.toString(UTF_8)).isEmpty();
    assertThat(commandErrorOutput.toString(UTF_8)).isEmpty();
  }

  @Test
  public void rpcHttpOptionsRequiresServiceToBeEnabledToml() throws IOException {
    final Path toml =
        createTempFile(
            "toml",
            "rpc-http-api=[\"ETH\",\"NET\"]\n"
                + "rpc-http-host=\"0.0.0.0\"\n"
                + "rpc-http-port=1234\n"
                + "rpc-http-cors-origins=[\"all\"]\n"
                + "rpc-http-max-active-connections=88");

    parseCommand("--config-file", toml.toString());

    verifyOptionsConstraintLoggerCall(
        "--rpc-http-enabled",
        "--rpc-http-host",
        "--rpc-http-port",
        "--rpc-http-cors-origins",
        "--rpc-http-api",
        "--rpc-http-max-active-connections");

    assertThat(commandOutput.toString(UTF_8)).isEmpty();
    assertThat(commandErrorOutput.toString(UTF_8)).isEmpty();
  }

  @Test
  public void privacyTlsOptionsRequiresTlsToBeEnabled() {
    when(storageService.getByName("rocksdb-privacy"))
        .thenReturn(Optional.of(rocksDBSPrivacyStorageFactory));
    final URL configFile = this.getClass().getResource("/orion_publickey.pub");
    final String coinbaseStr = String.format("%040x", 1);

    parseCommand(
        "--privacy-enabled",
        "--miner-enabled",
        "--miner-coinbase=" + coinbaseStr,
        "--min-gas-price",
        "0",
        "--privacy-url",
        ENCLAVE_URI,
        "--privacy-public-key-file",
        configFile.getPath(),
        "--privacy-tls-keystore-file",
        "/Users/me/key");

    verifyOptionsConstraintLoggerCall("--privacy-tls-enabled", "--privacy-tls-keystore-file");

    assertThat(commandOutput.toString(UTF_8)).isEmpty();
    assertThat(commandErrorOutput.toString(UTF_8)).isEmpty();
  }

  @Test
  public void privacyTlsOptionsRequiresTlsToBeEnabledToml() throws IOException {
    when(storageService.getByName("rocksdb-privacy"))
        .thenReturn(Optional.of(rocksDBSPrivacyStorageFactory));
    final URL configFile = this.getClass().getResource("/orion_publickey.pub");
    final String coinbaseStr = String.format("%040x", 1);

    final Path toml =
        createTempFile(
            "toml",
            "privacy-enabled=true\n"
                + "miner-enabled=true\n"
                + "miner-coinbase=\""
                + coinbaseStr
                + "\"\n"
                + "min-gas-price=0\n"
                + "privacy-url=\""
                + ENCLAVE_URI
                + "\"\n"
                + "privacy-public-key-file=\""
                + configFile.getPath()
                + "\"\n"
                + "privacy-tls-keystore-file=\"/Users/me/key\"");

    parseCommand("--config-file", toml.toString());

    verifyOptionsConstraintLoggerCall("--privacy-tls-enabled", "--privacy-tls-keystore-file");

    assertThat(commandOutput.toString(UTF_8)).isEmpty();
    assertThat(commandErrorOutput.toString(UTF_8)).isEmpty();
  }

  @Test
  public void privacyTlsOptionsRequiresPrivacyToBeEnabled() {
    parseCommand("--privacy-tls-enabled", "--privacy-tls-keystore-file", "/Users/me/key");

    verifyOptionsConstraintLoggerCall("--privacy-enabled", "--privacy-tls-enabled");

    assertThat(commandOutput.toString(UTF_8)).isEmpty();
    assertThat(commandErrorOutput.toString(UTF_8)).isEmpty();
  }

  @Test
  public void privacyTlsOptionsRequiresPrivacyToBeEnabledToml() throws IOException {
    final Path toml =
        createTempFile(
            "toml", "privacy-tls-enabled=true\n" + "privacy-tls-keystore-file=\"/Users/me/key\"");

    parseCommand("--config-file", toml.toString());

    verifyOptionsConstraintLoggerCall("--privacy-enabled", "--privacy-tls-enabled");

    assertThat(commandOutput.toString(UTF_8)).isEmpty();
    assertThat(commandErrorOutput.toString(UTF_8)).isEmpty();
  }

  @Test
  public void rpcApisPropertyWithInvalidEntryMustDisplayError() {
    parseCommand("--rpc-http-api", "BOB");

    Mockito.verifyNoInteractions(mockRunnerBuilder);

    assertThat(commandOutput.toString(UTF_8)).isEmpty();
    // PicoCLI uses longest option name for message when option has multiple names, so here plural.
    assertThat(commandErrorOutput.toString(UTF_8))
        .contains("Invalid value for option '--rpc-http-api': invalid entries found [BOB]");
  }

  @Test
  public void rpcWsApisPropertyWithInvalidEntryMustDisplayError() {
    parseCommand("--rpc-ws-api", "ETH,BOB,TEST");

    Mockito.verifyNoInteractions(mockRunnerBuilder);

    assertThat(commandOutput.toString(UTF_8)).isEmpty();

    assertThat(commandErrorOutput.toString(UTF_8).trim())
        .contains("Invalid value for option '--rpc-ws-api': invalid entries found [BOB, TEST]");
  }

  @Test
  public void rpcApisPropertyWithPluginNamespaceAreValid() {

    rpcEndpointServiceImpl.registerRPCEndpoint(
        "bob", "method", (Function<PluginRpcRequest, Object>) request -> "nothing");

    parseCommand("--rpc-http-api", "BOB");

    verify(mockRunnerBuilder).jsonRpcConfiguration(jsonRpcConfigArgumentCaptor.capture());
    verify(mockRunnerBuilder).build();

    assertThat(jsonRpcConfigArgumentCaptor.getValue().getRpcApis())
        .containsExactlyInAnyOrder("BOB");

    assertThat(commandOutput.toString(UTF_8)).isEmpty();
    assertThat(commandErrorOutput.toString(UTF_8)).isEmpty();
  }

  @Test
  public void rpcHttpHostAndPortOptionsMustBeUsed() {

    final String host = "1.2.3.4";
    final int port = 1234;
    parseCommand(
        "--rpc-http-enabled", "--rpc-http-host", host, "--rpc-http-port", String.valueOf(port));

    verify(mockRunnerBuilder).jsonRpcConfiguration(jsonRpcConfigArgumentCaptor.capture());
    verify(mockRunnerBuilder).build();

    assertThat(jsonRpcConfigArgumentCaptor.getValue().getHost()).isEqualTo(host);
    assertThat(jsonRpcConfigArgumentCaptor.getValue().getPort()).isEqualTo(port);

    assertThat(commandOutput.toString(UTF_8)).isEmpty();
    assertThat(commandErrorOutput.toString(UTF_8)).isEmpty();
  }

  @Test
  public void rpcHttpHostMayBeLocalhost() {

    final String host = "localhost";
    parseCommand("--rpc-http-enabled", "--rpc-http-host", host);

    verify(mockRunnerBuilder).jsonRpcConfiguration(jsonRpcConfigArgumentCaptor.capture());
    verify(mockRunnerBuilder).build();

    assertThat(jsonRpcConfigArgumentCaptor.getValue().getHost()).isEqualTo(host);

    assertThat(commandOutput.toString(UTF_8)).isEmpty();
    assertThat(commandErrorOutput.toString(UTF_8)).isEmpty();
  }

  @Test
  public void rpcHttpHostMayBeIPv6() {

    final String host = "2600:DB8::8545";
    parseCommand("--rpc-http-enabled", "--rpc-http-host", host);

    verify(mockRunnerBuilder).jsonRpcConfiguration(jsonRpcConfigArgumentCaptor.capture());
    verify(mockRunnerBuilder).build();

    assertThat(jsonRpcConfigArgumentCaptor.getValue().getHost()).isEqualTo(host);

    assertThat(commandOutput.toString(UTF_8)).isEmpty();
    assertThat(commandErrorOutput.toString(UTF_8)).isEmpty();
  }

  @Test
  public void rpcHttpMaxActiveConnectionsPropertyMustBeUsed() {
    final int maxConnections = 99;
    parseCommand("--rpc-http-max-active-connections", String.valueOf(maxConnections));

    verify(mockRunnerBuilder).jsonRpcConfiguration(jsonRpcConfigArgumentCaptor.capture());
    verify(mockRunnerBuilder).build();

    assertThat(jsonRpcConfigArgumentCaptor.getValue().getMaxActiveConnections())
        .isEqualTo(maxConnections);

    assertThat(commandOutput.toString(UTF_8)).isEmpty();
    assertThat(commandErrorOutput.toString(UTF_8)).isEmpty();
  }

  @Test
  public void rpcWsMaxFrameSizePropertyMustBeUsed() {
    final int maxFrameSize = 65535;
    parseCommand("--rpc-ws-max-frame-size", String.valueOf(maxFrameSize));

    verify(mockRunnerBuilder).webSocketConfiguration(wsRpcConfigArgumentCaptor.capture());
    verify(mockRunnerBuilder).build();

    assertThat(wsRpcConfigArgumentCaptor.getValue().getMaxFrameSize()).isEqualTo(maxFrameSize);

    assertThat(commandOutput.toString(UTF_8)).isEmpty();
    assertThat(commandErrorOutput.toString(UTF_8)).isEmpty();
  }

  @Test
  public void rpcWsMaxActiveConnectionsPropertyMustBeUsed() {
    final int maxConnections = 99;
    parseCommand("--rpc-ws-max-active-connections", String.valueOf(maxConnections));

    verify(mockRunnerBuilder).webSocketConfiguration(wsRpcConfigArgumentCaptor.capture());
    verify(mockRunnerBuilder).build();

    assertThat(wsRpcConfigArgumentCaptor.getValue().getMaxActiveConnections())
        .isEqualTo(maxConnections);

    assertThat(commandOutput.toString(UTF_8)).isEmpty();
    assertThat(commandErrorOutput.toString(UTF_8)).isEmpty();
  }

  @Test
  public void rpcHttpTlsRequiresRpcHttpEnabled() {
    parseCommand("--rpc-http-tls-enabled");

    verifyOptionsConstraintLoggerCall("--rpc-http-enabled", "--rpc-http-tls-enabled");

    assertThat(commandOutput.toString(UTF_8)).isEmpty();
    assertThat(commandErrorOutput.toString(UTF_8)).isEmpty();
  }

  @Test
  public void rpcHttpTlsRequiresRpcHttpEnabledToml() throws IOException {
    final Path toml = createTempFile("toml", "rpc-http-tls-enabled=true\n");

    parseCommand("--config-file", toml.toString());

    verifyOptionsConstraintLoggerCall("--rpc-http-enabled", "--rpc-http-tls-enabled");

    assertThat(commandOutput.toString(UTF_8)).isEmpty();
    assertThat(commandErrorOutput.toString(UTF_8)).isEmpty();
  }

  @Test
  public void rpcHttpTlsWithoutKeystoreReportsError() {
    parseCommand("--rpc-http-enabled", "--rpc-http-tls-enabled");

    assertThat(commandOutput.toString(UTF_8)).isEmpty();
    assertThat(commandErrorOutput.toString(UTF_8))
        .contains("Keystore file is required when TLS is enabled for JSON-RPC HTTP endpoint");
  }

  @Test
  public void rpcHttpTlsWithoutPasswordfileReportsError() {
    parseCommand(
        "--rpc-http-enabled",
        "--rpc-http-tls-enabled",
        "--rpc-http-tls-keystore-file",
        "/tmp/test.p12");

    assertThat(commandOutput.toString(UTF_8)).isEmpty();
    assertThat(commandErrorOutput.toString(UTF_8))
        .contains(
            "File containing password to unlock keystore is required when TLS is enabled for JSON-RPC HTTP endpoint");
  }

  @Test
  public void rpcHttpTlsKeystoreAndPasswordMustBeUsed() {
    final String host = "1.2.3.4";
    final int port = 1234;
    final String keystoreFile = "/tmp/test.p12";
    final String keystorePasswordFile = "/tmp/test.txt";

    parseCommand(
        "--rpc-http-enabled",
        "--rpc-http-host",
        host,
        "--rpc-http-port",
        String.valueOf(port),
        "--rpc-http-tls-enabled",
        "--rpc-http-tls-keystore-file",
        keystoreFile,
        "--rpc-http-tls-keystore-password-file",
        keystorePasswordFile);

    verify(mockRunnerBuilder).jsonRpcConfiguration(jsonRpcConfigArgumentCaptor.capture());
    verify(mockRunnerBuilder).build();

    assertThat(jsonRpcConfigArgumentCaptor.getValue().getHost()).isEqualTo(host);
    assertThat(jsonRpcConfigArgumentCaptor.getValue().getPort()).isEqualTo(port);
    final Optional<TlsConfiguration> tlsConfiguration =
        jsonRpcConfigArgumentCaptor.getValue().getTlsConfiguration();
    assertThat(tlsConfiguration.isPresent()).isTrue();
    assertThat(tlsConfiguration.get().getKeyStorePath()).isEqualTo(Path.of(keystoreFile));
    assertThat(tlsConfiguration.get().getClientAuthConfiguration().isEmpty()).isTrue();

    assertThat(commandOutput.toString(UTF_8)).isEmpty();
    assertThat(commandErrorOutput.toString(UTF_8)).isEmpty();
  }

  @Test
  public void rpcHttpTlsClientAuthWithoutKnownFileReportsError() {
    final String host = "1.2.3.4";
    final int port = 1234;
    final String keystoreFile = "/tmp/test.p12";
    final String keystorePasswordFile = "/tmp/test.txt";
    parseCommand(
        "--rpc-http-enabled",
        "--rpc-http-host",
        host,
        "--rpc-http-port",
        String.valueOf(port),
        "--rpc-http-tls-enabled",
        "--rpc-http-tls-keystore-file",
        keystoreFile,
        "--rpc-http-tls-keystore-password-file",
        keystorePasswordFile,
        "--rpc-http-tls-client-auth-enabled");

    assertThat(commandOutput.toString(UTF_8)).isEmpty();
    assertThat(commandErrorOutput.toString(UTF_8))
        .contains(
            "Known-clients file must be specified or CA clients must be enabled when TLS client authentication is enabled for JSON-RPC HTTP endpoint");
  }

  @Test
  public void rpcHttpTlsClientAuthWithKnownClientFile() {
    final String host = "1.2.3.4";
    final int port = 1234;
    final String keystoreFile = "/tmp/test.p12";
    final String keystorePasswordFile = "/tmp/test.txt";
    final String knownClientFile = "/tmp/knownClientFile";
    parseCommand(
        "--rpc-http-enabled",
        "--rpc-http-host",
        host,
        "--rpc-http-port",
        String.valueOf(port),
        "--rpc-http-tls-enabled",
        "--rpc-http-tls-keystore-file",
        keystoreFile,
        "--rpc-http-tls-keystore-password-file",
        keystorePasswordFile,
        "--rpc-http-tls-client-auth-enabled",
        "--rpc-http-tls-known-clients-file",
        knownClientFile);

    verify(mockRunnerBuilder).jsonRpcConfiguration(jsonRpcConfigArgumentCaptor.capture());
    verify(mockRunnerBuilder).build();

    assertThat(jsonRpcConfigArgumentCaptor.getValue().getHost()).isEqualTo(host);
    assertThat(jsonRpcConfigArgumentCaptor.getValue().getPort()).isEqualTo(port);
    final Optional<TlsConfiguration> tlsConfiguration =
        jsonRpcConfigArgumentCaptor.getValue().getTlsConfiguration();
    assertThat(tlsConfiguration.isPresent()).isTrue();
    assertThat(tlsConfiguration.get().getKeyStorePath()).isEqualTo(Path.of(keystoreFile));
    assertThat(tlsConfiguration.get().getClientAuthConfiguration().isPresent()).isTrue();
    assertThat(
            tlsConfiguration.get().getClientAuthConfiguration().get().getKnownClientsFile().get())
        .isEqualTo(Path.of(knownClientFile));
    assertThat(tlsConfiguration.get().getClientAuthConfiguration().get().isCaClientsEnabled())
        .isFalse();

    assertThat(commandOutput.toString(UTF_8)).isEmpty();
    assertThat(commandErrorOutput.toString(UTF_8)).isEmpty();
  }

  @Test
  public void rpcHttpTlsClientAuthWithCAClient() {
    final String host = "1.2.3.4";
    final int port = 1234;
    final String keystoreFile = "/tmp/test.p12";
    final String keystorePasswordFile = "/tmp/test.txt";
    parseCommand(
        "--rpc-http-enabled",
        "--rpc-http-host",
        host,
        "--rpc-http-port",
        String.valueOf(port),
        "--rpc-http-tls-enabled",
        "--rpc-http-tls-keystore-file",
        keystoreFile,
        "--rpc-http-tls-keystore-password-file",
        keystorePasswordFile,
        "--rpc-http-tls-client-auth-enabled",
        "--rpc-http-tls-ca-clients-enabled");

    verify(mockRunnerBuilder).jsonRpcConfiguration(jsonRpcConfigArgumentCaptor.capture());
    verify(mockRunnerBuilder).build();

    assertThat(jsonRpcConfigArgumentCaptor.getValue().getHost()).isEqualTo(host);
    assertThat(jsonRpcConfigArgumentCaptor.getValue().getPort()).isEqualTo(port);
    final Optional<TlsConfiguration> tlsConfiguration =
        jsonRpcConfigArgumentCaptor.getValue().getTlsConfiguration();
    assertThat(tlsConfiguration.isPresent()).isTrue();
    assertThat(tlsConfiguration.get().getKeyStorePath()).isEqualTo(Path.of(keystoreFile));
    assertThat(tlsConfiguration.get().getClientAuthConfiguration().isPresent()).isTrue();
    assertThat(
            tlsConfiguration
                .get()
                .getClientAuthConfiguration()
                .get()
                .getKnownClientsFile()
                .isEmpty())
        .isTrue();
    assertThat(tlsConfiguration.get().getClientAuthConfiguration().get().isCaClientsEnabled())
        .isTrue();

    assertThat(commandOutput.toString(UTF_8)).isEmpty();
    assertThat(commandErrorOutput.toString(UTF_8)).isEmpty();
  }

  @Test
  public void rpcHttpTlsClientAuthWithCAClientAndKnownClientFile() {
    final String host = "1.2.3.4";
    final int port = 1234;
    final String keystoreFile = "/tmp/test.p12";
    final String keystorePasswordFile = "/tmp/test.txt";
    final String knownClientFile = "/tmp/knownClientFile";
    parseCommand(
        "--rpc-http-enabled",
        "--rpc-http-host",
        host,
        "--rpc-http-port",
        String.valueOf(port),
        "--rpc-http-tls-enabled",
        "--rpc-http-tls-keystore-file",
        keystoreFile,
        "--rpc-http-tls-keystore-password-file",
        keystorePasswordFile,
        "--rpc-http-tls-client-auth-enabled",
        "--rpc-http-tls-ca-clients-enabled",
        "--rpc-http-tls-known-clients-file",
        knownClientFile);

    verify(mockRunnerBuilder).jsonRpcConfiguration(jsonRpcConfigArgumentCaptor.capture());
    verify(mockRunnerBuilder).build();

    assertThat(jsonRpcConfigArgumentCaptor.getValue().getHost()).isEqualTo(host);
    assertThat(jsonRpcConfigArgumentCaptor.getValue().getPort()).isEqualTo(port);
    final Optional<TlsConfiguration> tlsConfiguration =
        jsonRpcConfigArgumentCaptor.getValue().getTlsConfiguration();
    assertThat(tlsConfiguration.isPresent()).isTrue();
    assertThat(tlsConfiguration.get().getKeyStorePath()).isEqualTo(Path.of(keystoreFile));
    assertThat(tlsConfiguration.get().getClientAuthConfiguration().isPresent()).isTrue();
    assertThat(
            tlsConfiguration.get().getClientAuthConfiguration().get().getKnownClientsFile().get())
        .isEqualTo(Path.of(knownClientFile));
    assertThat(tlsConfiguration.get().getClientAuthConfiguration().get().isCaClientsEnabled())
        .isTrue();

    assertThat(commandOutput.toString(UTF_8)).isEmpty();
    assertThat(commandErrorOutput.toString(UTF_8)).isEmpty();
  }

  @Test
  public void rpcHttpTlsCheckDefaultProtocolsAndCipherSuites() {
    final String host = "1.2.3.4";
    final int port = 1234;
    final String keystoreFile = "/tmp/test.p12";
    final String keystorePasswordFile = "/tmp/test.txt";

    parseCommand(
        "--rpc-http-enabled",
        "--rpc-http-host",
        host,
        "--rpc-http-port",
        String.valueOf(port),
        "--rpc-http-tls-enabled",
        "--rpc-http-tls-keystore-file",
        keystoreFile,
        "--rpc-http-tls-keystore-password-file",
        keystorePasswordFile);

    verify(mockRunnerBuilder).jsonRpcConfiguration(jsonRpcConfigArgumentCaptor.capture());
    verify(mockRunnerBuilder).build();

    assertThat(jsonRpcConfigArgumentCaptor.getValue().getHost()).isEqualTo(host);
    assertThat(jsonRpcConfigArgumentCaptor.getValue().getPort()).isEqualTo(port);
    final Optional<TlsConfiguration> tlsConfiguration =
        jsonRpcConfigArgumentCaptor.getValue().getTlsConfiguration();
    assertThat(tlsConfiguration).isPresent();
    assertThat(tlsConfiguration.get().getKeyStorePath()).isEqualTo(Path.of(keystoreFile));
    assertThat(tlsConfiguration.get().getClientAuthConfiguration()).isEmpty();
    assertThat(tlsConfiguration.get().getCipherSuites().get()).isEmpty();
    assertThat(tlsConfiguration.get().getSecureTransportProtocols().get())
        .containsExactly("TLSv1.3", "TLSv1.2");

    assertThat(commandOutput.toString(UTF_8)).isEmpty();
    assertThat(commandErrorOutput.toString(UTF_8)).isEmpty();
  }

  @Test
  public void rpcHttpTlsCheckInvalidProtocols() {
    final String host = "1.2.3.4";
    final int port = 1234;
    final String keystoreFile = "/tmp/test.p12";
    final String keystorePasswordFile = "/tmp/test.txt";
    final String protocol = "TLsv1.4";

    parseCommand(
        "--rpc-http-enabled",
        "--rpc-http-host",
        host,
        "--rpc-http-port",
        String.valueOf(port),
        "--rpc-http-tls-enabled",
        "--rpc-http-tls-keystore-file",
        keystoreFile,
        "--rpc-http-tls-keystore-password-file",
        keystorePasswordFile,
        "--rpc-http-tls-protocols",
        protocol);

    assertThat(commandOutput.toString(UTF_8)).isEmpty();
    assertThat(commandErrorOutput.toString(UTF_8)).contains("No valid TLS protocols specified");
  }

  @Test
  public void rpcHttpTlsCheckInvalidCipherSuites() {
    final String host = "1.2.3.4";
    final int port = 1234;
    final String keystoreFile = "/tmp/test.p12";
    final String keystorePasswordFile = "/tmp/test.txt";
    final String cipherSuites = "Invalid";

    parseCommand(
        "--rpc-http-enabled",
        "--rpc-http-host",
        host,
        "--rpc-http-port",
        String.valueOf(port),
        "--rpc-http-tls-enabled",
        "--rpc-http-tls-keystore-file",
        keystoreFile,
        "--rpc-http-tls-keystore-password-file",
        keystorePasswordFile,
        "--rpc-http-tls-cipher-suites",
        cipherSuites);

    assertThat(commandOutput.toString(UTF_8)).isEmpty();
    assertThat(commandErrorOutput.toString(UTF_8))
        .contains("Invalid TLS cipher suite specified " + cipherSuites);
  }

  @Test
  public void rpcHttpTlsCheckValidProtocolsAndCipherSuites() {
    final String host = "1.2.3.4";
    final int port = 1234;
    final String keystoreFile = "/tmp/test.p12";
    final String keystorePasswordFile = "/tmp/test.txt";
    final String protocols = "TLSv1.3,TLSv1.2";
    final String cipherSuites =
        "TLS_AES_256_GCM_SHA384,TLS_ECDHE_RSA_WITH_AES_256_GCM_SHA384,TLS_ECDHE_RSA_WITH_AES_128_GCM_SHA256";

    parseCommand(
        "--rpc-http-enabled",
        "--rpc-http-host",
        host,
        "--rpc-http-port",
        String.valueOf(port),
        "--rpc-http-tls-enabled",
        "--rpc-http-tls-keystore-file",
        keystoreFile,
        "--rpc-http-tls-keystore-password-file",
        keystorePasswordFile,
        "--rpc-http-tls-protocols",
        protocols,
        "--rpc-http-tls-cipher-suites",
        cipherSuites);

    verify(mockRunnerBuilder).jsonRpcConfiguration(jsonRpcConfigArgumentCaptor.capture());
    verify(mockRunnerBuilder).build();

    assertThat(jsonRpcConfigArgumentCaptor.getValue().getHost()).isEqualTo(host);
    assertThat(jsonRpcConfigArgumentCaptor.getValue().getPort()).isEqualTo(port);
    final Optional<TlsConfiguration> tlsConfiguration =
        jsonRpcConfigArgumentCaptor.getValue().getTlsConfiguration();
    assertThat(tlsConfiguration).isPresent();
    assertThat(tlsConfiguration.get().getKeyStorePath()).isEqualTo(Path.of(keystoreFile));
    assertThat(tlsConfiguration.get().getClientAuthConfiguration()).isEmpty();
    assertThat(tlsConfiguration.get().getCipherSuites().get())
        .containsExactlyInAnyOrder(
            "TLS_AES_256_GCM_SHA384",
            "TLS_ECDHE_RSA_WITH_AES_256_GCM_SHA384",
            "TLS_ECDHE_RSA_WITH_AES_128_GCM_SHA256");
    assertThat(tlsConfiguration.get().getSecureTransportProtocols().get())
        .containsExactlyInAnyOrder("TLSv1.2", "TLSv1.3");

    assertThat(commandOutput.toString(UTF_8)).isEmpty();
    assertThat(commandErrorOutput.toString(UTF_8)).isEmpty();
  }

  @Test
  public void rpcHttpTlsWarnIfCipherSuitesSpecifiedWithoutTls() {
    final String host = "1.2.3.4";
    final int port = 1234;
    final String cipherSuites = "Invalid";

    parseCommand(
        "--rpc-http-enabled",
        "--engine-rpc-enabled",
        "--rpc-http-host",
        host,
        "--rpc-http-port",
        String.valueOf(port),
        "--rpc-http-tls-cipher-suite",
        cipherSuites);
    verify(
            mockLogger,
            times(2)) // this is verified for both the full suite of apis, and the engine group.
        .warn(
            "{} has been ignored because {} was not defined on the command line.",
            "--rpc-http-tls-cipher-suite",
            "--rpc-http-tls-enabled");

    assertThat(commandOutput.toString(UTF_8)).isEmpty();
    assertThat(commandErrorOutput.toString(UTF_8)).isEmpty();
  }

  @Test
  public void graphQLHttpHostAndPortOptionsMustBeUsed() {

    final String host = "1.2.3.4";
    final int port = 1234;
    parseCommand(
        "--graphql-http-enabled",
        "--graphql-http-host",
        host,
        "--graphql-http-port",
        String.valueOf(port));

    verify(mockRunnerBuilder).graphQLConfiguration(graphQLConfigArgumentCaptor.capture());
    verify(mockRunnerBuilder).build();

    assertThat(graphQLConfigArgumentCaptor.getValue().getHost()).isEqualTo(host);
    assertThat(graphQLConfigArgumentCaptor.getValue().getPort()).isEqualTo(port);

    assertThat(commandOutput.toString(UTF_8)).isEmpty();
    assertThat(commandErrorOutput.toString(UTF_8)).isEmpty();
  }

  @Test
  public void graphQLHttpHostMayBeLocalhost() {

    final String host = "localhost";
    parseCommand("--graphql-http-enabled", "--graphql-http-host", host);

    verify(mockRunnerBuilder).graphQLConfiguration(graphQLConfigArgumentCaptor.capture());
    verify(mockRunnerBuilder).build();

    assertThat(graphQLConfigArgumentCaptor.getValue().getHost()).isEqualTo(host);

    assertThat(commandOutput.toString(UTF_8)).isEmpty();
    assertThat(commandErrorOutput.toString(UTF_8)).isEmpty();
  }

  @Test
  public void graphQLHttpHostMayBeIPv6() {

    final String host = "2600:DB8::8545";
    parseCommand("--graphql-http-enabled", "--graphql-http-host", host);

    verify(mockRunnerBuilder).graphQLConfiguration(graphQLConfigArgumentCaptor.capture());
    verify(mockRunnerBuilder).build();

    assertThat(graphQLConfigArgumentCaptor.getValue().getHost()).isEqualTo(host);

    assertThat(commandOutput.toString(UTF_8)).isEmpty();
    assertThat(commandErrorOutput.toString(UTF_8)).isEmpty();
  }

  @Test
  public void rpcHttpCorsOriginsTwoDomainsMustBuildListWithBothDomains() {
    final String[] origins = {"http://domain1.com", "https://domain2.com"};
    parseCommand("--rpc-http-enabled", "--rpc-http-cors-origins", String.join(",", origins));

    verify(mockRunnerBuilder).jsonRpcConfiguration(jsonRpcConfigArgumentCaptor.capture());
    verify(mockRunnerBuilder).build();

    assertThat(jsonRpcConfigArgumentCaptor.getValue().getCorsAllowedDomains().toArray())
        .isEqualTo(origins);

    assertThat(commandOutput.toString(UTF_8)).isEmpty();
    assertThat(commandErrorOutput.toString(UTF_8)).isEmpty();
  }

  @Test
  public void rpcHttpCorsOriginsDoubleCommaFilteredOut() {
    final String[] origins = {"http://domain1.com", "https://domain2.com"};
    parseCommand("--rpc-http-enabled", "--rpc-http-cors-origins", String.join(",,", origins));

    verify(mockRunnerBuilder).jsonRpcConfiguration(jsonRpcConfigArgumentCaptor.capture());
    verify(mockRunnerBuilder).build();

    assertThat(jsonRpcConfigArgumentCaptor.getValue().getCorsAllowedDomains().toArray())
        .isEqualTo(origins);

    assertThat(commandOutput.toString(UTF_8)).isEmpty();
    assertThat(commandErrorOutput.toString(UTF_8)).isEmpty();
  }

  @Test
  public void rpcHttpCorsOriginsWithWildcardMustBuildListWithWildcard() {
    final String[] origins = {"*"};
    parseCommand("--rpc-http-enabled", "--rpc-http-cors-origins", String.join(",", origins));

    verify(mockRunnerBuilder).jsonRpcConfiguration(jsonRpcConfigArgumentCaptor.capture());
    verify(mockRunnerBuilder).build();

    assertThat(jsonRpcConfigArgumentCaptor.getValue().getCorsAllowedDomains().toArray())
        .isEqualTo(origins);

    assertThat(commandOutput.toString(UTF_8)).isEmpty();
    assertThat(commandErrorOutput.toString(UTF_8)).isEmpty();
  }

  @Test
  public void rpcHttpCorsOriginsWithAllMustBuildListWithWildcard() {
    parseCommand("--rpc-http-enabled", "--rpc-http-cors-origins", "all");

    verify(mockRunnerBuilder).jsonRpcConfiguration(jsonRpcConfigArgumentCaptor.capture());
    verify(mockRunnerBuilder).build();

    assertThat(jsonRpcConfigArgumentCaptor.getValue().getCorsAllowedDomains()).containsExactly("*");

    assertThat(commandOutput.toString(UTF_8)).isEmpty();
    assertThat(commandErrorOutput.toString(UTF_8)).isEmpty();
  }

  @Test
  public void rpcHttpCorsOriginsWithNoneMustBuildEmptyList() {
    final String[] origins = {"none"};
    parseCommand("--rpc-http-enabled", "--rpc-http-cors-origins", String.join(",", origins));

    verify(mockRunnerBuilder).jsonRpcConfiguration(jsonRpcConfigArgumentCaptor.capture());
    verify(mockRunnerBuilder).build();

    assertThat(jsonRpcConfigArgumentCaptor.getValue().getCorsAllowedDomains()).isEmpty();

    assertThat(commandOutput.toString(UTF_8)).isEmpty();
    assertThat(commandErrorOutput.toString(UTF_8)).isEmpty();
  }

  @Test
  public void rpcHttpCorsOriginsNoneWithAnotherDomainMustFail() {
    final String[] origins = {"http://domain1.com", "none"};
    parseCommand("--rpc-http-cors-origins", String.join(",", origins));

    Mockito.verifyNoInteractions(mockRunnerBuilder);

    assertThat(commandOutput.toString(UTF_8)).isEmpty();
    assertThat(commandErrorOutput.toString(UTF_8))
        .contains("Value 'none' can't be used with other domains");
  }

  @Test
  public void rpcHttpCorsOriginsNoneWithAnotherDomainMustFailNoneFirst() {
    final String[] origins = {"none", "http://domain1.com"};
    parseCommand("--rpc-http-cors-origins", String.join(",", origins));

    Mockito.verifyNoInteractions(mockRunnerBuilder);

    assertThat(commandOutput.toString(UTF_8)).isEmpty();
    assertThat(commandErrorOutput.toString(UTF_8))
        .contains("Value 'none' can't be used with other domains");
  }

  @Test
  public void rpcHttpCorsOriginsAllWithAnotherDomainMustFail() {
    parseCommand("--rpc-http-cors-origins=http://domain1.com,all");

    Mockito.verifyNoInteractions(mockRunnerBuilder);

    assertThat(commandOutput.toString(UTF_8)).isEmpty();
    assertThat(commandErrorOutput.toString(UTF_8))
        .contains("Values '*' or 'all' can't be used with other domains");
  }

  @Test
  public void rpcHttpCorsOriginsAllWithAnotherDomainMustFailAsFlags() {
    parseCommand("--rpc-http-cors-origins=http://domain1.com", "--rpc-http-cors-origins=all");

    Mockito.verifyNoInteractions(mockRunnerBuilder);

    assertThat(commandOutput.toString(UTF_8)).isEmpty();
    assertThat(commandErrorOutput.toString(UTF_8))
        .contains("Values '*' or 'all' can't be used with other domains");
  }

  @Test
  public void rpcHttpCorsOriginsWildcardWithAnotherDomainMustFail() {
    parseCommand("--rpc-http-cors-origins=http://domain1.com,*");

    Mockito.verifyNoInteractions(mockRunnerBuilder);

    assertThat(commandOutput.toString(UTF_8)).isEmpty();
    assertThat(commandErrorOutput.toString(UTF_8))
        .contains("Values '*' or 'all' can't be used with other domains");
  }

  @Test
  public void rpcHttpCorsOriginsWildcardWithAnotherDomainMustFailAsFlags() {
    parseCommand("--rpc-http-cors-origins=http://domain1.com", "--rpc-http-cors-origins=*");

    Mockito.verifyNoInteractions(mockRunnerBuilder);

    assertThat(commandOutput.toString(UTF_8)).isEmpty();
    assertThat(commandErrorOutput.toString(UTF_8))
        .contains("Values '*' or 'all' can't be used with other domains");
  }

  @Test
  public void rpcHttpCorsOriginsInvalidRegexShouldFail() {
    final String[] origins = {"**"};
    parseCommand("--rpc-http-cors-origins", String.join(",", origins));

    Mockito.verifyNoInteractions(mockRunnerBuilder);

    assertThat(commandOutput.toString(UTF_8)).isEmpty();
    assertThat(commandErrorOutput.toString(UTF_8))
        .contains("Domain values result in invalid regex pattern");
  }

  @Test
  public void rpcHttpCorsOriginsEmptyValueFails() {
    parseCommand("--rpc-http-cors-origins=");

    Mockito.verifyNoInteractions(mockRunnerBuilder);

    assertThat(commandOutput.toString(UTF_8)).isEmpty();
    assertThat(commandErrorOutput.toString(UTF_8))
        .contains("Domain cannot be empty string or null string.");
  }

  /** test deprecated CLI option * */
  @Deprecated
  @Test
  public void rpcHttpHostWhitelistAcceptsSingleArgument() {
    parseCommand("--host-whitelist", "a");

    verify(mockRunnerBuilder).jsonRpcConfiguration(jsonRpcConfigArgumentCaptor.capture());
    verify(mockRunnerBuilder).build();

    assertThat(jsonRpcConfigArgumentCaptor.getValue().getHostsAllowlist().size()).isEqualTo(1);
    assertThat(jsonRpcConfigArgumentCaptor.getValue().getHostsAllowlist()).contains("a");
    assertThat(jsonRpcConfigArgumentCaptor.getValue().getHostsAllowlist())
        .doesNotContain("localhost");

    assertThat(commandOutput.toString(UTF_8)).isEmpty();
    assertThat(commandErrorOutput.toString(UTF_8)).isEmpty();
  }

  @Test
  public void rpcHttpHostAllowlistAcceptsSingleArgument() {
    parseCommand("--host-allowlist", "a");

    verify(mockRunnerBuilder).jsonRpcConfiguration(jsonRpcConfigArgumentCaptor.capture());
    verify(mockRunnerBuilder).build();

    assertThat(jsonRpcConfigArgumentCaptor.getValue().getHostsAllowlist().size()).isEqualTo(1);
    assertThat(jsonRpcConfigArgumentCaptor.getValue().getHostsAllowlist()).contains("a");
    assertThat(jsonRpcConfigArgumentCaptor.getValue().getHostsAllowlist())
        .doesNotContain("localhost");

    assertThat(commandOutput.toString(UTF_8)).isEmpty();
    assertThat(commandErrorOutput.toString(UTF_8)).isEmpty();
  }

  @Test
  public void rpcHttpHostAllowlistAcceptsMultipleArguments() {
    parseCommand("--host-allowlist", "a,b");

    verify(mockRunnerBuilder).jsonRpcConfiguration(jsonRpcConfigArgumentCaptor.capture());
    verify(mockRunnerBuilder).build();

    assertThat(jsonRpcConfigArgumentCaptor.getValue().getHostsAllowlist().size()).isEqualTo(2);
    assertThat(jsonRpcConfigArgumentCaptor.getValue().getHostsAllowlist()).contains("a", "b");
    assertThat(jsonRpcConfigArgumentCaptor.getValue().getHostsAllowlist())
        .doesNotContain("*", "localhost");

    assertThat(commandOutput.toString(UTF_8)).isEmpty();
    assertThat(commandErrorOutput.toString(UTF_8)).isEmpty();
  }

  @Test
  public void rpcHttpHostAllowlistAcceptsDoubleComma() {
    parseCommand("--host-allowlist", "a,,b");

    verify(mockRunnerBuilder).jsonRpcConfiguration(jsonRpcConfigArgumentCaptor.capture());
    verify(mockRunnerBuilder).build();

    assertThat(jsonRpcConfigArgumentCaptor.getValue().getHostsAllowlist().size()).isEqualTo(2);
    assertThat(jsonRpcConfigArgumentCaptor.getValue().getHostsAllowlist()).contains("a", "b");
    assertThat(jsonRpcConfigArgumentCaptor.getValue().getHostsAllowlist())
        .doesNotContain("*", "localhost");

    assertThat(commandOutput.toString(UTF_8)).isEmpty();
    assertThat(commandErrorOutput.toString(UTF_8)).isEmpty();
  }

  @Deprecated
  @Test
  public void rpcHttpHostWhitelistAllowlistAcceptsMultipleFlags() {
    parseCommand("--host-whitelist=a", "--host-allowlist=b");

    verify(mockRunnerBuilder).jsonRpcConfiguration(jsonRpcConfigArgumentCaptor.capture());
    verify(mockRunnerBuilder).build();

    assertThat(jsonRpcConfigArgumentCaptor.getValue().getHostsAllowlist().size()).isEqualTo(2);
    assertThat(jsonRpcConfigArgumentCaptor.getValue().getHostsAllowlist()).contains("a", "b");
    assertThat(jsonRpcConfigArgumentCaptor.getValue().getHostsAllowlist())
        .doesNotContain("*", "localhost");

    assertThat(commandOutput.toString(UTF_8)).isEmpty();
    assertThat(commandErrorOutput.toString(UTF_8)).isEmpty();
  }

  @Test
  public void rpcHttpHostAllowlistAcceptsMultipleFlags() {
    parseCommand("--host-allowlist=a", "--host-allowlist=b");

    verify(mockRunnerBuilder).jsonRpcConfiguration(jsonRpcConfigArgumentCaptor.capture());
    verify(mockRunnerBuilder).build();

    assertThat(jsonRpcConfigArgumentCaptor.getValue().getHostsAllowlist().size()).isEqualTo(2);
    assertThat(jsonRpcConfigArgumentCaptor.getValue().getHostsAllowlist()).contains("a", "b");
    assertThat(jsonRpcConfigArgumentCaptor.getValue().getHostsAllowlist())
        .doesNotContain("*", "localhost");

    assertThat(commandOutput.toString(UTF_8)).isEmpty();
    assertThat(commandErrorOutput.toString(UTF_8)).isEmpty();
  }

  @Test
  public void rpcHttpHostAllowlistStarWithAnotherHostnameMustFail() {
    final String[] origins = {"friend", "*"};
    parseCommand("--host-allowlist", String.join(",", origins));

    Mockito.verifyNoInteractions(mockRunnerBuilder);

    assertThat(commandOutput.toString(UTF_8)).isEmpty();
    assertThat(commandErrorOutput.toString(UTF_8))
        .contains("Values '*' or 'all' can't be used with other hostnames");
  }

  @Test
  public void rpcHttpHostAllowlistStarWithAnotherHostnameMustFailStarFirst() {
    final String[] origins = {"*", "friend"};
    parseCommand("--host-allowlist", String.join(",", origins));

    Mockito.verifyNoInteractions(mockRunnerBuilder);

    assertThat(commandOutput.toString(UTF_8)).isEmpty();
    assertThat(commandErrorOutput.toString(UTF_8))
        .contains("Values '*' or 'all' can't be used with other hostnames");
  }

  @Test
  public void rpcHttpHostAllowlistAllWithAnotherHostnameMustFail() {
    final String[] origins = {"friend", "all"};
    parseCommand("--host-allowlist", String.join(",", origins));

    Mockito.verifyNoInteractions(mockRunnerBuilder);

    assertThat(commandOutput.toString(UTF_8)).isEmpty();
    assertThat(commandErrorOutput.toString(UTF_8))
        .contains("Values '*' or 'all' can't be used with other hostnames");
  }

  @Test
  public void rpcHttpHostAllowlistWithNoneMustBuildEmptyList() {
    final String[] origins = {"none"};
    parseCommand("--host-allowlist", String.join(",", origins));

    verify(mockRunnerBuilder).jsonRpcConfiguration(jsonRpcConfigArgumentCaptor.capture());
    verify(mockRunnerBuilder).build();

    assertThat(jsonRpcConfigArgumentCaptor.getValue().getHostsAllowlist()).isEmpty();

    assertThat(commandOutput.toString(UTF_8)).isEmpty();
    assertThat(commandErrorOutput.toString(UTF_8)).isEmpty();
  }

  @Test
  public void rpcHttpHostAllowlistNoneWithAnotherDomainMustFail() {
    final String[] origins = {"http://domain1.com", "none"};
    parseCommand("--host-allowlist", String.join(",", origins));

    Mockito.verifyNoInteractions(mockRunnerBuilder);

    assertThat(commandOutput.toString(UTF_8)).isEmpty();
    assertThat(commandErrorOutput.toString(UTF_8))
        .contains("Value 'none' can't be used with other hostnames");
  }

  @Test
  public void rpcHttpHostAllowlistNoneWithAnotherDomainMustFailNoneFirst() {
    final String[] origins = {"none", "http://domain1.com"};
    parseCommand("--host-allowlist", String.join(",", origins));

    Mockito.verifyNoInteractions(mockRunnerBuilder);

    assertThat(commandOutput.toString(UTF_8)).isEmpty();
    assertThat(commandErrorOutput.toString(UTF_8))
        .contains("Value 'none' can't be used with other hostnames");
  }

  @Test
  public void rpcHttpHostAllowlistEmptyValueFails() {
    parseCommand("--host-allowlist=");

    Mockito.verifyNoInteractions(mockRunnerBuilder);

    assertThat(commandOutput.toString(UTF_8)).isEmpty();
    assertThat(commandErrorOutput.toString(UTF_8))
        .contains("Hostname cannot be empty string or null string.");
  }

  @Test
  public void rpcWsRpcEnabledPropertyDefaultIsFalse() {
    parseCommand();

    verify(mockRunnerBuilder).webSocketConfiguration(wsRpcConfigArgumentCaptor.capture());
    verify(mockRunnerBuilder).build();

    assertThat(wsRpcConfigArgumentCaptor.getValue().isEnabled()).isFalse();

    assertThat(commandOutput.toString(UTF_8)).isEmpty();
    assertThat(commandErrorOutput.toString(UTF_8)).isEmpty();
  }

  @Test
  public void rpcWsRpcEnabledPropertyMustBeUsed() {
    parseCommand("--rpc-ws-enabled");

    verify(mockRunnerBuilder).webSocketConfiguration(wsRpcConfigArgumentCaptor.capture());
    verify(mockRunnerBuilder).build();

    assertThat(wsRpcConfigArgumentCaptor.getValue().isEnabled()).isTrue();

    assertThat(commandOutput.toString(UTF_8)).isEmpty();
    assertThat(commandErrorOutput.toString(UTF_8)).isEmpty();
  }

  @Test
  public void rpcWsOptionsRequiresServiceToBeEnabled() {
    parseCommand(
        "--rpc-ws-api",
        "ETH,NET",
        "--rpc-ws-host",
        "0.0.0.0",
        "--rpc-ws-port",
        "1234",
        "--rpc-ws-max-active-connections",
        "77",
        "--rpc-ws-max-frame-size",
        "65535");

    verifyOptionsConstraintLoggerCall(
        "--rpc-ws-enabled",
        "--rpc-ws-host",
        "--rpc-ws-port",
        "--rpc-ws-api",
        "--rpc-ws-max-active-connections",
        "--rpc-ws-max-frame-size");

    assertThat(commandOutput.toString(UTF_8)).isEmpty();
    assertThat(commandErrorOutput.toString(UTF_8)).isEmpty();
  }

  @Test
  public void rpcWsOptionsRequiresServiceToBeEnabledToml() throws IOException {
    final Path toml =
        createTempFile(
            "toml",
            "rpc-ws-api=[\"ETH\", \"NET\"]\n"
                + "rpc-ws-host=\"0.0.0.0\"\n"
                + "rpc-ws-port=1234\n"
                + "rpc-ws-max-active-connections=77\n"
                + "rpc-ws-max-frame-size=65535\n");

    parseCommand("--config-file", toml.toString());

    verifyOptionsConstraintLoggerCall(
        "--rpc-ws-enabled",
        "--rpc-ws-host",
        "--rpc-ws-port",
        "--rpc-ws-api",
        "--rpc-ws-max-active-connections",
        "--rpc-ws-max-frame-size");

    assertThat(commandOutput.toString(UTF_8)).isEmpty();
    assertThat(commandErrorOutput.toString(UTF_8)).isEmpty();
  }

  @Test
  public void rpcWsApiPropertyMustBeUsed() {
    final TestBesuCommand command = parseCommand("--rpc-ws-enabled", "--rpc-ws-api", "ETH, NET");

    assertThat(command).isNotNull();
    verify(mockRunnerBuilder).webSocketConfiguration(wsRpcConfigArgumentCaptor.capture());
    verify(mockRunnerBuilder).build();

    assertThat(wsRpcConfigArgumentCaptor.getValue().getRpcApis())
        .containsExactlyInAnyOrder(ETH.name(), NET.name());

    assertThat(commandOutput.toString(UTF_8)).isEmpty();
    assertThat(commandErrorOutput.toString(UTF_8)).isEmpty();
  }

  @Test
  public void rpcWsHostAndPortOptionMustBeUsed() {
    final String host = "1.2.3.4";
    final int port = 1234;
    parseCommand("--rpc-ws-enabled", "--rpc-ws-host", host, "--rpc-ws-port", String.valueOf(port));

    verify(mockRunnerBuilder).webSocketConfiguration(wsRpcConfigArgumentCaptor.capture());
    verify(mockRunnerBuilder).build();

    assertThat(wsRpcConfigArgumentCaptor.getValue().getHost()).isEqualTo(host);
    assertThat(wsRpcConfigArgumentCaptor.getValue().getPort()).isEqualTo(port);

    assertThat(commandOutput.toString(UTF_8)).isEmpty();
    assertThat(commandErrorOutput.toString(UTF_8)).isEmpty();
  }

  @Test
  public void rpcWsHostAndMayBeLocalhost() {
    final String host = "localhost";
    parseCommand("--rpc-ws-enabled", "--rpc-ws-host", host);

    verify(mockRunnerBuilder).webSocketConfiguration(wsRpcConfigArgumentCaptor.capture());
    verify(mockRunnerBuilder).build();

    assertThat(wsRpcConfigArgumentCaptor.getValue().getHost()).isEqualTo(host);

    assertThat(commandOutput.toString(UTF_8)).isEmpty();
    assertThat(commandErrorOutput.toString(UTF_8)).isEmpty();
  }

  @Test
  public void rpcWsHostAndMayBeIPv6() {
    final String host = "2600:DB8::8545";
    parseCommand("--rpc-ws-enabled", "--rpc-ws-host", host);

    verify(mockRunnerBuilder).webSocketConfiguration(wsRpcConfigArgumentCaptor.capture());
    verify(mockRunnerBuilder).build();

    assertThat(wsRpcConfigArgumentCaptor.getValue().getHost()).isEqualTo(host);

    assertThat(commandOutput.toString(UTF_8)).isEmpty();
    assertThat(commandErrorOutput.toString(UTF_8)).isEmpty();
  }

  @Test
  public void metricsEnabledPropertyDefaultIsFalse() {
    parseCommand();

    verify(mockRunnerBuilder).metricsConfiguration(metricsConfigArgumentCaptor.capture());
    verify(mockRunnerBuilder).build();

    assertThat(metricsConfigArgumentCaptor.getValue().isEnabled()).isFalse();

    assertThat(commandOutput.toString(UTF_8)).isEmpty();
    assertThat(commandErrorOutput.toString(UTF_8)).isEmpty();
  }

  @Test
  public void metricsEnabledPropertyMustBeUsed() {
    parseCommand("--metrics-enabled");

    verify(mockRunnerBuilder).metricsConfiguration(metricsConfigArgumentCaptor.capture());
    verify(mockRunnerBuilder).build();

    assertThat(metricsConfigArgumentCaptor.getValue().isEnabled()).isTrue();

    assertThat(commandOutput.toString(UTF_8)).isEmpty();
    assertThat(commandErrorOutput.toString(UTF_8)).isEmpty();
  }

  @Test
  public void metricsPushOptionsRequiresPushToBeEnabled() {
    parseCommand(
        "--metrics-push-host",
        "0.0.0.0",
        "--metrics-push-port",
        "1234",
        "--metrics-push-interval",
        "2",
        "--metrics-push-prometheus-job",
        "job-name");

    verifyOptionsConstraintLoggerCall(
        "--metrics-push-enabled",
        "--metrics-push-host",
        "--metrics-push-port",
        "--metrics-push-interval",
        "--metrics-push-prometheus-job");

    assertThat(commandOutput.toString(UTF_8)).isEmpty();
    assertThat(commandErrorOutput.toString(UTF_8)).isEmpty();
  }

  @Test
  public void metricsPushOptionsRequiresPushToBeEnabledToml() throws IOException {
    final Path toml =
        createTempFile(
            "toml",
            "metrics-push-host=\"0.0.0.0\"\n"
                + "metrics-push-port=1234\n"
                + "metrics-push-interval=2\n"
                + "metrics-push-prometheus-job=\"job-name\"\n");

    parseCommand("--config-file", toml.toString());

    verifyOptionsConstraintLoggerCall(
        "--metrics-push-enabled",
        "--metrics-push-host",
        "--metrics-push-port",
        "--metrics-push-interval",
        "--metrics-push-prometheus-job");

    assertThat(commandOutput.toString(UTF_8)).isEmpty();
    assertThat(commandErrorOutput.toString(UTF_8)).isEmpty();
  }

  @Test
  public void metricsOptionsRequiresPullMetricsToBeEnabled() {
    parseCommand("--metrics-host", "0.0.0.0", "--metrics-port", "1234");

    verifyOptionsConstraintLoggerCall("--metrics-enabled", "--metrics-host", "--metrics-port");

    assertThat(commandOutput.toString(UTF_8)).isEmpty();
    assertThat(commandErrorOutput.toString(UTF_8)).isEmpty();
  }

  @Test
  public void metricsOptionsRequiresPullMetricsToBeEnabledToml() throws IOException {
    final Path toml = createTempFile("toml", "metrics-host=\"0.0.0.0\"\n" + "metrics-port=1234\n");

    parseCommand("--config-file", toml.toString());

    verifyOptionsConstraintLoggerCall("--metrics-enabled", "--metrics-host", "--metrics-port");

    assertThat(commandOutput.toString(UTF_8)).isEmpty();
    assertThat(commandErrorOutput.toString(UTF_8)).isEmpty();
  }

  @Test
  public void metricsHostAndPortOptionMustBeUsed() {
    final String host = "1.2.3.4";
    final int port = 1234;
    parseCommand(
        "--metrics-enabled", "--metrics-host", host, "--metrics-port", String.valueOf(port));

    verify(mockRunnerBuilder).metricsConfiguration(metricsConfigArgumentCaptor.capture());
    verify(mockRunnerBuilder).build();

    assertThat(metricsConfigArgumentCaptor.getValue().getHost()).isEqualTo(host);
    assertThat(metricsConfigArgumentCaptor.getValue().getPort()).isEqualTo(port);

    assertThat(commandOutput.toString(UTF_8)).isEmpty();
    assertThat(commandErrorOutput.toString(UTF_8)).isEmpty();
  }

  @Test
  public void metricsHostMayBeLocalhost() {
    final String host = "localhost";
    parseCommand("--metrics-enabled", "--metrics-host", host);

    verify(mockRunnerBuilder).metricsConfiguration(metricsConfigArgumentCaptor.capture());
    verify(mockRunnerBuilder).build();

    assertThat(metricsConfigArgumentCaptor.getValue().getHost()).isEqualTo(host);

    assertThat(commandOutput.toString(UTF_8)).isEmpty();
    assertThat(commandErrorOutput.toString(UTF_8)).isEmpty();
  }

  @Test
  public void metricsHostMayBeIPv6() {
    final String host = "2600:DB8::8545";
    parseCommand("--metrics-enabled", "--metrics-host", host);

    verify(mockRunnerBuilder).metricsConfiguration(metricsConfigArgumentCaptor.capture());
    verify(mockRunnerBuilder).build();

    assertThat(metricsConfigArgumentCaptor.getValue().getHost()).isEqualTo(host);

    assertThat(commandOutput.toString(UTF_8)).isEmpty();
    assertThat(commandErrorOutput.toString(UTF_8)).isEmpty();
  }

  @Test
  public void metricsCategoryPropertyMustBeUsed() {
    parseCommand("--metrics-enabled", "--metrics-category", StandardMetricCategory.JVM.toString());

    verify(mockRunnerBuilder).metricsConfiguration(metricsConfigArgumentCaptor.capture());
    verify(mockRunnerBuilder).build();

    assertThat(metricsConfigArgumentCaptor.getValue().getMetricCategories())
        .containsExactly(StandardMetricCategory.JVM);

    assertThat(commandOutput.toString(UTF_8)).isEmpty();
    assertThat(commandErrorOutput.toString(UTF_8)).isEmpty();
  }

  @Test
  public void metricsPushEnabledPropertyMustBeUsed() {
    parseCommand("--metrics-push-enabled");

    verify(mockRunnerBuilder).metricsConfiguration(metricsConfigArgumentCaptor.capture());
    verify(mockRunnerBuilder).build();

    assertThat(metricsConfigArgumentCaptor.getValue().isPushEnabled()).isTrue();

    assertThat(commandOutput.toString(UTF_8)).isEmpty();
    assertThat(commandErrorOutput.toString(UTF_8)).isEmpty();
  }

  @Test
  public void metricsPushHostAndPushPortOptionMustBeUsed() {
    final String host = "1.2.3.4";
    final int port = 1234;
    parseCommand(
        "--metrics-push-enabled",
        "--metrics-push-host",
        host,
        "--metrics-push-port",
        String.valueOf(port));

    verify(mockRunnerBuilder).metricsConfiguration(metricsConfigArgumentCaptor.capture());
    verify(mockRunnerBuilder).build();

    assertThat(metricsConfigArgumentCaptor.getValue().getPushHost()).isEqualTo(host);
    assertThat(metricsConfigArgumentCaptor.getValue().getPushPort()).isEqualTo(port);

    assertThat(commandOutput.toString(UTF_8)).isEmpty();
    assertThat(commandErrorOutput.toString(UTF_8)).isEmpty();
  }

  @Test
  public void metricsPushHostMayBeLocalhost() {
    final String host = "localhost";
    parseCommand("--metrics-push-enabled", "--metrics-push-host", host);

    verify(mockRunnerBuilder).metricsConfiguration(metricsConfigArgumentCaptor.capture());
    verify(mockRunnerBuilder).build();

    assertThat(metricsConfigArgumentCaptor.getValue().getPushHost()).isEqualTo(host);

    assertThat(commandOutput.toString(UTF_8)).isEmpty();
    assertThat(commandErrorOutput.toString(UTF_8)).isEmpty();
  }

  @Test
  public void metricsPushIntervalMustBeUsed() {
    parseCommand("--metrics-push-enabled", "--metrics-push-interval", "42");

    verify(mockRunnerBuilder).metricsConfiguration(metricsConfigArgumentCaptor.capture());
    verify(mockRunnerBuilder).build();

    assertThat(metricsConfigArgumentCaptor.getValue().getPushInterval()).isEqualTo(42);

    assertThat(commandOutput.toString(UTF_8)).isEmpty();
    assertThat(commandErrorOutput.toString(UTF_8)).isEmpty();
  }

  @Test
  public void metricsPrometheusJobMustBeUsed() {
    parseCommand("--metrics-push-enabled", "--metrics-push-prometheus-job", "besu-command-test");

    verify(mockRunnerBuilder).metricsConfiguration(metricsConfigArgumentCaptor.capture());
    verify(mockRunnerBuilder).build();

    assertThat(metricsConfigArgumentCaptor.getValue().getPrometheusJob())
        .isEqualTo("besu-command-test");

    assertThat(commandOutput.toString(UTF_8)).isEmpty();
    assertThat(commandErrorOutput.toString(UTF_8)).isEmpty();
  }

  @Test
  public void metricsAndMetricsPushMustNotBeUsedTogether() {
    parseCommand("--metrics-enabled", "--metrics-push-enabled");

    Mockito.verifyNoInteractions(mockRunnerBuilder);

    assertThat(commandOutput.toString(UTF_8)).isEmpty();
    assertThat(commandErrorOutput.toString(UTF_8))
        .startsWith("--metrics-enabled option and --metrics-push-enabled option can't be used");
  }

  @Test
  public void besuDoesNotStartInMiningModeIfCoinbaseNotSet() {
    parseCommand("--miner-enabled");

    Mockito.verifyNoInteractions(mockControllerBuilder);
  }

  @Test
  public void miningIsEnabledWhenSpecified() throws Exception {
    final String coinbaseStr = String.format("%040x", 1);
    parseCommand("--miner-enabled", "--miner-coinbase=" + coinbaseStr);

    final ArgumentCaptor<MiningParameters> miningArg =
        ArgumentCaptor.forClass(MiningParameters.class);

    verify(mockControllerBuilder).miningParameters(miningArg.capture());
    verify(mockControllerBuilder).build();

    assertThat(commandOutput.toString(UTF_8)).isEmpty();
    assertThat(commandErrorOutput.toString(UTF_8)).isEmpty();
    assertThat(miningArg.getValue().isMiningEnabled()).isTrue();
    assertThat(miningArg.getValue().getCoinbase())
        .isEqualTo(Optional.of(Address.fromHexString(coinbaseStr)));
  }

  @Test
  public void stratumMiningIsEnabledWhenSpecified() throws Exception {
    final String coinbaseStr = String.format("%040x", 1);
    parseCommand("--miner-enabled", "--miner-coinbase=" + coinbaseStr, "--miner-stratum-enabled");

    final ArgumentCaptor<MiningParameters> miningArg =
        ArgumentCaptor.forClass(MiningParameters.class);

    verify(mockControllerBuilder).miningParameters(miningArg.capture());
    verify(mockControllerBuilder).build();

    assertThat(commandOutput.toString(UTF_8)).isEmpty();
    assertThat(commandErrorOutput.toString(UTF_8)).isEmpty();
    assertThat(miningArg.getValue().isMiningEnabled()).isTrue();
    assertThat(miningArg.getValue().getCoinbase())
        .isEqualTo(Optional.of(Address.fromHexString(coinbaseStr)));
    assertThat(miningArg.getValue().isStratumMiningEnabled()).isTrue();
  }

  @Test
  public void stratumMiningOptionsRequiresServiceToBeEnabled() {

    parseCommand("--miner-stratum-enabled");

    verifyOptionsConstraintLoggerCall("--miner-enabled", "--miner-stratum-enabled");

    assertThat(commandOutput.toString(UTF_8)).isEmpty();
    assertThat(commandErrorOutput.toString(UTF_8))
        .startsWith(
            "Unable to mine with Stratum if mining is disabled. Either disable Stratum mining (remove --miner-stratum-enabled) or specify mining is enabled (--miner-enabled)");
  }

  @Test
  public void stratumMiningOptionsRequiresServiceToBeEnabledToml() throws IOException {
    final Path toml = createTempFile("toml", "miner-stratum-enabled=true\n");

    parseCommand("--config-file", toml.toString());

    verifyOptionsConstraintLoggerCall("--miner-enabled", "--miner-stratum-enabled");

    assertThat(commandOutput.toString(UTF_8)).isEmpty();
    assertThat(commandErrorOutput.toString(UTF_8))
        .startsWith(
            "Unable to mine with Stratum if mining is disabled. Either disable Stratum mining (remove --miner-stratum-enabled) or specify mining is enabled (--miner-enabled)");
  }

  @Test
  public void blockProducingOptionsWarnsMinerShouldBeEnabled() {

    final Address requestedCoinbase = Address.fromHexString("0000011111222223333344444");
    parseCommand(
        "--network",
        "dev",
        "--miner-coinbase",
        requestedCoinbase.toString(),
        "--min-gas-price",
        "42",
        "--miner-extra-data",
        "0x1122334455667788990011223344556677889900112233445566778899001122");

    verifyOptionsConstraintLoggerCall(
        "--miner-enabled", "--miner-coinbase", "--min-gas-price", "--miner-extra-data");

    assertThat(commandOutput.toString(UTF_8)).isEmpty();
    assertThat(commandErrorOutput.toString(UTF_8)).isEmpty();
  }

  @Test
  public void blockProducingOptionsWarnsMinerShouldBeEnabledToml() throws IOException {

    final Address requestedCoinbase = Address.fromHexString("0000011111222223333344444");

    final Path toml =
        createTempFile(
            "toml",
            "network=\"dev\"\n"
                + "miner-coinbase=\""
                + requestedCoinbase
                + "\"\n"
                + "min-gas-price=42\n"
                + "miner-extra-data=\"0x1122334455667788990011223344556677889900112233445566778899001122\"\n");

    parseCommand("--config-file", toml.toString());

    verifyOptionsConstraintLoggerCall(
        "--miner-enabled", "--miner-coinbase", "--min-gas-price", "--miner-extra-data");

    assertThat(commandOutput.toString(UTF_8)).isEmpty();
    assertThat(commandErrorOutput.toString(UTF_8)).isEmpty();
  }

  @Test
  public void blockProducingOptionsDoNotWarnWhenMergeEnabled() {

    final Address requestedCoinbase = Address.fromHexString("0000011111222223333344444");
    // TODO: once we have mainnet TTD, we can remove the TTD override parameter here
    // https://github.com/hyperledger/besu/issues/3874
    parseCommand(
        "--override-genesis-config",
        "terminalTotalDifficulty=1337",
        "--miner-coinbase",
        requestedCoinbase.toString(),
        "--min-gas-price",
        "42",
        "--miner-extra-data",
        "0x1122334455667788990011223344556677889900112233445566778899001122");

    verify(mockLogger, atMost(0))
        .warn(
            stringArgumentCaptor.capture(),
            stringArgumentCaptor.capture(),
            stringArgumentCaptor.capture());

    assertThat(commandOutput.toString(UTF_8)).isEmpty();
    assertThat(commandErrorOutput.toString(UTF_8)).isEmpty();
  }

  @Test
  public void minGasPriceRequiresMainOption() {
    parseCommand("--min-gas-price", "0", "--network", "dev");

    verifyOptionsConstraintLoggerCall("--miner-enabled", "--min-gas-price");

    assertThat(commandOutput.toString(UTF_8)).isEmpty();
    assertThat(commandErrorOutput.toString(UTF_8)).isEmpty();
  }

  @Test
  public void minGasPriceRequiresMainOptionToml() throws IOException {
    final Path toml = createTempFile("toml", "min-gas-price=0\nnetwork=\"dev\"\n");

    parseCommand("--config-file", toml.toString());

    verifyOptionsConstraintLoggerCall("--miner-enabled", "--min-gas-price");

    assertThat(commandOutput.toString(UTF_8)).isEmpty();
    assertThat(commandErrorOutput.toString(UTF_8)).isEmpty();
  }

  @Test
  public void miningParametersAreCaptured() {
    final Address requestedCoinbase = Address.fromHexString("0000011111222223333344444");
    final String extraDataString =
        "0x1122334455667788990011223344556677889900112233445566778899001122";
    parseCommand(
        "--miner-enabled",
        "--miner-coinbase=" + requestedCoinbase.toString(),
        "--min-gas-price=15",
        "--miner-extra-data=" + extraDataString);

    final ArgumentCaptor<MiningParameters> miningArg =
        ArgumentCaptor.forClass(MiningParameters.class);

    verify(mockControllerBuilder).miningParameters(miningArg.capture());
    verify(mockControllerBuilder).build();

    assertThat(commandOutput.toString(UTF_8)).isEmpty();
    assertThat(commandErrorOutput.toString(UTF_8)).isEmpty();
    assertThat(miningArg.getValue().getCoinbase()).isEqualTo(Optional.of(requestedCoinbase));
    assertThat(miningArg.getValue().getMinTransactionGasPrice()).isEqualTo(Wei.of(15));
    assertThat(miningArg.getValue().getExtraData()).isEqualTo(Bytes.fromHexString(extraDataString));
  }

  @Test
  public void colorCanBeEnabledOrDisabledExplicitly() {
    Stream.of(true, false)
        .forEach(
            bool -> {
              parseCommand("--color-enabled", bool.toString());
              assertThat(BesuCommand.getColorEnabled()).contains(bool);
            });
  }

  @Ignore
  public void pruningIsEnabledIfSyncModeIsFast() {
    parseCommand("--sync-mode", "FAST");

    verify(mockControllerBuilder).isPruningEnabled(true);
    verify(mockControllerBuilder).build();

    assertThat(commandOutput.toString(UTF_8)).isEmpty();
    assertThat(commandErrorOutput.toString(UTF_8)).isEmpty();
  }

  @Ignore
  public void pruningIsDisabledIfSyncModeIsFull() {
    parseCommand("--sync-mode", "FULL");

    verify(mockControllerBuilder).isPruningEnabled(false);
    verify(mockControllerBuilder).build();

    assertThat(commandOutput.toString(UTF_8)).isEmpty();
    assertThat(commandErrorOutput.toString(UTF_8)).isEmpty();
  }

  @Test
  public void pruningEnabledExplicitly() {
    parseCommand("--pruning-enabled", "--sync-mode=FULL");

    verify(mockControllerBuilder).isPruningEnabled(true);
    verify(mockControllerBuilder).build();

    assertThat(commandOutput.toString(UTF_8)).isEmpty();
    assertThat(commandErrorOutput.toString(UTF_8)).isEmpty();
  }

  @Ignore
  public void pruningDisabledExplicitly() {
    parseCommand("--pruning-enabled=false", "--sync-mode=FAST");

    verify(mockControllerBuilder).isPruningEnabled(false);
    verify(mockControllerBuilder).build();

    assertThat(commandOutput.toString(UTF_8)).isEmpty();
    assertThat(commandErrorOutput.toString(UTF_8)).isEmpty();
  }

  @Test
  public void pruningDisabledByDefault() {
    parseCommand();

    verify(mockControllerBuilder).isPruningEnabled(false);

    assertThat(commandOutput.toString(UTF_8)).isEmpty();
    assertThat(commandErrorOutput.toString(UTF_8)).isEmpty();
  }

  @Test
  public void pruningParametersAreCaptured() throws Exception {
    parseCommand(
        "--pruning-enabled", "--pruning-blocks-retained=15", "--pruning-block-confirmations=4");

    final ArgumentCaptor<PrunerConfiguration> pruningArg =
        ArgumentCaptor.forClass(PrunerConfiguration.class);

    verify(mockControllerBuilder).pruningConfiguration(pruningArg.capture());
    verify(mockControllerBuilder).build();

    assertThat(commandOutput.toString(UTF_8)).isEmpty();
    assertThat(commandErrorOutput.toString(UTF_8)).isEmpty();
    assertThat(pruningArg.getValue().getBlocksRetained()).isEqualTo(15);
    assertThat(pruningArg.getValue().getBlockConfirmations()).isEqualTo(4);
  }

  @Test
  public void devModeOptionMustBeUsed() throws Exception {
    parseCommand("--network", "dev");

    final ArgumentCaptor<EthNetworkConfig> networkArg =
        ArgumentCaptor.forClass(EthNetworkConfig.class);

    verify(mockControllerBuilderFactory).fromEthNetworkConfig(networkArg.capture(), any(), any());
    verify(mockControllerBuilder).build();

    assertThat(networkArg.getValue()).isEqualTo(EthNetworkConfig.getNetworkConfig(DEV));

    assertThat(commandOutput.toString(UTF_8)).isEmpty();
    assertThat(commandErrorOutput.toString(UTF_8)).isEmpty();
  }

  @Test
  public void rinkebyValuesAreUsed() {
    parseCommand("--network", "rinkeby");

    final ArgumentCaptor<EthNetworkConfig> networkArg =
        ArgumentCaptor.forClass(EthNetworkConfig.class);

    verify(mockControllerBuilderFactory).fromEthNetworkConfig(networkArg.capture(), any(), any());
    verify(mockControllerBuilder).build();

    assertThat(networkArg.getValue()).isEqualTo(EthNetworkConfig.getNetworkConfig(RINKEBY));

    assertThat(commandOutput.toString(UTF_8)).isEmpty();
    assertThat(commandErrorOutput.toString(UTF_8)).isEmpty();

    verify(mockLogger, times(1)).warn(contains("Rinkeby is deprecated and will be shutdown"));
  }

  @Test
  public void goerliValuesAreUsed() {
    parseCommand("--network", "goerli");

    final ArgumentCaptor<EthNetworkConfig> networkArg =
        ArgumentCaptor.forClass(EthNetworkConfig.class);

    verify(mockControllerBuilderFactory).fromEthNetworkConfig(networkArg.capture(), any(), any());
    verify(mockControllerBuilder).build();

    assertThat(networkArg.getValue()).isEqualTo(EthNetworkConfig.getNetworkConfig(GOERLI));

    assertThat(commandOutput.toString(UTF_8)).isEmpty();
    assertThat(commandErrorOutput.toString(UTF_8)).isEmpty();

    verify(mockLogger, never()).warn(contains("Goerli is deprecated and will be shutdown"));
  }

  @Test
  public void futureEipsValuesAreUsed() {
    parseCommand("--network", "future_eips");

    final ArgumentCaptor<EthNetworkConfig> networkArg =
        ArgumentCaptor.forClass(EthNetworkConfig.class);

    verify(mockControllerBuilderFactory).fromEthNetworkConfig(networkArg.capture(), any(), any());
    verify(mockControllerBuilder).build();

    assertThat(networkArg.getValue()).isEqualTo(EthNetworkConfig.getNetworkConfig(FUTURE_EIPS));

    assertThat(commandOutput.toString(UTF_8)).isEmpty();
    assertThat(commandErrorOutput.toString(UTF_8)).isEmpty();
  }

  @Test
  public void experimentalEipsValuesAreUsed() {
    parseCommand("--network", "experimental_eips");

    final ArgumentCaptor<EthNetworkConfig> networkArg =
        ArgumentCaptor.forClass(EthNetworkConfig.class);

    verify(mockControllerBuilderFactory).fromEthNetworkConfig(networkArg.capture(), any(), any());
    verify(mockControllerBuilder).build();

    assertThat(networkArg.getValue())
        .isEqualTo(EthNetworkConfig.getNetworkConfig(EXPERIMENTAL_EIPS));

    assertThat(commandOutput.toString(UTF_8)).isEmpty();
    assertThat(commandErrorOutput.toString(UTF_8)).isEmpty();
  }

  @Test
  public void sepoliaValuesAreUsed() {
    parseCommand("--network", "sepolia");

    final ArgumentCaptor<EthNetworkConfig> networkArg =
        ArgumentCaptor.forClass(EthNetworkConfig.class);

    verify(mockControllerBuilderFactory).fromEthNetworkConfig(networkArg.capture(), any(), any());
    verify(mockControllerBuilder).build();

    assertThat(networkArg.getValue()).isEqualTo(EthNetworkConfig.getNetworkConfig(SEPOLIA));

    assertThat(commandOutput.toString(UTF_8)).isEmpty();
    assertThat(commandErrorOutput.toString(UTF_8)).isEmpty();

    verify(mockLogger, never()).warn(contains("Sepolia is deprecated and will be shutdown"));
  }

  @Test
  public void classicValuesAreUsed() throws Exception {
    parseCommand("--network", "classic");

    final ArgumentCaptor<EthNetworkConfig> networkArg =
        ArgumentCaptor.forClass(EthNetworkConfig.class);

    verify(mockControllerBuilderFactory).fromEthNetworkConfig(networkArg.capture(), any(), any());
    verify(mockControllerBuilder).build();

    assertThat(networkArg.getValue()).isEqualTo(EthNetworkConfig.getNetworkConfig(CLASSIC));

    assertThat(commandOutput.toString(UTF_8)).isEmpty();
    assertThat(commandErrorOutput.toString(UTF_8)).isEmpty();
  }

  @Test
  public void kottiValuesAreUsed() throws Exception {
    parseCommand("--network", "kotti");

    final ArgumentCaptor<EthNetworkConfig> networkArg =
        ArgumentCaptor.forClass(EthNetworkConfig.class);

    verify(mockControllerBuilderFactory).fromEthNetworkConfig(networkArg.capture(), any(), any());
    verify(mockControllerBuilder).build();

    assertThat(networkArg.getValue()).isEqualTo(EthNetworkConfig.getNetworkConfig(KOTTI));

    assertThat(commandOutput.toString(UTF_8)).isEmpty();
    assertThat(commandErrorOutput.toString(UTF_8)).isEmpty();
  }

  @Test
  public void mordorValuesAreUsed() throws Exception {
    parseCommand("--network", "mordor");

    final ArgumentCaptor<EthNetworkConfig> networkArg =
        ArgumentCaptor.forClass(EthNetworkConfig.class);

    verify(mockControllerBuilderFactory).fromEthNetworkConfig(networkArg.capture(), any(), any());
    verify(mockControllerBuilder).build();

    assertThat(networkArg.getValue()).isEqualTo(EthNetworkConfig.getNetworkConfig(MORDOR));

    assertThat(commandOutput.toString(UTF_8)).isEmpty();
    assertThat(commandErrorOutput.toString(UTF_8)).isEmpty();
  }

  @Test
  public void rinkebyValuesCanBeOverridden() throws Exception {
    networkValuesCanBeOverridden("rinkeby");
  }

  @Test
  public void goerliValuesCanBeOverridden() throws Exception {
    networkValuesCanBeOverridden("goerli");
  }

  @Test
  public void futureEipsValuesCanBeOverridden() throws Exception {
    networkValuesCanBeOverridden("future_eips");
  }

  @Test
  public void experimentalEipsValuesCanBeOverridden() throws Exception {
    networkValuesCanBeOverridden("experimental_eips");
  }

  @Test
  public void devValuesCanBeOverridden() throws Exception {
    networkValuesCanBeOverridden("dev");
  }

  @Test
  public void classicValuesCanBeOverridden() throws Exception {
    networkValuesCanBeOverridden("classic");
  }

  @Test
  public void kottiValuesCanBeOverridden() throws Exception {
    networkValuesCanBeOverridden("kotti");
  }

  @Test
  public void mordorValuesCanBeOverridden() throws Exception {
    networkValuesCanBeOverridden("mordor");
  }

  private void networkValuesCanBeOverridden(final String network) throws Exception {
    parseCommand(
        "--network",
        network,
        "--network-id",
        "1234567",
        "--bootnodes",
        String.join(",", VALID_ENODE_STRINGS));

    final ArgumentCaptor<EthNetworkConfig> networkArg =
        ArgumentCaptor.forClass(EthNetworkConfig.class);

    verify(mockControllerBuilderFactory).fromEthNetworkConfig(networkArg.capture(), any(), any());
    verify(mockControllerBuilder).build();

    assertThat(networkArg.getValue().getBootNodes())
        .isEqualTo(
            Stream.of(VALID_ENODE_STRINGS)
                .map(EnodeURLImpl::fromString)
                .collect(Collectors.toList()));
    assertThat(networkArg.getValue().getNetworkId()).isEqualTo(1234567);

    assertThat(commandOutput.toString(UTF_8)).isEmpty();
    assertThat(commandErrorOutput.toString(UTF_8)).isEmpty();
  }

  @Test
  public void fullCLIOptionsShown() {
    parseCommand("--help");

    Mockito.verifyNoInteractions(mockRunnerBuilder);

    assertThat(commandOutput.toString(UTF_8)).contains("--config-file");
    assertThat(commandOutput.toString(UTF_8)).contains("--data-path");
    assertThat(commandOutput.toString(UTF_8)).contains("--genesis-file");
    assertThat(commandErrorOutput.toString(UTF_8)).isEmpty();
  }

  @Test
  public void mustUseEnclaveUriAndOptions() {
    final URL configFile = this.getClass().getResource("/orion_publickey.pub");

    parseCommand(
        "--privacy-enabled",
        "--privacy-url",
        ENCLAVE_URI,
        "--privacy-public-key-file",
        configFile.getPath(),
        "--min-gas-price",
        "0");

    final ArgumentCaptor<PrivacyParameters> enclaveArg =
        ArgumentCaptor.forClass(PrivacyParameters.class);

    verify(mockControllerBuilder).privacyParameters(enclaveArg.capture());
    verify(mockControllerBuilder).build();

    assertThat(enclaveArg.getValue().isEnabled()).isEqualTo(true);
    assertThat(enclaveArg.getValue().getEnclaveUri()).isEqualTo(URI.create(ENCLAVE_URI));
    assertThat(enclaveArg.getValue().getPrivacyUserId()).isEqualTo(ENCLAVE_PUBLIC_KEY);

    assertThat(commandOutput.toString(UTF_8)).isEmpty();
    assertThat(commandErrorOutput.toString(UTF_8)).isEmpty();
  }

  @Test
  public void privacyOptionsRequiresServiceToBeEnabled() {

    final File file = new File("./specific/enclavePublicKey");
    file.deleteOnExit();

    parseCommand("--privacy-url", ENCLAVE_URI, "--privacy-public-key-file", file.toString());

    verifyMultiOptionsConstraintLoggerCall(
        "--privacy-url and/or --privacy-public-key-file ignored because none of --privacy-enabled or isQuorum (in genesis file) was defined.");

    assertThat(commandOutput.toString(UTF_8)).isEmpty();
    assertThat(commandErrorOutput.toString(UTF_8)).isEmpty();
  }

  @Test
  public void privacyWithoutPrivacyPublicKeyFails() {
    parseCommand("--privacy-enabled", "--privacy-url", ENCLAVE_URI);

    assertThat(commandErrorOutput.toString(UTF_8))
        .startsWith("Please specify Enclave public key file path to enable privacy");
  }

  @Test
  public void mustVerifyPrivacyIsDisabled() {
    parseCommand();

    final ArgumentCaptor<PrivacyParameters> enclaveArg =
        ArgumentCaptor.forClass(PrivacyParameters.class);

    verify(mockControllerBuilder).privacyParameters(enclaveArg.capture());
    verify(mockControllerBuilder).build();

    assertThat(commandOutput.toString(UTF_8)).isEmpty();
    assertThat(commandErrorOutput.toString(UTF_8)).isEmpty();
    assertThat(enclaveArg.getValue().isEnabled()).isEqualTo(false);
  }

  @Test
  public void privacyMultiTenancyIsConfiguredWhenConfiguredWithNecessaryOptions() {
    parseCommand(
        "--privacy-enabled",
        "--rpc-http-authentication-enabled",
        "--privacy-multi-tenancy-enabled",
        "--rpc-http-authentication-jwt-public-key-file",
        "/non/existent/file",
        "--min-gas-price",
        "0");

    final ArgumentCaptor<PrivacyParameters> privacyParametersArgumentCaptor =
        ArgumentCaptor.forClass(PrivacyParameters.class);

    verify(mockControllerBuilder).privacyParameters(privacyParametersArgumentCaptor.capture());
    verify(mockControllerBuilder).build();

    assertThat(privacyParametersArgumentCaptor.getValue().isMultiTenancyEnabled()).isTrue();
  }

  @Test
  public void privacyMultiTenancyWithoutAuthenticationFails() {
    parseCommand(
        "--privacy-enabled",
        "--privacy-multi-tenancy-enabled",
        "--rpc-http-authentication-jwt-public-key-file",
        "/non/existent/file");

    assertThat(commandErrorOutput.toString(UTF_8))
        .startsWith(
            "Privacy multi-tenancy requires either http authentication to be enabled or WebSocket authentication to be enabled");
  }

  @Test
  public void privacyMultiTenancyWithPrivacyPublicKeyFileFails() {
    parseCommand(
        "--privacy-enabled",
        "--rpc-http-authentication-enabled",
        "--privacy-multi-tenancy-enabled",
        "--rpc-http-authentication-jwt-public-key-file",
        "/non/existent/file",
        "--privacy-public-key-file",
        ENCLAVE_PUBLIC_KEY_PATH);

    assertThat(commandErrorOutput.toString(UTF_8))
        .startsWith("Privacy multi-tenancy and privacy public key cannot be used together");
  }

  @Test
  public void flexiblePrivacyGroupEnabledFlagDefaultValueIsFalse() {
    parseCommand(
        "--privacy-enabled",
        "--privacy-public-key-file",
        ENCLAVE_PUBLIC_KEY_PATH,
        "--min-gas-price",
        "0");

    final ArgumentCaptor<PrivacyParameters> privacyParametersArgumentCaptor =
        ArgumentCaptor.forClass(PrivacyParameters.class);

    verify(mockControllerBuilder).privacyParameters(privacyParametersArgumentCaptor.capture());
    verify(mockControllerBuilder).build();

    assertThat(commandOutput.toString(UTF_8)).isEmpty();
    assertThat(commandErrorOutput.toString(UTF_8)).isEmpty();

    final PrivacyParameters privacyParameters = privacyParametersArgumentCaptor.getValue();
    assertThat(privacyParameters.isFlexiblePrivacyGroupsEnabled()).isEqualTo(false);
  }

  @Test
  public void onchainPrivacyGroupEnabledFlagValueIsSet() {
    parseCommand(
        "--privacy-enabled",
        "--privacy-public-key-file",
        ENCLAVE_PUBLIC_KEY_PATH,
        "--privacy-onchain-groups-enabled",
        "--min-gas-price",
        "0");

    final ArgumentCaptor<PrivacyParameters> privacyParametersArgumentCaptor =
        ArgumentCaptor.forClass(PrivacyParameters.class);

    verify(mockControllerBuilder).privacyParameters(privacyParametersArgumentCaptor.capture());
    verify(mockControllerBuilder).build();

    assertThat(commandOutput.toString(UTF_8)).isEmpty();
    assertThat(commandErrorOutput.toString(UTF_8)).isEmpty();

    final PrivacyParameters privacyParameters = privacyParametersArgumentCaptor.getValue();
    assertThat(privacyParameters.isFlexiblePrivacyGroupsEnabled()).isEqualTo(true);
  }

  @Test
  public void onchainPrivacyGroupEnabledOptionIsDeprecated() {
    parseCommand(
        "--privacy-enabled",
        "--privacy-public-key-file",
        ENCLAVE_PUBLIC_KEY_PATH,
        "--privacy-onchain-groups-enabled",
        "--min-gas-price",
        "0");

    verify(mockLogger)
        .warn(
            DEPRECATION_WARNING_MSG,
            "--privacy-onchain-groups-enabled",
            "--privacy-flexible-groups-enabled");
  }

  @Test
  public void flexiblePrivacyGroupEnabledFlagValueIsSet() {
    parseCommand(
        "--privacy-enabled",
        "--privacy-public-key-file",
        ENCLAVE_PUBLIC_KEY_PATH,
        "--privacy-flexible-groups-enabled",
        "--min-gas-price",
        "0");

    final ArgumentCaptor<PrivacyParameters> privacyParametersArgumentCaptor =
        ArgumentCaptor.forClass(PrivacyParameters.class);

    verify(mockControllerBuilder).privacyParameters(privacyParametersArgumentCaptor.capture());
    verify(mockControllerBuilder).build();

    assertThat(commandOutput.toString(UTF_8)).isEmpty();
    assertThat(commandErrorOutput.toString(UTF_8)).isEmpty();

    final PrivacyParameters privacyParameters = privacyParametersArgumentCaptor.getValue();
    assertThat(privacyParameters.isFlexiblePrivacyGroupsEnabled()).isEqualTo(true);
  }

  @Test
  public void privateMarkerTransactionSigningKeyFileRequiredIfMinGasPriceNonZero() {
    parseCommand(
        "--privacy-enabled",
        "--privacy-public-key-file",
        ENCLAVE_PUBLIC_KEY_PATH,
        "--min-gas-price",
        "1");

    assertThat(commandErrorOutput.toString(UTF_8))
        .startsWith(
            "Not a free gas network. --privacy-marker-transaction-signing-key-file must be specified");
  }

  @Test
  public void
      privateMarkerTransactionSigningKeyFileNotRequiredIfMinGasPriceNonZeroAndUsingPluginPrivateMarkerTransactionFactory() {

    when(privacyPluginService.getPrivateMarkerTransactionFactory())
        .thenReturn(mock(PrivateMarkerTransactionFactory.class));

    parseCommand(
        "--privacy-enabled",
        "--privacy-public-key-file",
        ENCLAVE_PUBLIC_KEY_PATH,
        "--min-gas-price",
        "1");

    assertThat(commandOutput.toString(UTF_8)).isEmpty();
    assertThat(commandErrorOutput.toString(UTF_8)).isEmpty();
  }

  @Test
  public void
      privateMarkerTransactionSigningKeyFileNotCanNotBeUsedWithPluginPrivateMarkerTransactionFactory()
          throws IOException {
    when(privacyPluginService.getPrivateMarkerTransactionFactory())
        .thenReturn(mock(PrivateMarkerTransactionFactory.class));
    final Path toml =
        createTempFile(
            "key",
            "8f2a55949038a9610f50fb23b5883af3b4ecb3c3bb792cbcefbd1542c692be63".getBytes(UTF_8));

    parseCommand(
        "--privacy-enabled",
        "--privacy-public-key-file",
        ENCLAVE_PUBLIC_KEY_PATH,
        "--privacy-marker-transaction-signing-key-file",
        toml.toString());

    assertThat(commandOutput.toString(UTF_8)).isEmpty();
    //    assertThat(commandErrorOutput.toString(UTF_8)).isEmpty();
    assertThat(commandErrorOutput.toString(UTF_8))
        .startsWith(
            "--privacy-marker-transaction-signing-key-file can not be used in conjunction with a plugin that specifies");
  }

  @Test
  public void mustProvidePayloadWhenPrivacyPluginEnabled() {
    parseCommand("--privacy-enabled", "--Xprivacy-plugin-enabled", "--min-gas-price", "0");

    assertThat(commandOutput.toString(UTF_8)).isEmpty();
    assertThat(commandErrorOutput.toString(UTF_8))
        .startsWith(
            "No Payload Provider has been provided. You must register one when enabling privacy plugin!");
  }

  @Test
  public void canNotUseFlexiblePrivacyWhenPrivacyPluginEnabled() {
    parseCommand(
        "--privacy-enabled",
        "--Xprivacy-plugin-enabled",
        "--min-gas-price",
        "0",
        "--privacy-flexible-groups-enabled");

    assertThat(commandOutput.toString(UTF_8)).isEmpty();
    assertThat(commandErrorOutput.toString(UTF_8))
        .startsWith(
            "No Payload Provider has been provided. You must register one when enabling privacy plugin!");
  }

  private Path createFakeGenesisFile(final JsonObject jsonGenesis) throws IOException {
    final Path genesisFile = Files.createTempFile("genesisFile", "");
    Files.write(genesisFile, encodeJsonGenesis(jsonGenesis).getBytes(UTF_8));
    genesisFile.toFile().deleteOnExit();
    return genesisFile;
  }

  private Path createTempFile(final String filename, final String contents) throws IOException {
    final Path file = Files.createTempFile(filename, "");
    Files.write(file, contents.getBytes(UTF_8));
    file.toFile().deleteOnExit();
    return file;
  }

  private Path createTempFile(final String filename, final byte[] contents) throws IOException {
    final Path file = Files.createTempFile(filename, "");
    Files.write(file, contents);
    file.toFile().deleteOnExit();
    return file;
  }

  private String encodeJsonGenesis(final JsonObject jsonGenesis) {
    return jsonGenesis.encodePrettily();
  }

  private static String escapeTomlString(final String s) {
    return StringEscapeUtils.escapeJava(s);
  }

  /**
   * Check logger calls
   *
   * <p>Here we check the calls to logger and not the result of the log line as we don't test the
   * logger itself but the fact that we call it.
   *
   * @param dependentOptions the string representing the list of dependent options names
   * @param mainOption the main option name
   */
  private void verifyOptionsConstraintLoggerCall(
      final String mainOption, final String... dependentOptions) {
    verify(mockLogger, atLeast(1))
        .warn(
            stringArgumentCaptor.capture(),
            stringArgumentCaptor.capture(),
            stringArgumentCaptor.capture());
    assertThat(stringArgumentCaptor.getAllValues().get(0)).isEqualTo(DEPENDENCY_WARNING_MSG);

    for (final String option : dependentOptions) {
      assertThat(stringArgumentCaptor.getAllValues().get(1)).contains(option);
    }

    assertThat(stringArgumentCaptor.getAllValues().get(2)).isEqualTo(mainOption);
  }

  /**
   * Check logger calls
   *
   * <p>Here we check the calls to logger and not the result of the log line as we don't test the
   * logger itself but the fact that we call it.
   *
   * @param stringToLog the string that is logged
   */
  private void verifyMultiOptionsConstraintLoggerCall(final String stringToLog) {
    verify(mockLogger, atLeast(1)).warn(stringToLog);
  }

  @Test
  public void privacyWithFastSyncMustError() {
    parseCommand("--sync-mode=FAST", "--privacy-enabled");

    assertThat(commandErrorOutput.toString(UTF_8))
        .contains("Fast sync cannot be enabled with privacy.");
    assertThat(commandOutput.toString(UTF_8)).isEmpty();
  }

  @Test
  public void privacyWithPruningMustError() {
    parseCommand("--pruning-enabled", "--privacy-enabled");

    assertThat(commandErrorOutput.toString(UTF_8))
        .contains("Pruning cannot be enabled with privacy.");
    assertThat(commandOutput.toString(UTF_8)).isEmpty();
  }

  @Test
  public void privacyWithGoQuorumModeMustError() throws IOException {
    final Path genesisFile =
        createFakeGenesisFile(VALID_GENESIS_QUORUM_INTEROP_ENABLED_WITH_CHAINID);
    parseCommand(
        "--privacy-enabled", "--genesis-file", genesisFile.toString(), "--min-gas-price", "0");

    assertThat(commandErrorOutput.toString(UTF_8))
        .contains("GoQuorum privacy is no longer supported in Besu");
  }

  @Rule public TemporaryFolder testFolder = new TemporaryFolder();

  @Test
  public void errorIsRaisedIfStaticNodesAreNotAllowed() throws IOException {
    final File staticNodesFile = testFolder.newFile("static-nodes.json");
    staticNodesFile.deleteOnExit();
    final File permissioningConfig = testFolder.newFile("permissioning");
    permissioningConfig.deleteOnExit();

    final EnodeURL staticNodeURI =
        EnodeURLImpl.builder()
            .nodeId(
                "50203c6bfca6874370e71aecc8958529fd723feb05013dc1abca8fc1fff845c5259faba05852e9dfe5ce172a7d6e7c2a3a5eaa8b541c8af15ea5518bbff5f2fa")
            .ipAddress("127.0.0.1")
            .useDefaultPorts()
            .build();

    final EnodeURL allowedNode =
        EnodeURLImpl.builder()
            .nodeId(
                "50203c6bfca6874370e71aecc8958529fd723feb05013dc1abca8fc1fff845c5259faba05852e9dfe5ce172a7d6e7c2a3a5eaa8b541c8af15ea5518bbff5f2fa")
            .useDefaultPorts()
            .ipAddress("127.0.0.1")
            .listeningPort(30304)
            .build();

    Files.write(
        staticNodesFile.toPath(), ("[\"" + staticNodeURI.toString() + "\"]").getBytes(UTF_8));
    Files.write(
        permissioningConfig.toPath(),
        ("nodes-allowlist=[\"" + allowedNode.toString() + "\"]").getBytes(UTF_8));

    parseCommand(
        "--data-path=" + testFolder.getRoot().getPath(),
        "--bootnodes",
        "--permissions-nodes-config-file-enabled=true",
        "--permissions-nodes-config-file=" + permissioningConfig.getPath());
    assertThat(commandErrorOutput.toString(UTF_8))
        .contains(staticNodeURI.toString(), "not in nodes-allowlist");
  }

  @Test
  public void pendingTransactionRetentionPeriod() {
    final int pendingTxRetentionHours = 999;
    parseCommand("--tx-pool-retention-hours", String.valueOf(pendingTxRetentionHours));
    verify(mockControllerBuilder)
        .transactionPoolConfiguration(transactionPoolConfigCaptor.capture());
    assertThat(transactionPoolConfigCaptor.getValue().getPendingTxRetentionPeriod())
        .isEqualTo(pendingTxRetentionHours);
    assertThat(commandOutput.toString(UTF_8)).isEmpty();
    assertThat(commandErrorOutput.toString(UTF_8)).isEmpty();
  }

  @Test
  public void transactionPoolPriceBump() {
    final Percentage priceBump = Percentage.fromInt(13);
    parseCommand("--tx-pool-price-bump", priceBump.toString());
    verify(mockControllerBuilder)
        .transactionPoolConfiguration(transactionPoolConfigCaptor.capture());
    assertThat(transactionPoolConfigCaptor.getValue().getPriceBump()).isEqualTo(priceBump);
    assertThat(commandOutput.toString(UTF_8)).isEmpty();
    assertThat(commandErrorOutput.toString(UTF_8)).isEmpty();
  }

  @Test
  public void invalidTansactionPoolPriceBumpShouldFail() {
    parseCommand("--tx-pool-price-bump", "101");
    assertThat(commandErrorOutput.toString(UTF_8))
        .contains(
            "Invalid value for option '--tx-pool-price-bump'",
            "should be a number between 0 and 100 inclusive");
  }

  @Test
  public void transactionPoolTxFeeCap() {
    final Wei txFeeCap = Wei.fromEth(2);
    parseCommand("--rpc-tx-feecap", txFeeCap.toDecimalString());
    verify(mockControllerBuilder)
        .transactionPoolConfiguration(transactionPoolConfigCaptor.capture());
    assertThat(transactionPoolConfigCaptor.getValue().getTxFeeCap()).isEqualTo(txFeeCap);
    assertThat(commandOutput.toString(UTF_8)).isEmpty();
    assertThat(commandErrorOutput.toString(UTF_8)).isEmpty();
  }

  @Test
  public void invalidTansactionPoolTxFeeCapShouldFail() {
    parseCommand("--rpc-tx-feecap", "abcd");
    assertThat(commandErrorOutput.toString(UTF_8))
        .contains("Invalid value for option '--rpc-tx-feecap'", "cannot convert 'abcd' to Wei");
  }

  @Test
  public void txMessageKeepAliveSecondsWithInvalidInputShouldFail() {
    parseCommand("--Xincoming-tx-messages-keep-alive-seconds", "acbd");

    Mockito.verifyNoInteractions(mockRunnerBuilder);

    assertThat(commandOutput.toString(UTF_8)).isEmpty();
    assertThat(commandErrorOutput.toString(UTF_8))
        .contains(
            "Invalid value for option '--Xincoming-tx-messages-keep-alive-seconds': 'acbd' is not an int");
  }

  @Test
  public void eth65TrxAnnouncedBufferingPeriodWithInvalidInputShouldFail() {
    parseCommand("--Xeth65-tx-announced-buffering-period-milliseconds", "acbd");

    Mockito.verifyNoInteractions(mockRunnerBuilder);

    assertThat(commandOutput.toString(UTF_8)).isEmpty();
    assertThat(commandErrorOutput.toString(UTF_8))
        .contains(
            "Invalid value for option '--Xeth65-tx-announced-buffering-period-milliseconds': 'acbd' is not a long");
  }

  @Test
  public void tomlThatHasInvalidOptions() throws IOException {
    final URL configFile = this.getClass().getResource("/complete_config.toml");
    // update genesis file path, "similar" valid option and add invalid options
    final Path genesisFile = createFakeGenesisFile(GENESIS_VALID_JSON);
    final String updatedConfig =
        Resources.toString(configFile, UTF_8)
                .replace("/opt/besu/genesis.json", escapeTomlString(genesisFile.toString()))
                .replace("rpc-http-api", "rpc-http-apis")
            + System.lineSeparator()
            + "invalid_option=true"
            + System.lineSeparator()
            + "invalid_option2=true";

    final Path toml = createTempFile("toml", updatedConfig.getBytes(UTF_8));

    // Parse it.
    parseCommand("--config-file", toml.toString());

    assertThat(commandErrorOutput.toString(UTF_8))
        .contains("Unknown options in TOML configuration file: invalid_option, invalid_option2");
  }

  @Test
  public void targetGasLimitIsEnabledWhenSpecified() {
    parseCommand("--target-gas-limit=10000000");

    @SuppressWarnings("unchecked")
    final ArgumentCaptor<MiningParameters> miningParametersArgumentCaptor =
        ArgumentCaptor.forClass(MiningParameters.class);

    verify(mockControllerBuilder).miningParameters(miningParametersArgumentCaptor.capture());
    verify(mockControllerBuilder).build();

    assertThat(commandOutput.toString(UTF_8)).isEmpty();
    assertThat(commandErrorOutput.toString(UTF_8)).isEmpty();

    assertThat(miningParametersArgumentCaptor.getValue().getTargetGasLimit().get().longValue())
        .isEqualTo(10_000_000L);
  }

  @Test
  public void targetGasLimitIsDisabledWhenNotSpecified() {
    parseCommand();

    @SuppressWarnings("unchecked")
    final ArgumentCaptor<GasLimitCalculator> gasLimitCalculatorArgumentCaptor =
        ArgumentCaptor.forClass(GasLimitCalculator.class);

    verify(mockControllerBuilder).gasLimitCalculator(gasLimitCalculatorArgumentCaptor.capture());
    verify(mockControllerBuilder).build();

    assertThat(commandOutput.toString(UTF_8)).isEmpty();
    assertThat(commandErrorOutput.toString(UTF_8)).isEmpty();

    assertThat(gasLimitCalculatorArgumentCaptor.getValue())
        .isEqualTo(GasLimitCalculator.constant());
  }

  @Test
  public void requiredBlocksSetWhenSpecified() {
    final long blockNumber = 8675309L;
    final String hash = "0x1234567890abcdef1234567890abcdef1234567890abcdef1234567890abcdef";

    parseCommand("--required-block=" + blockNumber + "=" + hash);

    @SuppressWarnings("unchecked")
    final ArgumentCaptor<Map<Long, Hash>> requiredBlocksArg = ArgumentCaptor.forClass(Map.class);

    verify(mockControllerBuilder).requiredBlocks(requiredBlocksArg.capture());
    verify(mockControllerBuilder).build();

    assertThat(commandOutput.toString(UTF_8)).isEmpty();
    assertThat(commandErrorOutput.toString(UTF_8)).isEmpty();

    assertThat(requiredBlocksArg.getValue()).containsOnlyKeys(blockNumber);
    assertThat(requiredBlocksArg.getValue())
        .containsEntry(blockNumber, Hash.fromHexStringLenient(hash));
  }

  @Test
  public void requiredBlocksEmptyWhenNotSpecified() {
    parseCommand();

    @SuppressWarnings("unchecked")
    final ArgumentCaptor<Map<Long, Hash>> requiredBlocksArg = ArgumentCaptor.forClass(Map.class);

    verify(mockControllerBuilder).requiredBlocks(requiredBlocksArg.capture());
    verify(mockControllerBuilder).build();

    assertThat(commandOutput.toString(UTF_8)).isEmpty();
    assertThat(commandErrorOutput.toString(UTF_8)).isEmpty();

    assertThat(requiredBlocksArg.getValue()).isEmpty();
  }

  @Test
  public void requiredBlocksMulpleBlocksOneArg() {
    final long block1 = 8675309L;
    final long block2 = 5551212L;
    final String hash1 = "0x1234567890abcdef1234567890abcdef1234567890abcdef1234567890abcdef";
    final String hash2 = "0x0123456789abcdef0123456789abcdef0123456789abcdef0123456789abcdef";

    parseCommand("--required-block=" + block1 + "=" + hash1 + "," + block2 + "=" + hash2);

    @SuppressWarnings("unchecked")
    final ArgumentCaptor<Map<Long, Hash>> requiredBlocksArg = ArgumentCaptor.forClass(Map.class);

    verify(mockControllerBuilder).requiredBlocks(requiredBlocksArg.capture());
    verify(mockControllerBuilder).build();

    assertThat(commandOutput.toString(UTF_8)).isEmpty();
    assertThat(commandErrorOutput.toString(UTF_8)).isEmpty();

    assertThat(requiredBlocksArg.getValue()).containsOnlyKeys(block1, block2);
    assertThat(requiredBlocksArg.getValue())
        .containsEntry(block1, Hash.fromHexStringLenient(hash1));
    assertThat(requiredBlocksArg.getValue())
        .containsEntry(block2, Hash.fromHexStringLenient(hash2));
  }

  @Test
  public void requiredBlocksMultipleBlocksTwoArgs() {
    final long block1 = 8675309L;
    final long block2 = 5551212L;
    final String hash1 = "0x1234567890abcdef1234567890abcdef1234567890abcdef1234567890abcdef";
    final String hash2 = "0x0123456789abcdef0123456789abcdef0123456789abcdef0123456789abcdef";

    parseCommand(
        "--required-block=" + block1 + "=" + hash1, "--required-block=" + block2 + "=" + hash2);

    @SuppressWarnings("unchecked")
    final ArgumentCaptor<Map<Long, Hash>> requiredBlocksArg = ArgumentCaptor.forClass(Map.class);

    verify(mockControllerBuilder).requiredBlocks(requiredBlocksArg.capture());
    verify(mockControllerBuilder).build();

    assertThat(commandOutput.toString(UTF_8)).isEmpty();
    assertThat(commandErrorOutput.toString(UTF_8)).isEmpty();

    assertThat(requiredBlocksArg.getValue()).containsOnlyKeys(block1, block2);
    assertThat(requiredBlocksArg.getValue())
        .containsEntry(block1, Hash.fromHexStringLenient(hash1));
    assertThat(requiredBlocksArg.getValue())
        .containsEntry(block2, Hash.fromHexStringLenient(hash2));
  }

  @Test
  public void httpAuthenticationAlgorithIsConfigured() {
    parseCommand("--rpc-http-authentication-jwt-algorithm", "ES256");

    verify(mockRunnerBuilder).jsonRpcConfiguration(jsonRpcConfigArgumentCaptor.capture());
    verify(mockRunnerBuilder).build();

    assertThat(jsonRpcConfigArgumentCaptor.getValue().getAuthenticationAlgorithm())
        .isEqualTo(JwtAlgorithm.ES256);
  }

  @Test
  public void webSocketAuthenticationAlgorithIsConfigured() {
    parseCommand("--rpc-ws-authentication-jwt-algorithm", "ES256");

    verify(mockRunnerBuilder).webSocketConfiguration(wsRpcConfigArgumentCaptor.capture());
    verify(mockRunnerBuilder).build();

    assertThat(wsRpcConfigArgumentCaptor.getValue().getAuthenticationAlgorithm())
        .isEqualTo(JwtAlgorithm.ES256);
  }

  @Test
  public void httpAuthenticationPublicKeyIsConfigured() throws IOException {
    final Path publicKey = Files.createTempFile("public_key", "");
    parseCommand("--rpc-http-authentication-jwt-public-key-file", publicKey.toString());

    verify(mockRunnerBuilder).jsonRpcConfiguration(jsonRpcConfigArgumentCaptor.capture());
    verify(mockRunnerBuilder).build();

    assertThat(jsonRpcConfigArgumentCaptor.getValue().getAuthenticationPublicKeyFile().getPath())
        .isEqualTo(publicKey.toString());
  }

  @Test
  public void httpAuthenticationWithoutRequiredConfiguredOptionsMustFail() {
    parseCommand("--rpc-http-enabled", "--rpc-http-authentication-enabled");

    verifyNoInteractions(mockRunnerBuilder);
    assertThat(commandOutput.toString(UTF_8)).isEmpty();
    assertThat(commandErrorOutput.toString(UTF_8))
        .contains(
            "Unable to authenticate JSON-RPC HTTP endpoint without a supplied credentials file or authentication public key file");
  }

  @Test
  public void wsAuthenticationPublicKeyIsConfigured() throws IOException {
    final Path publicKey = Files.createTempFile("public_key", "");
    parseCommand("--rpc-ws-authentication-jwt-public-key-file", publicKey.toString());

    verify(mockRunnerBuilder).webSocketConfiguration(wsRpcConfigArgumentCaptor.capture());
    verify(mockRunnerBuilder).build();

    assertThat(wsRpcConfigArgumentCaptor.getValue().getAuthenticationPublicKeyFile().getPath())
        .isEqualTo(publicKey.toString());
  }

  @Test
  public void wsAuthenticationWithoutRequiredConfiguredOptionsMustFail() {
    parseCommand("--rpc-ws-enabled", "--rpc-ws-authentication-enabled");

    verifyNoInteractions(mockRunnerBuilder);
    assertThat(commandOutput.toString(UTF_8)).isEmpty();
    assertThat(commandErrorOutput.toString(UTF_8))
        .contains(
            "Unable to authenticate JSON-RPC WebSocket endpoint without a supplied credentials file or authentication public key file");
  }

  @Test
  public void privHttpApisWithPrivacyDisabledLogsWarning() {
    parseCommand("--privacy-enabled=false", "--rpc-http-api", "PRIV", "--rpc-http-enabled");

    verify(mockRunnerBuilder).build();
    verify(mockLogger)
        .warn("Privacy is disabled. Cannot use EEA/PRIV API methods when not using Privacy.");

    assertThat(commandOutput.toString(UTF_8)).isEmpty();
    assertThat(commandErrorOutput.toString(UTF_8)).isEmpty();
  }

  @Test
  public void privWsApisWithPrivacyDisabledLogsWarning() {
    parseCommand("--privacy-enabled=false", "--rpc-ws-api", "PRIV", "--rpc-ws-enabled");

    verify(mockRunnerBuilder).build();
    verify(mockLogger)
        .warn("Privacy is disabled. Cannot use EEA/PRIV API methods when not using Privacy.");

    assertThat(commandOutput.toString(UTF_8)).isEmpty();
    assertThat(commandErrorOutput.toString(UTF_8)).isEmpty();
  }

  @Test
  public void eeaHttpApisWithPrivacyDisabledLogsWarning() {
    parseCommand("--privacy-enabled=false", "--rpc-http-api", "EEA", "--rpc-http-enabled");

    verify(mockRunnerBuilder).build();
    verify(mockLogger)
        .warn("Privacy is disabled. Cannot use EEA/PRIV API methods when not using Privacy.");

    assertThat(commandOutput.toString(UTF_8)).isEmpty();
    assertThat(commandErrorOutput.toString(UTF_8)).isEmpty();
  }

  @Test
  public void eeaWsApisWithPrivacyDisabledLogsWarning() {
    parseCommand("--privacy-enabled=false", "--rpc-ws-api", "EEA", "--rpc-ws-enabled");

    verify(mockRunnerBuilder).build();
    verify(mockLogger)
        .warn("Privacy is disabled. Cannot use EEA/PRIV API methods when not using Privacy.");

    assertThat(commandOutput.toString(UTF_8)).isEmpty();
    assertThat(commandErrorOutput.toString(UTF_8)).isEmpty();
  }

  @Test
  public void privEnclaveKeyFileDoesNotExist() {
    assumeThat(
        "Ignored if system language is not English",
        System.getProperty("user.language"),
        startsWith("en"));
    parseCommand("--privacy-enabled=true", "--privacy-public-key-file", "/non/existent/file");

    assertThat(commandOutput.toString(UTF_8)).isEmpty();
    assertThat(commandErrorOutput.toString(UTF_8))
        .startsWith("Problem with privacy-public-key-file");
    assertThat(commandErrorOutput.toString(UTF_8)).contains("No such file");
  }

  @Test
  public void privEnclaveKeyFileInvalidContentTooShort() throws IOException {
    final Path file = createTempFile("privacy.key", "lkjashdfiluhwelrk");
    parseCommand("--privacy-enabled=true", "--privacy-public-key-file", file.toString());

    assertThat(commandOutput.toString(UTF_8)).isEmpty();
    assertThat(commandErrorOutput.toString(UTF_8))
        .startsWith("Contents of privacy-public-key-file invalid");
    assertThat(commandErrorOutput.toString(UTF_8))
        .contains("Last unit does not have enough valid bits");
  }

  @Test
  public void privEnclaveKeyFileInvalidContentNotValidBase64() throws IOException {
    final Path file = createTempFile("privacy.key", "l*jashdfillk9ashdfillkjashdfillkjashdfilrtg=");
    parseCommand("--privacy-enabled=true", "--privacy-public-key-file", file.toString());

    assertThat(commandOutput.toString(UTF_8)).isEmpty();
    assertThat(commandErrorOutput.toString(UTF_8))
        .startsWith("Contents of privacy-public-key-file invalid");
    assertThat(commandErrorOutput.toString(UTF_8)).contains("Illegal base64 character");
  }

  @Test
  public void logLevelHasNullAsDefaultValue() {
    final TestBesuCommand command = parseCommand();

    assertThat(command.getLogLevel()).isNull();
  }

  @Test
  public void logLevelIsSetByLoggingOption() {
    final TestBesuCommand command = parseCommand("--logging", "WARN");

    assertThat(command.getLogLevel()).isEqualTo("WARN");
  }

  @Test
  public void assertThatDefaultHttpTimeoutSecondsWorks() {
    parseCommand();
    assertThat(commandErrorOutput.toString(UTF_8)).isEmpty();
    verify(mockRunnerBuilder).jsonRpcConfiguration(jsonRpcConfigArgumentCaptor.capture());
    verify(mockRunnerBuilder).build();
    assertThat(jsonRpcConfigArgumentCaptor.getValue().getHttpTimeoutSec())
        .isEqualTo(TimeoutOptions.defaultOptions().getTimeoutSeconds());
  }

  @Test
  public void assertThatHttpTimeoutSecondsWorks() {
    parseCommand("--Xhttp-timeout-seconds=513");
    assertThat(commandErrorOutput.toString(UTF_8)).isEmpty();
    verify(mockRunnerBuilder).jsonRpcConfiguration(jsonRpcConfigArgumentCaptor.capture());
    verify(mockRunnerBuilder).build();
    assertThat(jsonRpcConfigArgumentCaptor.getValue().getHttpTimeoutSec()).isEqualTo(513);
  }

  @Test
  public void assertThatInvalidHttpTimeoutSecondsFails() {
    parseCommand("--Xhttp-timeout-seconds=abc");
    assertThat(commandErrorOutput.toString(UTF_8))
        .contains("Invalid value for option", "--Xhttp-timeout-seconds", "abc", "is not a long");
  }

  @Test
  public void assertThatDefaultWsTimeoutSecondsWorks() {
    parseCommand();
    assertThat(commandErrorOutput.toString(UTF_8)).isEmpty();
    verify(mockRunnerBuilder).webSocketConfiguration(wsRpcConfigArgumentCaptor.capture());
    verify(mockRunnerBuilder).build();
    assertThat(wsRpcConfigArgumentCaptor.getValue().getTimeoutSec())
        .isEqualTo(TimeoutOptions.defaultOptions().getTimeoutSeconds());
  }

  @Test
  public void assertThatWsTimeoutSecondsWorks() {
    parseCommand("--Xws-timeout-seconds=11112018");
    assertThat(commandErrorOutput.toString(UTF_8)).isEmpty();
    verify(mockRunnerBuilder).webSocketConfiguration(wsRpcConfigArgumentCaptor.capture());
    verify(mockRunnerBuilder).build();
    assertThat(wsRpcConfigArgumentCaptor.getValue().getTimeoutSec()).isEqualTo(11112018);
  }

  @Test
  public void assertThatInvalidWsTimeoutSecondsFails() {
    parseCommand("--Xws-timeout-seconds=abc");
    assertThat(commandErrorOutput.toString(UTF_8))
        .contains("Invalid value for option", "--Xws-timeout-seconds", "abc", "is not a long");
  }

  @Test
  public void assertThatDuplicatePortSpecifiedFails() {
    parseCommand(
        "--p2p-port=9",
        "--rpc-http-enabled",
        "--rpc-http-port=10",
        "--rpc-ws-port=10",
        "--rpc-ws-enabled");
    assertThat(commandErrorOutput.toString(UTF_8))
        .contains("Port number '10' has been specified multiple times.");
  }

  @Test
  public void assertThatDuplicatePortZeroSucceeds() {
    parseCommand("--p2p-port=0", "--rpc-http-port=0", "--rpc-ws-port=0");
    assertThat(commandErrorOutput.toString(UTF_8)).isEmpty();
  }

  @Test
  public void assertThatNoPortsSpecifiedSucceeds() {
    parseCommand();
    assertThat(commandErrorOutput.toString(UTF_8)).isEmpty();
  }

  @Test
  public void assertThatAllPortsSpecifiedSucceeds() {
    parseCommand(
        "--p2p-port=9",
        "--graphql-http-port=10",
        "--rpc-http-port=11",
        "--rpc-ws-port=12",
        "--metrics-port=13",
        "--metrics-push-port=14",
        "--miner-stratum-port=15");
    assertThat(commandErrorOutput.toString(UTF_8)).isEmpty();
  }

  @Test
  public void compatibilityEth64ForkIdEnabledMustBeUsed() {
    parseCommand("--compatibility-eth64-forkid-enabled");
    verify(mockControllerBuilder)
        .ethProtocolConfiguration(ethProtocolConfigurationArgumentCaptor.capture());
    assertThat(ethProtocolConfigurationArgumentCaptor.getValue().isLegacyEth64ForkIdEnabled())
        .isTrue();
    assertThat(commandOutput.toString(UTF_8)).isEmpty();
    assertThat(commandErrorOutput.toString(UTF_8)).isEmpty();
  }

  @Test
  public void compatibilityEth64ForkIdNotEnabledMustBeUsed() {
    parseCommand("--compatibility-eth64-forkid-enabled=false");
    verify(mockControllerBuilder)
        .ethProtocolConfiguration(ethProtocolConfigurationArgumentCaptor.capture());
    assertThat(ethProtocolConfigurationArgumentCaptor.getValue().isLegacyEth64ForkIdEnabled())
        .isFalse();
    assertThat(commandOutput.toString(UTF_8)).isEmpty();
    assertThat(commandErrorOutput.toString(UTF_8)).isEmpty();
  }

  @Test
  public void assertThatCompatibilityEth64ForkIdIsNotEnabledByDefault() {
    parseCommand();
    verify(mockControllerBuilder)
        .ethProtocolConfiguration(ethProtocolConfigurationArgumentCaptor.capture());
    assertThat(ethProtocolConfigurationArgumentCaptor.getValue().isLegacyEth64ForkIdEnabled())
        .isFalse();
    assertThat(commandOutput.toString(UTF_8)).isEmpty();
    assertThat(commandErrorOutput.toString(UTF_8)).isEmpty();
  }

  @Test
  public void assertThatCompatibilityEth64ForkIdIsPresentInHelpMessage() {
    parseCommand("--help");
    assertThat(commandOutput.toString(UTF_8))
        .contains(
            "--compatibility-eth64-forkid-enabled",
            "Enable the legacy Eth/64 fork id. (default: false)");
    assertThat(commandErrorOutput.toString(UTF_8)).isEmpty();
  }

  @Test
  public void quorumInteropNotDefinedInGenesisDoesNotEnforceZeroGasPrice() throws IOException {
    final Path genesisFile = createFakeGenesisFile(GENESIS_VALID_JSON);
    parseCommand("--genesis-file", genesisFile.toString());
    assertThat(commandErrorOutput.toString(UTF_8)).isEmpty();
  }

  @Test
  public void quorumInteropEnabledFailsWithoutGasPriceSet() throws IOException {
    final Path genesisFile =
        createFakeGenesisFile(VALID_GENESIS_QUORUM_INTEROP_ENABLED_WITH_CHAINID);
    parseCommand("--genesis-file", genesisFile.toString());
    assertThat(commandErrorOutput.toString(UTF_8))
        .contains(
            "--min-gas-price must be set to zero if isQuorum mode is enabled in the genesis file.");
  }

  @Test
  public void quorumInteropEnabledFailsWithoutGasPriceSetToZero() throws IOException {
    final Path genesisFile =
        createFakeGenesisFile(VALID_GENESIS_QUORUM_INTEROP_ENABLED_WITH_CHAINID);
    parseCommand("--genesis-file", genesisFile.toString(), "--min-gas-price", "1");
    assertThat(commandErrorOutput.toString(UTF_8))
        .contains(
            "--min-gas-price must be set to zero if isQuorum mode is enabled in the genesis file.");
  }

  @Test
  public void quorumInteropEnabledFailsWithMainnetChainId() throws IOException {
    final Path genesisFile =
        createFakeGenesisFile(INVALID_GENESIS_QUORUM_INTEROP_ENABLED_MAINNET.put("chainId", "1"));
    parseCommand("--genesis-file", genesisFile.toString(), "--min-gas-price", "0");
    assertThat(commandErrorOutput.toString(UTF_8))
        .contains("isQuorum mode cannot be used on Mainnet.");
  }

  @Test
  public void assertThatCheckPortClashAcceptsAsExpected() throws Exception {
    // use WS port for HTTP
    final int port = 8546;
    parseCommand("--rpc-http-enabled", "--rpc-http-port", String.valueOf(port));
    verify(mockRunnerBuilder).jsonRpcConfiguration(jsonRpcConfigArgumentCaptor.capture());
    verify(mockRunnerBuilder).build();
    assertThat(jsonRpcConfigArgumentCaptor.getValue().getPort()).isEqualTo(port);
    assertThat(commandOutput.toString(UTF_8)).isEmpty();
    assertThat(commandErrorOutput.toString(UTF_8)).isEmpty();
  }

  @Test
  public void assertThatCheckPortClashRejectsAsExpected() throws Exception {
    // use WS port for HTTP
    final int port = 8546;
    parseCommand("--rpc-http-enabled", "--rpc-http-port", String.valueOf(port), "--rpc-ws-enabled");
    assertThat(commandOutput.toString(UTF_8)).isEmpty();
    assertThat(commandErrorOutput.toString(UTF_8))
        .contains(
            "Port number '8546' has been specified multiple times. Please review the supplied configuration.");
  }

  @Test
  public void assertThatCheckPortClashRejectsAsExpectedForEngineApi() throws Exception {
    // use WS port for HTTP
    final int port = 8545;
    // TODO: once we have mainnet TTD, we can remove the TTD override parameter here
    // https://github.com/hyperledger/besu/issues/3874
    parseCommand(
        "--override-genesis-config",
        "terminalTotalDifficulty=1337",
        "--rpc-http-enabled",
        "--rpc-http-port",
        String.valueOf(port),
        "--engine-rpc-port",
        String.valueOf(port));
    assertThat(commandOutput.toString(UTF_8)).isEmpty();
    assertThat(commandErrorOutput.toString(UTF_8))
        .contains(
            "Port number '8545' has been specified multiple times. Please review the supplied configuration.");
  }

  @Test
  public void staticNodesFileOptionValueAbsentMessage() {
    parseCommand("--static-nodes-file");
    assertThat(commandErrorOutput.toString(UTF_8))
        .startsWith("Missing required parameter for option");
  }

  @Test
  public void staticNodesFilesOptionInvalidJSONFormatError() throws IOException {
    final Path tempfile =
        createTempFile(
            "static-nodes-badformat.json",
            "\"enode://c0b0e1151971f8a22dc2493c622317c8706c731f6fcf46d93104ef"
                + "3a08f21f7750b5d5e17f311091f732c9f917b02e1ae6d39f076903779fd1e7"
                + "e7e6cd2fcef6@192.168.1.25:30303\"\n]");
    parseCommand("--static-nodes-file", tempfile.toString());
    assertThat(commandErrorOutput.toString(UTF_8))
        .startsWith("Failed to decode:Cannot deserialize ");
  }

  @Test
  public void staticNodesFileOptionFileDoesNotExistMessage() {
    parseCommand("--static-nodes-file", "this-file-does-not-exist-at-all.json");
    assertThat(commandErrorOutput.toString(UTF_8)).contains("Static nodes file", "does not exist");
  }

  @Test
  public void staticNodesFileOptionValidParamenter() throws IOException {
    final Path staticNodeTempFile =
        createTempFile(
            "static-nodes-goodformat.json",
            "[\n"
                + "\"enode://c0b0e1151971f8a22dc2493c622317c8706c731f6fcf46d93104ef"
                + "3a08f21f7750b5d5e17f311091f732c9f917b02e1ae6d39f076903779fd1e7"
                + "e7e6cd2fcef6@192.168.1.25:30303\"\n]");
    parseCommand("--static-nodes-file", staticNodeTempFile.toString());
    assertThat(commandOutput.toString(UTF_8)).isEmpty();
    assertThat(commandErrorOutput.toString(UTF_8)).isEmpty();
  }

  @Test
  public void invalidEcCurveFailsWithErrorMessage() throws IOException {
    SignatureAlgorithmFactory.resetInstance();
    final Path genesisFile = createFakeGenesisFile(INVALID_GENESIS_EC_CURVE);

    parseCommand("--genesis-file", genesisFile.toString());
    assertThat(commandOutput.toString(UTF_8)).isEmpty();
    assertThat(commandErrorOutput.toString(UTF_8))
        .contains(
            "Invalid genesis file configuration for ecCurve. "
                + "abcd is not in the list of valid elliptic curves [secp256k1, secp256r1]");
  }

  @Test
  public void validEcCurveSucceeds() throws IOException {
    SignatureAlgorithmFactory.resetInstance();
    final Path genesisFile = createFakeGenesisFile(VALID_GENESIS_EC_CURVE);

    parseCommand("--genesis-file", genesisFile.toString());
    assertThat(commandErrorOutput.toString(UTF_8)).isEmpty();
  }

  @Test
  public void nativeSecp256IsDisabled() {
    SignatureAlgorithmFactory.resetInstance();
    parseCommand("--Xsecp256k1-native-enabled", "false");

    verify(mockLogger).info("Using the Java implementation of the signature algorithm");
    assertThat(SignatureAlgorithmFactory.getInstance().isNative()).isFalse();
  }

  @Test
  public void nativeAltBn128IsDisabled() {
    // it is necessary to reset it, because the tested variable
    // is static and it will stay true if it has been set in another test
    // AbstractAltBnPrecompiledContract.resetNative();

    parseCommand("--Xaltbn128-native-enabled", "false");

    verify(mockLogger).info("Using the Java implementation of alt bn128");
    assertThat(AbstractAltBnPrecompiledContract.isNative()).isFalse();
  }

  @Test
  public void nativeLibrariesAreEnabledByDefault() {
    parseCommand();

    assertThat(SignatureAlgorithmFactory.getInstance().isNative()).isTrue();
    verify(mockLogger).info("Using the native implementation of the signature algorithm");

    assertThat(AbstractAltBnPrecompiledContract.isNative()).isTrue();
    verify(mockLogger).info("Using the native implementation of alt bn128");
  }

  @Test
  public void pkiBlockCreationIsDisabledByDefault() {
    parseCommand();

    verifyNoInteractions(mockPkiBlockCreationConfigProvider);
  }

  @Test
  public void pkiBlockCreationKeyStoreFileRequired() {
    parseCommand(
        "--Xpki-block-creation-enabled",
        "--Xpki-block-creation-keystore-password-file",
        "/tmp/pwd");

    assertThat(commandErrorOutput.toString(UTF_8))
        .contains("KeyStore file is required when PKI Block Creation is enabled");
  }

  @Test
  public void pkiBlockCreationPasswordFileRequired() {
    parseCommand(
        "--Xpki-block-creation-enabled", "--Xpki-block-creation-keystore-file", "/tmp/keystore");

    assertThat(commandErrorOutput.toString(UTF_8))
        .contains(
            "File containing password to unlock keystore is required when PKI Block Creation is enabled");
  }

  @Rule public TemporaryFolder pkiTempFolder = new TemporaryFolder();

  @Test
  public void pkiBlockCreationFullConfig() throws Exception {
    // Create temp file with password
    final File pwdFile = pkiTempFolder.newFile("pwd");
    FileUtils.writeStringToFile(pwdFile, "foo", UTF_8);

    parseCommand(
        "--Xpki-block-creation-enabled",
        "--Xpki-block-creation-keystore-type",
        "JKS",
        "--Xpki-block-creation-keystore-file",
        "/tmp/keystore",
        "--Xpki-block-creation-keystore-password-file",
        pwdFile.getAbsolutePath(),
        "--Xpki-block-creation-keystore-certificate-alias",
        "anAlias",
        "--Xpki-block-creation-truststore-type",
        "JKS",
        "--Xpki-block-creation-truststore-file",
        "/tmp/truststore",
        "--Xpki-block-creation-truststore-password-file",
        pwdFile.getAbsolutePath(),
        "--Xpki-block-creation-crl-file",
        "/tmp/crl");

    final PkiKeyStoreConfiguration pkiKeyStoreConfig =
        pkiKeyStoreConfigurationArgumentCaptor.getValue();

    assertThat(pkiKeyStoreConfig).isNotNull();
    assertThat(pkiKeyStoreConfig.getKeyStoreType()).isEqualTo("JKS");
    assertThat(pkiKeyStoreConfig.getKeyStorePath()).isEqualTo(Path.of("/tmp/keystore"));
    assertThat(pkiKeyStoreConfig.getKeyStorePassword()).isEqualTo("foo");
    assertThat(pkiKeyStoreConfig.getCertificateAlias()).isEqualTo("anAlias");
    assertThat(pkiKeyStoreConfig.getTrustStoreType()).isEqualTo("JKS");
    assertThat(pkiKeyStoreConfig.getTrustStorePath()).isEqualTo(Path.of("/tmp/truststore"));
    assertThat(pkiKeyStoreConfig.getTrustStorePassword()).isEqualTo("foo");
    assertThat(pkiKeyStoreConfig.getCrlFilePath()).hasValue(Path.of("/tmp/crl"));
  }

  @Test
  public void logsWarningWhenFailToLoadJemalloc() {
    assumeThat(PlatformDetector.getOSType(), is("linux"));
    setEnvironmentVariable("BESU_USING_JEMALLOC", "true");
    parseCommand();
    verify(mockLogger)
        .warn(
            eq(
                "BESU_USING_JEMALLOC is present but we failed to load jemalloc library to get the version"),
            any(Throwable.class));
  }

  @Test
  public void logsSuggestInstallingJemallocWhenEnvVarNotPresent() {
    assumeThat(PlatformDetector.getOSType(), is("linux"));
    parseCommand();
    verify(mockLogger)
        .info("jemalloc library not found, memory usage may be reduced by installing it");
  }

  @Test
  public void logWarnIfFastSyncMinPeersUsedWithFullSync() {
    parseCommand("--sync-mode", "FULL", "--fast-sync-min-peers", "1");
    assertThat(commandErrorOutput.toString(UTF_8))
        .contains("--fast-sync-min-peers can't be used with FULL sync-mode");
  }

  @Test
  public void posBlockCreationMaxTimeDefaultValue() {
    parseCommand();
    assertThat(getPosBlockCreationMaxTimeValue()).isEqualTo(DEFAULT_POS_BLOCK_CREATION_MAX_TIME);
  }

  @Test
  public void posBlockCreationMaxTimeOption() {
    parseCommand("--Xpos-block-creation-max-time", "7000");
    assertThat(getPosBlockCreationMaxTimeValue()).isEqualTo(7000L);
  }

  private long getPosBlockCreationMaxTimeValue() {
    final ArgumentCaptor<MiningParameters> miningArg =
        ArgumentCaptor.forClass(MiningParameters.class);

    verify(mockControllerBuilder).miningParameters(miningArg.capture());
    verify(mockControllerBuilder).build();

    assertThat(commandOutput.toString(UTF_8)).isEmpty();
    assertThat(commandErrorOutput.toString(UTF_8)).isEmpty();
    return miningArg.getValue().getPosBlockCreationMaxTime();
  }

  @Test
  public void posBlockCreationMaxTimeOutOfAllowedRange() {
    parseCommand("--Xpos-block-creation-max-time", "17000");
    assertThat(commandErrorOutput.toString(UTF_8))
        .contains("--Xpos-block-creation-max-time must be positive and ≤ 12000");
  }

  @Test
  public void portInUseReportsError() throws IOException {
    final ServerSocket serverSocket = new ServerSocket(8545);

    parseCommandWithPortCheck("--rpc-http-enabled");

    assertThat(commandOutput.toString(UTF_8)).isEmpty();
    assertThat(commandErrorOutput.toString(UTF_8))
        .contains("Port(s) '[8545]' already in use. Check for other processes using the port(s).");

    serverSocket.close();
  }

  @Test
  public void presentRequiredOptionShouldPass() {
    parseCommandWithRequiredOption("--accept-terms-and-conditions", "true");
    assertThat(commandOutput.toString(UTF_8)).isEmpty();
    assertThat(commandErrorOutput.toString(UTF_8)).isEmpty();
  }

  @Test
  public void missingRequiredOptionShouldFail() {
    parseCommandWithRequiredOption();
    assertThat(commandOutput.toString(UTF_8)).isEmpty();
    assertThat(commandErrorOutput.toString(UTF_8))
        .startsWith(
            "Missing required option: '--accept-terms-and-conditions=<acceptTermsAndConditions>'");
  }

  @Test
  public void havingRequiredOptionInEnvVarShouldFail() {
    setEnvironmentVariable("BESU_ACCEPT_TERMS_AND_CONDITIONS", "true");
    parseCommandWithRequiredOption();
    assertThat(commandOutput.toString(UTF_8)).isEmpty();
    assertThat(commandErrorOutput.toString(UTF_8))
        .startsWith(
            "Missing required option: '--accept-terms-and-conditions=<acceptTermsAndConditions>'");
  }

  @Test
  public void havingRequiredOptionInConfigShouldFail() throws IOException {
    final Path toml = createTempFile("toml", "accept-terms-and-conditions=true\n");
    parseCommandWithRequiredOption("--config-file", toml.toString());
    assertThat(commandOutput.toString(UTF_8)).isEmpty();
    assertThat(commandErrorOutput.toString(UTF_8))
        .startsWith(
            "Missing required option: '--accept-terms-and-conditions=<acceptTermsAndConditions>'");
  }

  @Test
  public void checkpointPostMergeShouldFailWhenGenesisHasNoTTD() throws IOException {
    final String configText =
        Resources.toString(
            Resources.getResource("invalid_post_merge_near_head_checkpoint.json"),
            StandardCharsets.UTF_8);
    final Path genesisFile = createFakeGenesisFile(new JsonObject(configText));

    parseCommand(
        "--genesis-file",
        genesisFile.toString(),
        "--sync-mode",
        "X_CHECKPOINT",
        "--Xcheckpoint-post-merge-enabled");

    assertThat(commandOutput.toString(UTF_8)).isEmpty();
    assertThat(commandErrorOutput.toString(UTF_8))
        .contains("PoS checkpoint sync requires TTD in the genesis file");
  }

  @Test
  public void checkpointPostMergeShouldFailWhenGenesisUsesCheckpointFromPreMerge() {
    // using the default genesis which has a checkpoint sync block prior to the merge
    parseCommand("--sync-mode", "X_CHECKPOINT", "--Xcheckpoint-post-merge-enabled");

    assertThat(commandOutput.toString(UTF_8)).isEmpty();
    assertThat(commandErrorOutput.toString(UTF_8))
        .contains(
            "PoS checkpoint sync requires a block with total difficulty greater or equal than the TTD");
  }

  @Test
  public void checkpointPostMergeShouldFailWhenSyncModeIsNotCheckpoint() {

    parseCommand("--sync-mode", "X_SNAP", "--Xcheckpoint-post-merge-enabled");
    assertThat(commandErrorOutput.toString(UTF_8))
        .contains("--Xcheckpoint-post-merge-enabled can only be used with X_CHECKPOINT sync-mode");
  }

  @Test
  public void checkpointPostMergeWithPostMergeBlockSucceeds() throws IOException {
    final String configText =
        Resources.toString(
            Resources.getResource("valid_post_merge_near_head_checkpoint.json"),
            StandardCharsets.UTF_8);
    final Path genesisFile = createFakeGenesisFile(new JsonObject(configText));

    parseCommand(
        "--genesis-file",
        genesisFile.toString(),
        "--sync-mode",
        "X_CHECKPOINT",
        "--Xcheckpoint-post-merge-enabled");

    assertThat(commandOutput.toString(UTF_8)).isEmpty();
    assertThat(commandErrorOutput.toString(UTF_8)).isEmpty();
  }

  @Test
  public void checkpointPostMergeWithPostMergeBlockTDEqualsTTDSucceeds() throws IOException {
    final String configText =
        Resources.toString(
            Resources.getResource("valid_pos_checkpoint_pos_TD_equals_TTD.json"),
            StandardCharsets.UTF_8);
    final Path genesisFile = createFakeGenesisFile(new JsonObject(configText));

    parseCommand(
        "--genesis-file",
        genesisFile.toString(),
        "--sync-mode",
        "X_CHECKPOINT",
        "--Xcheckpoint-post-merge-enabled");

    assertThat(commandOutput.toString(UTF_8)).isEmpty();
    assertThat(commandErrorOutput.toString(UTF_8)).isEmpty();
  }

  @Test
  public void checkpointMergeAtGenesisWithGenesisBlockDifficultyZeroFails() throws IOException {
    final String configText =
        Resources.toString(
            Resources.getResource("invalid_post_merge_merge_at_genesis.json"),
            StandardCharsets.UTF_8);
    final Path genesisFile = createFakeGenesisFile(new JsonObject(configText));

    parseCommand(
        "--genesis-file",
        genesisFile.toString(),
        "--sync-mode",
        "X_CHECKPOINT",
        "--Xcheckpoint-post-merge-enabled");

    assertThat(commandOutput.toString(UTF_8)).isEmpty();
    assertThat(commandErrorOutput.toString(UTF_8))
        .contains(
            "PoS checkpoint sync can't be used with TTD = 0 and checkpoint totalDifficulty = 0");
  }

  @Test
  public void checkP2pPeerLowerBound_isSet() {
    final int lowerBound = 13;
    parseCommand("--Xp2p-peer-lower-bound", String.valueOf(lowerBound));

    verify(mockControllerBuilder).lowerBoundPeers(intArgumentCaptor.capture());
    verify(mockControllerBuilder).build();

    assertThat(intArgumentCaptor.getValue()).isEqualTo(lowerBound);

    assertThat(commandErrorOutput.toString(UTF_8)).isEmpty();
    assertThat(commandOutput.toString(UTF_8)).isEmpty();
  }

  @Test
  public void kzgTrustedSetupFileRequiresDataBlobEnabledNetwork() throws IOException {
    final Path genesisFileWithoutBlobs =
        createFakeGenesisFile(new JsonObject().put("config", new JsonObject()));
    parseCommand(
        "--genesis-file",
        genesisFileWithoutBlobs.toString(),
        "--kzg-trusted-setup",
        "/etc/besu/kzg-trusted-setup.txt");

    assertThat(commandOutput.toString(UTF_8)).isEmpty();
    assertThat(commandErrorOutput.toString(UTF_8))
        .contains("--kzg-trusted-setup can only be specified on networks with data blobs enabled");
  }

  @Test
  public void kzgTrustedSetupFileIsMandatoryWithCustomGenesisFile()
      throws IOException, URISyntaxException {
    final Path genesisFileWithBlobs = createFakeGenesisFile(GENESIS_WITH_DATA_BLOBS_ENABLED);
    parseCommand("--genesis-file", genesisFileWithBlobs.toString());

    assertThat(commandOutput.toString(UTF_8)).isEmpty();
    assertThat(commandErrorOutput.toString(UTF_8))
        .contains(
            "--kzg-trusted-setup is mandatory when providing a custom genesis that support data blobs");
  }

  @Test
  public void kzgTrustedSetupFileLoadedWithCustomGenesisFile()
      throws IOException, URISyntaxException {
    final Path testSetupAbsolutePath =
        Path.of(BesuCommandTest.class.getResource("/trusted_setup.txt").toURI());
    final Path genesisFileWithBlobs = createFakeGenesisFile(GENESIS_WITH_DATA_BLOBS_ENABLED);
    parseCommand(
        "--genesis-file",
        genesisFileWithBlobs.toString(),
        "--kzg-trusted-setup",
        testSetupAbsolutePath.toString());

    assertThat(commandOutput.toString(UTF_8)).isEmpty();
    assertThat(commandErrorOutput.toString(UTF_8)).isEmpty();
  }
}<|MERGE_RESOLUTION|>--- conflicted
+++ resolved
@@ -1882,7 +1882,6 @@
   }
 
   @Test
-<<<<<<< HEAD
   public void parsesInvalidBonsaiTrieLimitBackLayersOption() {
 
     parseCommand("--data-storage-format", "BONSAI", "--bonsai-maximum-back-layers-to-load", "ten");
@@ -1892,22 +1891,6 @@
     assertThat(commandErrorOutput.toString(UTF_8))
         .contains(
             "Invalid value for option '--bonsai-maximum-back-layers-to-load': 'ten' is not a long");
-=======
-  public void launcherDefaultOptionValue() {
-    final TestBesuCommand besuCommand = parseCommand();
-
-    assertThat(besuCommand.getLauncherOptions().isLauncherMode()).isFalse();
-    assertThat(besuCommand.getEnodeDnsConfiguration().updateEnabled()).isFalse();
-  }
-
-  @Test
-  public void launcherOptionIsParsedCorrectly() {
-    final TestBesuCommand besuCommand =
-        parseCommand("--Xlauncher", "true", "--Xlauncher-force", "true");
-
-    assertThat(besuCommand.getLauncherOptions().isLauncherMode()).isTrue();
-    assertThat(besuCommand.getEnodeDnsConfiguration().updateEnabled()).isFalse();
->>>>>>> 40da7a9a
   }
 
   @Test
