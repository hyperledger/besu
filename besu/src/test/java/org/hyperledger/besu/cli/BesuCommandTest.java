--- conflicted
+++ resolved
@@ -205,11 +205,7 @@
     verify(mockRunnerBuilder)
         .ethNetworkConfig(
             new EthNetworkConfig(
-<<<<<<< HEAD
-                GenesisConfigFile.fromConfig(MAINNET.getGenesisFileResource()),
-=======
                 GenesisConfigFile.fromResource(MAINNET.getGenesisFile()),
->>>>>>> 690a2ea8
                 MAINNET.getNetworkId(),
                 MAINNET_BOOTSTRAP_NODES,
                 MAINNET_DISCOVERY_URL));
@@ -416,11 +412,7 @@
     verify(mockControllerBuilderFactory).fromEthNetworkConfig(networkArg.capture(), any());
     verify(mockControllerBuilder).build();
 
-<<<<<<< HEAD
-    assertThat(networkArg.getValue().getGenesisConfig())
-=======
     assertThat(networkArg.getValue().genesisConfigFile())
->>>>>>> 690a2ea8
         .isEqualTo(GenesisConfigFile.fromConfig(encodeJsonGenesis(GENESIS_VALID_JSON)));
 
     assertThat(commandOutput.toString(UTF_8)).isEmpty();
@@ -586,17 +578,10 @@
     verify(mockControllerBuilderFactory).fromEthNetworkConfig(networkArg.capture(), any());
     verify(mockControllerBuilder).build();
 
-<<<<<<< HEAD
-    assertThat(networkArg.getValue().getGenesisConfig())
-        .isEqualTo(GenesisConfigFile.fromConfig(encodeJsonGenesis(GENESIS_VALID_JSON)));
-    assertThat(networkArg.getValue().getBootNodes()).isEmpty();
-    assertThat(networkArg.getValue().getNetworkId()).isEqualTo(GENESIS_CONFIG_TEST_CHAINID);
-=======
     assertThat(networkArg.getValue().genesisConfigFile())
         .isEqualTo(GenesisConfigFile.fromConfig(encodeJsonGenesis(GENESIS_VALID_JSON)));
     assertThat(networkArg.getValue().bootNodes()).isEmpty();
     assertThat(networkArg.getValue().networkId()).isEqualTo(GENESIS_CONFIG_TEST_CHAINID);
->>>>>>> 690a2ea8
 
     assertThat(commandOutput.toString(UTF_8)).isEmpty();
     assertThat(commandErrorOutput.toString(UTF_8)).isEmpty();
@@ -614,11 +599,7 @@
     verify(mockControllerBuilderFactory).fromEthNetworkConfig(networkArg.capture(), any());
     verify(mockControllerBuilder).build();
 
-<<<<<<< HEAD
-    assertThat(networkArg.getValue().getGenesisConfig())
-=======
     assertThat(networkArg.getValue().genesisConfigFile())
->>>>>>> 690a2ea8
         .isEqualTo(GenesisConfigFile.fromConfig(encodeJsonGenesis(GENESIS_INVALID_DATA)));
 
     assertThat(commandOutput.toString(UTF_8)).isEmpty();
@@ -633,17 +614,10 @@
     // in this network genesis file.
 
     final var genesisConfig =
-<<<<<<< HEAD
-        EthNetworkConfig.getNetworkConfig(MAINNET).getGenesisConfig().getConfigOptions();
-    assertThat(genesisConfig.getChainId().isPresent()).isTrue();
-    assertThat(genesisConfig.getChainId().get())
-        .isEqualTo(EthNetworkConfig.getNetworkConfig(MAINNET).getNetworkId());
-=======
         EthNetworkConfig.getNetworkConfig(MAINNET).genesisConfigFile().getConfigOptions();
     assertThat(genesisConfig.getChainId().isPresent()).isTrue();
     assertThat(genesisConfig.getChainId().get())
         .isEqualTo(EthNetworkConfig.getNetworkConfig(MAINNET).networkId());
->>>>>>> 690a2ea8
   }
 
   @Test
