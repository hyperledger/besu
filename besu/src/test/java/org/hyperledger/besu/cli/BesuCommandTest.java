--- conflicted
+++ resolved
@@ -2353,146 +2353,6 @@
   }
 
   @Test
-<<<<<<< HEAD
-  public void snapsyncForHealingFeaturesShouldFailWhenHealingIsNotSet_EnabledByDefault() {
-=======
-  public void txpoolDefaultSaveFileRelativeToDataPath() throws IOException {
-    final Path dataDir = Files.createTempDirectory("data-dir");
-    parseCommand("--data-path", dataDir.toString(), "--tx-pool-enable-save-restore", "true");
-    verify(mockControllerBuilder)
-        .transactionPoolConfiguration(transactionPoolConfigCaptor.capture());
-
-    assertThat(transactionPoolConfigCaptor.getValue().getSaveFile())
-        .isEqualTo(dataDir.resolve(TransactionPoolConfiguration.DEFAULT_SAVE_FILE_NAME).toFile());
-
-    assertThat(commandOutput.toString(UTF_8)).isEmpty();
-    assertThat(commandErrorOutput.toString(UTF_8)).isEmpty();
-  }
-
-  @Test
-  public void txpoolCustomSaveFileRelativeToDataPath() throws IOException {
-    final Path dataDir = Files.createTempDirectory("data-dir");
-    dataDir.toFile().deleteOnExit();
-    final File saveFile = Files.createTempFile(dataDir, "txpool", "save").toFile();
-    saveFile.deleteOnExit();
-    parseCommand(
-        "--data-path",
-        dataDir.toString(),
-        "--tx-pool-enable-save-restore",
-        "true",
-        "--tx-pool-save-file",
-        saveFile.getName());
-    verify(mockControllerBuilder)
-        .transactionPoolConfiguration(transactionPoolConfigCaptor.capture());
-
-    final File configuredSaveFile = transactionPoolConfigCaptor.getValue().getSaveFile();
-    assertThat(configuredSaveFile).isEqualTo(saveFile);
-    assertThat(configuredSaveFile.toPath().getParent()).isEqualTo(dataDir);
-
-    assertThat(commandOutput.toString(UTF_8)).isEmpty();
-    assertThat(commandErrorOutput.toString(UTF_8)).isEmpty();
-  }
-
-  @Test
-  public void txpoolSaveFileAbsolutePathOutsideDataPath() throws IOException {
-    final Path dataDir = Files.createTempDirectory("data-dir");
-    dataDir.toFile().deleteOnExit();
-    final File saveFile = File.createTempFile("txpool", "dump");
-    saveFile.deleteOnExit();
-    parseCommand(
-        "--data-path",
-        dataDir.toString(),
-        "--tx-pool-enable-save-restore",
-        "true",
-        "--tx-pool-save-file",
-        saveFile.getAbsolutePath());
-    verify(mockControllerBuilder)
-        .transactionPoolConfiguration(transactionPoolConfigCaptor.capture());
-
-    final File configuredSaveFile = transactionPoolConfigCaptor.getValue().getSaveFile();
-    assertThat(configuredSaveFile).isEqualTo(saveFile);
-    assertThat(configuredSaveFile.toPath().getParent()).isNotEqualTo(dataDir);
-
-    assertThat(commandOutput.toString(UTF_8)).isEmpty();
-    assertThat(commandErrorOutput.toString(UTF_8)).isEmpty();
-  }
-
-  @Test
-  public void txpoolForcePriceBumpToZeroWhenZeroBaseFeeMarket() throws IOException {
-    final Path genesisFile = createFakeGenesisFile(GENESIS_WITH_ZERO_BASE_FEE_MARKET);
-    parseCommand("--genesis-file", genesisFile.toString());
-    verify(mockControllerBuilder)
-        .transactionPoolConfiguration(transactionPoolConfigCaptor.capture());
-
-    final Percentage priceBump = transactionPoolConfigCaptor.getValue().getPriceBump();
-    assertThat(priceBump).isEqualTo(Percentage.ZERO);
-
-    assertThat(commandOutput.toString(UTF_8)).isEmpty();
-    assertThat(commandErrorOutput.toString(UTF_8)).isEmpty();
-  }
-
-  @Test
-  public void txpoolPriceBumpOptionIncompatibleWithZeroWhenZeroBaseFeeMarket() throws IOException {
-    final Path genesisFile = createFakeGenesisFile(GENESIS_WITH_ZERO_BASE_FEE_MARKET);
-    parseCommand("--genesis-file", genesisFile.toString(), "--tx-pool-price-bump", "5");
-
-    assertThat(commandOutput.toString(UTF_8)).isEmpty();
-    assertThat(commandErrorOutput.toString(UTF_8))
-        .contains("Price bump option is not compatible with zero base fee market");
-  }
-
-  @Test
-  public void txpoolForcePriceBumpToZeroWhenMinGasPriceZero() {
-    parseCommand("--min-gas-price", "0");
-    verify(mockControllerBuilder)
-        .transactionPoolConfiguration(transactionPoolConfigCaptor.capture());
-
-    final Percentage priceBump = transactionPoolConfigCaptor.getValue().getPriceBump();
-    assertThat(priceBump).isEqualTo(Percentage.ZERO);
-
-    assertThat(commandOutput.toString(UTF_8)).isEmpty();
-    assertThat(commandErrorOutput.toString(UTF_8)).isEmpty();
-  }
-
-  @Test
-  public void txpoolPriceBumpKeepItsValueIfSetEvenWhenMinGasPriceZero() {
-    parseCommand("--min-gas-price", "0", "--tx-pool-price-bump", "1");
-    verify(mockControllerBuilder)
-        .transactionPoolConfiguration(transactionPoolConfigCaptor.capture());
-
-    final Percentage priceBump = transactionPoolConfigCaptor.getValue().getPriceBump();
-    assertThat(priceBump).isEqualTo(Percentage.fromInt(1));
-
-    assertThat(commandOutput.toString(UTF_8)).isEmpty();
-    assertThat(commandErrorOutput.toString(UTF_8)).isEmpty();
-  }
-
-  @Test
-  public void txpoolWhenNotSetForceTxPoolMinGasPriceToZeroWhenMinGasPriceZero() {
-    parseCommand("--min-gas-price", "0");
-    verify(mockControllerBuilder)
-        .transactionPoolConfiguration(transactionPoolConfigCaptor.capture());
-
-    final Wei txPoolMinGasPrice = transactionPoolConfigCaptor.getValue().getMinGasPrice();
-    assertThat(txPoolMinGasPrice).isEqualTo(Wei.ZERO);
-
-    assertThat(commandOutput.toString(UTF_8)).isEmpty();
-    assertThat(commandErrorOutput.toString(UTF_8)).isEmpty();
-    verify(mockLogger, atLeast(1))
-        .warn(
-            contains(
-                "Forcing tx-pool-min-gas-price=0, since it cannot be greater than the value of min-gas-price"));
-  }
-
-  @Test
-  public void txpoolTxPoolMinGasPriceMustNotBeGreaterThanMinGasPriceZero() {
-    parseCommand("--min-gas-price", "100", "--tx-pool-min-gas-price", "101");
-    assertThat(commandOutput.toString(UTF_8)).isEmpty();
-    assertThat(commandErrorOutput.toString(UTF_8))
-        .contains("tx-pool-min-gas-price cannot be greater than the value of min-gas-price");
-  }
-
-  @Test
   public void snapsyncHealingOptionShouldBeDisabledByDefault() {
     final TestBesuCommand besuCommand = parseCommand();
     assertThat(besuCommand.unstableSynchronizerOptions.isSnapsyncFlatDbHealingEnabled()).isFalse();
@@ -2507,7 +2367,6 @@
 
   @Test
   public void snapsyncForHealingFeaturesShouldFailWhenHealingIsNotEnabled() {
->>>>>>> e3e512df
     parseCommand("--Xsnapsync-synchronizer-flat-account-healed-count-per-request", "100");
     assertThat(commandErrorOutput.toString(UTF_8))
         .contains(
