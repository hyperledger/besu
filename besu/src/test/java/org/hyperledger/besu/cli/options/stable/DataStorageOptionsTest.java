--- conflicted
+++ resolved
@@ -15,11 +15,7 @@
 package org.hyperledger.besu.cli.options.stable;
 
 import static org.assertj.core.api.Assertions.assertThat;
-<<<<<<< HEAD
-import static org.hyperledger.besu.ethereum.worldstate.DataStorageConfiguration.MINIMUM_DIFFBASED_TRIE_LOG_RETENTION_LIMIT;
-=======
 import static org.hyperledger.besu.ethereum.worldstate.DiffBasedSubStorageConfiguration.MINIMUM_TRIE_LOG_RETENTION_LIMIT;
->>>>>>> 32c6fbca
 
 import org.hyperledger.besu.cli.options.AbstractCLIOptionsTest;
 import org.hyperledger.besu.cli.options.storage.DataStorageOptions;
@@ -37,14 +33,10 @@
   public void bonsaiTrieLogPruningLimitOption() {
     internalTestSuccess(
         dataStorageConfiguration ->
-<<<<<<< HEAD
-            assertThat(dataStorageConfiguration.getDiffbasedTrieLogPruningWindowSize())
-=======
             assertThat(
                     dataStorageConfiguration
                         .getDiffBasedSubStorageConfiguration()
                         .getTrieLogPruningWindowSize())
->>>>>>> 32c6fbca
                 .isEqualTo(600),
         "--bonsai-limit-trie-logs-enabled",
         "--bonsai-trie-logs-pruning-window-size",
@@ -55,14 +47,10 @@
   public void bonsaiTrieLogPruningLimitLegacyOption() {
     internalTestSuccess(
         dataStorageConfiguration ->
-<<<<<<< HEAD
-            assertThat(dataStorageConfiguration.getDiffbasedTrieLogPruningWindowSize())
-=======
             assertThat(
                     dataStorageConfiguration
                         .getDiffBasedSubStorageConfiguration()
                         .getTrieLogPruningWindowSize())
->>>>>>> 32c6fbca
                 .isEqualTo(600),
         "--Xbonsai-limit-trie-logs-enabled",
         "--Xbonsai-trie-logs-pruning-window-size",
@@ -73,14 +61,10 @@
   public void bonsaiTrieLogsEnabled_explicitlySetToFalse() {
     internalTestSuccess(
         dataStorageConfiguration ->
-<<<<<<< HEAD
-            assertThat(dataStorageConfiguration.getDiffbasedLimitTrieLogsEnabled())
-=======
             assertThat(
                     dataStorageConfiguration
                         .getDiffBasedSubStorageConfiguration()
                         .getLimitTrieLogsEnabled())
->>>>>>> 32c6fbca
                 .isEqualTo(false),
         "--bonsai-limit-trie-logs-enabled=false");
   }
@@ -107,16 +91,11 @@
   public void bonsaiTrieLogRetentionLimitOption() {
     internalTestSuccess(
         dataStorageConfiguration ->
-<<<<<<< HEAD
-            assertThat(dataStorageConfiguration.getDiffbasedMaxLayersToLoad())
-                .isEqualTo(MINIMUM_DIFFBASED_TRIE_LOG_RETENTION_LIMIT + 1),
-=======
             assertThat(
                     dataStorageConfiguration
                         .getDiffBasedSubStorageConfiguration()
                         .getMaxLayersToLoad())
                 .isEqualTo(MINIMUM_TRIE_LOG_RETENTION_LIMIT + 1),
->>>>>>> 32c6fbca
         "--bonsai-limit-trie-logs-enabled",
         "--bonsai-historical-block-limit",
         "513");
@@ -126,16 +105,11 @@
   public void bonsaiTrieLogRetentionLimitOption_boundaryTest() {
     internalTestSuccess(
         dataStorageConfiguration ->
-<<<<<<< HEAD
-            assertThat(dataStorageConfiguration.getDiffbasedMaxLayersToLoad())
-                .isEqualTo(MINIMUM_DIFFBASED_TRIE_LOG_RETENTION_LIMIT),
-=======
             assertThat(
                     dataStorageConfiguration
                         .getDiffBasedSubStorageConfiguration()
                         .getMaxLayersToLoad())
                 .isEqualTo(MINIMUM_TRIE_LOG_RETENTION_LIMIT),
->>>>>>> 32c6fbca
         "--bonsai-limit-trie-logs-enabled",
         "--bonsai-historical-block-limit",
         "512");
@@ -156,14 +130,9 @@
         dataStorageConfiguration ->
             assertThat(
                     dataStorageConfiguration
-<<<<<<< HEAD
-                        .getUnstable()
-                        .getDiffbasedCodeStoredByCodeHashEnabled())
-=======
                         .getDiffBasedSubStorageConfiguration()
                         .getUnstable()
                         .getCodeStoredByCodeHashEnabled())
->>>>>>> 32c6fbca
                 .isEqualTo(true),
         "--Xbonsai-code-using-code-hash-enabled",
         "true");
@@ -175,14 +144,9 @@
         dataStorageConfiguration ->
             assertThat(
                     dataStorageConfiguration
-<<<<<<< HEAD
-                        .getUnstable()
-                        .getDiffbasedCodeStoredByCodeHashEnabled())
-=======
                         .getDiffBasedSubStorageConfiguration()
                         .getUnstable()
                         .getCodeStoredByCodeHashEnabled())
->>>>>>> 32c6fbca
                 .isEqualTo(false),
         "--Xbonsai-code-using-code-hash-enabled",
         "false");
@@ -221,18 +185,12 @@
   protected DataStorageConfiguration createCustomizedDomainObject() {
     return ImmutableDataStorageConfiguration.builder()
         .dataStorageFormat(DataStorageFormat.BONSAI)
-<<<<<<< HEAD
-        .diffbasedMaxLayersToLoad(513L)
-        .diffbasedLimitTrieLogsEnabled(true)
-        .diffbasedTrieLogPruningWindowSize(514)
-=======
         .diffBasedSubStorageConfiguration(
             ImmutableDiffBasedSubStorageConfiguration.builder()
                 .maxLayersToLoad(513L)
                 .limitTrieLogsEnabled(true)
                 .trieLogPruningWindowSize(514)
                 .build())
->>>>>>> 32c6fbca
         .build();
   }
 
