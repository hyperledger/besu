--- conflicted
+++ resolved
@@ -196,8 +196,6 @@
   }
 
   @Test
-<<<<<<< HEAD
-=======
   public void privacyWithBonsaiDefaultMustError() {
     // bypass overridden parseCommand method which specifies bonsai
     super.parseCommand("--privacy-enabled");
@@ -218,16 +216,6 @@
   }
 
   @Test
-  public void privacyWithPruningMustError() {
-    parseCommand("--pruning-enabled", "--privacy-enabled");
-
-    assertThat(commandErrorOutput.toString(UTF_8))
-        .contains("Pruning cannot be enabled with privacy.");
-    assertThat(commandOutput.toString(UTF_8)).isEmpty();
-  }
-
-  @Test
->>>>>>> 1679525a
   public void privacyWithoutPrivacyPublicKeyFails() {
     parseCommand("--privacy-enabled", "--privacy-url", ENCLAVE_URI);
 
