/*
 * Copyright ConsenSys AG.
 *
 * Licensed under the Apache License, Version 2.0 (the "License"); you may not use this file except in compliance with
 * the License. You may obtain a copy of the License at
 *
 * http://www.apache.org/licenses/LICENSE-2.0
 *
 * Unless required by applicable law or agreed to in writing, software distributed under the License is distributed on
 * an "AS IS" BASIS, WITHOUT WARRANTIES OR CONDITIONS OF ANY KIND, either express or implied. See the License for the
 * specific language governing permissions and limitations under the License.
 *
 * SPDX-License-Identifier: Apache-2.0
 */
package org.hyperledger.besu.cli.config;

import static org.assertj.core.api.Assertions.assertThat;
import static org.hyperledger.besu.cli.config.NetworkName.MAINNET;
import static org.hyperledger.besu.ethereum.p2p.config.DefaultDiscoveryConfiguration.GOERLI_BOOTSTRAP_NODES;
import static org.hyperledger.besu.ethereum.p2p.config.DefaultDiscoveryConfiguration.GOERLI_DISCOVERY_URL;
import static org.hyperledger.besu.ethereum.p2p.config.DefaultDiscoveryConfiguration.MAINNET_BOOTSTRAP_NODES;
import static org.hyperledger.besu.ethereum.p2p.config.DefaultDiscoveryConfiguration.MAINNET_DISCOVERY_URL;

import org.hyperledger.besu.config.GenesisConfigFile;

import java.math.BigInteger;

import org.junit.jupiter.api.Test;
import org.junit.jupiter.api.extension.ExtendWith;
import org.mockito.junit.jupiter.MockitoExtension;

@ExtendWith(MockitoExtension.class)
public class EthNetworkConfigTest {

  @Test
  public void testDefaultMainnetConfig() {
    EthNetworkConfig config = EthNetworkConfig.getNetworkConfig(NetworkName.MAINNET);
    assertThat(config.getDnsDiscoveryUrl()).isEqualTo(MAINNET_DISCOVERY_URL);
    assertThat(config.getBootNodes()).isEqualTo(MAINNET_BOOTSTRAP_NODES);
    assertThat(config.getNetworkId()).isEqualTo(BigInteger.ONE);
  }

  @Test
  public void testDefaultGoerliConfig() {
    EthNetworkConfig config = EthNetworkConfig.getNetworkConfig(NetworkName.GOERLI);
    assertThat(config.getDnsDiscoveryUrl()).isEqualTo(GOERLI_DISCOVERY_URL);
    assertThat(config.getBootNodes()).isEqualTo(GOERLI_BOOTSTRAP_NODES);
    assertThat(config.getNetworkId()).isEqualTo(BigInteger.valueOf(5));
  }

  @Test
  public void testDefaultDevConfig() {
    EthNetworkConfig config = EthNetworkConfig.getNetworkConfig(NetworkName.DEV);
    assertThat(config.getDnsDiscoveryUrl()).isNull();
    assertThat(config.getBootNodes()).isEmpty();
    assertThat(config.getNetworkId()).isEqualTo(BigInteger.valueOf(2018));
  }

  @Test
  public void testDefaultFutureConfig() {
    EthNetworkConfig config = EthNetworkConfig.getNetworkConfig(NetworkName.FUTURE_EIPS);
    assertThat(config.getDnsDiscoveryUrl()).isNull();
    assertThat(config.getBootNodes()).isEmpty();
    assertThat(config.getNetworkId()).isEqualTo(BigInteger.valueOf(2022));
  }

  @Test
  public void testDefaultExperimentalConfig() {
    EthNetworkConfig config = EthNetworkConfig.getNetworkConfig(NetworkName.EXPERIMENTAL_EIPS);
    assertThat(config.getDnsDiscoveryUrl()).isNull();
    assertThat(config.getBootNodes()).isEmpty();
    assertThat(config.getNetworkId()).isEqualTo(BigInteger.valueOf(2023));
  }

  @Test
  public void testBuilderWithNetworkId() {
    EthNetworkConfig config =
        new EthNetworkConfig.Builder(EthNetworkConfig.getNetworkConfig(MAINNET))
            .setNetworkId(BigInteger.valueOf(42))
            .setGenesisConfig(
<<<<<<< HEAD
                GenesisConfigFile.fromConfig("{\"config\":{\"chainId\":\"1234567\"}")
                    .getConfigOptions())
=======
                GenesisConfigFile.fromConfig(
                    """
            {
              "config":{
                "chainId":"1234567"
              }
            }
            """))
>>>>>>> 55482192
            .build();
    assertThat(config.getGenesisConfig().getConfigOptions().getChainId())
        .contains(BigInteger.valueOf(1234567));
    assertThat(config.getDnsDiscoveryUrl()).isNotNull();
    assertThat(config.getBootNodes()).isNotEmpty();
    assertThat(config.getNetworkId()).isEqualTo(BigInteger.valueOf(42));
  }
}<|MERGE_RESOLUTION|>--- conflicted
+++ resolved
@@ -78,10 +78,6 @@
         new EthNetworkConfig.Builder(EthNetworkConfig.getNetworkConfig(MAINNET))
             .setNetworkId(BigInteger.valueOf(42))
             .setGenesisConfig(
-<<<<<<< HEAD
-                GenesisConfigFile.fromConfig("{\"config\":{\"chainId\":\"1234567\"}")
-                    .getConfigOptions())
-=======
                 GenesisConfigFile.fromConfig(
                     """
             {
@@ -90,7 +86,6 @@
               }
             }
             """))
->>>>>>> 55482192
             .build();
     assertThat(config.getGenesisConfig().getConfigOptions().getChainId())
         .contains(BigInteger.valueOf(1234567));
