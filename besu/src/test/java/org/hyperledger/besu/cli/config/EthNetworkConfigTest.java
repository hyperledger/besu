/*
 * Copyright ConsenSys AG.
 *
 * Licensed under the Apache License, Version 2.0 (the "License"); you may not use this file except in compliance with
 * the License. You may obtain a copy of the License at
 *
 * http://www.apache.org/licenses/LICENSE-2.0
 *
 * Unless required by applicable law or agreed to in writing, software distributed under the License is distributed on
 * an "AS IS" BASIS, WITHOUT WARRANTIES OR CONDITIONS OF ANY KIND, either express or implied. See the License for the
 * specific language governing permissions and limitations under the License.
 *
 * SPDX-License-Identifier: Apache-2.0
 */
package org.hyperledger.besu.cli.config;

import static org.assertj.core.api.Assertions.assertThat;
import static org.hyperledger.besu.cli.config.NetworkName.MAINNET;
import static org.hyperledger.besu.ethereum.p2p.config.DefaultDiscoveryConfiguration.GOERLI_BOOTSTRAP_NODES;
import static org.hyperledger.besu.ethereum.p2p.config.DefaultDiscoveryConfiguration.GOERLI_DISCOVERY_URL;
import static org.hyperledger.besu.ethereum.p2p.config.DefaultDiscoveryConfiguration.MAINNET_BOOTSTRAP_NODES;
import static org.hyperledger.besu.ethereum.p2p.config.DefaultDiscoveryConfiguration.MAINNET_DISCOVERY_URL;

import org.hyperledger.besu.config.GenesisConfigFile;

import java.math.BigInteger;

import org.junit.jupiter.api.Test;
import org.junit.jupiter.api.extension.ExtendWith;
import org.mockito.junit.jupiter.MockitoExtension;

@ExtendWith(MockitoExtension.class)
public class EthNetworkConfigTest {

  @Test
  public void testDefaultMainnetConfig() {
    EthNetworkConfig config = EthNetworkConfig.getNetworkConfig(NetworkName.MAINNET);
    assertThat(config.dnsDiscoveryUrl()).isEqualTo(MAINNET_DISCOVERY_URL);
    assertThat(config.bootNodes()).isEqualTo(MAINNET_BOOTSTRAP_NODES);
    assertThat(config.networkId()).isEqualTo(BigInteger.ONE);
  }

  @Test
  public void testDefaultGoerliConfig() {
    EthNetworkConfig config = EthNetworkConfig.getNetworkConfig(NetworkName.GOERLI);
    assertThat(config.dnsDiscoveryUrl()).isEqualTo(GOERLI_DISCOVERY_URL);
    assertThat(config.bootNodes()).isEqualTo(GOERLI_BOOTSTRAP_NODES);
    assertThat(config.networkId()).isEqualTo(BigInteger.valueOf(5));
  }

  @Test
  public void testDefaultDevConfig() {
    EthNetworkConfig config = EthNetworkConfig.getNetworkConfig(NetworkName.DEV);
    assertThat(config.dnsDiscoveryUrl()).isNull();
    assertThat(config.bootNodes()).isEmpty();
    assertThat(config.networkId()).isEqualTo(BigInteger.valueOf(2018));
  }

  @Test
  public void testDefaultFutureConfig() {
    EthNetworkConfig config = EthNetworkConfig.getNetworkConfig(NetworkName.FUTURE_EIPS);
    assertThat(config.dnsDiscoveryUrl()).isNull();
    assertThat(config.bootNodes()).isEmpty();
    assertThat(config.networkId()).isEqualTo(BigInteger.valueOf(2022));
  }

  @Test
  public void testDefaultExperimentalConfig() {
    EthNetworkConfig config = EthNetworkConfig.getNetworkConfig(NetworkName.EXPERIMENTAL_EIPS);
    assertThat(config.dnsDiscoveryUrl()).isNull();
    assertThat(config.bootNodes()).isEmpty();
    assertThat(config.networkId()).isEqualTo(BigInteger.valueOf(2023));
  }

  @Test
  public void testBuilderWithNetworkId() {
    EthNetworkConfig config =
        new EthNetworkConfig.Builder(EthNetworkConfig.getNetworkConfig(MAINNET))
            .setNetworkId(BigInteger.valueOf(42))
<<<<<<< HEAD
            .setGenesisConfig(
=======
            .setGenesisConfigFile(
>>>>>>> 690a2ea8
                GenesisConfigFile.fromConfig(
                    """
            {
              "config":{
                "chainId":"1234567"
              }
            }
            """))
            .build();
<<<<<<< HEAD
    assertThat(config.getGenesisConfig().getConfigOptions().getChainId())
        .contains(BigInteger.valueOf(1234567));
    assertThat(config.getDnsDiscoveryUrl()).isNotNull();
    assertThat(config.getBootNodes()).isNotEmpty();
    assertThat(config.getNetworkId()).isEqualTo(BigInteger.valueOf(42));
=======
    assertThat(config.genesisConfigFile().getConfigOptions().getChainId())
        .contains(BigInteger.valueOf(1234567));
    assertThat(config.dnsDiscoveryUrl()).isNotNull();
    assertThat(config.bootNodes()).isNotEmpty();
    assertThat(config.networkId()).isEqualTo(BigInteger.valueOf(42));
>>>>>>> 690a2ea8
  }
}<|MERGE_RESOLUTION|>--- conflicted
+++ resolved
@@ -77,11 +77,7 @@
     EthNetworkConfig config =
         new EthNetworkConfig.Builder(EthNetworkConfig.getNetworkConfig(MAINNET))
             .setNetworkId(BigInteger.valueOf(42))
-<<<<<<< HEAD
-            .setGenesisConfig(
-=======
             .setGenesisConfigFile(
->>>>>>> 690a2ea8
                 GenesisConfigFile.fromConfig(
                     """
             {
@@ -91,18 +87,10 @@
             }
             """))
             .build();
-<<<<<<< HEAD
-    assertThat(config.getGenesisConfig().getConfigOptions().getChainId())
-        .contains(BigInteger.valueOf(1234567));
-    assertThat(config.getDnsDiscoveryUrl()).isNotNull();
-    assertThat(config.getBootNodes()).isNotEmpty();
-    assertThat(config.getNetworkId()).isEqualTo(BigInteger.valueOf(42));
-=======
     assertThat(config.genesisConfigFile().getConfigOptions().getChainId())
         .contains(BigInteger.valueOf(1234567));
     assertThat(config.dnsDiscoveryUrl()).isNotNull();
     assertThat(config.bootNodes()).isNotEmpty();
     assertThat(config.networkId()).isEqualTo(BigInteger.valueOf(42));
->>>>>>> 690a2ea8
   }
 }