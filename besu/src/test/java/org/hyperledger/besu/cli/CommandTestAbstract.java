/*
 * Copyright ConsenSys AG.
 *
 * Licensed under the Apache License, Version 2.0 (the "License"); you may not use this file except in compliance with
 * the License. You may obtain a copy of the License at
 *
 * http://www.apache.org/licenses/LICENSE-2.0
 *
 * Unless required by applicable law or agreed to in writing, software distributed under the License is distributed on
 * an "AS IS" BASIS, WITHOUT WARRANTIES OR CONDITIONS OF ANY KIND, either express or implied. See the License for the
 * specific language governing permissions and limitations under the License.
 *
 * SPDX-License-Identifier: Apache-2.0
 */
package org.hyperledger.besu.cli;

import static java.nio.charset.StandardCharsets.UTF_8;
import static org.assertj.core.api.Assertions.assertThat;
import static org.hyperledger.besu.cli.util.CommandLineUtils.DEPENDENCY_WARNING_MSG;
import static org.mockito.ArgumentMatchers.any;
import static org.mockito.ArgumentMatchers.anyBoolean;
import static org.mockito.ArgumentMatchers.anyInt;
import static org.mockito.ArgumentMatchers.anyLong;
import static org.mockito.ArgumentMatchers.anyString;
import static org.mockito.ArgumentMatchers.eq;
import static org.mockito.Mockito.atLeast;
import static org.mockito.Mockito.doReturn;
import static org.mockito.Mockito.lenient;
import static org.mockito.Mockito.verify;
import static org.mockito.Mockito.when;

import org.hyperledger.besu.Runner;
import org.hyperledger.besu.RunnerBuilder;
import org.hyperledger.besu.chainexport.RlpBlockExporter;
import org.hyperledger.besu.chainimport.JsonBlockImporter;
import org.hyperledger.besu.chainimport.RlpBlockImporter;
import org.hyperledger.besu.cli.config.EthNetworkConfig;
import org.hyperledger.besu.cli.options.MiningOptions;
import org.hyperledger.besu.cli.options.TransactionPoolOptions;
import org.hyperledger.besu.cli.options.stable.DataStorageOptions;
import org.hyperledger.besu.cli.options.stable.EthstatsOptions;
import org.hyperledger.besu.cli.options.unstable.EthProtocolOptions;
import org.hyperledger.besu.cli.options.unstable.MetricsCLIOptions;
import org.hyperledger.besu.cli.options.unstable.NetworkingOptions;
import org.hyperledger.besu.cli.options.unstable.SynchronizerOptions;
import org.hyperledger.besu.components.BesuComponent;
import org.hyperledger.besu.config.GenesisConfigOptions;
import org.hyperledger.besu.consensus.qbft.pki.PkiBlockCreationConfiguration;
import org.hyperledger.besu.consensus.qbft.pki.PkiBlockCreationConfigurationProvider;
import org.hyperledger.besu.controller.BesuController;
import org.hyperledger.besu.controller.BesuControllerBuilder;
import org.hyperledger.besu.controller.NoopPluginServiceFactory;
import org.hyperledger.besu.crypto.KeyPair;
import org.hyperledger.besu.crypto.KeyPairUtil;
import org.hyperledger.besu.crypto.SignatureAlgorithm;
import org.hyperledger.besu.crypto.SignatureAlgorithmFactory;
import org.hyperledger.besu.cryptoservices.NodeKey;
import org.hyperledger.besu.ethereum.ProtocolContext;
import org.hyperledger.besu.ethereum.api.ApiConfiguration;
import org.hyperledger.besu.ethereum.api.graphql.GraphQLConfiguration;
import org.hyperledger.besu.ethereum.api.jsonrpc.JsonRpcConfiguration;
import org.hyperledger.besu.ethereum.api.jsonrpc.websocket.WebSocketConfiguration;
import org.hyperledger.besu.ethereum.chain.Blockchain;
import org.hyperledger.besu.ethereum.chain.MutableBlockchain;
import org.hyperledger.besu.ethereum.eth.EthProtocolConfiguration;
import org.hyperledger.besu.ethereum.eth.manager.EthProtocolManager;
import org.hyperledger.besu.ethereum.eth.sync.BlockBroadcaster;
import org.hyperledger.besu.ethereum.eth.sync.SynchronizerConfiguration;
import org.hyperledger.besu.ethereum.eth.transactions.TransactionPool;
import org.hyperledger.besu.ethereum.eth.transactions.TransactionPoolConfiguration;
import org.hyperledger.besu.ethereum.mainnet.ProtocolSchedule;
import org.hyperledger.besu.ethereum.permissioning.PermissioningConfiguration;
import org.hyperledger.besu.ethereum.storage.StorageProvider;
import org.hyperledger.besu.ethereum.worldstate.DataStorageConfiguration;
import org.hyperledger.besu.ethereum.worldstate.WorldStateArchive;
import org.hyperledger.besu.metrics.prometheus.MetricsConfiguration;
import org.hyperledger.besu.pki.config.PkiKeyStoreConfiguration;
import org.hyperledger.besu.plugin.services.PicoCLIOptions;
import org.hyperledger.besu.plugin.services.PluginTransactionValidatorService;
import org.hyperledger.besu.plugin.services.StorageService;
import org.hyperledger.besu.plugin.services.TransactionSelectionService;
import org.hyperledger.besu.plugin.services.securitymodule.SecurityModule;
import org.hyperledger.besu.plugin.services.storage.KeyValueStorageFactory;
import org.hyperledger.besu.plugin.services.storage.PrivacyKeyValueStorageFactory;
import org.hyperledger.besu.plugin.services.storage.SegmentIdentifier;
import org.hyperledger.besu.services.BesuConfigurationImpl;
import org.hyperledger.besu.services.BesuPluginContextImpl;
import org.hyperledger.besu.services.BlockchainServiceImpl;
import org.hyperledger.besu.services.PermissioningServiceImpl;
import org.hyperledger.besu.services.PrivacyPluginServiceImpl;
import org.hyperledger.besu.services.RpcEndpointServiceImpl;
import org.hyperledger.besu.services.SecurityModuleServiceImpl;
import org.hyperledger.besu.services.StorageServiceImpl;
import org.hyperledger.besu.services.TransactionPoolValidatorServiceImpl;
import org.hyperledger.besu.services.TransactionSelectionServiceImpl;
import org.hyperledger.besu.services.TransactionSimulationServiceImpl;
import org.hyperledger.besu.services.kvstore.InMemoryKeyValueStorage;

import java.io.ByteArrayOutputStream;
import java.io.File;
import java.io.IOException;
import java.io.InputStream;
import java.io.PrintStream;
import java.nio.file.Files;
import java.nio.file.Path;
import java.util.ArrayList;
import java.util.Collection;
import java.util.HashMap;
import java.util.List;
import java.util.Map;
import java.util.Optional;
import java.util.concurrent.TimeUnit;
import java.util.concurrent.atomic.AtomicBoolean;
import java.util.function.Function;
import java.util.function.Supplier;

import io.opentelemetry.api.GlobalOpenTelemetry;
import io.vertx.core.Vertx;
import io.vertx.core.VertxOptions;
import io.vertx.core.json.JsonObject;
import org.apache.commons.text.StringEscapeUtils;
import org.apache.tuweni.bytes.Bytes;
import org.apache.tuweni.bytes.Bytes32;
import org.awaitility.Awaitility;
import org.junit.jupiter.api.AfterEach;
import org.junit.jupiter.api.BeforeEach;
import org.junit.jupiter.api.extension.ExtendWith;
import org.mockito.ArgumentCaptor;
import org.mockito.Captor;
import org.mockito.Mock;
import org.mockito.junit.jupiter.MockitoExtension;
import org.slf4j.Logger;
import org.slf4j.LoggerFactory;
import picocli.CommandLine;
import picocli.CommandLine.Model.CommandSpec;
import picocli.CommandLine.RunLast;

@ExtendWith(MockitoExtension.class)
public abstract class CommandTestAbstract {
  private static final Logger TEST_LOGGER = LoggerFactory.getLogger(CommandTestAbstract.class);

  protected static final int POA_BLOCK_PERIOD_SECONDS = 5;
  protected static final JsonObject VALID_GENESIS_QBFT_POST_LONDON =
      (new JsonObject())
          .put(
              "config",
              new JsonObject()
                  .put("londonBlock", 0)
                  .put(
                      "qbft",
                      new JsonObject().put("blockperiodseconds", POA_BLOCK_PERIOD_SECONDS)));
  protected static final JsonObject VALID_GENESIS_IBFT2_POST_LONDON =
      (new JsonObject())
          .put(
              "config",
              new JsonObject()
                  .put("londonBlock", 0)
                  .put(
                      "ibft2",
                      new JsonObject().put("blockperiodseconds", POA_BLOCK_PERIOD_SECONDS)));

  protected static final JsonObject VALID_GENESIS_CLIQUE_POST_LONDON =
      (new JsonObject())
          .put(
              "config",
              new JsonObject()
                  .put("londonBlock", 0)
                  .put(
                      "clique",
                      new JsonObject().put("blockperiodseconds", POA_BLOCK_PERIOD_SECONDS)));

  protected static final JsonObject GENESIS_WITH_ZERO_BASE_FEE_MARKET =
      new JsonObject().put("config", new JsonObject().put("zeroBaseFee", true));

  protected final PrintStream originalOut = System.out;
  protected final PrintStream originalErr = System.err;
  protected final ByteArrayOutputStream commandOutput = new ByteArrayOutputStream();
  protected final ByteArrayOutputStream commandErrorOutput = new ByteArrayOutputStream();
  private final HashMap<String, String> environment = new HashMap<>();

  private final List<TestBesuCommand> besuCommands = new ArrayList<>();
  private KeyPair keyPair;

  protected static final RpcEndpointServiceImpl rpcEndpointServiceImpl =
      new RpcEndpointServiceImpl();

  @Mock(lenient = true)
  protected RunnerBuilder mockRunnerBuilder;

  @Mock protected Runner mockRunner;

  @Mock(lenient = true)
  protected BesuController.Builder mockControllerBuilderFactory;

  @Mock(lenient = true)
  protected BesuControllerBuilder mockControllerBuilder;

  @Mock(lenient = true)
  protected EthProtocolManager mockEthProtocolManager;

  @Mock protected ProtocolSchedule mockProtocolSchedule;

  @Mock(lenient = true)
  protected ProtocolContext mockProtocolContext;

  @Mock protected BlockBroadcaster mockBlockBroadcaster;

  @Mock(lenient = true)
  protected BesuController mockController;

  @Mock protected RlpBlockExporter rlpBlockExporter;
  @Mock protected JsonBlockImporter jsonBlockImporter;
  @Mock protected RlpBlockImporter rlpBlockImporter;
  @Mock protected StorageServiceImpl storageService;
  @Mock protected TransactionSelectionServiceImpl txSelectionService;
  @Mock protected PluginTransactionValidatorServiceImpl txValidatorService;
  @Mock protected SecurityModuleServiceImpl securityModuleService;
  @Mock protected SecurityModule securityModule;
  @Mock protected BesuConfigurationImpl commonPluginConfiguration;
  @Mock protected KeyValueStorageFactory rocksDBStorageFactory;
  @Mock protected PrivacyKeyValueStorageFactory rocksDBSPrivacyStorageFactory;
  @Mock protected PicoCLIOptions cliOptions;
  @Mock protected NodeKey nodeKey;
  @Mock protected BesuPluginContextImpl mockBesuPluginContext;
  @Mock protected MutableBlockchain mockMutableBlockchain;
  @Mock protected WorldStateArchive mockWorldStateArchive;
  @Mock protected TransactionPool mockTransactionPool;
  @Mock protected PrivacyPluginServiceImpl privacyPluginService;
  @Mock protected StorageProvider storageProvider;

  @SuppressWarnings("PrivateStaticFinalLoggers") // @Mocks are inited by JUnit
  @Mock
  protected Logger mockLogger;

  @Mock(lenient = true)
  protected BesuComponent mockBesuComponent;

  @Mock protected PkiBlockCreationConfigurationProvider mockPkiBlockCreationConfigProvider;
  @Mock protected PkiBlockCreationConfiguration mockPkiBlockCreationConfiguration;

  @Captor protected ArgumentCaptor<Collection<Bytes>> bytesCollectionCollector;
  @Captor protected ArgumentCaptor<Path> pathArgumentCaptor;
  @Captor protected ArgumentCaptor<String> stringArgumentCaptor;
  @Captor protected ArgumentCaptor<Integer> intArgumentCaptor;
  @Captor protected ArgumentCaptor<Long> longArgumentCaptor;
  @Captor protected ArgumentCaptor<EthNetworkConfig> ethNetworkConfigArgumentCaptor;
  @Captor protected ArgumentCaptor<SynchronizerConfiguration> syncConfigurationCaptor;
  @Captor protected ArgumentCaptor<JsonRpcConfiguration> jsonRpcConfigArgumentCaptor;
  @Captor protected ArgumentCaptor<GraphQLConfiguration> graphQLConfigArgumentCaptor;
  @Captor protected ArgumentCaptor<WebSocketConfiguration> wsRpcConfigArgumentCaptor;
  @Captor protected ArgumentCaptor<MetricsConfiguration> metricsConfigArgumentCaptor;
  @Captor protected ArgumentCaptor<StorageProvider> storageProviderArgumentCaptor;
  @Captor protected ArgumentCaptor<EthProtocolConfiguration> ethProtocolConfigurationArgumentCaptor;
  @Captor protected ArgumentCaptor<DataStorageConfiguration> dataStorageConfigurationArgumentCaptor;
  @Captor protected ArgumentCaptor<PkiKeyStoreConfiguration> pkiKeyStoreConfigurationArgumentCaptor;

  @Captor
  protected ArgumentCaptor<Optional<PermissioningConfiguration>>
      permissioningConfigurationArgumentCaptor;

  @Captor protected ArgumentCaptor<TransactionPoolConfiguration> transactionPoolConfigCaptor;
  @Captor protected ArgumentCaptor<ApiConfiguration> apiConfigurationCaptor;

  @Captor protected ArgumentCaptor<EthstatsOptions> ethstatsOptionsArgumentCaptor;

  @BeforeEach
  public void initMocks() throws Exception {
    // doReturn used because of generic BesuController
    doReturn(mockControllerBuilder)
        .when(mockControllerBuilderFactory)
        .fromEthNetworkConfig(any(), any(), any());
    when(mockControllerBuilder.synchronizerConfiguration(any())).thenReturn(mockControllerBuilder);
    when(mockControllerBuilder.ethProtocolConfiguration(any())).thenReturn(mockControllerBuilder);
    when(mockControllerBuilder.transactionPoolConfiguration(any()))
        .thenReturn(mockControllerBuilder);
    when(mockControllerBuilder.dataDirectory(any())).thenReturn(mockControllerBuilder);
    when(mockControllerBuilder.miningParameters(any())).thenReturn(mockControllerBuilder);
    when(mockControllerBuilder.nodeKey(any())).thenReturn(mockControllerBuilder);
    when(mockControllerBuilder.metricsSystem(any())).thenReturn(mockControllerBuilder);
    when(mockControllerBuilder.messagePermissioningProviders(any()))
        .thenReturn(mockControllerBuilder);
    when(mockControllerBuilder.privacyParameters(any())).thenReturn(mockControllerBuilder);
    when(mockControllerBuilder.pkiBlockCreationConfiguration(any()))
        .thenReturn(mockControllerBuilder);
    when(mockControllerBuilder.clock(any())).thenReturn(mockControllerBuilder);
    when(mockControllerBuilder.isRevertReasonEnabled(false)).thenReturn(mockControllerBuilder);
    when(mockControllerBuilder.storageProvider(any())).thenReturn(mockControllerBuilder);
    when(mockControllerBuilder.isPruningEnabled(anyBoolean())).thenReturn(mockControllerBuilder);
    when(mockControllerBuilder.pruningConfiguration(any())).thenReturn(mockControllerBuilder);
    when(mockControllerBuilder.genesisConfigOverrides(any())).thenReturn(mockControllerBuilder);
    when(mockControllerBuilder.gasLimitCalculator(any())).thenReturn(mockControllerBuilder);
    when(mockControllerBuilder.requiredBlocks(any())).thenReturn(mockControllerBuilder);
    when(mockControllerBuilder.reorgLoggingThreshold(anyLong())).thenReturn(mockControllerBuilder);
    when(mockControllerBuilder.dataStorageConfiguration(any())).thenReturn(mockControllerBuilder);
    when(mockControllerBuilder.evmConfiguration(any())).thenReturn(mockControllerBuilder);
    when(mockControllerBuilder.networkConfiguration(any())).thenReturn(mockControllerBuilder);
    when(mockControllerBuilder.randomPeerPriority(any())).thenReturn(mockControllerBuilder);
    when(mockControllerBuilder.maxPeers(anyInt())).thenReturn(mockControllerBuilder);
    when(mockControllerBuilder.chainPruningConfiguration(any())).thenReturn(mockControllerBuilder);
    when(mockControllerBuilder.maxPeers(anyInt())).thenReturn(mockControllerBuilder);
    when(mockControllerBuilder.maxRemotelyInitiatedPeers(anyInt()))
        .thenReturn(mockControllerBuilder);
<<<<<<< HEAD
    when(mockControllerBuilder.pluginTransactionValidatorService(any()))
        .thenReturn(mockControllerBuilder);
=======
>>>>>>> 2b8d44ec
    when(mockControllerBuilder.besuComponent(any(BesuComponent.class)))
        .thenReturn(mockControllerBuilder);
    when(mockControllerBuilder.cacheLastBlocks(any())).thenReturn(mockControllerBuilder);

    // doReturn used because of generic BesuController
    doReturn(mockController).when(mockControllerBuilder).build();
    lenient().when(mockController.getProtocolManager()).thenReturn(mockEthProtocolManager);
    lenient().when(mockController.getProtocolSchedule()).thenReturn(mockProtocolSchedule);
    lenient().when(mockController.getProtocolContext()).thenReturn(mockProtocolContext);
    lenient()
        .when(mockController.getAdditionalPluginServices())
        .thenReturn(new NoopPluginServiceFactory());
    lenient().when(mockController.getNodeKey()).thenReturn(nodeKey);

    when(mockEthProtocolManager.getBlockBroadcaster()).thenReturn(mockBlockBroadcaster);

    when(mockProtocolContext.getBlockchain()).thenReturn(mockMutableBlockchain);
    lenient().when(mockProtocolContext.getWorldStateArchive()).thenReturn(mockWorldStateArchive);
    when(mockController.getTransactionPool()).thenReturn(mockTransactionPool);
    when(mockController.getStorageProvider()).thenReturn(storageProvider);

    when(mockRunnerBuilder.vertx(any())).thenReturn(mockRunnerBuilder);
    when(mockRunnerBuilder.besuController(any())).thenReturn(mockRunnerBuilder);
    when(mockRunnerBuilder.discovery(anyBoolean())).thenReturn(mockRunnerBuilder);
    when(mockRunnerBuilder.ethNetworkConfig(any())).thenReturn(mockRunnerBuilder);
    when(mockRunnerBuilder.networkingConfiguration(any())).thenReturn(mockRunnerBuilder);
    when(mockRunnerBuilder.p2pAdvertisedHost(anyString())).thenReturn(mockRunnerBuilder);
    when(mockRunnerBuilder.p2pListenPort(anyInt())).thenReturn(mockRunnerBuilder);
    when(mockRunnerBuilder.p2pListenInterface(anyString())).thenReturn(mockRunnerBuilder);
    when(mockRunnerBuilder.permissioningConfiguration(any())).thenReturn(mockRunnerBuilder);
    when(mockRunnerBuilder.p2pEnabled(anyBoolean())).thenReturn(mockRunnerBuilder);
    when(mockRunnerBuilder.natMethod(any())).thenReturn(mockRunnerBuilder);
    when(mockRunnerBuilder.natManagerServiceName(any())).thenReturn(mockRunnerBuilder);
    when(mockRunnerBuilder.natMethodFallbackEnabled(anyBoolean())).thenReturn(mockRunnerBuilder);
    when(mockRunnerBuilder.jsonRpcConfiguration(any())).thenReturn(mockRunnerBuilder);
    when(mockRunnerBuilder.engineJsonRpcConfiguration(any())).thenReturn(mockRunnerBuilder);
    when(mockRunnerBuilder.graphQLConfiguration(any())).thenReturn(mockRunnerBuilder);
    when(mockRunnerBuilder.webSocketConfiguration(any())).thenReturn(mockRunnerBuilder);
    when(mockRunnerBuilder.jsonRpcIpcConfiguration(any())).thenReturn(mockRunnerBuilder);
    when(mockRunnerBuilder.apiConfiguration(any())).thenReturn(mockRunnerBuilder);
    when(mockRunnerBuilder.dataDir(any())).thenReturn(mockRunnerBuilder);
    when(mockRunnerBuilder.bannedNodeIds(any())).thenReturn(mockRunnerBuilder);
    when(mockRunnerBuilder.metricsSystem(any())).thenReturn(mockRunnerBuilder);
    when(mockRunnerBuilder.permissioningService(any())).thenReturn(mockRunnerBuilder);
    when(mockRunnerBuilder.metricsConfiguration(any())).thenReturn(mockRunnerBuilder);
    when(mockRunnerBuilder.staticNodes(any())).thenReturn(mockRunnerBuilder);
    when(mockRunnerBuilder.identityString(any())).thenReturn(mockRunnerBuilder);
    when(mockRunnerBuilder.besuPluginContext(any())).thenReturn(mockRunnerBuilder);
    when(mockRunnerBuilder.autoLogBloomCaching(anyBoolean())).thenReturn(mockRunnerBuilder);
    when(mockRunnerBuilder.pidPath(any())).thenReturn(mockRunnerBuilder);
    when(mockRunnerBuilder.ethstatsOptions(any())).thenReturn(mockRunnerBuilder);
    when(mockRunnerBuilder.storageProvider(any())).thenReturn(mockRunnerBuilder);
    when(mockRunnerBuilder.rpcEndpointService(any())).thenReturn(mockRunnerBuilder);
    when(mockRunnerBuilder.legacyForkId(anyBoolean())).thenReturn(mockRunnerBuilder);
    when(mockRunnerBuilder.apiConfiguration(any())).thenReturn(mockRunnerBuilder);
    when(mockRunnerBuilder.enodeDnsConfiguration(any())).thenReturn(mockRunnerBuilder);
    when(mockRunnerBuilder.build()).thenReturn(mockRunner);

    final SignatureAlgorithm signatureAlgorithm = SignatureAlgorithmFactory.getInstance();

    final Bytes32 keyPairPrvKey =
        Bytes32.fromHexString("0xf7a58d5e755d51fa2f6206e91dd574597c73248aaf946ec1964b8c6268d6207b");
    keyPair = signatureAlgorithm.createKeyPair(signatureAlgorithm.createPrivateKey(keyPairPrvKey));

    lenient().when(nodeKey.getPublicKey()).thenReturn(keyPair.getPublicKey());

    lenient()
        .when(storageService.getByName(eq("rocksdb")))
        .thenReturn(Optional.of(rocksDBStorageFactory));
    lenient()
        .when(storageService.getByName(eq("rocksdb-privacy")))
        .thenReturn(Optional.of(rocksDBSPrivacyStorageFactory));
    lenient()
        .when(securityModuleService.getByName(eq("localfile")))
        .thenReturn(Optional.of(() -> securityModule));
    lenient()
        .when(rocksDBSPrivacyStorageFactory.create(any(SegmentIdentifier.class), any(), any()))
        .thenReturn(new InMemoryKeyValueStorage());

    lenient()
        .when(mockBesuPluginContext.getService(PicoCLIOptions.class))
        .thenReturn(Optional.of(cliOptions));
    lenient()
        .when(mockBesuPluginContext.getService(StorageService.class))
        .thenReturn(Optional.of(storageService));
    lenient()
        .when(mockBesuPluginContext.getService(TransactionSelectionService.class))
        .thenReturn(Optional.of(txSelectionService));
    lenient()
        .when(mockBesuPluginContext.getService(PluginTransactionValidatorService.class))
        .thenReturn(Optional.of(txValidatorService));

    lenient()
        .doReturn(mockPkiBlockCreationConfiguration)
        .when(mockPkiBlockCreationConfigProvider)
        .load(pkiKeyStoreConfigurationArgumentCaptor.capture());
    when(mockBesuComponent.getBesuCommandLogger()).thenReturn(mockLogger);
  }

  @BeforeEach
  public void setUpStreams() {
    // reset the global opentelemetry singleton
    GlobalOpenTelemetry.resetForTest();
    commandOutput.reset();
    commandErrorOutput.reset();
    System.setOut(new PrintStream(commandOutput));
    System.setErr(new PrintStream(commandErrorOutput));
  }

  // Display outputs for debug purpose
  @AfterEach
  public void displayOutput() throws IOException {
    TEST_LOGGER.info("Standard output {}", commandOutput.toString(UTF_8));
    TEST_LOGGER.info("Standard error {}", commandErrorOutput.toString(UTF_8));

    System.setOut(originalOut);
    System.setErr(originalErr);
    besuCommands.forEach(TestBesuCommand::close);
  }

  protected NodeKey getNodeKey() {
    return nodeKey;
  }

  protected void setEnvironmentVariable(final String name, final String value) {
    environment.put(name, value);
  }

  protected TestBesuCommand parseCommand(final String... args) {
    return parseCommand(System.in, args);
  }

  protected TestBesuCommand parseCommand(final InputStream in, final String... args) {
    return parseCommand(TestType.NO_PORT_CHECK, in, args);
  }

  protected TestBesuCommand parseCommandWithRequiredOption(final String... args) {
    return parseCommand(TestType.REQUIRED_OPTION, System.in, args);
  }

  protected TestBesuCommand parseCommandWithPortCheck(final String... args) {
    return parseCommand(TestType.PORT_CHECK, System.in, args);
  }

  private JsonBlockImporter jsonBlockImporterFactory(final BesuController controller) {
    return jsonBlockImporter;
  }

  protected TestBesuCommand parseCommand(
      final TestType testType, final InputStream in, final String... args) {
    // turn off ansi usage globally in picocli
    System.setProperty("picocli.ansi", "false");
    // reset GlobalOpenTelemetry
    GlobalOpenTelemetry.resetForTest();

    final TestBesuCommand besuCommand = getTestBesuCommand(testType);
    besuCommands.add(besuCommand);

    final File defaultKeyFile =
        KeyPairUtil.getDefaultKeyFile(DefaultCommandValues.getDefaultBesuDataPath(besuCommand));
    try {
      Files.writeString(defaultKeyFile.toPath(), keyPair.getPrivateKey().toString());
    } catch (final IOException e) {
      throw new RuntimeException(e);
    }
    besuCommand.setBesuConfiguration(commonPluginConfiguration);

    // parse using Ansi.OFF to be able to assert on non formatted output results
    besuCommand.parse(
        new RunLast(),
        besuCommand.parameterExceptionHandler(),
        besuCommand.executionExceptionHandler(),
        in,
        args);
    return besuCommand;
  }

  private TestBesuCommand getTestBesuCommand(final TestType testType) {
    switch (testType) {
      case REQUIRED_OPTION:
        return new TestBesuCommandWithRequiredOption(
            mockBesuComponent,
            () -> rlpBlockImporter,
            this::jsonBlockImporterFactory,
            (blockchain) -> rlpBlockExporter,
            mockRunnerBuilder,
            mockControllerBuilderFactory,
            mockBesuPluginContext,
            environment,
            storageService,
            securityModuleService,
            mockPkiBlockCreationConfigProvider,
            privacyPluginService);
      case PORT_CHECK:
        return new TestBesuCommand(
            mockBesuComponent,
            () -> rlpBlockImporter,
            this::jsonBlockImporterFactory,
            (blockchain) -> rlpBlockExporter,
            mockRunnerBuilder,
            mockControllerBuilderFactory,
            mockBesuPluginContext,
            environment,
            storageService,
            securityModuleService,
            mockPkiBlockCreationConfigProvider,
            privacyPluginService);
      default:
        return new TestBesuCommandWithoutPortCheck(
            mockBesuComponent,
            () -> rlpBlockImporter,
            this::jsonBlockImporterFactory,
            (blockchain) -> rlpBlockExporter,
            mockRunnerBuilder,
            mockControllerBuilderFactory,
            mockBesuPluginContext,
            environment,
            storageService,
            securityModuleService,
            mockPkiBlockCreationConfigProvider,
            privacyPluginService);
    }
  }

  protected Path createTempFile(final String filename, final byte[] contents) throws IOException {
    final Path file = Files.createTempFile(filename, "");
    Files.write(file, contents);
    file.toFile().deleteOnExit();
    return file;
  }

  protected Path createFakeGenesisFile(final JsonObject jsonGenesis) throws IOException {
    return createTempFile("genesisFile", encodeJsonGenesis(jsonGenesis).getBytes(UTF_8));
  }

  protected String encodeJsonGenesis(final JsonObject jsonGenesis) {
    return jsonGenesis.encodePrettily();
  }

  protected Path createTempFile(final String filename, final String contents) throws IOException {
    return createTempFile(filename, contents.getBytes(UTF_8));
  }

  @CommandLine.Command
  public static class TestBesuCommand extends BesuCommand {

    @CommandLine.Spec CommandLine.Model.CommandSpec spec;
    private Vertx vertx;

    TestBesuCommand(
        final BesuComponent besuComponent,
        final Supplier<RlpBlockImporter> mockBlockImporter,
        final Function<BesuController, JsonBlockImporter> jsonBlockImporterFactory,
        final Function<Blockchain, RlpBlockExporter> rlpBlockExporterFactory,
        final RunnerBuilder mockRunnerBuilder,
        final BesuController.Builder controllerBuilderFactory,
        final BesuPluginContextImpl besuPluginContext,
        final Map<String, String> environment,
        final StorageServiceImpl storageService,
        final SecurityModuleServiceImpl securityModuleService,
        final PkiBlockCreationConfigurationProvider pkiBlockCreationConfigProvider,
        final PrivacyPluginServiceImpl privacyPluginService) {
      super(
          besuComponent,
          mockBlockImporter,
          jsonBlockImporterFactory,
          rlpBlockExporterFactory,
          mockRunnerBuilder,
          controllerBuilderFactory,
          besuPluginContext,
          environment,
          storageService,
          securityModuleService,
          new PermissioningServiceImpl(),
          privacyPluginService,
          pkiBlockCreationConfigProvider,
          rpcEndpointServiceImpl,
          new TransactionSelectionServiceImpl(),
<<<<<<< HEAD
          new PluginTransactionValidatorServiceImpl(),
          new TransactionSimulationServiceImpl(),
=======
          new TransactionPoolValidatorServiceImpl(),
>>>>>>> 2b8d44ec
          new BlockchainServiceImpl());
    }

    @Override
    protected void validateP2PInterface(final String p2pInterface) {
      // For testing, don't actually query for networking interfaces to validate this option
    }

    @Override
    protected Vertx createVertx(final VertxOptions vertxOptions) {
      vertx = super.createVertx(vertxOptions);
      return vertx;
    }

    @Override
    public GenesisConfigOptions getActualGenesisConfigOptions() {
      return super.getActualGenesisConfigOptions();
    }

    public CommandSpec getSpec() {
      return spec;
    }

    public NetworkingOptions getNetworkingOptions() {
      return unstableNetworkingOptions;
    }

    public SynchronizerOptions getSynchronizerOptions() {
      return unstableSynchronizerOptions;
    }

    public EthProtocolOptions getEthProtocolOptions() {
      return unstableEthProtocolOptions;
    }

    public MiningOptions getMiningOptions() {
      return miningOptions;
    }

    public TransactionPoolOptions getTransactionPoolOptions() {
      return transactionPoolOptions;
    }

    public DataStorageOptions getDataStorageOptions() {
      return dataStorageOptions;
    }

    public MetricsCLIOptions getMetricsCLIOptions() {
      return unstableMetricsCLIOptions;
    }

    public void close() {
      if (vertx != null) {
        final AtomicBoolean closed = new AtomicBoolean(false);
        vertx.close(event -> closed.set(true));
        Awaitility.waitAtMost(30, TimeUnit.SECONDS).until(closed::get);
      }
    }
  }

  @CommandLine.Command
  public static class TestBesuCommandWithRequiredOption extends TestBesuCommand {

    @CommandLine.Option(
        names = {"--accept-terms-and-conditions"},
        description = "You must explicitly accept terms and conditions",
        arity = "1",
        required = true)
    private final Boolean acceptTermsAndConditions = false;

    TestBesuCommandWithRequiredOption(
        final BesuComponent besuComponent,
        final Supplier<RlpBlockImporter> mockBlockImporter,
        final Function<BesuController, JsonBlockImporter> jsonBlockImporterFactory,
        final Function<Blockchain, RlpBlockExporter> rlpBlockExporterFactory,
        final RunnerBuilder mockRunnerBuilder,
        final BesuController.Builder controllerBuilderFactory,
        final BesuPluginContextImpl besuPluginContext,
        final Map<String, String> environment,
        final StorageServiceImpl storageService,
        final SecurityModuleServiceImpl securityModuleService,
        final PkiBlockCreationConfigurationProvider pkiBlockCreationConfigProvider,
        final PrivacyPluginServiceImpl privacyPluginService) {
      super(
          besuComponent,
          mockBlockImporter,
          jsonBlockImporterFactory,
          rlpBlockExporterFactory,
          mockRunnerBuilder,
          controllerBuilderFactory,
          besuPluginContext,
          environment,
          storageService,
          securityModuleService,
          pkiBlockCreationConfigProvider,
          privacyPluginService);
    }

    public Boolean getAcceptTermsAndConditions() {
      return acceptTermsAndConditions;
    }
  }

  @CommandLine.Command
  public static class TestBesuCommandWithoutPortCheck extends TestBesuCommand {

    TestBesuCommandWithoutPortCheck(
        final BesuComponent context,
        final Supplier<RlpBlockImporter> mockBlockImporter,
        final Function<BesuController, JsonBlockImporter> jsonBlockImporterFactory,
        final Function<Blockchain, RlpBlockExporter> rlpBlockExporterFactory,
        final RunnerBuilder mockRunnerBuilder,
        final BesuController.Builder controllerBuilderFactory,
        final BesuPluginContextImpl besuPluginContext,
        final Map<String, String> environment,
        final StorageServiceImpl storageService,
        final SecurityModuleServiceImpl securityModuleService,
        final PkiBlockCreationConfigurationProvider pkiBlockCreationConfigProvider,
        final PrivacyPluginServiceImpl privacyPluginService) {
      super(
          context,
          mockBlockImporter,
          jsonBlockImporterFactory,
          rlpBlockExporterFactory,
          mockRunnerBuilder,
          controllerBuilderFactory,
          besuPluginContext,
          environment,
          storageService,
          securityModuleService,
          pkiBlockCreationConfigProvider,
          privacyPluginService);
    }

    @Override
    protected void checkIfRequiredPortsAreAvailable() {
      // For testing, don't check for port conflicts
    }
  }

  private enum TestType {
    REQUIRED_OPTION,
    PORT_CHECK,
    NO_PORT_CHECK
  }

  protected static String escapeTomlString(final String s) {
    return StringEscapeUtils.escapeJava(s);
  }

  /**
   * Check logger calls
   *
   * <p>Here we check the calls to logger and not the result of the log line as we don't test the
   * logger itself but the fact that we call it.
   *
   * @param dependentOptions the string representing the list of dependent options names
   * @param mainOption the main option name
   */
  protected void verifyOptionsConstraintLoggerCall(
      final String mainOption, final String... dependentOptions) {
    verify(mockLogger, atLeast(1))
        .warn(
            stringArgumentCaptor.capture(),
            stringArgumentCaptor.capture(),
            stringArgumentCaptor.capture());
    assertThat(stringArgumentCaptor.getAllValues().get(0)).isEqualTo(DEPENDENCY_WARNING_MSG);

    for (final String option : dependentOptions) {
      assertThat(stringArgumentCaptor.getAllValues().get(1)).contains(option);
    }

    assertThat(stringArgumentCaptor.getAllValues().get(2)).isEqualTo(mainOption);
  }
  /**
   * Check logger calls
   *
   * <p>Here we check the calls to logger and not the result of the log line as we don't test the
   * logger itself but the fact that we call it.
   *
   * @param stringToLog the string that is logged
   */
  void verifyMultiOptionsConstraintLoggerCall(final String stringToLog) {
    verify(mockLogger, atLeast(1)).warn(stringToLog);
  }
}<|MERGE_RESOLUTION|>--- conflicted
+++ resolved
@@ -76,7 +76,6 @@
 import org.hyperledger.besu.metrics.prometheus.MetricsConfiguration;
 import org.hyperledger.besu.pki.config.PkiKeyStoreConfiguration;
 import org.hyperledger.besu.plugin.services.PicoCLIOptions;
-import org.hyperledger.besu.plugin.services.PluginTransactionValidatorService;
 import org.hyperledger.besu.plugin.services.StorageService;
 import org.hyperledger.besu.plugin.services.TransactionSelectionService;
 import org.hyperledger.besu.plugin.services.securitymodule.SecurityModule;
@@ -213,7 +212,6 @@
   @Mock protected RlpBlockImporter rlpBlockImporter;
   @Mock protected StorageServiceImpl storageService;
   @Mock protected TransactionSelectionServiceImpl txSelectionService;
-  @Mock protected PluginTransactionValidatorServiceImpl txValidatorService;
   @Mock protected SecurityModuleServiceImpl securityModuleService;
   @Mock protected SecurityModule securityModule;
   @Mock protected BesuConfigurationImpl commonPluginConfiguration;
@@ -300,11 +298,6 @@
     when(mockControllerBuilder.maxPeers(anyInt())).thenReturn(mockControllerBuilder);
     when(mockControllerBuilder.maxRemotelyInitiatedPeers(anyInt()))
         .thenReturn(mockControllerBuilder);
-<<<<<<< HEAD
-    when(mockControllerBuilder.pluginTransactionValidatorService(any()))
-        .thenReturn(mockControllerBuilder);
-=======
->>>>>>> 2b8d44ec
     when(mockControllerBuilder.besuComponent(any(BesuComponent.class)))
         .thenReturn(mockControllerBuilder);
     when(mockControllerBuilder.cacheLastBlocks(any())).thenReturn(mockControllerBuilder);
@@ -393,9 +386,6 @@
     lenient()
         .when(mockBesuPluginContext.getService(TransactionSelectionService.class))
         .thenReturn(Optional.of(txSelectionService));
-    lenient()
-        .when(mockBesuPluginContext.getService(PluginTransactionValidatorService.class))
-        .thenReturn(Optional.of(txValidatorService));
 
     lenient()
         .doReturn(mockPkiBlockCreationConfiguration)
@@ -583,12 +573,8 @@
           pkiBlockCreationConfigProvider,
           rpcEndpointServiceImpl,
           new TransactionSelectionServiceImpl(),
-<<<<<<< HEAD
-          new PluginTransactionValidatorServiceImpl(),
+          new TransactionPoolValidatorServiceImpl(),
           new TransactionSimulationServiceImpl(),
-=======
-          new TransactionPoolValidatorServiceImpl(),
->>>>>>> 2b8d44ec
           new BlockchainServiceImpl());
     }
 
