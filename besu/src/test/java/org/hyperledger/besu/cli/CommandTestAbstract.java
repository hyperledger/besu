--- conflicted
+++ resolved
@@ -413,14 +413,8 @@
           securityModuleService,
           new PermissioningServiceImpl(),
           new PrivacyPluginServiceImpl(),
-<<<<<<< HEAD
           pkiBlockCreationConfigProvider,
           rpcEndpointServiceImpl);
-      this.mockNodeKey = mockNodeKey;
-      this.keyPair = keyPair;
-=======
-          pkiBlockCreationConfigProvider);
->>>>>>> 31e0b048
     }
 
     @Override
