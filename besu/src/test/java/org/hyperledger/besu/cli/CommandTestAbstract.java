--- conflicted
+++ resolved
@@ -210,10 +210,7 @@
   @Mock protected RlpBlockImporter rlpBlockImporter;
   @Mock protected StorageServiceImpl storageService;
   @Mock protected TransactionSelectionServiceImpl txSelectionService;
-<<<<<<< HEAD
   @Mock protected PluginTransactionValidatorServiceImpl txValidatorService;
-=======
->>>>>>> 2c1733c8
   @Mock protected SecurityModuleServiceImpl securityModuleService;
   @Mock protected SecurityModule securityModule;
   @Mock protected BesuConfigurationImpl commonPluginConfiguration;
@@ -300,12 +297,7 @@
     when(mockControllerBuilder.maxPeers(anyInt())).thenReturn(mockControllerBuilder);
     when(mockControllerBuilder.maxRemotelyInitiatedPeers(anyInt()))
         .thenReturn(mockControllerBuilder);
-    when(mockControllerBuilder.transactionSelectorService(any())).thenReturn(mockControllerBuilder);
-<<<<<<< HEAD
     when(mockControllerBuilder.pluginTransactionValidatorService(any()))
-=======
-    when(mockControllerBuilder.pluginTransactionValidatorFactory(any()))
->>>>>>> 2c1733c8
         .thenReturn(mockControllerBuilder);
     when(mockControllerBuilder.besuComponent(any(BesuComponent.class)))
         .thenReturn(mockControllerBuilder);
@@ -395,12 +387,9 @@
     lenient()
         .when(mockBesuPluginContext.getService(TransactionSelectionService.class))
         .thenReturn(Optional.of(txSelectionService));
-<<<<<<< HEAD
     lenient()
         .when(mockBesuPluginContext.getService(PluginTransactionValidatorService.class))
         .thenReturn(Optional.of(txValidatorService));
-=======
->>>>>>> 2c1733c8
 
     lenient()
         .doReturn(mockPkiBlockCreationConfiguration)
