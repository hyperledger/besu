--- conflicted
+++ resolved
@@ -167,10 +167,6 @@
             new NoOpMetricsSystem(),
             syncState,
             txPoolConfig,
-<<<<<<< HEAD
-            new PluginTransactionValidatorServiceImpl(),
-=======
->>>>>>> 2b8d44ec
             new BlobCache(),
             MiningParameters.newDefault());
 
