--- conflicted
+++ resolved
@@ -150,11 +150,7 @@
   @MethodSource("parameters")
   public void testForkId(final NetworkName chainName, final List<ForkId> expectedForkIds) {
     final GenesisConfigFile genesisConfigFile =
-<<<<<<< HEAD
-        GenesisConfigFile.fromConfig(EthNetworkConfig.jsonConfigSource(chainName));
-=======
         GenesisConfigFile.fromConfig(chainName.getGenesisFileResource());
->>>>>>> 55482192
     final MilestoneStreamingTransitionProtocolSchedule schedule = createSchedule(genesisConfigFile);
     final GenesisState genesisState = GenesisState.fromConfig(genesisConfigFile, schedule);
     final Blockchain mockBlockchain = mock(Blockchain.class);
