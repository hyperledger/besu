/*
 * Copyright ConsenSys AG.
 *
 * Licensed under the Apache License, Version 2.0 (the "License"); you may not use this file except in compliance with
 * the License. You may obtain a copy of the License at
 *
 * http://www.apache.org/licenses/LICENSE-2.0
 *
 * Unless required by applicable law or agreed to in writing, software distributed under the License is distributed on
 * an "AS IS" BASIS, WITHOUT WARRANTIES OR CONDITIONS OF ANY KIND, either express or implied. See the License for the
 * specific language governing permissions and limitations under the License.
 *
 * SPDX-License-Identifier: Apache-2.0
 */
package org.hyperledger.besu;

import static org.assertj.core.api.Assertions.assertThat;
import static org.hyperledger.besu.ethereum.core.PrivacyParameters.DEFAULT_PRIVACY;
import static org.hyperledger.besu.ethereum.privacy.PrivateStateRootResolver.EMPTY_ROOT_HASH;
import static org.mockito.ArgumentMatchers.any;
import static org.mockito.Mockito.mock;
import static org.mockito.Mockito.when;

import org.hyperledger.besu.config.GenesisConfigFile;
import org.hyperledger.besu.controller.BesuController;
import org.hyperledger.besu.crypto.KeyPair;
import org.hyperledger.besu.crypto.SignatureAlgorithm;
import org.hyperledger.besu.crypto.SignatureAlgorithmFactory;
import org.hyperledger.besu.cryptoservices.NodeKeyUtils;
import org.hyperledger.besu.datatypes.Hash;
import org.hyperledger.besu.datatypes.TransactionType;
import org.hyperledger.besu.datatypes.Wei;
import org.hyperledger.besu.enclave.Enclave;
import org.hyperledger.besu.enclave.EnclaveFactory;
import org.hyperledger.besu.enclave.types.ReceiveResponse;
import org.hyperledger.besu.ethereum.GasLimitCalculator;
import org.hyperledger.besu.ethereum.ProtocolContext;
import org.hyperledger.besu.ethereum.chain.DefaultBlockchain;
import org.hyperledger.besu.ethereum.core.Block;
import org.hyperledger.besu.ethereum.core.BlockDataGenerator;
import org.hyperledger.besu.ethereum.core.Difficulty;
import org.hyperledger.besu.ethereum.core.InMemoryKeyValueStorageProvider;
import org.hyperledger.besu.ethereum.core.InMemoryPrivacyStorageProvider;
import org.hyperledger.besu.ethereum.core.MiningParameters;
import org.hyperledger.besu.ethereum.core.PrivacyParameters;
import org.hyperledger.besu.ethereum.core.Transaction;
import org.hyperledger.besu.ethereum.eth.EthProtocolConfiguration;
import org.hyperledger.besu.ethereum.eth.sync.SyncMode;
import org.hyperledger.besu.ethereum.eth.sync.SynchronizerConfiguration;
import org.hyperledger.besu.ethereum.eth.transactions.TransactionPoolConfiguration;
import org.hyperledger.besu.ethereum.mainnet.HeaderValidationMode;
import org.hyperledger.besu.ethereum.p2p.config.NetworkingConfiguration;
import org.hyperledger.besu.ethereum.privacy.PrivateStateRootResolver;
import org.hyperledger.besu.ethereum.privacy.PrivateTransaction;
import org.hyperledger.besu.ethereum.privacy.storage.PrivacyGroupHeadBlockMap;
import org.hyperledger.besu.ethereum.privacy.storage.PrivacyStorageProvider;
import org.hyperledger.besu.ethereum.privacy.storage.PrivateStateStorage;
import org.hyperledger.besu.ethereum.rlp.BytesValueRLPOutput;
import org.hyperledger.besu.evm.internal.EvmConfiguration;
import org.hyperledger.besu.evm.log.LogsBloomFilter;
import org.hyperledger.besu.metrics.noop.NoOpMetricsSystem;
import org.hyperledger.besu.plugin.data.Restriction;
import org.hyperledger.besu.testutil.TestClock;

import java.io.IOException;
import java.math.BigInteger;
import java.net.URI;
import java.nio.charset.StandardCharsets;
import java.nio.file.Path;
import java.util.Collections;
import java.util.Optional;
import java.util.function.Supplier;

import com.google.common.base.Suppliers;
import org.apache.tuweni.bytes.Bytes;
import org.apache.tuweni.bytes.Bytes32;
import org.junit.jupiter.api.BeforeEach;
import org.junit.jupiter.api.Test;
import org.junit.jupiter.api.io.TempDir;

@SuppressWarnings("rawtypes")
public class PrivacyReorgTest {

  @TempDir private Path folder;

  private static final Supplier<SignatureAlgorithm> SIGNATURE_ALGORITHM =
      Suppliers.memoize(SignatureAlgorithmFactory::getInstance);

  private static final KeyPair KEY_PAIR =
      SIGNATURE_ALGORITHM
          .get()
          .createKeyPair(
              SIGNATURE_ALGORITHM
                  .get()
                  .createPrivateKey(
                      new BigInteger(
                          "8f2a55949038a9610f50fb23b5883af3b4ecb3c3bb792cbcefbd1542c692be63", 16)));
  private static final Bytes ENCLAVE_PUBLIC_KEY =
      Bytes.fromBase64String("A1aVtMxLCUHmBVHXoZzzBgPbW/wj5axDpW9X8l91SGo=");

  private static final String FIRST_BLOCK_WITH_NO_TRANSACTIONS_STATE_ROOT =
      "0xb0784ff11dffceac824188583f20f3b8bb4ca275e033b3b1c0e280915743be7f";
  private static final String FIRST_BLOCK_WITH_SINGLE_TRANSACTION_STATE_ROOT =
      "0xe33629724501c0bc271a2b6858da64d3e92048d7e0cd019c5646770330694ff4";
  private static final String BLOCK_WITH_SINGLE_TRANSACTION_RECEIPTS_ROOT =
      "0xc8267b3f9ed36df3ff8adb51a6d030716f23eeb50270e7fce8d9822ffa7f0461";
  private static final String STATE_ROOT_AFTER_TRANSACTION_APPENDED_TO_EMPTY_STATE =
      "0x2121b68f1333e93bae8cd717a3ca68c9d7e7003f6b288c36dfc59b0f87be9590";
  private static final Bytes32 PRIVACY_GROUP_BYTES32 =
      Bytes32.fromHexString("0xf250d523ae9164722b06ca25cfa2a7f3c45df96b09e215236f886c876f715bfa");
  private static final Bytes32 PRIVACY_TRANSACTION_PAYLOAD =
      Bytes32.fromHexString("0xa250d523ae9164722b06ca25cfa2a7f3c45df96b09e215236f886c876f715bfa");

  // EventEmitter contract binary
  private static final Bytes MOCK_PAYLOAD =
      Bytes.fromHexString(
          "0x608060405234801561001057600080fd5b5060008054600160a060020a03191633179055610199806100326000396000f3fe6080604052600436106100565763ffffffff7c01000000000000000000000000000000000000000000000000000000006000350416633fa4f245811461005b5780636057361d1461008257806367e404ce146100ae575b600080fd5b34801561006757600080fd5b506100706100ec565b60408051918252519081900360200190f35b34801561008e57600080fd5b506100ac600480360360208110156100a557600080fd5b50356100f2565b005b3480156100ba57600080fd5b506100c3610151565b6040805173ffffffffffffffffffffffffffffffffffffffff9092168252519081900360200190f35b60025490565b604080513381526020810183905281517fc9db20adedc6cf2b5d25252b101ab03e124902a73fcb12b753f3d1aaa2d8f9f5929181900390910190a16002556001805473ffffffffffffffffffffffffffffffffffffffff191633179055565b60015473ffffffffffffffffffffffffffffffffffffffff169056fea165627a7a72305820c7f729cb24e05c221f5aa913700793994656f233fe2ce3b9fd9a505ea17e8d8a0029");
  private static final PrivateTransaction PRIVATE_TRANSACTION =
      PrivateTransaction.builder()
          .chainId(BigInteger.valueOf(1337))
          .gasLimit(1000)
          .gasPrice(Wei.ZERO)
          .nonce(0)
          .payload(MOCK_PAYLOAD)
          .to(null)
          .privateFrom(ENCLAVE_PUBLIC_KEY)
          .privateFor(Collections.singletonList(ENCLAVE_PUBLIC_KEY))
          .restriction(Restriction.RESTRICTED)
          .value(Wei.ZERO)
          .signAndBuild(KEY_PAIR);

  private final BlockDataGenerator gen = new BlockDataGenerator();
  private BesuController besuController;
  private PrivateStateRootResolver privateStateRootResolver;
  private PrivacyParameters privacyParameters;
  private Enclave mockEnclave;
  private Transaction privacyMarkerTransaction;

  @BeforeEach
  public void setUp() throws IOException {
    mockEnclave = mock(Enclave.class);
    final BytesValueRLPOutput rlpOutput = new BytesValueRLPOutput();
    PRIVATE_TRANSACTION.writeTo(rlpOutput);

    when(mockEnclave.receive(any()))
        .thenReturn(
            new ReceiveResponse(
                rlpOutput.encoded().toBase64String().getBytes(StandardCharsets.UTF_8),
                PRIVACY_GROUP_BYTES32.toBase64String(),
                ENCLAVE_PUBLIC_KEY.toBase64String()));

    privacyMarkerTransaction =
        Transaction.builder()
            .type(TransactionType.FRONTIER)
            .chainId(BigInteger.valueOf(1337))
            .gasLimit(60000)
            .gasPrice(Wei.of(1000))
            .nonce(0)
            .payload(PRIVACY_TRANSACTION_PAYLOAD)
            .to(DEFAULT_PRIVACY)
            .value(Wei.ZERO)
            .signAndBuild(KEY_PAIR);

    // Configure Privacy
    EnclaveFactory enclaveFactory = mock(EnclaveFactory.class);
    when(enclaveFactory.createVertxEnclave(any())).thenReturn(mockEnclave);

    privacyParameters =
        new PrivacyParameters.Builder()
            .setEnabled(true)
            .setStorageProvider(createKeyValueStorageProvider())
            .setEnclaveUrl(URI.create("http//1.1.1.1:1234"))
            .setEnclaveFactory(enclaveFactory)
            .build();

    privacyParameters.setPrivacyUserId(ENCLAVE_PUBLIC_KEY.toBase64String());

    privateStateRootResolver =
        new PrivateStateRootResolver(privacyParameters.getPrivateStateStorage());

    besuController =
        new BesuController.Builder()
<<<<<<< HEAD
            .fromGenesisConfig(
                GenesisConfigFile.genesisFileFromResources("/privacy_reorg_genesis.json")
                    .getConfigOptions(),
=======
            .fromGenesisFile(
                GenesisConfigFile.genesisFileFromResources("/privacy_reorg_genesis.json"),
>>>>>>> 55482192
                SyncMode.FULL)
            .synchronizerConfiguration(SynchronizerConfiguration.builder().build())
            .ethProtocolConfiguration(EthProtocolConfiguration.defaultConfig())
            .storageProvider(new InMemoryKeyValueStorageProvider())
            .networkId(BigInteger.ONE)
            .miningParameters(MiningParameters.newDefault())
            .nodeKey(NodeKeyUtils.generate())
            .metricsSystem(new NoOpMetricsSystem())
            .dataDirectory(folder)
            .clock(TestClock.fixed())
            .privacyParameters(privacyParameters)
            .transactionPoolConfiguration(TransactionPoolConfiguration.DEFAULT)
            .gasLimitCalculator(GasLimitCalculator.constant())
            .evmConfiguration(EvmConfiguration.DEFAULT)
            .networkConfiguration(NetworkingConfiguration.create())
            .build();
  }

  @Test
  public void privacyGroupHeadIsTracked() {
    // Setup an initial blockchain with one private transaction
    final ProtocolContext protocolContext = besuController.getProtocolContext();
    final DefaultBlockchain blockchain = (DefaultBlockchain) protocolContext.getBlockchain();
    final PrivateStateStorage privateStateStorage = privacyParameters.getPrivateStateStorage();

    final Block firstBlock =
        gen.block(
            getBlockOptionsWithTransaction(
                blockchain.getGenesisBlock(),
                privacyMarkerTransaction,
                FIRST_BLOCK_WITH_SINGLE_TRANSACTION_STATE_ROOT));

    appendBlock(besuController, blockchain, protocolContext, firstBlock);

    final PrivacyGroupHeadBlockMap expected =
        new PrivacyGroupHeadBlockMap(
            Collections.singletonMap(PRIVACY_GROUP_BYTES32, firstBlock.getHash()));

    assertThat(
            privateStateStorage.getPrivacyGroupHeadBlockMap(blockchain.getGenesisBlock().getHash()))
        .isEmpty();
    assertThat(privateStateStorage.getPrivacyGroupHeadBlockMap(firstBlock.getHash())).isNotEmpty();
    assertThat(privateStateStorage.getPrivacyGroupHeadBlockMap(firstBlock.getHash()))
        .contains(expected);

    final String secondBlockStateRoot =
        "0x57a19f52a9ff4405428b3e605e136662d5c1b6be6f84f98f3b8c42ddac5139c2";
    final Block secondBlock =
        gen.block(getBlockOptionsNoTransaction(firstBlock, secondBlockStateRoot));

    appendBlock(besuController, blockchain, protocolContext, secondBlock);

    assertThat(privateStateStorage.getPrivacyGroupHeadBlockMap(secondBlock.getHash())).isNotEmpty();

    assertThat(privateStateStorage.getPrivacyGroupHeadBlockMap(secondBlock.getHash()))
        .contains(expected);
  }

  @Test
  public void reorgToChainAtEqualHeight() {
    // Setup an initial blockchain with one private transaction
    final ProtocolContext protocolContext = besuController.getProtocolContext();
    final DefaultBlockchain blockchain = (DefaultBlockchain) protocolContext.getBlockchain();

    final Block firstBlock =
        gen.block(
            getBlockOptionsWithTransaction(
                blockchain.getGenesisBlock(),
                privacyMarkerTransaction,
                FIRST_BLOCK_WITH_SINGLE_TRANSACTION_STATE_ROOT));

    appendBlock(besuController, blockchain, protocolContext, firstBlock);

    // Check that the private state root is not the empty state
    assertPrivateStateRoot(
        privateStateRootResolver, blockchain, STATE_ROOT_AFTER_TRANSACTION_APPENDED_TO_EMPTY_STATE);

    // Create parallel fork of length 1 which removes privacy marker transaction
    final Block forkBlock =
        gen.block(
            getBlockOptionsNoTransactionWithDifficulty(
                blockchain.getGenesisBlock(),
                blockchain.getChainHeadHeader().getDifficulty().plus(10L),
                FIRST_BLOCK_WITH_NO_TRANSACTIONS_STATE_ROOT));

    appendBlock(besuController, blockchain, protocolContext, forkBlock);

    // Check that the private state root is the empty state
    assertPrivateStateRoot(privateStateRootResolver, blockchain, EMPTY_ROOT_HASH);
  }

  @Test
  public void reorgToShorterChain() {
    // Setup an initial blockchain with one private transaction
    final ProtocolContext protocolContext = besuController.getProtocolContext();
    final DefaultBlockchain blockchain = (DefaultBlockchain) protocolContext.getBlockchain();

    final String firstBlockStateRoot =
        "0xbca927086c294984d6c2add82731c386cf2df3cd75509907dac928de12b7c472";
    final Block firstBlock =
        gen.block(getBlockOptionsNoTransaction(blockchain.getGenesisBlock(), firstBlockStateRoot));

    final String secondBlockStateRoot =
        "0xb3d70bce4428fb9b4549240b2130c4eea12c4ea36ae13108ed21289366a8d65f";
    final Block secondBlock =
        gen.block(
            getBlockOptionsWithTransaction(
                firstBlock, privacyMarkerTransaction, secondBlockStateRoot));

    appendBlock(besuController, blockchain, protocolContext, firstBlock);
    appendBlock(besuController, blockchain, protocolContext, secondBlock);

    assertThat(blockchain.getChainHeadBlockNumber()).isEqualTo(2);

    // Check that the private state root is not the empty state
    assertPrivateStateRoot(
        privateStateRootResolver, blockchain, STATE_ROOT_AFTER_TRANSACTION_APPENDED_TO_EMPTY_STATE);

    // Create parallel fork of length 1 which removes privacy marker transaction
    final Difficulty remainingDifficultyToOutpace =
        blockchain
            .getBlockByNumber(1)
            .get()
            .getHeader()
            .getDifficulty()
            .plus(blockchain.getBlockByNumber(2).get().getHeader().getDifficulty());

    final String forkBlockStateRoot =
        "0x5c0adcdde38d38b4365c238c4ba05bf9ebfdf506f749b884b67003f375e43e4b";
    final Block forkBlock =
        gen.block(
            getBlockOptionsNoTransactionWithDifficulty(
                blockchain.getGenesisBlock(),
                remainingDifficultyToOutpace.plus(10L),
                forkBlockStateRoot));

    appendBlock(besuController, blockchain, protocolContext, forkBlock);

    assertThat(blockchain.getChainHeadBlockNumber()).isEqualTo(1);

    // Check that the private state root is the empty state
    assertPrivateStateRoot(privateStateRootResolver, blockchain, EMPTY_ROOT_HASH);
  }

  @Test
  public void reorgToLongerChain() {
    // Setup an initial blockchain with one private transaction
    final ProtocolContext protocolContext = besuController.getProtocolContext();
    final DefaultBlockchain blockchain = (DefaultBlockchain) protocolContext.getBlockchain();

    final Block firstBlock =
        gen.block(
            getBlockOptionsWithTransaction(
                blockchain.getGenesisBlock(),
                privacyMarkerTransaction,
                FIRST_BLOCK_WITH_SINGLE_TRANSACTION_STATE_ROOT));

    appendBlock(besuController, blockchain, protocolContext, firstBlock);

    assertThat(blockchain.getChainHeadBlockNumber()).isEqualTo(1);

    // Check that the private state root is not the empty state
    assertPrivateStateRoot(
        privateStateRootResolver, blockchain, STATE_ROOT_AFTER_TRANSACTION_APPENDED_TO_EMPTY_STATE);

    // Create parallel fork of length 1 which removes privacy marker transaction
    final Block forkBlock =
        gen.block(
            getBlockOptionsNoTransactionWithDifficulty(
                blockchain.getGenesisBlock(),
                firstBlock.getHeader().getDifficulty().plus(10L),
                FIRST_BLOCK_WITH_NO_TRANSACTIONS_STATE_ROOT));

    // Check that the private state root did not change
    assertPrivateStateRoot(
        privateStateRootResolver, blockchain, STATE_ROOT_AFTER_TRANSACTION_APPENDED_TO_EMPTY_STATE);

    final String secondForkBlockStateRoot =
        "0x76b8747d05fabcc87b2cfba519da0b1359b29fe7553bfd4837746edf31fb95fc";
    final Block secondForkBlock =
        gen.block(
            getBlockOptionsNoTransactionWithDifficulty(
                forkBlock,
                forkBlock.getHeader().getDifficulty().plus(10L),
                secondForkBlockStateRoot));

    appendBlock(besuController, blockchain, protocolContext, forkBlock);
    appendBlock(besuController, blockchain, protocolContext, secondForkBlock);

    assertThat(blockchain.getChainHeadBlockNumber()).isEqualTo(2);

    // Check that the private state root is the empty state
    assertPrivateStateRoot(privateStateRootResolver, blockchain, EMPTY_ROOT_HASH);

    // Add another private transaction
    final String thirdForkBlockStateRoot =
        "0xcae9fa05107c1501c1962239f729d2f34186414abbaeb0dd1a3e0a6c899f79a3";
    final Block thirdForkBlock =
        gen.block(
            getBlockOptionsWithTransactionAndDifficulty(
                secondForkBlock,
                privacyMarkerTransaction,
                secondForkBlock.getHeader().getDifficulty().plus(10L),
                thirdForkBlockStateRoot));

    appendBlock(besuController, blockchain, protocolContext, thirdForkBlock);

    // Check that the private state did change after reorg
    assertPrivateStateRoot(
        privateStateRootResolver, blockchain, STATE_ROOT_AFTER_TRANSACTION_APPENDED_TO_EMPTY_STATE);
  }

  @SuppressWarnings("unchecked")
  private void appendBlock(
      final BesuController besuController,
      final DefaultBlockchain blockchain,
      final ProtocolContext protocolContext,
      final Block block) {
    besuController
        .getProtocolSchedule()
        .getByBlockHeader(blockchain.getChainHeadHeader())
        .getBlockImporter()
        .importBlock(protocolContext, block, HeaderValidationMode.NONE);
  }

  private PrivacyStorageProvider createKeyValueStorageProvider() {
    return new InMemoryPrivacyStorageProvider();
  }

  private void assertPrivateStateRoot(
      final PrivateStateRootResolver privateStateRootResolver,
      final DefaultBlockchain blockchain,
      final String expected) {
    assertPrivateStateRoot(privateStateRootResolver, blockchain, Hash.fromHexString(expected));
  }

  private void assertPrivateStateRoot(
      final PrivateStateRootResolver privateStateRootResolver,
      final DefaultBlockchain blockchain,
      final Hash expected) {
    assertThat(
            privateStateRootResolver.resolveLastStateRoot(
                Bytes32.wrap(
                    Bytes.fromBase64String("8lDVI66RZHIrBsolz6Kn88Rd+WsJ4hUjb4hsh29xW/o=")),
                blockchain.getChainHeadHash()))
        .isEqualTo(expected);
  }

  private BlockDataGenerator.BlockOptions getBlockOptionsNoTransaction(
      final Block parentBlock, final String stateRoot) {
    return getBlockOptions(
        new BlockDataGenerator.BlockOptions()
            .hasTransactions(false)
            .setReceiptsRoot(PrivateStateRootResolver.EMPTY_ROOT_HASH)
            .setGasUsed(0)
            .setStateRoot(Hash.fromHexString(stateRoot)),
        parentBlock);
  }

  private BlockDataGenerator.BlockOptions getBlockOptionsWithTransaction(
      final Block parentBlock, final Transaction transaction, final String stateRoot) {
    return getBlockOptions(
        new BlockDataGenerator.BlockOptions()
            .addTransaction(transaction)
            .setReceiptsRoot(Hash.fromHexString(BLOCK_WITH_SINGLE_TRANSACTION_RECEIPTS_ROOT))
            .setGasUsed(23176)
            .setStateRoot(Hash.fromHexString(stateRoot)),
        parentBlock);
  }

  private BlockDataGenerator.BlockOptions getBlockOptionsNoTransactionWithDifficulty(
      final Block parentBlock, final Difficulty difficulty, final String stateRoot) {
    return getBlockOptions(
        new BlockDataGenerator.BlockOptions()
            .hasTransactions(false)
            .setDifficulty(difficulty)
            .setReceiptsRoot(PrivateStateRootResolver.EMPTY_ROOT_HASH)
            .setGasUsed(0)
            .setStateRoot(Hash.fromHexString(stateRoot)),
        parentBlock);
  }

  private BlockDataGenerator.BlockOptions getBlockOptionsWithTransactionAndDifficulty(
      final Block parentBlock,
      final Transaction transaction,
      final Difficulty difficulty,
      final String stateRoot) {
    return getBlockOptions(
        new BlockDataGenerator.BlockOptions()
            .addTransaction(transaction)
            .setDifficulty(difficulty)
            .setReceiptsRoot(Hash.fromHexString(BLOCK_WITH_SINGLE_TRANSACTION_RECEIPTS_ROOT))
            .setGasUsed(23176)
            .setStateRoot(Hash.fromHexString(stateRoot)),
        parentBlock);
  }

  private BlockDataGenerator.BlockOptions getBlockOptions(
      final BlockDataGenerator.BlockOptions blockOptions, final Block parentBlock) {
    return blockOptions
        .setBaseFee(Optional.empty())
        .setBlockNumber(parentBlock.getHeader().getNumber() + 1)
        .setParentHash(parentBlock.getHash())
        .hasOmmers(false)
        .setLogsBloom(LogsBloomFilter.empty());
  }
}<|MERGE_RESOLUTION|>--- conflicted
+++ resolved
@@ -180,14 +180,8 @@
 
     besuController =
         new BesuController.Builder()
-<<<<<<< HEAD
-            .fromGenesisConfig(
-                GenesisConfigFile.genesisFileFromResources("/privacy_reorg_genesis.json")
-                    .getConfigOptions(),
-=======
             .fromGenesisFile(
                 GenesisConfigFile.genesisFileFromResources("/privacy_reorg_genesis.json"),
->>>>>>> 55482192
                 SyncMode.FULL)
             .synchronizerConfiguration(SynchronizerConfiguration.builder().build())
             .ethProtocolConfiguration(EthProtocolConfiguration.defaultConfig())
