--- conflicted
+++ resolved
@@ -20,21 +20,13 @@
 import static org.assertj.core.api.Assertions.assertThat;
 import static org.assertj.core.api.Assertions.assertThatThrownBy;
 import static org.mockito.ArgumentMatchers.any;
-<<<<<<< HEAD
-=======
 import static org.mockito.Mockito.mock;
->>>>>>> af4221af
+import static org.mockito.ArgumentMatchers.any;
 import static org.mockito.Mockito.when;
 
 import org.hyperledger.besu.config.GenesisConfigFile;
 import org.hyperledger.besu.config.StubGenesisConfigOptions;
 import org.hyperledger.besu.consensus.common.ForkSpec;
-<<<<<<< HEAD
-import org.hyperledger.besu.consensus.common.ForksSchedule;
-import org.hyperledger.besu.consensus.common.SchedulableContext;
-import org.hyperledger.besu.ethereum.ConsensusContext;
-import org.hyperledger.besu.ethereum.chain.Blockchain;
-=======
 import org.hyperledger.besu.consensus.common.MigratingMiningCoordinator;
 import org.hyperledger.besu.consensus.common.bft.blockcreation.BftMiningCoordinator;
 import org.hyperledger.besu.ethereum.ProtocolContext;
@@ -45,7 +37,10 @@
 import org.hyperledger.besu.ethereum.eth.manager.EthProtocolManager;
 import org.hyperledger.besu.ethereum.eth.sync.state.SyncState;
 import org.hyperledger.besu.ethereum.eth.transactions.TransactionPool;
->>>>>>> af4221af
+import org.hyperledger.besu.consensus.common.ForksSchedule;
+import org.hyperledger.besu.consensus.common.SchedulableContext;
+import org.hyperledger.besu.ethereum.ConsensusContext;
+import org.hyperledger.besu.ethereum.chain.Blockchain;
 import org.hyperledger.besu.ethereum.mainnet.ProtocolSchedule;
 import org.hyperledger.besu.ethereum.worldstate.WorldStateArchive;
 
@@ -127,44 +122,6 @@
   }
 
   @Test
-<<<<<<< HEAD
-  public void mustCreateSchedulableContext() {
-    final ConsensusContext context1 = Mockito.mock(ConsensusContext.class);
-    final ConsensusContext context2 = Mockito.mock(ConsensusContext.class);
-
-    final Map<Long, BesuControllerBuilder> besuControllerBuilderSchedule = new TreeMap<>();
-    besuControllerBuilderSchedule.put(0L, besuControllerBuilder1);
-    besuControllerBuilderSchedule.put(10L, besuControllerBuilder2);
-
-    when(besuControllerBuilder1.createConsensusContext(any(), any(), any())).thenReturn(context1);
-    when(besuControllerBuilder2.createConsensusContext(any(), any(), any())).thenReturn(context2);
-
-    final ConsensusScheduleBesuControllerBuilder controllerBuilder =
-        new ConsensusScheduleBesuControllerBuilder(besuControllerBuilderSchedule);
-    final ConsensusContext consensusContext =
-        controllerBuilder.createConsensusContext(
-            Mockito.mock(Blockchain.class),
-            Mockito.mock(WorldStateArchive.class),
-            Mockito.mock(ProtocolSchedule.class));
-
-    assertThat(consensusContext).isInstanceOf(SchedulableContext.class);
-    final SchedulableContext schedulableContext = (SchedulableContext) consensusContext;
-
-    final ForksSchedule<ConsensusContext> contextSchedule =
-        schedulableContext.getConsensusContextSchedule();
-
-    final NavigableSet<ForkSpec<ConsensusContext>> expectedConsensusContextSpecs =
-        new TreeSet<>(ForkSpec.COMPARATOR);
-    expectedConsensusContextSpecs.add(new ForkSpec<>(0L, context1));
-    expectedConsensusContextSpecs.add(new ForkSpec<>(10L, context2));
-    assertThat(contextSchedule.getForks()).isEqualTo(expectedConsensusContextSpecs);
-
-    assertThat(contextSchedule.getFork(0).getValue()).isSameAs(context1);
-    assertThat(contextSchedule.getFork(1).getValue()).isSameAs(context1);
-    assertThat(contextSchedule.getFork(9).getValue()).isSameAs(context1);
-    assertThat(contextSchedule.getFork(10).getValue()).isSameAs(context2);
-    assertThat(contextSchedule.getFork(11).getValue()).isSameAs(context2);
-=======
   public void createsScheduableMiningCoordinator() {
     final Map<Long, BesuControllerBuilder> consensusSchedule =
         Map.of(0L, besuControllerBuilder1, 5L, besuControllerBuilder2);
@@ -210,6 +167,44 @@
                   migratingMiningCoordinator.getMiningCoordinatorSchedule().getFork(6L).getValue())
               .isSameAs(miningCoordinator2);
         });
->>>>>>> af4221af
+  }
+
+  @Test
+  public void mustCreateSchedulableContext() {
+    final ConsensusContext context1 = Mockito.mock(ConsensusContext.class);
+    final ConsensusContext context2 = Mockito.mock(ConsensusContext.class);
+
+    final Map<Long, BesuControllerBuilder> besuControllerBuilderSchedule = new TreeMap<>();
+    besuControllerBuilderSchedule.put(0L, besuControllerBuilder1);
+    besuControllerBuilderSchedule.put(10L, besuControllerBuilder2);
+
+    when(besuControllerBuilder1.createConsensusContext(any(), any(), any())).thenReturn(context1);
+    when(besuControllerBuilder2.createConsensusContext(any(), any(), any())).thenReturn(context2);
+
+    final ConsensusScheduleBesuControllerBuilder controllerBuilder =
+        new ConsensusScheduleBesuControllerBuilder(besuControllerBuilderSchedule);
+    final ConsensusContext consensusContext =
+        controllerBuilder.createConsensusContext(
+            Mockito.mock(Blockchain.class),
+            Mockito.mock(WorldStateArchive.class),
+            Mockito.mock(ProtocolSchedule.class));
+
+    assertThat(consensusContext).isInstanceOf(SchedulableContext.class);
+    final SchedulableContext schedulableContext = (SchedulableContext) consensusContext;
+
+    final ForksSchedule<ConsensusContext> contextSchedule =
+        schedulableContext.getConsensusContextSchedule();
+
+    final NavigableSet<ForkSpec<ConsensusContext>> expectedConsensusContextSpecs =
+        new TreeSet<>(ForkSpec.COMPARATOR);
+    expectedConsensusContextSpecs.add(new ForkSpec<>(0L, context1));
+    expectedConsensusContextSpecs.add(new ForkSpec<>(10L, context2));
+    assertThat(contextSchedule.getForks()).isEqualTo(expectedConsensusContextSpecs);
+
+    assertThat(contextSchedule.getFork(0).getValue()).isSameAs(context1);
+    assertThat(contextSchedule.getFork(1).getValue()).isSameAs(context1);
+    assertThat(contextSchedule.getFork(9).getValue()).isSameAs(context1);
+    assertThat(contextSchedule.getFork(10).getValue()).isSameAs(context2);
+    assertThat(contextSchedule.getFork(11).getValue()).isSameAs(context2);
   }
 }