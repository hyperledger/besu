/*
 * Copyright contributors to Hyperledger Besu.
 *
 * Licensed under the Apache License, Version 2.0 (the "License"); you may not use this file except in compliance with
 * the License. You may obtain a copy of the License at
 *
 * http://www.apache.org/licenses/LICENSE-2.0
 *
 * Unless required by applicable law or agreed to in writing, software distributed under the License is distributed on
 * an "AS IS" BASIS, WITHOUT WARRANTIES OR CONDITIONS OF ANY KIND, either express or implied. See the License for the
 * specific language governing permissions and limitations under the License.
 *
 * SPDX-License-Identifier: Apache-2.0
 */
package org.hyperledger.besu.controller;

import static org.assertj.core.api.Assertions.assertThat;
import static org.mockito.ArgumentMatchers.any;
import static org.mockito.Mockito.lenient;
import static org.mockito.Mockito.mock;
import static org.mockito.Mockito.spy;
import static org.mockito.Mockito.when;

import org.hyperledger.besu.config.GenesisConfigFile;
import org.hyperledger.besu.consensus.clique.BlockHeaderValidationRulesetFactory;
import org.hyperledger.besu.consensus.clique.CliqueContext;
import org.hyperledger.besu.consensus.common.EpochManager;
import org.hyperledger.besu.consensus.merge.MergeContext;
import org.hyperledger.besu.consensus.merge.PostMergeContext;
import org.hyperledger.besu.consensus.merge.TransitionProtocolSchedule;
import org.hyperledger.besu.consensus.merge.blockcreation.TransitionCoordinator;
import org.hyperledger.besu.cryptoservices.NodeKeyUtils;
import org.hyperledger.besu.datatypes.Wei;
import org.hyperledger.besu.ethereum.ProtocolContext;
import org.hyperledger.besu.ethereum.chain.MutableBlockchain;
import org.hyperledger.besu.ethereum.core.BlockHeaderTestFixture;
import org.hyperledger.besu.ethereum.core.Difficulty;
import org.hyperledger.besu.ethereum.core.ImmutableMiningConfiguration;
import org.hyperledger.besu.ethereum.core.ImmutableMiningConfiguration.MutableInitValues;
import org.hyperledger.besu.ethereum.core.InMemoryKeyValueStorageProvider;
import org.hyperledger.besu.ethereum.core.MiningConfiguration;
import org.hyperledger.besu.ethereum.eth.manager.EthProtocolManager;
import org.hyperledger.besu.ethereum.eth.manager.peertask.PeerTaskExecutor;
import org.hyperledger.besu.ethereum.eth.sync.state.SyncState;
import org.hyperledger.besu.ethereum.eth.transactions.TransactionPool;
import org.hyperledger.besu.ethereum.mainnet.BlockHeaderValidator;
import org.hyperledger.besu.ethereum.mainnet.HeaderValidationMode;
import org.hyperledger.besu.ethereum.mainnet.MainnetBlockHeaderValidator;
import org.hyperledger.besu.ethereum.mainnet.ProtocolSchedule;
import org.hyperledger.besu.ethereum.mainnet.ProtocolSpec;
import org.hyperledger.besu.ethereum.mainnet.feemarket.FeeMarket;
import org.hyperledger.besu.ethereum.storage.StorageProvider;
import org.hyperledger.besu.metrics.noop.NoOpMetricsSystem;
import org.hyperledger.besu.testutil.DeterministicEthScheduler;

import java.util.Optional;

import org.junit.jupiter.api.BeforeEach;
import org.junit.jupiter.api.Test;
import org.junit.jupiter.api.extension.ExtendWith;
import org.mockito.Answers;
import org.mockito.Mock;
import org.mockito.junit.jupiter.MockitoExtension;

/**
 * We only bother testing transitionControllerBuilder for PoW and Clique since those are the only
 * network types that are transitioning to PoS.
 */
@ExtendWith(MockitoExtension.class)
public class TransitionControllerBuilderTest {

  @Mock ProtocolSchedule preMergeProtocolSchedule;
  @Mock ProtocolSchedule postMergeProtocolSchedule;
  @Mock ProtocolContext protocolContext;
  @Mock MutableBlockchain mockBlockchain;
  @Mock TransactionPool transactionPool;
  @Mock PeerTaskExecutor peerTaskExecutor;
  @Mock SyncState syncState;

  @Mock(answer = Answers.RETURNS_DEEP_STUBS)
  EthProtocolManager ethProtocolManager;

  @Mock PostMergeContext mergeContext;
  StorageProvider storageProvider = new InMemoryKeyValueStorageProvider();

  CliqueBesuControllerBuilder cliqueBuilder = new CliqueBesuControllerBuilder();
  BesuControllerBuilder powBuilder = new MainnetBesuControllerBuilder();
  MergeBesuControllerBuilder postMergeBuilder = new MergeBesuControllerBuilder();
  MiningConfiguration miningConfiguration;

  TransitionProtocolSchedule transitionProtocolSchedule;

  @BeforeEach
  public void setup() {
    transitionProtocolSchedule =
        spy(
            new TransitionProtocolSchedule(
                preMergeProtocolSchedule, postMergeProtocolSchedule, mergeContext));
    transitionProtocolSchedule.setProtocolContext(protocolContext);
    cliqueBuilder.nodeKey(NodeKeyUtils.generate());
    cliqueBuilder.genesisConfigFile(GenesisConfigFile.DEFAULT);
    powBuilder.genesisConfigFile(GenesisConfigFile.DEFAULT);
    postMergeBuilder.genesisConfigFile(GenesisConfigFile.DEFAULT);
    postMergeBuilder.storageProvider(storageProvider);
    lenient().when(protocolContext.getBlockchain()).thenReturn(mockBlockchain);
    lenient()
        .when(transitionProtocolSchedule.getPostMergeSchedule())
        .thenReturn(postMergeProtocolSchedule);
    lenient()
        .when(transitionProtocolSchedule.getPreMergeSchedule())
        .thenReturn(preMergeProtocolSchedule);
    lenient()
        .when(protocolContext.getConsensusContext(CliqueContext.class))
        .thenReturn(mock(CliqueContext.class));
    lenient()
        .when(protocolContext.getConsensusContext(PostMergeContext.class))
        .thenReturn(mergeContext);
    lenient()
        .when(protocolContext.getConsensusContext(MergeContext.class))
        .thenReturn(mergeContext);
    when(ethProtocolManager.ethContext().getScheduler())
        .thenReturn(new DeterministicEthScheduler());
    miningConfiguration = MiningConfiguration.newDefault();
  }

  @Test
  public void assertCliqueMiningOverridePreMerge() {
    assertThat(miningConfiguration.isMiningEnabled()).isFalse();
    var transCoordinator = buildTransitionCoordinator(cliqueBuilder, postMergeBuilder);
    assertThat(transCoordinator.isMiningBeforeMerge()).isTrue();
  }

  @Test
  public void assertPoWIsNotMiningPreMerge() {
    assertThat(miningConfiguration.isMiningEnabled()).isFalse();
    var transCoordinator = buildTransitionCoordinator(powBuilder, postMergeBuilder);
    assertThat(transCoordinator.isMiningBeforeMerge()).isFalse();
  }

  @Test
  public void assertPowMiningPreMerge() {
    miningConfiguration =
        ImmutableMiningConfiguration.builder()
            .mutableInitValues(MutableInitValues.builder().isMiningEnabled(true).build())
            .build();
    var transCoordinator = buildTransitionCoordinator(powBuilder, postMergeBuilder);
    assertThat(transCoordinator.isMiningBeforeMerge()).isTrue();
  }

  @Test
  public void assertPreMergeScheduleForNotPostMerge() {
    var mockBlock = new BlockHeaderTestFixture().buildHeader();
    var preMergeProtocolSpec = mock(ProtocolSpec.class);
    when(mergeContext.isPostMerge()).thenReturn(Boolean.FALSE);
    when(mergeContext.getFinalized()).thenReturn(Optional.empty());
    when(preMergeProtocolSchedule.getByBlockHeader(any())).thenReturn(preMergeProtocolSpec);
    assertThat(transitionProtocolSchedule.getByBlockHeaderWithTransitionReorgHandling(mockBlock))
        .isEqualTo(preMergeProtocolSpec);
  }

  @Test
  public void assertPostMergeScheduleForAnyBlockWhenPostMergeAndFinalized() {
    var mockBlock = new BlockHeaderTestFixture().buildHeader();
    var postMergeProtocolSpec = mock(ProtocolSpec.class);
    when(mergeContext.getFinalized()).thenReturn(Optional.of(mockBlock));
    when(postMergeProtocolSchedule.getByBlockHeader(any())).thenReturn(postMergeProtocolSpec);
    assertThat(transitionProtocolSchedule.getByBlockHeaderWithTransitionReorgHandling(mockBlock))
        .isEqualTo(postMergeProtocolSpec);
  }

  @Test
  public void assertPreMergeScheduleForBelowTerminalBlockWhenPostMergeIfNotFinalized() {
    var mockParentBlock = new BlockHeaderTestFixture().number(100).buildHeader();
    var mockBlock =
        new BlockHeaderTestFixture()
            .number(101)
            .difficulty(Difficulty.of(1L))
            .parentHash(mockParentBlock.getHash())
            .buildHeader();

    var preMergeProtocolSpec = mock(ProtocolSpec.class);

    when(mergeContext.getTerminalTotalDifficulty()).thenReturn(Difficulty.of(1337L));
    when(mergeContext.isPostMerge()).thenReturn(Boolean.TRUE);
    when(mergeContext.getFinalized()).thenReturn(Optional.empty());
    when(mockBlockchain.getTotalDifficultyByHash(any()))
        .thenReturn(Optional.of(Difficulty.of(1335L)));

    when(preMergeProtocolSchedule.getByBlockHeader(any())).thenReturn(preMergeProtocolSpec);
    assertThat(transitionProtocolSchedule.getByBlockHeaderWithTransitionReorgHandling(mockBlock))
        .isEqualTo(preMergeProtocolSpec);
  }

  @Test
  public void assertPostMergeScheduleForPostMergeExactlyAtTerminalDifficultyIfNotFinalized() {
    var mockParentBlock = new BlockHeaderTestFixture().number(100).buildHeader();
    var mockBlock =
        new BlockHeaderTestFixture()
            .number(101)
            .difficulty(Difficulty.of(0L))
            .parentHash(mockParentBlock.getHash())
            .buildHeader();

    var postMergeProtocolSpec = mock(ProtocolSpec.class);

    when(mergeContext.getTerminalTotalDifficulty()).thenReturn(Difficulty.of(1337L));
    when(mergeContext.isPostMerge()).thenReturn(Boolean.TRUE);
    when(mergeContext.getFinalized()).thenReturn(Optional.empty());
    when(mockBlockchain.getTotalDifficultyByHash(any()))
        .thenReturn(Optional.of(Difficulty.of(1337L)));

    when(postMergeProtocolSchedule.getByBlockHeader(any())).thenReturn(postMergeProtocolSpec);
    assertThat(transitionProtocolSchedule.getByBlockHeaderWithTransitionReorgHandling(mockBlock))
        .isEqualTo(postMergeProtocolSpec);
  }

  @Test
  public void assertCliqueDetachedHeaderValidationPreMerge() {
    BlockHeaderValidator cliqueValidator =
        BlockHeaderValidationRulesetFactory.cliqueBlockHeaderValidator(
                5L, true, new EpochManager(5L), Optional.of(FeeMarket.london(1L)), true)
            .build();
    assertDetachedRulesForPostMergeBlocks(cliqueValidator);
  }

  @Test
  public void assertPoWDetachedHeaderValidationPreMerge() {
    BlockHeaderValidator powValidator =
        MainnetBlockHeaderValidator.createBaseFeeMarketValidator(FeeMarket.london(1L), true)
            .build();
    assertDetachedRulesForPostMergeBlocks(powValidator);
  }

  void assertDetachedRulesForPostMergeBlocks(final BlockHeaderValidator validator) {
    var preMergeProtocolSpec = mock(ProtocolSpec.class);
    when(preMergeProtocolSpec.getBlockHeaderValidator()).thenReturn(validator);

    when(preMergeProtocolSchedule.getByBlockHeader(any())).thenReturn(preMergeProtocolSpec);

    var mockParentBlock =
        new BlockHeaderTestFixture()
            .number(100L)
            .baseFeePerGas(Wei.of(7L))
            .gasLimit(5000L)
            .buildHeader();

    var mockBlock =
        new BlockHeaderTestFixture()
            .number(101L)
            .timestamp(1000L)
            .baseFeePerGas(Wei.of(7L))
            .gasLimit(5000L)
            .difficulty(Difficulty.of(0L))
            .parentHash(mockParentBlock.getHash())
            .buildHeader();

    var mergeFriendlyValidation =
        transitionProtocolSchedule
            .getPreMergeSchedule()
            .getByBlockHeader(mockBlock)
            .getBlockHeaderValidator()
            .validateHeader(
                mockBlock, mockParentBlock, protocolContext, HeaderValidationMode.DETACHED_ONLY);
    assertThat(mergeFriendlyValidation).isTrue();
  }

  TransitionCoordinator buildTransitionCoordinator(
      final BesuControllerBuilder preMerge, final MergeBesuControllerBuilder postMerge) {
    var builder = new TransitionBesuControllerBuilder(preMerge, postMerge);
    builder.genesisConfigFile(GenesisConfigFile.mainnet());
    builder.storageProvider(storageProvider);
    builder.metricsSystem(new NoOpMetricsSystem());
    var coordinator =
        builder.createMiningCoordinator(
            transitionProtocolSchedule,
            protocolContext,
            transactionPool,
<<<<<<< HEAD
            miningParameters,
            peerTaskExecutor,
=======
            miningConfiguration,
>>>>>>> 11fc0941
            syncState,
            ethProtocolManager);

    assertThat(coordinator).isInstanceOf(TransitionCoordinator.class);
    var transCoordinator = (TransitionCoordinator) coordinator;
    return transCoordinator;
  }
}<|MERGE_RESOLUTION|>--- conflicted
+++ resolved
@@ -275,12 +275,8 @@
             transitionProtocolSchedule,
             protocolContext,
             transactionPool,
-<<<<<<< HEAD
-            miningParameters,
+            MiningConfiguration,
             peerTaskExecutor,
-=======
-            miningConfiguration,
->>>>>>> 11fc0941
             syncState,
             ethProtocolManager);
 
