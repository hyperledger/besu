/*
 * Copyright Hyperledger Besu contributors.
 *
 * Licensed under the Apache License, Version 2.0 (the "License"); you may not use this file except in compliance with
 * the License. You may obtain a copy of the License at
 *
 * http://www.apache.org/licenses/LICENSE-2.0
 *
 * Unless required by applicable law or agreed to in writing, software distributed under the License is distributed on
 * an "AS IS" BASIS, WITHOUT WARRANTIES OR CONDITIONS OF ANY KIND, either express or implied. See the License for the
 * specific language governing permissions and limitations under the License.
 *
 * SPDX-License-Identifier: Apache-2.0
 */
package org.hyperledger.besu.controller;

import static org.assertj.core.api.Assertions.assertThat;
import static org.assertj.core.api.Assertions.assertThatThrownBy;
import static org.mockito.Mockito.lenient;
import static org.mockito.Mockito.mock;
import static org.mockito.Mockito.when;

import org.hyperledger.besu.config.JsonQbftConfigOptions;
import org.hyperledger.besu.config.TransitionsConfigOptions;
import org.hyperledger.besu.consensus.common.bft.BftBlockHeaderFunctions;
import org.hyperledger.besu.consensus.common.bft.BftContext;
import org.hyperledger.besu.consensus.common.validator.ValidatorProvider;
import org.hyperledger.besu.consensus.qbft.MutableQbftConfigOptions;
import org.hyperledger.besu.consensus.qbft.QbftExtraDataCodec;
import org.hyperledger.besu.consensus.qbft.validator.ForkingValidatorProvider;
import org.hyperledger.besu.datatypes.Address;
import org.hyperledger.besu.ethereum.ProtocolContext;
import org.hyperledger.besu.ethereum.chain.MutableBlockchain;
import org.hyperledger.besu.ethereum.core.BlockHeaderFunctions;

import java.util.List;

import com.fasterxml.jackson.core.JsonProcessingException;
import com.fasterxml.jackson.databind.node.ObjectNode;
import org.junit.jupiter.api.Test;
import org.junit.jupiter.api.extension.ExtendWith;
import org.mockito.junit.jupiter.MockitoExtension;

@ExtendWith(MockitoExtension.class)
<<<<<<< HEAD
public class QbftBesuControllerBuilderTest {

  private BesuControllerBuilder qbftBesuControllerBuilder;

  @Mock private GenesisConfigFile genesisConfigFile;
  @Mock private GenesisConfigOptions genesisConfigOptions;
  @Mock private SynchronizerConfiguration synchronizerConfiguration;
  @Mock private EthProtocolConfiguration ethProtocolConfiguration;
  @Mock CheckpointConfigOptions checkpointConfigOptions;
  @Mock private MiningParameters miningParameters;
  @Mock private PrivacyParameters privacyParameters;
  @Mock private Clock clock;
  @Mock private StorageProvider storageProvider;
  @Mock private GasLimitCalculator gasLimitCalculator;
  @Mock private WorldStateStorage worldStateStorage;
  @Mock private WorldStatePreimageStorage worldStatePreimageStorage;
  private static final BigInteger networkId = BigInteger.ONE;
  private static final NodeKey nodeKey = NodeKeyUtils.generate();
  private final TransactionPoolConfiguration poolConfiguration =
      TransactionPoolConfiguration.DEFAULT;
  private final ObservableMetricsSystem observableMetricsSystem = new NoOpMetricsSystem();

  @TempDir Path tempDir;

  @BeforeEach
  public void setup() {
    // besu controller setup
    lenient().when(genesisConfigFile.getParentHash()).thenReturn(Hash.ZERO.toHexString());
    lenient().when(genesisConfigFile.getDifficulty()).thenReturn(Bytes.of(0).toHexString());
    when(genesisConfigFile.getExtraData()).thenReturn(Bytes.EMPTY.toHexString());
    lenient().when(genesisConfigFile.getMixHash()).thenReturn(Hash.ZERO.toHexString());
    lenient().when(genesisConfigFile.getNonce()).thenReturn(Long.toHexString(1));
    lenient().when(genesisConfigFile.getConfigOptions(any())).thenReturn(genesisConfigOptions);
    lenient().when(genesisConfigFile.getConfigOptions()).thenReturn(genesisConfigOptions);
    lenient().when(genesisConfigOptions.getCheckpointOptions()).thenReturn(checkpointConfigOptions);
    lenient()
        .when(storageProvider.createBlockchainStorage(any(), any(), any()))
        .thenReturn(
            new KeyValueStoragePrefixedKeyBlockchainStorage(
                new InMemoryKeyValueStorage(),
                new VariablesKeyValueStorage(new InMemoryKeyValueStorage()),
                new MainnetBlockHeaderFunctions(),
                false));
    lenient()
        .when(
            storageProvider.createWorldStateStorage(DataStorageConfiguration.DEFAULT_FOREST_CONFIG))
        .thenReturn(worldStateStorage);
    lenient().when(worldStateStorage.isWorldStateAvailable(any(), any())).thenReturn(true);
    lenient().when(worldStateStorage.updater()).thenReturn(mock(WorldStateStorage.Updater.class));
    lenient()
        .when(worldStatePreimageStorage.updater())
        .thenReturn(mock(WorldStatePreimageStorage.Updater.class));
    lenient()
        .when(storageProvider.createWorldStatePreimageStorage())
        .thenReturn(worldStatePreimageStorage);
    lenient().when(synchronizerConfiguration.getDownloaderParallelism()).thenReturn(1);
    lenient().when(synchronizerConfiguration.getTransactionsParallelism()).thenReturn(1);
    lenient().when(synchronizerConfiguration.getComputationParallelism()).thenReturn(1);
=======
public class QbftBesuControllerBuilderTest extends AbstractBftBesuControllerBuilderTest {
>>>>>>> 3db07568

  @Override
  public void setupBftGenesisConfigOptions() throws JsonProcessingException {

    // qbft prepForBuild setup
    lenient()
        .when(genesisConfigOptions.getQbftConfigOptions())
        .thenReturn(new MutableQbftConfigOptions(JsonQbftConfigOptions.DEFAULT));

    final var jsonTransitions =
        (ObjectNode)
            objectMapper.readTree(
                """
                                {"qbft": [
                                  {
                                            "block": 2,
                                            "blockperiodseconds": 2
                                  }
                                ]}
                                """);

    lenient()
        .when(genesisConfigOptions.getTransitions())
        .thenReturn(new TransitionsConfigOptions(jsonTransitions));

    lenient()
        .when(genesisConfigFile.getExtraData())
        .thenReturn(
            QbftExtraDataCodec.createGenesisExtraDataString(List.of(Address.fromHexString("1"))));
  }

  @Override
  protected BesuControllerBuilder createBftControllerBuilder() {
    return new QbftBesuControllerBuilder();
  }

  @Override
  protected BlockHeaderFunctions getBlockHeaderFunctions() {
    return BftBlockHeaderFunctions.forOnchainBlock(new QbftExtraDataCodec());
  }

  @Test
  public void forkingValidatorProviderIsAvailableOnBftContext() {
    final BesuController besuController = bftBesuControllerBuilder.build();

    final ValidatorProvider validatorProvider =
        besuController
            .getProtocolContext()
            .getConsensusContext(BftContext.class)
            .getValidatorProvider();
    assertThat(validatorProvider).isInstanceOf(ForkingValidatorProvider.class);
  }

  @Test
  public void missingTransactionValidatorProviderThrowsError() {
    final ProtocolContext protocolContext = mock(ProtocolContext.class);
    when(protocolContext.getBlockchain()).thenReturn(mock(MutableBlockchain.class));

    assertThatThrownBy(
            () -> bftBesuControllerBuilder.createAdditionalJsonRpcMethodFactory(protocolContext))
        .isInstanceOf(NullPointerException.class)
        .hasMessage("transactionValidatorProvider should have been initialised");
  }
}<|MERGE_RESOLUTION|>--- conflicted
+++ resolved
@@ -42,68 +42,7 @@
 import org.mockito.junit.jupiter.MockitoExtension;
 
 @ExtendWith(MockitoExtension.class)
-<<<<<<< HEAD
-public class QbftBesuControllerBuilderTest {
-
-  private BesuControllerBuilder qbftBesuControllerBuilder;
-
-  @Mock private GenesisConfigFile genesisConfigFile;
-  @Mock private GenesisConfigOptions genesisConfigOptions;
-  @Mock private SynchronizerConfiguration synchronizerConfiguration;
-  @Mock private EthProtocolConfiguration ethProtocolConfiguration;
-  @Mock CheckpointConfigOptions checkpointConfigOptions;
-  @Mock private MiningParameters miningParameters;
-  @Mock private PrivacyParameters privacyParameters;
-  @Mock private Clock clock;
-  @Mock private StorageProvider storageProvider;
-  @Mock private GasLimitCalculator gasLimitCalculator;
-  @Mock private WorldStateStorage worldStateStorage;
-  @Mock private WorldStatePreimageStorage worldStatePreimageStorage;
-  private static final BigInteger networkId = BigInteger.ONE;
-  private static final NodeKey nodeKey = NodeKeyUtils.generate();
-  private final TransactionPoolConfiguration poolConfiguration =
-      TransactionPoolConfiguration.DEFAULT;
-  private final ObservableMetricsSystem observableMetricsSystem = new NoOpMetricsSystem();
-
-  @TempDir Path tempDir;
-
-  @BeforeEach
-  public void setup() {
-    // besu controller setup
-    lenient().when(genesisConfigFile.getParentHash()).thenReturn(Hash.ZERO.toHexString());
-    lenient().when(genesisConfigFile.getDifficulty()).thenReturn(Bytes.of(0).toHexString());
-    when(genesisConfigFile.getExtraData()).thenReturn(Bytes.EMPTY.toHexString());
-    lenient().when(genesisConfigFile.getMixHash()).thenReturn(Hash.ZERO.toHexString());
-    lenient().when(genesisConfigFile.getNonce()).thenReturn(Long.toHexString(1));
-    lenient().when(genesisConfigFile.getConfigOptions(any())).thenReturn(genesisConfigOptions);
-    lenient().when(genesisConfigFile.getConfigOptions()).thenReturn(genesisConfigOptions);
-    lenient().when(genesisConfigOptions.getCheckpointOptions()).thenReturn(checkpointConfigOptions);
-    lenient()
-        .when(storageProvider.createBlockchainStorage(any(), any(), any()))
-        .thenReturn(
-            new KeyValueStoragePrefixedKeyBlockchainStorage(
-                new InMemoryKeyValueStorage(),
-                new VariablesKeyValueStorage(new InMemoryKeyValueStorage()),
-                new MainnetBlockHeaderFunctions(),
-                false));
-    lenient()
-        .when(
-            storageProvider.createWorldStateStorage(DataStorageConfiguration.DEFAULT_FOREST_CONFIG))
-        .thenReturn(worldStateStorage);
-    lenient().when(worldStateStorage.isWorldStateAvailable(any(), any())).thenReturn(true);
-    lenient().when(worldStateStorage.updater()).thenReturn(mock(WorldStateStorage.Updater.class));
-    lenient()
-        .when(worldStatePreimageStorage.updater())
-        .thenReturn(mock(WorldStatePreimageStorage.Updater.class));
-    lenient()
-        .when(storageProvider.createWorldStatePreimageStorage())
-        .thenReturn(worldStatePreimageStorage);
-    lenient().when(synchronizerConfiguration.getDownloaderParallelism()).thenReturn(1);
-    lenient().when(synchronizerConfiguration.getTransactionsParallelism()).thenReturn(1);
-    lenient().when(synchronizerConfiguration.getComputationParallelism()).thenReturn(1);
-=======
 public class QbftBesuControllerBuilderTest extends AbstractBftBesuControllerBuilderTest {
->>>>>>> 3db07568
 
   @Override
   public void setupBftGenesisConfigOptions() throws JsonProcessingException {
