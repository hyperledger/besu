/*
 * Copyright Hyperledger Besu Contributors.
 *
 * Licensed under the Apache License, Version 2.0 (the "License"); you may not use this file
 * except in compliance with
 * the License. You may obtain a copy of the License at
 *
 * http://www.apache.org/licenses/LICENSE-2.0
 *
 * Unless required by applicable law or agreed to in writing, software distributed under the
 * License is distributed on
 * an "AS IS" BASIS, WITHOUT WARRANTIES OR CONDITIONS OF ANY KIND, either express or implied. See
 *  the License for the
 * specific language governing permissions and limitations under the License.
 *
 * SPDX-License-Identifier: Apache-2.0
 */

package org.hyperledger.besu.controller;

import static org.assertj.core.api.Assertions.assertThat;
import static org.assertj.core.api.Assertions.assertThatThrownBy;
import static org.assertj.core.api.Assertions.fail;
<<<<<<< HEAD
=======
import static org.mockito.Mockito.lenient;
>>>>>>> 55482192
import static org.mockito.Mockito.when;

import org.hyperledger.besu.config.GenesisConfigFile;
import org.hyperledger.besu.config.GenesisConfigOptions;
import org.hyperledger.besu.config.QbftConfigOptions;
import org.hyperledger.besu.ethereum.eth.sync.SyncMode;

import java.io.IOException;
import java.nio.charset.StandardCharsets;
import java.util.Locale;
import java.util.Map;
import java.util.OptionalLong;

import com.google.common.io.Resources;
import org.junit.jupiter.api.BeforeEach;
import org.junit.jupiter.api.Test;
import org.junit.jupiter.api.extension.ExtendWith;
import org.mockito.Mock;
import org.mockito.junit.jupiter.MockitoExtension;

@ExtendWith(MockitoExtension.class)
public class BesuControllerTest {

<<<<<<< HEAD
  @Mock GenesisConfigOptions genesisConfigOptions;
  @Mock private QbftConfigOptions qbftConfigOptions;
=======
  @Mock GenesisConfigFile genesisConfigFile;
  @Mock GenesisConfigOptions genesisConfigOptions;
  @Mock QbftConfigOptions qbftConfigOptions;

  @BeforeEach
  public void setUp() {
    lenient().when(genesisConfigFile.getConfigOptions()).thenReturn(genesisConfigOptions);
  }
>>>>>>> 55482192

  @Test
  public void missingQbftStartBlock() {
    mockGenesisConfigForMigration("ibft2", OptionalLong.empty());
    assertThatThrownBy(
<<<<<<< HEAD
            () ->
                new BesuController.Builder().fromGenesisConfig(genesisConfigOptions, SyncMode.FULL))
=======
            () -> new BesuController.Builder().fromGenesisFile(genesisConfigFile, SyncMode.FULL))
>>>>>>> 55482192
        .isInstanceOf(IllegalStateException.class)
        .hasMessage("Missing QBFT startBlock config in genesis file");
  }

  @Test
  public void invalidQbftStartBlock() {
    mockGenesisConfigForMigration("ibft2", OptionalLong.of(-1L));
    assertThatThrownBy(
<<<<<<< HEAD
            () ->
                new BesuController.Builder().fromGenesisConfig(genesisConfigOptions, SyncMode.FULL))
=======
            () -> new BesuController.Builder().fromGenesisFile(genesisConfigFile, SyncMode.FULL))
>>>>>>> 55482192
        .isInstanceOf(IllegalStateException.class)
        .hasMessage("Invalid QBFT startBlock config in genesis file");
  }

  @Test
  public void invalidConsensusCombination() {
    when(genesisConfigOptions.isConsensusMigration()).thenReturn(true);
    // explicitly not setting isIbft2() for genesisConfigOptions

    assertThatThrownBy(
<<<<<<< HEAD
            () ->
                new BesuController.Builder().fromGenesisConfig(genesisConfigOptions, SyncMode.FULL))
=======
            () -> new BesuController.Builder().fromGenesisFile(genesisConfigFile, SyncMode.FULL))
>>>>>>> 55482192
        .isInstanceOf(IllegalStateException.class)
        .hasMessage(
            "Invalid genesis migration config. Migration is supported from IBFT (legacy) or IBFT2 to QBFT)");
  }

  @Test
  public void createConsensusScheduleBesuControllerBuilderWhenMigratingFromIbft2ToQbft() {
    final long qbftStartBlock = 10L;
    mockGenesisConfigForMigration("ibft2", OptionalLong.of(qbftStartBlock));

    final BesuControllerBuilder besuControllerBuilder =
<<<<<<< HEAD
        new BesuController.Builder().fromGenesisConfig(genesisConfigOptions, SyncMode.FULL);
=======
        new BesuController.Builder().fromGenesisFile(genesisConfigFile, SyncMode.FULL);
>>>>>>> 55482192

    assertThat(besuControllerBuilder).isInstanceOf(ConsensusScheduleBesuControllerBuilder.class);

    final Map<Long, BesuControllerBuilder> besuControllerBuilderSchedule =
        ((ConsensusScheduleBesuControllerBuilder) besuControllerBuilder)
            .getBesuControllerBuilderSchedule();

    assertThat(besuControllerBuilderSchedule).containsKeys(0L, qbftStartBlock);
    assertThat(besuControllerBuilderSchedule.get(0L)).isInstanceOf(IbftBesuControllerBuilder.class);
    assertThat(besuControllerBuilderSchedule.get(qbftStartBlock))
        .isInstanceOf(QbftBesuControllerBuilder.class);
  }

  private void mockGenesisConfigForMigration(
      final String consensus, final OptionalLong startBlock) {
    when(genesisConfigOptions.isConsensusMigration()).thenReturn(true);

    switch (consensus.toLowerCase(Locale.ROOT)) {
      case "ibft2":
        {
          when(genesisConfigOptions.isIbft2()).thenReturn(true);
          break;
        }
      default:
        fail("Invalid consensus algorithm");
    }

    when(genesisConfigOptions.getQbftConfigOptions()).thenReturn(qbftConfigOptions);
    when(qbftConfigOptions.getStartBlock()).thenReturn(startBlock);
  }

  @Test
  public void postMergeCheckpointSyncUsesMergeControllerBuilder() throws IOException {
    final GenesisConfigFile postMergeGenesisFile =
        GenesisConfigFile.fromConfig(
            Resources.toString(
                Resources.getResource("valid_post_merge_near_head_checkpoint.json"),
                StandardCharsets.UTF_8));

    final BesuControllerBuilder besuControllerBuilder =
<<<<<<< HEAD
        new BesuController.Builder()
            .fromGenesisConfig(postMergeGenesisFile.getConfigOptions(), SyncMode.CHECKPOINT);
=======
        new BesuController.Builder().fromGenesisFile(postMergeGenesisFile, SyncMode.CHECKPOINT);
>>>>>>> 55482192

    assertThat(besuControllerBuilder).isInstanceOf(MergeBesuControllerBuilder.class);
  }

  @Test
  public void postMergeCheckpointSyncWithTotalDifficultyEqualsTTDUsesTransitionControllerBuilder()
      throws IOException {
    final GenesisConfigFile mergeAtGenesisFile =
        GenesisConfigFile.fromConfig(
            Resources.toString(
                Resources.getResource(
                    "invalid_post_merge_checkpoint_total_difficulty_same_as_TTD.json"),
                StandardCharsets.UTF_8));

    final BesuControllerBuilder besuControllerBuilder =
<<<<<<< HEAD
        new BesuController.Builder()
            .fromGenesisConfig(mergeAtGenesisFile.getConfigOptions(), SyncMode.CHECKPOINT);
=======
        new BesuController.Builder().fromGenesisFile(mergeAtGenesisFile, SyncMode.CHECKPOINT);
>>>>>>> 55482192

    assertThat(besuControllerBuilder).isInstanceOf(TransitionBesuControllerBuilder.class);
  }

  @Test
  public void preMergeCheckpointSyncUsesTransitionControllerBuilder() {
    final BesuControllerBuilder besuControllerBuilder =
        new BesuController.Builder()
<<<<<<< HEAD
            .fromGenesisConfig(GenesisConfigFile.mainnet().getConfigOptions(), SyncMode.CHECKPOINT);
=======
            .fromGenesisFile(GenesisConfigFile.mainnet(), SyncMode.CHECKPOINT);
>>>>>>> 55482192

    assertThat(besuControllerBuilder).isInstanceOf(TransitionBesuControllerBuilder.class);
  }

  @Test
  public void nonCheckpointSyncUsesTransitionControllerBuild() {
    final BesuControllerBuilder besuControllerBuilder =
<<<<<<< HEAD
        new BesuController.Builder()
            .fromGenesisConfig(GenesisConfigFile.mainnet().getConfigOptions(), SyncMode.SNAP);
=======
        new BesuController.Builder().fromGenesisFile(GenesisConfigFile.mainnet(), SyncMode.SNAP);
>>>>>>> 55482192

    assertThat(besuControllerBuilder).isInstanceOf(TransitionBesuControllerBuilder.class);
  }
}<|MERGE_RESOLUTION|>--- conflicted
+++ resolved
@@ -21,10 +21,7 @@
 import static org.assertj.core.api.Assertions.assertThat;
 import static org.assertj.core.api.Assertions.assertThatThrownBy;
 import static org.assertj.core.api.Assertions.fail;
-<<<<<<< HEAD
-=======
 import static org.mockito.Mockito.lenient;
->>>>>>> 55482192
 import static org.mockito.Mockito.when;
 
 import org.hyperledger.besu.config.GenesisConfigFile;
@@ -48,10 +45,6 @@
 @ExtendWith(MockitoExtension.class)
 public class BesuControllerTest {
 
-<<<<<<< HEAD
-  @Mock GenesisConfigOptions genesisConfigOptions;
-  @Mock private QbftConfigOptions qbftConfigOptions;
-=======
   @Mock GenesisConfigFile genesisConfigFile;
   @Mock GenesisConfigOptions genesisConfigOptions;
   @Mock QbftConfigOptions qbftConfigOptions;
@@ -60,18 +53,12 @@
   public void setUp() {
     lenient().when(genesisConfigFile.getConfigOptions()).thenReturn(genesisConfigOptions);
   }
->>>>>>> 55482192
 
   @Test
   public void missingQbftStartBlock() {
     mockGenesisConfigForMigration("ibft2", OptionalLong.empty());
     assertThatThrownBy(
-<<<<<<< HEAD
-            () ->
-                new BesuController.Builder().fromGenesisConfig(genesisConfigOptions, SyncMode.FULL))
-=======
             () -> new BesuController.Builder().fromGenesisFile(genesisConfigFile, SyncMode.FULL))
->>>>>>> 55482192
         .isInstanceOf(IllegalStateException.class)
         .hasMessage("Missing QBFT startBlock config in genesis file");
   }
@@ -80,12 +67,7 @@
   public void invalidQbftStartBlock() {
     mockGenesisConfigForMigration("ibft2", OptionalLong.of(-1L));
     assertThatThrownBy(
-<<<<<<< HEAD
-            () ->
-                new BesuController.Builder().fromGenesisConfig(genesisConfigOptions, SyncMode.FULL))
-=======
             () -> new BesuController.Builder().fromGenesisFile(genesisConfigFile, SyncMode.FULL))
->>>>>>> 55482192
         .isInstanceOf(IllegalStateException.class)
         .hasMessage("Invalid QBFT startBlock config in genesis file");
   }
@@ -96,12 +78,7 @@
     // explicitly not setting isIbft2() for genesisConfigOptions
 
     assertThatThrownBy(
-<<<<<<< HEAD
-            () ->
-                new BesuController.Builder().fromGenesisConfig(genesisConfigOptions, SyncMode.FULL))
-=======
             () -> new BesuController.Builder().fromGenesisFile(genesisConfigFile, SyncMode.FULL))
->>>>>>> 55482192
         .isInstanceOf(IllegalStateException.class)
         .hasMessage(
             "Invalid genesis migration config. Migration is supported from IBFT (legacy) or IBFT2 to QBFT)");
@@ -113,11 +90,7 @@
     mockGenesisConfigForMigration("ibft2", OptionalLong.of(qbftStartBlock));
 
     final BesuControllerBuilder besuControllerBuilder =
-<<<<<<< HEAD
-        new BesuController.Builder().fromGenesisConfig(genesisConfigOptions, SyncMode.FULL);
-=======
         new BesuController.Builder().fromGenesisFile(genesisConfigFile, SyncMode.FULL);
->>>>>>> 55482192
 
     assertThat(besuControllerBuilder).isInstanceOf(ConsensusScheduleBesuControllerBuilder.class);
 
@@ -158,12 +131,7 @@
                 StandardCharsets.UTF_8));
 
     final BesuControllerBuilder besuControllerBuilder =
-<<<<<<< HEAD
-        new BesuController.Builder()
-            .fromGenesisConfig(postMergeGenesisFile.getConfigOptions(), SyncMode.CHECKPOINT);
-=======
         new BesuController.Builder().fromGenesisFile(postMergeGenesisFile, SyncMode.CHECKPOINT);
->>>>>>> 55482192
 
     assertThat(besuControllerBuilder).isInstanceOf(MergeBesuControllerBuilder.class);
   }
@@ -179,12 +147,7 @@
                 StandardCharsets.UTF_8));
 
     final BesuControllerBuilder besuControllerBuilder =
-<<<<<<< HEAD
-        new BesuController.Builder()
-            .fromGenesisConfig(mergeAtGenesisFile.getConfigOptions(), SyncMode.CHECKPOINT);
-=======
         new BesuController.Builder().fromGenesisFile(mergeAtGenesisFile, SyncMode.CHECKPOINT);
->>>>>>> 55482192
 
     assertThat(besuControllerBuilder).isInstanceOf(TransitionBesuControllerBuilder.class);
   }
@@ -193,11 +156,7 @@
   public void preMergeCheckpointSyncUsesTransitionControllerBuilder() {
     final BesuControllerBuilder besuControllerBuilder =
         new BesuController.Builder()
-<<<<<<< HEAD
-            .fromGenesisConfig(GenesisConfigFile.mainnet().getConfigOptions(), SyncMode.CHECKPOINT);
-=======
             .fromGenesisFile(GenesisConfigFile.mainnet(), SyncMode.CHECKPOINT);
->>>>>>> 55482192
 
     assertThat(besuControllerBuilder).isInstanceOf(TransitionBesuControllerBuilder.class);
   }
@@ -205,12 +164,7 @@
   @Test
   public void nonCheckpointSyncUsesTransitionControllerBuild() {
     final BesuControllerBuilder besuControllerBuilder =
-<<<<<<< HEAD
-        new BesuController.Builder()
-            .fromGenesisConfig(GenesisConfigFile.mainnet().getConfigOptions(), SyncMode.SNAP);
-=======
         new BesuController.Builder().fromGenesisFile(GenesisConfigFile.mainnet(), SyncMode.SNAP);
->>>>>>> 55482192
 
     assertThat(besuControllerBuilder).isInstanceOf(TransitionBesuControllerBuilder.class);
   }
