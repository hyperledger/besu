/*
 * Copyright 2019 ConsenSys AG.
 *
 * Licensed under the Apache License, Version 2.0 (the "License"); you may not use this file except in compliance with
 * the License. You may obtain a copy of the License at
 *
 * http://www.apache.org/licenses/LICENSE-2.0
 *
 * Unless required by applicable law or agreed to in writing, software distributed under the License is distributed on
 * an "AS IS" BASIS, WITHOUT WARRANTIES OR CONDITIONS OF ANY KIND, either express or implied. See the License for the
 * specific language governing permissions and limitations under the License.
 *
 * SPDX-License-Identifier: Apache-2.0
 */
package org.hyperledger.besu.controller;

import static org.mockito.ArgumentMatchers.any;
import static org.mockito.Mockito.doReturn;
import static org.mockito.Mockito.lenient;
import static org.mockito.Mockito.mock;
import static org.mockito.Mockito.never;
import static org.mockito.Mockito.spy;
import static org.mockito.Mockito.verify;
import static org.mockito.Mockito.when;

import org.hyperledger.besu.config.CheckpointConfigOptions;
import org.hyperledger.besu.config.EthashConfigOptions;
import org.hyperledger.besu.config.GenesisConfigFile;
import org.hyperledger.besu.config.GenesisConfigOptions;
import org.hyperledger.besu.cryptoservices.NodeKey;
import org.hyperledger.besu.cryptoservices.NodeKeyUtils;
import org.hyperledger.besu.datatypes.Hash;
import org.hyperledger.besu.ethereum.GasLimitCalculator;
import org.hyperledger.besu.ethereum.chain.Blockchain;
import org.hyperledger.besu.ethereum.core.MiningParameters;
import org.hyperledger.besu.ethereum.core.PrivacyParameters;
import org.hyperledger.besu.ethereum.eth.EthProtocolConfiguration;
import org.hyperledger.besu.ethereum.eth.sync.SynchronizerConfiguration;
import org.hyperledger.besu.ethereum.eth.transactions.TransactionPoolConfiguration;
import org.hyperledger.besu.ethereum.mainnet.MainnetBlockHeaderFunctions;
import org.hyperledger.besu.ethereum.p2p.config.NetworkingConfiguration;
import org.hyperledger.besu.ethereum.storage.StorageProvider;
import org.hyperledger.besu.ethereum.storage.keyvalue.KeyValueSegmentIdentifier;
import org.hyperledger.besu.ethereum.storage.keyvalue.KeyValueStoragePrefixedKeyBlockchainStorage;
import org.hyperledger.besu.ethereum.storage.keyvalue.VariablesKeyValueStorage;
import org.hyperledger.besu.ethereum.trie.bonsai.cache.CachedMerkleTrieLoader;
import org.hyperledger.besu.ethereum.trie.bonsai.storage.BonsaiWorldStateKeyValueStorage;
import org.hyperledger.besu.ethereum.trie.bonsai.worldview.BonsaiWorldState;
import org.hyperledger.besu.ethereum.trie.forest.pruner.PrunerConfiguration;
import org.hyperledger.besu.ethereum.trie.forest.storage.ForestWorldStateKeyValueStorage;
import org.hyperledger.besu.ethereum.worldstate.DataStorageConfiguration;
import org.hyperledger.besu.ethereum.worldstate.DataStorageFormat;
import org.hyperledger.besu.ethereum.worldstate.ImmutableDataStorageConfiguration;
import org.hyperledger.besu.ethereum.worldstate.WorldStateArchive;
import org.hyperledger.besu.ethereum.worldstate.WorldStatePreimageStorage;
import org.hyperledger.besu.ethereum.worldstate.WorldStateStorageCoordinator;
import org.hyperledger.besu.evm.internal.EvmConfiguration;
import org.hyperledger.besu.metrics.ObservableMetricsSystem;
import org.hyperledger.besu.metrics.noop.NoOpMetricsSystem;
import org.hyperledger.besu.services.kvstore.InMemoryKeyValueStorage;

import java.math.BigInteger;
import java.nio.file.Path;
import java.time.Clock;
import java.util.OptionalLong;

import com.google.common.collect.Range;
import org.apache.tuweni.bytes.Bytes;
import org.junit.jupiter.api.BeforeEach;
import org.junit.jupiter.api.Test;
import org.junit.jupiter.api.extension.ExtendWith;
import org.junit.jupiter.api.io.TempDir;
import org.mockito.Answers;
import org.mockito.Mock;
import org.mockito.junit.jupiter.MockitoExtension;

@ExtendWith(MockitoExtension.class)
public class BesuControllerBuilderTest {

  private BesuControllerBuilder besuControllerBuilder;
  private static final NodeKey nodeKey = NodeKeyUtils.generate();

  @Mock GenesisConfigFile genesisConfigFile;
  @Mock GenesisConfigOptions genesisConfigOptions;
  @Mock EthashConfigOptions ethashConfigOptions;
  @Mock CheckpointConfigOptions checkpointConfigOptions;
  @Mock SynchronizerConfiguration synchronizerConfiguration;
  @Mock EthProtocolConfiguration ethProtocolConfiguration;
  @Mock PrivacyParameters privacyParameters;
  @Mock Clock clock;
  @Mock StorageProvider storageProvider;
  @Mock GasLimitCalculator gasLimitCalculator;
  @Mock WorldStateArchive worldStateArchive;
  @Mock BonsaiWorldStateKeyValueStorage bonsaiWorldStateStorage;
  @Mock WorldStatePreimageStorage worldStatePreimageStorage;
  private final TransactionPoolConfiguration poolConfiguration =
      TransactionPoolConfiguration.DEFAULT;
  private final MiningParameters miningParameters = MiningParameters.newDefault();

  private final ObservableMetricsSystem observableMetricsSystem = new NoOpMetricsSystem();

  BigInteger networkId = BigInteger.ONE;

  @TempDir Path tempDir;

  @BeforeEach
  public void setup() {

    final ForestWorldStateKeyValueStorage worldStateKeyValueStorage =
        mock(ForestWorldStateKeyValueStorage.class);
    final WorldStateStorageCoordinator worldStateStorageCoordinator =
        new WorldStateStorageCoordinator(worldStateKeyValueStorage);

    when(genesisConfigFile.getParentHash()).thenReturn(Hash.ZERO.toHexString());
    when(genesisConfigFile.getDifficulty()).thenReturn(Bytes.of(0).toHexString());
    when(genesisConfigFile.getExtraData()).thenReturn(Bytes.EMPTY.toHexString());
    when(genesisConfigFile.getMixHash()).thenReturn(Hash.ZERO.toHexString());
    when(genesisConfigFile.getNonce()).thenReturn(Long.toHexString(1));
    when(genesisConfigFile.getConfigOptions(any())).thenReturn(genesisConfigOptions);
    when(genesisConfigFile.getConfigOptions()).thenReturn(genesisConfigOptions);
    when(genesisConfigOptions.getThanosBlockNumber()).thenReturn(OptionalLong.empty());
    when(genesisConfigOptions.getEthashConfigOptions()).thenReturn(ethashConfigOptions);
    when(genesisConfigOptions.getCheckpointOptions()).thenReturn(checkpointConfigOptions);
    when(ethashConfigOptions.getFixedDifficulty()).thenReturn(OptionalLong.empty());
    when(storageProvider.getStorageBySegmentIdentifier(any()))
        .thenReturn(new InMemoryKeyValueStorage());
    when(storageProvider.createBlockchainStorage(any(), any()))
        .thenReturn(
            new KeyValueStoragePrefixedKeyBlockchainStorage(
                new InMemoryKeyValueStorage(),
                new VariablesKeyValueStorage(new InMemoryKeyValueStorage()),
                new MainnetBlockHeaderFunctions()));
    when(synchronizerConfiguration.getDownloaderParallelism()).thenReturn(1);
    when(synchronizerConfiguration.getTransactionsParallelism()).thenReturn(1);
    when(synchronizerConfiguration.getComputationParallelism()).thenReturn(1);

    when(synchronizerConfiguration.getBlockPropagationRange()).thenReturn(Range.closed(1L, 2L));

    lenient()
<<<<<<< HEAD
        .when(storageProvider.createWorldStateStorageCoordinator(DataStorageFormat.FOREST))
        .thenReturn(worldStateStorageCoordinator);
=======
        .when(storageProvider.createWorldStateStorage(DataStorageConfiguration.DEFAULT_CONFIG))
        .thenReturn(worldStateStorage);
>>>>>>> 958a0723
    lenient()
        .when(storageProvider.createWorldStatePreimageStorage())
        .thenReturn(worldStatePreimageStorage);

    lenient().when(worldStateKeyValueStorage.isWorldStateAvailable(any())).thenReturn(true);
    lenient()
        .when(worldStatePreimageStorage.updater())
        .thenReturn(mock(WorldStatePreimageStorage.Updater.class));
    lenient()
        .when(worldStateKeyValueStorage.updater())
        .thenReturn(mock(ForestWorldStateKeyValueStorage.Updater.class));

    besuControllerBuilder = spy(visitWithMockConfigs(new MainnetBesuControllerBuilder()));
  }

  BesuControllerBuilder visitWithMockConfigs(final BesuControllerBuilder builder) {
    return builder
        .gasLimitCalculator(gasLimitCalculator)
        .genesisConfigFile(genesisConfigFile)
        .synchronizerConfiguration(synchronizerConfiguration)
        .ethProtocolConfiguration(ethProtocolConfiguration)
        .miningParameters(miningParameters)
        .metricsSystem(observableMetricsSystem)
        .privacyParameters(privacyParameters)
        .dataDirectory(tempDir)
        .clock(clock)
        .transactionPoolConfiguration(poolConfiguration)
        .nodeKey(nodeKey)
        .storageProvider(storageProvider)
        .evmConfiguration(EvmConfiguration.DEFAULT)
        .networkConfiguration(NetworkingConfiguration.create())
        .networkId(networkId);
  }

  @Test
  public void shouldDisablePruningIfBonsaiIsEnabled() {
    DataStorageConfiguration dataStorageConfiguration =
        ImmutableDataStorageConfiguration.builder()
            .dataStorageFormat(DataStorageFormat.BONSAI)
            .bonsaiMaxLayersToLoad(DataStorageConfiguration.DEFAULT_BONSAI_MAX_LAYERS_TO_LOAD)
            .build();
    BonsaiWorldState mockWorldState = mock(BonsaiWorldState.class, Answers.RETURNS_DEEP_STUBS);
    doReturn(worldStateArchive)
        .when(besuControllerBuilder)
        .createWorldStateArchive(
            any(WorldStateStorageCoordinator.class),
            any(Blockchain.class),
            any(CachedMerkleTrieLoader.class));
    doReturn(mockWorldState).when(worldStateArchive).getMutable();

<<<<<<< HEAD
    when(storageProvider.createWorldStateStorageCoordinator(DataStorageFormat.BONSAI))
        .thenReturn(new WorldStateStorageCoordinator(bonsaiWorldStateStorage));
    besuControllerBuilder
        .isPruningEnabled(true)
        .dataStorageConfiguration(
            ImmutableDataStorageConfiguration.builder()
                .dataStorageFormat(DataStorageFormat.BONSAI)
                .bonsaiMaxLayersToLoad(DataStorageConfiguration.DEFAULT_BONSAI_MAX_LAYERS_TO_LOAD)
                .build());
=======
    when(storageProvider.createWorldStateStorage(dataStorageConfiguration))
        .thenReturn(bonsaiWorldStateStorage);
    besuControllerBuilder.isPruningEnabled(true).dataStorageConfiguration(dataStorageConfiguration);
>>>>>>> 958a0723
    besuControllerBuilder.build();

    verify(storageProvider, never())
        .getStorageBySegmentIdentifier(KeyValueSegmentIdentifier.PRUNING_STATE);
  }

  @Test
  public void shouldUsePruningIfForestIsEnabled() {
    besuControllerBuilder
        .isPruningEnabled(true)
        .pruningConfiguration(new PrunerConfiguration(1, 2))
        .dataStorageConfiguration(
            ImmutableDataStorageConfiguration.builder()
                .dataStorageFormat(DataStorageFormat.FOREST)
                .bonsaiMaxLayersToLoad(DataStorageConfiguration.DEFAULT_BONSAI_MAX_LAYERS_TO_LOAD)
                .build());
    besuControllerBuilder.build();

    verify(storageProvider).getStorageBySegmentIdentifier(KeyValueSegmentIdentifier.PRUNING_STATE);
  }
}<|MERGE_RESOLUTION|>--- conflicted
+++ resolved
@@ -137,13 +137,11 @@
     when(synchronizerConfiguration.getBlockPropagationRange()).thenReturn(Range.closed(1L, 2L));
 
     lenient()
-<<<<<<< HEAD
-        .when(storageProvider.createWorldStateStorageCoordinator(DataStorageFormat.FOREST))
+        .when(
+            storageProvider.createWorldStateStorageCoordinator(
+                DataStorageConfiguration.DEFAULT_CONFIG))
         .thenReturn(worldStateStorageCoordinator);
-=======
-        .when(storageProvider.createWorldStateStorage(DataStorageConfiguration.DEFAULT_CONFIG))
-        .thenReturn(worldStateStorage);
->>>>>>> 958a0723
+
     lenient()
         .when(storageProvider.createWorldStatePreimageStorage())
         .thenReturn(worldStatePreimageStorage);
@@ -194,21 +192,10 @@
             any(CachedMerkleTrieLoader.class));
     doReturn(mockWorldState).when(worldStateArchive).getMutable();
 
-<<<<<<< HEAD
-    when(storageProvider.createWorldStateStorageCoordinator(DataStorageFormat.BONSAI))
+    when(storageProvider.createWorldStateStorageCoordinator(dataStorageConfiguration))
         .thenReturn(new WorldStateStorageCoordinator(bonsaiWorldStateStorage));
-    besuControllerBuilder
-        .isPruningEnabled(true)
-        .dataStorageConfiguration(
-            ImmutableDataStorageConfiguration.builder()
-                .dataStorageFormat(DataStorageFormat.BONSAI)
-                .bonsaiMaxLayersToLoad(DataStorageConfiguration.DEFAULT_BONSAI_MAX_LAYERS_TO_LOAD)
-                .build());
-=======
-    when(storageProvider.createWorldStateStorage(dataStorageConfiguration))
-        .thenReturn(bonsaiWorldStateStorage);
     besuControllerBuilder.isPruningEnabled(true).dataStorageConfiguration(dataStorageConfiguration);
->>>>>>> 958a0723
+
     besuControllerBuilder.build();
 
     verify(storageProvider, never())
