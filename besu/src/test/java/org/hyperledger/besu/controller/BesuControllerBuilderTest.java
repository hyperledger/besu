--- conflicted
+++ resolved
@@ -136,30 +136,21 @@
 
     when(synchronizerConfiguration.getBlockPropagationRange()).thenReturn(Range.closed(1L, 2L));
 
-<<<<<<< HEAD
-    when(storageProvider.createWorldStateStorageCoordinator(DataStorageFormat.FOREST))
+    lenient()
+        .when(storageProvider.createWorldStateStorageCoordinator(DataStorageFormat.FOREST))
         .thenReturn(worldStateStorageCoordinator);
-    when(storageProvider.createWorldStatePreimageStorage()).thenReturn(worldStatePreimageStorage);
-
-    when(worldStateKeyValueStorage.isWorldStateAvailable(any())).thenReturn(true);
-    when(worldStatePreimageStorage.updater())
-        .thenReturn(mock(WorldStatePreimageStorage.Updater.class));
-    when(worldStateKeyValueStorage.updater())
-        .thenReturn(mock(ForestWorldStateKeyValueStorage.Updater.class));
-=======
-    lenient()
-        .when(storageProvider.createWorldStateStorage(DataStorageFormat.FOREST))
-        .thenReturn(worldStateStorage);
     lenient()
         .when(storageProvider.createWorldStatePreimageStorage())
         .thenReturn(worldStatePreimageStorage);
 
-    lenient().when(worldStateStorage.isWorldStateAvailable(any(), any())).thenReturn(true);
+    lenient().when(worldStateKeyValueStorage.isWorldStateAvailable(any())).thenReturn(true);
     lenient()
         .when(worldStatePreimageStorage.updater())
         .thenReturn(mock(WorldStatePreimageStorage.Updater.class));
-    lenient().when(worldStateStorage.updater()).thenReturn(mock(WorldStateStorage.Updater.class));
->>>>>>> 7f77d307
+    lenient()
+        .when(worldStateKeyValueStorage.updater())
+        .thenReturn(mock(ForestWorldStateKeyValueStorage.Updater.class));
+
     besuControllerBuilder = spy(visitWithMockConfigs(new MainnetBesuControllerBuilder()));
   }
 
