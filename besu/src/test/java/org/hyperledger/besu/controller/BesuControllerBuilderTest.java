/*
 * Copyright 2019 ConsenSys AG.
 *
 * Licensed under the Apache License, Version 2.0 (the "License"); you may not use this file except in compliance with
 * the License. You may obtain a copy of the License at
 *
 * http://www.apache.org/licenses/LICENSE-2.0
 *
 * Unless required by applicable law or agreed to in writing, software distributed under the License is distributed on
 * an "AS IS" BASIS, WITHOUT WARRANTIES OR CONDITIONS OF ANY KIND, either express or implied. See the License for the
 * specific language governing permissions and limitations under the License.
 *
 * SPDX-License-Identifier: Apache-2.0
 */
package org.hyperledger.besu.controller;

import static org.mockito.ArgumentMatchers.any;
import static org.mockito.Mockito.doReturn;
import static org.mockito.Mockito.lenient;
import static org.mockito.Mockito.mock;
import static org.mockito.Mockito.never;
import static org.mockito.Mockito.spy;
import static org.mockito.Mockito.verify;
import static org.mockito.Mockito.when;

import org.hyperledger.besu.config.CheckpointConfigOptions;
import org.hyperledger.besu.config.EthashConfigOptions;
import org.hyperledger.besu.config.GenesisConfigFile;
import org.hyperledger.besu.config.GenesisConfigOptions;
import org.hyperledger.besu.cryptoservices.NodeKey;
import org.hyperledger.besu.cryptoservices.NodeKeyUtils;
import org.hyperledger.besu.datatypes.Hash;
import org.hyperledger.besu.ethereum.GasLimitCalculator;
import org.hyperledger.besu.ethereum.chain.Blockchain;
import org.hyperledger.besu.ethereum.core.MiningParameters;
import org.hyperledger.besu.ethereum.core.PrivacyParameters;
import org.hyperledger.besu.ethereum.eth.EthProtocolConfiguration;
import org.hyperledger.besu.ethereum.eth.sync.SynchronizerConfiguration;
import org.hyperledger.besu.ethereum.eth.transactions.TransactionPoolConfiguration;
import org.hyperledger.besu.ethereum.mainnet.MainnetBlockHeaderFunctions;
import org.hyperledger.besu.ethereum.p2p.config.NetworkingConfiguration;
import org.hyperledger.besu.ethereum.storage.StorageProvider;
import org.hyperledger.besu.ethereum.storage.keyvalue.KeyValueSegmentIdentifier;
import org.hyperledger.besu.ethereum.storage.keyvalue.KeyValueStoragePrefixedKeyBlockchainStorage;
import org.hyperledger.besu.ethereum.storage.keyvalue.VariablesKeyValueStorage;
import org.hyperledger.besu.ethereum.trie.diffbased.bonsai.cache.BonsaiCachedMerkleTrieLoader;
import org.hyperledger.besu.ethereum.trie.diffbased.bonsai.storage.BonsaiWorldStateKeyValueStorage;
import org.hyperledger.besu.ethereum.trie.diffbased.bonsai.worldview.BonsaiWorldState;
import org.hyperledger.besu.ethereum.trie.forest.pruner.PrunerConfiguration;
import org.hyperledger.besu.ethereum.trie.forest.storage.ForestWorldStateKeyValueStorage;
import org.hyperledger.besu.ethereum.worldstate.DataStorageConfiguration;
import org.hyperledger.besu.ethereum.worldstate.ImmutableDataStorageConfiguration;
import org.hyperledger.besu.ethereum.worldstate.WorldStateArchive;
import org.hyperledger.besu.ethereum.worldstate.WorldStatePreimageStorage;
import org.hyperledger.besu.ethereum.worldstate.WorldStateStorageCoordinator;
import org.hyperledger.besu.evm.internal.EvmConfiguration;
import org.hyperledger.besu.metrics.ObservableMetricsSystem;
import org.hyperledger.besu.metrics.noop.NoOpMetricsSystem;
import org.hyperledger.besu.plugin.services.storage.DataStorageFormat;
import org.hyperledger.besu.services.kvstore.InMemoryKeyValueStorage;

import java.math.BigInteger;
import java.nio.file.Path;
import java.time.Clock;
import java.util.OptionalLong;

import com.google.common.collect.Range;
import org.apache.tuweni.bytes.Bytes;
import org.junit.jupiter.api.BeforeEach;
import org.junit.jupiter.api.Test;
import org.junit.jupiter.api.extension.ExtendWith;
import org.junit.jupiter.api.io.TempDir;
import org.mockito.Answers;
import org.mockito.Mock;
import org.mockito.junit.jupiter.MockitoExtension;

@ExtendWith(MockitoExtension.class)
public class BesuControllerBuilderTest {

  private BesuControllerBuilder besuControllerBuilder;
  private static final NodeKey nodeKey = NodeKeyUtils.generate();

  @Mock GenesisConfigFile genesisConfigFile;
  @Mock GenesisConfigOptions genesisConfigOptions;
  @Mock EthashConfigOptions ethashConfigOptions;
  @Mock CheckpointConfigOptions checkpointConfigOptions;
  @Mock SynchronizerConfiguration synchronizerConfiguration;
  @Mock EthProtocolConfiguration ethProtocolConfiguration;
  @Mock PrivacyParameters privacyParameters;
  @Mock Clock clock;
  @Mock StorageProvider storageProvider;
  @Mock GasLimitCalculator gasLimitCalculator;
  @Mock WorldStateArchive worldStateArchive;
  @Mock BonsaiWorldStateKeyValueStorage bonsaiWorldStateStorage;
  @Mock WorldStatePreimageStorage worldStatePreimageStorage;
  private final TransactionPoolConfiguration poolConfiguration =
      TransactionPoolConfiguration.DEFAULT;
  private final MiningParameters miningParameters = MiningParameters.newDefault();

  private final ObservableMetricsSystem observableMetricsSystem = new NoOpMetricsSystem();

  BigInteger networkId = BigInteger.ONE;

  @TempDir Path tempDir;

  @BeforeEach
  public void setup() {

    final ForestWorldStateKeyValueStorage worldStateKeyValueStorage =
        mock(ForestWorldStateKeyValueStorage.class);
    final WorldStateStorageCoordinator worldStateStorageCoordinator =
        new WorldStateStorageCoordinator(worldStateKeyValueStorage);

    when(genesisConfigFile.getParentHash()).thenReturn(Hash.ZERO.toHexString());
    when(genesisConfigFile.getDifficulty()).thenReturn(Bytes.of(0).toHexString());
    when(genesisConfigFile.getExtraData()).thenReturn(Bytes.EMPTY.toHexString());
    when(genesisConfigFile.getMixHash()).thenReturn(Hash.ZERO.toHexString());
    when(genesisConfigFile.getNonce()).thenReturn(Long.toHexString(1));
    when(genesisConfigFile.getConfigOptions(any())).thenReturn(genesisConfigOptions);
    when(genesisConfigFile.getConfigOptions()).thenReturn(genesisConfigOptions);
    when(genesisConfigOptions.getThanosBlockNumber()).thenReturn(OptionalLong.empty());
    when(genesisConfigOptions.getEthashConfigOptions()).thenReturn(ethashConfigOptions);
    when(genesisConfigOptions.getCheckpointOptions()).thenReturn(checkpointConfigOptions);
    when(ethashConfigOptions.getFixedDifficulty()).thenReturn(OptionalLong.empty());
    when(storageProvider.getStorageBySegmentIdentifier(any()))
        .thenReturn(new InMemoryKeyValueStorage());
    when(storageProvider.createBlockchainStorage(any(), any()))
        .thenReturn(
            new KeyValueStoragePrefixedKeyBlockchainStorage(
                new InMemoryKeyValueStorage(),
                new VariablesKeyValueStorage(new InMemoryKeyValueStorage()),
                new MainnetBlockHeaderFunctions()));
    when(synchronizerConfiguration.getDownloaderParallelism()).thenReturn(1);
    when(synchronizerConfiguration.getTransactionsParallelism()).thenReturn(1);
    when(synchronizerConfiguration.getComputationParallelism()).thenReturn(1);

    when(synchronizerConfiguration.getBlockPropagationRange()).thenReturn(Range.closed(1L, 2L));

    lenient()
        .when(
            storageProvider.createWorldStateStorageCoordinator(
<<<<<<< HEAD
                DataStorageConfiguration.DEFAULT_FOREST_CONFIG))
        .thenReturn(worldStateStorageCoordinator);
=======
                DataStorageConfiguration.DEFAULT_CONFIG))
        .thenReturn(worldStateStorageCoordinator);

>>>>>>> aa546c4f
    lenient()
        .when(storageProvider.createWorldStatePreimageStorage())
        .thenReturn(worldStatePreimageStorage);

    lenient().when(worldStateKeyValueStorage.isWorldStateAvailable(any())).thenReturn(true);
    lenient()
        .when(worldStatePreimageStorage.updater())
        .thenReturn(mock(WorldStatePreimageStorage.Updater.class));
    lenient()
        .when(worldStateKeyValueStorage.updater())
        .thenReturn(mock(ForestWorldStateKeyValueStorage.Updater.class));

    besuControllerBuilder = spy(visitWithMockConfigs(new MainnetBesuControllerBuilder()));
  }

  BesuControllerBuilder visitWithMockConfigs(final BesuControllerBuilder builder) {
    return builder
        .gasLimitCalculator(gasLimitCalculator)
        .genesisConfigFile(genesisConfigFile)
        .synchronizerConfiguration(synchronizerConfiguration)
        .ethProtocolConfiguration(ethProtocolConfiguration)
        .miningParameters(miningParameters)
        .metricsSystem(observableMetricsSystem)
        .privacyParameters(privacyParameters)
        .dataDirectory(tempDir)
        .clock(clock)
        .transactionPoolConfiguration(poolConfiguration)
        .nodeKey(nodeKey)
        .storageProvider(storageProvider)
        .evmConfiguration(EvmConfiguration.DEFAULT)
        .networkConfiguration(NetworkingConfiguration.create())
        .networkId(networkId);
  }

  @Test
  public void shouldDisablePruningIfBonsaiIsEnabled() {
    DataStorageConfiguration dataStorageConfiguration =
        ImmutableDataStorageConfiguration.builder()
            .dataStorageFormat(DataStorageFormat.BONSAI)
            .bonsaiMaxLayersToLoad(DataStorageConfiguration.DEFAULT_BONSAI_MAX_LAYERS_TO_LOAD)
            .build();
    BonsaiWorldState mockWorldState = mock(BonsaiWorldState.class, Answers.RETURNS_DEEP_STUBS);
    doReturn(worldStateArchive)
        .when(besuControllerBuilder)
        .createWorldStateArchive(
            any(WorldStateStorageCoordinator.class),
            any(Blockchain.class),
<<<<<<< HEAD
            any(CachedMerkleTrieLoader.class));
    doReturn(mockWorldState).when(worldStateArchive).getMutable();
=======
            any(BonsaiCachedMerkleTrieLoader.class));
    doReturn(mockWorldState).when(worldStateArchive).getMutable();

>>>>>>> aa546c4f
    when(storageProvider.createWorldStateStorageCoordinator(dataStorageConfiguration))
        .thenReturn(new WorldStateStorageCoordinator(bonsaiWorldStateStorage));
    besuControllerBuilder.isPruningEnabled(true).dataStorageConfiguration(dataStorageConfiguration);

    besuControllerBuilder.build();

    verify(storageProvider, never())
        .getStorageBySegmentIdentifier(KeyValueSegmentIdentifier.PRUNING_STATE);
  }

  @Test
  public void shouldUsePruningIfForestIsEnabled() {
    besuControllerBuilder
        .isPruningEnabled(true)
        .pruningConfiguration(new PrunerConfiguration(1, 2))
        .dataStorageConfiguration(
            ImmutableDataStorageConfiguration.builder()
                .dataStorageFormat(DataStorageFormat.FOREST)
                .bonsaiMaxLayersToLoad(DataStorageConfiguration.DEFAULT_BONSAI_MAX_LAYERS_TO_LOAD)
                .build());
    besuControllerBuilder.build();

    verify(storageProvider).getStorageBySegmentIdentifier(KeyValueSegmentIdentifier.PRUNING_STATE);
  }
}<|MERGE_RESOLUTION|>--- conflicted
+++ resolved
@@ -139,14 +139,8 @@
     lenient()
         .when(
             storageProvider.createWorldStateStorageCoordinator(
-<<<<<<< HEAD
                 DataStorageConfiguration.DEFAULT_FOREST_CONFIG))
         .thenReturn(worldStateStorageCoordinator);
-=======
-                DataStorageConfiguration.DEFAULT_CONFIG))
-        .thenReturn(worldStateStorageCoordinator);
-
->>>>>>> aa546c4f
     lenient()
         .when(storageProvider.createWorldStatePreimageStorage())
         .thenReturn(worldStatePreimageStorage);
@@ -194,14 +188,8 @@
         .createWorldStateArchive(
             any(WorldStateStorageCoordinator.class),
             any(Blockchain.class),
-<<<<<<< HEAD
-            any(CachedMerkleTrieLoader.class));
-    doReturn(mockWorldState).when(worldStateArchive).getMutable();
-=======
             any(BonsaiCachedMerkleTrieLoader.class));
     doReturn(mockWorldState).when(worldStateArchive).getMutable();
-
->>>>>>> aa546c4f
     when(storageProvider.createWorldStateStorageCoordinator(dataStorageConfiguration))
         .thenReturn(new WorldStateStorageCoordinator(bonsaiWorldStateStorage));
     besuControllerBuilder.isPruningEnabled(true).dataStorageConfiguration(dataStorageConfiguration);
