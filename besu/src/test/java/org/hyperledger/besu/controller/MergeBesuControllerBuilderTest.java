/*
 * Copyright Hyperledger Besu Contributors.
 *
 * Licensed under the Apache License, Version 2.0 (the "License"); you may not use this file except in compliance with
 * the License. You may obtain a copy of the License at
 *
 * http://www.apache.org/licenses/LICENSE-2.0
 *
 * Unless required by applicable law or agreed to in writing, software distributed under the License is distributed on
 * an "AS IS" BASIS, WITHOUT WARRANTIES OR CONDITIONS OF ANY KIND, either express or implied. See the License for the
 * specific language governing permissions and limitations under the License.
 *
 * SPDX-License-Identifier: Apache-2.0
 */
package org.hyperledger.besu.controller;

import static org.assertj.core.api.Assertions.assertThat;
import static org.hyperledger.besu.ethereum.core.InMemoryKeyValueStorageProvider.createInMemoryBlockchain;
import static org.mockito.ArgumentMatchers.any;
import static org.mockito.ArgumentMatchers.anyLong;
import static org.mockito.Mockito.lenient;
import static org.mockito.Mockito.mock;
import static org.mockito.Mockito.spy;
import static org.mockito.Mockito.when;

import org.hyperledger.besu.config.CheckpointConfigOptions;
import org.hyperledger.besu.config.GenesisConfigFile;
import org.hyperledger.besu.config.GenesisConfigOptions;
import org.hyperledger.besu.consensus.merge.MergeContext;
import org.hyperledger.besu.cryptoservices.NodeKey;
import org.hyperledger.besu.cryptoservices.NodeKeyUtils;
import org.hyperledger.besu.datatypes.Hash;
import org.hyperledger.besu.datatypes.Wei;
import org.hyperledger.besu.ethereum.GasLimitCalculator;
import org.hyperledger.besu.ethereum.chain.Blockchain;
import org.hyperledger.besu.ethereum.chain.GenesisState;
import org.hyperledger.besu.ethereum.chain.MutableBlockchain;
import org.hyperledger.besu.ethereum.core.Block;
import org.hyperledger.besu.ethereum.core.BlockBody;
import org.hyperledger.besu.ethereum.core.BlockHeader;
import org.hyperledger.besu.ethereum.core.BlockHeaderTestFixture;
import org.hyperledger.besu.ethereum.core.Difficulty;
import org.hyperledger.besu.ethereum.core.MiningParameters;
import org.hyperledger.besu.ethereum.core.PrivacyParameters;
import org.hyperledger.besu.ethereum.eth.EthProtocolConfiguration;
import org.hyperledger.besu.ethereum.eth.sync.SynchronizerConfiguration;
import org.hyperledger.besu.ethereum.eth.transactions.TransactionPoolConfiguration;
import org.hyperledger.besu.ethereum.mainnet.MainnetBlockHeaderFunctions;
import org.hyperledger.besu.ethereum.mainnet.feemarket.BaseFeeMarket;
import org.hyperledger.besu.ethereum.mainnet.feemarket.LondonFeeMarket;
import org.hyperledger.besu.ethereum.p2p.config.NetworkingConfiguration;
import org.hyperledger.besu.ethereum.storage.StorageProvider;
import org.hyperledger.besu.ethereum.storage.keyvalue.KeyValueStoragePrefixedKeyBlockchainStorage;
import org.hyperledger.besu.ethereum.storage.keyvalue.VariablesKeyValueStorage;
import org.hyperledger.besu.ethereum.trie.forest.storage.ForestWorldStateKeyValueStorage;
import org.hyperledger.besu.ethereum.worldstate.DataStorageConfiguration;
import org.hyperledger.besu.ethereum.worldstate.WorldStateArchive;
import org.hyperledger.besu.ethereum.worldstate.WorldStatePreimageStorage;
import org.hyperledger.besu.ethereum.worldstate.WorldStateStorageCoordinator;
import org.hyperledger.besu.evm.internal.EvmConfiguration;
import org.hyperledger.besu.metrics.ObservableMetricsSystem;
import org.hyperledger.besu.metrics.noop.NoOpMetricsSystem;
import org.hyperledger.besu.services.kvstore.InMemoryKeyValueStorage;

import java.math.BigInteger;
import java.nio.file.Path;
import java.time.Clock;
import java.util.Collections;
import java.util.Optional;
import java.util.OptionalLong;

import com.google.common.collect.Range;
import org.apache.tuweni.bytes.Bytes;
import org.apache.tuweni.bytes.Bytes32;
import org.apache.tuweni.units.bigints.UInt256;
import org.junit.jupiter.api.BeforeEach;
import org.junit.jupiter.api.Test;
import org.junit.jupiter.api.extension.ExtendWith;
import org.junit.jupiter.api.io.TempDir;
import org.mockito.Answers;
import org.mockito.Mock;
import org.mockito.junit.jupiter.MockitoExtension;

@ExtendWith(MockitoExtension.class)
public class MergeBesuControllerBuilderTest {

  private MergeBesuControllerBuilder besuControllerBuilder;
  private static final NodeKey nodeKey = NodeKeyUtils.generate();

  @Mock GenesisConfigFile genesisConfigFile;
  @Mock GenesisConfigOptions genesisConfigOptions;
  @Mock SynchronizerConfiguration synchronizerConfiguration;
  @Mock EthProtocolConfiguration ethProtocolConfiguration;
  @Mock CheckpointConfigOptions checkpointConfigOptions;

  @Mock(answer = Answers.RETURNS_DEEP_STUBS)
  MiningParameters miningParameters;

  @Mock PrivacyParameters privacyParameters;
  @Mock Clock clock;
  @Mock StorageProvider storageProvider;
  @Mock GasLimitCalculator gasLimitCalculator;
  @Mock WorldStatePreimageStorage worldStatePreimageStorage;

  BigInteger networkId = BigInteger.ONE;
  private final BlockHeaderTestFixture headerGenerator = new BlockHeaderTestFixture();
  private final BaseFeeMarket feeMarket = new LondonFeeMarket(0, Optional.of(Wei.of(42)));
  private final TransactionPoolConfiguration poolConfiguration =
      TransactionPoolConfiguration.DEFAULT;
  private final ObservableMetricsSystem observableMetricsSystem = new NoOpMetricsSystem();

  @TempDir Path tempDir;

  @BeforeEach
  public void setup() {

    final ForestWorldStateKeyValueStorage worldStateKeyValueStorage =
        mock(ForestWorldStateKeyValueStorage.class);
    final WorldStateStorageCoordinator worldStateStorageCoordinator =
        new WorldStateStorageCoordinator(worldStateKeyValueStorage);

    lenient().when(genesisConfigFile.getParentHash()).thenReturn(Hash.ZERO.toHexString());
    lenient().when(genesisConfigFile.getDifficulty()).thenReturn(Bytes.of(0).toHexString());
    lenient().when(genesisConfigFile.getExtraData()).thenReturn(Bytes.EMPTY.toHexString());
    lenient().when(genesisConfigFile.getMixHash()).thenReturn(Hash.ZERO.toHexString());
    lenient().when(genesisConfigFile.getNonce()).thenReturn(Long.toHexString(1));
    lenient().when(genesisConfigFile.getConfigOptions(any())).thenReturn(genesisConfigOptions);
    lenient().when(genesisConfigFile.getConfigOptions()).thenReturn(genesisConfigOptions);
    lenient().when(genesisConfigOptions.getCheckpointOptions()).thenReturn(checkpointConfigOptions);
    when(genesisConfigOptions.getTerminalTotalDifficulty())
        .thenReturn((Optional.of(UInt256.valueOf(100L))));
    when(genesisConfigOptions.getThanosBlockNumber()).thenReturn(OptionalLong.empty());
    when(genesisConfigOptions.getTerminalBlockHash()).thenReturn(Optional.of(Hash.ZERO));
    lenient().when(genesisConfigOptions.getTerminalBlockNumber()).thenReturn(OptionalLong.of(1L));
    lenient()
        .when(storageProvider.createBlockchainStorage(any(), any()))
        .thenReturn(
            new KeyValueStoragePrefixedKeyBlockchainStorage(
                new InMemoryKeyValueStorage(),
                new VariablesKeyValueStorage(new InMemoryKeyValueStorage()),
                new MainnetBlockHeaderFunctions()));
    lenient()
        .when(storageProvider.getStorageBySegmentIdentifier(any()))
        .thenReturn(new InMemoryKeyValueStorage());
    lenient().when(synchronizerConfiguration.getDownloaderParallelism()).thenReturn(1);
    lenient().when(synchronizerConfiguration.getTransactionsParallelism()).thenReturn(1);
    lenient().when(synchronizerConfiguration.getComputationParallelism()).thenReturn(1);

    lenient()
        .when(synchronizerConfiguration.getBlockPropagationRange())
        .thenReturn(Range.closed(1L, 2L));

    lenient()
        .when(
<<<<<<< HEAD
            storageProvider.createWorldStateStorageCoordinator(
                DataStorageConfiguration.DEFAULT_CONFIG))
        .thenReturn(worldStateStorageCoordinator);
=======
            storageProvider.createWorldStateStorage(DataStorageConfiguration.DEFAULT_FOREST_CONFIG))
        .thenReturn(worldStateStorage);
>>>>>>> c34070f9
    lenient()
        .when(storageProvider.createWorldStatePreimageStorage())
        .thenReturn(worldStatePreimageStorage);

    lenient().when(worldStateKeyValueStorage.isWorldStateAvailable(any())).thenReturn(true);
    lenient()
        .when(worldStatePreimageStorage.updater())
        .thenReturn(mock(WorldStatePreimageStorage.Updater.class));
    lenient()
        .when(worldStateKeyValueStorage.updater())
        .thenReturn(mock(ForestWorldStateKeyValueStorage.Updater.class));
    lenient().when(miningParameters.getTargetGasLimit()).thenReturn(OptionalLong.empty());

    besuControllerBuilder = visitWithMockConfigs(new MergeBesuControllerBuilder());
  }

  MergeBesuControllerBuilder visitWithMockConfigs(final MergeBesuControllerBuilder builder) {
    return (MergeBesuControllerBuilder)
        builder
            .gasLimitCalculator(gasLimitCalculator)
            .genesisConfigFile(genesisConfigFile)
            .synchronizerConfiguration(synchronizerConfiguration)
            .ethProtocolConfiguration(ethProtocolConfiguration)
            .miningParameters(miningParameters)
            .metricsSystem(observableMetricsSystem)
            .privacyParameters(privacyParameters)
            .dataDirectory(tempDir)
            .clock(clock)
            .transactionPoolConfiguration(poolConfiguration)
            .dataStorageConfiguration(DataStorageConfiguration.DEFAULT_FOREST_CONFIG)
            .nodeKey(nodeKey)
            .storageProvider(storageProvider)
            .evmConfiguration(EvmConfiguration.DEFAULT)
            .networkConfiguration(NetworkingConfiguration.create())
            .networkId(networkId);
  }

  @Test
  public void assertTerminalTotalDifficultyInMergeContext() {
    when(genesisConfigOptions.getTerminalTotalDifficulty())
        .thenReturn(Optional.of(UInt256.valueOf(1500L)));

    final Difficulty terminalTotalDifficulty =
        visitWithMockConfigs(new MergeBesuControllerBuilder())
            .build()
            .getProtocolContext()
            .getConsensusContext(MergeContext.class)
            .getTerminalTotalDifficulty();

    assertThat(terminalTotalDifficulty).isEqualTo(Difficulty.of(1500L));
  }

  @Test
  public void assertConfiguredBlock() {
    final Blockchain mockChain = mock(Blockchain.class);
    when(mockChain.getBlockHeader(anyLong())).thenReturn(Optional.of(mock(BlockHeader.class)));
    final MergeContext mergeContext =
        besuControllerBuilder.createConsensusContext(
            mockChain,
            mock(WorldStateArchive.class),
            this.besuControllerBuilder.createProtocolSchedule());
    assertThat(mergeContext).isNotNull();
    assertThat(mergeContext.getTerminalPoWBlock()).isPresent();
  }

  @Test
  public void assertBuiltContextMonitorsTTD() {
    final GenesisState genesisState =
        GenesisState.fromConfig(
            genesisConfigFile, this.besuControllerBuilder.createProtocolSchedule());
    final MutableBlockchain blockchain = createInMemoryBlockchain(genesisState.getBlock());
    final MergeContext mergeContext =
        spy(
            besuControllerBuilder.createConsensusContext(
                blockchain,
                mock(WorldStateArchive.class),
                this.besuControllerBuilder.createProtocolSchedule()));
    assertThat(mergeContext).isNotNull();
    final Difficulty over = Difficulty.of(10000L);
    final Difficulty under = Difficulty.of(10L);

    final BlockHeader parent =
        headerGenerator
            .difficulty(under)
            .parentHash(genesisState.getBlock().getHash())
            .number(genesisState.getBlock().getHeader().getNumber() + 1)
            .gasLimit(genesisState.getBlock().getHeader().getGasLimit())
            .stateRoot(genesisState.getBlock().getHeader().getStateRoot())
            .buildHeader();
    blockchain.appendBlock(new Block(parent, BlockBody.empty()), Collections.emptyList());

    final BlockHeader terminal =
        headerGenerator
            .difficulty(over)
            .parentHash(parent.getHash())
            .number(parent.getNumber() + 1)
            .gasLimit(parent.getGasLimit())
            .stateRoot(parent.getStateRoot())
            .buildHeader();

    blockchain.appendBlock(new Block(terminal, BlockBody.empty()), Collections.emptyList());
    assertThat(mergeContext.isPostMerge()).isTrue();
  }

  @Test
  public void assertNoFinalizedBlockWhenNotStored() {
    final Blockchain mockChain = mock(Blockchain.class);
    when(mockChain.getFinalized()).thenReturn(Optional.empty());
    final MergeContext mergeContext =
        besuControllerBuilder.createConsensusContext(
            mockChain,
            mock(WorldStateArchive.class),
            this.besuControllerBuilder.createProtocolSchedule());
    assertThat(mergeContext).isNotNull();
    assertThat(mergeContext.getFinalized()).isEmpty();
  }

  @Test
  public void assertFinalizedBlockIsPresentWhenStored() {
    final BlockHeader finalizedHeader = finalizedBlockHeader();

    final Blockchain mockChain = mock(Blockchain.class);
    when(mockChain.getFinalized()).thenReturn(Optional.of(finalizedHeader.getHash()));
    when(mockChain.getBlockHeader(finalizedHeader.getHash()))
        .thenReturn(Optional.of(finalizedHeader));
    final MergeContext mergeContext =
        besuControllerBuilder.createConsensusContext(
            mockChain,
            mock(WorldStateArchive.class),
            this.besuControllerBuilder.createProtocolSchedule());
    assertThat(mergeContext).isNotNull();
    assertThat(mergeContext.getFinalized().get()).isEqualTo(finalizedHeader);
  }

  private BlockHeader finalizedBlockHeader() {
    final long blockNumber = 42;
    final Hash magicHash = Hash.wrap(Bytes32.leftPad(Bytes.ofUnsignedInt(42)));

    return headerGenerator
        .difficulty(Difficulty.MAX_VALUE)
        .parentHash(magicHash)
        .number(blockNumber)
        .baseFeePerGas(feeMarket.computeBaseFee(blockNumber, Wei.of(0x3b9aca00), 0, 15000000l))
        .gasLimit(30000000l)
        .stateRoot(magicHash)
        .buildHeader();
  }
}<|MERGE_RESOLUTION|>--- conflicted
+++ resolved
@@ -152,14 +152,9 @@
 
     lenient()
         .when(
-<<<<<<< HEAD
             storageProvider.createWorldStateStorageCoordinator(
-                DataStorageConfiguration.DEFAULT_CONFIG))
+                DataStorageConfiguration.DEFAULT_FOREST_CONFIG))
         .thenReturn(worldStateStorageCoordinator);
-=======
-            storageProvider.createWorldStateStorage(DataStorageConfiguration.DEFAULT_FOREST_CONFIG))
-        .thenReturn(worldStateStorage);
->>>>>>> c34070f9
     lenient()
         .when(storageProvider.createWorldStatePreimageStorage())
         .thenReturn(worldStatePreimageStorage);
