/*
 * Copyright contributors to Hyperledger Besu.
 *
 * Licensed under the Apache License, Version 2.0 (the "License"); you may not use this file except in compliance with
 * the License. You may obtain a copy of the License at
 *
 * http://www.apache.org/licenses/LICENSE-2.0
 *
 * Unless required by applicable law or agreed to in writing, software distributed under the License is distributed on
 * an "AS IS" BASIS, WITHOUT WARRANTIES OR CONDITIONS OF ANY KIND, either express or implied. See the License for the
 * specific language governing permissions and limitations under the License.
 *
 * SPDX-License-Identifier: Apache-2.0
 */
package org.hyperledger.besu.controller;

import static org.assertj.core.api.Assertions.assertThat;
import static org.mockito.ArgumentMatchers.any;
import static org.mockito.Mockito.lenient;
import static org.mockito.Mockito.mock;
import static org.mockito.Mockito.when;

import org.hyperledger.besu.components.BesuComponent;
import org.hyperledger.besu.config.CheckpointConfigOptions;
import org.hyperledger.besu.config.GenesisConfig;
import org.hyperledger.besu.config.GenesisConfigOptions;
import org.hyperledger.besu.config.ImmutableCliqueConfigOptions;
import org.hyperledger.besu.config.TransitionsConfigOptions;
import org.hyperledger.besu.consensus.clique.CliqueBlockHeaderFunctions;
import org.hyperledger.besu.cryptoservices.NodeKey;
import org.hyperledger.besu.cryptoservices.NodeKeyUtils;
import org.hyperledger.besu.datatypes.Address;
import org.hyperledger.besu.datatypes.Hash;
import org.hyperledger.besu.datatypes.Wei;
import org.hyperledger.besu.ethereum.api.ImmutableApiConfiguration;
import org.hyperledger.besu.ethereum.core.Block;
import org.hyperledger.besu.ethereum.core.BlockBody;
import org.hyperledger.besu.ethereum.core.BlockHeader;
import org.hyperledger.besu.ethereum.core.Difficulty;
import org.hyperledger.besu.ethereum.core.MiningConfiguration;
import org.hyperledger.besu.ethereum.core.PrivacyParameters;
import org.hyperledger.besu.ethereum.eth.EthProtocolConfiguration;
import org.hyperledger.besu.ethereum.eth.sync.SynchronizerConfiguration;
import org.hyperledger.besu.ethereum.eth.transactions.TransactionPoolConfiguration;
import org.hyperledger.besu.ethereum.mainnet.MainnetBlockHeaderFunctions;
import org.hyperledger.besu.ethereum.p2p.config.NetworkingConfiguration;
import org.hyperledger.besu.ethereum.storage.StorageProvider;
import org.hyperledger.besu.ethereum.storage.keyvalue.KeyValueStoragePrefixedKeyBlockchainStorage;
import org.hyperledger.besu.ethereum.storage.keyvalue.VariablesKeyValueStorage;
import org.hyperledger.besu.ethereum.trie.forest.storage.ForestWorldStateKeyValueStorage;
import org.hyperledger.besu.ethereum.worldstate.DataStorageConfiguration;
import org.hyperledger.besu.ethereum.worldstate.WorldStatePreimageStorage;
import org.hyperledger.besu.ethereum.worldstate.WorldStateStorageCoordinator;
import org.hyperledger.besu.evm.internal.EvmConfiguration;
import org.hyperledger.besu.evm.log.LogsBloomFilter;
import org.hyperledger.besu.metrics.ObservableMetricsSystem;
import org.hyperledger.besu.metrics.noop.NoOpMetricsSystem;
import org.hyperledger.besu.services.kvstore.InMemoryKeyValueStorage;

import java.math.BigInteger;
import java.nio.file.Path;
import java.time.Clock;
import java.util.List;

import com.fasterxml.jackson.core.JsonProcessingException;
import com.fasterxml.jackson.databind.ObjectMapper;
import com.fasterxml.jackson.databind.node.ObjectNode;
import com.google.common.collect.Range;
import org.apache.tuweni.bytes.Bytes;
import org.junit.jupiter.api.BeforeEach;
import org.junit.jupiter.api.Test;
import org.junit.jupiter.api.extension.ExtendWith;
import org.junit.jupiter.api.io.TempDir;
import org.mockito.Mock;
import org.mockito.junit.jupiter.MockitoExtension;

@ExtendWith(MockitoExtension.class)
public class CliqueBesuControllerBuilderTest {

  private BesuControllerBuilder cliqueBesuControllerBuilder;

  @Mock private GenesisConfig genesisConfig;
  @Mock private GenesisConfigOptions genesisConfigOptions;
  @Mock private SynchronizerConfiguration synchronizerConfiguration;
  @Mock private EthProtocolConfiguration ethProtocolConfiguration;
  @Mock private CheckpointConfigOptions checkpointConfigOptions;
  @Mock private PrivacyParameters privacyParameters;
  @Mock private Clock clock;
  @Mock private StorageProvider storageProvider;
  @Mock private WorldStatePreimageStorage worldStatePreimageStorage;
  private static final BigInteger networkId = BigInteger.ONE;
  private static final NodeKey nodeKey = NodeKeyUtils.generate();
  private final TransactionPoolConfiguration poolConfiguration =
      TransactionPoolConfiguration.DEFAULT;
  private final ObservableMetricsSystem observableMetricsSystem = new NoOpMetricsSystem();
  private final ObjectMapper objectMapper = new ObjectMapper();
  private final MiningConfiguration miningConfiguration = MiningConfiguration.newDefault();

  @TempDir Path tempDir;

  @BeforeEach
  public void setup() throws JsonProcessingException {
    // Clique Besu controller setup
    final ForestWorldStateKeyValueStorage worldStateKeyValueStorage =
        mock(ForestWorldStateKeyValueStorage.class);
    final WorldStateStorageCoordinator worldStateStorageCoordinator =
        new WorldStateStorageCoordinator(worldStateKeyValueStorage);

    lenient().when(genesisConfig.getParentHash()).thenReturn(Hash.ZERO.toHexString());
    lenient().when(genesisConfig.getDifficulty()).thenReturn(Bytes.of(0).toHexString());
    when(genesisConfig.getExtraData())
        .thenReturn(
            "0x0000000000000000000000000000000000000000000000000000000000000000b9b81ee349c3807e46bc71aa2632203c5b4620340000000000000000000000000000000000000000000000000000000000000000000000000000000000000000000000000000000000000000000000000000000000");
    lenient().when(genesisConfig.getMixHash()).thenReturn(Hash.ZERO.toHexString());
    lenient().when(genesisConfig.getNonce()).thenReturn(Long.toHexString(1));
    lenient().when(genesisConfig.getConfigOptions()).thenReturn(genesisConfigOptions);
    lenient().when(genesisConfigOptions.getCheckpointOptions()).thenReturn(checkpointConfigOptions);
    lenient()
        .when(storageProvider.createBlockchainStorage(any(), any(), any()))
        .thenReturn(
            new KeyValueStoragePrefixedKeyBlockchainStorage(
                new InMemoryKeyValueStorage(),
                new VariablesKeyValueStorage(new InMemoryKeyValueStorage()),
                new MainnetBlockHeaderFunctions(),
                false));
    lenient()
        .when(
            storageProvider.createWorldStateStorageCoordinator(
                DataStorageConfiguration.DEFAULT_FOREST_CONFIG))
        .thenReturn(worldStateStorageCoordinator);
    lenient().when(worldStateKeyValueStorage.isWorldStateAvailable(any())).thenReturn(true);
    lenient()
        .when(worldStateKeyValueStorage.updater())
        .thenReturn(mock(ForestWorldStateKeyValueStorage.Updater.class));
    lenient()
        .when(worldStatePreimageStorage.updater())
        .thenReturn(mock(WorldStatePreimageStorage.Updater.class));
    lenient()
        .when(storageProvider.createWorldStatePreimageStorage())
        .thenReturn(worldStatePreimageStorage);
    lenient().when(synchronizerConfiguration.getDownloaderParallelism()).thenReturn(1);
    lenient().when(synchronizerConfiguration.getTransactionsParallelism()).thenReturn(1);
    lenient().when(synchronizerConfiguration.getComputationParallelism()).thenReturn(1);

    lenient()
        .when(synchronizerConfiguration.getBlockPropagationRange())
        .thenReturn(Range.closed(1L, 2L));

    // clique prepForBuild setup
    lenient()
        .when(genesisConfigOptions.getCliqueConfigOptions())
        .thenReturn(
            ImmutableCliqueConfigOptions.builder()
                .epochLength(30)
                .createEmptyBlocks(true)
                .blockPeriodSeconds(1)
                .build());

    final var jsonTransitions =
        (ObjectNode)
            objectMapper.readTree(
                """
                    {"clique": [
                      {
                                "block": 2,
                                "blockperiodseconds": 2
                      }
                    ]}
                    """);

    lenient()
        .when(genesisConfigOptions.getTransitions())
        .thenReturn(new TransitionsConfigOptions(jsonTransitions));

    cliqueBesuControllerBuilder =
        new CliqueBesuControllerBuilder()
            .genesisConfig(genesisConfig)
            .synchronizerConfiguration(synchronizerConfiguration)
            .ethProtocolConfiguration(ethProtocolConfiguration)
            .networkId(networkId)
            .miningParameters(miningConfiguration)
            .metricsSystem(observableMetricsSystem)
            .privacyParameters(privacyParameters)
            .dataDirectory(tempDir)
            .clock(clock)
            .transactionPoolConfiguration(poolConfiguration)
            .dataStorageConfiguration(DataStorageConfiguration.DEFAULT_FOREST_CONFIG)
            .nodeKey(nodeKey)
            .storageProvider(storageProvider)
            .evmConfiguration(EvmConfiguration.DEFAULT)
            .besuComponent(mock(BesuComponent.class))
            .networkConfiguration(NetworkingConfiguration.create())
            .apiConfiguration(ImmutableApiConfiguration.builder().build());
  }

  @Test
  public void miningParametersBlockPeriodSecondsIsUpdatedOnTransition() {
    final var besuController = cliqueBesuControllerBuilder.build();
    final var protocolContext = besuController.getProtocolContext();

    final BlockHeader header1 =
        new BlockHeader(
            protocolContext.getBlockchain().getChainHeadHash(),
            Hash.EMPTY_TRIE_HASH,
            Address.ZERO,
            Hash.EMPTY_TRIE_HASH,
            Hash.EMPTY_TRIE_HASH,
            Hash.EMPTY_TRIE_HASH,
            LogsBloomFilter.builder().build(),
            Difficulty.ONE,
            1,
            0,
            0,
            0,
            Bytes.EMPTY,
            Wei.ZERO,
            Hash.EMPTY,
            0,
            null,
            null,
            null,
            null,
            null,
<<<<<<< HEAD
            null,
            null,
=======
>>>>>>> c1c37158
            new CliqueBlockHeaderFunctions());
    final Block block1 = new Block(header1, BlockBody.empty());

    protocolContext.getBlockchain().appendBlock(block1, List.of());

    assertThat(miningConfiguration.getBlockPeriodSeconds()).isNotEmpty().hasValue(2);
    assertThat(miningConfiguration.getBlockTxsSelectionMaxTime()).isEqualTo(2000 * 75 / 100);
  }
}<|MERGE_RESOLUTION|>--- conflicted
+++ resolved
@@ -221,12 +221,8 @@
             null,
             null,
             null,
-<<<<<<< HEAD
-            null,
-            null,
-=======
->>>>>>> c1c37158
-            new CliqueBlockHeaderFunctions());
+            new CliqueBlockHeaderFunctions(),
+            null);
     final Block block1 = new Block(header1, BlockBody.empty());
 
     protocolContext.getBlockchain().appendBlock(block1, List.of());
