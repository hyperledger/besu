/*
 * Copyright ConsenSys AG.
 *
 * Licensed under the Apache License, Version 2.0 (the "License"); you may not use this file except in compliance with
 * the License. You may obtain a copy of the License at
 *
 * http://www.apache.org/licenses/LICENSE-2.0
 *
 * Unless required by applicable law or agreed to in writing, software distributed under the License is distributed on
 * an "AS IS" BASIS, WITHOUT WARRANTIES OR CONDITIONS OF ANY KIND, either express or implied. See the License for the
 * specific language governing permissions and limitations under the License.
 *
 * SPDX-License-Identifier: Apache-2.0
 */
package org.hyperledger.besu;

import static com.google.common.base.Preconditions.checkArgument;
import static java.util.Objects.isNull;
<<<<<<< HEAD
import static java.util.function.Predicate.isEqual;
import static java.util.function.Predicate.not;
=======
import static org.hyperledger.besu.controller.BesuController.CACHE_PATH;
>>>>>>> 8675a663

import org.hyperledger.besu.cli.config.EthNetworkConfig;
import org.hyperledger.besu.controller.BesuController;
import org.hyperledger.besu.crypto.SECP256K1.KeyPair;
import org.hyperledger.besu.ethereum.ProtocolContext;
import org.hyperledger.besu.ethereum.api.graphql.GraphQLConfiguration;
import org.hyperledger.besu.ethereum.api.graphql.GraphQLDataFetcherContext;
import org.hyperledger.besu.ethereum.api.graphql.GraphQLDataFetchers;
import org.hyperledger.besu.ethereum.api.graphql.GraphQLHttpService;
import org.hyperledger.besu.ethereum.api.graphql.GraphQLProvider;
import org.hyperledger.besu.ethereum.api.jsonrpc.JsonRpcConfiguration;
import org.hyperledger.besu.ethereum.api.jsonrpc.JsonRpcHttpService;
import org.hyperledger.besu.ethereum.api.jsonrpc.RpcApi;
import org.hyperledger.besu.ethereum.api.jsonrpc.health.HealthService;
import org.hyperledger.besu.ethereum.api.jsonrpc.health.LivenessCheck;
import org.hyperledger.besu.ethereum.api.jsonrpc.health.ReadinessCheck;
import org.hyperledger.besu.ethereum.api.jsonrpc.internal.filter.FilterIdGenerator;
import org.hyperledger.besu.ethereum.api.jsonrpc.internal.filter.FilterManager;
import org.hyperledger.besu.ethereum.api.jsonrpc.internal.filter.FilterRepository;
import org.hyperledger.besu.ethereum.api.jsonrpc.internal.methods.JsonRpcMethod;
import org.hyperledger.besu.ethereum.api.jsonrpc.methods.JsonRpcMethodsFactory;
import org.hyperledger.besu.ethereum.api.jsonrpc.websocket.WebSocketConfiguration;
import org.hyperledger.besu.ethereum.api.jsonrpc.websocket.WebSocketRequestHandler;
import org.hyperledger.besu.ethereum.api.jsonrpc.websocket.WebSocketService;
import org.hyperledger.besu.ethereum.api.jsonrpc.websocket.methods.WebSocketMethodsFactory;
import org.hyperledger.besu.ethereum.api.jsonrpc.websocket.subscription.SubscriptionManager;
import org.hyperledger.besu.ethereum.api.jsonrpc.websocket.subscription.blockheaders.NewBlockHeadersSubscriptionService;
import org.hyperledger.besu.ethereum.api.jsonrpc.websocket.subscription.logs.LogsSubscriptionService;
import org.hyperledger.besu.ethereum.api.jsonrpc.websocket.subscription.pending.PendingTransactionDroppedSubscriptionService;
import org.hyperledger.besu.ethereum.api.jsonrpc.websocket.subscription.pending.PendingTransactionSubscriptionService;
import org.hyperledger.besu.ethereum.api.jsonrpc.websocket.subscription.syncing.SyncingSubscriptionService;
import org.hyperledger.besu.ethereum.api.query.BlockchainQueries;
import org.hyperledger.besu.ethereum.blockcreation.MiningCoordinator;
import org.hyperledger.besu.ethereum.chain.Blockchain;
import org.hyperledger.besu.ethereum.core.MiningParameters;
import org.hyperledger.besu.ethereum.core.PrivacyParameters;
import org.hyperledger.besu.ethereum.core.Synchronizer;
import org.hyperledger.besu.ethereum.eth.transactions.TransactionPool;
import org.hyperledger.besu.ethereum.mainnet.ProtocolSchedule;
import org.hyperledger.besu.ethereum.p2p.config.DiscoveryConfiguration;
import org.hyperledger.besu.ethereum.p2p.config.NetworkingConfiguration;
import org.hyperledger.besu.ethereum.p2p.config.RlpxConfiguration;
import org.hyperledger.besu.ethereum.p2p.config.SubProtocolConfiguration;
import org.hyperledger.besu.ethereum.p2p.network.DefaultP2PNetwork;
import org.hyperledger.besu.ethereum.p2p.network.NetworkRunner;
import org.hyperledger.besu.ethereum.p2p.network.NetworkRunner.NetworkBuilder;
import org.hyperledger.besu.ethereum.p2p.network.NoopP2PNetwork;
import org.hyperledger.besu.ethereum.p2p.network.P2PNetwork;
import org.hyperledger.besu.ethereum.p2p.network.ProtocolManager;
import org.hyperledger.besu.ethereum.p2p.peers.DefaultPeer;
import org.hyperledger.besu.ethereum.p2p.peers.EnodeURL;
import org.hyperledger.besu.ethereum.p2p.permissions.PeerPermissions;
import org.hyperledger.besu.ethereum.p2p.permissions.PeerPermissionsBlacklist;
import org.hyperledger.besu.ethereum.p2p.rlpx.wire.Capability;
import org.hyperledger.besu.ethereum.p2p.rlpx.wire.SubProtocol;
import org.hyperledger.besu.ethereum.permissioning.AccountLocalConfigPermissioningController;
import org.hyperledger.besu.ethereum.permissioning.NodeLocalConfigPermissioningController;
import org.hyperledger.besu.ethereum.permissioning.NodePermissioningControllerFactory;
import org.hyperledger.besu.ethereum.permissioning.PermissioningConfiguration;
import org.hyperledger.besu.ethereum.permissioning.account.AccountPermissioningController;
import org.hyperledger.besu.ethereum.permissioning.account.AccountPermissioningControllerFactory;
import org.hyperledger.besu.ethereum.permissioning.node.InsufficientPeersPermissioningProvider;
import org.hyperledger.besu.ethereum.permissioning.node.NodePermissioningController;
import org.hyperledger.besu.ethereum.permissioning.node.PeerPermissionsAdapter;
import org.hyperledger.besu.ethereum.stratum.StratumServer;
import org.hyperledger.besu.ethereum.transaction.TransactionSimulator;
import org.hyperledger.besu.metrics.ObservableMetricsSystem;
import org.hyperledger.besu.metrics.prometheus.MetricsConfiguration;
import org.hyperledger.besu.metrics.prometheus.MetricsService;
import org.hyperledger.besu.nat.NatMethod;
import org.hyperledger.besu.nat.NatService;
import org.hyperledger.besu.nat.core.NatManager;
import org.hyperledger.besu.nat.manual.ManualNatManager;
import org.hyperledger.besu.nat.upnp.UpnpNatManager;
import org.hyperledger.besu.plugin.BesuPlugin;
import org.hyperledger.besu.services.BesuPluginContextImpl;
import org.hyperledger.besu.util.NetworkUtility;

import java.io.IOException;
import java.nio.file.Path;
import java.util.ArrayList;
import java.util.Collection;
import java.util.Collections;
import java.util.List;
import java.util.Map;
import java.util.Optional;
import java.util.Set;
import java.util.stream.Collectors;

import com.google.common.annotations.VisibleForTesting;
import com.google.common.base.Preconditions;
import graphql.GraphQL;
import io.vertx.core.Vertx;
import org.apache.tuweni.bytes.Bytes;

public class RunnerBuilder {

  private Vertx vertx;
  private BesuController<?> besuController;

  private NetworkingConfiguration networkingConfiguration = NetworkingConfiguration.create();
  private final Collection<Bytes> bannedNodeIds = new ArrayList<>();
  private boolean p2pEnabled = true;
  private boolean discovery;
  private String p2pAdvertisedHost;
  private String p2pListenInterface = NetworkUtility.INADDR_ANY;
  private int p2pListenPort;
  private NatMethod natMethod = NatMethod.AUTO;
  private int maxPeers;
  private boolean limitRemoteWireConnectionsEnabled = false;
  private float fractionRemoteConnectionsAllowed;
  private EthNetworkConfig ethNetworkConfig;

  private JsonRpcConfiguration jsonRpcConfiguration;
  private GraphQLConfiguration graphQLConfiguration;
  private WebSocketConfiguration webSocketConfiguration;
  private Path dataDir;
  private MetricsConfiguration metricsConfiguration;
  private ObservableMetricsSystem metricsSystem;
  private Optional<PermissioningConfiguration> permissioningConfiguration = Optional.empty();
  private Collection<EnodeURL> staticNodes = Collections.emptyList();
  private Optional<String> identityString = Optional.empty();
  private BesuPluginContextImpl besuPluginContext;

  public RunnerBuilder vertx(final Vertx vertx) {
    this.vertx = vertx;
    return this;
  }

  public RunnerBuilder besuController(final BesuController<?> besuController) {
    this.besuController = besuController;
    return this;
  }

  public RunnerBuilder p2pEnabled(final boolean p2pEnabled) {
    this.p2pEnabled = p2pEnabled;
    return this;
  }

  public RunnerBuilder discovery(final boolean discovery) {
    this.discovery = discovery;
    return this;
  }

  public RunnerBuilder ethNetworkConfig(final EthNetworkConfig ethNetworkConfig) {
    this.ethNetworkConfig = ethNetworkConfig;
    return this;
  }

  public RunnerBuilder networkingConfiguration(
      final NetworkingConfiguration networkingConfiguration) {
    this.networkingConfiguration = networkingConfiguration;
    return this;
  }

  public RunnerBuilder p2pAdvertisedHost(final String p2pAdvertisedHost) {
    this.p2pAdvertisedHost = p2pAdvertisedHost;
    return this;
  }

  public RunnerBuilder p2pListenInterface(final String ip) {
    checkArgument(!isNull(ip), "Invalid null value supplied for p2pListenInterface");
    this.p2pListenInterface = ip;
    return this;
  }

  public RunnerBuilder p2pListenPort(final int p2pListenPort) {
    this.p2pListenPort = p2pListenPort;
    return this;
  }

  public RunnerBuilder natMethod(final NatMethod natMethod) {
    this.natMethod = natMethod;
    return this;
  }

  public RunnerBuilder maxPeers(final int maxPeers) {
    this.maxPeers = maxPeers;
    return this;
  }

  public RunnerBuilder limitRemoteWireConnectionsEnabled(
      final boolean limitRemoteWireConnectionsEnabled) {
    this.limitRemoteWireConnectionsEnabled = limitRemoteWireConnectionsEnabled;
    return this;
  }

  public RunnerBuilder fractionRemoteConnectionsAllowed(
      final float fractionRemoteConnectionsAllowed) {
    this.fractionRemoteConnectionsAllowed = fractionRemoteConnectionsAllowed;
    return this;
  }

  public RunnerBuilder jsonRpcConfiguration(final JsonRpcConfiguration jsonRpcConfiguration) {
    this.jsonRpcConfiguration = jsonRpcConfiguration;
    return this;
  }

  public RunnerBuilder graphQLConfiguration(final GraphQLConfiguration graphQLConfiguration) {
    this.graphQLConfiguration = graphQLConfiguration;
    return this;
  }

  public RunnerBuilder webSocketConfiguration(final WebSocketConfiguration webSocketConfiguration) {
    this.webSocketConfiguration = webSocketConfiguration;
    return this;
  }

  public RunnerBuilder permissioningConfiguration(
      final PermissioningConfiguration permissioningConfiguration) {
    this.permissioningConfiguration = Optional.of(permissioningConfiguration);
    return this;
  }

  public RunnerBuilder dataDir(final Path dataDir) {
    this.dataDir = dataDir;
    return this;
  }

  public RunnerBuilder bannedNodeIds(final Collection<Bytes> bannedNodeIds) {
    this.bannedNodeIds.addAll(bannedNodeIds);
    return this;
  }

  public RunnerBuilder metricsConfiguration(final MetricsConfiguration metricsConfiguration) {
    this.metricsConfiguration = metricsConfiguration;
    return this;
  }

  public RunnerBuilder metricsSystem(final ObservableMetricsSystem metricsSystem) {
    this.metricsSystem = metricsSystem;
    return this;
  }

  public RunnerBuilder staticNodes(final Collection<EnodeURL> staticNodes) {
    this.staticNodes = staticNodes;
    return this;
  }

  public RunnerBuilder identityString(final Optional<String> identityString) {
    this.identityString = identityString;
    return this;
  }

  public RunnerBuilder besuPluginContext(final BesuPluginContextImpl besuPluginContext) {
    this.besuPluginContext = besuPluginContext;
    return this;
  }

  public Runner build() {

    Preconditions.checkNotNull(besuController);

    final DiscoveryConfiguration discoveryConfiguration;
    if (discovery) {
      final List<EnodeURL> bootstrap;
      if (ethNetworkConfig.getBootNodes() == null) {
        bootstrap = DiscoveryConfiguration.MAINNET_BOOTSTRAP_NODES;
      } else {
        bootstrap = ethNetworkConfig.getBootNodes();
      }
      discoveryConfiguration =
          DiscoveryConfiguration.create()
              .setBindHost(p2pListenInterface)
              .setBindPort(p2pListenPort)
              .setAdvertisedHost(p2pAdvertisedHost)
              .setBootnodes(bootstrap);
    } else {
      discoveryConfiguration = DiscoveryConfiguration.create().setActive(false);
    }

    final KeyPair keyPair = besuController.getLocalNodeKeyPair();

    final SubProtocolConfiguration subProtocolConfiguration =
        besuController.getSubProtocolConfiguration();

    final ProtocolSchedule<?> protocolSchedule = besuController.getProtocolSchedule();
    final ProtocolContext<?> context = besuController.getProtocolContext();

    final List<SubProtocol> subProtocols = subProtocolConfiguration.getSubProtocols();
    final List<ProtocolManager> protocolManagers = subProtocolConfiguration.getProtocolManagers();
    final Set<Capability> supportedCapabilities =
        protocolManagers.stream()
            .flatMap(protocolManager -> protocolManager.getSupportedCapabilities().stream())
            .collect(Collectors.toSet());

    final RlpxConfiguration rlpxConfiguration =
        RlpxConfiguration.create()
            .setBindHost(p2pListenInterface)
            .setBindPort(p2pListenPort)
            .setMaxPeers(maxPeers)
            .setSupportedProtocols(subProtocols)
            .setClientId(BesuInfo.nodeName(identityString))
            .setLimitRemoteWireConnectionsEnabled(limitRemoteWireConnectionsEnabled)
            .setFractionRemoteWireConnectionsAllowed(fractionRemoteConnectionsAllowed);
    networkingConfiguration.setRlpx(rlpxConfiguration).setDiscovery(discoveryConfiguration);

    final PeerPermissionsBlacklist bannedNodes = PeerPermissionsBlacklist.create();
    bannedNodeIds.forEach(bannedNodes::add);

    final List<EnodeURL> bootnodes = discoveryConfiguration.getBootnodes();

    final Synchronizer synchronizer = besuController.getSynchronizer();

    final TransactionSimulator transactionSimulator =
        new TransactionSimulator(
            context.getBlockchain(), context.getWorldStateArchive(), protocolSchedule);

    final Bytes localNodeId = keyPair.getPublicKey().getEncodedBytes();
    final Optional<NodePermissioningController> nodePermissioningController =
        buildNodePermissioningController(
            bootnodes, synchronizer, transactionSimulator, localNodeId);

    final PeerPermissions peerPermissions =
        nodePermissioningController
            .map(nodePC -> new PeerPermissionsAdapter(nodePC, bootnodes, context.getBlockchain()))
            .map(nodePerms -> PeerPermissions.combine(nodePerms, bannedNodes))
            .orElse(bannedNodes);

    final NatService natService = new NatService(buildNatManager(natMethod));

    final NetworkBuilder inactiveNetwork = (caps) -> new NoopP2PNetwork();
    final NetworkBuilder activeNetwork =
        (caps) ->
            DefaultP2PNetwork.builder()
                .vertx(vertx)
                .keyPair(keyPair)
                .config(networkingConfiguration)
                .peerPermissions(peerPermissions)
                .metricsSystem(metricsSystem)
                .supportedCapabilities(caps)
                .natService(natService)
                .build();

    final NetworkRunner networkRunner =
        NetworkRunner.builder()
            .protocolManagers(protocolManagers)
            .subProtocols(subProtocols)
            .network(p2pEnabled ? activeNetwork : inactiveNetwork)
            .metricsSystem(metricsSystem)
            .build();

    final P2PNetwork network = networkRunner.getNetwork();
    nodePermissioningController.ifPresent(
        n ->
            n.setInsufficientPeersPermissioningProvider(
                new InsufficientPeersPermissioningProvider(network, bootnodes)));

    final TransactionPool transactionPool = besuController.getTransactionPool();
    final MiningCoordinator miningCoordinator = besuController.getMiningCoordinator();

    final BlockchainQueries blockchainQueries =
        new BlockchainQueries(
            context.getBlockchain(),
            context.getWorldStateArchive(),
            Optional.of(dataDir.resolve(CACHE_PATH)),
            Optional.of(besuController.getProtocolManager().ethContext().getScheduler()));

    final PrivacyParameters privacyParameters = besuController.getPrivacyParameters();
    final FilterManager filterManager =
        createFilterManager(vertx, blockchainQueries, transactionPool);

    final P2PNetwork peerNetwork = networkRunner.getNetwork();

    final MiningParameters miningParameters = besuController.getMiningParameters();
    Optional<StratumServer> stratumServer = Optional.empty();
    if (miningParameters.isStratumMiningEnabled()) {
      stratumServer =
          Optional.of(
              new StratumServer(
                  vertx,
                  miningParameters.getStratumPort(),
                  miningParameters.getStratumNetworkInterface(),
                  miningParameters.getStratumExtranonce()));
      miningCoordinator.addEthHashObserver(stratumServer.get());
    }

    staticNodes.stream()
        .map(DefaultPeer::fromEnodeURL)
        .forEach(peerNetwork::addMaintainConnectionPeer);

    final Optional<NodeLocalConfigPermissioningController> nodeLocalConfigPermissioningController =
        nodePermissioningController.flatMap(NodePermissioningController::localConfigController);

    final Optional<AccountPermissioningController> accountPermissioningController =
        buildAccountPermissioningController(
            permissioningConfiguration, besuController, transactionSimulator);

    final Optional<AccountLocalConfigPermissioningController>
        accountLocalConfigPermissioningController =
            accountPermissioningController.flatMap(
                AccountPermissioningController::getAccountLocalConfigPermissioningController);

    Optional<JsonRpcHttpService> jsonRpcHttpService = Optional.empty();
    if (jsonRpcConfiguration.isEnabled()) {
      final Map<String, JsonRpcMethod> jsonRpcMethods =
          jsonRpcMethods(
              protocolSchedule,
              besuController,
              peerNetwork,
              blockchainQueries,
              synchronizer,
              transactionPool,
              miningCoordinator,
              metricsSystem,
              supportedCapabilities,
              jsonRpcConfiguration.getRpcApis(),
              filterManager,
              accountLocalConfigPermissioningController,
              nodeLocalConfigPermissioningController,
              privacyParameters,
              jsonRpcConfiguration,
              webSocketConfiguration,
              metricsConfiguration,
<<<<<<< HEAD
              natService);
=======
              besuPluginContext.getNamedPlugins());
>>>>>>> 8675a663
      jsonRpcHttpService =
          Optional.of(
              new JsonRpcHttpService(
                  vertx,
                  dataDir,
                  jsonRpcConfiguration,
                  metricsSystem,
                  natService,
                  jsonRpcMethods,
                  new HealthService(new LivenessCheck()),
                  new HealthService(new ReadinessCheck(peerNetwork, synchronizer))));
    }

    Optional<GraphQLHttpService> graphQLHttpService = Optional.empty();
    if (graphQLConfiguration.isEnabled()) {
      final GraphQLDataFetchers fetchers = new GraphQLDataFetchers(supportedCapabilities);
      final GraphQLDataFetcherContext dataFetcherContext =
          new GraphQLDataFetcherContext(
              blockchainQueries,
              protocolSchedule,
              transactionPool,
              miningCoordinator,
              synchronizer);
      final GraphQL graphQL;
      try {
        graphQL = GraphQLProvider.buildGraphQL(fetchers);
      } catch (final IOException ioe) {
        throw new RuntimeException(ioe);
      }

      graphQLHttpService =
          Optional.of(
              new GraphQLHttpService(
                  vertx, dataDir, graphQLConfiguration, graphQL, dataFetcherContext));
    }

    Optional<WebSocketService> webSocketService = Optional.empty();
    if (webSocketConfiguration.isEnabled()) {
      final Map<String, JsonRpcMethod> webSocketsJsonRpcMethods =
          jsonRpcMethods(
              protocolSchedule,
              besuController,
              peerNetwork,
              blockchainQueries,
              synchronizer,
              transactionPool,
              miningCoordinator,
              metricsSystem,
              supportedCapabilities,
              webSocketConfiguration.getRpcApis(),
              filterManager,
              accountLocalConfigPermissioningController,
              nodeLocalConfigPermissioningController,
              privacyParameters,
              jsonRpcConfiguration,
              webSocketConfiguration,
              metricsConfiguration,
<<<<<<< HEAD
              natService);
=======
              besuPluginContext.getNamedPlugins());
>>>>>>> 8675a663

      final SubscriptionManager subscriptionManager =
          createSubscriptionManager(vertx, transactionPool);

      createLogsSubscriptionService(context.getBlockchain(), subscriptionManager);

      createNewBlockHeadersSubscriptionService(
          context.getBlockchain(), blockchainQueries, subscriptionManager);

      createSyncingSubscriptionService(synchronizer, subscriptionManager);

      webSocketService =
          Optional.of(
              createWebsocketService(
                  vertx, webSocketConfiguration, subscriptionManager, webSocketsJsonRpcMethods));
    }

    Optional<MetricsService> metricsService = Optional.empty();
    if (metricsConfiguration.isEnabled() || metricsConfiguration.isPushEnabled()) {
      metricsService = Optional.of(createMetricsService(vertx, metricsConfiguration));
    }

    return new Runner(
        vertx,
        networkRunner,
        natService,
        jsonRpcHttpService,
        graphQLHttpService,
        webSocketService,
        stratumServer,
        metricsService,
        besuController,
        dataDir);
  }

  private Optional<NodePermissioningController> buildNodePermissioningController(
      final List<EnodeURL> bootnodesAsEnodeURLs,
      final Synchronizer synchronizer,
      final TransactionSimulator transactionSimulator,
      final Bytes localNodeId) {
    final Collection<EnodeURL> fixedNodes = getFixedNodes(bootnodesAsEnodeURLs, staticNodes);

    if (permissioningConfiguration.isPresent()) {
      final PermissioningConfiguration configuration = this.permissioningConfiguration.get();
      final NodePermissioningController nodePermissioningController =
          new NodePermissioningControllerFactory()
              .create(
                  configuration,
                  synchronizer,
                  fixedNodes,
                  localNodeId,
                  transactionSimulator,
                  metricsSystem);

      return Optional.of(nodePermissioningController);
    } else {
      return Optional.empty();
    }
  }

  private Optional<AccountPermissioningController> buildAccountPermissioningController(
      final Optional<PermissioningConfiguration> permissioningConfiguration,
      final BesuController<?> besuController,
      final TransactionSimulator transactionSimulator) {

    if (permissioningConfiguration.isPresent()) {
      final Optional<AccountPermissioningController> accountPermissioningController =
          AccountPermissioningControllerFactory.create(
              permissioningConfiguration.get(), transactionSimulator, metricsSystem);

      accountPermissioningController.ifPresent(
          permissioningController ->
              besuController
                  .getProtocolSchedule()
                  .setTransactionFilter(permissioningController::isPermitted));

      return accountPermissioningController;
    } else {
      return Optional.empty();
    }
  }

  private Optional<NatManager> buildNatManager(final NatMethod natMethod) {

    final NatMethod detectedNatMethod =
        Optional.of(natMethod)
            .filter(not(isEqual(NatMethod.AUTO)))
            .orElse(NatService.autoDetectNatMethod());
    switch (detectedNatMethod) {
      case UPNP:
        return Optional.of(new UpnpNatManager());
      case MANUAL:
        return Optional.of(
            new ManualNatManager(p2pAdvertisedHost, p2pListenPort, jsonRpcConfiguration.getPort()));
      case NONE:
      default:
        return Optional.empty();
    }
  }

  @VisibleForTesting
  public static Collection<EnodeURL> getFixedNodes(
      final Collection<EnodeURL> someFixedNodes, final Collection<EnodeURL> moreFixedNodes) {
    final Collection<EnodeURL> fixedNodes = new ArrayList<>(someFixedNodes);
    fixedNodes.addAll(moreFixedNodes);
    return fixedNodes;
  }

  private FilterManager createFilterManager(
      final Vertx vertx,
      final BlockchainQueries blockchainQueries,
      final TransactionPool transactionPool) {
    final FilterManager filterManager =
        new FilterManager(
            blockchainQueries, transactionPool, new FilterIdGenerator(), new FilterRepository());
    vertx.deployVerticle(filterManager);
    return filterManager;
  }

  private Map<String, JsonRpcMethod> jsonRpcMethods(
      final ProtocolSchedule<?> protocolSchedule,
      final BesuController<?> besuController,
      final P2PNetwork network,
      final BlockchainQueries blockchainQueries,
      final Synchronizer synchronizer,
      final TransactionPool transactionPool,
      final MiningCoordinator miningCoordinator,
      final ObservableMetricsSystem metricsSystem,
      final Set<Capability> supportedCapabilities,
      final Collection<RpcApi> jsonRpcApis,
      final FilterManager filterManager,
      final Optional<AccountLocalConfigPermissioningController> accountWhitelistController,
      final Optional<NodeLocalConfigPermissioningController> nodeWhitelistController,
      final PrivacyParameters privacyParameters,
      final JsonRpcConfiguration jsonRpcConfiguration,
      final WebSocketConfiguration webSocketConfiguration,
      final MetricsConfiguration metricsConfiguration,
<<<<<<< HEAD
      final NatService natService) {
=======
      final Map<String, BesuPlugin> namedPlugins) {
>>>>>>> 8675a663
    final Map<String, JsonRpcMethod> methods =
        new JsonRpcMethodsFactory()
            .methods(
                BesuInfo.nodeName(identityString),
                ethNetworkConfig.getNetworkId(),
                besuController.getGenesisConfigOptions(),
                network,
                blockchainQueries,
                synchronizer,
                protocolSchedule,
                filterManager,
                transactionPool,
                miningCoordinator,
                metricsSystem,
                supportedCapabilities,
                accountWhitelistController,
                nodeWhitelistController,
                jsonRpcApis,
                privacyParameters,
                jsonRpcConfiguration,
                webSocketConfiguration,
                metricsConfiguration,
<<<<<<< HEAD
                natService);
=======
                namedPlugins);
>>>>>>> 8675a663
    methods.putAll(besuController.getAdditionalJsonRpcMethods(jsonRpcApis));
    return methods;
  }

  private SubscriptionManager createSubscriptionManager(
      final Vertx vertx, final TransactionPool transactionPool) {
    final SubscriptionManager subscriptionManager = new SubscriptionManager(metricsSystem);
    final PendingTransactionSubscriptionService pendingTransactions =
        new PendingTransactionSubscriptionService(subscriptionManager);
    final PendingTransactionDroppedSubscriptionService pendingTransactionsRemoved =
        new PendingTransactionDroppedSubscriptionService(subscriptionManager);
    transactionPool.subscribePendingTransactions(pendingTransactions);
    transactionPool.subscribeDroppedTransactions(pendingTransactionsRemoved);
    vertx.deployVerticle(subscriptionManager);

    return subscriptionManager;
  }

  private void createLogsSubscriptionService(
      final Blockchain blockchain, final SubscriptionManager subscriptionManager) {
    final LogsSubscriptionService logsSubscriptionService =
        new LogsSubscriptionService(subscriptionManager);

    blockchain.observeLogs(logsSubscriptionService);
  }

  private void createSyncingSubscriptionService(
      final Synchronizer synchronizer, final SubscriptionManager subscriptionManager) {
    new SyncingSubscriptionService(subscriptionManager, synchronizer);
  }

  private void createNewBlockHeadersSubscriptionService(
      final Blockchain blockchain,
      final BlockchainQueries blockchainQueries,
      final SubscriptionManager subscriptionManager) {
    final NewBlockHeadersSubscriptionService newBlockHeadersSubscriptionService =
        new NewBlockHeadersSubscriptionService(subscriptionManager, blockchainQueries);

    blockchain.observeBlockAdded(newBlockHeadersSubscriptionService);
  }

  private WebSocketService createWebsocketService(
      final Vertx vertx,
      final WebSocketConfiguration configuration,
      final SubscriptionManager subscriptionManager,
      final Map<String, JsonRpcMethod> jsonRpcMethods) {
    final WebSocketMethodsFactory websocketMethodsFactory =
        new WebSocketMethodsFactory(subscriptionManager, jsonRpcMethods);
    final WebSocketRequestHandler websocketRequestHandler =
        new WebSocketRequestHandler(vertx, websocketMethodsFactory.methods());

    return new WebSocketService(vertx, configuration, websocketRequestHandler);
  }

  private MetricsService createMetricsService(
      final Vertx vertx, final MetricsConfiguration configuration) {
    return MetricsService.create(vertx, configuration, metricsSystem);
  }
}<|MERGE_RESOLUTION|>--- conflicted
+++ resolved
@@ -16,12 +16,9 @@
 
 import static com.google.common.base.Preconditions.checkArgument;
 import static java.util.Objects.isNull;
-<<<<<<< HEAD
 import static java.util.function.Predicate.isEqual;
 import static java.util.function.Predicate.not;
-=======
 import static org.hyperledger.besu.controller.BesuController.CACHE_PATH;
->>>>>>> 8675a663
 
 import org.hyperledger.besu.cli.config.EthNetworkConfig;
 import org.hyperledger.besu.controller.BesuController;
@@ -436,11 +433,8 @@
               jsonRpcConfiguration,
               webSocketConfiguration,
               metricsConfiguration,
-<<<<<<< HEAD
-              natService);
-=======
+              natService,
               besuPluginContext.getNamedPlugins());
->>>>>>> 8675a663
       jsonRpcHttpService =
           Optional.of(
               new JsonRpcHttpService(
@@ -498,11 +492,8 @@
               jsonRpcConfiguration,
               webSocketConfiguration,
               metricsConfiguration,
-<<<<<<< HEAD
-              natService);
-=======
+              natService,
               besuPluginContext.getNamedPlugins());
->>>>>>> 8675a663
 
       final SubscriptionManager subscriptionManager =
           createSubscriptionManager(vertx, transactionPool);
@@ -640,11 +631,8 @@
       final JsonRpcConfiguration jsonRpcConfiguration,
       final WebSocketConfiguration webSocketConfiguration,
       final MetricsConfiguration metricsConfiguration,
-<<<<<<< HEAD
-      final NatService natService) {
-=======
+      final NatService natService,
       final Map<String, BesuPlugin> namedPlugins) {
->>>>>>> 8675a663
     final Map<String, JsonRpcMethod> methods =
         new JsonRpcMethodsFactory()
             .methods(
@@ -667,11 +655,8 @@
                 jsonRpcConfiguration,
                 webSocketConfiguration,
                 metricsConfiguration,
-<<<<<<< HEAD
-                natService);
-=======
+                natService,
                 namedPlugins);
->>>>>>> 8675a663
     methods.putAll(besuController.getAdditionalJsonRpcMethods(jsonRpcApis));
     return methods;
   }
