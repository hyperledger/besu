--- conflicted
+++ resolved
@@ -1242,11 +1242,8 @@
                 besuController.getProtocolManager().ethContext().getEthPeers(),
                 consensusEngineServer,
                 rpcMaxLogsRange,
-<<<<<<< HEAD
+                enodeDnsConfiguration,
                 lineaParameters);
-=======
-                enodeDnsConfiguration);
->>>>>>> 6603ebb7
     methods.putAll(besuController.getAdditionalJsonRpcMethods(jsonRpcApis));
 
     final var pluginMethods =
