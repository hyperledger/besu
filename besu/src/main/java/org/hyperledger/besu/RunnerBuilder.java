/*
 * Copyright ConsenSys AG.
 *
 * Licensed under the Apache License, Version 2.0 (the "License"); you may not use this file except in compliance with
 * the License. You may obtain a copy of the License at
 *
 * http://www.apache.org/licenses/LICENSE-2.0
 *
 * Unless required by applicable law or agreed to in writing, software distributed under the License is distributed on
 * an "AS IS" BASIS, WITHOUT WARRANTIES OR CONDITIONS OF ANY KIND, either express or implied. See the License for the
 * specific language governing permissions and limitations under the License.
 *
 * SPDX-License-Identifier: Apache-2.0
 */
package org.hyperledger.besu;

import static com.google.common.base.Preconditions.checkArgument;
import static java.util.Objects.isNull;
import static java.util.function.Predicate.isEqual;
import static java.util.function.Predicate.not;
import static org.hyperledger.besu.controller.BesuController.CACHE_PATH;
import static org.hyperledger.besu.ethereum.core.PrivacyParameters.FLEXIBLE_PRIVACY;

import org.hyperledger.besu.cli.config.EthNetworkConfig;
import org.hyperledger.besu.cli.config.NetworkName;
import org.hyperledger.besu.consensus.merge.blockcreation.TransitionCoordinator;
import org.hyperledger.besu.controller.BesuController;
import org.hyperledger.besu.crypto.NodeKey;
import org.hyperledger.besu.ethereum.ProtocolContext;
import org.hyperledger.besu.ethereum.api.ApiConfiguration;
import org.hyperledger.besu.ethereum.api.graphql.GraphQLConfiguration;
import org.hyperledger.besu.ethereum.api.graphql.GraphQLContextType;
import org.hyperledger.besu.ethereum.api.graphql.GraphQLDataFetchers;
import org.hyperledger.besu.ethereum.api.graphql.GraphQLHttpService;
import org.hyperledger.besu.ethereum.api.graphql.GraphQLProvider;
import org.hyperledger.besu.ethereum.api.jsonrpc.JsonRpcConfiguration;
import org.hyperledger.besu.ethereum.api.jsonrpc.JsonRpcHttpService;
import org.hyperledger.besu.ethereum.api.jsonrpc.JsonRpcService;
import org.hyperledger.besu.ethereum.api.jsonrpc.authentication.AuthenticationService;
import org.hyperledger.besu.ethereum.api.jsonrpc.authentication.DefaultAuthenticationService;
import org.hyperledger.besu.ethereum.api.jsonrpc.authentication.EngineAuthService;
import org.hyperledger.besu.ethereum.api.jsonrpc.execution.AuthenticatedJsonRpcProcessor;
import org.hyperledger.besu.ethereum.api.jsonrpc.execution.BaseJsonRpcProcessor;
import org.hyperledger.besu.ethereum.api.jsonrpc.execution.JsonRpcExecutor;
import org.hyperledger.besu.ethereum.api.jsonrpc.execution.JsonRpcProcessor;
import org.hyperledger.besu.ethereum.api.jsonrpc.health.HealthService;
import org.hyperledger.besu.ethereum.api.jsonrpc.health.LivenessCheck;
import org.hyperledger.besu.ethereum.api.jsonrpc.health.ReadinessCheck;
import org.hyperledger.besu.ethereum.api.jsonrpc.internal.filter.FilterManager;
import org.hyperledger.besu.ethereum.api.jsonrpc.internal.filter.FilterManagerBuilder;
import org.hyperledger.besu.ethereum.api.jsonrpc.internal.methods.JsonRpcMethod;
import org.hyperledger.besu.ethereum.api.jsonrpc.ipc.JsonRpcIpcConfiguration;
import org.hyperledger.besu.ethereum.api.jsonrpc.ipc.JsonRpcIpcService;
import org.hyperledger.besu.ethereum.api.jsonrpc.methods.JsonRpcMethodsFactory;
import org.hyperledger.besu.ethereum.api.jsonrpc.websocket.WebSocketConfiguration;
import org.hyperledger.besu.ethereum.api.jsonrpc.websocket.WebSocketMessageHandler;
import org.hyperledger.besu.ethereum.api.jsonrpc.websocket.WebSocketService;
import org.hyperledger.besu.ethereum.api.jsonrpc.websocket.methods.PrivateWebSocketMethodsFactory;
import org.hyperledger.besu.ethereum.api.jsonrpc.websocket.methods.WebSocketMethodsFactory;
import org.hyperledger.besu.ethereum.api.jsonrpc.websocket.subscription.SubscriptionManager;
import org.hyperledger.besu.ethereum.api.jsonrpc.websocket.subscription.blockheaders.NewBlockHeadersSubscriptionService;
import org.hyperledger.besu.ethereum.api.jsonrpc.websocket.subscription.logs.LogsSubscriptionService;
import org.hyperledger.besu.ethereum.api.jsonrpc.websocket.subscription.pending.PendingTransactionDroppedSubscriptionService;
import org.hyperledger.besu.ethereum.api.jsonrpc.websocket.subscription.pending.PendingTransactionSubscriptionService;
import org.hyperledger.besu.ethereum.api.jsonrpc.websocket.subscription.syncing.SyncingSubscriptionService;
import org.hyperledger.besu.ethereum.api.query.BlockchainQueries;
import org.hyperledger.besu.ethereum.api.query.PrivacyQueries;
import org.hyperledger.besu.ethereum.blockcreation.MiningCoordinator;
import org.hyperledger.besu.ethereum.chain.Blockchain;
import org.hyperledger.besu.ethereum.core.MiningParameters;
import org.hyperledger.besu.ethereum.core.PrivacyParameters;
import org.hyperledger.besu.ethereum.core.Synchronizer;
import org.hyperledger.besu.ethereum.eth.transactions.TransactionPool;
import org.hyperledger.besu.ethereum.mainnet.ProtocolSchedule;
import org.hyperledger.besu.ethereum.mainnet.precompiles.privacy.FlexiblePrivacyPrecompiledContract;
import org.hyperledger.besu.ethereum.p2p.config.DiscoveryConfiguration;
import org.hyperledger.besu.ethereum.p2p.config.NetworkingConfiguration;
import org.hyperledger.besu.ethereum.p2p.config.RlpxConfiguration;
import org.hyperledger.besu.ethereum.p2p.config.SubProtocolConfiguration;
import org.hyperledger.besu.ethereum.p2p.network.DefaultP2PNetwork;
import org.hyperledger.besu.ethereum.p2p.network.NetworkRunner;
import org.hyperledger.besu.ethereum.p2p.network.NetworkRunner.NetworkBuilder;
import org.hyperledger.besu.ethereum.p2p.network.NoopP2PNetwork;
import org.hyperledger.besu.ethereum.p2p.network.P2PNetwork;
import org.hyperledger.besu.ethereum.p2p.network.ProtocolManager;
import org.hyperledger.besu.ethereum.p2p.peers.DefaultPeer;
import org.hyperledger.besu.ethereum.p2p.permissions.PeerPermissions;
import org.hyperledger.besu.ethereum.p2p.permissions.PeerPermissionsDenylist;
import org.hyperledger.besu.ethereum.p2p.rlpx.connections.netty.TLSConfiguration;
import org.hyperledger.besu.ethereum.p2p.rlpx.wire.Capability;
import org.hyperledger.besu.ethereum.p2p.rlpx.wire.SubProtocol;
import org.hyperledger.besu.ethereum.permissioning.AccountLocalConfigPermissioningController;
import org.hyperledger.besu.ethereum.permissioning.NodeLocalConfigPermissioningController;
import org.hyperledger.besu.ethereum.permissioning.NodePermissioningControllerFactory;
import org.hyperledger.besu.ethereum.permissioning.PermissioningConfiguration;
import org.hyperledger.besu.ethereum.permissioning.account.AccountPermissioningController;
import org.hyperledger.besu.ethereum.permissioning.account.AccountPermissioningControllerFactory;
import org.hyperledger.besu.ethereum.permissioning.node.InsufficientPeersPermissioningProvider;
import org.hyperledger.besu.ethereum.permissioning.node.NodePermissioningController;
import org.hyperledger.besu.ethereum.permissioning.node.PeerPermissionsAdapter;
import org.hyperledger.besu.ethereum.privacy.PrivateTransactionObserver;
import org.hyperledger.besu.ethereum.storage.StorageProvider;
import org.hyperledger.besu.ethereum.stratum.StratumServer;
import org.hyperledger.besu.ethereum.transaction.TransactionSimulator;
import org.hyperledger.besu.ethereum.worldstate.WorldStateArchive;
import org.hyperledger.besu.ethstats.EthStatsService;
import org.hyperledger.besu.ethstats.util.NetstatsUrl;
import org.hyperledger.besu.metrics.MetricsService;
import org.hyperledger.besu.metrics.ObservableMetricsSystem;
import org.hyperledger.besu.metrics.prometheus.MetricsConfiguration;
import org.hyperledger.besu.nat.NatMethod;
import org.hyperledger.besu.nat.NatService;
import org.hyperledger.besu.nat.core.NatManager;
import org.hyperledger.besu.nat.docker.DockerDetector;
import org.hyperledger.besu.nat.docker.DockerNatManager;
import org.hyperledger.besu.nat.kubernetes.KubernetesDetector;
import org.hyperledger.besu.nat.kubernetes.KubernetesNatManager;
import org.hyperledger.besu.nat.upnp.UpnpNatManager;
import org.hyperledger.besu.plugin.BesuPlugin;
import org.hyperledger.besu.plugin.data.EnodeURL;
import org.hyperledger.besu.services.BesuPluginContextImpl;
import org.hyperledger.besu.services.PermissioningServiceImpl;
import org.hyperledger.besu.services.RpcEndpointServiceImpl;
import org.hyperledger.besu.util.NetworkUtility;

import java.io.IOException;
import java.nio.file.Path;
import java.util.ArrayList;
import java.util.Collection;
import java.util.Collections;
import java.util.List;
import java.util.Map;
import java.util.Optional;
import java.util.Set;
import java.util.concurrent.ConcurrentHashMap;
import java.util.stream.Collectors;
import java.util.stream.Stream;

import com.google.common.annotations.VisibleForTesting;
import com.google.common.base.Preconditions;
import com.google.common.base.Strings;
import graphql.GraphQL;
import io.vertx.core.Vertx;
import io.vertx.core.VertxOptions;
import org.apache.tuweni.bytes.Bytes;
import org.apache.tuweni.units.bigints.UInt256;
import org.slf4j.Logger;
import org.slf4j.LoggerFactory;

public class RunnerBuilder {

  private static final Logger LOG = LoggerFactory.getLogger(RunnerBuilder.class);

  private Vertx vertx;
  private BesuController besuController;

  private NetworkingConfiguration networkingConfiguration = NetworkingConfiguration.create();
  private final Collection<Bytes> bannedNodeIds = new ArrayList<>();
  private boolean p2pEnabled = true;
  private Optional<TLSConfiguration> p2pTLSConfiguration = Optional.empty();
  private boolean discovery;
  private String p2pAdvertisedHost;
  private String p2pListenInterface = NetworkUtility.INADDR_ANY;
  private int p2pListenPort;
  private NatMethod natMethod = NatMethod.AUTO;
  private String natManagerServiceName;
  private boolean natMethodFallbackEnabled;
  private int maxPeers;
  private int minPeers;
  private boolean limitRemoteWireConnectionsEnabled = false;
  private float fractionRemoteConnectionsAllowed;
  private EthNetworkConfig ethNetworkConfig;

  private String ethstatsUrl;
  private String ethstatsContact;
  private JsonRpcConfiguration jsonRpcConfiguration;
  private Optional<JsonRpcConfiguration> engineJsonRpcConfiguration = Optional.empty();
  private GraphQLConfiguration graphQLConfiguration;
  private WebSocketConfiguration webSocketConfiguration;
  private ApiConfiguration apiConfiguration;
  private Path dataDir;
  private Optional<Path> pidPath = Optional.empty();
  private MetricsConfiguration metricsConfiguration;
  private ObservableMetricsSystem metricsSystem;
  private PermissioningServiceImpl permissioningService;
  private Optional<PermissioningConfiguration> permissioningConfiguration = Optional.empty();
  private Collection<EnodeURL> staticNodes = Collections.emptyList();
  private Optional<String> identityString = Optional.empty();
  private BesuPluginContextImpl besuPluginContext;
  private boolean autoLogBloomCaching = true;
  private boolean randomPeerPriority;
  private StorageProvider storageProvider;
  private RpcEndpointServiceImpl rpcEndpointServiceImpl;
  private JsonRpcIpcConfiguration jsonRpcIpcConfiguration;
<<<<<<< HEAD
  private Optional<Long> rpcMaxLogsRange;
=======
  private boolean legacyForkIdEnabled;
>>>>>>> d5a18433

  public RunnerBuilder vertx(final Vertx vertx) {
    this.vertx = vertx;
    return this;
  }

  public RunnerBuilder besuController(final BesuController besuController) {
    this.besuController = besuController;
    return this;
  }

  public RunnerBuilder p2pEnabled(final boolean p2pEnabled) {
    this.p2pEnabled = p2pEnabled;
    return this;
  }

  public RunnerBuilder p2pTLSConfiguration(final TLSConfiguration p2pTLSConfiguration) {
    this.p2pTLSConfiguration = Optional.of(p2pTLSConfiguration);
    return this;
  }

  public RunnerBuilder p2pTLSConfiguration(final Optional<TLSConfiguration> p2pTLSConfiguration) {
    if (null != p2pTLSConfiguration) {
      this.p2pTLSConfiguration = p2pTLSConfiguration;
    }
    return this;
  }

  public RunnerBuilder discovery(final boolean discovery) {
    this.discovery = discovery;
    return this;
  }

  public RunnerBuilder ethNetworkConfig(final EthNetworkConfig ethNetworkConfig) {
    this.ethNetworkConfig = ethNetworkConfig;
    return this;
  }

  public RunnerBuilder networkingConfiguration(
      final NetworkingConfiguration networkingConfiguration) {
    this.networkingConfiguration = networkingConfiguration;
    return this;
  }

  public RunnerBuilder p2pAdvertisedHost(final String p2pAdvertisedHost) {
    this.p2pAdvertisedHost = p2pAdvertisedHost;
    return this;
  }

  public RunnerBuilder p2pListenInterface(final String ip) {
    checkArgument(!isNull(ip), "Invalid null value supplied for p2pListenInterface");
    this.p2pListenInterface = ip;
    return this;
  }

  public RunnerBuilder p2pListenPort(final int p2pListenPort) {
    this.p2pListenPort = p2pListenPort;
    return this;
  }

  public RunnerBuilder natMethod(final NatMethod natMethod) {
    this.natMethod = natMethod;
    return this;
  }

  public RunnerBuilder natManagerServiceName(final String natManagerServiceName) {
    this.natManagerServiceName = natManagerServiceName;
    return this;
  }

  public RunnerBuilder natMethodFallbackEnabled(final boolean natMethodFallbackEnabled) {
    this.natMethodFallbackEnabled = natMethodFallbackEnabled;
    return this;
  }

  public RunnerBuilder maxPeers(final int maxPeers) {
    this.maxPeers = maxPeers;
    return this;
  }

  public RunnerBuilder limitRemoteWireConnectionsEnabled(
      final boolean limitRemoteWireConnectionsEnabled) {
    this.limitRemoteWireConnectionsEnabled = limitRemoteWireConnectionsEnabled;
    return this;
  }

  public RunnerBuilder fractionRemoteConnectionsAllowed(
      final float fractionRemoteConnectionsAllowed) {
    this.fractionRemoteConnectionsAllowed = fractionRemoteConnectionsAllowed;
    return this;
  }

  public RunnerBuilder randomPeerPriority(final boolean randomPeerPriority) {
    this.randomPeerPriority = randomPeerPriority;
    return this;
  }

  public RunnerBuilder ethstatsUrl(final String ethstatsUrl) {
    this.ethstatsUrl = ethstatsUrl;
    return this;
  }

  public RunnerBuilder ethstatsContact(final String ethstatsContact) {
    this.ethstatsContact = ethstatsContact;
    return this;
  }

  public RunnerBuilder jsonRpcConfiguration(final JsonRpcConfiguration jsonRpcConfiguration) {
    this.jsonRpcConfiguration = jsonRpcConfiguration;
    return this;
  }

  public RunnerBuilder engineJsonRpcConfiguration(
      final JsonRpcConfiguration engineJsonRpcConfiguration) {
    this.engineJsonRpcConfiguration = Optional.ofNullable(engineJsonRpcConfiguration);
    return this;
  }

  public RunnerBuilder graphQLConfiguration(final GraphQLConfiguration graphQLConfiguration) {
    this.graphQLConfiguration = graphQLConfiguration;
    return this;
  }

  public RunnerBuilder webSocketConfiguration(final WebSocketConfiguration webSocketConfiguration) {
    this.webSocketConfiguration = webSocketConfiguration;
    return this;
  }

  public RunnerBuilder apiConfiguration(final ApiConfiguration apiConfiguration) {
    this.apiConfiguration = apiConfiguration;
    return this;
  }

  public RunnerBuilder permissioningConfiguration(
      final Optional<PermissioningConfiguration> permissioningConfiguration) {
    this.permissioningConfiguration = permissioningConfiguration;
    return this;
  }

  public RunnerBuilder pidPath(final Path pidPath) {
    this.pidPath = Optional.ofNullable(pidPath);
    return this;
  }

  public RunnerBuilder dataDir(final Path dataDir) {
    this.dataDir = dataDir;
    return this;
  }

  public RunnerBuilder bannedNodeIds(final Collection<Bytes> bannedNodeIds) {
    this.bannedNodeIds.addAll(bannedNodeIds);
    return this;
  }

  public RunnerBuilder metricsConfiguration(final MetricsConfiguration metricsConfiguration) {
    this.metricsConfiguration = metricsConfiguration;
    return this;
  }

  public RunnerBuilder metricsSystem(final ObservableMetricsSystem metricsSystem) {
    this.metricsSystem = metricsSystem;
    return this;
  }

  public RunnerBuilder permissioningService(final PermissioningServiceImpl permissioningService) {
    this.permissioningService = permissioningService;
    return this;
  }

  public RunnerBuilder staticNodes(final Collection<EnodeURL> staticNodes) {
    this.staticNodes = staticNodes;
    return this;
  }

  public RunnerBuilder identityString(final Optional<String> identityString) {
    this.identityString = identityString;
    return this;
  }

  public RunnerBuilder besuPluginContext(final BesuPluginContextImpl besuPluginContext) {
    this.besuPluginContext = besuPluginContext;
    return this;
  }

  public RunnerBuilder autoLogBloomCaching(final boolean autoLogBloomCaching) {
    this.autoLogBloomCaching = autoLogBloomCaching;
    return this;
  }

  public RunnerBuilder storageProvider(final StorageProvider storageProvider) {
    this.storageProvider = storageProvider;
    return this;
  }

  public RunnerBuilder rpcEndpointService(final RpcEndpointServiceImpl rpcEndpointService) {
    this.rpcEndpointServiceImpl = rpcEndpointService;
    return this;
  }

  public RunnerBuilder jsonRpcIpcConfiguration(
      final JsonRpcIpcConfiguration jsonRpcIpcConfiguration) {
    this.jsonRpcIpcConfiguration = jsonRpcIpcConfiguration;
    return this;
  }

  public RunnerBuilder rpcMaxLogsRange(final Long rpcMaxLogsRange) {
    this.rpcMaxLogsRange = rpcMaxLogsRange > 0 ? Optional.of(rpcMaxLogsRange) : Optional.empty();
    return this;
  }

  public Runner build() {

    Preconditions.checkNotNull(besuController);

    final DiscoveryConfiguration discoveryConfiguration =
        DiscoveryConfiguration.create()
            .setBindHost(p2pListenInterface)
            .setBindPort(p2pListenPort)
            .setAdvertisedHost(p2pAdvertisedHost);
    if (discovery) {
      final List<EnodeURL> bootstrap;
      if (ethNetworkConfig.getBootNodes() == null) {
        bootstrap = EthNetworkConfig.getNetworkConfig(NetworkName.MAINNET).getBootNodes();
      } else {
        bootstrap = ethNetworkConfig.getBootNodes();
      }
      discoveryConfiguration.setBootnodes(bootstrap);
      discoveryConfiguration.setDnsDiscoveryURL(ethNetworkConfig.getDnsDiscoveryUrl());
      discoveryConfiguration.setDiscoveryV5Enabled(
          networkingConfiguration.getDiscovery().isDiscoveryV5Enabled());
      discoveryConfiguration.setFilterOnEnrForkId(
          networkingConfiguration.getDiscovery().isFilterOnEnrForkIdEnabled());
    } else {
      discoveryConfiguration.setActive(false);
    }

    final NodeKey nodeKey = besuController.getNodeKey();

    final SubProtocolConfiguration subProtocolConfiguration =
        besuController.getSubProtocolConfiguration();

    final ProtocolSchedule protocolSchedule = besuController.getProtocolSchedule();
    final ProtocolContext context = besuController.getProtocolContext();

    final List<SubProtocol> subProtocols = subProtocolConfiguration.getSubProtocols();
    final List<ProtocolManager> protocolManagers = subProtocolConfiguration.getProtocolManagers();
    final Set<Capability> supportedCapabilities =
        protocolManagers.stream()
            .flatMap(protocolManager -> protocolManager.getSupportedCapabilities().stream())
            .collect(Collectors.toSet());

    final RlpxConfiguration rlpxConfiguration =
        RlpxConfiguration.create()
            .setBindHost(p2pListenInterface)
            .setBindPort(p2pListenPort)
            .setPeerUpperBound(maxPeers)
            .setPeerLowerBound(minPeers)
            .setSupportedProtocols(subProtocols)
            .setClientId(BesuInfo.nodeName(identityString))
            .setLimitRemoteWireConnectionsEnabled(limitRemoteWireConnectionsEnabled)
            .setFractionRemoteWireConnectionsAllowed(fractionRemoteConnectionsAllowed);
    networkingConfiguration.setRlpx(rlpxConfiguration).setDiscovery(discoveryConfiguration);

    final PeerPermissionsDenylist bannedNodes = PeerPermissionsDenylist.create();
    bannedNodeIds.forEach(bannedNodes::add);

    final List<EnodeURL> bootnodes = discoveryConfiguration.getBootnodes();

    final Synchronizer synchronizer = besuController.getSynchronizer();

    final TransactionSimulator transactionSimulator =
        new TransactionSimulator(
            context.getBlockchain(), context.getWorldStateArchive(), protocolSchedule);

    final Bytes localNodeId = nodeKey.getPublicKey().getEncodedBytes();
    final Optional<NodePermissioningController> nodePermissioningController =
        buildNodePermissioningController(
            bootnodes, synchronizer, transactionSimulator, localNodeId, context.getBlockchain());

    final PeerPermissions peerPermissions =
        nodePermissioningController
            .map(nodePC -> new PeerPermissionsAdapter(nodePC, bootnodes, context.getBlockchain()))
            .map(nodePerms -> PeerPermissions.combine(nodePerms, bannedNodes))
            .orElse(bannedNodes);

    LOG.info("Detecting NAT service.");
    final boolean fallbackEnabled = natMethod == NatMethod.AUTO || natMethodFallbackEnabled;
    final NatService natService = new NatService(buildNatManager(natMethod), fallbackEnabled);
    final NetworkBuilder inactiveNetwork = caps -> new NoopP2PNetwork();
    final NetworkBuilder activeNetwork =
        caps ->
            DefaultP2PNetwork.builder()
                .vertx(vertx)
                .nodeKey(nodeKey)
                .config(networkingConfiguration)
                .legacyForkIdEnabled(legacyForkIdEnabled)
                .peerPermissions(peerPermissions)
                .metricsSystem(metricsSystem)
                .supportedCapabilities(caps)
                .natService(natService)
                .randomPeerPriority(randomPeerPriority)
                .storageProvider(storageProvider)
                .p2pTLSConfiguration(p2pTLSConfiguration)
                .blockchain(context.getBlockchain())
                .forks(besuController.getGenesisConfigOptions().getForks())
                .build();

    final NetworkRunner networkRunner =
        NetworkRunner.builder()
            .protocolManagers(protocolManagers)
            .subProtocols(subProtocols)
            .network(p2pEnabled ? activeNetwork : inactiveNetwork)
            .metricsSystem(metricsSystem)
            .build();

    final P2PNetwork network = networkRunner.getNetwork();
    // ForkId in Ethereum Node Record needs updating when we transition to a new protocol spec
    context
        .getBlockchain()
        .observeBlockAdded(
            blockAddedEvent -> {
              if (protocolSchedule
                  .streamMilestoneBlocks()
                  .anyMatch(
                      blockNumber ->
                          blockNumber == blockAddedEvent.getBlock().getHeader().getNumber())) {
                network.updateNodeRecord();
              }
            });
    nodePermissioningController.ifPresent(
        n ->
            n.setInsufficientPeersPermissioningProvider(
                new InsufficientPeersPermissioningProvider(network, bootnodes)));

    final TransactionPool transactionPool = besuController.getTransactionPool();
    final MiningCoordinator miningCoordinator = besuController.getMiningCoordinator();

    final BlockchainQueries blockchainQueries =
        new BlockchainQueries(
            context.getBlockchain(),
            context.getWorldStateArchive(),
            Optional.of(dataDir.resolve(CACHE_PATH)),
            Optional.of(besuController.getProtocolManager().ethContext().getScheduler()),
            apiConfiguration);

    final PrivacyParameters privacyParameters = besuController.getPrivacyParameters();

    final FilterManager filterManager =
        new FilterManagerBuilder()
            .blockchainQueries(blockchainQueries)
            .transactionPool(transactionPool)
            .privacyParameters(privacyParameters)
            .build();
    vertx.deployVerticle(filterManager);

    createPrivateTransactionObserver(filterManager, privacyParameters);

    final P2PNetwork peerNetwork = networkRunner.getNetwork();

    final MiningParameters miningParameters = besuController.getMiningParameters();
    Optional<StratumServer> stratumServer = Optional.empty();

    if (miningParameters.isStratumMiningEnabled()) {
      var powMiningCoordinator = miningCoordinator;
      if (miningCoordinator instanceof TransitionCoordinator) {
        LOG.debug("fetching powMiningCoordinator from TransitionCoordinator");
        powMiningCoordinator = ((TransitionCoordinator) miningCoordinator).getPreMergeObject();
      }
      stratumServer =
          Optional.of(
              new StratumServer(
                  vertx,
                  powMiningCoordinator,
                  miningParameters.getStratumPort(),
                  miningParameters.getStratumNetworkInterface(),
                  miningParameters.getStratumExtranonce(),
                  metricsSystem));
      miningCoordinator.addEthHashObserver(stratumServer.get());
      LOG.debug("added ethash observer: {}", stratumServer.get());
    }

    sanitizePeers(network, staticNodes)
        .map(DefaultPeer::fromEnodeURL)
        .forEach(peerNetwork::addMaintainedConnectionPeer);

    final Optional<NodeLocalConfigPermissioningController> nodeLocalConfigPermissioningController =
        nodePermissioningController.flatMap(NodePermissioningController::localConfigController);

    final Optional<AccountPermissioningController> accountPermissioningController =
        buildAccountPermissioningController(
            permissioningConfiguration,
            besuController,
            transactionSimulator,
            context.getBlockchain());

    final Optional<AccountLocalConfigPermissioningController>
        accountLocalConfigPermissioningController =
            accountPermissioningController.flatMap(
                AccountPermissioningController::getAccountLocalConfigPermissioningController);

    Optional<JsonRpcHttpService> jsonRpcHttpService = Optional.empty();

    if (jsonRpcConfiguration.isEnabled()) {
      final Map<String, JsonRpcMethod> nonEngineMethods =
          jsonRpcMethods(
              protocolSchedule,
              context,
              besuController,
              peerNetwork,
              blockchainQueries,
              synchronizer,
              transactionPool,
              miningCoordinator,
              metricsSystem,
              supportedCapabilities,
              jsonRpcConfiguration.getRpcApis().stream()
                  .filter(apiGroup -> !apiGroup.toLowerCase().startsWith("engine"))
                  .collect(Collectors.toList()),
              filterManager,
              accountLocalConfigPermissioningController,
              nodeLocalConfigPermissioningController,
              privacyParameters,
              jsonRpcConfiguration,
              webSocketConfiguration,
              metricsConfiguration,
              natService,
              besuPluginContext.getNamedPlugins(),
              dataDir,
              rpcEndpointServiceImpl);

      jsonRpcHttpService =
          Optional.of(
              new JsonRpcHttpService(
                  vertx,
                  dataDir,
                  jsonRpcConfiguration,
                  metricsSystem,
                  natService,
                  nonEngineMethods,
                  new HealthService(new LivenessCheck()),
                  new HealthService(new ReadinessCheck(peerNetwork, synchronizer))));
    }

    final SubscriptionManager subscriptionManager =
        createSubscriptionManager(vertx, transactionPool, blockchainQueries);

    Optional<JsonRpcService> engineJsonRpcService = Optional.empty();
    if (engineJsonRpcConfiguration.isPresent() && engineJsonRpcConfiguration.get().isEnabled()) {
      final Map<String, JsonRpcMethod> engineMethods =
          jsonRpcMethods(
              protocolSchedule,
              context,
              besuController,
              peerNetwork,
              blockchainQueries,
              synchronizer,
              transactionPool,
              miningCoordinator,
              metricsSystem,
              supportedCapabilities,
              engineJsonRpcConfiguration.get().getRpcApis(),
              filterManager,
              accountLocalConfigPermissioningController,
              nodeLocalConfigPermissioningController,
              privacyParameters,
              engineJsonRpcConfiguration.get(),
              webSocketConfiguration,
              metricsConfiguration,
              natService,
              besuPluginContext.getNamedPlugins(),
              dataDir,
              rpcEndpointServiceImpl);

      final Optional<AuthenticationService> authToUse =
          engineJsonRpcConfiguration.get().isAuthenticationEnabled()
              ? Optional.of(
                  new EngineAuthService(
                      vertx,
                      Optional.ofNullable(
                          engineJsonRpcConfiguration.get().getAuthenticationPublicKeyFile()),
                      dataDir))
              : Optional.empty();

      final WebSocketConfiguration engineSocketConfig =
          webSocketConfiguration.isEnabled()
              ? webSocketConfiguration
              : WebSocketConfiguration.createEngineDefault();

      final WebSocketMethodsFactory websocketMethodsFactory =
          new WebSocketMethodsFactory(subscriptionManager, engineMethods);

      engineJsonRpcService =
          Optional.of(
              new JsonRpcService(
                  vertx,
                  dataDir,
                  engineJsonRpcConfiguration.orElse(JsonRpcConfiguration.createEngineDefault()),
                  metricsSystem,
                  natService,
                  websocketMethodsFactory.methods(),
                  Optional.ofNullable(engineSocketConfig),
                  besuController.getProtocolManager().ethContext().getScheduler(),
                  authToUse,
                  new HealthService(new LivenessCheck()),
                  new HealthService(new ReadinessCheck(peerNetwork, synchronizer))));
    }

    Optional<GraphQLHttpService> graphQLHttpService = Optional.empty();
    if (graphQLConfiguration.isEnabled()) {
      final GraphQLDataFetchers fetchers =
          new GraphQLDataFetchers(
              supportedCapabilities, privacyParameters.getGoQuorumPrivacyParameters());
      final Map<GraphQLContextType, Object> graphQlContextMap = new ConcurrentHashMap<>();
      graphQlContextMap.putIfAbsent(GraphQLContextType.BLOCKCHAIN_QUERIES, blockchainQueries);
      graphQlContextMap.putIfAbsent(GraphQLContextType.PROTOCOL_SCHEDULE, protocolSchedule);
      graphQlContextMap.putIfAbsent(GraphQLContextType.TRANSACTION_POOL, transactionPool);
      graphQlContextMap.putIfAbsent(GraphQLContextType.MINING_COORDINATOR, miningCoordinator);
      graphQlContextMap.putIfAbsent(GraphQLContextType.SYNCHRONIZER, synchronizer);
      graphQlContextMap.putIfAbsent(
          GraphQLContextType.CHAIN_ID, protocolSchedule.getChainId().map(UInt256::valueOf));
      final GraphQL graphQL;
      try {
        graphQL = GraphQLProvider.buildGraphQL(fetchers);
      } catch (final IOException ioe) {
        throw new RuntimeException(ioe);
      }

      graphQLHttpService =
          Optional.of(
              new GraphQLHttpService(
                  vertx,
                  dataDir,
                  graphQLConfiguration,
                  graphQL,
                  graphQlContextMap,
                  besuController.getProtocolManager().ethContext().getScheduler()));
    }

    Optional<WebSocketService> webSocketService = Optional.empty();
    if (webSocketConfiguration.isEnabled()) {
      final Map<String, JsonRpcMethod> nonEngineMethods =
          jsonRpcMethods(
              protocolSchedule,
              context,
              besuController,
              peerNetwork,
              blockchainQueries,
              synchronizer,
              transactionPool,
              miningCoordinator,
              metricsSystem,
              supportedCapabilities,
              webSocketConfiguration.getRpcApis().stream()
                  .filter(apiGroup -> !apiGroup.toLowerCase().startsWith("engine"))
                  .collect(Collectors.toList()),
              filterManager,
              accountLocalConfigPermissioningController,
              nodeLocalConfigPermissioningController,
              privacyParameters,
              jsonRpcConfiguration,
              webSocketConfiguration,
              metricsConfiguration,
              natService,
              besuPluginContext.getNamedPlugins(),
              dataDir,
              rpcEndpointServiceImpl);

      createLogsSubscriptionService(
          context.getBlockchain(),
          context.getWorldStateArchive(),
          subscriptionManager,
          privacyParameters);

      createNewBlockHeadersSubscriptionService(
          context.getBlockchain(), blockchainQueries, subscriptionManager);

      createSyncingSubscriptionService(synchronizer, subscriptionManager);

      webSocketService =
          Optional.of(
              createWebsocketService(
                  vertx,
                  webSocketConfiguration,
                  subscriptionManager,
                  nonEngineMethods,
                  privacyParameters,
                  protocolSchedule,
                  blockchainQueries,
                  DefaultAuthenticationService.create(vertx, webSocketConfiguration),
                  metricsSystem));

      createPrivateTransactionObserver(subscriptionManager, privacyParameters);
    }

    final Optional<MetricsService> metricsService =
        createMetricsService(vertx, metricsConfiguration);

    final Optional<EthStatsService> ethStatsService;
    if (!Strings.isNullOrEmpty(ethstatsUrl)) {
      ethStatsService =
          Optional.of(
              new EthStatsService(
                  NetstatsUrl.fromParams(ethstatsUrl, ethstatsContact),
                  blockchainQueries,
                  besuController.getProtocolManager(),
                  transactionPool,
                  miningCoordinator,
                  besuController.getSyncState(),
                  vertx,
                  BesuInfo.nodeName(identityString),
                  besuController.getGenesisConfigOptions(),
                  network));
    } else {
      ethStatsService = Optional.empty();
    }

    final Optional<JsonRpcIpcService> jsonRpcIpcService;
    if (jsonRpcIpcConfiguration.isEnabled()) {
      final Map<String, JsonRpcMethod> ipcMethods =
          jsonRpcMethods(
              protocolSchedule,
              context,
              besuController,
              peerNetwork,
              blockchainQueries,
              synchronizer,
              transactionPool,
              miningCoordinator,
              metricsSystem,
              supportedCapabilities,
              jsonRpcIpcConfiguration.getEnabledApis().stream()
                  .filter(apiGroup -> !apiGroup.toLowerCase().startsWith("engine"))
                  .collect(Collectors.toList()),
              filterManager,
              accountLocalConfigPermissioningController,
              nodeLocalConfigPermissioningController,
              privacyParameters,
              jsonRpcConfiguration,
              webSocketConfiguration,
              metricsConfiguration,
              natService,
              besuPluginContext.getNamedPlugins(),
              dataDir,
              rpcEndpointServiceImpl);

      jsonRpcIpcService =
          Optional.of(
              new JsonRpcIpcService(
                  vertx,
                  jsonRpcIpcConfiguration.getPath(),
                  new JsonRpcExecutor(new BaseJsonRpcProcessor(), ipcMethods)));
    } else {
      jsonRpcIpcService = Optional.empty();
    }

    return new Runner(
        vertx,
        networkRunner,
        natService,
        jsonRpcHttpService,
        engineJsonRpcService,
        graphQLHttpService,
        webSocketService,
        jsonRpcIpcService,
        stratumServer,
        metricsService,
        ethStatsService,
        besuController,
        dataDir,
        pidPath,
        autoLogBloomCaching ? blockchainQueries.getTransactionLogBloomCacher() : Optional.empty(),
        context.getBlockchain());
  }

  private Stream<EnodeURL> sanitizePeers(
      final P2PNetwork network, final Collection<EnodeURL> enodeURLS) {
    if (network.getLocalEnode().isEmpty()) {
      return enodeURLS.stream();
    }
    final EnodeURL localEnodeURL = network.getLocalEnode().get();
    return enodeURLS.stream()
        .filter(enodeURL -> !enodeURL.getNodeId().equals(localEnodeURL.getNodeId()));
  }

  private Optional<NodePermissioningController> buildNodePermissioningController(
      final List<EnodeURL> bootnodesAsEnodeURLs,
      final Synchronizer synchronizer,
      final TransactionSimulator transactionSimulator,
      final Bytes localNodeId,
      final Blockchain blockchain) {
    final Collection<EnodeURL> fixedNodes = getFixedNodes(bootnodesAsEnodeURLs, staticNodes);

    if (permissioningConfiguration.isPresent()) {
      final PermissioningConfiguration configuration = this.permissioningConfiguration.get();
      final NodePermissioningController nodePermissioningController =
          new NodePermissioningControllerFactory()
              .create(
                  configuration,
                  synchronizer,
                  fixedNodes,
                  localNodeId,
                  transactionSimulator,
                  metricsSystem,
                  blockchain,
                  permissioningService.getConnectionPermissioningProviders());

      return Optional.of(nodePermissioningController);
    } else if (permissioningService.getConnectionPermissioningProviders().size() > 0) {
      final NodePermissioningController nodePermissioningController =
          new NodePermissioningControllerFactory()
              .create(
                  new PermissioningConfiguration(
                      Optional.empty(), Optional.empty(), Optional.empty()),
                  synchronizer,
                  fixedNodes,
                  localNodeId,
                  transactionSimulator,
                  metricsSystem,
                  blockchain,
                  permissioningService.getConnectionPermissioningProviders());

      return Optional.of(nodePermissioningController);
    } else {
      return Optional.empty();
    }
  }

  private Optional<AccountPermissioningController> buildAccountPermissioningController(
      final Optional<PermissioningConfiguration> permissioningConfiguration,
      final BesuController besuController,
      final TransactionSimulator transactionSimulator,
      final Blockchain blockchain) {

    if (permissioningConfiguration.isPresent()) {
      final Optional<AccountPermissioningController> accountPermissioningController =
          AccountPermissioningControllerFactory.create(
              permissioningConfiguration.get(), transactionSimulator, metricsSystem, blockchain);

      accountPermissioningController.ifPresent(
          permissioningController ->
              besuController
                  .getProtocolSchedule()
                  .setTransactionFilter(permissioningController::isPermitted));

      return accountPermissioningController;
    } else {
      return Optional.empty();
    }
  }

  private Optional<NatManager> buildNatManager(final NatMethod natMethod) {

    final NatMethod detectedNatMethod =
        Optional.of(natMethod)
            .filter(not(isEqual(NatMethod.AUTO)))
            .orElse(NatService.autoDetectNatMethod(new KubernetesDetector(), new DockerDetector()));
    switch (detectedNatMethod) {
      case UPNP:
        return Optional.of(new UpnpNatManager());
      case DOCKER:
        return Optional.of(
            new DockerNatManager(p2pAdvertisedHost, p2pListenPort, jsonRpcConfiguration.getPort()));
      case KUBERNETES:
        return Optional.of(new KubernetesNatManager(natManagerServiceName));
      case NONE:
      default:
        return Optional.empty();
    }
  }

  @VisibleForTesting
  public static Collection<EnodeURL> getFixedNodes(
      final Collection<EnodeURL> someFixedNodes, final Collection<EnodeURL> moreFixedNodes) {
    final Collection<EnodeURL> fixedNodes = new ArrayList<>(someFixedNodes);
    fixedNodes.addAll(moreFixedNodes);
    return fixedNodes;
  }

  private Map<String, JsonRpcMethod> jsonRpcMethods(
      final ProtocolSchedule protocolSchedule,
      final ProtocolContext protocolContext,
      final BesuController besuController,
      final P2PNetwork network,
      final BlockchainQueries blockchainQueries,
      final Synchronizer synchronizer,
      final TransactionPool transactionPool,
      final MiningCoordinator miningCoordinator,
      final ObservableMetricsSystem metricsSystem,
      final Set<Capability> supportedCapabilities,
      final Collection<String> jsonRpcApis,
      final FilterManager filterManager,
      final Optional<AccountLocalConfigPermissioningController> accountAllowlistController,
      final Optional<NodeLocalConfigPermissioningController> nodeAllowlistController,
      final PrivacyParameters privacyParameters,
      final JsonRpcConfiguration jsonRpcConfiguration,
      final WebSocketConfiguration webSocketConfiguration,
      final MetricsConfiguration metricsConfiguration,
      final NatService natService,
      final Map<String, BesuPlugin> namedPlugins,
      final Path dataDir,
      final RpcEndpointServiceImpl rpcEndpointServiceImpl) {
    // sync vertx for engine consensus API, to process requests in FIFO order;
    final Vertx consensusEngineServer = Vertx.vertx(new VertxOptions().setWorkerPoolSize(1));

    final Map<String, JsonRpcMethod> methods =
        new JsonRpcMethodsFactory()
            .methods(
                BesuInfo.nodeName(identityString),
                ethNetworkConfig.getNetworkId(),
                besuController.getGenesisConfigOptions(),
                network,
                blockchainQueries,
                synchronizer,
                protocolSchedule,
                protocolContext,
                filterManager,
                transactionPool,
                miningCoordinator,
                metricsSystem,
                supportedCapabilities,
                accountAllowlistController,
                nodeAllowlistController,
                jsonRpcApis,
                privacyParameters,
                jsonRpcConfiguration,
                webSocketConfiguration,
                metricsConfiguration,
                natService,
                namedPlugins,
                dataDir,
                besuController.getProtocolManager().ethContext().getEthPeers(),
                consensusEngineServer,
                rpcMaxLogsRange);
    methods.putAll(besuController.getAdditionalJsonRpcMethods(jsonRpcApis));

    final var pluginMethods =
        rpcEndpointServiceImpl.getPluginMethods(jsonRpcConfiguration.getRpcApis());

    final var overriddenMethods =
        methods.keySet().stream().filter(pluginMethods::containsKey).collect(Collectors.toList());
    if (overriddenMethods.size() > 0) {
      throw new RuntimeException("You can not override built in methods " + overriddenMethods);
    }

    methods.putAll(pluginMethods);
    return methods;
  }

  private SubscriptionManager createSubscriptionManager(
      final Vertx vertx,
      final TransactionPool transactionPool,
      final BlockchainQueries blockchainQueries) {
    final SubscriptionManager subscriptionManager =
        new SubscriptionManager(metricsSystem, blockchainQueries.getBlockchain());
    final PendingTransactionSubscriptionService pendingTransactions =
        new PendingTransactionSubscriptionService(subscriptionManager);
    final PendingTransactionDroppedSubscriptionService pendingTransactionsRemoved =
        new PendingTransactionDroppedSubscriptionService(subscriptionManager);
    transactionPool.subscribePendingTransactions(pendingTransactions);
    transactionPool.subscribeDroppedTransactions(pendingTransactionsRemoved);
    vertx.deployVerticle(subscriptionManager);

    return subscriptionManager;
  }

  private void createLogsSubscriptionService(
      final Blockchain blockchain,
      final WorldStateArchive worldStateArchive,
      final SubscriptionManager subscriptionManager,
      final PrivacyParameters privacyParameters) {

    Optional<PrivacyQueries> privacyQueries = Optional.empty();
    if (privacyParameters.isEnabled()) {
      final BlockchainQueries blockchainQueries =
          new BlockchainQueries(
              blockchain, worldStateArchive, Optional.empty(), Optional.empty(), apiConfiguration);
      privacyQueries =
          Optional.of(
              new PrivacyQueries(
                  blockchainQueries, privacyParameters.getPrivateWorldStateReader()));
    }

    final LogsSubscriptionService logsSubscriptionService =
        new LogsSubscriptionService(subscriptionManager, privacyQueries);

    // monitoring public logs
    blockchain.observeLogs(logsSubscriptionService);

    // monitoring private logs
    if (privacyParameters.isEnabled()) {
      blockchain.observeBlockAdded(logsSubscriptionService::checkPrivateLogs);
    }
  }

  private void createPrivateTransactionObserver(
      final PrivateTransactionObserver privateTransactionObserver,
      final PrivacyParameters privacyParameters) {
    // register privateTransactionObserver as observer of events fired by the flexible precompile.
    if (privacyParameters.isFlexiblePrivacyGroupsEnabled()
        && privacyParameters.isMultiTenancyEnabled()) {
      final FlexiblePrivacyPrecompiledContract flexiblePrivacyPrecompiledContract =
          (FlexiblePrivacyPrecompiledContract)
              besuController
                  .getProtocolSchedule()
                  .getByBlockNumber(1)
                  .getPrecompileContractRegistry()
                  .get(FLEXIBLE_PRIVACY);
      flexiblePrivacyPrecompiledContract.addPrivateTransactionObserver(privateTransactionObserver);
    }
  }

  private void createSyncingSubscriptionService(
      final Synchronizer synchronizer, final SubscriptionManager subscriptionManager) {
    new SyncingSubscriptionService(subscriptionManager, synchronizer);
  }

  private void createNewBlockHeadersSubscriptionService(
      final Blockchain blockchain,
      final BlockchainQueries blockchainQueries,
      final SubscriptionManager subscriptionManager) {
    final NewBlockHeadersSubscriptionService newBlockHeadersSubscriptionService =
        new NewBlockHeadersSubscriptionService(subscriptionManager, blockchainQueries);

    blockchain.observeBlockAdded(newBlockHeadersSubscriptionService);
  }

  private WebSocketService createWebsocketService(
      final Vertx vertx,
      final WebSocketConfiguration configuration,
      final SubscriptionManager subscriptionManager,
      final Map<String, JsonRpcMethod> jsonRpcMethods,
      final PrivacyParameters privacyParameters,
      final ProtocolSchedule protocolSchedule,
      final BlockchainQueries blockchainQueries,
      final Optional<AuthenticationService> authenticationService,
      final ObservableMetricsSystem metricsSystem) {

    final WebSocketMethodsFactory websocketMethodsFactory =
        new WebSocketMethodsFactory(subscriptionManager, jsonRpcMethods);

    if (privacyParameters.isEnabled()) {
      final PrivateWebSocketMethodsFactory privateWebSocketMethodsFactory =
          new PrivateWebSocketMethodsFactory(
              privacyParameters, subscriptionManager, protocolSchedule, blockchainQueries);

      privateWebSocketMethodsFactory.methods().forEach(websocketMethodsFactory::addMethods);
    }

    rpcEndpointServiceImpl
        .getPluginMethods(configuration.getRpcApis())
        .values()
        .forEach(websocketMethodsFactory::addMethods);

    final JsonRpcProcessor jsonRpcProcessor;
    if (authenticationService.isPresent()) {
      jsonRpcProcessor =
          new AuthenticatedJsonRpcProcessor(
              new BaseJsonRpcProcessor(),
              authenticationService.get(),
              configuration.getRpcApisNoAuth());
    } else {
      jsonRpcProcessor = new BaseJsonRpcProcessor();
    }
    final JsonRpcExecutor jsonRpcExecutor =
        new JsonRpcExecutor(jsonRpcProcessor, websocketMethodsFactory.methods());
    final WebSocketMessageHandler websocketMessageHandler =
        new WebSocketMessageHandler(
            vertx,
            jsonRpcExecutor,
            besuController.getProtocolManager().ethContext().getScheduler(),
            webSocketConfiguration.getTimeoutSec());

    return new WebSocketService(
        vertx, configuration, websocketMessageHandler, authenticationService, metricsSystem);
  }

  private Optional<MetricsService> createMetricsService(
      final Vertx vertx, final MetricsConfiguration configuration) {
    return MetricsService.create(vertx, configuration, metricsSystem);
  }

  public int getMinPeers() {
    return minPeers;
  }

  public RunnerBuilder minPeers(final int minPeers) {
    this.minPeers = minPeers;
    return this;
  }

  public RunnerBuilder legacyForkId(final boolean legacyEth64ForkIdEnabled) {
    this.legacyForkIdEnabled = legacyEth64ForkIdEnabled;
    return this;
  }
}<|MERGE_RESOLUTION|>--- conflicted
+++ resolved
@@ -192,11 +192,8 @@
   private StorageProvider storageProvider;
   private RpcEndpointServiceImpl rpcEndpointServiceImpl;
   private JsonRpcIpcConfiguration jsonRpcIpcConfiguration;
-<<<<<<< HEAD
+  private boolean legacyForkIdEnabled;
   private Optional<Long> rpcMaxLogsRange;
-=======
-  private boolean legacyForkIdEnabled;
->>>>>>> d5a18433
 
   public RunnerBuilder vertx(final Vertx vertx) {
     this.vertx = vertx;
