--- conflicted
+++ resolved
@@ -634,13 +634,8 @@
                 privacyParameters,
                 jsonRpcConfiguration,
                 webSocketConfiguration,
-<<<<<<< HEAD
                 metricsConfiguration,
-                Optional.of(dataDir.resolve(CACHE_PATH)),
-                namedPlugins);
-=======
-                metricsConfiguration);
->>>>>>> c7ec15f3
+                    namedPlugins);
     methods.putAll(besuController.getAdditionalJsonRpcMethods(jsonRpcApis));
     return methods;
   }
