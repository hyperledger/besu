--- conflicted
+++ resolved
@@ -607,9 +607,6 @@
                   new HealthService(new LivenessCheck()),
                   new HealthService(new ReadinessCheck(peerNetwork, synchronizer))));
 
-<<<<<<< HEAD
-      final Map<String, JsonRpcMethod> engineMethods = filterToEngineMethods(allJsonRpcMethods);
-=======
       if (engineJsonRpcConfiguration.isPresent()) {
         final Map<String, JsonRpcMethod> engineMethods =
             jsonRpcMethods(
@@ -635,7 +632,6 @@
                 besuPluginContext.getNamedPlugins(),
                 dataDir,
                 rpcEndpointServiceImpl);
->>>>>>> 2e808c54
 
         engineJsonRpcHttpService =
             Optional.of(
