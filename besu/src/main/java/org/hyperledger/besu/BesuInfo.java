/*
 * Copyright ConsenSys AG.
 *
 * Licensed under the Apache License, Version 2.0 (the "License"); you may not use this file except in compliance with
 * the License. You may obtain a copy of the License at
 *
 * http://www.apache.org/licenses/LICENSE-2.0
 *
 * Unless required by applicable law or agreed to in writing, software distributed under the License is distributed on
 * an "AS IS" BASIS, WITHOUT WARRANTIES OR CONDITIONS OF ANY KIND, either express or implied. See the License for the
 * specific language governing permissions and limitations under the License.
 *
 * SPDX-License-Identifier: Apache-2.0
 */
package org.hyperledger.besu;

import org.hyperledger.besu.util.platform.PlatformDetector;

import java.net.JarURLConnection;
import java.net.URL;
import java.util.Optional;
<<<<<<< HEAD
import java.util.jar.Attributes;
import java.util.jar.Manifest;
=======
>>>>>>> 1ea1d4ce

/**
 * Represent Besu information such as version, OS etc. Used with --version option and during Besu
 * start.
 */
public final class BesuInfo {
  private static final String CLIENT = "besu";
  private static final String VERSION = BesuInfo.class.getPackage().getImplementationVersion();
  private static final String OS = PlatformDetector.getOS();
  private static final String VM = PlatformDetector.getVM();
<<<<<<< HEAD
  private static final String COMMIT;
  static {
    String className = BesuInfo.class.getSimpleName() + ".class";
    String classPath = BesuInfo.class.getResource(className).toString();

    String commit;
    try {
      URL url = new URL(classPath);
      JarURLConnection jarConnection = (JarURLConnection) url.openConnection();
      Manifest manifest = jarConnection.getManifest();
      Attributes attributes = manifest.getMainAttributes();
      commit = attributes.getValue("Commit-Hash");
    } catch (Exception e) {
      commit = null;
    }
    COMMIT = commit;
  }
=======
>>>>>>> 1ea1d4ce

  private BesuInfo() {}

  /**
   * Generate version-only Besu version
   *
   * @return Besu version in format such as "v23.1.0" or "v23.1.1-dev-ac23d311"
   */
  public static String shortVersion() {
    return VERSION;
  }

  /**
   * Generate full Besu version
   *
   * @return Besu version in format such as "besu/v23.1.1-dev-ac23d311/osx-x86_64/graalvm-java-17"
   *     or "besu/v23.1.0/osx-aarch_64/corretto-java-19"
   */
  public static String version() {
    return String.format("%s/v%s/%s/%s", CLIENT, VERSION, OS, VM);
  }

  /**
   * Generate node name including identity.
   *
   * @param maybeIdentity optional node identity to include in the version string.
   * @return Version with optional identity if provided.
   */
  public static String nodeName(final Optional<String> maybeIdentity) {
    return maybeIdentity
        .map(identity -> String.format("%s/%s/v%s/%s/%s", CLIENT, identity, VERSION, OS, VM))
        .orElse(version());
  }
}<|MERGE_RESOLUTION|>--- conflicted
+++ resolved
@@ -19,11 +19,8 @@
 import java.net.JarURLConnection;
 import java.net.URL;
 import java.util.Optional;
-<<<<<<< HEAD
 import java.util.jar.Attributes;
 import java.util.jar.Manifest;
-=======
->>>>>>> 1ea1d4ce
 
 /**
  * Represent Besu information such as version, OS etc. Used with --version option and during Besu
@@ -34,7 +31,6 @@
   private static final String VERSION = BesuInfo.class.getPackage().getImplementationVersion();
   private static final String OS = PlatformDetector.getOS();
   private static final String VM = PlatformDetector.getVM();
-<<<<<<< HEAD
   private static final String COMMIT;
   static {
     String className = BesuInfo.class.getSimpleName() + ".class";
@@ -52,8 +48,6 @@
     }
     COMMIT = commit;
   }
-=======
->>>>>>> 1ea1d4ce
 
   private BesuInfo() {}
 
