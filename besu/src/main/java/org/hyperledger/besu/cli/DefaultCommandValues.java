/*
 * Copyright ConsenSys AG.
 *
 * Licensed under the Apache License, Version 2.0 (the "License"); you may not use this file except in compliance with
 * the License. You may obtain a copy of the License at
 *
 * http://www.apache.org/licenses/LICENSE-2.0
 *
 * Unless required by applicable law or agreed to in writing, software distributed under the License is distributed on
 * an "AS IS" BASIS, WITHOUT WARRANTIES OR CONDITIONS OF ANY KIND, either express or implied. See the License for the
 * specific language governing permissions and limitations under the License.
 *
 * SPDX-License-Identifier: Apache-2.0
 */
package org.hyperledger.besu.cli;

import org.hyperledger.besu.ethereum.api.jsonrpc.authentication.JwtAlgorithm;
import org.hyperledger.besu.ethereum.p2p.config.RlpxConfiguration;
import org.hyperledger.besu.nat.NatMethod;

import java.io.File;
import java.io.IOException;
import java.nio.file.FileAlreadyExistsException;
import java.nio.file.Files;
import java.nio.file.InvalidPathException;
import java.nio.file.Path;
import java.nio.file.Paths;
import java.util.List;

import picocli.CommandLine;

/** The interface Default command values. */
public interface DefaultCommandValues {
  /** The constant CONFIG_FILE_OPTION_NAME. */
  String CONFIG_FILE_OPTION_NAME = "--config-file";

  /** The constant MANDATORY_PATH_FORMAT_HELP. */
  String MANDATORY_PATH_FORMAT_HELP = "<PATH>";

  /** The constant MANDATORY_FILE_FORMAT_HELP. */
  String MANDATORY_FILE_FORMAT_HELP = "<FILE>";

  /** The constant MANDATORY_DIRECTORY_FORMAT_HELP. */
  String MANDATORY_DIRECTORY_FORMAT_HELP = "<DIRECTORY>";

  /** The constant BESU_HOME_PROPERTY_NAME. */
  String BESU_HOME_PROPERTY_NAME = "besu.home";

  /** The constant DEFAULT_DATA_DIR_PATH. */
  String DEFAULT_DATA_DIR_PATH = "./build/data";

  /** The constant MANDATORY_INTEGER_FORMAT_HELP. */
  String MANDATORY_INTEGER_FORMAT_HELP = "<INTEGER>";

  /** The constant MANDATORY_DOUBLE_FORMAT_HELP. */
  String MANDATORY_DOUBLE_FORMAT_HELP = "<DOUBLE>";

  /** The constant MANDATORY_LONG_FORMAT_HELP. */
  String MANDATORY_LONG_FORMAT_HELP = "<LONG>";

  /** The constant MANDATORY_MODE_FORMAT_HELP. */
  String MANDATORY_MODE_FORMAT_HELP = "<MODE>";

  /** The constant MANDATORY_NETWORK_FORMAT_HELP. */
  String MANDATORY_NETWORK_FORMAT_HELP = "<NETWORK>";

  /** The constant PROFILE_OPTION_NAME. */
  String PROFILE_OPTION_NAME = "--profile";

  /** The constant PROFILE_FORMAT_HELP. */
  String PROFILE_FORMAT_HELP = "<PROFILE>";

  /** The constant MANDATORY_NODE_ID_FORMAT_HELP. */
  String MANDATORY_NODE_ID_FORMAT_HELP = "<NODEID>";

  /** The constant PERMISSIONING_CONFIG_LOCATION. */
  String PERMISSIONING_CONFIG_LOCATION = "permissions_config.toml";

  /** The constant MANDATORY_HOST_FORMAT_HELP. */
  String MANDATORY_HOST_FORMAT_HELP = "<HOST>";

  /** The constant MANDATORY_PORT_FORMAT_HELP. */
  String MANDATORY_PORT_FORMAT_HELP = "<PORT>";

  /** The constant DEFAULT_NAT_METHOD. */
  NatMethod DEFAULT_NAT_METHOD = NatMethod.AUTO;

  /** The constant DEFAULT_JWT_ALGORITHM. */
  JwtAlgorithm DEFAULT_JWT_ALGORITHM = JwtAlgorithm.RS256;

  /** The constant SYNC_MIN_PEER_COUNT. */
  int SYNC_MIN_PEER_COUNT = 5;

  /** The constant DEFAULT_MAX_PEERS. */
  int DEFAULT_MAX_PEERS = 25;
<<<<<<< HEAD
=======

>>>>>>> b6a26c42
  /** The constant DEFAULT_HTTP_MAX_CONNECTIONS. */
  int DEFAULT_HTTP_MAX_CONNECTIONS = 80;

  /** The constant DEFAULT_HTTP_MAX_BATCH_SIZE. */
  int DEFAULT_HTTP_MAX_BATCH_SIZE = 1024;

  /** The constant DEFAULT_MAX_REQUEST_CONTENT_LENGTH. */
  long DEFAULT_MAX_REQUEST_CONTENT_LENGTH = 5 * 1024 * 1024; // 5MB

  /** The constant DEFAULT_WS_MAX_CONNECTIONS. */
  int DEFAULT_WS_MAX_CONNECTIONS = 80;

  /** The constant DEFAULT_WS_MAX_FRAME_SIZE. */
  int DEFAULT_WS_MAX_FRAME_SIZE = 1024 * 1024;

  /** The constant DEFAULT_FRACTION_REMOTE_WIRE_CONNECTIONS_ALLOWED. */
  float DEFAULT_FRACTION_REMOTE_WIRE_CONNECTIONS_ALLOWED =
      RlpxConfiguration.DEFAULT_FRACTION_REMOTE_CONNECTIONS_ALLOWED;

  /** The constant DEFAULT_KEY_VALUE_STORAGE_NAME. */
  String DEFAULT_KEY_VALUE_STORAGE_NAME = "rocksdb";

  /** The constant DEFAULT_SECURITY_MODULE. */
  String DEFAULT_SECURITY_MODULE = "localfile";

  /** The constant DEFAULT_KEYSTORE_TYPE. */
  String DEFAULT_KEYSTORE_TYPE = "JKS";

  /** The Default tls protocols. */
  List<String> DEFAULT_TLS_PROTOCOLS = List.of("TLSv1.3", "TLSv1.2");

  /**
   * Gets default besu data path.
   *
   * @param command the command
   * @return the default besu data path
   */
  static Path getDefaultBesuDataPath(final Object command) {
    // this property is retrieved from Gradle tasks or Besu running shell script.
    final String besuHomeProperty = System.getProperty(BESU_HOME_PROPERTY_NAME);
    final Path besuHome;

    // If prop is found, then use it
    if (besuHomeProperty != null) {
      try {
        besuHome = Paths.get(besuHomeProperty);
      } catch (final InvalidPathException e) {
        throw new CommandLine.ParameterException(
            new CommandLine(command),
            String.format(
                "Unable to define default data directory from %s property.",
                BESU_HOME_PROPERTY_NAME),
            e);
      }
    } else {
      // otherwise use a default path.
      // That may only be used when NOT run from distribution script and Gradle as they all define
      // the property.
      try {
        final String path = new File(DEFAULT_DATA_DIR_PATH).getCanonicalPath();
        besuHome = Paths.get(path);
      } catch (final IOException e) {
        throw new CommandLine.ParameterException(
            new CommandLine(command), "Unable to create default data directory.");
      }
    }

    // Try to create it, then verify if the provided path is not already existing and is not a
    // directory. Otherwise, if it doesn't exist or exists but is already a directory,
    // Runner will use it to store data.
    try {
      Files.createDirectories(besuHome);
    } catch (final FileAlreadyExistsException e) {
      // Only thrown if it exists but is not a directory
      throw new CommandLine.ParameterException(
          new CommandLine(command),
          String.format("%s: already exists and is not a directory.", besuHome.toAbsolutePath()),
          e);
    } catch (final Exception e) {
      throw new CommandLine.ParameterException(
          new CommandLine(command),
          String.format("Error creating directory %s.", besuHome.toAbsolutePath()),
          e);
    }
    return besuHome;
  }
}<|MERGE_RESOLUTION|>--- conflicted
+++ resolved
@@ -93,10 +93,7 @@
 
   /** The constant DEFAULT_MAX_PEERS. */
   int DEFAULT_MAX_PEERS = 25;
-<<<<<<< HEAD
-=======
 
->>>>>>> b6a26c42
   /** The constant DEFAULT_HTTP_MAX_CONNECTIONS. */
   int DEFAULT_HTTP_MAX_CONNECTIONS = 80;
 
