/*
 * Copyright contributors to Hyperledger Besu.
 *
 * Licensed under the Apache License, Version 2.0 (the "License"); you may not use this file except in compliance with
 * the License. You may obtain a copy of the License at
 *
 * http://www.apache.org/licenses/LICENSE-2.0
 *
 * Unless required by applicable law or agreed to in writing, software distributed under the License is distributed on
 * an "AS IS" BASIS, WITHOUT WARRANTIES OR CONDITIONS OF ANY KIND, either express or implied. See the License for the
 * specific language governing permissions and limitations under the License.
 *
 * SPDX-License-Identifier: Apache-2.0
 */
package org.hyperledger.besu.cli.subcommands.storage;

import static com.google.common.base.Preconditions.checkArgument;
<<<<<<< HEAD
import static org.hyperledger.besu.cli.options.stable.DataStorageOptions.DIFFBASED_STORAGE_FORMAT_MAX_LAYERS_TO_LOAD;
import static org.hyperledger.besu.controller.BesuController.DATABASE_PATH;
import static org.hyperledger.besu.ethereum.worldstate.DataStorageConfiguration.DEFAULT_DIFFBASED_TRIE_LOG_PRUNING_WINDOW_SIZE;
=======
import static org.hyperledger.besu.cli.options.storage.DiffBasedSubStorageOptions.MAX_LAYERS_TO_LOAD;
import static org.hyperledger.besu.cli.options.storage.DiffBasedSubStorageOptions.TRIE_LOG_PRUNING_WINDOW_SIZE;
import static org.hyperledger.besu.controller.BesuController.DATABASE_PATH;
import static org.hyperledger.besu.ethereum.worldstate.DiffBasedSubStorageConfiguration.DEFAULT_TRIE_LOG_PRUNING_WINDOW_SIZE;
>>>>>>> 32c6fbca

import org.hyperledger.besu.datatypes.Hash;
import org.hyperledger.besu.ethereum.chain.Blockchain;
import org.hyperledger.besu.ethereum.chain.MutableBlockchain;
import org.hyperledger.besu.ethereum.core.BlockHeader;
import org.hyperledger.besu.ethereum.rlp.BytesValueRLPInput;
import org.hyperledger.besu.ethereum.rlp.RLP;
import org.hyperledger.besu.ethereum.trie.diffbased.bonsai.trielog.TrieLogFactoryImpl;
import org.hyperledger.besu.ethereum.trie.diffbased.common.storage.DiffBasedWorldStateKeyValueStorage;
import org.hyperledger.besu.ethereum.trie.diffbased.common.trielog.TrieLogLayer;
import org.hyperledger.besu.ethereum.worldstate.DataStorageConfiguration;
import org.hyperledger.besu.ethereum.worldstate.DiffBasedSubStorageConfiguration;

import java.io.File;
import java.io.FileInputStream;
import java.io.FileOutputStream;
import java.io.IOException;
import java.io.ObjectInputStream;
import java.io.ObjectOutputStream;
import java.io.PrintWriter;
import java.nio.file.Files;
import java.nio.file.Path;
import java.util.ArrayList;
import java.util.IdentityHashMap;
import java.util.List;
import java.util.Optional;
import java.util.concurrent.atomic.AtomicInteger;

import com.google.common.annotations.VisibleForTesting;
import org.apache.tuweni.bytes.Bytes;
import org.apache.tuweni.bytes.Bytes32;
import org.slf4j.Logger;
import org.slf4j.LoggerFactory;

/** Helper class for counting and pruning trie logs */
public class TrieLogHelper {
  private static final String TRIE_LOG_FILE = "trieLogsToRetain";
  private static final long BATCH_SIZE = 20_000;
  private static final int ROCKSDB_MAX_INSERTS_PER_TRANSACTION = 1000;
  private static final Logger LOG = LoggerFactory.getLogger(TrieLogHelper.class);

  /** Default Constructor. */
  public TrieLogHelper() {}

  boolean prune(
      final DataStorageConfiguration config,
      final DiffBasedWorldStateKeyValueStorage rootWorldStateStorage,
      final MutableBlockchain blockchain,
      final Path dataDirectoryPath) {

    final String batchFileNameBase =
        dataDirectoryPath.resolve(DATABASE_PATH).resolve(TRIE_LOG_FILE).toString();

    validatePruneConfiguration(config);

<<<<<<< HEAD
    final long layersToRetain = config.getDiffbasedMaxLayersToLoad();
=======
    final long layersToRetain = config.getDiffBasedSubStorageConfiguration().getMaxLayersToLoad();
>>>>>>> 32c6fbca

    final long chainHeight = blockchain.getChainHeadBlockNumber();

    final long lastBlockNumberToRetainTrieLogsFor = chainHeight - layersToRetain + 1;

    if (!validatePruneRequirements(
        blockchain,
        chainHeight,
        lastBlockNumberToRetainTrieLogsFor,
        rootWorldStateStorage,
        layersToRetain)) {
      return false;
    }

    final long numberOfBatches = calculateNumberOfBatches(layersToRetain);
    LOG.info("Retain {} trie logs, processing in {} batches", layersToRetain, numberOfBatches);

    processTrieLogBatches(
        rootWorldStateStorage,
        blockchain,
        chainHeight,
        lastBlockNumberToRetainTrieLogsFor,
        numberOfBatches,
        batchFileNameBase);

    // Should only be layersToRetain left but loading extra just in case of an unforeseen bug
    final long countAfterPrune =
        rootWorldStateStorage
<<<<<<< HEAD
            .streamTrieLogKeys(layersToRetain + DEFAULT_DIFFBASED_TRIE_LOG_PRUNING_WINDOW_SIZE)
=======
            .streamTrieLogKeys(layersToRetain + DEFAULT_TRIE_LOG_PRUNING_WINDOW_SIZE)
>>>>>>> 32c6fbca
            .count();
    if (countAfterPrune == layersToRetain) {
      if (deleteFiles(batchFileNameBase, numberOfBatches)) {
        return true;
      } else {
        throw new IllegalStateException(
            "There was an error deleting the trie log backup files. Please ensure besu is working before deleting them manually.");
      }
    } else {
      throw new IllegalStateException(
          String.format(
              "Remaining trie logs (%d) did not match %s (%d). Trie logs backup files (in %s) have not been deleted, it is safe to rerun the subcommand.",
<<<<<<< HEAD
              countAfterPrune,
              DIFFBASED_STORAGE_FORMAT_MAX_LAYERS_TO_LOAD,
              layersToRetain,
              batchFileNameBase));
=======
              countAfterPrune, MAX_LAYERS_TO_LOAD, layersToRetain, batchFileNameBase));
>>>>>>> 32c6fbca
    }
  }

  private void processTrieLogBatches(
      final DiffBasedWorldStateKeyValueStorage rootWorldStateStorage,
      final MutableBlockchain blockchain,
      final long chainHeight,
      final long lastBlockNumberToRetainTrieLogsFor,
      final long numberOfBatches,
      final String batchFileNameBase) {

    for (long batchNumber = 1; batchNumber <= numberOfBatches; batchNumber++) {
      final String batchFileName = batchFileNameBase + "-" + batchNumber;
      final long firstBlockOfBatch = chainHeight - ((batchNumber - 1) * BATCH_SIZE);
      final long lastBlockOfBatch =
          Math.max(chainHeight - (batchNumber * BATCH_SIZE), lastBlockNumberToRetainTrieLogsFor);
      final List<Hash> trieLogKeys =
          getTrieLogKeysForBlocks(blockchain, firstBlockOfBatch, lastBlockOfBatch);

      LOG.info("Saving trie logs to retain in file {} (batch {})...", batchFileName, batchNumber);
      saveTrieLogBatches(batchFileName, rootWorldStateStorage, trieLogKeys);
    }

    LOG.info("Clear trie logs...");
    rootWorldStateStorage.clearTrieLog();

    for (long batchNumber = 1; batchNumber <= numberOfBatches; batchNumber++) {
      restoreTrieLogBatches(rootWorldStateStorage, batchNumber, batchFileNameBase);
    }
  }

  private void saveTrieLogBatches(
      final String batchFileName,
      final DiffBasedWorldStateKeyValueStorage rootWorldStateStorage,
      final List<Hash> trieLogKeys) {

    try {
      saveTrieLogsInFile(trieLogKeys, rootWorldStateStorage, batchFileName);
    } catch (IOException e) {
      LOG.error("Error saving trie logs to file: {}", e.getMessage());
      throw new RuntimeException(e);
    }
  }

  private void restoreTrieLogBatches(
      final DiffBasedWorldStateKeyValueStorage rootWorldStateStorage,
      final long batchNumber,
      final String batchFileNameBase) {

    try {
      LOG.info("Restoring trie logs retained from batch {}...", batchNumber);
      recreateTrieLogs(rootWorldStateStorage, batchNumber, batchFileNameBase);
    } catch (IOException e) {
      LOG.error("Error recreating trie logs from batch {}: {}", batchNumber, e.getMessage());
      throw new RuntimeException(e);
    }
  }

  private boolean deleteFiles(final String batchFileNameBase, final long numberOfBatches) {

    LOG.info("Deleting files...");

    try {
      for (long batchNumber = 1; batchNumber <= numberOfBatches; batchNumber++) {
        File file = new File(batchFileNameBase + "-" + batchNumber);
        if (file.exists()) {
          file.delete();
        }
      }
      return true;
    } catch (Exception e) {
      LOG.error("Error deleting files", e);
      return false;
    }
  }

  private List<Hash> getTrieLogKeysForBlocks(
      final MutableBlockchain blockchain,
      final long firstBlockOfBatch,
      final long lastBlockOfBatch) {
    final List<Hash> trieLogKeys = new ArrayList<>();
    for (long i = firstBlockOfBatch; i >= lastBlockOfBatch; i--) {
      final Optional<BlockHeader> header = blockchain.getBlockHeader(i);
      header.ifPresentOrElse(
          blockHeader -> trieLogKeys.add(blockHeader.getHash()),
          () -> LOG.error("Error retrieving block"));
    }
    return trieLogKeys;
  }

  private long calculateNumberOfBatches(final long layersToRetain) {
    return layersToRetain / BATCH_SIZE + ((layersToRetain % BATCH_SIZE == 0) ? 0 : 1);
  }

  private boolean validatePruneRequirements(
      final MutableBlockchain blockchain,
      final long chainHeight,
      final long lastBlockNumberToRetainTrieLogsFor,
      final DiffBasedWorldStateKeyValueStorage rootWorldStateStorage,
      final long layersToRetain) {

    if (lastBlockNumberToRetainTrieLogsFor < 0) {
      throw new IllegalArgumentException(
          "Trying to retain more trie logs than chain length ("
              + chainHeight
              + "), skipping pruning");
    }

    // Need to ensure we're loading at least layersToRetain if they exist
    // plus extra threshold to account forks and orphans
    final long clampedCountBeforePruning =
        rootWorldStateStorage
<<<<<<< HEAD
            .streamTrieLogKeys(layersToRetain + DEFAULT_DIFFBASED_TRIE_LOG_PRUNING_WINDOW_SIZE)
=======
            .streamTrieLogKeys(layersToRetain + DEFAULT_TRIE_LOG_PRUNING_WINDOW_SIZE)
>>>>>>> 32c6fbca
            .count();
    if (clampedCountBeforePruning < layersToRetain) {
      throw new IllegalArgumentException(
          String.format(
              "Trie log count (%d) is less than retention limit (%d), skipping pruning",
              clampedCountBeforePruning, layersToRetain));
    }

    final Optional<Hash> finalizedBlockHash = blockchain.getFinalized();

    if (finalizedBlockHash.isEmpty()) {
      throw new RuntimeException("No finalized block present, can't safely run trie log prune");
    } else {
      final Hash finalizedHash = finalizedBlockHash.get();
      final Optional<BlockHeader> finalizedBlockHeader = blockchain.getBlockHeader(finalizedHash);
      if (finalizedBlockHeader.isPresent()
          && finalizedBlockHeader.get().getNumber() < lastBlockNumberToRetainTrieLogsFor) {
        throw new IllegalArgumentException(
            "Trying to prune more layers than the finalized block height, skipping pruning");
      }
    }
    return true;
  }

  private void recreateTrieLogs(
      final DiffBasedWorldStateKeyValueStorage rootWorldStateStorage,
      final long batchNumber,
      final String batchFileNameBase)
      throws IOException {
    // process in chunk to avoid OOM
    final String batchFileName = batchFileNameBase + "-" + batchNumber;
    IdentityHashMap<byte[], byte[]> trieLogsToRetain = readTrieLogsFromFile(batchFileName);
    final int chunkSize = ROCKSDB_MAX_INSERTS_PER_TRANSACTION;
    List<byte[]> keys = new ArrayList<>(trieLogsToRetain.keySet());

    for (int startIndex = 0; startIndex < keys.size(); startIndex += chunkSize) {
      processTransactionChunk(startIndex, chunkSize, keys, trieLogsToRetain, rootWorldStateStorage);
    }
  }

  private void processTransactionChunk(
      final int startIndex,
      final int chunkSize,
      final List<byte[]> keys,
      final IdentityHashMap<byte[], byte[]> trieLogsToRetain,
      final DiffBasedWorldStateKeyValueStorage rootWorldStateStorage) {

    var updater = rootWorldStateStorage.updater();
    int endIndex = Math.min(startIndex + chunkSize, keys.size());

    for (int i = startIndex; i < endIndex; i++) {
      byte[] key = keys.get(i);
      byte[] value = trieLogsToRetain.get(key);
      updater.getTrieLogStorageTransaction().put(key, value);
      LOG.info("Key({}): {}", i, Bytes32.wrap(key).toShortHexString());
    }

    updater.getTrieLogStorageTransaction().commit();
  }

  @VisibleForTesting
  void validatePruneConfiguration(final DataStorageConfiguration config) {
    final DiffBasedSubStorageConfiguration subStorageConfiguration =
        config.getDiffBasedSubStorageConfiguration();
    checkArgument(
<<<<<<< HEAD
        config.getDiffbasedMaxLayersToLoad()
            >= DataStorageConfiguration.MINIMUM_DIFFBASED_TRIE_LOG_RETENTION_LIMIT,
        String.format(
            DIFFBASED_STORAGE_FORMAT_MAX_LAYERS_TO_LOAD + " minimum value is %d",
            DataStorageConfiguration.MINIMUM_DIFFBASED_TRIE_LOG_RETENTION_LIMIT));
    checkArgument(
        config.getDiffbasedTrieLogPruningWindowSize() > 0,
        String.format(
            DataStorageOptions.DIFFBASED_TRIE_LOG_PRUNING_WINDOW_SIZE
                + "=%d must be greater than 0",
            config.getDiffbasedTrieLogPruningWindowSize()));
    checkArgument(
        config.getDiffbasedTrieLogPruningWindowSize() > config.getDiffbasedMaxLayersToLoad(),
        String.format(
            DataStorageOptions.DIFFBASED_TRIE_LOG_PRUNING_WINDOW_SIZE
                + "=%d must be greater than "
                + DIFFBASED_STORAGE_FORMAT_MAX_LAYERS_TO_LOAD
                + "=%d",
            config.getDiffbasedTrieLogPruningWindowSize(),
            config.getDiffbasedMaxLayersToLoad()));
=======
        subStorageConfiguration.getMaxLayersToLoad()
            >= DiffBasedSubStorageConfiguration.MINIMUM_TRIE_LOG_RETENTION_LIMIT,
        String.format(
            MAX_LAYERS_TO_LOAD + " minimum value is %d",
            DiffBasedSubStorageConfiguration.MINIMUM_TRIE_LOG_RETENTION_LIMIT));
    checkArgument(
        subStorageConfiguration.getTrieLogPruningWindowSize() > 0,
        String.format(
            TRIE_LOG_PRUNING_WINDOW_SIZE + "=%d must be greater than 0",
            subStorageConfiguration.getTrieLogPruningWindowSize()));
    checkArgument(
        subStorageConfiguration.getTrieLogPruningWindowSize()
            > subStorageConfiguration.getMaxLayersToLoad(),
        String.format(
            TRIE_LOG_PRUNING_WINDOW_SIZE + "=%d must be greater than " + MAX_LAYERS_TO_LOAD + "=%d",
            subStorageConfiguration.getTrieLogPruningWindowSize(),
            subStorageConfiguration.getMaxLayersToLoad()));
>>>>>>> 32c6fbca
  }

  private void saveTrieLogsInFile(
      final List<Hash> trieLogsKeys,
      final DiffBasedWorldStateKeyValueStorage rootWorldStateStorage,
      final String batchFileName)
      throws IOException {

    File file = new File(batchFileName);
    if (file.exists()) {
      LOG.warn("File already exists {}, skipping file creation", batchFileName);
      return;
    }

    try (FileOutputStream fos = new FileOutputStream(file)) {
      ObjectOutputStream oos = new ObjectOutputStream(fos);
      oos.writeObject(getTrieLogs(trieLogsKeys, rootWorldStateStorage));
    } catch (IOException e) {
      LOG.error(e.getMessage());
      throw new RuntimeException(e);
    }
  }

  @SuppressWarnings("unchecked")
  IdentityHashMap<byte[], byte[]> readTrieLogsFromFile(final String batchFileName) {

    IdentityHashMap<byte[], byte[]> trieLogs;
    try (FileInputStream fis = new FileInputStream(batchFileName);
        ObjectInputStream ois = new ObjectInputStream(fis)) {

      trieLogs = (IdentityHashMap<byte[], byte[]>) ois.readObject();
    } catch (IOException | ClassNotFoundException e) {
      LOG.error(e.getMessage());
      throw new RuntimeException(e);
    }

    return trieLogs;
  }

  private void saveTrieLogsAsRlpInFile(
      final List<Hash> trieLogsKeys,
      final DiffBasedWorldStateKeyValueStorage rootWorldStateStorage,
      final String batchFileName) {
    File file = new File(batchFileName);
    if (file.exists()) {
      LOG.warn("File already exists {}, skipping file creation", batchFileName);
      return;
    }

    final IdentityHashMap<byte[], byte[]> trieLogs =
        getTrieLogs(trieLogsKeys, rootWorldStateStorage);
    final Bytes rlp =
        RLP.encode(
            o ->
                o.writeList(
                    trieLogs.entrySet(), (val, out) -> out.writeRaw(Bytes.wrap(val.getValue()))));
    try {
      Files.write(file.toPath(), rlp.toArrayUnsafe());
    } catch (IOException e) {
      LOG.error(e.getMessage());
      throw new RuntimeException(e);
    }
  }

  IdentityHashMap<byte[], byte[]> readTrieLogsAsRlpFromFile(final String batchFileName) {
    try {
      final Bytes file = Bytes.wrap(Files.readAllBytes(Path.of(batchFileName)));
      final BytesValueRLPInput input = new BytesValueRLPInput(file, false);

      input.enterList();
      final IdentityHashMap<byte[], byte[]> trieLogs = new IdentityHashMap<>();
      while (!input.isEndOfCurrentList()) {
        final Bytes trieLogBytes = input.currentListAsBytes();
        TrieLogLayer trieLogLayer =
            TrieLogFactoryImpl.readFrom(new BytesValueRLPInput(Bytes.wrap(trieLogBytes), false));
        trieLogs.put(trieLogLayer.getBlockHash().toArrayUnsafe(), trieLogBytes.toArrayUnsafe());
      }
      input.leaveList();

      return trieLogs;
    } catch (IOException e) {
      throw new RuntimeException(e);
    }
  }

  private IdentityHashMap<byte[], byte[]> getTrieLogs(
      final List<Hash> trieLogKeys,
      final DiffBasedWorldStateKeyValueStorage rootWorldStateStorage) {
    IdentityHashMap<byte[], byte[]> trieLogsToRetain = new IdentityHashMap<>();

    LOG.info("Obtaining trielogs from db, this may take a few minutes...");
    trieLogKeys.forEach(
        hash ->
            rootWorldStateStorage
                .getTrieLog(hash)
                .ifPresent(trieLog -> trieLogsToRetain.put(hash.toArrayUnsafe(), trieLog)));
    return trieLogsToRetain;
  }

  TrieLogCount getCount(
      final DiffBasedWorldStateKeyValueStorage rootWorldStateStorage,
      final int limit,
      final Blockchain blockchain) {
    final AtomicInteger total = new AtomicInteger();
    final AtomicInteger canonicalCount = new AtomicInteger();
    final AtomicInteger forkCount = new AtomicInteger();
    final AtomicInteger orphanCount = new AtomicInteger();
    rootWorldStateStorage
        .streamTrieLogKeys(limit)
        .map(Bytes32::wrap)
        .map(Hash::wrap)
        .forEach(
            hash -> {
              total.getAndIncrement();
              blockchain
                  .getBlockHeader(hash)
                  .ifPresentOrElse(
                      (header) -> {
                        long number = header.getNumber();
                        final Optional<BlockHeader> headerByNumber =
                            blockchain.getBlockHeader(number);
                        if (headerByNumber.isPresent()
                            && headerByNumber.get().getHash().equals(hash)) {
                          canonicalCount.getAndIncrement();
                        } else {
                          forkCount.getAndIncrement();
                        }
                      },
                      orphanCount::getAndIncrement);
            });

    return new TrieLogCount(total.get(), canonicalCount.get(), forkCount.get(), orphanCount.get());
  }

  void printCount(final PrintWriter out, final TrieLogCount count) {
    out.printf(
        "trieLog count: %s\n - canonical count: %s\n - fork count: %s\n - orphaned count: %s\n",
        count.total, count.canonicalCount, count.forkCount, count.orphanCount);
  }

  void importTrieLog(
      final DiffBasedWorldStateKeyValueStorage rootWorldStateStorage, final Path trieLogFilePath) {

    var trieLog = readTrieLogsAsRlpFromFile(trieLogFilePath.toString());

    var updater = rootWorldStateStorage.updater();
    trieLog.forEach((key, value) -> updater.getTrieLogStorageTransaction().put(key, value));
    updater.getTrieLogStorageTransaction().commit();
  }

  void exportTrieLog(
      final DiffBasedWorldStateKeyValueStorage rootWorldStateStorage,
      final List<Hash> trieLogHash,
      final Path directoryPath)
      throws IOException {
    final String trieLogFile = directoryPath.toString();

    saveTrieLogsAsRlpInFile(trieLogHash, rootWorldStateStorage, trieLogFile);
  }

  record TrieLogCount(int total, int canonicalCount, int forkCount, int orphanCount) {}
}<|MERGE_RESOLUTION|>--- conflicted
+++ resolved
@@ -15,16 +15,10 @@
 package org.hyperledger.besu.cli.subcommands.storage;
 
 import static com.google.common.base.Preconditions.checkArgument;
-<<<<<<< HEAD
-import static org.hyperledger.besu.cli.options.stable.DataStorageOptions.DIFFBASED_STORAGE_FORMAT_MAX_LAYERS_TO_LOAD;
-import static org.hyperledger.besu.controller.BesuController.DATABASE_PATH;
-import static org.hyperledger.besu.ethereum.worldstate.DataStorageConfiguration.DEFAULT_DIFFBASED_TRIE_LOG_PRUNING_WINDOW_SIZE;
-=======
 import static org.hyperledger.besu.cli.options.storage.DiffBasedSubStorageOptions.MAX_LAYERS_TO_LOAD;
 import static org.hyperledger.besu.cli.options.storage.DiffBasedSubStorageOptions.TRIE_LOG_PRUNING_WINDOW_SIZE;
 import static org.hyperledger.besu.controller.BesuController.DATABASE_PATH;
 import static org.hyperledger.besu.ethereum.worldstate.DiffBasedSubStorageConfiguration.DEFAULT_TRIE_LOG_PRUNING_WINDOW_SIZE;
->>>>>>> 32c6fbca
 
 import org.hyperledger.besu.datatypes.Hash;
 import org.hyperledger.besu.ethereum.chain.Blockchain;
@@ -80,11 +74,7 @@
 
     validatePruneConfiguration(config);
 
-<<<<<<< HEAD
-    final long layersToRetain = config.getDiffbasedMaxLayersToLoad();
-=======
     final long layersToRetain = config.getDiffBasedSubStorageConfiguration().getMaxLayersToLoad();
->>>>>>> 32c6fbca
 
     final long chainHeight = blockchain.getChainHeadBlockNumber();
 
@@ -113,11 +103,7 @@
     // Should only be layersToRetain left but loading extra just in case of an unforeseen bug
     final long countAfterPrune =
         rootWorldStateStorage
-<<<<<<< HEAD
-            .streamTrieLogKeys(layersToRetain + DEFAULT_DIFFBASED_TRIE_LOG_PRUNING_WINDOW_SIZE)
-=======
             .streamTrieLogKeys(layersToRetain + DEFAULT_TRIE_LOG_PRUNING_WINDOW_SIZE)
->>>>>>> 32c6fbca
             .count();
     if (countAfterPrune == layersToRetain) {
       if (deleteFiles(batchFileNameBase, numberOfBatches)) {
@@ -130,14 +116,7 @@
       throw new IllegalStateException(
           String.format(
               "Remaining trie logs (%d) did not match %s (%d). Trie logs backup files (in %s) have not been deleted, it is safe to rerun the subcommand.",
-<<<<<<< HEAD
-              countAfterPrune,
-              DIFFBASED_STORAGE_FORMAT_MAX_LAYERS_TO_LOAD,
-              layersToRetain,
-              batchFileNameBase));
-=======
               countAfterPrune, MAX_LAYERS_TO_LOAD, layersToRetain, batchFileNameBase));
->>>>>>> 32c6fbca
     }
   }
 
@@ -250,11 +229,7 @@
     // plus extra threshold to account forks and orphans
     final long clampedCountBeforePruning =
         rootWorldStateStorage
-<<<<<<< HEAD
-            .streamTrieLogKeys(layersToRetain + DEFAULT_DIFFBASED_TRIE_LOG_PRUNING_WINDOW_SIZE)
-=======
             .streamTrieLogKeys(layersToRetain + DEFAULT_TRIE_LOG_PRUNING_WINDOW_SIZE)
->>>>>>> 32c6fbca
             .count();
     if (clampedCountBeforePruning < layersToRetain) {
       throw new IllegalArgumentException(
@@ -320,28 +295,6 @@
     final DiffBasedSubStorageConfiguration subStorageConfiguration =
         config.getDiffBasedSubStorageConfiguration();
     checkArgument(
-<<<<<<< HEAD
-        config.getDiffbasedMaxLayersToLoad()
-            >= DataStorageConfiguration.MINIMUM_DIFFBASED_TRIE_LOG_RETENTION_LIMIT,
-        String.format(
-            DIFFBASED_STORAGE_FORMAT_MAX_LAYERS_TO_LOAD + " minimum value is %d",
-            DataStorageConfiguration.MINIMUM_DIFFBASED_TRIE_LOG_RETENTION_LIMIT));
-    checkArgument(
-        config.getDiffbasedTrieLogPruningWindowSize() > 0,
-        String.format(
-            DataStorageOptions.DIFFBASED_TRIE_LOG_PRUNING_WINDOW_SIZE
-                + "=%d must be greater than 0",
-            config.getDiffbasedTrieLogPruningWindowSize()));
-    checkArgument(
-        config.getDiffbasedTrieLogPruningWindowSize() > config.getDiffbasedMaxLayersToLoad(),
-        String.format(
-            DataStorageOptions.DIFFBASED_TRIE_LOG_PRUNING_WINDOW_SIZE
-                + "=%d must be greater than "
-                + DIFFBASED_STORAGE_FORMAT_MAX_LAYERS_TO_LOAD
-                + "=%d",
-            config.getDiffbasedTrieLogPruningWindowSize(),
-            config.getDiffbasedMaxLayersToLoad()));
-=======
         subStorageConfiguration.getMaxLayersToLoad()
             >= DiffBasedSubStorageConfiguration.MINIMUM_TRIE_LOG_RETENTION_LIMIT,
         String.format(
@@ -359,7 +312,6 @@
             TRIE_LOG_PRUNING_WINDOW_SIZE + "=%d must be greater than " + MAX_LAYERS_TO_LOAD + "=%d",
             subStorageConfiguration.getTrieLogPruningWindowSize(),
             subStorageConfiguration.getMaxLayersToLoad()));
->>>>>>> 32c6fbca
   }
 
   private void saveTrieLogsInFile(
