/*
 * Copyright ConsenSys AG.
 *
 * Licensed under the Apache License, Version 2.0 (the "License"); you may not use this file except in compliance with
 * the License. You may obtain a copy of the License at
 *
 * http://www.apache.org/licenses/LICENSE-2.0
 *
 * Unless required by applicable law or agreed to in writing, software distributed under the License is distributed on
 * an "AS IS" BASIS, WITHOUT WARRANTIES OR CONDITIONS OF ANY KIND, either express or implied. See the License for the
 * specific language governing permissions and limitations under the License.
 *
 * SPDX-License-Identifier: Apache-2.0
 */
package org.hyperledger.besu.cli.options.unstable;

import org.hyperledger.besu.cli.options.CLIOptions;
import org.hyperledger.besu.cli.options.OptionParser;
import org.hyperledger.besu.ethereum.eth.sync.SynchronizerConfiguration;
import org.hyperledger.besu.ethereum.eth.sync.snapsync.ImmutableSnapSyncConfiguration;
import org.hyperledger.besu.ethereum.eth.sync.snapsync.SnapSyncConfiguration;

import java.util.Arrays;
import java.util.List;

import com.google.common.collect.Range;
import org.apache.tuweni.units.bigints.UInt256;
import picocli.CommandLine;

/** The Synchronizer Cli options. */
public class SynchronizerOptions implements CLIOptions<SynchronizerConfiguration.Builder> {
  private static final String BLOCK_PROPAGATION_RANGE_FLAG =
      "--Xsynchronizer-block-propagation-range";
  private static final String DOWNLOADER_CHANGE_TARGET_THRESHOLD_BY_HEIGHT_FLAG =
      "--Xsynchronizer-downloader-change-target-threshold-by-height";
  private static final String DOWNLOADER_CHANGE_TARGET_THRESHOLD_BY_TD_FLAG =
      "--Xsynchronizer-downloader-change-target-threshold-by-td";
  private static final String DOWNLOADER_HEADER_REQUEST_SIZE_FLAG =
      "--Xsynchronizer-downloader-header-request-size";
  private static final String DOWNLOADER_CHECKPOINT_TIMEOUTS_PERMITTED_FLAG =
      "--Xsynchronizer-downloader-checkpoint-timeouts-permitted";
  private static final String DOWNLOADER_CHAIN_SEGMENT_SIZE_FLAG =
      "--Xsynchronizer-downloader-chain-segment-size";
  private static final String DOWNLOADER_PARALLELISM_FLAG =
      "--Xsynchronizer-downloader-parallelism";
  private static final String TRANSACTIONS_PARALLELISM_FLAG =
      "--Xsynchronizer-transactions-parallelism";
  private static final String COMPUTATION_PARALLELISM_FLAG =
      "--Xsynchronizer-computation-parallelism";
  private static final String PIVOT_DISTANCE_FROM_HEAD_FLAG =
      "--Xsynchronizer-fast-sync-pivot-distance";
  private static final String FULL_VALIDATION_RATE_FLAG =
      "--Xsynchronizer-fast-sync-full-validation-rate";
  private static final String WORLD_STATE_HASH_COUNT_PER_REQUEST_FLAG =
      "--Xsynchronizer-world-state-hash-count-per-request";
  private static final String WORLD_STATE_REQUEST_PARALLELISM_FLAG =
      "--Xsynchronizer-world-state-request-parallelism";
  private static final String WORLD_STATE_MAX_REQUESTS_WITHOUT_PROGRESS_FLAG =
      "--Xsynchronizer-world-state-max-requests-without-progress";
  private static final String WORLD_STATE_MIN_MILLIS_BEFORE_STALLING_FLAG =
      "--Xsynchronizer-world-state-min-millis-before-stalling";
  private static final String WORLD_STATE_TASK_CACHE_SIZE_FLAG =
      "--Xsynchronizer-world-state-task-cache-size";

  private static final String SNAP_PIVOT_BLOCK_WINDOW_VALIDITY_FLAG =
      "--Xsnapsync-synchronizer-pivot-block-window-validity";
  private static final String SNAP_PIVOT_BLOCK_DISTANCE_BEFORE_CACHING_FLAG =
      "--Xsnapsync-synchronizer-pivot-block-distance-before-caching";
  private static final String SNAP_STORAGE_COUNT_PER_REQUEST_FLAG =
      "--Xsnapsync-synchronizer-storage-count-per-request";
  private static final String SNAP_BYTECODE_COUNT_PER_REQUEST_FLAG =
      "--Xsnapsync-synchronizer-bytecode-count-per-request";
  private static final String SNAP_TRIENODE_COUNT_PER_REQUEST_FLAG =
      "--Xsnapsync-synchronizer-trienode-count-per-request";

<<<<<<< HEAD
  /**
   * Parse block propagation range.
   *
   * @param arg the range such as -10..30
   */
=======
  private static final String CHECKPOINT_POST_MERGE_FLAG = "--Xcheckpoint-post-merge-enabled";

>>>>>>> 65df02f9
  @CommandLine.Option(
      names = BLOCK_PROPAGATION_RANGE_FLAG,
      hidden = true,
      defaultValue = "-10..30",
      paramLabel = "<LONG>..<LONG>",
      description =
          "Range around chain head where inbound blocks are propagated (default: ${DEFAULT-VALUE})")
  public void parseBlockPropagationRange(final String arg) {
    blockPropagationRange = OptionParser.parseLongRange(arg);
  }

  private Range<Long> blockPropagationRange =
      SynchronizerConfiguration.DEFAULT_BLOCK_PROPAGATION_RANGE;

  @CommandLine.Option(
      names = DOWNLOADER_CHANGE_TARGET_THRESHOLD_BY_HEIGHT_FLAG,
      hidden = true,
      defaultValue = "200",
      paramLabel = "<LONG>",
      description =
          "Minimum height difference before switching fast sync download peers (default: ${DEFAULT-VALUE})")
  private long downloaderChangeTargetThresholdByHeight =
      SynchronizerConfiguration.DEFAULT_DOWNLOADER_CHANGE_TARGET_THRESHOLD_BY_HEIGHT;

  @CommandLine.Option(
      names = DOWNLOADER_CHANGE_TARGET_THRESHOLD_BY_TD_FLAG,
      hidden = true,
      defaultValue = "1000000000000000000",
      paramLabel = "<UINT256>",
      description =
          "Minimum total difficulty difference before switching fast sync download peers (default: ${DEFAULT-VALUE})")
  private UInt256 downloaderChangeTargetThresholdByTd =
      SynchronizerConfiguration.DEFAULT_DOWNLOADER_CHANGE_TARGET_THRESHOLD_BY_TD;

  @CommandLine.Option(
      names = DOWNLOADER_HEADER_REQUEST_SIZE_FLAG,
      hidden = true,
      defaultValue = "200",
      paramLabel = "<INTEGER>",
      description = "Number of headers to request per packet (default: ${DEFAULT-VALUE})")
  private int downloaderHeaderRequestSize =
      SynchronizerConfiguration.DEFAULT_DOWNLOADER_HEADER_REQUEST_SIZE;

  @CommandLine.Option(
      names = DOWNLOADER_CHECKPOINT_TIMEOUTS_PERMITTED_FLAG,
      hidden = true,
      defaultValue = "5",
      paramLabel = "<INTEGER>",
      description =
          "Number of tries to attempt to download checkpoints before stopping (default: ${DEFAULT-VALUE})")
  private int downloaderCheckpointTimeoutsPermitted =
      SynchronizerConfiguration.DEFAULT_DOWNLOADER_CHECKPOINT_TIMEOUTS_PERMITTED;

  @CommandLine.Option(
      names = DOWNLOADER_CHAIN_SEGMENT_SIZE_FLAG,
      hidden = true,
      defaultValue = "200",
      paramLabel = "<INTEGER>",
      description = "Distance between checkpoint headers (default: ${DEFAULT-VALUE})")
  private int downloaderChainSegmentSize =
      SynchronizerConfiguration.DEFAULT_DOWNLOADER_CHAIN_SEGMENT_SIZE;

  @CommandLine.Option(
      names = DOWNLOADER_PARALLELISM_FLAG,
      hidden = true,
      defaultValue = "4",
      paramLabel = "<INTEGER>",
      description = "Number of threads to provide to chain downloader (default: ${DEFAULT-VALUE})")
  private int downloaderParallelism = SynchronizerConfiguration.DEFAULT_DOWNLOADER_PARALLELISM;

  @CommandLine.Option(
      names = TRANSACTIONS_PARALLELISM_FLAG,
      hidden = true,
      defaultValue = "2",
      paramLabel = "<INTEGER>",
      description =
          "Number of threads to commit to transaction processing (default: ${DEFAULT-VALUE})")
  private int transactionsParallelism = SynchronizerConfiguration.DEFAULT_TRANSACTIONS_PARALLELISM;

  @CommandLine.Option(
      names = COMPUTATION_PARALLELISM_FLAG,
      hidden = true,
      paramLabel = "<INTEGER>",
      description =
          "Number of threads to make available for bulk hash computations during downloads (default: # of processors)")
  private int computationParallelism = Runtime.getRuntime().availableProcessors();

  @CommandLine.Option(
      names = PIVOT_DISTANCE_FROM_HEAD_FLAG,
      hidden = true,
      defaultValue = "50",
      paramLabel = "<INTEGER>",
      description =
          "Distance from initial chain head to fast sync target (default: ${DEFAULT-VALUE})")
  private int fastSyncPivotDistance = SynchronizerConfiguration.DEFAULT_PIVOT_DISTANCE_FROM_HEAD;

  @CommandLine.Option(
      names = FULL_VALIDATION_RATE_FLAG,
      hidden = true,
      defaultValue = "0.1",
      paramLabel = "<FLOAT>",
      description = "Fraction of headers fast sync will fully validate (default: ${DEFAULT-VALUE})")
  private float fastSyncFullValidationRate = SynchronizerConfiguration.DEFAULT_FULL_VALIDATION_RATE;

  @CommandLine.Option(
      names = WORLD_STATE_HASH_COUNT_PER_REQUEST_FLAG,
      hidden = true,
      defaultValue = "384",
      paramLabel = "<INTEGER>",
      description = "Fast sync world state hashes queried per request (default: ${DEFAULT-VALUE})")
  private int worldStateHashCountPerRequest =
      SynchronizerConfiguration.DEFAULT_WORLD_STATE_HASH_COUNT_PER_REQUEST;

  @CommandLine.Option(
      names = WORLD_STATE_REQUEST_PARALLELISM_FLAG,
      hidden = true,
      defaultValue = "10",
      paramLabel = "<INTEGER>",
      description =
          "Number of concurrent requests to use when downloading fast sync world state (default: ${DEFAULT-VALUE})")
  private int worldStateRequestParallelism =
      SynchronizerConfiguration.DEFAULT_WORLD_STATE_REQUEST_PARALLELISM;

  @CommandLine.Option(
      names = WORLD_STATE_MAX_REQUESTS_WITHOUT_PROGRESS_FLAG,
      hidden = true,
      defaultValue = "1000",
      paramLabel = "<INTEGER>",
      description =
          "Number of world state requests accepted without progress before considering the download stalled (default: ${DEFAULT-VALUE})")
  private int worldStateMaxRequestsWithoutProgress =
      SynchronizerConfiguration.DEFAULT_WORLD_STATE_MAX_REQUESTS_WITHOUT_PROGRESS;

  @CommandLine.Option(
      names = WORLD_STATE_MIN_MILLIS_BEFORE_STALLING_FLAG,
      hidden = true,
      defaultValue = "300000",
      paramLabel = "<LONG>",
      description =
          "Minimum time in ms without progress before considering a world state download as stalled (default: ${DEFAULT-VALUE})")
  private long worldStateMinMillisBeforeStalling =
      SynchronizerConfiguration.DEFAULT_WORLD_STATE_MIN_MILLIS_BEFORE_STALLING;

  @CommandLine.Option(
      names = WORLD_STATE_TASK_CACHE_SIZE_FLAG,
      hidden = true,
      defaultValue = "1000000",
      paramLabel = "<INTEGER>",
      description =
          "The max number of pending node data requests cached in-memory during fast sync world state download. (default: ${DEFAULT-VALUE})")
  private int worldStateTaskCacheSize =
      SynchronizerConfiguration.DEFAULT_WORLD_STATE_TASK_CACHE_SIZE;

  @CommandLine.Option(
      names = SNAP_PIVOT_BLOCK_WINDOW_VALIDITY_FLAG,
      hidden = true,
      defaultValue = "126",
      paramLabel = "<INTEGER>",
      description =
          "The size of the pivot block window before having to change it (default: ${DEFAULT-VALUE})")
  private int snapsyncPivotBlockWindowValidity =
      SnapSyncConfiguration.DEFAULT_PIVOT_BLOCK_WINDOW_VALIDITY;

  @CommandLine.Option(
      names = SNAP_PIVOT_BLOCK_DISTANCE_BEFORE_CACHING_FLAG,
      hidden = true,
      defaultValue = "60",
      paramLabel = "<INTEGER>",
      description =
          "The distance from the head before loading a pivot block into the cache to have a ready pivot block when the window is finished (default: ${DEFAULT-VALUE})")
  private int snapsyncPivotBlockDistanceBeforeCaching =
      SnapSyncConfiguration.DEFAULT_PIVOT_BLOCK_DISTANCE_BEFORE_CACHING;

  @CommandLine.Option(
      names = SNAP_STORAGE_COUNT_PER_REQUEST_FLAG,
      hidden = true,
      defaultValue = "384",
      paramLabel = "<INTEGER>",
      description = "Snap sync sync storage queried per request (default: ${DEFAULT-VALUE})")
  private int snapsyncStorageCountPerRequest =
      SnapSyncConfiguration.DEFAULT_STORAGE_COUNT_PER_REQUEST;

  @CommandLine.Option(
      names = SNAP_BYTECODE_COUNT_PER_REQUEST_FLAG,
      hidden = true,
      defaultValue = "84",
      paramLabel = "<INTEGER>",
      description = "Snap sync sync bytecode queried per request (default: ${DEFAULT-VALUE})")
  private int snapsyncBytecodeCountPerRequest =
      SnapSyncConfiguration.DEFAULT_BYTECODE_COUNT_PER_REQUEST;

  @CommandLine.Option(
      names = SNAP_TRIENODE_COUNT_PER_REQUEST_FLAG,
      hidden = true,
      defaultValue = "384",
      paramLabel = "<INTEGER>",
      description = "Snap sync sync trie node queried per request (default: ${DEFAULT-VALUE})")
  private int snapsyncTrieNodeCountPerRequest =
      SnapSyncConfiguration.DEFAULT_TRIENODE_COUNT_PER_REQUEST;

  @CommandLine.Option(
      names = {CHECKPOINT_POST_MERGE_FLAG},
      hidden = true,
      description = "Enable the sync to start from a post-merge block.")
  private Boolean checkpointPostMergeSyncEnabled =
      SynchronizerConfiguration.DEFAULT_CHECKPOINT_POST_MERGE_ENABLED;

  private SynchronizerOptions() {}

  /**
   * Create synchronizer options.
   *
   * @return the synchronizer options
   */
  public static SynchronizerOptions create() {
    return new SynchronizerOptions();
  }

  /**
   * Create synchronizer options from Synchronizer Configuration.
   *
   * @param config the Synchronizer Configuration
   * @return the synchronizer options
   */
  public static SynchronizerOptions fromConfig(final SynchronizerConfiguration config) {
    final SynchronizerOptions options = new SynchronizerOptions();
    options.blockPropagationRange = config.getBlockPropagationRange();
    options.downloaderChangeTargetThresholdByHeight =
        config.getDownloaderChangeTargetThresholdByHeight();
    options.downloaderChangeTargetThresholdByTd = config.getDownloaderChangeTargetThresholdByTd();
    options.downloaderHeaderRequestSize = config.getDownloaderHeaderRequestSize();
    options.downloaderCheckpointTimeoutsPermitted =
        config.getDownloaderCheckpointTimeoutsPermitted();
    options.downloaderChainSegmentSize = config.getDownloaderChainSegmentSize();
    options.downloaderParallelism = config.getDownloaderParallelism();
    options.transactionsParallelism = config.getTransactionsParallelism();
    options.computationParallelism = config.getComputationParallelism();
    options.fastSyncPivotDistance = config.getFastSyncPivotDistance();
    options.fastSyncFullValidationRate = config.getFastSyncFullValidationRate();
    options.worldStateHashCountPerRequest = config.getWorldStateHashCountPerRequest();
    options.worldStateRequestParallelism = config.getWorldStateRequestParallelism();
    options.worldStateMaxRequestsWithoutProgress = config.getWorldStateMaxRequestsWithoutProgress();
    options.worldStateMinMillisBeforeStalling = config.getWorldStateMinMillisBeforeStalling();
    options.worldStateTaskCacheSize = config.getWorldStateTaskCacheSize();
    options.snapsyncPivotBlockWindowValidity =
        config.getSnapSyncConfiguration().getPivotBlockWindowValidity();
    options.snapsyncPivotBlockDistanceBeforeCaching =
        config.getSnapSyncConfiguration().getPivotBlockDistanceBeforeCaching();
    options.snapsyncStorageCountPerRequest =
        config.getSnapSyncConfiguration().getStorageCountPerRequest();
    options.snapsyncBytecodeCountPerRequest =
        config.getSnapSyncConfiguration().getBytecodeCountPerRequest();
    options.snapsyncTrieNodeCountPerRequest =
        config.getSnapSyncConfiguration().getTrienodeCountPerRequest();
    options.checkpointPostMergeSyncEnabled = config.isCheckpointPostMergeEnabled();
    return options;
  }

  @Override
  public SynchronizerConfiguration.Builder toDomainObject() {
    final SynchronizerConfiguration.Builder builder = SynchronizerConfiguration.builder();
    builder.blockPropagationRange(blockPropagationRange);
    builder.downloaderChangeTargetThresholdByHeight(downloaderChangeTargetThresholdByHeight);
    builder.downloaderChangeTargetThresholdByTd(downloaderChangeTargetThresholdByTd);
    builder.downloaderHeadersRequestSize(downloaderHeaderRequestSize);
    builder.downloaderCheckpointTimeoutsPermitted(downloaderCheckpointTimeoutsPermitted);
    builder.downloaderChainSegmentSize(downloaderChainSegmentSize);
    builder.downloaderParallelism(downloaderParallelism);
    builder.transactionsParallelism(transactionsParallelism);
    builder.computationParallelism(computationParallelism);
    builder.fastSyncPivotDistance(fastSyncPivotDistance);
    builder.fastSyncFullValidationRate(fastSyncFullValidationRate);
    builder.worldStateHashCountPerRequest(worldStateHashCountPerRequest);
    builder.worldStateRequestParallelism(worldStateRequestParallelism);
    builder.worldStateMaxRequestsWithoutProgress(worldStateMaxRequestsWithoutProgress);
    builder.worldStateMinMillisBeforeStalling(worldStateMinMillisBeforeStalling);
    builder.worldStateTaskCacheSize(worldStateTaskCacheSize);
    builder.snapSyncConfiguration(
        ImmutableSnapSyncConfiguration.builder()
            .pivotBlockWindowValidity(snapsyncPivotBlockWindowValidity)
            .pivotBlockDistanceBeforeCaching(snapsyncPivotBlockDistanceBeforeCaching)
            .storageCountPerRequest(snapsyncStorageCountPerRequest)
            .bytecodeCountPerRequest(snapsyncBytecodeCountPerRequest)
            .trienodeCountPerRequest(snapsyncTrieNodeCountPerRequest)
            .build());
    builder.checkpointPostMergeEnabled(checkpointPostMergeSyncEnabled);

    return builder;
  }

  @Override
  public List<String> getCLIOptions() {
    return Arrays.asList(
        BLOCK_PROPAGATION_RANGE_FLAG,
        OptionParser.format(blockPropagationRange),
        DOWNLOADER_CHANGE_TARGET_THRESHOLD_BY_HEIGHT_FLAG,
        OptionParser.format(downloaderChangeTargetThresholdByHeight),
        DOWNLOADER_CHANGE_TARGET_THRESHOLD_BY_TD_FLAG,
        OptionParser.format(downloaderChangeTargetThresholdByTd),
        DOWNLOADER_HEADER_REQUEST_SIZE_FLAG,
        OptionParser.format(downloaderHeaderRequestSize),
        DOWNLOADER_CHECKPOINT_TIMEOUTS_PERMITTED_FLAG,
        OptionParser.format(downloaderCheckpointTimeoutsPermitted),
        DOWNLOADER_CHAIN_SEGMENT_SIZE_FLAG,
        OptionParser.format(downloaderChainSegmentSize),
        DOWNLOADER_PARALLELISM_FLAG,
        OptionParser.format(downloaderParallelism),
        TRANSACTIONS_PARALLELISM_FLAG,
        OptionParser.format(transactionsParallelism),
        COMPUTATION_PARALLELISM_FLAG,
        OptionParser.format(computationParallelism),
        PIVOT_DISTANCE_FROM_HEAD_FLAG,
        OptionParser.format(fastSyncPivotDistance),
        FULL_VALIDATION_RATE_FLAG,
        OptionParser.format(fastSyncFullValidationRate),
        WORLD_STATE_HASH_COUNT_PER_REQUEST_FLAG,
        OptionParser.format(worldStateHashCountPerRequest),
        WORLD_STATE_REQUEST_PARALLELISM_FLAG,
        OptionParser.format(worldStateRequestParallelism),
        WORLD_STATE_MAX_REQUESTS_WITHOUT_PROGRESS_FLAG,
        OptionParser.format(worldStateMaxRequestsWithoutProgress),
        WORLD_STATE_MIN_MILLIS_BEFORE_STALLING_FLAG,
        OptionParser.format(worldStateMinMillisBeforeStalling),
        WORLD_STATE_TASK_CACHE_SIZE_FLAG,
        OptionParser.format(worldStateTaskCacheSize),
        SNAP_PIVOT_BLOCK_WINDOW_VALIDITY_FLAG,
        OptionParser.format(snapsyncPivotBlockWindowValidity),
        SNAP_PIVOT_BLOCK_DISTANCE_BEFORE_CACHING_FLAG,
        OptionParser.format(snapsyncPivotBlockDistanceBeforeCaching),
        SNAP_STORAGE_COUNT_PER_REQUEST_FLAG,
        OptionParser.format(snapsyncStorageCountPerRequest),
        SNAP_BYTECODE_COUNT_PER_REQUEST_FLAG,
        OptionParser.format(snapsyncBytecodeCountPerRequest),
        SNAP_TRIENODE_COUNT_PER_REQUEST_FLAG,
        OptionParser.format(snapsyncTrieNodeCountPerRequest));
  }
}<|MERGE_RESOLUTION|>--- conflicted
+++ resolved
@@ -73,16 +73,13 @@
   private static final String SNAP_TRIENODE_COUNT_PER_REQUEST_FLAG =
       "--Xsnapsync-synchronizer-trienode-count-per-request";
 
-<<<<<<< HEAD
+  private static final String CHECKPOINT_POST_MERGE_FLAG = "--Xcheckpoint-post-merge-enabled";
+
   /**
    * Parse block propagation range.
    *
    * @param arg the range such as -10..30
    */
-=======
-  private static final String CHECKPOINT_POST_MERGE_FLAG = "--Xcheckpoint-post-merge-enabled";
-
->>>>>>> 65df02f9
   @CommandLine.Option(
       names = BLOCK_PROPAGATION_RANGE_FLAG,
       hidden = true,
