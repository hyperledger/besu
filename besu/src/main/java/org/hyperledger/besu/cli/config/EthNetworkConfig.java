--- conflicted
+++ resolved
@@ -20,6 +20,7 @@
 import org.hyperledger.besu.plugin.data.EnodeURL;
 
 import java.io.IOException;
+import java.io.InputStream;
 import java.math.BigInteger;
 import java.net.URL;
 import java.nio.charset.StandardCharsets;
@@ -29,23 +30,12 @@
 import java.util.Optional;
 import java.util.stream.Collectors;
 
-import com.google.common.io.Resources;
-
 /** The Eth network config. */
-<<<<<<< HEAD
-public class EthNetworkConfig {
-
-  private final GenesisConfigFile genesisConfig;
-  private final BigInteger networkId;
-  private final List<EnodeURL> bootNodes;
-  private final String dnsDiscoveryUrl;
-=======
 public record EthNetworkConfig(
     GenesisConfigFile genesisConfigFile,
     BigInteger networkId,
     List<EnodeURL> bootNodes,
     String dnsDiscoveryUrl) {
->>>>>>> 690a2ea8
 
   /**
    * Validate parameters on new record creation
@@ -55,95 +45,11 @@
    * @param bootNodes the boot nodes
    * @param dnsDiscoveryUrl the dns discovery url
    */
-<<<<<<< HEAD
-  public EthNetworkConfig(
-      final GenesisConfigFile genesisConfig,
-      final BigInteger networkId,
-      final List<EnodeURL> bootNodes,
-      final String dnsDiscoveryUrl) {
-    Objects.requireNonNull(genesisConfig);
-    Objects.requireNonNull(bootNodes);
-    this.genesisConfig = genesisConfig;
-    this.networkId = networkId;
-    this.bootNodes = bootNodes;
-    this.dnsDiscoveryUrl = dnsDiscoveryUrl;
-  }
-
-  /**
-   * Gets genesis config.
-   *
-   * @return the genesis config
-   */
-  public GenesisConfigFile getGenesisConfig() {
-    return genesisConfig;
-  }
-
-  /**
-   * Gets network id.
-   *
-   * @return the network id
-   */
-  public BigInteger getNetworkId() {
-    return networkId;
-  }
-
-  /**
-   * Gets boot nodes.
-   *
-   * @return the boot nodes
-   */
-  public List<EnodeURL> getBootNodes() {
-    return bootNodes;
-  }
-
-  /**
-   * Gets dns discovery url.
-   *
-   * @return the dns discovery url
-   */
-  public String getDnsDiscoveryUrl() {
-    return dnsDiscoveryUrl;
-  }
-
-  @Override
-  public boolean equals(final Object o) {
-    if (this == o) {
-      return true;
-    }
-    if (o == null || getClass() != o.getClass()) {
-      return false;
-    }
-    final EthNetworkConfig that = (EthNetworkConfig) o;
-    return networkId.equals(that.networkId)
-        && Objects.equals(genesisConfig, that.genesisConfig)
-        && Objects.equals(bootNodes, that.bootNodes)
-        && Objects.equals(dnsDiscoveryUrl, that.dnsDiscoveryUrl);
-  }
-
-  @Override
-  public int hashCode() {
-    return Objects.hash(genesisConfig, networkId, bootNodes, dnsDiscoveryUrl);
-  }
-
-  @Override
-  public String toString() {
-    return "EthNetworkConfig{"
-        + "genesisConfig="
-        + genesisConfig
-        + ", networkId="
-        + networkId
-        + ", bootNodes="
-        + bootNodes
-        + ", dnsDiscoveryUrl="
-        + dnsDiscoveryUrl
-        + '}';
-=======
   @SuppressWarnings(
       "MethodInputParametersMustBeFinal") // needed since record constructors are not yet supported
   public EthNetworkConfig {
     Objects.requireNonNull(genesisConfigFile);
     Objects.requireNonNull(bootNodes);
->>>>>>> 690a2ea8
   }
 
   /**
@@ -154,11 +60,7 @@
    */
   public static EthNetworkConfig getNetworkConfig(final NetworkName networkName) {
     final URL genesisSource = jsonConfigSource(networkName.getGenesisFile());
-<<<<<<< HEAD
-    final GenesisConfigFile genesisConfigFile = GenesisConfigFile.fromConfig(genesisSource);
-=======
     final GenesisConfigFile genesisConfigFile = GenesisConfigFile.fromSource(genesisSource);
->>>>>>> 690a2ea8
     final GenesisConfigOptions genesisConfigOptions = genesisConfigFile.getConfigOptions();
     final Optional<List<String>> rawBootNodes =
         genesisConfigOptions.getDiscoveryOptions().getBootNodes();
@@ -183,15 +85,6 @@
    * Json config string.
    *
    * @param network the named network
-<<<<<<< HEAD
-   * @return the string
-   */
-  public static String jsonConfig(final NetworkName network) {
-    try {
-      return Resources.toString(network.getGenesisFileResource(), StandardCharsets.UTF_8);
-    } catch (IOException e) {
-      throw new RuntimeException(e);
-=======
    * @return the json string
    */
   public static String jsonConfig(final NetworkName network) {
@@ -200,7 +93,6 @@
       return new String(genesisFileInputStream.readAllBytes(), StandardCharsets.UTF_8);
     } catch (IOException | NullPointerException e) {
       throw new IllegalStateException(e);
->>>>>>> 690a2ea8
     }
   }
 
@@ -208,11 +100,7 @@
   public static class Builder {
 
     private String dnsDiscoveryUrl;
-<<<<<<< HEAD
-    private GenesisConfigFile genesisConfig;
-=======
     private GenesisConfigFile genesisConfigFile;
->>>>>>> 690a2ea8
     private BigInteger networkId;
     private List<EnodeURL> bootNodes;
 
@@ -234,13 +122,8 @@
      * @param genesisConfigFile the genesis config
      * @return this builder
      */
-<<<<<<< HEAD
-    public Builder setGenesisConfig(final GenesisConfigFile genesisConfig) {
-      this.genesisConfig = genesisConfig;
-=======
     public Builder setGenesisConfigFile(final GenesisConfigFile genesisConfigFile) {
       this.genesisConfigFile = genesisConfigFile;
->>>>>>> 690a2ea8
       return this;
     }
 
