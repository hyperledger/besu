/*
 * Copyright ConsenSys AG.
 *
 * Licensed under the Apache License, Version 2.0 (the "License"); you may not use this file except in compliance with
 * the License. You may obtain a copy of the License at
 *
 * http://www.apache.org/licenses/LICENSE-2.0
 *
 * Unless required by applicable law or agreed to in writing, software distributed under the License is distributed on
 * an "AS IS" BASIS, WITHOUT WARRANTIES OR CONDITIONS OF ANY KIND, either express or implied. See the License for the
 * specific language governing permissions and limitations under the License.
 *
 * SPDX-License-Identifier: Apache-2.0
 */
package org.hyperledger.besu.cli.config;

import org.hyperledger.besu.config.GenesisConfigFile;
import org.hyperledger.besu.config.GenesisConfigOptions;
import org.hyperledger.besu.ethereum.p2p.peers.EnodeURLImpl;
import org.hyperledger.besu.plugin.data.EnodeURL;

import java.io.IOException;
import java.math.BigInteger;
import java.net.URISyntaxException;
import java.net.URL;
import java.nio.charset.StandardCharsets;
import java.util.Collections;
import java.util.List;
import java.util.Objects;
import java.util.Optional;
import java.util.stream.Collectors;

import com.google.common.io.Resources;

/** The Eth network config. */
public class EthNetworkConfig {

<<<<<<< HEAD
  private final GenesisConfigOptions genesisConfig;
=======
  private final GenesisConfigFile genesisConfig;
>>>>>>> 55482192
  private final BigInteger networkId;
  private final List<EnodeURL> bootNodes;
  private final String dnsDiscoveryUrl;

  /**
   * Instantiates a new Eth network config.
   *
   * @param genesisConfig the genesis config
   * @param networkId the network id
   * @param bootNodes the boot nodes
   * @param dnsDiscoveryUrl the dns discovery url
   */
  public EthNetworkConfig(
<<<<<<< HEAD
      final GenesisConfigOptions genesisConfig,
=======
      final GenesisConfigFile genesisConfig,
>>>>>>> 55482192
      final BigInteger networkId,
      final List<EnodeURL> bootNodes,
      final String dnsDiscoveryUrl) {
    Objects.requireNonNull(genesisConfig);
    Objects.requireNonNull(bootNodes);
    this.genesisConfig = genesisConfig;
    this.networkId = networkId;
    this.bootNodes = bootNodes;
    this.dnsDiscoveryUrl = dnsDiscoveryUrl;
  }

  /**
   * Gets genesis config.
   *
   * @return the genesis config
   */
<<<<<<< HEAD
  public GenesisConfigOptions getGenesisConfig() {
=======
  public GenesisConfigFile getGenesisConfig() {
>>>>>>> 55482192
    return genesisConfig;
  }

  /**
   * Gets network id.
   *
   * @return the network id
   */
  public BigInteger getNetworkId() {
    return networkId;
  }

  /**
   * Gets boot nodes.
   *
   * @return the boot nodes
   */
  public List<EnodeURL> getBootNodes() {
    return bootNodes;
  }

  /**
   * Gets dns discovery url.
   *
   * @return the dns discovery url
   */
  public String getDnsDiscoveryUrl() {
    return dnsDiscoveryUrl;
  }

  @Override
  public boolean equals(final Object o) {
    if (this == o) {
      return true;
    }
    if (o == null || getClass() != o.getClass()) {
      return false;
    }
    final EthNetworkConfig that = (EthNetworkConfig) o;
    return networkId.equals(that.networkId)
        && Objects.equals(genesisConfig, that.genesisConfig)
        && Objects.equals(bootNodes, that.bootNodes)
        && Objects.equals(dnsDiscoveryUrl, that.dnsDiscoveryUrl);
  }

  @Override
  public int hashCode() {
    return Objects.hash(genesisConfig, networkId, bootNodes, dnsDiscoveryUrl);
  }

  @Override
  public String toString() {
    return "EthNetworkConfig{"
        + "genesisConfig="
        + genesisConfig
        + ", networkId="
        + networkId
        + ", bootNodes="
        + bootNodes
        + ", dnsDiscoveryUrl="
        + dnsDiscoveryUrl
        + '}';
  }

  /**
   * Gets network config.
   *
   * @param networkName the network name
   * @return the network config
   */
  public static EthNetworkConfig getNetworkConfig(final NetworkName networkName) {
    final URL genesisSource = jsonConfigSource(networkName.getGenesisFile());
    final GenesisConfigFile genesisConfigFile = GenesisConfigFile.fromConfig(genesisSource);
    final GenesisConfigOptions genesisConfigOptions = genesisConfigFile.getConfigOptions();
    final Optional<List<String>> rawBootNodes =
        genesisConfigOptions.getDiscoveryOptions().getBootNodes();
    final List<EnodeURL> bootNodes =
        rawBootNodes
            .map(
                strings ->
                    strings.stream().map(EnodeURLImpl::fromString).collect(Collectors.toList()))
            .orElse(Collections.emptyList());
    return new EthNetworkConfig(
<<<<<<< HEAD
        genesisConfigOptions,
=======
        genesisConfigFile,
>>>>>>> 55482192
        networkName.getNetworkId(),
        bootNodes,
        genesisConfigOptions.getDiscoveryOptions().getDiscoveryDnsUrl().orElse(null));
  }

  private static URL jsonConfigSource(final String resourceName) {
    return EthNetworkConfig.class.getResource(resourceName);
  }

  /**
   * Json config string.
   *
   * @param network the named network
   * @return the string
   */
  public static URL jsonConfigSource(final NetworkName network) {
    return jsonConfigSource(network.getGenesisFile());
  }

  public static String jsonConfig(final NetworkName network) {
    try {
      return Resources.toString(
          Resources.getResource(network.getGenesisFile()).toURI().toURL(), StandardCharsets.UTF_8);
    } catch (IOException | URISyntaxException e) {
      throw new RuntimeException(e);
    }
  }

  /** The type Builder. */
  public static class Builder {

    private String dnsDiscoveryUrl;
<<<<<<< HEAD
    private GenesisConfigOptions genesisConfig;
=======
    private GenesisConfigFile genesisConfig;
>>>>>>> 55482192
    private BigInteger networkId;
    private List<EnodeURL> bootNodes;

    /**
     * Instantiates a new Builder.
     *
     * @param ethNetworkConfig the eth network config
     */
    public Builder(final EthNetworkConfig ethNetworkConfig) {
      this.genesisConfig = ethNetworkConfig.genesisConfig;
      this.networkId = ethNetworkConfig.networkId;
      this.bootNodes = ethNetworkConfig.bootNodes;
      this.dnsDiscoveryUrl = ethNetworkConfig.dnsDiscoveryUrl;
    }

    /**
     * Sets genesis config.
     *
     * @param genesisConfig the genesis config
     * @return the genesis config
     */
<<<<<<< HEAD
    public Builder setGenesisConfig(final GenesisConfigOptions genesisConfig) {
=======
    public Builder setGenesisConfig(final GenesisConfigFile genesisConfig) {
>>>>>>> 55482192
      this.genesisConfig = genesisConfig;
      return this;
    }

    /**
     * Sets network id.
     *
     * @param networkId the network id
     * @return the network id
     */
    public Builder setNetworkId(final BigInteger networkId) {
      this.networkId = networkId;
      return this;
    }

    /**
     * Sets boot nodes.
     *
     * @param bootNodes the boot nodes
     * @return the boot nodes
     */
    public Builder setBootNodes(final List<EnodeURL> bootNodes) {
      this.bootNodes = bootNodes;
      return this;
    }

    /**
     * Sets dns discovery url.
     *
     * @param dnsDiscoveryUrl the dns discovery url
     * @return the dns discovery url
     */
    public Builder setDnsDiscoveryUrl(final String dnsDiscoveryUrl) {
      this.dnsDiscoveryUrl = dnsDiscoveryUrl;
      return this;
    }

    /**
     * Build eth network config.
     *
     * @return the eth network config
     */
    public EthNetworkConfig build() {
      return new EthNetworkConfig(genesisConfig, networkId, bootNodes, dnsDiscoveryUrl);
    }
  }
}<|MERGE_RESOLUTION|>--- conflicted
+++ resolved
@@ -35,11 +35,7 @@
 /** The Eth network config. */
 public class EthNetworkConfig {
 
-<<<<<<< HEAD
-  private final GenesisConfigOptions genesisConfig;
-=======
   private final GenesisConfigFile genesisConfig;
->>>>>>> 55482192
   private final BigInteger networkId;
   private final List<EnodeURL> bootNodes;
   private final String dnsDiscoveryUrl;
@@ -53,11 +49,7 @@
    * @param dnsDiscoveryUrl the dns discovery url
    */
   public EthNetworkConfig(
-<<<<<<< HEAD
-      final GenesisConfigOptions genesisConfig,
-=======
       final GenesisConfigFile genesisConfig,
->>>>>>> 55482192
       final BigInteger networkId,
       final List<EnodeURL> bootNodes,
       final String dnsDiscoveryUrl) {
@@ -74,11 +66,7 @@
    *
    * @return the genesis config
    */
-<<<<<<< HEAD
-  public GenesisConfigOptions getGenesisConfig() {
-=======
   public GenesisConfigFile getGenesisConfig() {
->>>>>>> 55482192
     return genesisConfig;
   }
 
@@ -162,11 +150,7 @@
                     strings.stream().map(EnodeURLImpl::fromString).collect(Collectors.toList()))
             .orElse(Collections.emptyList());
     return new EthNetworkConfig(
-<<<<<<< HEAD
-        genesisConfigOptions,
-=======
         genesisConfigFile,
->>>>>>> 55482192
         networkName.getNetworkId(),
         bootNodes,
         genesisConfigOptions.getDiscoveryOptions().getDiscoveryDnsUrl().orElse(null));
@@ -182,10 +166,6 @@
    * @param network the named network
    * @return the string
    */
-  public static URL jsonConfigSource(final NetworkName network) {
-    return jsonConfigSource(network.getGenesisFile());
-  }
-
   public static String jsonConfig(final NetworkName network) {
     try {
       return Resources.toString(
@@ -199,11 +179,7 @@
   public static class Builder {
 
     private String dnsDiscoveryUrl;
-<<<<<<< HEAD
-    private GenesisConfigOptions genesisConfig;
-=======
     private GenesisConfigFile genesisConfig;
->>>>>>> 55482192
     private BigInteger networkId;
     private List<EnodeURL> bootNodes;
 
@@ -225,11 +201,7 @@
      * @param genesisConfig the genesis config
      * @return the genesis config
      */
-<<<<<<< HEAD
-    public Builder setGenesisConfig(final GenesisConfigOptions genesisConfig) {
-=======
     public Builder setGenesisConfig(final GenesisConfigFile genesisConfig) {
->>>>>>> 55482192
       this.genesisConfig = genesisConfig;
       return this;
     }
