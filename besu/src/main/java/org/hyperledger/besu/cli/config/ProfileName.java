--- conflicted
+++ resolved
@@ -18,19 +18,15 @@
 
 /** Enum for profile names. Each profile corresponds to a configuration file. */
 public enum ProfileName {
-<<<<<<< HEAD
+  /** The 'STAKER' profile */
+  STAKER("profiles/staker.toml"),
+  /** The 'MINIMALIST_STAKER' profile */
+  MINIMALIST_STAKER("profiles/minimalist-staker.toml"),
   /** The 'ENTERPRISE' profile */
   ENTERPRISE("profiles/enterprise-private.toml"),
   /** The 'PRIVATE' profile */
   PRIVATE("profiles/enterprise-private.toml"),
   /** The 'DEV' profile. */
-=======
-  /** The 'STAKER' profile */
-  STAKER("profiles/staker.toml"),
-  /** The 'MINIMALIST_STAKER' profile */
-  MINIMALIST_STAKER("profiles/minimalist-staker.toml"),
-  /** The 'DEV' profile. Corresponds to the 'profiles/dev.toml' configuration file. */
->>>>>>> cf7fec69
   DEV("profiles/dev.toml");
 
   private final String configFile;
