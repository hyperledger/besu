--- conflicted
+++ resolved
@@ -123,13 +123,12 @@
     private boolean bonsaiCodeUsingCodeHashEnabled = DEFAULT_BONSAI_CODE_USING_CODE_HASH_ENABLED;
 
     @CommandLine.Option(
-            hidden = true,
-            names = {"--Xbonsai-parallel-preload-tx-enabled"},
-            arity = "1",
-            description =
-                    "Enables parallel preloading of transactions to optimize processing speed by concurrently loading and executing necessary data in advance. (default: ${DEFAULT-VALUE})")
+        hidden = true,
+        names = {"--Xbonsai-parallel-preload-tx-enabled"},
+        arity = "1",
+        description =
+            "Enables parallel preloading of transactions to optimize processing speed by concurrently loading and executing necessary data in advance. (default: ${DEFAULT-VALUE})")
     private Boolean isParallelPreloadTxEnabled = false;
-
 
     /** Default Constructor. */
     Unstable() {}
@@ -151,60 +150,50 @@
    * @param syncMode the sync mode
    */
   public void validate(final CommandLine commandLine, final SyncMode syncMode) {
-<<<<<<< HEAD
     if (DataStorageFormat.BONSAI == dataStorageFormat) {
-      if(bonsaiLimitTrieLogsEnabled) {
+      if (bonsaiLimitTrieLogsEnabled) {
         if (SyncMode.FULL == syncMode) {
           throw new CommandLine.ParameterException(
-                  commandLine,
-                  String.format(
-                          "Cannot enable " + BONSAI_LIMIT_TRIE_LOGS_ENABLED + " with sync-mode %s",
-                          syncMode));
+              commandLine,
+              String.format(
+                  "Cannot enable %s with sync-mode %s. You must set %s or use a different sync-mode",
+                  BONSAI_LIMIT_TRIE_LOGS_ENABLED,
+                  SyncMode.FULL,
+                  BONSAI_LIMIT_TRIE_LOGS_ENABLED + "=false"));
         }
         if (bonsaiMaxLayersToLoad < MINIMUM_BONSAI_TRIE_LOG_RETENTION_LIMIT) {
           throw new CommandLine.ParameterException(
-                  commandLine,
-                  String.format(
-                          BONSAI_STORAGE_FORMAT_MAX_LAYERS_TO_LOAD + " minimum value is %d",
-                          MINIMUM_BONSAI_TRIE_LOG_RETENTION_LIMIT));
+              commandLine,
+              String.format(
+                  BONSAI_STORAGE_FORMAT_MAX_LAYERS_TO_LOAD + " minimum value is %d",
+                  MINIMUM_BONSAI_TRIE_LOG_RETENTION_LIMIT));
         }
         if (bonsaiTrieLogPruningWindowSize <= 0) {
           throw new CommandLine.ParameterException(
-                  commandLine,
-                  String.format(
-                          BONSAI_TRIE_LOG_PRUNING_WINDOW_SIZE + "=%d must be greater than 0",
-                          bonsaiTrieLogPruningWindowSize));
+              commandLine,
+              String.format(
+                  BONSAI_TRIE_LOG_PRUNING_WINDOW_SIZE + "=%d must be greater than 0",
+                  bonsaiTrieLogPruningWindowSize));
         }
         if (bonsaiTrieLogPruningWindowSize <= bonsaiMaxLayersToLoad) {
           throw new CommandLine.ParameterException(
-                  commandLine,
-                  String.format(
-                          BONSAI_TRIE_LOG_PRUNING_WINDOW_SIZE
-                                  + "=%d must be greater than "
-                                  + BONSAI_STORAGE_FORMAT_MAX_LAYERS_TO_LOAD
-                                  + "=%d",
-                          bonsaiTrieLogPruningWindowSize,
-                          bonsaiMaxLayersToLoad));
-        }
-=======
-    if (DataStorageFormat.BONSAI == dataStorageFormat && bonsaiLimitTrieLogsEnabled) {
-      if (SyncMode.FULL == syncMode) {
+              commandLine,
+              String.format(
+                  BONSAI_TRIE_LOG_PRUNING_WINDOW_SIZE
+                      + "=%d must be greater than "
+                      + BONSAI_STORAGE_FORMAT_MAX_LAYERS_TO_LOAD
+                      + "=%d",
+                  bonsaiTrieLogPruningWindowSize,
+                  bonsaiMaxLayersToLoad));
+        }
+      }
+    } else {
+      if (unstableOptions.isParallelPreloadTxEnabled) {
         throw new CommandLine.ParameterException(
             commandLine,
-            String.format(
-                "Cannot enable %s with sync-mode %s. You must set %s or use a different sync-mode",
-                BONSAI_LIMIT_TRIE_LOGS_ENABLED,
-                SyncMode.FULL,
-                BONSAI_LIMIT_TRIE_LOGS_ENABLED + "=false"));
->>>>>>> 6673287b
-      }
-    } else {
-      if(unstableOptions.isParallelPreloadTxEnabled){
-        throw new CommandLine.ParameterException(commandLine,
-                "Transaction parallelization is not supported unless operating in a 'diffbased' mode, such as Bonsai.");
+            "Transaction parallelization is not supported unless operating in a 'diffbased' mode, such as Bonsai.");
       }
     }
-
   }
 
   /**
@@ -226,7 +215,7 @@
     dataStorageOptions.unstableOptions.bonsaiCodeUsingCodeHashEnabled =
         domainObject.getUnstable().getBonsaiCodeStoredByCodeHashEnabled();
     dataStorageOptions.unstableOptions.isParallelPreloadTxEnabled =
-            domainObject.getUnstable().isParallelPreloadTxEnabled();
+        domainObject.getUnstable().isParallelPreloadTxEnabled();
 
     return dataStorageOptions;
   }
