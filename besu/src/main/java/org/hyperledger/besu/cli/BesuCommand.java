--- conflicted
+++ resolved
@@ -1772,15 +1772,10 @@
 
     checkGoQuorumCompatibilityConfig(ethNetworkConfig);
 
-<<<<<<< HEAD
     jsonRpcConfiguration = jsonRpcConfiguration(rpcHttpPort, rpcHttpApis, hostsAllowlist);
     engineJsonRpcConfiguration =
         jsonRpcConfiguration(
             engineRpcHttpPort, Arrays.asList("ENGINE", "ETH"), engineHostsAllowlist);
-=======
-    jsonRpcConfiguration = jsonRpcConfiguration();
-    engineJsonRpcConfiguration = engineJsonRpcConfiguration();
->>>>>>> 5643dd9e
     p2pTLSConfiguration = p2pTLSConfigOptions.p2pTLSConfiguration(commandLine);
     graphQLConfiguration = graphQLConfiguration();
     webSocketConfiguration = webSocketConfiguration(rpcWsPort, rpcWsApis, hostsAllowlist);
@@ -1947,30 +1942,8 @@
     return graphQLConfiguration;
   }
 
-<<<<<<< HEAD
   private JsonRpcConfiguration jsonRpcConfiguration(
       final Integer listenPort, final List<String> apiGroups, final List<String> allowCallsFrom) {
-=======
-  private JsonRpcConfiguration engineJsonRpcConfiguration() {
-    final JsonRpcConfiguration engineConfig = JsonRpcConfiguration.createDefault();
-    engineConfig.setEnabled(isRpcHttpEnabled);
-    engineConfig.setHost(rpcHttpHost);
-    engineConfig.setPort(engineRpcHttpPort);
-    engineConfig.setMaxActiveConnections(rpcHttpMaxConnections);
-    engineConfig.setCorsAllowedDomains(rpcHttpCorsAllowedOrigins);
-    engineConfig.setRpcApis(Arrays.asList("ENGINE", "ETH"));
-    engineConfig.setHostsAllowlist(engineHostsAllowlist);
-    engineConfig.setAuthenticationEnabled(isRpcHttpAuthenticationEnabled);
-    engineConfig.setAuthenticationCredentialsFile(rpcHttpAuthenticationCredentialsFile());
-    engineConfig.setAuthenticationPublicKeyFile(rpcHttpAuthenticationPublicKeyFile);
-    engineConfig.setAuthenticationAlgorithm(rpcHttpAuthenticationAlgorithm);
-    engineConfig.setTlsConfiguration(rpcHttpTlsConfiguration());
-    engineConfig.setHttpTimeoutSec(unstableRPCOptions.getHttpTimeoutSec());
-    return engineConfig;
-  }
-
-  private JsonRpcConfiguration jsonRpcConfiguration() {
->>>>>>> 5643dd9e
     checkRpcTlsClientAuthOptionsDependencies();
     checkRpcTlsOptionsDependencies();
     checkRpcHttpOptionsDependencies();
