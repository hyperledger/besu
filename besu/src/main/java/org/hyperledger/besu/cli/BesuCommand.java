/*
 * Copyright ConsenSys AG.
 *
 * Licensed under the Apache License, Version 2.0 (the "License"); you may not use this file except in compliance with
 * the License. You may obtain a copy of the License at
 *
 * http://www.apache.org/licenses/LICENSE-2.0
 *
 * Unless required by applicable law or agreed to in writing, software distributed under the License is distributed on
 * an "AS IS" BASIS, WITHOUT WARRANTIES OR CONDITIONS OF ANY KIND, either express or implied. See the License for the
 * specific language governing permissions and limitations under the License.
 *
 * SPDX-License-Identifier: Apache-2.0
 */
package org.hyperledger.besu.cli;

import static com.google.common.base.Preconditions.checkNotNull;
import static com.google.common.base.Preconditions.checkState;
import static java.util.Arrays.asList;
import static java.util.Collections.singletonList;
import static org.hyperledger.besu.cli.DefaultCommandValues.getDefaultBesuDataPath;
import static org.hyperledger.besu.cli.config.NetworkName.MAINNET;
import static org.hyperledger.besu.cli.options.unstable.NetworkingOptions.PEER_LOWER_BOUND_FLAG;
import static org.hyperledger.besu.cli.util.CommandLineUtils.DEPENDENCY_WARNING_MSG;
import static org.hyperledger.besu.cli.util.CommandLineUtils.isOptionSet;
import static org.hyperledger.besu.controller.BesuController.DATABASE_PATH;
import static org.hyperledger.besu.ethereum.api.jsonrpc.JsonRpcConfiguration.DEFAULT_ENGINE_JSON_RPC_PORT;
import static org.hyperledger.besu.ethereum.api.jsonrpc.authentication.EngineAuthService.EPHEMERAL_JWT_FILE;
import static org.hyperledger.besu.metrics.BesuMetricCategory.DEFAULT_METRIC_CATEGORIES;
import static org.hyperledger.besu.metrics.MetricsProtocol.PROMETHEUS;
import static org.hyperledger.besu.metrics.prometheus.MetricsConfiguration.DEFAULT_METRICS_PORT;
import static org.hyperledger.besu.metrics.prometheus.MetricsConfiguration.DEFAULT_METRICS_PUSH_PORT;
import static org.hyperledger.besu.nat.kubernetes.KubernetesNatManager.DEFAULT_BESU_SERVICE_NAME_FILTER;

import org.hyperledger.besu.BesuInfo;
import org.hyperledger.besu.Runner;
import org.hyperledger.besu.RunnerBuilder;
import org.hyperledger.besu.chainexport.RlpBlockExporter;
import org.hyperledger.besu.chainimport.JsonBlockImporter;
import org.hyperledger.besu.chainimport.RlpBlockImporter;
import org.hyperledger.besu.cli.config.EthNetworkConfig;
import org.hyperledger.besu.cli.config.NetworkName;
import org.hyperledger.besu.cli.config.ProfileName;
import org.hyperledger.besu.cli.converter.MetricCategoryConverter;
import org.hyperledger.besu.cli.converter.PercentageConverter;
import org.hyperledger.besu.cli.custom.JsonRPCAllowlistHostsProperty;
import org.hyperledger.besu.cli.error.BesuExecutionExceptionHandler;
import org.hyperledger.besu.cli.error.BesuParameterExceptionHandler;
import org.hyperledger.besu.cli.options.MiningOptions;
import org.hyperledger.besu.cli.options.TransactionPoolOptions;
import org.hyperledger.besu.cli.options.stable.ApiConfigurationOptions;
import org.hyperledger.besu.cli.options.stable.DataStorageOptions;
import org.hyperledger.besu.cli.options.stable.EthstatsOptions;
import org.hyperledger.besu.cli.options.stable.GraphQlOptions;
import org.hyperledger.besu.cli.options.stable.JsonRpcHttpOptions;
import org.hyperledger.besu.cli.options.stable.LoggingLevelOption;
import org.hyperledger.besu.cli.options.stable.NodePrivateKeyFileOption;
import org.hyperledger.besu.cli.options.stable.P2PTLSConfigOptions;
import org.hyperledger.besu.cli.options.stable.PermissionsOptions;
import org.hyperledger.besu.cli.options.stable.PluginsConfigurationOptions;
import org.hyperledger.besu.cli.options.stable.RpcWebsocketOptions;
import org.hyperledger.besu.cli.options.unstable.ChainPruningOptions;
import org.hyperledger.besu.cli.options.unstable.DnsOptions;
import org.hyperledger.besu.cli.options.unstable.EthProtocolOptions;
import org.hyperledger.besu.cli.options.unstable.EvmOptions;
import org.hyperledger.besu.cli.options.unstable.IpcOptions;
import org.hyperledger.besu.cli.options.unstable.MetricsCLIOptions;
import org.hyperledger.besu.cli.options.unstable.NatOptions;
import org.hyperledger.besu.cli.options.unstable.NativeLibraryOptions;
import org.hyperledger.besu.cli.options.unstable.NetworkingOptions;
import org.hyperledger.besu.cli.options.unstable.PkiBlockCreationOptions;
import org.hyperledger.besu.cli.options.unstable.PrivacyPluginOptions;
import org.hyperledger.besu.cli.options.unstable.RPCOptions;
import org.hyperledger.besu.cli.options.unstable.SynchronizerOptions;
import org.hyperledger.besu.cli.presynctasks.PreSynchronizationTaskRunner;
import org.hyperledger.besu.cli.presynctasks.PrivateDatabaseMigrationPreSyncTask;
import org.hyperledger.besu.cli.subcommands.PasswordSubCommand;
import org.hyperledger.besu.cli.subcommands.PublicKeySubCommand;
import org.hyperledger.besu.cli.subcommands.RetestethSubCommand;
import org.hyperledger.besu.cli.subcommands.TxParseSubCommand;
import org.hyperledger.besu.cli.subcommands.ValidateConfigSubCommand;
import org.hyperledger.besu.cli.subcommands.blocks.BlocksSubCommand;
import org.hyperledger.besu.cli.subcommands.operator.OperatorSubCommand;
import org.hyperledger.besu.cli.subcommands.rlp.RLPSubCommand;
import org.hyperledger.besu.cli.subcommands.storage.StorageSubCommand;
import org.hyperledger.besu.cli.util.BesuCommandCustomFactory;
import org.hyperledger.besu.cli.util.CommandLineUtils;
import org.hyperledger.besu.cli.util.ConfigDefaultValueProviderStrategy;
import org.hyperledger.besu.cli.util.VersionProvider;
import org.hyperledger.besu.components.BesuComponent;
import org.hyperledger.besu.config.CheckpointConfigOptions;
import org.hyperledger.besu.config.GenesisConfigFile;
import org.hyperledger.besu.config.GenesisConfigOptions;
import org.hyperledger.besu.config.MergeConfigOptions;
import org.hyperledger.besu.consensus.qbft.pki.PkiBlockCreationConfiguration;
import org.hyperledger.besu.consensus.qbft.pki.PkiBlockCreationConfigurationProvider;
import org.hyperledger.besu.controller.BesuController;
import org.hyperledger.besu.controller.BesuControllerBuilder;
import org.hyperledger.besu.crypto.Blake2bfMessageDigest;
import org.hyperledger.besu.crypto.KeyPair;
import org.hyperledger.besu.crypto.KeyPairUtil;
import org.hyperledger.besu.crypto.SignatureAlgorithmFactory;
import org.hyperledger.besu.crypto.SignatureAlgorithmType;
import org.hyperledger.besu.cryptoservices.KeyPairSecurityModule;
import org.hyperledger.besu.cryptoservices.NodeKey;
import org.hyperledger.besu.datatypes.Address;
import org.hyperledger.besu.datatypes.Hash;
import org.hyperledger.besu.datatypes.Wei;
import org.hyperledger.besu.enclave.EnclaveFactory;
import org.hyperledger.besu.ethereum.GasLimitCalculator;
import org.hyperledger.besu.ethereum.api.ApiConfiguration;
import org.hyperledger.besu.ethereum.api.graphql.GraphQLConfiguration;
import org.hyperledger.besu.ethereum.api.jsonrpc.JsonRpcConfiguration;
import org.hyperledger.besu.ethereum.api.jsonrpc.RpcApis;
import org.hyperledger.besu.ethereum.api.jsonrpc.authentication.JwtAlgorithm;
import org.hyperledger.besu.ethereum.api.jsonrpc.ipc.JsonRpcIpcConfiguration;
import org.hyperledger.besu.ethereum.api.jsonrpc.websocket.WebSocketConfiguration;
import org.hyperledger.besu.ethereum.api.query.BlockchainQueries;
import org.hyperledger.besu.ethereum.chain.Blockchain;
import org.hyperledger.besu.ethereum.core.MiningParameters;
import org.hyperledger.besu.ethereum.core.MiningParametersMetrics;
import org.hyperledger.besu.ethereum.core.PrivacyParameters;
import org.hyperledger.besu.ethereum.core.VersionMetadata;
import org.hyperledger.besu.ethereum.core.plugins.PluginConfiguration;
import org.hyperledger.besu.ethereum.eth.sync.SyncMode;
import org.hyperledger.besu.ethereum.eth.sync.SynchronizerConfiguration;
import org.hyperledger.besu.ethereum.eth.transactions.ImmutableTransactionPoolConfiguration;
import org.hyperledger.besu.ethereum.eth.transactions.TransactionPoolConfiguration;
import org.hyperledger.besu.ethereum.mainnet.FrontierTargetingGasLimitCalculator;
import org.hyperledger.besu.ethereum.p2p.config.DiscoveryConfiguration;
import org.hyperledger.besu.ethereum.p2p.peers.EnodeDnsConfiguration;
import org.hyperledger.besu.ethereum.p2p.peers.EnodeURLImpl;
import org.hyperledger.besu.ethereum.p2p.peers.StaticNodesParser;
import org.hyperledger.besu.ethereum.p2p.rlpx.connections.netty.TLSConfiguration;
import org.hyperledger.besu.ethereum.permissioning.LocalPermissioningConfiguration;
import org.hyperledger.besu.ethereum.permissioning.PermissioningConfiguration;
import org.hyperledger.besu.ethereum.privacy.storage.keyvalue.PrivacyKeyValueStorageProvider;
import org.hyperledger.besu.ethereum.privacy.storage.keyvalue.PrivacyKeyValueStorageProviderBuilder;
import org.hyperledger.besu.ethereum.storage.StorageProvider;
import org.hyperledger.besu.ethereum.storage.keyvalue.KeyValueSegmentIdentifier;
import org.hyperledger.besu.ethereum.storage.keyvalue.KeyValueStorageProvider;
import org.hyperledger.besu.ethereum.storage.keyvalue.KeyValueStorageProviderBuilder;
import org.hyperledger.besu.ethereum.transaction.TransactionSimulator;
import org.hyperledger.besu.ethereum.worldstate.DataStorageConfiguration;
import org.hyperledger.besu.evm.precompile.AbstractAltBnPrecompiledContract;
import org.hyperledger.besu.evm.precompile.BigIntegerModularExponentiationPrecompiledContract;
import org.hyperledger.besu.evm.precompile.KZGPointEvalPrecompiledContract;
import org.hyperledger.besu.metrics.BesuMetricCategory;
import org.hyperledger.besu.metrics.MetricCategoryRegistryImpl;
import org.hyperledger.besu.metrics.MetricsProtocol;
import org.hyperledger.besu.metrics.MetricsSystemFactory;
import org.hyperledger.besu.metrics.ObservableMetricsSystem;
import org.hyperledger.besu.metrics.StandardMetricCategory;
import org.hyperledger.besu.metrics.prometheus.MetricsConfiguration;
import org.hyperledger.besu.metrics.vertx.VertxMetricsAdapterFactory;
import org.hyperledger.besu.nat.NatMethod;
import org.hyperledger.besu.plugin.data.EnodeURL;
import org.hyperledger.besu.plugin.services.BesuConfiguration;
import org.hyperledger.besu.plugin.services.BesuEvents;
import org.hyperledger.besu.plugin.services.BlockchainService;
import org.hyperledger.besu.plugin.services.MetricsSystem;
import org.hyperledger.besu.plugin.services.PermissioningService;
import org.hyperledger.besu.plugin.services.PicoCLIOptions;
import org.hyperledger.besu.plugin.services.PrivacyPluginService;
import org.hyperledger.besu.plugin.services.RpcEndpointService;
import org.hyperledger.besu.plugin.services.SecurityModuleService;
import org.hyperledger.besu.plugin.services.StorageService;
import org.hyperledger.besu.plugin.services.TraceService;
import org.hyperledger.besu.plugin.services.TransactionPoolValidatorService;
import org.hyperledger.besu.plugin.services.TransactionSelectionService;
import org.hyperledger.besu.plugin.services.TransactionSimulationService;
import org.hyperledger.besu.plugin.services.exception.StorageException;
import org.hyperledger.besu.plugin.services.metrics.MetricCategory;
import org.hyperledger.besu.plugin.services.metrics.MetricCategoryRegistry;
import org.hyperledger.besu.plugin.services.securitymodule.SecurityModule;
import org.hyperledger.besu.plugin.services.storage.DataStorageFormat;
import org.hyperledger.besu.plugin.services.storage.PrivacyKeyValueStorageFactory;
import org.hyperledger.besu.plugin.services.storage.rocksdb.RocksDBPlugin;
import org.hyperledger.besu.services.BesuConfigurationImpl;
import org.hyperledger.besu.services.BesuEventsImpl;
import org.hyperledger.besu.services.BesuPluginContextImpl;
import org.hyperledger.besu.services.BlockchainServiceImpl;
import org.hyperledger.besu.services.PermissioningServiceImpl;
import org.hyperledger.besu.services.PicoCLIOptionsImpl;
import org.hyperledger.besu.services.PrivacyPluginServiceImpl;
import org.hyperledger.besu.services.RpcEndpointServiceImpl;
import org.hyperledger.besu.services.SecurityModuleServiceImpl;
import org.hyperledger.besu.services.StorageServiceImpl;
import org.hyperledger.besu.services.TraceServiceImpl;
import org.hyperledger.besu.services.TransactionPoolValidatorServiceImpl;
import org.hyperledger.besu.services.TransactionSelectionServiceImpl;
import org.hyperledger.besu.services.TransactionSimulationServiceImpl;
import org.hyperledger.besu.services.kvstore.InMemoryStoragePlugin;
import org.hyperledger.besu.util.InvalidConfigurationException;
import org.hyperledger.besu.util.LogConfigurator;
import org.hyperledger.besu.util.NetworkUtility;
import org.hyperledger.besu.util.PermissioningConfigurationValidator;
import org.hyperledger.besu.util.number.Fraction;
import org.hyperledger.besu.util.number.Percentage;
import org.hyperledger.besu.util.number.PositiveNumber;

import java.io.File;
import java.io.IOException;
import java.io.InputStream;
import java.math.BigInteger;
import java.net.InetAddress;
import java.net.SocketException;
import java.net.URI;
import java.net.URL;
import java.net.UnknownHostException;
import java.nio.file.Path;
import java.time.Clock;
import java.util.ArrayList;
import java.util.Arrays;
import java.util.Collection;
import java.util.HashMap;
import java.util.HashSet;
import java.util.List;
import java.util.Map;
import java.util.Objects;
import java.util.Optional;
import java.util.OptionalInt;
import java.util.Set;
import java.util.TreeMap;
import java.util.function.Function;
import java.util.function.Predicate;
import java.util.function.Supplier;
import java.util.stream.Collectors;

import com.google.common.annotations.VisibleForTesting;
import com.google.common.base.Strings;
import com.google.common.base.Suppliers;
import com.google.common.collect.ImmutableMap;
import io.vertx.core.Vertx;
import io.vertx.core.VertxOptions;
import io.vertx.core.json.DecodeException;
import io.vertx.core.metrics.MetricsOptions;
import org.apache.tuweni.bytes.Bytes;
import org.apache.tuweni.units.bigints.UInt256;
import org.slf4j.Logger;
import picocli.AutoComplete;
import picocli.CommandLine;
import picocli.CommandLine.Command;
import picocli.CommandLine.ExecutionException;
import picocli.CommandLine.IExecutionStrategy;
import picocli.CommandLine.Mixin;
import picocli.CommandLine.Option;
import picocli.CommandLine.ParameterException;

/** Represents the main Besu CLI command that runs the Besu Ethereum client full node. */
@SuppressWarnings("FieldCanBeLocal") // because Picocli injected fields report false positives
@Command(
    description = "This command runs the Besu Ethereum client full node.",
    abbreviateSynopsis = true,
    name = "besu",
    mixinStandardHelpOptions = true,
    versionProvider = VersionProvider.class,
    header = "@|bold,fg(cyan) Usage:|@",
    synopsisHeading = "%n",
    descriptionHeading = "%n@|bold,fg(cyan) Description:|@%n%n",
    optionListHeading = "%n@|bold,fg(cyan) Options:|@%n",
    footerHeading = "%nBesu is licensed under the Apache License 2.0%n",
    footer = {
      "%n%n@|fg(cyan) To get started quickly, just choose a network to sync and a profile to run with suggested defaults:|@",
      "%n@|fg(cyan) for Mainnet|@ --network=mainnet --profile=[minimalist_staker|staker]",
      "%nMore info and other profiles at https://besu.hyperledger.org%n"
    })
public class BesuCommand implements DefaultCommandValues, Runnable {

  @SuppressWarnings("PrivateStaticFinalLoggers")
  // non-static for testing
  private final Logger logger;

  private CommandLine commandLine;

  private final Supplier<RlpBlockImporter> rlpBlockImporter;
  private final Function<BesuController, JsonBlockImporter> jsonBlockImporterFactory;
  private final Function<Blockchain, RlpBlockExporter> rlpBlockExporterFactory;

  // Unstable CLI options
  final NetworkingOptions unstableNetworkingOptions = NetworkingOptions.create();
  final SynchronizerOptions unstableSynchronizerOptions = SynchronizerOptions.create();
  final EthProtocolOptions unstableEthProtocolOptions = EthProtocolOptions.create();
  final MetricsCLIOptions unstableMetricsCLIOptions = MetricsCLIOptions.create();
  private final DnsOptions unstableDnsOptions = DnsOptions.create();
  private final NatOptions unstableNatOptions = NatOptions.create();
  private final NativeLibraryOptions unstableNativeLibraryOptions = NativeLibraryOptions.create();
  private final RPCOptions unstableRPCOptions = RPCOptions.create();
  private final PrivacyPluginOptions unstablePrivacyPluginOptions = PrivacyPluginOptions.create();
  private final EvmOptions unstableEvmOptions = EvmOptions.create();
  private final IpcOptions unstableIpcOptions = IpcOptions.create();
  private final ChainPruningOptions unstableChainPruningOptions = ChainPruningOptions.create();

  // stable CLI options
  final DataStorageOptions dataStorageOptions = DataStorageOptions.create();
  private final EthstatsOptions ethstatsOptions = EthstatsOptions.create();
  private final NodePrivateKeyFileOption nodePrivateKeyFileOption =
      NodePrivateKeyFileOption.create();
  private final LoggingLevelOption loggingLevelOption = LoggingLevelOption.create();

  @CommandLine.ArgGroup(validate = false, heading = "@|bold Tx Pool Common Options|@%n")
  final TransactionPoolOptions transactionPoolOptions = TransactionPoolOptions.create();

  @CommandLine.ArgGroup(validate = false, heading = "@|bold Block Builder Options|@%n")
  final MiningOptions miningOptions = MiningOptions.create();

  private final RunnerBuilder runnerBuilder;
  private final BesuController.Builder controllerBuilderFactory;
  private final BesuPluginContextImpl besuPluginContext;
  private final StorageServiceImpl storageService;
  private final SecurityModuleServiceImpl securityModuleService;
  private final PermissioningServiceImpl permissioningService;
  private final PrivacyPluginServiceImpl privacyPluginService;
  private final RpcEndpointServiceImpl rpcEndpointServiceImpl;

  private final Map<String, String> environment;
  private final MetricCategoryRegistryImpl metricCategoryRegistry =
      new MetricCategoryRegistryImpl();
  private final MetricCategoryConverter metricCategoryConverter = new MetricCategoryConverter();

  private final PreSynchronizationTaskRunner preSynchronizationTaskRunner =
      new PreSynchronizationTaskRunner();

  private final Set<Integer> allocatedPorts = new HashSet<>();
  private final PkiBlockCreationConfigurationProvider pkiBlockCreationConfigProvider;
<<<<<<< HEAD
  private GenesisConfigFile genesisConfigFile;
  private GenesisConfigOptions genesisConfigOptions;
=======
  private final Supplier<GenesisConfigFile> genesisConfigFileSupplier =
      Suppliers.memoize(this::readGenesisConfigFile);
  private final Supplier<GenesisConfigOptions> genesisConfigOptionsSupplier =
      Suppliers.memoize(this::readGenesisConfigOptions);
>>>>>>> 55482192

  private RocksDBPlugin rocksDBPlugin;

  private int maxPeers;
  private int maxRemoteInitiatedPeers;

  // CLI options defined by user at runtime.
  // Options parsing is done with CLI library Picocli https://picocli.info/

  // While this variable is never read it is needed for the PicoCLI to create
  // the config file option that is read elsewhere.
  @SuppressWarnings("UnusedVariable")
  @CommandLine.Option(
      names = {CONFIG_FILE_OPTION_NAME},
      paramLabel = MANDATORY_FILE_FORMAT_HELP,
      description = "TOML config file (default: none)")
  private final File configFile = null;

  @CommandLine.Option(
      names = {"--data-path"},
      paramLabel = MANDATORY_PATH_FORMAT_HELP,
      description = "The path to Besu data directory (default: ${DEFAULT-VALUE})")
  final Path dataPath = getDefaultBesuDataPath(this);

  // Genesis file path with null default option.
  // This default is handled by Runner
  // to use mainnet json file from resources as indicated in the
  // default network option
  // Then we ignore genesis default value here.
  @CommandLine.Option(
      names = {"--genesis-file"},
      paramLabel = MANDATORY_FILE_FORMAT_HELP,
      description =
          "Genesis file for your custom network. Setting this option requires --network-id to be set. (Cannot be used with --network)")
  private final File genesisFile = null;

  @Option(
      names = {"--genesis-state-hash-cache-enabled"},
      description = "Use genesis state hash from data on startup if specified")
  private final Boolean genesisStateHashCacheEnabled = false;

  @Option(
      names = "--identity",
      paramLabel = "<String>",
      description = "Identification for this node in the Client ID",
      arity = "1")
  private final Optional<String> identityString = Optional.empty();

  // P2P Discovery Option Group
  @CommandLine.ArgGroup(validate = false, heading = "@|bold P2P Discovery Options|@%n")
  P2PDiscoveryOptionGroup p2PDiscoveryOptionGroup = new P2PDiscoveryOptionGroup();

  private final TransactionSelectionServiceImpl transactionSelectionServiceImpl;
  private final TransactionPoolValidatorServiceImpl transactionValidatorServiceImpl;
  private final TransactionSimulationServiceImpl transactionSimulationServiceImpl;
  private final BlockchainServiceImpl blockchainServiceImpl;

  static class P2PDiscoveryOptionGroup {

    // Public IP stored to prevent having to research it each time we need it.
    private InetAddress autoDiscoveredDefaultIP = null;

    // Completely disables P2P within Besu.
    @Option(
        names = {"--p2p-enabled"},
        description = "Enable P2P functionality (default: ${DEFAULT-VALUE})",
        arity = "1")
    private final Boolean p2pEnabled = true;

    // Boolean option to indicate if peers should NOT be discovered, default to
    // false indicates that
    // the peers should be discovered by default.
    //
    // This negative option is required because of the nature of the option that is
    // true when
    // added on the command line. You can't do --option=false, so false is set as
    // default
    // and you have not to set the option at all if you want it false.
    // This seems to be the only way it works with Picocli.
    // Also many other software use the same negative option scheme for false
    // defaults
    // meaning that it's probably the right way to handle disabling options.
    @Option(
        names = {"--discovery-enabled"},
        description = "Enable P2P discovery (default: ${DEFAULT-VALUE})",
        arity = "1")
    private final Boolean peerDiscoveryEnabled = true;

    // A list of bootstrap nodes can be passed
    // and a hardcoded list will be used otherwise by the Runner.
    // NOTE: we have no control over default value here.
    @Option(
        names = {"--bootnodes"},
        paramLabel = "<enode://id@host:port>",
        description =
            "Comma separated enode URLs for P2P discovery bootstrap. "
                + "Default is a predefined list.",
        split = ",",
        arity = "0..*")
    private final List<String> bootNodes = null;

    @SuppressWarnings({"FieldCanBeFinal", "FieldMayBeFinal"}) // PicoCLI requires non-final Strings.
    @Option(
        names = {"--p2p-host"},
        paramLabel = MANDATORY_HOST_FORMAT_HELP,
        description = "IP address this node advertises to its peers (default: ${DEFAULT-VALUE})",
        arity = "1")
    private String p2pHost = autoDiscoverDefaultIP().getHostAddress();

    @SuppressWarnings({"FieldCanBeFinal", "FieldMayBeFinal"}) // PicoCLI requires non-final Strings.
    @Option(
        names = {"--p2p-interface"},
        paramLabel = MANDATORY_HOST_FORMAT_HELP,
        description =
            "The network interface address on which this node listens for P2P communication (default: ${DEFAULT-VALUE})",
        arity = "1")
    private String p2pInterface = NetworkUtility.INADDR_ANY;

    @Option(
        names = {"--p2p-port"},
        paramLabel = MANDATORY_PORT_FORMAT_HELP,
        description = "Port on which to listen for P2P communication (default: ${DEFAULT-VALUE})",
        arity = "1")
    private final Integer p2pPort = EnodeURLImpl.DEFAULT_LISTENING_PORT;

    @Option(
        names = {"--max-peers", "--p2p-peer-upper-bound"},
        paramLabel = MANDATORY_INTEGER_FORMAT_HELP,
        description = "Maximum P2P connections that can be established (default: ${DEFAULT-VALUE})")
    private final Integer maxPeers = DEFAULT_MAX_PEERS;

    @Option(
        names = {"--remote-connections-limit-enabled"},
        description =
            "Whether to limit the number of P2P connections initiated remotely. (default: ${DEFAULT-VALUE})")
    private final Boolean isLimitRemoteWireConnectionsEnabled = true;

    @Option(
        names = {"--remote-connections-max-percentage"},
        paramLabel = MANDATORY_DOUBLE_FORMAT_HELP,
        description =
            "The maximum percentage of P2P connections that can be initiated remotely. Must be between 0 and 100 inclusive. (default: ${DEFAULT-VALUE})",
        arity = "1",
        converter = PercentageConverter.class)
    private final Percentage maxRemoteConnectionsPercentage =
        Fraction.fromFloat(DEFAULT_FRACTION_REMOTE_WIRE_CONNECTIONS_ALLOWED).toPercentage();

    @SuppressWarnings({"FieldCanBeFinal", "FieldMayBeFinal"}) // PicoCLI requires non-final Strings.
    @CommandLine.Option(
        names = {"--discovery-dns-url"},
        description = "Specifies the URL to use for DNS discovery")
    private String discoveryDnsUrl = null;

    @Option(
        names = {"--random-peer-priority-enabled"},
        description =
            "Allow for incoming connections to be prioritized randomly. This will prevent (typically small, stable) networks from forming impenetrable peer cliques. (default: ${DEFAULT-VALUE})")
    private final Boolean randomPeerPriority = Boolean.FALSE;

    @Option(
        names = {"--banned-node-ids", "--banned-node-id"},
        paramLabel = MANDATORY_NODE_ID_FORMAT_HELP,
        description = "A list of node IDs to ban from the P2P network.",
        split = ",",
        arity = "1..*")
    void setBannedNodeIds(final List<String> values) {
      try {
        bannedNodeIds =
            values.stream()
                .filter(value -> !value.isEmpty())
                .map(EnodeURLImpl::parseNodeId)
                .collect(Collectors.toList());
      } catch (final IllegalArgumentException e) {
        throw new ParameterException(
            new CommandLine(this),
            "Invalid ids supplied to '--banned-node-ids'. " + e.getMessage());
      }
    }

    private Collection<Bytes> bannedNodeIds = new ArrayList<>();

    // Used to discover the default IP of the client.
    // Loopback IP is used by default as this is how smokeTests require it to be
    // and it's probably a good security behaviour to default only on the localhost.
    private InetAddress autoDiscoverDefaultIP() {
      autoDiscoveredDefaultIP =
          Optional.ofNullable(autoDiscoveredDefaultIP).orElseGet(InetAddress::getLoopbackAddress);

      return autoDiscoveredDefaultIP;
    }
  }

  @Option(
      names = {"--sync-mode"},
      paramLabel = MANDATORY_MODE_FORMAT_HELP,
      description =
          "Synchronization mode, possible values are ${COMPLETION-CANDIDATES} (default: SNAP if a --network is supplied and privacy isn't enabled. FULL otherwise.)")
  private SyncMode syncMode = null;

  @Option(
      names = {"--sync-min-peers", "--fast-sync-min-peers"},
      paramLabel = MANDATORY_INTEGER_FORMAT_HELP,
      description =
          "Minimum number of peers required before starting sync. Has effect only on non-PoS networks. (default: ${DEFAULT-VALUE})")
  private final Integer syncMinPeerCount = SYNC_MIN_PEER_COUNT;

  @Option(
      names = {"--network"},
      paramLabel = MANDATORY_NETWORK_FORMAT_HELP,
      defaultValue = "MAINNET",
      description =
          "Synchronize against the indicated network, possible values are ${COMPLETION-CANDIDATES}."
              + " (default: ${DEFAULT-VALUE})")
  private final NetworkName network = null;

  @Option(
      names = {PROFILE_OPTION_NAME},
      paramLabel = PROFILE_FORMAT_HELP,
      description =
          "Overwrite default settings. Possible values are ${COMPLETION-CANDIDATES}. (default: none)")
  private final ProfileName profile = null;

  @Option(
      names = {"--nat-method"},
      description =
          "Specify the NAT circumvention method to be used, possible values are ${COMPLETION-CANDIDATES}."
              + " NONE disables NAT functionality. (default: ${DEFAULT-VALUE})")
  private final NatMethod natMethod = DEFAULT_NAT_METHOD;

  @Option(
      names = {"--network-id"},
      paramLabel = "<BIG INTEGER>",
      description =
          "P2P network identifier. (default: the selected network chain ID or custom genesis chain ID)",
      arity = "1")
  private final BigInteger networkId = null;

  @Option(
      names = {"--kzg-trusted-setup"},
      paramLabel = MANDATORY_FILE_FORMAT_HELP,
      description =
          "Path to file containing the KZG trusted setup, mandatory for custom networks that support data blobs, "
              + "optional for overriding named networks default.",
      arity = "1")
  private final Path kzgTrustedSetupFile = null;

  @Option(
      names = {"--version-compatibility-protection"},
      description =
          "Perform compatibility checks between the version of Besu being started and the version of Besu that last started with this data directory. (default: ${DEFAULT-VALUE})")
  private Boolean versionCompatibilityProtection = null;

  @CommandLine.ArgGroup(validate = false, heading = "@|bold GraphQL Options|@%n")
  GraphQlOptions graphQlOptions = new GraphQlOptions();

  // Engine JSON-PRC Options
  @CommandLine.ArgGroup(validate = false, heading = "@|bold Engine JSON-RPC Options|@%n")
  EngineRPCOptionGroup engineRPCOptionGroup = new EngineRPCOptionGroup();

  static class EngineRPCOptionGroup {
    @Option(
        names = {"--engine-rpc-enabled"},
        description =
            "enable the engine api, even in the absence of merge-specific configurations.")
    private final Boolean overrideEngineRpcEnabled = false;

    @Option(
        names = {"--engine-rpc-port", "--engine-rpc-http-port"},
        paramLabel = MANDATORY_PORT_FORMAT_HELP,
        description = "Port to provide consensus client APIS on (default: ${DEFAULT-VALUE})",
        arity = "1")
    private final Integer engineRpcPort = DEFAULT_ENGINE_JSON_RPC_PORT;

    @Option(
        names = {"--engine-jwt-secret"},
        paramLabel = MANDATORY_FILE_FORMAT_HELP,
        description = "Path to file containing shared secret key for JWT signature verification")
    private final Path engineJwtKeyFile = null;

    @Option(
        names = {"--engine-jwt-disabled"},
        description = "Disable authentication for Engine APIs (default: ${DEFAULT-VALUE})")
    private final Boolean isEngineAuthDisabled = false;

    @Option(
        names = {"--engine-host-allowlist"},
        paramLabel = "<hostname>[,<hostname>...]... or * or all",
        description =
            "Comma separated list of hostnames to allow for ENGINE API access (applies to both HTTP and websockets), or * to accept any host (default: ${DEFAULT-VALUE})",
        defaultValue = "localhost,127.0.0.1")
    private final JsonRPCAllowlistHostsProperty engineHostsAllowlist =
        new JsonRPCAllowlistHostsProperty();
  }

  // JSON-RPC HTTP Options
  @CommandLine.ArgGroup(validate = false, heading = "@|bold JSON-RPC HTTP Options|@%n")
  JsonRpcHttpOptions jsonRpcHttpOptions = new JsonRpcHttpOptions();

  // JSON-RPC Websocket Options
  @CommandLine.ArgGroup(validate = false, heading = "@|bold JSON-RPC Websocket Options|@%n")
  RpcWebsocketOptions rpcWebsocketOptions = new RpcWebsocketOptions();

  // Privacy Options Group
  @CommandLine.ArgGroup(validate = false, heading = "@|bold Privacy Options|@%n")
  PrivacyOptionGroup privacyOptionGroup = new PrivacyOptionGroup();

  static class PrivacyOptionGroup {
    @Option(
        names = {"--privacy-tls-enabled"},
        paramLabel = MANDATORY_FILE_FORMAT_HELP,
        description = "Enable TLS for connecting to privacy enclave (default: ${DEFAULT-VALUE})")
    private final Boolean isPrivacyTlsEnabled = false;

    @Option(
        names = "--privacy-tls-keystore-file",
        paramLabel = MANDATORY_FILE_FORMAT_HELP,
        description =
            "Path to a PKCS#12 formatted keystore; used to enable TLS on inbound connections.")
    private final Path privacyKeyStoreFile = null;

    @Option(
        names = "--privacy-tls-keystore-password-file",
        paramLabel = MANDATORY_FILE_FORMAT_HELP,
        description = "Path to a file containing the password used to decrypt the keystore.")
    private final Path privacyKeyStorePasswordFile = null;

    @Option(
        names = "--privacy-tls-known-enclave-file",
        paramLabel = MANDATORY_FILE_FORMAT_HELP,
        description =
            "Path to a file containing the fingerprints of the authorized privacy enclave.")
    private final Path privacyTlsKnownEnclaveFile = null;

    @Option(
        names = {"--privacy-enabled"},
        description = "Enable private transactions (default: ${DEFAULT-VALUE})")
    private final Boolean isPrivacyEnabled = false;

    @Option(
        names = {"--privacy-multi-tenancy-enabled"},
        description = "Enable multi-tenant private transactions (default: ${DEFAULT-VALUE})")
    private final Boolean isPrivacyMultiTenancyEnabled = false;

    @Option(
        names = {"--privacy-url"},
        description = "The URL on which the enclave is running")
    private final URI privacyUrl = PrivacyParameters.DEFAULT_ENCLAVE_URL;

    @Option(
        names = {"--privacy-public-key-file"},
        description = "The enclave's public key file")
    private final File privacyPublicKeyFile = null;

    @Option(
        names = {"--privacy-marker-transaction-signing-key-file"},
        description =
            "The name of a file containing the private key used to sign privacy marker transactions. If unset, each will be signed with a random key.")
    private final Path privateMarkerTransactionSigningKeyPath = null;

    @Option(
        names = {"--privacy-enable-database-migration"},
        description = "Enable private database metadata migration (default: ${DEFAULT-VALUE})")
    private final Boolean migratePrivateDatabase = false;

    @Option(
        names = {"--privacy-flexible-groups-enabled"},
        description = "Enable flexible privacy groups (default: ${DEFAULT-VALUE})")
    private final Boolean isFlexiblePrivacyGroupsEnabled = false;
  }

  // Metrics Option Group
  @CommandLine.ArgGroup(validate = false, heading = "@|bold Metrics Options|@%n")
  MetricsOptionGroup metricsOptionGroup = new MetricsOptionGroup();

  static class MetricsOptionGroup {
    @Option(
        names = {"--metrics-enabled"},
        description = "Set to start the metrics exporter (default: ${DEFAULT-VALUE})")
    private final Boolean isMetricsEnabled = false;

    @SuppressWarnings({"FieldCanBeFinal", "FieldMayBeFinal"}) // PicoCLI requires non-final Strings.
    @Option(
        names = {"--metrics-protocol"},
        description =
            "Metrics protocol, one of PROMETHEUS, OPENTELEMETRY or NONE. (default: ${DEFAULT-VALUE})")
    private MetricsProtocol metricsProtocol = PROMETHEUS;

    @SuppressWarnings({"FieldCanBeFinal", "FieldMayBeFinal"}) // PicoCLI requires non-final Strings.
    @Option(
        names = {"--metrics-host"},
        paramLabel = MANDATORY_HOST_FORMAT_HELP,
        description = "Host for the metrics exporter to listen on (default: ${DEFAULT-VALUE})",
        arity = "1")
    private String metricsHost;

    @Option(
        names = {"--metrics-port"},
        paramLabel = MANDATORY_PORT_FORMAT_HELP,
        description = "Port for the metrics exporter to listen on (default: ${DEFAULT-VALUE})",
        arity = "1")
    private final Integer metricsPort = DEFAULT_METRICS_PORT;

    @Option(
        names = {"--metrics-category", "--metrics-categories"},
        paramLabel = "<category name>",
        split = ",",
        arity = "1..*",
        description =
            "Comma separated list of categories to track metrics for (default: ${DEFAULT-VALUE})")
    private final Set<MetricCategory> metricCategories = DEFAULT_METRIC_CATEGORIES;

    @Option(
        names = {"--metrics-push-enabled"},
        description = "Enable the metrics push gateway integration (default: ${DEFAULT-VALUE})")
    private final Boolean isMetricsPushEnabled = false;

    @SuppressWarnings({"FieldCanBeFinal", "FieldMayBeFinal"}) // PicoCLI requires non-final Strings.
    @Option(
        names = {"--metrics-push-host"},
        paramLabel = MANDATORY_HOST_FORMAT_HELP,
        description =
            "Host of the Prometheus Push Gateway for push mode (default: ${DEFAULT-VALUE})",
        arity = "1")
    private String metricsPushHost;

    @Option(
        names = {"--metrics-push-port"},
        paramLabel = MANDATORY_PORT_FORMAT_HELP,
        description =
            "Port of the Prometheus Push Gateway for push mode (default: ${DEFAULT-VALUE})",
        arity = "1")
    private final Integer metricsPushPort = DEFAULT_METRICS_PUSH_PORT;

    @Option(
        names = {"--metrics-push-interval"},
        paramLabel = MANDATORY_INTEGER_FORMAT_HELP,
        description =
            "Interval in seconds to push metrics when in push mode (default: ${DEFAULT-VALUE})",
        arity = "1")
    private final Integer metricsPushInterval = 15;

    @SuppressWarnings({"FieldCanBeFinal", "FieldMayBeFinal"}) // PicoCLI requires non-final Strings.
    @Option(
        names = {"--metrics-push-prometheus-job"},
        description = "Job name to use when in push mode (default: ${DEFAULT-VALUE})",
        arity = "1")
    private String metricsPrometheusJob = "besu-client";
  }

  @Option(
      names = {"--host-allowlist"},
      paramLabel = "<hostname>[,<hostname>...]... or * or all",
      description =
          "Comma separated list of hostnames to allow for RPC access, or * to accept any host (default: ${DEFAULT-VALUE})",
      defaultValue = "localhost,127.0.0.1")
  private final JsonRPCAllowlistHostsProperty hostsAllowlist = new JsonRPCAllowlistHostsProperty();

  @Option(
      names = {"--host-whitelist"},
      hidden = true,
      paramLabel = "<hostname>[,<hostname>...]... or * or all",
      description =
          "Deprecated in favor of --host-allowlist. Comma separated list of hostnames to allow for RPC access, or * to accept any host (default: ${DEFAULT-VALUE})")
  private final JsonRPCAllowlistHostsProperty hostsWhitelist = new JsonRPCAllowlistHostsProperty();

  @SuppressWarnings({"FieldCanBeFinal", "FieldMayBeFinal"})
  @Option(
      names = {"--color-enabled"},
      description =
          "Force color output to be enabled/disabled (default: colorized only if printing to console)")
  private static Boolean colorEnabled = null;

  @Option(
      names = {"--reorg-logging-threshold"},
      description =
          "How deep a chain reorganization must be in order for it to be logged (default: ${DEFAULT-VALUE})")
  private final Long reorgLoggingThreshold = 6L;

  // Permission Option Group
  @CommandLine.ArgGroup(validate = false, heading = "@|bold Permissions Options|@%n")
  PermissionsOptions permissionsOptions = new PermissionsOptions();

  @Option(
      names = {"--revert-reason-enabled"},
      description =
          "Enable passing the revert reason back through TransactionReceipts (default: ${DEFAULT-VALUE})")
  private final Boolean isRevertReasonEnabled = false;

  @Option(
      names = {"--required-blocks", "--required-block"},
      paramLabel = "BLOCK=HASH",
      description = "Block number and hash peers are required to have.",
      arity = "*",
      split = ",")
  private final Map<Long, Hash> requiredBlocks = new HashMap<>();

  @SuppressWarnings({"FieldCanBeFinal", "FieldMayBeFinal"}) // PicoCLI requires non-final Strings.
  @Option(
      names = {"--key-value-storage"},
      description = "Identity for the key-value storage to be used.",
      arity = "1")
  private String keyValueStorageName = DEFAULT_KEY_VALUE_STORAGE_NAME;

  @SuppressWarnings({"FieldCanBeFinal", "FieldMayBeFinal"})
  @Option(
      names = {"--security-module"},
      paramLabel = "<NAME>",
      description = "Identity for the Security Module to be used.",
      arity = "1")
  private String securityModuleName = DEFAULT_SECURITY_MODULE;

  @Option(
      names = {"--auto-log-bloom-caching-enabled"},
      description = "Enable automatic log bloom caching (default: ${DEFAULT-VALUE})",
      arity = "1")
  private final Boolean autoLogBloomCachingEnabled = true;

  @Option(
      names = {"--override-genesis-config"},
      paramLabel = "NAME=VALUE",
      description = "Overrides configuration values in the genesis file.  Use with care.",
      arity = "*",
      hidden = true,
      split = ",")
  private final Map<String, String> genesisConfigOverrides =
      new TreeMap<>(String.CASE_INSENSITIVE_ORDER);

  @CommandLine.Option(
      names = {"--pid-path"},
      paramLabel = MANDATORY_PATH_FORMAT_HELP,
      description = "Path to PID file (optional)")
  private final Path pidPath = null;

  // API Configuration Option Group
  @CommandLine.ArgGroup(validate = false, heading = "@|bold API Configuration Options|@%n")
  ApiConfigurationOptions apiConfigurationOptions = new ApiConfigurationOptions();

  @CommandLine.Option(
      names = {"--static-nodes-file"},
      paramLabel = MANDATORY_FILE_FORMAT_HELP,
      description =
          "Specifies the static node file containing the static nodes for this node to connect to")
  private final Path staticNodesFile = null;

  @CommandLine.Option(
      names = {"--cache-last-blocks"},
      description = "Specifies the number of last blocks to cache  (default: ${DEFAULT-VALUE})")
  private final Integer numberOfblocksToCache = 0;

  @Mixin private P2PTLSConfigOptions p2pTLSConfigOptions;

  @Mixin private PkiBlockCreationOptions pkiBlockCreationOptions;

  // Plugins Configuration Option Group
  @CommandLine.ArgGroup(validate = false)
  PluginsConfigurationOptions pluginsConfigurationOptions = new PluginsConfigurationOptions();

  private EthNetworkConfig ethNetworkConfig;
  private JsonRpcConfiguration jsonRpcConfiguration;
  private JsonRpcConfiguration engineJsonRpcConfiguration;
  private GraphQLConfiguration graphQLConfiguration;
  private WebSocketConfiguration webSocketConfiguration;
  private JsonRpcIpcConfiguration jsonRpcIpcConfiguration;
  private ApiConfiguration apiConfiguration;
  private MetricsConfiguration metricsConfiguration;
  private Optional<PermissioningConfiguration> permissioningConfiguration;
  private Optional<TLSConfiguration> p2pTLSConfiguration;
  private DataStorageConfiguration dataStorageConfiguration;
  private Collection<EnodeURL> staticNodes;
  private BesuController besuController;
  private BesuConfigurationImpl pluginCommonConfiguration;
  private MiningParameters miningParameters;

  private BesuComponent besuComponent;
  private final Supplier<ObservableMetricsSystem> metricsSystem =
      Suppliers.memoize(
          () ->
              besuComponent == null || besuComponent.getObservableMetricsSystem() == null
                  ? MetricsSystemFactory.create(metricsConfiguration())
                  : besuComponent.getObservableMetricsSystem());
  private Vertx vertx;
  private EnodeDnsConfiguration enodeDnsConfiguration;
  private KeyValueStorageProvider keyValueStorageProvider;

  /**
   * Besu command constructor.
   *
   * @param besuComponent BesuComponent which acts as our application context
   * @param rlpBlockImporter RlpBlockImporter supplier
   * @param jsonBlockImporterFactory instance of {@code Function<BesuController, JsonBlockImporter>}
   * @param rlpBlockExporterFactory instance of {@code Function<Blockchain, RlpBlockExporter>}
   * @param runnerBuilder instance of RunnerBuilder
   * @param controllerBuilderFactory instance of BesuController.Builder
   * @param besuPluginContext instance of BesuPluginContextImpl
   * @param environment Environment variables map
   */
  public BesuCommand(
      final BesuComponent besuComponent,
      final Supplier<RlpBlockImporter> rlpBlockImporter,
      final Function<BesuController, JsonBlockImporter> jsonBlockImporterFactory,
      final Function<Blockchain, RlpBlockExporter> rlpBlockExporterFactory,
      final RunnerBuilder runnerBuilder,
      final BesuController.Builder controllerBuilderFactory,
      final BesuPluginContextImpl besuPluginContext,
      final Map<String, String> environment) {
    this(
        besuComponent,
        rlpBlockImporter,
        jsonBlockImporterFactory,
        rlpBlockExporterFactory,
        runnerBuilder,
        controllerBuilderFactory,
        besuPluginContext,
        environment,
        new StorageServiceImpl(),
        new SecurityModuleServiceImpl(),
        new PermissioningServiceImpl(),
        new PrivacyPluginServiceImpl(),
        new PkiBlockCreationConfigurationProvider(),
        new RpcEndpointServiceImpl(),
        new TransactionSelectionServiceImpl(),
        new TransactionPoolValidatorServiceImpl(),
        new TransactionSimulationServiceImpl(),
        new BlockchainServiceImpl());
  }

  /**
   * Overloaded Besu command constructor visible for testing.
   *
   * @param besuComponent BesuComponent which acts as our application context
   * @param rlpBlockImporter RlpBlockImporter supplier
   * @param jsonBlockImporterFactory instance of {@code Function<BesuController, JsonBlockImporter>}
   * @param rlpBlockExporterFactory instance of {@code Function<Blockchain, RlpBlockExporter>}
   * @param runnerBuilder instance of RunnerBuilder
   * @param controllerBuilderFactory instance of BesuController.Builder
   * @param besuPluginContext instance of BesuPluginContextImpl
   * @param environment Environment variables map
   * @param storageService instance of StorageServiceImpl
   * @param securityModuleService instance of SecurityModuleServiceImpl
   * @param permissioningService instance of PermissioningServiceImpl
   * @param privacyPluginService instance of PrivacyPluginServiceImpl
   * @param pkiBlockCreationConfigProvider instance of PkiBlockCreationConfigurationProvider
   * @param rpcEndpointServiceImpl instance of RpcEndpointServiceImpl
   * @param transactionSelectionServiceImpl instance of TransactionSelectionServiceImpl
   * @param transactionValidatorServiceImpl instance of TransactionValidatorServiceImpl
   * @param transactionSimulationServiceImpl instance of TransactionSimulationServiceImpl
   * @param blockchainServiceImpl instance of BlockchainServiceImpl
   */
  @VisibleForTesting
  protected BesuCommand(
      final BesuComponent besuComponent,
      final Supplier<RlpBlockImporter> rlpBlockImporter,
      final Function<BesuController, JsonBlockImporter> jsonBlockImporterFactory,
      final Function<Blockchain, RlpBlockExporter> rlpBlockExporterFactory,
      final RunnerBuilder runnerBuilder,
      final BesuController.Builder controllerBuilderFactory,
      final BesuPluginContextImpl besuPluginContext,
      final Map<String, String> environment,
      final StorageServiceImpl storageService,
      final SecurityModuleServiceImpl securityModuleService,
      final PermissioningServiceImpl permissioningService,
      final PrivacyPluginServiceImpl privacyPluginService,
      final PkiBlockCreationConfigurationProvider pkiBlockCreationConfigProvider,
      final RpcEndpointServiceImpl rpcEndpointServiceImpl,
      final TransactionSelectionServiceImpl transactionSelectionServiceImpl,
      final TransactionPoolValidatorServiceImpl transactionValidatorServiceImpl,
      final TransactionSimulationServiceImpl transactionSimulationServiceImpl,
      final BlockchainServiceImpl blockchainServiceImpl) {
    this.besuComponent = besuComponent;
    this.logger = besuComponent.getBesuCommandLogger();
    this.rlpBlockImporter = rlpBlockImporter;
    this.rlpBlockExporterFactory = rlpBlockExporterFactory;
    this.jsonBlockImporterFactory = jsonBlockImporterFactory;
    this.runnerBuilder = runnerBuilder;
    this.controllerBuilderFactory = controllerBuilderFactory;
    this.besuPluginContext = besuPluginContext;
    this.environment = environment;
    this.storageService = storageService;
    this.securityModuleService = securityModuleService;
    this.permissioningService = permissioningService;
    this.privacyPluginService = privacyPluginService;
    this.pluginCommonConfiguration = new BesuConfigurationImpl();
    besuPluginContext.addService(BesuConfiguration.class, pluginCommonConfiguration);
    this.pkiBlockCreationConfigProvider = pkiBlockCreationConfigProvider;
    this.rpcEndpointServiceImpl = rpcEndpointServiceImpl;
    this.transactionSelectionServiceImpl = transactionSelectionServiceImpl;
    this.transactionValidatorServiceImpl = transactionValidatorServiceImpl;
    this.transactionSimulationServiceImpl = transactionSimulationServiceImpl;
    this.blockchainServiceImpl = blockchainServiceImpl;
  }

  /**
   * Parse Besu command line arguments. Visible for testing.
   *
   * @param resultHandler execution strategy. See PicoCLI. Typical argument is RunLast.
   * @param parameterExceptionHandler Exception handler for handling parameters
   * @param executionExceptionHandler Exception handler for business logic
   * @param in Standard input stream
   * @param args arguments to Besu command
   * @return success or failure exit code.
   */
  /**
   * Parses command line arguments and configures the application accordingly.
   *
   * @param resultHandler The strategy to handle the execution result.
   * @param parameterExceptionHandler Handler for exceptions related to command line parameters.
   * @param executionExceptionHandler Handler for exceptions during command execution.
   * @param in The input stream for commands.
   * @param args The command line arguments.
   * @return The execution result status code.
   */
  public int parse(
      final IExecutionStrategy resultHandler,
      final BesuParameterExceptionHandler parameterExceptionHandler,
      final BesuExecutionExceptionHandler executionExceptionHandler,
      final InputStream in,
      final String... args) {

    initializeCommandLineSettings(in);

    // Create the execution strategy chain.
    final IExecutionStrategy executeTask = createExecuteTask(resultHandler);
    final IExecutionStrategy pluginRegistrationTask = createPluginRegistrationTask(executeTask);
    final IExecutionStrategy setDefaultValueProviderTask =
        createDefaultValueProviderTask(pluginRegistrationTask);

    // 1- Config default value provider
    // 2- Register plugins
    // 3- Execute command
    return executeCommandLine(
        setDefaultValueProviderTask, parameterExceptionHandler, executionExceptionHandler, args);
  }

  private void initializeCommandLineSettings(final InputStream in) {
    toCommandLine();
    // Automatically adjust the width of usage messages to the terminal width.
    commandLine.getCommandSpec().usageMessage().autoWidth(true);

    handleStableOptions();
    addSubCommands(in);
    registerConverters();
    handleUnstableOptions();
    preparePlugins();
  }

  private IExecutionStrategy createExecuteTask(final IExecutionStrategy nextStep) {
    return parseResult -> {
      commandLine.setExecutionStrategy(nextStep);
      // At this point we don't allow unmatched options since plugins were already registered
      commandLine.setUnmatchedArgumentsAllowed(false);
      return commandLine.execute(parseResult.originalArgs().toArray(new String[0]));
    };
  }

  private IExecutionStrategy createPluginRegistrationTask(final IExecutionStrategy nextStep) {
    return parseResult -> {
      PluginConfiguration configuration =
          PluginsConfigurationOptions.fromCommandLine(parseResult.commandSpec().commandLine());
      besuPluginContext.registerPlugins(configuration);
      commandLine.setExecutionStrategy(nextStep);
      return commandLine.execute(parseResult.originalArgs().toArray(new String[0]));
    };
  }

  private IExecutionStrategy createDefaultValueProviderTask(final IExecutionStrategy nextStep) {
    return new ConfigDefaultValueProviderStrategy(nextStep, environment);
  }

  /**
   * Executes the command line with the provided execution strategy and exception handlers.
   *
   * @param executionStrategy The execution strategy to use.
   * @param args The command line arguments.
   * @return The execution result status code.
   */
  private int executeCommandLine(
      final IExecutionStrategy executionStrategy,
      final BesuParameterExceptionHandler parameterExceptionHandler,
      final BesuExecutionExceptionHandler executionExceptionHandler,
      final String... args) {
    return commandLine
        .setExecutionStrategy(executionStrategy)
        .setParameterExceptionHandler(parameterExceptionHandler)
        .setExecutionExceptionHandler(executionExceptionHandler)
        // As this happens before the plugins registration and plugins can add options, we must
        // allow unmatched options
        .setUnmatchedArgumentsAllowed(true)
        .execute(args);
  }

  /** Used by Dagger to parse all options into a commandline instance. */
  public void toCommandLine() {
    commandLine =
        new CommandLine(this, new BesuCommandCustomFactory(besuPluginContext))
            .setCaseInsensitiveEnumValuesAllowed(true);
  }

  @Override
  public void run() {
    if (network != null && network.isDeprecated()) {
      logger.warn(NetworkDeprecationMessage.generate(network));
    }
    try {
      configureLogging(true);

<<<<<<< HEAD
      genesisConfigFile = readGenesisConfigFile();

      genesisConfigOptions = readGenesisConfigOptions(genesisConfigFile);

=======
>>>>>>> 55482192
      // set merge config on the basis of genesis config
      setMergeConfigOptions();

      setIgnorableStorageSegments();

      instantiateSignatureAlgorithmFactory();

      logger.info("Starting Besu");

      // Need to create vertx after cmdline has been parsed, such that metricsSystem is configurable
      vertx = createVertx(createVertxOptions(metricsSystem.get()));

      validateOptions();

      configure();

      // If we're not running against a named network, or if version compat protection has been
      // explicitly enabled, perform compatibility check
      VersionMetadata.versionCompatibilityChecks(versionCompatibilityProtection, dataDir());

      configureNativeLibs();
      besuController = buildController();

      besuPluginContext.beforeExternalServices();

      final var runner = buildRunner();
      runner.startExternalServices();

      startPlugins();
      validatePluginOptions();
      setReleaseMetrics();
      preSynchronization();

      runner.startEthereumMainLoop();
      runner.awaitStop();

    } catch (final Exception e) {
      logger.error("Failed to start Besu", e);
      throw new ParameterException(this.commandLine, e.getMessage(), e);
    }
  }

  @VisibleForTesting
  void setBesuConfiguration(final BesuConfigurationImpl pluginCommonConfiguration) {
    this.pluginCommonConfiguration = pluginCommonConfiguration;
  }

  private void addSubCommands(final InputStream in) {
    commandLine.addSubcommand(
        BlocksSubCommand.COMMAND_NAME,
        new BlocksSubCommand(
            rlpBlockImporter,
            jsonBlockImporterFactory,
            rlpBlockExporterFactory,
            commandLine.getOut()));
    commandLine.addSubcommand(
        TxParseSubCommand.COMMAND_NAME, new TxParseSubCommand(commandLine.getOut()));
    commandLine.addSubcommand(
        PublicKeySubCommand.COMMAND_NAME, new PublicKeySubCommand(commandLine.getOut()));
    commandLine.addSubcommand(
        PasswordSubCommand.COMMAND_NAME, new PasswordSubCommand(commandLine.getOut()));
    commandLine.addSubcommand(RetestethSubCommand.COMMAND_NAME, new RetestethSubCommand());
    commandLine.addSubcommand(
        RLPSubCommand.COMMAND_NAME, new RLPSubCommand(commandLine.getOut(), in));
    commandLine.addSubcommand(
        OperatorSubCommand.COMMAND_NAME, new OperatorSubCommand(commandLine.getOut()));
    commandLine.addSubcommand(
        ValidateConfigSubCommand.COMMAND_NAME,
        new ValidateConfigSubCommand(commandLine, commandLine.getOut()));
    commandLine.addSubcommand(
        StorageSubCommand.COMMAND_NAME, new StorageSubCommand(commandLine.getOut()));
    final String generateCompletionSubcommandName = "generate-completion";
    commandLine.addSubcommand(
        generateCompletionSubcommandName, AutoComplete.GenerateCompletion.class);
    final CommandLine generateCompletionSubcommand =
        commandLine.getSubcommands().get(generateCompletionSubcommandName);
    generateCompletionSubcommand.getCommandSpec().usageMessage().hidden(true);
  }

  private void registerConverters() {
    commandLine.registerConverter(Address.class, Address::fromHexStringStrict);
    commandLine.registerConverter(Bytes.class, Bytes::fromHexString);
    commandLine.registerConverter(MetricsProtocol.class, MetricsProtocol::fromString);
    commandLine.registerConverter(UInt256.class, (arg) -> UInt256.valueOf(new BigInteger(arg)));
    commandLine.registerConverter(Wei.class, (arg) -> Wei.of(Long.parseUnsignedLong(arg)));
    commandLine.registerConverter(PositiveNumber.class, PositiveNumber::fromString);
    commandLine.registerConverter(Hash.class, Hash::fromHexString);
    commandLine.registerConverter(Optional.class, Optional::of);
    commandLine.registerConverter(Double.class, Double::parseDouble);

    metricCategoryConverter.addCategories(BesuMetricCategory.class);
    metricCategoryConverter.addCategories(StandardMetricCategory.class);
    commandLine.registerConverter(MetricCategory.class, metricCategoryConverter);
  }

  private void handleStableOptions() {
    commandLine.addMixin("Ethstats", ethstatsOptions);
    commandLine.addMixin("Private key file", nodePrivateKeyFileOption);
    commandLine.addMixin("Logging level", loggingLevelOption);
    commandLine.addMixin("Data Storage Options", dataStorageOptions);
  }

  private void handleUnstableOptions() {
    // Add unstable options
    final ImmutableMap.Builder<String, Object> unstableOptionsBuild = ImmutableMap.builder();
    final ImmutableMap<String, Object> unstableOptions =
        unstableOptionsBuild
            .put("Ethereum Wire Protocol", unstableEthProtocolOptions)
            .put("Metrics", unstableMetricsCLIOptions)
            .put("P2P Network", unstableNetworkingOptions)
            .put("RPC", unstableRPCOptions)
            .put("DNS Configuration", unstableDnsOptions)
            .put("NAT Configuration", unstableNatOptions)
            .put("Privacy Plugin Configuration", unstablePrivacyPluginOptions)
            .put("Synchronizer", unstableSynchronizerOptions)
            .put("Native Library", unstableNativeLibraryOptions)
            .put("EVM Options", unstableEvmOptions)
            .put("IPC Options", unstableIpcOptions)
            .put("Chain Data Pruning Options", unstableChainPruningOptions)
            .build();

    UnstableOptionsSubCommand.createUnstableOptions(commandLine, unstableOptions);
  }

  private void preparePlugins() {
    besuPluginContext.addService(PicoCLIOptions.class, new PicoCLIOptionsImpl(commandLine));
    besuPluginContext.addService(SecurityModuleService.class, securityModuleService);
    besuPluginContext.addService(StorageService.class, storageService);
    besuPluginContext.addService(MetricCategoryRegistry.class, metricCategoryRegistry);
    besuPluginContext.addService(PermissioningService.class, permissioningService);
    besuPluginContext.addService(PrivacyPluginService.class, privacyPluginService);
    besuPluginContext.addService(RpcEndpointService.class, rpcEndpointServiceImpl);
    besuPluginContext.addService(
        TransactionSelectionService.class, transactionSelectionServiceImpl);
    besuPluginContext.addService(
        TransactionPoolValidatorService.class, transactionValidatorServiceImpl);
    besuPluginContext.addService(
        TransactionSimulationService.class, transactionSimulationServiceImpl);
    besuPluginContext.addService(BlockchainService.class, blockchainServiceImpl);

    // register built-in plugins
    rocksDBPlugin = new RocksDBPlugin();
    rocksDBPlugin.register(besuPluginContext);
    new InMemoryStoragePlugin().register(besuPluginContext);

    metricCategoryRegistry
        .getMetricCategories()
        .forEach(metricCategoryConverter::addRegistryCategory);

    // register default security module
    securityModuleService.register(
        DEFAULT_SECURITY_MODULE, Suppliers.memoize(this::defaultSecurityModule));
  }

  private SecurityModule defaultSecurityModule() {
    return new KeyPairSecurityModule(loadKeyPair(nodePrivateKeyFileOption.getNodePrivateKeyFile()));
  }

  /**
   * Load key pair from private key. Visible to be accessed by subcommands.
   *
   * @param nodePrivateKeyFile File containing private key
   * @return KeyPair loaded from private key file
   */
  public KeyPair loadKeyPair(final File nodePrivateKeyFile) {
    return KeyPairUtil.loadKeyPair(resolveNodePrivateKeyFile(nodePrivateKeyFile));
  }

  private void preSynchronization() {
    preSynchronizationTaskRunner.runTasks(besuController);
  }

  private Runner buildRunner() {
    return synchronize(
        besuController,
        p2PDiscoveryOptionGroup.p2pEnabled,
        p2pTLSConfiguration,
        p2PDiscoveryOptionGroup.peerDiscoveryEnabled,
        ethNetworkConfig,
        p2PDiscoveryOptionGroup.p2pHost,
        p2PDiscoveryOptionGroup.p2pInterface,
        p2PDiscoveryOptionGroup.p2pPort,
        graphQLConfiguration,
        jsonRpcConfiguration,
        engineJsonRpcConfiguration,
        webSocketConfiguration,
        jsonRpcIpcConfiguration,
        apiConfiguration,
        metricsConfiguration,
        permissioningConfiguration,
        staticNodes,
        pidPath);
  }

  private void startPlugins() {
    blockchainServiceImpl.init(
        besuController.getProtocolContext(), besuController.getProtocolSchedule());
    transactionSimulationServiceImpl.init(
        besuController.getProtocolContext().getBlockchain(),
        new TransactionSimulator(
            besuController.getProtocolContext().getBlockchain(),
            besuController.getProtocolContext().getWorldStateArchive(),
            besuController.getProtocolSchedule(),
            apiConfiguration.getGasCap()));

    besuPluginContext.addService(
        BesuEvents.class,
        new BesuEventsImpl(
            besuController.getProtocolContext().getBlockchain(),
            besuController.getProtocolManager().getBlockBroadcaster(),
            besuController.getTransactionPool(),
            besuController.getSyncState(),
            besuController.getProtocolContext().getBadBlockManager()));
    besuPluginContext.addService(MetricsSystem.class, getMetricsSystem());

    besuPluginContext.addService(
        TraceService.class,
        new TraceServiceImpl(
            new BlockchainQueries(
                besuController.getProtocolContext().getBlockchain(),
                besuController.getProtocolContext().getWorldStateArchive()),
            besuController.getProtocolSchedule()));

    besuController.getAdditionalPluginServices().appendPluginServices(besuPluginContext);
    besuPluginContext.startPlugins();
  }

  private void validatePluginOptions() {
    // plugins do not 'wire up' until start has been called
    // consequently you can only do some configuration checks
    // after start has been called on plugins

    if (Boolean.TRUE.equals(privacyOptionGroup.isPrivacyEnabled)) {

      if (privacyOptionGroup.privateMarkerTransactionSigningKeyPath != null
          && privacyPluginService != null
          && privacyPluginService.getPrivateMarkerTransactionFactory() != null) {
        throw new ParameterException(
            commandLine,
            "--privacy-marker-transaction-signing-key-file can not be used in conjunction with a plugin that specifies a PrivateMarkerTransactionFactory");
      }

      if (Wei.ZERO.compareTo(getMiningParameters().getMinTransactionGasPrice()) < 0
          && (privacyOptionGroup.privateMarkerTransactionSigningKeyPath == null
              && (privacyPluginService == null
                  || privacyPluginService.getPrivateMarkerTransactionFactory() == null))) {
        // if gas is required, cannot use random keys to sign private tx
        // ie --privacy-marker-transaction-signing-key-file must be set
        throw new ParameterException(
            commandLine,
            "Not a free gas network. --privacy-marker-transaction-signing-key-file must be specified and must be a funded account. Private transactions cannot be signed by random (non-funded) accounts in paid gas networks");
      }

      if (unstablePrivacyPluginOptions.isPrivacyPluginEnabled()
          && privacyPluginService != null
          && privacyPluginService.getPayloadProvider() == null) {
        throw new ParameterException(
            commandLine,
            "No Payload Provider has been provided. You must register one when enabling privacy plugin!");
      }

      if (unstablePrivacyPluginOptions.isPrivacyPluginEnabled()
          && privacyOptionGroup.isFlexiblePrivacyGroupsEnabled) {
        throw new ParameterException(
            commandLine, "Privacy Plugin can not be used with flexible privacy groups");
      }
    }
  }

  private void setReleaseMetrics() {
    metricsSystem
        .get()
        .createLabelledGauge(
            StandardMetricCategory.PROCESS, "release", "Release information", "version")
        .labels(() -> 1, BesuInfo.version());
  }

  /**
   * Configure logging framework for Besu
   *
   * @param announce sets to true to print the logging level on standard output
   */
  public void configureLogging(final boolean announce) {
    // To change the configuration if color was enabled/disabled
    LogConfigurator.reconfigure();
    // set log level per CLI flags
    final String logLevel = loggingLevelOption.getLogLevel();
    if (logLevel != null) {
      if (announce) {
        System.out.println("Setting logging level to " + logLevel);
      }
      LogConfigurator.setLevel("", logLevel);
    }
  }

  /**
   * Logging in Color enabled or not.
   *
   * @return Optional true or false representing logging color is enabled. Empty if not set.
   */
  public static Optional<Boolean> getColorEnabled() {
    return Optional.ofNullable(colorEnabled);
  }

  private void configureNativeLibs() {
    if (unstableNativeLibraryOptions.getNativeAltbn128()
        && AbstractAltBnPrecompiledContract.isNative()) {
      logger.info("Using the native implementation of alt bn128");
    } else {
      AbstractAltBnPrecompiledContract.disableNative();
      logger.info("Using the Java implementation of alt bn128");
    }

    if (unstableNativeLibraryOptions.getNativeModExp()
        && BigIntegerModularExponentiationPrecompiledContract.maybeEnableNative()) {
      logger.info("Using the native implementation of modexp");
    } else {
      BigIntegerModularExponentiationPrecompiledContract.disableNative();
      logger.info("Using the Java implementation of modexp");
    }

    if (unstableNativeLibraryOptions.getNativeSecp()
        && SignatureAlgorithmFactory.getInstance().isNative()) {
      logger.info("Using the native implementation of the signature algorithm");
    } else {
      SignatureAlgorithmFactory.getInstance().disableNative();
      logger.info("Using the Java implementation of the signature algorithm");
    }

    if (unstableNativeLibraryOptions.getNativeBlake2bf()
        && Blake2bfMessageDigest.Blake2bfDigest.isNative()) {
      logger.info("Using the native implementation of the blake2bf algorithm");
    } else {
      Blake2bfMessageDigest.Blake2bfDigest.disableNative();
      logger.info("Using the Java implementation of the blake2bf algorithm");
    }

<<<<<<< HEAD
    if (genesisConfigOptions.getCancunTime().isPresent()
        || genesisConfigOptions.getPragueTime().isPresent()) {
=======
    if (genesisConfigOptionsSupplier.get().getCancunTime().isPresent()
        || genesisConfigOptionsSupplier.get().getPragueTime().isPresent()) {
>>>>>>> 55482192
      if (kzgTrustedSetupFile != null) {
        KZGPointEvalPrecompiledContract.init(kzgTrustedSetupFile);
      } else {
        KZGPointEvalPrecompiledContract.init();
      }
    } else if (kzgTrustedSetupFile != null) {
      throw new ParameterException(
          this.commandLine,
          "--kzg-trusted-setup can only be specified on networks with data blobs enabled");
    }
  }

  private void validateOptions() {
    validateRequiredOptions();
    issueOptionWarnings();
    validateP2PInterface(p2PDiscoveryOptionGroup.p2pInterface);
    validateMiningParams();
    validateNatParams();
    validateNetStatsParams();
    validateDnsOptionsParams();
    ensureValidPeerBoundParams();
    validateRpcOptionsParams();
    validateRpcWsOptions();
    validateChainDataPruningParams();
    validatePostMergeCheckpointBlockRequirements();
    validateTransactionPoolOptions();
    validateDataStorageOptions();
    validateGraphQlOptions();
    validateApiOptions();
    validateConsensusSyncCompatibilityOptions();
    p2pTLSConfigOptions.checkP2PTLSOptionsDependencies(logger, commandLine);
    pkiBlockCreationOptions.checkPkiBlockCreationOptionsDependencies(logger, commandLine);
  }

  private void validateConsensusSyncCompatibilityOptions() {
    // snap and checkpoint can't be used with BFT but can for clique
<<<<<<< HEAD
    if (genesisConfigOptions.isIbftLegacy()
        || genesisConfigOptions.isIbft2()
        || genesisConfigOptions.isQbft()) {
=======
    if (genesisConfigOptionsSupplier.get().isIbftLegacy()
        || genesisConfigOptionsSupplier.get().isIbft2()
        || genesisConfigOptionsSupplier.get().isQbft()) {
>>>>>>> 55482192
      final String errorSuffix = "can't be used with BFT networks";
      if (SyncMode.CHECKPOINT.equals(syncMode) || SyncMode.X_CHECKPOINT.equals(syncMode)) {
        throw new ParameterException(
            commandLine, String.format("%s %s", "Checkpoint sync", errorSuffix));
      }
      if (syncMode == SyncMode.SNAP || syncMode == SyncMode.X_SNAP) {
        throw new ParameterException(commandLine, String.format("%s %s", "Snap sync", errorSuffix));
      }
    }
  }

  private void validateApiOptions() {
    apiConfigurationOptions.validate(commandLine, logger);
  }

  private void validateTransactionPoolOptions() {
<<<<<<< HEAD
    transactionPoolOptions.validate(commandLine, genesisConfigOptions);
=======
    transactionPoolOptions.validate(commandLine, genesisConfigOptionsSupplier.get());
>>>>>>> 55482192
  }

  private void validateDataStorageOptions() {
    dataStorageOptions.validate(commandLine);
  }

  private void validateRequiredOptions() {
    commandLine
        .getCommandSpec()
        .options()
        .forEach(
            option -> {
              if (option.required() && option.stringValues().isEmpty()) {
                throw new ParameterException(
                    this.commandLine, "Missing required option: " + option.longestName());
              }
            });
  }

  private void validateMiningParams() {
<<<<<<< HEAD
    miningOptions.validate(commandLine, genesisConfigOptions, isMergeEnabled(), logger);
=======
    miningOptions.validate(
        commandLine, genesisConfigOptionsSupplier.get(), isMergeEnabled(), logger);
>>>>>>> 55482192
  }

  /**
   * Validates P2P interface IP address/host name. Visible for testing.
   *
   * @param p2pInterface IP Address/host name
   */
  protected void validateP2PInterface(final String p2pInterface) {
    final String failMessage = "The provided --p2p-interface is not available: " + p2pInterface;
    try {
      if (!NetworkUtility.isNetworkInterfaceAvailable(p2pInterface)) {
        throw new ParameterException(commandLine, failMessage);
      }
    } catch (final UnknownHostException | SocketException e) {
      throw new ParameterException(commandLine, failMessage, e);
    }
  }

  private void validateGraphQlOptions() {
    graphQlOptions.validate(logger, commandLine);
  }

  @SuppressWarnings("ConstantConditions")
  private void validateNatParams() {
    if (!(natMethod.equals(NatMethod.AUTO) || natMethod.equals(NatMethod.KUBERNETES))
        && !unstableNatOptions
            .getNatManagerServiceName()
            .equals(DEFAULT_BESU_SERVICE_NAME_FILTER)) {
      throw new ParameterException(
          this.commandLine,
          "The `--Xnat-kube-service-name` parameter is only used in kubernetes mode. Either remove --Xnat-kube-service-name"
              + " or select the KUBERNETES mode (via --nat--method=KUBERNETES)");
    }
    if (natMethod.equals(NatMethod.AUTO) && !unstableNatOptions.getNatMethodFallbackEnabled()) {
      throw new ParameterException(
          this.commandLine,
          "The `--Xnat-method-fallback-enabled` parameter cannot be used in AUTO mode. Either remove --Xnat-method-fallback-enabled"
              + " or select another mode (via --nat--method=XXXX)");
    }
  }

  private void validateNetStatsParams() {
    if (Strings.isNullOrEmpty(ethstatsOptions.getEthstatsUrl())
        && !ethstatsOptions.getEthstatsContact().isEmpty()) {
      throw new ParameterException(
          this.commandLine,
          "The `--ethstats-contact` requires ethstats server URL to be provided. Either remove --ethstats-contact"
              + " or provide a URL (via --ethstats=nodename:secret@host:port)");
    }
  }

  private void validateDnsOptionsParams() {
    if (!unstableDnsOptions.getDnsEnabled() && unstableDnsOptions.getDnsUpdateEnabled()) {
      throw new ParameterException(
          this.commandLine,
          "The `--Xdns-update-enabled` requires dns to be enabled. Either remove --Xdns-update-enabled"
              + " or specify dns is enabled (--Xdns-enabled)");
    }
  }

  private void ensureValidPeerBoundParams() {
    maxPeers = p2PDiscoveryOptionGroup.maxPeers;
    final Boolean isLimitRemoteWireConnectionsEnabled =
        p2PDiscoveryOptionGroup.isLimitRemoteWireConnectionsEnabled;
    if (isOptionSet(commandLine, PEER_LOWER_BOUND_FLAG)) {
      logger.warn(PEER_LOWER_BOUND_FLAG + " is deprecated and will be removed soon.");
    }
    if (isLimitRemoteWireConnectionsEnabled) {
      final float fraction =
          Fraction.fromPercentage(p2PDiscoveryOptionGroup.maxRemoteConnectionsPercentage)
              .getValue();
      checkState(
          fraction >= 0.0 && fraction <= 1.0,
          "Fraction of remote connections allowed must be between 0.0 and 1.0 (inclusive).");
      maxRemoteInitiatedPeers = Math.round(fraction * maxPeers);
    } else {
      maxRemoteInitiatedPeers = maxPeers;
    }
  }

  private void validateRpcOptionsParams() {
    final Predicate<String> configuredApis =
        apiName ->
            Arrays.stream(RpcApis.values())
                    .anyMatch(builtInApi -> apiName.equals(builtInApi.name()))
                || rpcEndpointServiceImpl.hasNamespace(apiName);
    jsonRpcHttpOptions.validate(logger, commandLine, configuredApis);
  }

  private void validateRpcWsOptions() {
    final Predicate<String> configuredApis =
        apiName ->
            Arrays.stream(RpcApis.values())
                    .anyMatch(builtInApi -> apiName.equals(builtInApi.name()))
                || rpcEndpointServiceImpl.hasNamespace(apiName);
    rpcWebsocketOptions.validate(logger, commandLine, configuredApis);
  }

  private void validateChainDataPruningParams() {
    if (unstableChainPruningOptions.getChainDataPruningEnabled()
        && unstableChainPruningOptions.getChainDataPruningBlocksRetained()
            < ChainPruningOptions.DEFAULT_CHAIN_DATA_PRUNING_MIN_BLOCKS_RETAINED) {
      throw new ParameterException(
          this.commandLine,
          "--Xchain-pruning-blocks-retained must be >= "
              + ChainPruningOptions.DEFAULT_CHAIN_DATA_PRUNING_MIN_BLOCKS_RETAINED);
    }
  }

  private GenesisConfigFile readGenesisConfigFile() {
    return GenesisConfigFile.fromConfig(
        genesisFile != null
            ? genesisConfigSource(genesisFile)
<<<<<<< HEAD
            : genesisConfigSource(Optional.ofNullable(network).orElse(MAINNET)));
  }

  private GenesisConfigOptions readGenesisConfigOptions(final GenesisConfigFile genesisConfigFile) {
    try {
      return genesisConfigFile.getConfigOptions(genesisConfigOverrides);
=======
            : Optional.ofNullable(network).orElse(MAINNET).getGenesisFileResource());
  }

  private GenesisConfigOptions readGenesisConfigOptions() {
    try {
      return genesisConfigFileSupplier.get().getConfigOptions(genesisConfigOverrides);
>>>>>>> 55482192
    } catch (final Exception e) {
      throw new ParameterException(
          this.commandLine, "Unable to load genesis file. " + e.getCause());
    }
  }

  private void issueOptionWarnings() {

    // Check that P2P options are able to work
    CommandLineUtils.checkOptionDependencies(
        logger,
        commandLine,
        "--p2p-enabled",
        !p2PDiscoveryOptionGroup.p2pEnabled,
        asList(
            "--bootnodes",
            "--discovery-enabled",
            "--max-peers",
            "--banned-node-id",
            "--banned-node-ids",
            "--p2p-host",
            "--p2p-interface",
            "--p2p-port",
            "--remote-connections-max-percentage"));

    if (SyncMode.isFullSync(getDefaultSyncModeIfNotSet())
        && isOptionSet(commandLine, "--sync-min-peers")) {
      logger.warn("--sync-min-peers is ignored in FULL sync-mode");
    }

    CommandLineUtils.failIfOptionDoesntMeetRequirement(
        commandLine,
        "--Xcheckpoint-post-merge-enabled can only be used with CHECKPOINT sync-mode",
        SyncMode.isCheckpointSync(getDefaultSyncModeIfNotSet()),
        singletonList("--Xcheckpoint-post-merge-enabled"));

    CommandLineUtils.failIfOptionDoesntMeetRequirement(
        commandLine,
        "--Xsnapsync-synchronizer-flat option can only be used when -Xsnapsync-synchronizer-flat-db-healing-enabled is true",
        unstableSynchronizerOptions.isSnapsyncFlatDbHealingEnabled(),
        asList(
            "--Xsnapsync-synchronizer-flat-account-healed-count-per-request",
            "--Xsnapsync-synchronizer-flat-slot-healed-count-per-request"));

    if (!securityModuleName.equals(DEFAULT_SECURITY_MODULE)
        && nodePrivateKeyFileOption.getNodePrivateKeyFile() != null) {
      logger.warn(
          DEPENDENCY_WARNING_MSG,
          "--node-private-key-file",
          "--security-module=" + DEFAULT_SECURITY_MODULE);
    }
  }

  private void configure() throws Exception {
    checkPortClash();
    checkIfRequiredPortsAreAvailable();
    syncMode = getDefaultSyncModeIfNotSet();
    versionCompatibilityProtection = getDefaultVersionCompatibilityProtectionIfNotSet();

    ethNetworkConfig = updateNetworkConfig(network);

    jsonRpcConfiguration =
        jsonRpcHttpOptions.jsonRpcConfiguration(
            hostsAllowlist,
            p2PDiscoveryOptionGroup.autoDiscoverDefaultIP().getHostAddress(),
            unstableRPCOptions.getHttpTimeoutSec());
    if (isEngineApiEnabled()) {
      engineJsonRpcConfiguration =
          createEngineJsonRpcConfiguration(
              engineRPCOptionGroup.engineRpcPort, engineRPCOptionGroup.engineHostsAllowlist);
    }
    p2pTLSConfiguration = p2pTLSConfigOptions.p2pTLSConfiguration(commandLine);
    graphQLConfiguration =
        graphQlOptions.graphQLConfiguration(
            hostsAllowlist,
            p2PDiscoveryOptionGroup.autoDiscoverDefaultIP().getHostAddress(),
            unstableRPCOptions.getHttpTimeoutSec());
    webSocketConfiguration =
        rpcWebsocketOptions.webSocketConfiguration(
            hostsAllowlist,
            p2PDiscoveryOptionGroup.autoDiscoverDefaultIP().getHostAddress(),
            unstableRPCOptions.getWsTimeoutSec());
    jsonRpcIpcConfiguration =
        jsonRpcIpcConfiguration(
            unstableIpcOptions.isEnabled(),
            unstableIpcOptions.getIpcPath(),
            unstableIpcOptions.getRpcIpcApis());
    apiConfiguration = apiConfigurationOptions.apiConfiguration(getMiningParameters());
    dataStorageConfiguration = getDataStorageConfiguration();
    // hostsWhitelist is a hidden option. If it is specified, add the list to hostAllowlist
    if (!hostsWhitelist.isEmpty()) {
      // if allowlist == default values, remove the default values
      if (hostsAllowlist.size() == 2
          && hostsAllowlist.containsAll(List.of("localhost", "127.0.0.1"))) {
        hostsAllowlist.removeAll(List.of("localhost", "127.0.0.1"));
      }
      hostsAllowlist.addAll(hostsWhitelist);
    }

    permissioningConfiguration = permissioningConfiguration();
    staticNodes = loadStaticNodes();

    final List<EnodeURL> enodeURIs = ethNetworkConfig.getBootNodes();
    permissioningConfiguration
        .flatMap(PermissioningConfiguration::getLocalConfig)
        .ifPresent(p -> ensureAllNodesAreInAllowlist(enodeURIs, p));

    permissioningConfiguration
        .flatMap(PermissioningConfiguration::getLocalConfig)
        .ifPresent(p -> ensureAllNodesAreInAllowlist(staticNodes, p));
    metricsConfiguration = metricsConfiguration();

    instantiateSignatureAlgorithmFactory();

    logger.info(generateConfigurationOverview());
    logger.info("Security Module: {}", securityModuleName);
  }

  private Optional<PermissioningConfiguration> permissioningConfiguration() throws Exception {
    return permissionsOptions.permissioningConfiguration(
        jsonRpcHttpOptions,
        rpcWebsocketOptions,
        getEnodeDnsConfiguration(),
        dataDir(),
        logger,
        commandLine);
  }

  private JsonRpcIpcConfiguration jsonRpcIpcConfiguration(
      final Boolean enabled, final Path ipcPath, final List<String> rpcIpcApis) {
    final Path actualPath;
    if (ipcPath == null) {
      actualPath = IpcOptions.getDefaultPath(dataDir());
    } else {
      actualPath = ipcPath;
    }
    return new JsonRpcIpcConfiguration(
        vertx.isNativeTransportEnabled() && enabled, actualPath, rpcIpcApis);
  }

  private void ensureAllNodesAreInAllowlist(
      final Collection<EnodeURL> enodeAddresses,
      final LocalPermissioningConfiguration permissioningConfiguration) {
    try {
      PermissioningConfigurationValidator.areAllNodesInAllowlist(
          enodeAddresses, permissioningConfiguration);
    } catch (final Exception e) {
      throw new ParameterException(this.commandLine, e.getMessage());
    }
  }

  /**
   * Builds BesuController
   *
   * @return instance of BesuController
   */
  public BesuController buildController() {
    try {
      return this.besuComponent == null
          ? getControllerBuilder().build()
          : getControllerBuilder().besuComponent(this.besuComponent).build();
    } catch (final Exception e) {
      throw new ExecutionException(this.commandLine, e.getMessage(), e);
    }
  }

  /**
   * Builds BesuControllerBuilder which can be used to build BesuController
   *
   * @return instance of BesuControllerBuilder
   */
  public BesuControllerBuilder getControllerBuilder() {
    pluginCommonConfiguration.init(
        dataDir(),
        dataDir().resolve(DATABASE_PATH),
        getDataStorageConfiguration(),
        getMiningParameters());
    final KeyValueStorageProvider storageProvider = keyValueStorageProvider(keyValueStorageName);
    return controllerBuilderFactory
        .fromEthNetworkConfig(updateNetworkConfig(network), getDefaultSyncModeIfNotSet())
        .synchronizerConfiguration(buildSyncConfig())
        .ethProtocolConfiguration(unstableEthProtocolOptions.toDomainObject())
        .networkConfiguration(unstableNetworkingOptions.toDomainObject())
        .dataDirectory(dataDir())
        .dataStorageConfiguration(getDataStorageConfiguration())
        .miningParameters(getMiningParameters())
        .transactionPoolConfiguration(buildTransactionPoolConfiguration())
        .nodeKey(new NodeKey(securityModule()))
        .metricsSystem(metricsSystem.get())
        .messagePermissioningProviders(permissioningService.getMessagePermissioningProviders())
        .privacyParameters(privacyParameters())
        .pkiBlockCreationConfiguration(maybePkiBlockCreationConfiguration())
        .clock(Clock.systemUTC())
        .isRevertReasonEnabled(isRevertReasonEnabled)
        .storageProvider(storageProvider)
<<<<<<< HEAD
        //        .genesisConfigOverrides(genesisConfigOverrides)
=======
>>>>>>> 55482192
        .gasLimitCalculator(
            getMiningParameters().getTargetGasLimit().isPresent()
                ? new FrontierTargetingGasLimitCalculator()
                : GasLimitCalculator.constant())
        .requiredBlocks(requiredBlocks)
        .reorgLoggingThreshold(reorgLoggingThreshold)
        .evmConfiguration(unstableEvmOptions.toDomainObject())
        .maxPeers(p2PDiscoveryOptionGroup.maxPeers)
        .maxRemotelyInitiatedPeers(maxRemoteInitiatedPeers)
        .randomPeerPriority(p2PDiscoveryOptionGroup.randomPeerPriority)
        .chainPruningConfiguration(unstableChainPruningOptions.toDomainObject())
        .cacheLastBlocks(numberOfblocksToCache)
        .genesisStateHashCacheEnabled(genesisStateHashCacheEnabled);
  }

  private JsonRpcConfiguration createEngineJsonRpcConfiguration(
      final Integer engineListenPort, final List<String> allowCallsFrom) {
    jsonRpcHttpOptions.checkDependencies(logger, commandLine);
    final JsonRpcConfiguration engineConfig =
        jsonRpcHttpOptions.jsonRpcConfiguration(
            allowCallsFrom,
            p2PDiscoveryOptionGroup.autoDiscoverDefaultIP().getHostAddress(),
            unstableRPCOptions.getWsTimeoutSec());
    engineConfig.setPort(engineListenPort);
    engineConfig.setRpcApis(Arrays.asList("ENGINE", "ETH"));
    engineConfig.setEnabled(isEngineApiEnabled());
    if (!engineRPCOptionGroup.isEngineAuthDisabled) {
      engineConfig.setAuthenticationEnabled(true);
      engineConfig.setAuthenticationAlgorithm(JwtAlgorithm.HS256);
      if (Objects.nonNull(engineRPCOptionGroup.engineJwtKeyFile)
          && java.nio.file.Files.exists(engineRPCOptionGroup.engineJwtKeyFile)) {
        engineConfig.setAuthenticationPublicKeyFile(engineRPCOptionGroup.engineJwtKeyFile.toFile());
      } else {
        logger.warn(
            "Engine API authentication enabled without key file. Expect ephemeral jwt.hex file in datadir");
      }
    }
    return engineConfig;
  }

  private void checkPrivacyTlsOptionsDependencies() {
    CommandLineUtils.checkOptionDependencies(
        logger,
        commandLine,
        "--privacy-tls-enabled",
        !privacyOptionGroup.isPrivacyTlsEnabled,
        asList(
            "--privacy-tls-keystore-file",
            "--privacy-tls-keystore-password-file",
            "--privacy-tls-known-enclave-file"));
  }

  /**
   * Metrics Configuration for Besu
   *
   * @return instance of MetricsConfiguration.
   */
  public MetricsConfiguration metricsConfiguration() {
    if (metricsOptionGroup.isMetricsEnabled && metricsOptionGroup.isMetricsPushEnabled) {
      throw new ParameterException(
          this.commandLine,
          "--metrics-enabled option and --metrics-push-enabled option can't be used at the same "
              + "time.  Please refer to CLI reference for more details about this constraint.");
    }

    CommandLineUtils.checkOptionDependencies(
        logger,
        commandLine,
        "--metrics-enabled",
        !metricsOptionGroup.isMetricsEnabled,
        asList("--metrics-host", "--metrics-port"));

    CommandLineUtils.checkOptionDependencies(
        logger,
        commandLine,
        "--metrics-push-enabled",
        !metricsOptionGroup.isMetricsPushEnabled,
        asList(
            "--metrics-push-host",
            "--metrics-push-port",
            "--metrics-push-interval",
            "--metrics-push-prometheus-job"));

    return unstableMetricsCLIOptions
        .toDomainObject()
        .enabled(metricsOptionGroup.isMetricsEnabled)
        .host(
            Strings.isNullOrEmpty(metricsOptionGroup.metricsHost)
                ? p2PDiscoveryOptionGroup.autoDiscoverDefaultIP().getHostAddress()
                : metricsOptionGroup.metricsHost)
        .port(metricsOptionGroup.metricsPort)
        .protocol(metricsOptionGroup.metricsProtocol)
        .metricCategories(metricsOptionGroup.metricCategories)
        .pushEnabled(metricsOptionGroup.isMetricsPushEnabled)
        .pushHost(
            Strings.isNullOrEmpty(metricsOptionGroup.metricsPushHost)
                ? p2PDiscoveryOptionGroup.autoDiscoverDefaultIP().getHostAddress()
                : metricsOptionGroup.metricsPushHost)
        .pushPort(metricsOptionGroup.metricsPushPort)
        .pushInterval(metricsOptionGroup.metricsPushInterval)
        .hostsAllowlist(hostsAllowlist)
        .prometheusJob(metricsOptionGroup.metricsPrometheusJob)
        .build();
  }

  private PrivacyParameters privacyParameters() {

    CommandLineUtils.checkOptionDependencies(
        logger,
        commandLine,
        "--privacy-enabled",
        !privacyOptionGroup.isPrivacyEnabled,
        asList("--privacy-multi-tenancy-enabled", "--privacy-tls-enabled"));

    CommandLineUtils.checkMultiOptionDependencies(
        logger,
        commandLine,
        "--privacy-url and/or --privacy-public-key-file ignored because none of --privacy-enabled was defined.",
        List.of(!privacyOptionGroup.isPrivacyEnabled),
        List.of("--privacy-url", "--privacy-public-key-file"));

    checkPrivacyTlsOptionsDependencies();

    final PrivacyParameters.Builder privacyParametersBuilder = new PrivacyParameters.Builder();
    if (Boolean.TRUE.equals(privacyOptionGroup.isPrivacyEnabled)) {
      final String errorSuffix = "cannot be enabled with privacy.";
      if (syncMode == SyncMode.FAST) {
        throw new ParameterException(commandLine, String.format("%s %s", "Fast sync", errorSuffix));
      }
      if (syncMode == SyncMode.SNAP || syncMode == SyncMode.X_SNAP) {
        throw new ParameterException(commandLine, String.format("%s %s", "Snap sync", errorSuffix));
      }
      if (syncMode == SyncMode.CHECKPOINT || syncMode == SyncMode.X_CHECKPOINT) {
        throw new ParameterException(
            commandLine, String.format("%s %s", "Checkpoint sync", errorSuffix));
      }
      if (getDataStorageConfiguration().getDataStorageFormat().equals(DataStorageFormat.BONSAI)) {
        throw new ParameterException(commandLine, String.format("%s %s", "Bonsai", errorSuffix));
      }

      if (Boolean.TRUE.equals(privacyOptionGroup.isPrivacyMultiTenancyEnabled)
          && Boolean.FALSE.equals(jsonRpcConfiguration.isAuthenticationEnabled())
          && Boolean.FALSE.equals(webSocketConfiguration.isAuthenticationEnabled())) {
        throw new ParameterException(
            commandLine,
            "Privacy multi-tenancy requires either http authentication to be enabled or WebSocket authentication to be enabled");
      }

      privacyParametersBuilder.setEnabled(true);
      privacyParametersBuilder.setEnclaveUrl(privacyOptionGroup.privacyUrl);
      privacyParametersBuilder.setMultiTenancyEnabled(
          privacyOptionGroup.isPrivacyMultiTenancyEnabled);
      privacyParametersBuilder.setFlexiblePrivacyGroupsEnabled(
          privacyOptionGroup.isFlexiblePrivacyGroupsEnabled);
      privacyParametersBuilder.setPrivacyPluginEnabled(
          unstablePrivacyPluginOptions.isPrivacyPluginEnabled());

      final boolean hasPrivacyPublicKey = privacyOptionGroup.privacyPublicKeyFile != null;

      if (hasPrivacyPublicKey
          && Boolean.TRUE.equals(privacyOptionGroup.isPrivacyMultiTenancyEnabled)) {
        throw new ParameterException(
            commandLine, "Privacy multi-tenancy and privacy public key cannot be used together");
      }

      if (!hasPrivacyPublicKey
          && !privacyOptionGroup.isPrivacyMultiTenancyEnabled
          && !unstablePrivacyPluginOptions.isPrivacyPluginEnabled()) {
        throw new ParameterException(
            commandLine, "Please specify Enclave public key file path to enable privacy");
      }

      if (hasPrivacyPublicKey
          && Boolean.FALSE.equals(privacyOptionGroup.isPrivacyMultiTenancyEnabled)) {
        try {
          privacyParametersBuilder.setPrivacyUserIdUsingFile(
              privacyOptionGroup.privacyPublicKeyFile);
        } catch (final IOException e) {
          throw new ParameterException(
              commandLine, "Problem with privacy-public-key-file: " + e.getMessage(), e);
        } catch (final IllegalArgumentException e) {
          throw new ParameterException(
              commandLine, "Contents of privacy-public-key-file invalid: " + e.getMessage(), e);
        }
      }

      privacyParametersBuilder.setPrivateKeyPath(
          privacyOptionGroup.privateMarkerTransactionSigningKeyPath);
      privacyParametersBuilder.setStorageProvider(
          privacyKeyStorageProvider(keyValueStorageName + "-privacy"));
      if (Boolean.TRUE.equals(privacyOptionGroup.isPrivacyTlsEnabled)) {
        privacyParametersBuilder.setPrivacyKeyStoreFile(privacyOptionGroup.privacyKeyStoreFile);
        privacyParametersBuilder.setPrivacyKeyStorePasswordFile(
            privacyOptionGroup.privacyKeyStorePasswordFile);
        privacyParametersBuilder.setPrivacyTlsKnownEnclaveFile(
            privacyOptionGroup.privacyTlsKnownEnclaveFile);
      }
      privacyParametersBuilder.setEnclaveFactory(new EnclaveFactory(vertx));
    }

    if (Boolean.FALSE.equals(privacyOptionGroup.isPrivacyEnabled) && anyPrivacyApiEnabled()) {
      logger.warn("Privacy is disabled. Cannot use EEA/PRIV API methods when not using Privacy.");
    }

    privacyParametersBuilder.setPrivacyService(privacyPluginService);
    final PrivacyParameters privacyParameters = privacyParametersBuilder.build();

    if (Boolean.TRUE.equals(privacyOptionGroup.isPrivacyEnabled)) {
      preSynchronizationTaskRunner.addTask(
          new PrivateDatabaseMigrationPreSyncTask(
              privacyParameters, privacyOptionGroup.migratePrivateDatabase));
    }

    return privacyParameters;
  }

  private boolean anyPrivacyApiEnabled() {
    return jsonRpcHttpOptions.getRpcHttpApis().contains(RpcApis.EEA.name())
        || rpcWebsocketOptions.getRpcWsApis().contains(RpcApis.EEA.name())
        || jsonRpcHttpOptions.getRpcHttpApis().contains(RpcApis.PRIV.name())
        || rpcWebsocketOptions.getRpcWsApis().contains(RpcApis.PRIV.name());
  }

  private PrivacyKeyValueStorageProvider privacyKeyStorageProvider(final String name) {
    return new PrivacyKeyValueStorageProviderBuilder()
        .withStorageFactory(privacyKeyValueStorageFactory(name))
        .withCommonConfiguration(pluginCommonConfiguration)
        .withMetricsSystem(getMetricsSystem())
        .build();
  }

  private PrivacyKeyValueStorageFactory privacyKeyValueStorageFactory(final String name) {
    return (PrivacyKeyValueStorageFactory)
        storageService
            .getByName(name)
            .orElseThrow(
                () -> new StorageException("No KeyValueStorageFactory found for key: " + name));
  }

  private KeyValueStorageProvider keyValueStorageProvider(final String name) {
    if (this.keyValueStorageProvider == null) {
      this.keyValueStorageProvider =
          new KeyValueStorageProviderBuilder()
              .withStorageFactory(
                  storageService
                      .getByName(name)
                      .orElseThrow(
                          () ->
                              new StorageException(
                                  "No KeyValueStorageFactory found for key: " + name)))
              .withCommonConfiguration(pluginCommonConfiguration)
              .withMetricsSystem(getMetricsSystem())
              .build();
    }
    return this.keyValueStorageProvider;
  }

  /**
   * Get the storage provider
   *
   * @return the storage provider
   */
  public StorageProvider getStorageProvider() {
    return keyValueStorageProvider(keyValueStorageName);
  }

  private Optional<PkiBlockCreationConfiguration> maybePkiBlockCreationConfiguration() {
    return pkiBlockCreationOptions
        .asDomainConfig(commandLine)
        .map(pkiBlockCreationConfigProvider::load);
  }

  private SynchronizerConfiguration buildSyncConfig() {
    return unstableSynchronizerOptions
        .toDomainObject()
        .syncMode(syncMode)
        .fastSyncMinimumPeerCount(syncMinPeerCount)
        .build();
  }

  private TransactionPoolConfiguration buildTransactionPoolConfiguration() {
    transactionPoolOptions.setPluginTransactionValidatorService(transactionValidatorServiceImpl);
    final var txPoolConf = transactionPoolOptions.toDomainObject();
    final var txPoolConfBuilder =
        ImmutableTransactionPoolConfiguration.builder()
            .from(txPoolConf)
            .saveFile((dataPath.resolve(txPoolConf.getSaveFile().getPath()).toFile()));

<<<<<<< HEAD
    if (genesisConfigOptions.isZeroBaseFee()) {
=======
    if (genesisConfigOptionsSupplier.get().isZeroBaseFee()) {
>>>>>>> 55482192
      logger.info(
          "Forcing price bump for transaction replacement to 0, since we are on a zero basefee network");
      txPoolConfBuilder.priceBump(Percentage.ZERO);
    }

    if (getMiningParameters().getMinTransactionGasPrice().equals(Wei.ZERO)
        && !transactionPoolOptions.isPriceBumpSet(commandLine)) {
      logger.info(
          "Forcing price bump for transaction replacement to 0, since min-gas-price is set to 0");
      txPoolConfBuilder.priceBump(Percentage.ZERO);
    }

    if (getMiningParameters().getMinTransactionGasPrice().lessThan(txPoolConf.getMinGasPrice())) {
      if (transactionPoolOptions.isMinGasPriceSet(commandLine)) {
        throw new ParameterException(
            commandLine, "tx-pool-min-gas-price cannot be greater than the value of min-gas-price");

      } else {
        // for backward compatibility, if tx-pool-min-gas-price is not set, we adjust its value
        // to be the same as min-gas-price, so the behavior is as before this change, and we notify
        // the user of the change
        logger.warn(
            "Forcing tx-pool-min-gas-price="
                + getMiningParameters().getMinTransactionGasPrice().toDecimalString()
                + ", since it cannot be greater than the value of min-gas-price");
        txPoolConfBuilder.minGasPrice(getMiningParameters().getMinTransactionGasPrice());
      }
    }

    return txPoolConfBuilder.build();
  }

  private MiningParameters getMiningParameters() {
    if (miningParameters == null) {
      miningOptions.setTransactionSelectionService(transactionSelectionServiceImpl);
      miningParameters = miningOptions.toDomainObject();
<<<<<<< HEAD
      getGenesisBlockPeriodSeconds(genesisConfigOptions)
=======
      getGenesisBlockPeriodSeconds(genesisConfigOptionsSupplier.get())
>>>>>>> 55482192
          .ifPresent(miningParameters::setBlockPeriodSeconds);
      initMiningParametersMetrics(miningParameters);
    }
    return miningParameters;
  }

  private DataStorageConfiguration getDataStorageConfiguration() {
    if (dataStorageConfiguration == null) {
      dataStorageConfiguration = dataStorageOptions.toDomainObject();
    }
    return dataStorageConfiguration;
  }

  private void initMiningParametersMetrics(final MiningParameters miningParameters) {
    new MiningParametersMetrics(getMetricsSystem(), miningParameters);
  }

  private OptionalInt getGenesisBlockPeriodSeconds(
      final GenesisConfigOptions genesisConfigOptions) {
    if (genesisConfigOptions.isClique()) {
      return OptionalInt.of(genesisConfigOptions.getCliqueConfigOptions().getBlockPeriodSeconds());
    }

    if (genesisConfigOptions.isIbft2()) {
      return OptionalInt.of(genesisConfigOptions.getBftConfigOptions().getBlockPeriodSeconds());
    }

    if (genesisConfigOptions.isQbft()) {
      return OptionalInt.of(genesisConfigOptions.getQbftConfigOptions().getBlockPeriodSeconds());
    }

    return OptionalInt.empty();
  }

  // Blockchain synchronization from peers.
  private Runner synchronize(
      final BesuController controller,
      final boolean p2pEnabled,
      final Optional<TLSConfiguration> p2pTLSConfiguration,
      final boolean peerDiscoveryEnabled,
      final EthNetworkConfig ethNetworkConfig,
      final String p2pAdvertisedHost,
      final String p2pListenInterface,
      final int p2pListenPort,
      final GraphQLConfiguration graphQLConfiguration,
      final JsonRpcConfiguration jsonRpcConfiguration,
      final JsonRpcConfiguration engineJsonRpcConfiguration,
      final WebSocketConfiguration webSocketConfiguration,
      final JsonRpcIpcConfiguration jsonRpcIpcConfiguration,
      final ApiConfiguration apiConfiguration,
      final MetricsConfiguration metricsConfiguration,
      final Optional<PermissioningConfiguration> permissioningConfiguration,
      final Collection<EnodeURL> staticNodes,
      final Path pidPath) {

    checkNotNull(runnerBuilder);

    p2pTLSConfiguration.ifPresent(runnerBuilder::p2pTLSConfiguration);

    final ObservableMetricsSystem metricsSystem = this.metricsSystem.get();
    final Runner runner =
        runnerBuilder
            .vertx(vertx)
            .besuController(controller)
            .p2pEnabled(p2pEnabled)
            .natMethod(natMethod)
            .natManagerServiceName(unstableNatOptions.getNatManagerServiceName())
            .natMethodFallbackEnabled(unstableNatOptions.getNatMethodFallbackEnabled())
            .discovery(peerDiscoveryEnabled)
            .ethNetworkConfig(ethNetworkConfig)
            .permissioningConfiguration(permissioningConfiguration)
            .p2pAdvertisedHost(p2pAdvertisedHost)
            .p2pListenInterface(p2pListenInterface)
            .p2pListenPort(p2pListenPort)
            .networkingConfiguration(unstableNetworkingOptions.toDomainObject())
            .legacyForkId(unstableEthProtocolOptions.toDomainObject().isLegacyEth64ForkIdEnabled())
            .graphQLConfiguration(graphQLConfiguration)
            .jsonRpcConfiguration(jsonRpcConfiguration)
            .engineJsonRpcConfiguration(engineJsonRpcConfiguration)
            .webSocketConfiguration(webSocketConfiguration)
            .jsonRpcIpcConfiguration(jsonRpcIpcConfiguration)
            .apiConfiguration(apiConfiguration)
            .pidPath(pidPath)
            .dataDir(dataDir())
            .bannedNodeIds(p2PDiscoveryOptionGroup.bannedNodeIds)
            .metricsSystem(metricsSystem)
            .permissioningService(permissioningService)
            .metricsConfiguration(metricsConfiguration)
            .staticNodes(staticNodes)
            .identityString(identityString)
            .besuPluginContext(besuPluginContext)
            .autoLogBloomCaching(autoLogBloomCachingEnabled)
            .ethstatsOptions(ethstatsOptions)
            .storageProvider(keyValueStorageProvider(keyValueStorageName))
            .rpcEndpointService(rpcEndpointServiceImpl)
            .enodeDnsConfiguration(getEnodeDnsConfiguration())
            .build();

    addShutdownHook(runner);

    return runner;
  }

  /**
   * Builds Vertx instance from VertxOptions. Visible for testing.
   *
   * @param vertxOptions Instance of VertxOptions
   * @return Instance of Vertx.
   */
  @VisibleForTesting
  protected Vertx createVertx(final VertxOptions vertxOptions) {
    return Vertx.vertx(vertxOptions);
  }

  private VertxOptions createVertxOptions(final MetricsSystem metricsSystem) {
    return new VertxOptions()
        .setPreferNativeTransport(true)
        .setMetricsOptions(
            new MetricsOptions()
                .setEnabled(true)
                .setFactory(new VertxMetricsAdapterFactory(metricsSystem)));
  }

  private void addShutdownHook(final Runner runner) {
    Runtime.getRuntime()
        .addShutdownHook(
            new Thread(
                () -> {
                  try {
                    besuPluginContext.stopPlugins();
                    runner.close();
                    LogConfigurator.shutdown();
                  } catch (final Exception e) {
                    logger.error("Failed to stop Besu");
                  }
                },
                "BesuCommand-Shutdown-Hook"));
  }

  private EthNetworkConfig updateNetworkConfig(final NetworkName network) {
    final EthNetworkConfig.Builder builder =
        new EthNetworkConfig.Builder(EthNetworkConfig.getNetworkConfig(network));

    if (genesisFile != null) {
      if (commandLine.getParseResult().hasMatchedOption("network")) {
        throw new ParameterException(
            this.commandLine,
            "--network option and --genesis-file option can't be used at the same time.  Please "
                + "refer to CLI reference for more details about this constraint.");
      }

      if (networkId == null) {
        // If no chain id is found in the genesis, use mainnet network id
        try {
          builder.setNetworkId(
<<<<<<< HEAD
              genesisConfigOptions
=======
              genesisConfigOptionsSupplier
                  .get()
>>>>>>> 55482192
                  .getChainId()
                  .orElse(EthNetworkConfig.getNetworkConfig(MAINNET).getNetworkId()));
        } catch (final DecodeException e) {
          throw new ParameterException(
              this.commandLine, String.format("Unable to parse genesis file %s.", genesisFile), e);
        } catch (final ArithmeticException e) {
          throw new ParameterException(
              this.commandLine,
              "No networkId specified and chainId in "
                  + "genesis file is too large to be used as a networkId");
        }
      }

      if (p2PDiscoveryOptionGroup.bootNodes == null) {
        builder.setBootNodes(new ArrayList<>());
      }
      builder.setDnsDiscoveryUrl(null);
    } else {
      builder.setNetworkId(networkId);
    }

<<<<<<< HEAD
    builder.setGenesisConfig(genesisConfigOptions);
=======
    builder.setGenesisConfig(genesisConfigFileSupplier.get());

    if (networkId != null) {
      builder.setNetworkId(networkId);
    }
>>>>>>> 55482192

    if (p2PDiscoveryOptionGroup.discoveryDnsUrl != null) {
      builder.setDnsDiscoveryUrl(p2PDiscoveryOptionGroup.discoveryDnsUrl);
    } else {
      final Optional<String> discoveryDnsUrlFromGenesis =
          genesisConfigOptionsSupplier.get().getDiscoveryOptions().getDiscoveryDnsUrl();
      discoveryDnsUrlFromGenesis.ifPresent(builder::setDnsDiscoveryUrl);
    }

    List<EnodeURL> listBootNodes = null;
    if (p2PDiscoveryOptionGroup.bootNodes != null) {
      try {
        listBootNodes = buildEnodes(p2PDiscoveryOptionGroup.bootNodes, getEnodeDnsConfiguration());
      } catch (final IllegalArgumentException e) {
        throw new ParameterException(commandLine, e.getMessage());
      }
    } else {
      final Optional<List<String>> bootNodesFromGenesis =
          genesisConfigOptionsSupplier.get().getDiscoveryOptions().getBootNodes();
      if (bootNodesFromGenesis.isPresent()) {
        listBootNodes = buildEnodes(bootNodesFromGenesis.get(), getEnodeDnsConfiguration());
      }
    }
    if (listBootNodes != null) {
      if (!p2PDiscoveryOptionGroup.peerDiscoveryEnabled) {
        logger.warn("Discovery disabled: bootnodes will be ignored.");
      }
      DiscoveryConfiguration.assertValidBootnodes(listBootNodes);
      builder.setBootNodes(listBootNodes);
    }
    return builder.build();
  }

  private URL genesisConfigSource(final File genesisFile) {
    try {
      return genesisFile.toURI().toURL();
    } catch (final IOException e) {
      throw new ParameterException(
          this.commandLine, String.format("Unable to load genesis URL %s.", genesisFile), e);
    }
  }

<<<<<<< HEAD
  private static URL genesisConfigSource(final NetworkName networkName) {
    return EthNetworkConfig.class.getResource(networkName.getGenesisFile());
  }

=======
>>>>>>> 55482192
  /**
   * Returns data directory used by Besu. Visible as it is accessed by other subcommands.
   *
   * @return Path representing data directory.
   */
  public Path dataDir() {
    return dataPath.toAbsolutePath();
  }

  private SecurityModule securityModule() {
    return securityModuleService
        .getByName(securityModuleName)
        .orElseThrow(() -> new RuntimeException("Security Module not found: " + securityModuleName))
        .get();
  }

  private File resolveNodePrivateKeyFile(final File nodePrivateKeyFile) {
    return Optional.ofNullable(nodePrivateKeyFile)
        .orElseGet(() -> KeyPairUtil.getDefaultKeyFile(dataDir()));
  }

  /**
   * Metrics System used by Besu
   *
   * @return Instance of MetricsSystem
   */
  public MetricsSystem getMetricsSystem() {
    return metricsSystem.get();
  }

  private Set<EnodeURL> loadStaticNodes() throws IOException {
    final Path staticNodesPath;
    if (staticNodesFile != null) {
      staticNodesPath = staticNodesFile.toAbsolutePath();
      if (!staticNodesPath.toFile().exists()) {
        throw new ParameterException(
            commandLine, String.format("Static nodes file %s does not exist", staticNodesPath));
      }
    } else {
      final String staticNodesFilename = "static-nodes.json";
      staticNodesPath = dataDir().resolve(staticNodesFilename);
    }
    logger.debug("Static Nodes file: {}", staticNodesPath);
    final Set<EnodeURL> staticNodes =
        StaticNodesParser.fromPath(staticNodesPath, getEnodeDnsConfiguration());
    logger.info("Connecting to {} static nodes.", staticNodes.size());
    logger.debug("Static Nodes = {}", staticNodes);
    return staticNodes;
  }

  private List<EnodeURL> buildEnodes(
      final List<String> bootNodes, final EnodeDnsConfiguration enodeDnsConfiguration) {
    return bootNodes.stream()
        .filter(bootNode -> !bootNode.isEmpty())
        .map(bootNode -> EnodeURLImpl.fromString(bootNode, enodeDnsConfiguration))
        .collect(Collectors.toList());
  }

  /**
   * Besu CLI Parameters exception handler used by VertX. Visible for testing.
   *
   * @return instance of BesuParameterExceptionHandler
   */
  public BesuParameterExceptionHandler parameterExceptionHandler() {
    return new BesuParameterExceptionHandler(this::getLogLevel);
  }

  /**
   * Returns BesuExecutionExceptionHandler. Visible as it is used in testing.
   *
   * @return instance of BesuExecutionExceptionHandler used by Vertx.
   */
  public BesuExecutionExceptionHandler executionExceptionHandler() {
    return new BesuExecutionExceptionHandler();
  }

  /**
   * Represents Enode DNS Configuration. Visible for testing.
   *
   * @return instance of EnodeDnsConfiguration
   */
  @VisibleForTesting
  public EnodeDnsConfiguration getEnodeDnsConfiguration() {
    if (enodeDnsConfiguration == null) {
      enodeDnsConfiguration = unstableDnsOptions.toDomainObject();
    }
    return enodeDnsConfiguration;
  }

  private void checkPortClash() {
    getEffectivePorts().stream()
        .filter(Objects::nonNull)
        .filter(port -> port > 0)
        .forEach(
            port -> {
              if (!allocatedPorts.add(port)) {
                throw new ParameterException(
                    commandLine,
                    "Port number '"
                        + port
                        + "' has been specified multiple times. Please review the supplied configuration.");
              }
            });
  }

  /**
   * Check if required ports are available
   *
   * @throws InvalidConfigurationException if ports are not available.
   */
  protected void checkIfRequiredPortsAreAvailable() {
    final List<Integer> unavailablePorts = new ArrayList<>();
    getEffectivePorts().stream()
        .filter(Objects::nonNull)
        .filter(port -> port > 0)
        .forEach(
            port -> {
              if (port.equals(p2PDiscoveryOptionGroup.p2pPort)
                  && (NetworkUtility.isPortUnavailableForTcp(port)
                      || NetworkUtility.isPortUnavailableForUdp(port))) {
                unavailablePorts.add(port);
              }
              if (!port.equals(p2PDiscoveryOptionGroup.p2pPort)
                  && NetworkUtility.isPortUnavailableForTcp(port)) {
                unavailablePorts.add(port);
              }
            });
    if (!unavailablePorts.isEmpty()) {
      throw new InvalidConfigurationException(
          "Port(s) '"
              + unavailablePorts
              + "' already in use. Check for other processes using the port(s).");
    }
  }

  /**
   * * Gets the list of effective ports (ports that are enabled).
   *
   * @return The list of effective ports
   */
  private List<Integer> getEffectivePorts() {
    final List<Integer> effectivePorts = new ArrayList<>();
    addPortIfEnabled(
        effectivePorts, p2PDiscoveryOptionGroup.p2pPort, p2PDiscoveryOptionGroup.p2pEnabled);
    addPortIfEnabled(
        effectivePorts, graphQlOptions.getGraphQLHttpPort(), graphQlOptions.isGraphQLHttpEnabled());
    addPortIfEnabled(
        effectivePorts, jsonRpcHttpOptions.getRpcHttpPort(), jsonRpcHttpOptions.isRpcHttpEnabled());
    addPortIfEnabled(
        effectivePorts, rpcWebsocketOptions.getRpcWsPort(), rpcWebsocketOptions.isRpcWsEnabled());
    addPortIfEnabled(effectivePorts, engineRPCOptionGroup.engineRpcPort, isEngineApiEnabled());
    addPortIfEnabled(
        effectivePorts, metricsOptionGroup.metricsPort, metricsOptionGroup.isMetricsEnabled);
    addPortIfEnabled(
        effectivePorts,
        getMiningParameters().getStratumPort(),
        getMiningParameters().isStratumMiningEnabled());
    return effectivePorts;
  }

  /**
   * Adds port to the specified list only if enabled.
   *
   * @param ports The list of ports
   * @param port The port value
   * @param enabled true if enabled, false otherwise
   */
  private void addPortIfEnabled(
      final List<Integer> ports, final Integer port, final boolean enabled) {
    if (enabled) {
      ports.add(port);
    }
  }

  @VisibleForTesting
  String getLogLevel() {
    return loggingLevelOption.getLogLevel();
  }

  /**
   * Returns the flag indicating that version compatibility checks will be made.
   *
   * @return true if compatibility checks should be made, otherwise false
   */
  @VisibleForTesting
  public Boolean getVersionCompatibilityProtection() {
    return versionCompatibilityProtection;
  }

  private void instantiateSignatureAlgorithmFactory() {
    if (SignatureAlgorithmFactory.isInstanceSet()) {
      return;
    }

    final Optional<String> ecCurve = getEcCurveFromGenesisFile();

    if (ecCurve.isEmpty()) {
      SignatureAlgorithmFactory.setDefaultInstance();
      return;
    }

    try {
      SignatureAlgorithmFactory.setInstance(SignatureAlgorithmType.create(ecCurve.get()));
    } catch (final IllegalArgumentException e) {
      throw new CommandLine.InitializationException(
          "Invalid genesis file configuration for ecCurve. " + e.getMessage());
    }
  }

  private Optional<String> getEcCurveFromGenesisFile() {
    if (genesisFile == null) {
      return Optional.empty();
    }
    return genesisConfigOptionsSupplier.get().getEcCurve();
  }

<<<<<<< HEAD
  protected GenesisConfigOptions getGenesisConfigOptions() {
    return genesisConfigOptions;
=======
  /**
   * Return the genesis config options
   *
   * @return the genesis config options
   */
  protected GenesisConfigOptions getGenesisConfigOptions() {
    return genesisConfigOptionsSupplier.get();
>>>>>>> 55482192
  }

  private void setMergeConfigOptions() {
    MergeConfigOptions.setMergeEnabled(
<<<<<<< HEAD
        genesisConfigOptions.getTerminalTotalDifficulty().isPresent());
=======
        genesisConfigOptionsSupplier.get().getTerminalTotalDifficulty().isPresent());
>>>>>>> 55482192
  }

  /** Set ignorable segments in RocksDB Storage Provider plugin. */
  public void setIgnorableStorageSegments() {
    if (!unstableChainPruningOptions.getChainDataPruningEnabled()) {
      rocksDBPlugin.addIgnorableSegmentIdentifier(KeyValueSegmentIdentifier.CHAIN_PRUNER_STATE);
    }
  }

  private void validatePostMergeCheckpointBlockRequirements() {
    final SynchronizerConfiguration synchronizerConfiguration =
        unstableSynchronizerOptions.toDomainObject().build();
    final Optional<UInt256> terminalTotalDifficulty =
<<<<<<< HEAD
        genesisConfigOptions.getTerminalTotalDifficulty();
    final CheckpointConfigOptions checkpointConfigOptions =
        genesisConfigOptions.getCheckpointOptions();
=======
        genesisConfigOptionsSupplier.get().getTerminalTotalDifficulty();
    final CheckpointConfigOptions checkpointConfigOptions =
        genesisConfigOptionsSupplier.get().getCheckpointOptions();
>>>>>>> 55482192
    if (synchronizerConfiguration.isCheckpointPostMergeEnabled()) {
      if (!checkpointConfigOptions.isValid()) {
        throw new InvalidConfigurationException(
            "PoS checkpoint sync requires a checkpoint block configured in the genesis file");
      }
      terminalTotalDifficulty.ifPresentOrElse(
          ttd -> {
<<<<<<< HEAD
            if (UInt256.fromHexString(
                        genesisConfigOptions.getCheckpointOptions().getTotalDifficulty().get())
=======
            if (UInt256.fromHexString(checkpointConfigOptions.getTotalDifficulty().get())
>>>>>>> 55482192
                    .equals(UInt256.ZERO)
                && ttd.equals(UInt256.ZERO)) {
              throw new InvalidConfigurationException(
                  "PoS checkpoint sync can't be used with TTD = 0 and checkpoint totalDifficulty = 0");
            }
<<<<<<< HEAD
            if (UInt256.fromHexString(
                    genesisConfigOptions.getCheckpointOptions().getTotalDifficulty().get())
=======
            if (UInt256.fromHexString(checkpointConfigOptions.getTotalDifficulty().get())
>>>>>>> 55482192
                .lessThan(ttd)) {
              throw new InvalidConfigurationException(
                  "PoS checkpoint sync requires a block with total difficulty greater or equal than the TTD");
            }
          },
          () -> {
            throw new InvalidConfigurationException(
                "PoS checkpoint sync requires TTD in the genesis file");
          });
    }
  }

  private boolean isMergeEnabled() {
    return MergeConfigOptions.isMergeEnabled();
  }

  private boolean isEngineApiEnabled() {
    return engineRPCOptionGroup.overrideEngineRpcEnabled || isMergeEnabled();
  }

  private SyncMode getDefaultSyncModeIfNotSet() {
    return Optional.ofNullable(syncMode)
        .orElse(
            genesisFile == null
                    && !privacyOptionGroup.isPrivacyEnabled
                    && Optional.ofNullable(network).map(NetworkName::canSnapSync).orElse(false)
                ? SyncMode.SNAP
                : SyncMode.FULL);
  }

  private Boolean getDefaultVersionCompatibilityProtectionIfNotSet() {
    // Version compatibility protection is enabled by default for non-named networks
    return Optional.ofNullable(versionCompatibilityProtection)
        // if we have a specific genesis file or custom network id, we are not using a named network
        .orElse(genesisFile != null || networkId != null);
  }

  private String generateConfigurationOverview() {
    final ConfigurationOverviewBuilder builder = new ConfigurationOverviewBuilder(logger);

    if (environment != null) {
      builder.setEnvironment(environment);
    }

    if (network != null) {
      builder.setNetwork(network.normalize());
    }

    if (profile != null) {
      builder.setProfile(profile.toString());
    }

    builder.setHasCustomGenesis(genesisFile != null);
    if (genesisFile != null) {
      builder.setCustomGenesis(genesisFile.getAbsolutePath());
    }
    builder.setNetworkId(ethNetworkConfig.getNetworkId());

    builder
        .setDataStorage(dataStorageOptions.normalizeDataStorageFormat())
        .setSyncMode(syncMode.normalize());

    if (jsonRpcConfiguration != null && jsonRpcConfiguration.isEnabled()) {
      builder
          .setRpcPort(jsonRpcConfiguration.getPort())
          .setRpcHttpApis(jsonRpcConfiguration.getRpcApis());
    }

    if (engineJsonRpcConfiguration != null && engineJsonRpcConfiguration.isEnabled()) {
      builder
          .setEnginePort(engineJsonRpcConfiguration.getPort())
          .setEngineApis(engineJsonRpcConfiguration.getRpcApis());
      if (engineJsonRpcConfiguration.isAuthenticationEnabled()) {
        if (engineJsonRpcConfiguration.getAuthenticationPublicKeyFile() != null) {
          builder.setEngineJwtFile(
              engineJsonRpcConfiguration.getAuthenticationPublicKeyFile().getAbsolutePath());
        } else {
          // default ephemeral jwt created later
          builder.setEngineJwtFile(dataDir().toAbsolutePath() + "/" + EPHEMERAL_JWT_FILE);
        }
      }
    }

    if (rocksDBPlugin.isHighSpecEnabled()) {
      builder.setHighSpecEnabled();
    }

    if (getDataStorageConfiguration().getUnstable().getBonsaiLimitTrieLogsEnabled()) {
      builder.setLimitTrieLogsEnabled();
      builder.setTrieLogRetentionLimit(getDataStorageConfiguration().getBonsaiMaxLayersToLoad());
      builder.setTrieLogsPruningWindowSize(
          getDataStorageConfiguration().getUnstable().getBonsaiTrieLogPruningWindowSize());
    }

    builder.setSnapServerEnabled(this.unstableSynchronizerOptions.isSnapsyncServerEnabled());

    builder.setTxPoolImplementation(buildTransactionPoolConfiguration().getTxPoolImplementation());
    builder.setWorldStateUpdateMode(unstableEvmOptions.toDomainObject().worldUpdaterMode());

    builder.setPluginContext(besuComponent.getBesuPluginContext());

    return builder.build();
  }
}<|MERGE_RESOLUTION|>--- conflicted
+++ resolved
@@ -323,15 +323,10 @@
 
   private final Set<Integer> allocatedPorts = new HashSet<>();
   private final PkiBlockCreationConfigurationProvider pkiBlockCreationConfigProvider;
-<<<<<<< HEAD
-  private GenesisConfigFile genesisConfigFile;
-  private GenesisConfigOptions genesisConfigOptions;
-=======
   private final Supplier<GenesisConfigFile> genesisConfigFileSupplier =
       Suppliers.memoize(this::readGenesisConfigFile);
   private final Supplier<GenesisConfigOptions> genesisConfigOptionsSupplier =
       Suppliers.memoize(this::readGenesisConfigOptions);
->>>>>>> 55482192
 
   private RocksDBPlugin rocksDBPlugin;
 
@@ -1137,13 +1132,6 @@
     try {
       configureLogging(true);
 
-<<<<<<< HEAD
-      genesisConfigFile = readGenesisConfigFile();
-
-      genesisConfigOptions = readGenesisConfigOptions(genesisConfigFile);
-
-=======
->>>>>>> 55482192
       // set merge config on the basis of genesis config
       setMergeConfigOptions();
 
@@ -1481,13 +1469,8 @@
       logger.info("Using the Java implementation of the blake2bf algorithm");
     }
 
-<<<<<<< HEAD
-    if (genesisConfigOptions.getCancunTime().isPresent()
-        || genesisConfigOptions.getPragueTime().isPresent()) {
-=======
     if (genesisConfigOptionsSupplier.get().getCancunTime().isPresent()
         || genesisConfigOptionsSupplier.get().getPragueTime().isPresent()) {
->>>>>>> 55482192
       if (kzgTrustedSetupFile != null) {
         KZGPointEvalPrecompiledContract.init(kzgTrustedSetupFile);
       } else {
@@ -1524,15 +1507,9 @@
 
   private void validateConsensusSyncCompatibilityOptions() {
     // snap and checkpoint can't be used with BFT but can for clique
-<<<<<<< HEAD
-    if (genesisConfigOptions.isIbftLegacy()
-        || genesisConfigOptions.isIbft2()
-        || genesisConfigOptions.isQbft()) {
-=======
     if (genesisConfigOptionsSupplier.get().isIbftLegacy()
         || genesisConfigOptionsSupplier.get().isIbft2()
         || genesisConfigOptionsSupplier.get().isQbft()) {
->>>>>>> 55482192
       final String errorSuffix = "can't be used with BFT networks";
       if (SyncMode.CHECKPOINT.equals(syncMode) || SyncMode.X_CHECKPOINT.equals(syncMode)) {
         throw new ParameterException(
@@ -1549,11 +1526,7 @@
   }
 
   private void validateTransactionPoolOptions() {
-<<<<<<< HEAD
-    transactionPoolOptions.validate(commandLine, genesisConfigOptions);
-=======
     transactionPoolOptions.validate(commandLine, genesisConfigOptionsSupplier.get());
->>>>>>> 55482192
   }
 
   private void validateDataStorageOptions() {
@@ -1574,12 +1547,8 @@
   }
 
   private void validateMiningParams() {
-<<<<<<< HEAD
-    miningOptions.validate(commandLine, genesisConfigOptions, isMergeEnabled(), logger);
-=======
     miningOptions.validate(
         commandLine, genesisConfigOptionsSupplier.get(), isMergeEnabled(), logger);
->>>>>>> 55482192
   }
 
   /**
@@ -1693,21 +1662,12 @@
     return GenesisConfigFile.fromConfig(
         genesisFile != null
             ? genesisConfigSource(genesisFile)
-<<<<<<< HEAD
-            : genesisConfigSource(Optional.ofNullable(network).orElse(MAINNET)));
-  }
-
-  private GenesisConfigOptions readGenesisConfigOptions(final GenesisConfigFile genesisConfigFile) {
-    try {
-      return genesisConfigFile.getConfigOptions(genesisConfigOverrides);
-=======
             : Optional.ofNullable(network).orElse(MAINNET).getGenesisFileResource());
   }
 
   private GenesisConfigOptions readGenesisConfigOptions() {
     try {
       return genesisConfigFileSupplier.get().getConfigOptions(genesisConfigOverrides);
->>>>>>> 55482192
     } catch (final Exception e) {
       throw new ParameterException(
           this.commandLine, "Unable to load genesis file. " + e.getCause());
@@ -1903,10 +1863,6 @@
         .clock(Clock.systemUTC())
         .isRevertReasonEnabled(isRevertReasonEnabled)
         .storageProvider(storageProvider)
-<<<<<<< HEAD
-        //        .genesisConfigOverrides(genesisConfigOverrides)
-=======
->>>>>>> 55482192
         .gasLimitCalculator(
             getMiningParameters().getTargetGasLimit().isPresent()
                 ? new FrontierTargetingGasLimitCalculator()
@@ -2195,11 +2151,7 @@
             .from(txPoolConf)
             .saveFile((dataPath.resolve(txPoolConf.getSaveFile().getPath()).toFile()));
 
-<<<<<<< HEAD
-    if (genesisConfigOptions.isZeroBaseFee()) {
-=======
     if (genesisConfigOptionsSupplier.get().isZeroBaseFee()) {
->>>>>>> 55482192
       logger.info(
           "Forcing price bump for transaction replacement to 0, since we are on a zero basefee network");
       txPoolConfBuilder.priceBump(Percentage.ZERO);
@@ -2236,11 +2188,7 @@
     if (miningParameters == null) {
       miningOptions.setTransactionSelectionService(transactionSelectionServiceImpl);
       miningParameters = miningOptions.toDomainObject();
-<<<<<<< HEAD
-      getGenesisBlockPeriodSeconds(genesisConfigOptions)
-=======
       getGenesisBlockPeriodSeconds(genesisConfigOptionsSupplier.get())
->>>>>>> 55482192
           .ifPresent(miningParameters::setBlockPeriodSeconds);
       initMiningParametersMetrics(miningParameters);
     }
@@ -2396,12 +2344,8 @@
         // If no chain id is found in the genesis, use mainnet network id
         try {
           builder.setNetworkId(
-<<<<<<< HEAD
-              genesisConfigOptions
-=======
               genesisConfigOptionsSupplier
                   .get()
->>>>>>> 55482192
                   .getChainId()
                   .orElse(EthNetworkConfig.getNetworkConfig(MAINNET).getNetworkId()));
         } catch (final DecodeException e) {
@@ -2419,19 +2363,13 @@
         builder.setBootNodes(new ArrayList<>());
       }
       builder.setDnsDiscoveryUrl(null);
-    } else {
-      builder.setNetworkId(networkId);
-    }
-
-<<<<<<< HEAD
-    builder.setGenesisConfig(genesisConfigOptions);
-=======
+    }
+
     builder.setGenesisConfig(genesisConfigFileSupplier.get());
 
     if (networkId != null) {
       builder.setNetworkId(networkId);
     }
->>>>>>> 55482192
 
     if (p2PDiscoveryOptionGroup.discoveryDnsUrl != null) {
       builder.setDnsDiscoveryUrl(p2PDiscoveryOptionGroup.discoveryDnsUrl);
@@ -2474,13 +2412,6 @@
     }
   }
 
-<<<<<<< HEAD
-  private static URL genesisConfigSource(final NetworkName networkName) {
-    return EthNetworkConfig.class.getResource(networkName.getGenesisFile());
-  }
-
-=======
->>>>>>> 55482192
   /**
    * Returns data directory used by Besu. Visible as it is accessed by other subcommands.
    *
@@ -2697,10 +2628,6 @@
     return genesisConfigOptionsSupplier.get().getEcCurve();
   }
 
-<<<<<<< HEAD
-  protected GenesisConfigOptions getGenesisConfigOptions() {
-    return genesisConfigOptions;
-=======
   /**
    * Return the genesis config options
    *
@@ -2708,16 +2635,11 @@
    */
   protected GenesisConfigOptions getGenesisConfigOptions() {
     return genesisConfigOptionsSupplier.get();
->>>>>>> 55482192
   }
 
   private void setMergeConfigOptions() {
     MergeConfigOptions.setMergeEnabled(
-<<<<<<< HEAD
-        genesisConfigOptions.getTerminalTotalDifficulty().isPresent());
-=======
         genesisConfigOptionsSupplier.get().getTerminalTotalDifficulty().isPresent());
->>>>>>> 55482192
   }
 
   /** Set ignorable segments in RocksDB Storage Provider plugin. */
@@ -2731,15 +2653,9 @@
     final SynchronizerConfiguration synchronizerConfiguration =
         unstableSynchronizerOptions.toDomainObject().build();
     final Optional<UInt256> terminalTotalDifficulty =
-<<<<<<< HEAD
-        genesisConfigOptions.getTerminalTotalDifficulty();
-    final CheckpointConfigOptions checkpointConfigOptions =
-        genesisConfigOptions.getCheckpointOptions();
-=======
         genesisConfigOptionsSupplier.get().getTerminalTotalDifficulty();
     final CheckpointConfigOptions checkpointConfigOptions =
         genesisConfigOptionsSupplier.get().getCheckpointOptions();
->>>>>>> 55482192
     if (synchronizerConfiguration.isCheckpointPostMergeEnabled()) {
       if (!checkpointConfigOptions.isValid()) {
         throw new InvalidConfigurationException(
@@ -2747,23 +2663,13 @@
       }
       terminalTotalDifficulty.ifPresentOrElse(
           ttd -> {
-<<<<<<< HEAD
-            if (UInt256.fromHexString(
-                        genesisConfigOptions.getCheckpointOptions().getTotalDifficulty().get())
-=======
             if (UInt256.fromHexString(checkpointConfigOptions.getTotalDifficulty().get())
->>>>>>> 55482192
                     .equals(UInt256.ZERO)
                 && ttd.equals(UInt256.ZERO)) {
               throw new InvalidConfigurationException(
                   "PoS checkpoint sync can't be used with TTD = 0 and checkpoint totalDifficulty = 0");
             }
-<<<<<<< HEAD
-            if (UInt256.fromHexString(
-                    genesisConfigOptions.getCheckpointOptions().getTotalDifficulty().get())
-=======
             if (UInt256.fromHexString(checkpointConfigOptions.getTotalDifficulty().get())
->>>>>>> 55482192
                 .lessThan(ttd)) {
               throw new InvalidConfigurationException(
                   "PoS checkpoint sync requires a block with total difficulty greater or equal than the TTD");
