/*
 * Copyright ConsenSys AG.
 *
 * Licensed under the Apache License, Version 2.0 (the "License"); you may not use this file except in compliance with
 * the License. You may obtain a copy of the License at
 *
 * http://www.apache.org/licenses/LICENSE-2.0
 *
 * Unless required by applicable law or agreed to in writing, software distributed under the License is distributed on
 * an "AS IS" BASIS, WITHOUT WARRANTIES OR CONDITIONS OF ANY KIND, either express or implied. See the License for the
 * specific language governing permissions and limitations under the License.
 *
 * SPDX-License-Identifier: Apache-2.0
 */
package org.hyperledger.besu.cli;

import static com.google.common.base.Preconditions.checkNotNull;
import static com.google.common.base.Preconditions.checkState;
import static java.nio.charset.StandardCharsets.UTF_8;
import static java.util.Arrays.asList;
import static java.util.Collections.singletonList;
import static org.hyperledger.besu.cli.DefaultCommandValues.getDefaultBesuDataPath;
import static org.hyperledger.besu.cli.config.NetworkName.MAINNET;
import static org.hyperledger.besu.cli.util.CommandLineUtils.DEPENDENCY_WARNING_MSG;
import static org.hyperledger.besu.cli.util.CommandLineUtils.DEPRECATION_WARNING_MSG;
import static org.hyperledger.besu.controller.BesuController.DATABASE_PATH;
import static org.hyperledger.besu.ethereum.api.graphql.GraphQLConfiguration.DEFAULT_GRAPHQL_HTTP_PORT;
import static org.hyperledger.besu.ethereum.api.jsonrpc.JsonRpcConfiguration.DEFAULT_ENGINE_JSON_RPC_PORT;
import static org.hyperledger.besu.ethereum.api.jsonrpc.JsonRpcConfiguration.DEFAULT_JSON_RPC_PORT;
import static org.hyperledger.besu.ethereum.api.jsonrpc.JsonRpcConfiguration.DEFAULT_PRETTY_JSON_ENABLED;
import static org.hyperledger.besu.ethereum.api.jsonrpc.RpcApis.DEFAULT_RPC_APIS;
import static org.hyperledger.besu.ethereum.api.jsonrpc.RpcApis.VALID_APIS;
import static org.hyperledger.besu.ethereum.api.jsonrpc.authentication.EngineAuthService.EPHEMERAL_JWT_FILE;
import static org.hyperledger.besu.ethereum.api.jsonrpc.websocket.WebSocketConfiguration.DEFAULT_WEBSOCKET_PORT;
import static org.hyperledger.besu.metrics.BesuMetricCategory.DEFAULT_METRIC_CATEGORIES;
import static org.hyperledger.besu.metrics.MetricsProtocol.PROMETHEUS;
import static org.hyperledger.besu.metrics.prometheus.MetricsConfiguration.DEFAULT_METRICS_PORT;
import static org.hyperledger.besu.metrics.prometheus.MetricsConfiguration.DEFAULT_METRICS_PUSH_PORT;
import static org.hyperledger.besu.nat.kubernetes.KubernetesNatManager.DEFAULT_BESU_SERVICE_NAME_FILTER;

import org.hyperledger.besu.BesuInfo;
import org.hyperledger.besu.Runner;
import org.hyperledger.besu.RunnerBuilder;
import org.hyperledger.besu.chainexport.RlpBlockExporter;
import org.hyperledger.besu.chainimport.JsonBlockImporter;
import org.hyperledger.besu.chainimport.RlpBlockImporter;
import org.hyperledger.besu.cli.config.EthNetworkConfig;
import org.hyperledger.besu.cli.config.NetworkName;
import org.hyperledger.besu.cli.converter.MetricCategoryConverter;
import org.hyperledger.besu.cli.converter.PercentageConverter;
import org.hyperledger.besu.cli.custom.CorsAllowedOriginsProperty;
import org.hyperledger.besu.cli.custom.JsonRPCAllowlistHostsProperty;
import org.hyperledger.besu.cli.custom.RpcAuthFileValidator;
import org.hyperledger.besu.cli.error.BesuExecutionExceptionHandler;
import org.hyperledger.besu.cli.error.BesuParameterExceptionHandler;
import org.hyperledger.besu.cli.options.stable.DataStorageOptions;
import org.hyperledger.besu.cli.options.stable.EthstatsOptions;
import org.hyperledger.besu.cli.options.stable.LoggingLevelOption;
import org.hyperledger.besu.cli.options.stable.NodePrivateKeyFileOption;
import org.hyperledger.besu.cli.options.stable.P2PTLSConfigOptions;
import org.hyperledger.besu.cli.options.stable.TransactionPoolOptions;
import org.hyperledger.besu.cli.options.unstable.ChainPruningOptions;
import org.hyperledger.besu.cli.options.unstable.DnsOptions;
import org.hyperledger.besu.cli.options.unstable.EthProtocolOptions;
import org.hyperledger.besu.cli.options.unstable.EvmOptions;
import org.hyperledger.besu.cli.options.unstable.IpcOptions;
import org.hyperledger.besu.cli.options.unstable.LineaOptions;
import org.hyperledger.besu.cli.options.unstable.MetricsCLIOptions;
import org.hyperledger.besu.cli.options.unstable.MiningOptions;
import org.hyperledger.besu.cli.options.unstable.NatOptions;
import org.hyperledger.besu.cli.options.unstable.NativeLibraryOptions;
import org.hyperledger.besu.cli.options.unstable.NetworkingOptions;
import org.hyperledger.besu.cli.options.unstable.PkiBlockCreationOptions;
import org.hyperledger.besu.cli.options.unstable.PrivacyPluginOptions;
import org.hyperledger.besu.cli.options.unstable.RPCOptions;
import org.hyperledger.besu.cli.options.unstable.SynchronizerOptions;
import org.hyperledger.besu.cli.presynctasks.PreSynchronizationTaskRunner;
import org.hyperledger.besu.cli.presynctasks.PrivateDatabaseMigrationPreSyncTask;
import org.hyperledger.besu.cli.subcommands.PasswordSubCommand;
import org.hyperledger.besu.cli.subcommands.PublicKeySubCommand;
import org.hyperledger.besu.cli.subcommands.RetestethSubCommand;
import org.hyperledger.besu.cli.subcommands.ValidateConfigSubCommand;
import org.hyperledger.besu.cli.subcommands.blocks.BlocksSubCommand;
import org.hyperledger.besu.cli.subcommands.operator.OperatorSubCommand;
import org.hyperledger.besu.cli.subcommands.rlp.RLPSubCommand;
import org.hyperledger.besu.cli.subcommands.storage.StorageSubCommand;
import org.hyperledger.besu.cli.util.BesuCommandCustomFactory;
import org.hyperledger.besu.cli.util.CommandLineUtils;
import org.hyperledger.besu.cli.util.ConfigOptionSearchAndRunHandler;
import org.hyperledger.besu.cli.util.VersionProvider;
import org.hyperledger.besu.components.BesuComponent;
import org.hyperledger.besu.config.CheckpointConfigOptions;
import org.hyperledger.besu.config.GenesisConfigFile;
import org.hyperledger.besu.config.GenesisConfigOptions;
import org.hyperledger.besu.config.MergeConfigOptions;
import org.hyperledger.besu.consensus.qbft.pki.PkiBlockCreationConfiguration;
import org.hyperledger.besu.consensus.qbft.pki.PkiBlockCreationConfigurationProvider;
import org.hyperledger.besu.controller.BesuController;
import org.hyperledger.besu.controller.BesuControllerBuilder;
import org.hyperledger.besu.crypto.Blake2bfMessageDigest;
import org.hyperledger.besu.crypto.KeyPair;
import org.hyperledger.besu.crypto.KeyPairUtil;
import org.hyperledger.besu.crypto.SignatureAlgorithmFactory;
import org.hyperledger.besu.crypto.SignatureAlgorithmType;
import org.hyperledger.besu.cryptoservices.KeyPairSecurityModule;
import org.hyperledger.besu.cryptoservices.NodeKey;
import org.hyperledger.besu.datatypes.Address;
import org.hyperledger.besu.datatypes.Hash;
import org.hyperledger.besu.datatypes.Wei;
import org.hyperledger.besu.enclave.EnclaveFactory;
import org.hyperledger.besu.ethereum.GasLimitCalculator;
import org.hyperledger.besu.ethereum.api.ApiConfiguration;
import org.hyperledger.besu.ethereum.api.ImmutableApiConfiguration;
import org.hyperledger.besu.ethereum.api.graphql.GraphQLConfiguration;
import org.hyperledger.besu.ethereum.api.jsonrpc.JsonRpcConfiguration;
import org.hyperledger.besu.ethereum.api.jsonrpc.RpcApis;
import org.hyperledger.besu.ethereum.api.jsonrpc.RpcMethod;
import org.hyperledger.besu.ethereum.api.jsonrpc.authentication.JwtAlgorithm;
import org.hyperledger.besu.ethereum.api.jsonrpc.ipc.JsonRpcIpcConfiguration;
import org.hyperledger.besu.ethereum.api.jsonrpc.websocket.WebSocketConfiguration;
import org.hyperledger.besu.ethereum.api.query.BlockchainQueries;
import org.hyperledger.besu.ethereum.api.tls.FileBasedPasswordProvider;
import org.hyperledger.besu.ethereum.api.tls.TlsClientAuthConfiguration;
import org.hyperledger.besu.ethereum.api.tls.TlsConfiguration;
import org.hyperledger.besu.ethereum.chain.Blockchain;
import org.hyperledger.besu.ethereum.core.MiningParameters;
import org.hyperledger.besu.ethereum.core.PrivacyParameters;
import org.hyperledger.besu.ethereum.eth.sync.SyncMode;
import org.hyperledger.besu.ethereum.eth.sync.SynchronizerConfiguration;
import org.hyperledger.besu.ethereum.eth.transactions.ImmutableTransactionPoolConfiguration;
import org.hyperledger.besu.ethereum.eth.transactions.TransactionPoolConfiguration;
import org.hyperledger.besu.ethereum.mainnet.FrontierTargetingGasLimitCalculator;
import org.hyperledger.besu.ethereum.p2p.config.DiscoveryConfiguration;
import org.hyperledger.besu.ethereum.p2p.peers.EnodeDnsConfiguration;
import org.hyperledger.besu.ethereum.p2p.peers.EnodeURLImpl;
import org.hyperledger.besu.ethereum.p2p.peers.StaticNodesParser;
import org.hyperledger.besu.ethereum.p2p.rlpx.connections.netty.TLSConfiguration;
import org.hyperledger.besu.ethereum.permissioning.LocalPermissioningConfiguration;
import org.hyperledger.besu.ethereum.permissioning.PermissioningConfiguration;
import org.hyperledger.besu.ethereum.permissioning.PermissioningConfigurationBuilder;
import org.hyperledger.besu.ethereum.permissioning.SmartContractPermissioningConfiguration;
import org.hyperledger.besu.ethereum.privacy.storage.keyvalue.PrivacyKeyValueStorageProvider;
import org.hyperledger.besu.ethereum.privacy.storage.keyvalue.PrivacyKeyValueStorageProviderBuilder;
import org.hyperledger.besu.ethereum.storage.StorageProvider;
import org.hyperledger.besu.ethereum.storage.keyvalue.KeyValueSegmentIdentifier;
import org.hyperledger.besu.ethereum.storage.keyvalue.KeyValueStorageProvider;
import org.hyperledger.besu.ethereum.storage.keyvalue.KeyValueStorageProviderBuilder;
import org.hyperledger.besu.ethereum.worldstate.PrunerConfiguration;
import org.hyperledger.besu.evm.precompile.AbstractAltBnPrecompiledContract;
import org.hyperledger.besu.evm.precompile.BigIntegerModularExponentiationPrecompiledContract;
import org.hyperledger.besu.evm.precompile.KZGPointEvalPrecompiledContract;
import org.hyperledger.besu.metrics.BesuMetricCategory;
import org.hyperledger.besu.metrics.MetricCategoryRegistryImpl;
import org.hyperledger.besu.metrics.MetricsProtocol;
import org.hyperledger.besu.metrics.MetricsSystemFactory;
import org.hyperledger.besu.metrics.ObservableMetricsSystem;
import org.hyperledger.besu.metrics.StandardMetricCategory;
import org.hyperledger.besu.metrics.prometheus.MetricsConfiguration;
import org.hyperledger.besu.metrics.vertx.VertxMetricsAdapterFactory;
import org.hyperledger.besu.nat.NatMethod;
import org.hyperledger.besu.plugin.data.EnodeURL;
import org.hyperledger.besu.plugin.services.BesuConfiguration;
import org.hyperledger.besu.plugin.services.BesuEvents;
import org.hyperledger.besu.plugin.services.BlockchainService;
import org.hyperledger.besu.plugin.services.MetricsSystem;
import org.hyperledger.besu.plugin.services.PermissioningService;
import org.hyperledger.besu.plugin.services.PicoCLIOptions;
import org.hyperledger.besu.plugin.services.PluginTransactionValidatorService;
import org.hyperledger.besu.plugin.services.PrivacyPluginService;
import org.hyperledger.besu.plugin.services.RpcEndpointService;
import org.hyperledger.besu.plugin.services.SecurityModuleService;
import org.hyperledger.besu.plugin.services.StorageService;
import org.hyperledger.besu.plugin.services.TraceService;
import org.hyperledger.besu.plugin.services.TransactionSelectionService;
import org.hyperledger.besu.plugin.services.exception.StorageException;
import org.hyperledger.besu.plugin.services.metrics.MetricCategory;
import org.hyperledger.besu.plugin.services.metrics.MetricCategoryRegistry;
import org.hyperledger.besu.plugin.services.securitymodule.SecurityModule;
import org.hyperledger.besu.plugin.services.storage.PrivacyKeyValueStorageFactory;
import org.hyperledger.besu.plugin.services.storage.rocksdb.RocksDBPlugin;
import org.hyperledger.besu.plugin.services.txselection.PluginTransactionSelectorFactory;
import org.hyperledger.besu.plugin.services.txvalidator.PluginTransactionValidatorFactory;
import org.hyperledger.besu.services.BesuEventsImpl;
import org.hyperledger.besu.services.BesuPluginContextImpl;
import org.hyperledger.besu.services.BlockchainServiceImpl;
import org.hyperledger.besu.services.PermissioningServiceImpl;
import org.hyperledger.besu.services.PicoCLIOptionsImpl;
import org.hyperledger.besu.services.PluginTransactionValidatorServiceImpl;
import org.hyperledger.besu.services.PrivacyPluginServiceImpl;
import org.hyperledger.besu.services.RpcEndpointServiceImpl;
import org.hyperledger.besu.services.SecurityModuleServiceImpl;
import org.hyperledger.besu.services.StorageServiceImpl;
import org.hyperledger.besu.services.TraceServiceImpl;
import org.hyperledger.besu.services.TransactionSelectionServiceImpl;
import org.hyperledger.besu.services.kvstore.InMemoryStoragePlugin;
import org.hyperledger.besu.util.InvalidConfigurationException;
import org.hyperledger.besu.util.LogConfigurator;
import org.hyperledger.besu.util.NetworkUtility;
import org.hyperledger.besu.util.PermissioningConfigurationValidator;
import org.hyperledger.besu.util.number.Fraction;
import org.hyperledger.besu.util.number.Percentage;
import org.hyperledger.besu.util.number.PositiveNumber;

import java.io.File;
import java.io.IOException;
import java.io.InputStream;
import java.math.BigInteger;
import java.net.InetAddress;
import java.net.SocketException;
import java.net.URI;
import java.net.UnknownHostException;
import java.nio.file.Path;
import java.security.KeyManagementException;
import java.security.NoSuchAlgorithmException;
import java.time.Clock;
import java.util.ArrayList;
import java.util.Arrays;
import java.util.Collection;
import java.util.HashMap;
import java.util.HashSet;
import java.util.List;
import java.util.Map;
import java.util.Objects;
import java.util.Optional;
import java.util.Set;
import java.util.TreeMap;
import java.util.function.Function;
import java.util.function.Predicate;
import java.util.function.Supplier;
import java.util.stream.Collectors;
import javax.net.ssl.SSLContext;
import javax.net.ssl.SSLEngine;

import com.google.common.annotations.VisibleForTesting;
import com.google.common.base.Strings;
import com.google.common.base.Suppliers;
import com.google.common.collect.ImmutableMap;
import com.google.common.io.Resources;
import io.vertx.core.Vertx;
import io.vertx.core.VertxOptions;
import io.vertx.core.json.DecodeException;
import io.vertx.core.metrics.MetricsOptions;
import org.apache.tuweni.bytes.Bytes;
import org.apache.tuweni.units.bigints.UInt256;
import org.jetbrains.annotations.NotNull;
import org.slf4j.Logger;
import picocli.AutoComplete;
import picocli.CommandLine;
import picocli.CommandLine.Command;
import picocli.CommandLine.ExecutionException;
import picocli.CommandLine.IExecutionStrategy;
import picocli.CommandLine.Mixin;
import picocli.CommandLine.Option;
import picocli.CommandLine.ParameterException;

/** Represents the main Besu CLI command that runs the Besu Ethereum client full node. */
@SuppressWarnings("FieldCanBeLocal") // because Picocli injected fields report false positives
@Command(
    description = "This command runs the Besu Ethereum client full node.",
    abbreviateSynopsis = true,
    name = "besu",
    mixinStandardHelpOptions = true,
    versionProvider = VersionProvider.class,
    header = "@|bold,fg(cyan) Usage:|@",
    synopsisHeading = "%n",
    descriptionHeading = "%n@|bold,fg(cyan) Description:|@%n%n",
    optionListHeading = "%n@|bold,fg(cyan) Options:|@%n",
    footerHeading = "%n",
    footer = "Besu is licensed under the Apache License 2.0")
public class BesuCommand implements DefaultCommandValues, Runnable {

  @SuppressWarnings("PrivateStaticFinalLoggers")
  // non-static for testing
  private final Logger logger;

  private CommandLine commandLine;

  private final Supplier<RlpBlockImporter> rlpBlockImporter;
  private final Function<BesuController, JsonBlockImporter> jsonBlockImporterFactory;
  private final Function<Blockchain, RlpBlockExporter> rlpBlockExporterFactory;

  // Unstable CLI options
  final NetworkingOptions unstableNetworkingOptions = NetworkingOptions.create();
  final SynchronizerOptions unstableSynchronizerOptions = SynchronizerOptions.create();
  final EthProtocolOptions unstableEthProtocolOptions = EthProtocolOptions.create();
  final MetricsCLIOptions unstableMetricsCLIOptions = MetricsCLIOptions.create();
  final org.hyperledger.besu.cli.options.unstable.TransactionPoolOptions
      unstableTransactionPoolOptions =
          org.hyperledger.besu.cli.options.unstable.TransactionPoolOptions.create();
  private final DnsOptions unstableDnsOptions = DnsOptions.create();
  private final MiningOptions unstableMiningOptions = MiningOptions.create();
  private final NatOptions unstableNatOptions = NatOptions.create();
  private final NativeLibraryOptions unstableNativeLibraryOptions = NativeLibraryOptions.create();
  private final RPCOptions unstableRPCOptions = RPCOptions.create();
  private final PrivacyPluginOptions unstablePrivacyPluginOptions = PrivacyPluginOptions.create();
  private final EvmOptions unstableEvmOptions = EvmOptions.create();
  private final IpcOptions unstableIpcOptions = IpcOptions.create();
  private final ChainPruningOptions unstableChainPruningOptions = ChainPruningOptions.create();

  // stable CLI options
  private final DataStorageOptions dataStorageOptions = DataStorageOptions.create();
  private final EthstatsOptions ethstatsOptions = EthstatsOptions.create();
  private final NodePrivateKeyFileOption nodePrivateKeyFileOption =
      NodePrivateKeyFileOption.create();
  private final LoggingLevelOption loggingLevelOption = LoggingLevelOption.create();
  private final LineaOptions unstableLineaOptions = LineaOptions.create();

  @CommandLine.ArgGroup(validate = false, heading = "@|bold Tx Pool Common Options|@%n")
  final org.hyperledger.besu.cli.options.stable.TransactionPoolOptions
      stableTransactionPoolOptions = TransactionPoolOptions.create();

  private final RunnerBuilder runnerBuilder;
  private final BesuController.Builder controllerBuilderFactory;
  private final BesuPluginContextImpl besuPluginContext;
  private final StorageServiceImpl storageService;
  private final SecurityModuleServiceImpl securityModuleService;
  private final PermissioningServiceImpl permissioningService;
  private final PrivacyPluginServiceImpl privacyPluginService;
  private final RpcEndpointServiceImpl rpcEndpointServiceImpl;

  private final Map<String, String> environment;
  private final MetricCategoryRegistryImpl metricCategoryRegistry =
      new MetricCategoryRegistryImpl();
  private final MetricCategoryConverter metricCategoryConverter = new MetricCategoryConverter();

  private final PreSynchronizationTaskRunner preSynchronizationTaskRunner =
      new PreSynchronizationTaskRunner();

  private final Set<Integer> allocatedPorts = new HashSet<>();
  private final PkiBlockCreationConfigurationProvider pkiBlockCreationConfigProvider;
  private GenesisConfigOptions genesisConfigOptions;

  private RocksDBPlugin rocksDBPlugin;

  private int maxPeers;
  private int maxRemoteInitiatedPeers;
  private int peersLowerBound;

  // CLI options defined by user at runtime.
  // Options parsing is done with CLI library Picocli https://picocli.info/

  // While this variable is never read it is needed for the PicoCLI to create
  // the config file option that is read elsewhere.
  @SuppressWarnings("UnusedVariable")
  @CommandLine.Option(
      names = {CONFIG_FILE_OPTION_NAME},
      paramLabel = MANDATORY_FILE_FORMAT_HELP,
      description = "TOML config file (default: none)")
  private final File configFile = null;

  @CommandLine.Option(
      names = {"--data-path"},
      paramLabel = MANDATORY_PATH_FORMAT_HELP,
      description = "The path to Besu data directory (default: ${DEFAULT-VALUE})")
  final Path dataPath = getDefaultBesuDataPath(this);

  // Genesis file path with null default option if the option
  // is not defined on command line as this default is handled by Runner
  // to use mainnet json file from resources as indicated in the
  // default network option
  // Then we have no control over genesis default value here.
  @CommandLine.Option(
      names = {"--genesis-file"},
      paramLabel = MANDATORY_FILE_FORMAT_HELP,
      description =
          "Genesis file. Setting this option makes --network option ignored and requires --network-id to be set.")
  private final File genesisFile = null;

  @Option(
      names = "--identity",
      paramLabel = "<String>",
      description = "Identification for this node in the Client ID",
      arity = "1")
  private final Optional<String> identityString = Optional.empty();

  // P2P Discovery Option Group
  @CommandLine.ArgGroup(validate = false, heading = "@|bold P2P Discovery Options|@%n")
  P2PDiscoveryOptionGroup p2PDiscoveryOptionGroup = new P2PDiscoveryOptionGroup();

  private final TransactionSelectionServiceImpl transactionSelectionServiceImpl;
  private final PluginTransactionValidatorServiceImpl transactionValidatorServiceImpl;

  static class P2PDiscoveryOptionGroup {

    // Public IP stored to prevent having to research it each time we need it.
    private InetAddress autoDiscoveredDefaultIP = null;

    // Completely disables P2P within Besu.
    @Option(
        names = {"--p2p-enabled"},
        description = "Enable P2P functionality (default: ${DEFAULT-VALUE})",
        arity = "1")
    private final Boolean p2pEnabled = true;

    // Boolean option to indicate if peers should NOT be discovered, default to
    // false indicates that
    // the peers should be discovered by default.
    //
    // This negative option is required because of the nature of the option that is
    // true when
    // added on the command line. You can't do --option=false, so false is set as
    // default
    // and you have not to set the option at all if you want it false.
    // This seems to be the only way it works with Picocli.
    // Also many other software use the same negative option scheme for false
    // defaults
    // meaning that it's probably the right way to handle disabling options.
    @Option(
        names = {"--discovery-enabled"},
        description = "Enable P2P discovery (default: ${DEFAULT-VALUE})",
        arity = "1")
    private final Boolean peerDiscoveryEnabled = true;

    // A list of bootstrap nodes can be passed
    // and a hardcoded list will be used otherwise by the Runner.
    // NOTE: we have no control over default value here.
    @Option(
        names = {"--bootnodes"},
        paramLabel = "<enode://id@host:port>",
        description =
            "Comma separated enode URLs for P2P discovery bootstrap. "
                + "Default is a predefined list.",
        split = ",",
        arity = "0..*")
    private final List<String> bootNodes = null;

    @SuppressWarnings({"FieldCanBeFinal", "FieldMayBeFinal"}) // PicoCLI requires non-final Strings.
    @Option(
        names = {"--p2p-host"},
        paramLabel = MANDATORY_HOST_FORMAT_HELP,
        description = "IP address this node advertises to its peers (default: ${DEFAULT-VALUE})",
        arity = "1")
    private String p2pHost = autoDiscoverDefaultIP().getHostAddress();

    @SuppressWarnings({"FieldCanBeFinal", "FieldMayBeFinal"}) // PicoCLI requires non-final Strings.
    @Option(
        names = {"--p2p-interface"},
        paramLabel = MANDATORY_HOST_FORMAT_HELP,
        description =
            "The network interface address on which this node listens for P2P communication (default: ${DEFAULT-VALUE})",
        arity = "1")
    private String p2pInterface = NetworkUtility.INADDR_ANY;

    @Option(
        names = {"--p2p-port"},
        paramLabel = MANDATORY_PORT_FORMAT_HELP,
        description = "Port on which to listen for P2P communication (default: ${DEFAULT-VALUE})",
        arity = "1")
    private final Integer p2pPort = EnodeURLImpl.DEFAULT_LISTENING_PORT;

    @Option(
        names = {"--max-peers", "--p2p-peer-upper-bound"},
        paramLabel = MANDATORY_INTEGER_FORMAT_HELP,
        description = "Maximum P2P connections that can be established (default: ${DEFAULT-VALUE})")
    private final Integer maxPeers = DEFAULT_MAX_PEERS;

    @Option(
        names = {"--remote-connections-limit-enabled"},
        description =
            "Whether to limit the number of P2P connections initiated remotely. (default: ${DEFAULT-VALUE})")
    private final Boolean isLimitRemoteWireConnectionsEnabled = true;

    @Option(
        names = {"--remote-connections-max-percentage"},
        paramLabel = MANDATORY_DOUBLE_FORMAT_HELP,
        description =
            "The maximum percentage of P2P connections that can be initiated remotely. Must be between 0 and 100 inclusive. (default: ${DEFAULT-VALUE})",
        arity = "1",
        converter = PercentageConverter.class)
    private final Percentage maxRemoteConnectionsPercentage =
        Fraction.fromFloat(DEFAULT_FRACTION_REMOTE_WIRE_CONNECTIONS_ALLOWED).toPercentage();

    @SuppressWarnings({"FieldCanBeFinal", "FieldMayBeFinal"}) // PicoCLI requires non-final Strings.
    @CommandLine.Option(
        names = {"--discovery-dns-url"},
        description = "Specifies the URL to use for DNS discovery")
    private String discoveryDnsUrl = null;

    @Option(
        names = {"--random-peer-priority-enabled"},
        description =
            "Allow for incoming connections to be prioritized randomly. This will prevent (typically small, stable) networks from forming impenetrable peer cliques. (default: ${DEFAULT-VALUE})")
    private final Boolean randomPeerPriority = Boolean.FALSE;

    @Option(
        names = {"--banned-node-ids", "--banned-node-id"},
        paramLabel = MANDATORY_NODE_ID_FORMAT_HELP,
        description = "A list of node IDs to ban from the P2P network.",
        split = ",",
        arity = "1..*")
    void setBannedNodeIds(final List<String> values) {
      try {
        bannedNodeIds =
            values.stream()
                .filter(value -> !value.isEmpty())
                .map(EnodeURLImpl::parseNodeId)
                .collect(Collectors.toList());
      } catch (final IllegalArgumentException e) {
        throw new ParameterException(
            new CommandLine(this),
            "Invalid ids supplied to '--banned-node-ids'. " + e.getMessage());
      }
    }

    private Collection<Bytes> bannedNodeIds = new ArrayList<>();

    // Used to discover the default IP of the client.
    // Loopback IP is used by default as this is how smokeTests require it to be
    // and it's probably a good security behaviour to default only on the localhost.
    private InetAddress autoDiscoverDefaultIP() {
      autoDiscoveredDefaultIP =
          Optional.ofNullable(autoDiscoveredDefaultIP).orElseGet(InetAddress::getLoopbackAddress);

      return autoDiscoveredDefaultIP;
    }
  }

  @Option(
      names = {"--sync-mode"},
      paramLabel = MANDATORY_MODE_FORMAT_HELP,
      description =
          "Synchronization mode, possible values are ${COMPLETION-CANDIDATES} (default: FAST if a --network is supplied and privacy isn't enabled. FULL otherwise.)")
  private SyncMode syncMode = null;

  @Option(
      names = {"--fast-sync-min-peers"},
      paramLabel = MANDATORY_INTEGER_FORMAT_HELP,
      description =
          "Minimum number of peers required before starting fast sync. Has only effect on PoW networks. (default: ${DEFAULT-VALUE})")
  private final Integer fastSyncMinPeerCount = FAST_SYNC_MIN_PEER_COUNT;

  @Option(
      names = {"--network"},
      paramLabel = MANDATORY_NETWORK_FORMAT_HELP,
      defaultValue = "MAINNET",
      description =
          "Synchronize against the indicated network, possible values are ${COMPLETION-CANDIDATES}."
              + " (default: ${DEFAULT-VALUE})")
  private final NetworkName network = null;

  @Option(
      names = {"--nat-method"},
      description =
          "Specify the NAT circumvention method to be used, possible values are ${COMPLETION-CANDIDATES}."
              + " NONE disables NAT functionality. (default: ${DEFAULT-VALUE})")
  private final NatMethod natMethod = DEFAULT_NAT_METHOD;

  @Option(
      names = {"--network-id"},
      paramLabel = "<BIG INTEGER>",
      description =
          "P2P network identifier. (default: the selected network chain ID or custom genesis chain ID)",
      arity = "1")
  private final BigInteger networkId = null;

  @Option(
      names = {"--kzg-trusted-setup"},
      paramLabel = MANDATORY_FILE_FORMAT_HELP,
      description =
          "Path to file containing the KZG trusted setup, mandatory for custom networks that support data blobs, "
              + "optional for overriding named networks default.",
      arity = "1")
  private final Path kzgTrustedSetupFile = null;

  @CommandLine.ArgGroup(validate = false, heading = "@|bold GraphQL Options|@%n")
  GraphQlOptionGroup graphQlOptionGroup = new GraphQlOptionGroup();

  static class GraphQlOptionGroup {
    @Option(
        names = {"--graphql-http-enabled"},
        description = "Set to start the GraphQL HTTP service (default: ${DEFAULT-VALUE})")
    private final Boolean isGraphQLHttpEnabled = false;

    @SuppressWarnings({"FieldCanBeFinal", "FieldMayBeFinal"}) // PicoCLI requires non-final Strings.
    @Option(
        names = {"--graphql-http-host"},
        paramLabel = MANDATORY_HOST_FORMAT_HELP,
        description = "Host for GraphQL HTTP to listen on (default: ${DEFAULT-VALUE})",
        arity = "1")
    private String graphQLHttpHost;

    @Option(
        names = {"--graphql-http-port"},
        paramLabel = MANDATORY_PORT_FORMAT_HELP,
        description = "Port for GraphQL HTTP to listen on (default: ${DEFAULT-VALUE})",
        arity = "1")
    private final Integer graphQLHttpPort = DEFAULT_GRAPHQL_HTTP_PORT;

    @Option(
        names = {"--graphql-http-cors-origins"},
        description = "Comma separated origin domain URLs for CORS validation (default: none)")
    protected final CorsAllowedOriginsProperty graphQLHttpCorsAllowedOrigins =
        new CorsAllowedOriginsProperty();
  }

  // Engine JSON-PRC Options
  @CommandLine.ArgGroup(validate = false, heading = "@|bold Engine JSON-RPC Options|@%n")
  EngineRPCOptionGroup engineRPCOptionGroup = new EngineRPCOptionGroup();

  static class EngineRPCOptionGroup {
    @Option(
        names = {"--engine-rpc-enabled"},
        description =
            "enable the engine api, even in the absence of merge-specific configurations.")
    private final Boolean overrideEngineRpcEnabled = false;

    @Option(
        names = {"--engine-rpc-port", "--engine-rpc-http-port"},
        paramLabel = MANDATORY_PORT_FORMAT_HELP,
        description = "Port to provide consensus client APIS on (default: ${DEFAULT-VALUE})",
        arity = "1")
    private final Integer engineRpcPort = DEFAULT_ENGINE_JSON_RPC_PORT;

    @Option(
        names = {"--engine-jwt-secret"},
        paramLabel = MANDATORY_FILE_FORMAT_HELP,
        description = "Path to file containing shared secret key for JWT signature verification")
    private final Path engineJwtKeyFile = null;

    @Option(
        names = {"--engine-jwt-enabled"},
        description = "deprecated option, engine jwt auth is enabled by default",
        hidden = true)
    @SuppressWarnings({"FieldCanBeFinal", "UnusedVariable"})
    private final Boolean deprecatedIsEngineAuthEnabled = true;

    @Option(
        names = {"--engine-jwt-disabled"},
        description = "Disable authentication for Engine APIs (default: ${DEFAULT-VALUE})")
    private final Boolean isEngineAuthDisabled = false;

    @Option(
        names = {"--engine-host-allowlist"},
        paramLabel = "<hostname>[,<hostname>...]... or * or all",
        description =
            "Comma separated list of hostnames to allow for ENGINE API access (applies to both HTTP and websockets), or * to accept any host (default: ${DEFAULT-VALUE})",
        defaultValue = "localhost,127.0.0.1")
    private final JsonRPCAllowlistHostsProperty engineHostsAllowlist =
        new JsonRPCAllowlistHostsProperty();
  }

  // JSON-RPC HTTP Options
  @CommandLine.ArgGroup(validate = false, heading = "@|bold JSON-RPC HTTP Options|@%n")
  JsonRPCHttpOptionGroup jsonRPCHttpOptionGroup = new JsonRPCHttpOptionGroup();

  static class JsonRPCHttpOptionGroup {
    @Option(
        names = {"--rpc-http-enabled"},
        description = "Set to start the JSON-RPC HTTP service (default: ${DEFAULT-VALUE})")
    private final Boolean isRpcHttpEnabled = false;

    @SuppressWarnings({"FieldCanBeFinal", "FieldMayBeFinal"}) // PicoCLI requires non-final Strings.
    @Option(
        names = {"--rpc-http-host"},
        paramLabel = MANDATORY_HOST_FORMAT_HELP,
        description = "Host for JSON-RPC HTTP to listen on (default: ${DEFAULT-VALUE})",
        arity = "1")
    private String rpcHttpHost;

    @Option(
        names = {"--rpc-http-port"},
        paramLabel = MANDATORY_PORT_FORMAT_HELP,
        description = "Port for JSON-RPC HTTP to listen on (default: ${DEFAULT-VALUE})",
        arity = "1")
    private final Integer rpcHttpPort = DEFAULT_JSON_RPC_PORT;

    @Option(
        names = {"--rpc-http-max-active-connections"},
        description =
            "Maximum number of HTTP connections allowed for JSON-RPC (default: ${DEFAULT-VALUE}). Once this limit is reached, incoming connections will be rejected.",
        arity = "1")
    private final Integer rpcHttpMaxConnections = DEFAULT_HTTP_MAX_CONNECTIONS;

    // A list of origins URLs that are accepted by the JsonRpcHttpServer (CORS)
    @Option(
        names = {"--rpc-http-cors-origins"},
        description = "Comma separated origin domain URLs for CORS validation (default: none)")
    private final CorsAllowedOriginsProperty rpcHttpCorsAllowedOrigins =
        new CorsAllowedOriginsProperty();

    @Option(
        names = {"--rpc-http-api", "--rpc-http-apis"},
        paramLabel = "<api name>",
        split = " {0,1}, {0,1}",
        arity = "1..*",
        description =
            "Comma separated list of APIs to enable on JSON-RPC HTTP service (default: ${DEFAULT-VALUE})")
    private final List<String> rpcHttpApis = DEFAULT_RPC_APIS;

    @Option(
        names = {"--rpc-http-api-method-no-auth", "--rpc-http-api-methods-no-auth"},
        paramLabel = "<api name>",
        split = " {0,1}, {0,1}",
        arity = "1..*",
        description =
            "Comma separated list of API methods to exclude from RPC authentication services, RPC HTTP authentication must be enabled")
    private final List<String> rpcHttpApiMethodsNoAuth = new ArrayList<String>();

    @Option(
        names = {"--rpc-http-authentication-enabled"},
        description =
            "Require authentication for the JSON-RPC HTTP service (default: ${DEFAULT-VALUE})")
    private final Boolean isRpcHttpAuthenticationEnabled = false;

    @SuppressWarnings({"FieldCanBeFinal", "FieldMayBeFinal"}) // PicoCLI requires non-final Strings.
    @CommandLine.Option(
        names = {"--rpc-http-authentication-credentials-file"},
        paramLabel = MANDATORY_FILE_FORMAT_HELP,
        description =
            "Storage file for JSON-RPC HTTP authentication credentials (default: ${DEFAULT-VALUE})",
        arity = "1")
    private String rpcHttpAuthenticationCredentialsFile = null;

    @CommandLine.Option(
        names = {"--rpc-http-authentication-jwt-public-key-file"},
        paramLabel = MANDATORY_FILE_FORMAT_HELP,
        description = "JWT public key file for JSON-RPC HTTP authentication",
        arity = "1")
    private final File rpcHttpAuthenticationPublicKeyFile = null;

    @Option(
        names = {"--rpc-http-authentication-jwt-algorithm"},
        description =
            "Encryption algorithm used for HTTP JWT public key. Possible values are ${COMPLETION-CANDIDATES}"
                + " (default: ${DEFAULT-VALUE})",
        arity = "1")
    private final JwtAlgorithm rpcHttpAuthenticationAlgorithm = DEFAULT_JWT_ALGORITHM;

    @Option(
        names = {"--rpc-http-tls-enabled"},
        description = "Enable TLS for the JSON-RPC HTTP service (default: ${DEFAULT-VALUE})")
    private final Boolean isRpcHttpTlsEnabled = false;

    @Option(
        names = {"--rpc-http-tls-keystore-file"},
        paramLabel = MANDATORY_FILE_FORMAT_HELP,
        description =
            "Keystore (PKCS#12) containing key/certificate for the JSON-RPC HTTP service. Required if TLS is enabled.")
    private final Path rpcHttpTlsKeyStoreFile = null;

    @Option(
        names = {"--rpc-http-tls-keystore-password-file"},
        paramLabel = MANDATORY_FILE_FORMAT_HELP,
        description =
            "File containing password to unlock keystore for the JSON-RPC HTTP service. Required if TLS is enabled.")
    private final Path rpcHttpTlsKeyStorePasswordFile = null;

    @Option(
        names = {"--rpc-http-tls-client-auth-enabled"},
        description =
            "Enable TLS client authentication for the JSON-RPC HTTP service (default: ${DEFAULT-VALUE})")
    private final Boolean isRpcHttpTlsClientAuthEnabled = false;

    @Option(
        names = {"--rpc-http-tls-known-clients-file"},
        paramLabel = MANDATORY_FILE_FORMAT_HELP,
        description =
            "Path to file containing clients certificate common name and fingerprint for client authentication")
    private final Path rpcHttpTlsKnownClientsFile = null;

    @Option(
        names = {"--rpc-http-tls-ca-clients-enabled"},
        description =
            "Enable to accept clients certificate signed by a valid CA for client authentication (default: ${DEFAULT-VALUE})")
    private final Boolean isRpcHttpTlsCAClientsEnabled = false;

    @Option(
        names = {"--rpc-http-tls-protocol", "--rpc-http-tls-protocols"},
        description =
            "Comma separated list of TLS protocols to support (default: ${DEFAULT-VALUE})",
        split = ",",
        arity = "1..*")
    private final List<String> rpcHttpTlsProtocols = new ArrayList<>(DEFAULT_TLS_PROTOCOLS);

    @Option(
        names = {"--rpc-http-tls-cipher-suite", "--rpc-http-tls-cipher-suites"},
        description = "Comma separated list of TLS cipher suites to support",
        split = ",",
        arity = "1..*")
    private final List<String> rpcHttpTlsCipherSuites = new ArrayList<>();

    @CommandLine.Option(
        names = {"--rpc-http-max-batch-size"},
        paramLabel = MANDATORY_INTEGER_FORMAT_HELP,
        description =
            "Specifies the maximum number of requests in a single RPC batch request via RPC. -1 specifies no limit  (default: ${DEFAULT-VALUE})")
    private final Integer rpcHttpMaxBatchSize = DEFAULT_HTTP_MAX_BATCH_SIZE;

    @CommandLine.Option(
        names = {"--rpc-http-max-request-content-length"},
        paramLabel = MANDATORY_LONG_FORMAT_HELP,
        description = "Specifies the maximum request content length. (default: ${DEFAULT-VALUE})")
    private final Long rpcHttpMaxRequestContentLength = DEFAULT_MAX_REQUEST_CONTENT_LENGTH;

    @Option(
        names = {"--json-pretty-print-enabled"},
        description = "Enable JSON pretty print format (default: ${DEFAULT-VALUE})")
    private final Boolean prettyJsonEnabled = DEFAULT_PRETTY_JSON_ENABLED;
  }

  // JSON-RPC Websocket Options
  @CommandLine.ArgGroup(validate = false, heading = "@|bold JSON-RPC Websocket Options|@%n")
  JsonRPCWebsocketOptionGroup jsonRPCWebsocketOptionGroup = new JsonRPCWebsocketOptionGroup();

  static class JsonRPCWebsocketOptionGroup {
    @Option(
        names = {"--rpc-ws-authentication-jwt-algorithm"},
        description =
            "Encryption algorithm used for Websockets JWT public key. Possible values are ${COMPLETION-CANDIDATES}"
                + " (default: ${DEFAULT-VALUE})",
        arity = "1")
    private final JwtAlgorithm rpcWebsocketsAuthenticationAlgorithm = DEFAULT_JWT_ALGORITHM;

    @Option(
        names = {"--rpc-ws-enabled"},
        description = "Set to start the JSON-RPC WebSocket service (default: ${DEFAULT-VALUE})")
    private final Boolean isRpcWsEnabled = false;

    @SuppressWarnings({"FieldCanBeFinal", "FieldMayBeFinal"}) // PicoCLI requires non-final Strings.
    @Option(
        names = {"--rpc-ws-host"},
        paramLabel = MANDATORY_HOST_FORMAT_HELP,
        description =
            "Host for JSON-RPC WebSocket service to listen on (default: ${DEFAULT-VALUE})",
        arity = "1")
    private String rpcWsHost;

    @Option(
        names = {"--rpc-ws-port"},
        paramLabel = MANDATORY_PORT_FORMAT_HELP,
        description =
            "Port for JSON-RPC WebSocket service to listen on (default: ${DEFAULT-VALUE})",
        arity = "1")
    private final Integer rpcWsPort = DEFAULT_WEBSOCKET_PORT;

    @Option(
        names = {"--rpc-ws-max-frame-size"},
        description =
            "Maximum size in bytes for JSON-RPC WebSocket frames (default: ${DEFAULT-VALUE}). If this limit is exceeded, the websocket will be disconnected.",
        arity = "1")
    private final Integer rpcWsMaxFrameSize = DEFAULT_WS_MAX_FRAME_SIZE;

    @Option(
        names = {"--rpc-ws-max-active-connections"},
        description =
            "Maximum number of WebSocket connections allowed for JSON-RPC (default: ${DEFAULT-VALUE}). Once this limit is reached, incoming connections will be rejected.",
        arity = "1")
    private final Integer rpcWsMaxConnections = DEFAULT_WS_MAX_CONNECTIONS;

    @Option(
        names = {"--rpc-ws-api", "--rpc-ws-apis"},
        paramLabel = "<api name>",
        split = " {0,1}, {0,1}",
        arity = "1..*",
        description =
            "Comma separated list of APIs to enable on JSON-RPC WebSocket service (default: ${DEFAULT-VALUE})")
    private final List<String> rpcWsApis = DEFAULT_RPC_APIS;

    @Option(
        names = {"--rpc-ws-api-methods-no-auth", "--rpc-ws-api-method-no-auth"},
        paramLabel = "<api name>",
        split = " {0,1}, {0,1}",
        arity = "1..*",
        description =
            "Comma separated list of RPC methods to exclude from RPC authentication services, RPC WebSocket authentication must be enabled")
    private final List<String> rpcWsApiMethodsNoAuth = new ArrayList<String>();

    @Option(
        names = {"--rpc-ws-authentication-enabled"},
        description =
            "Require authentication for the JSON-RPC WebSocket service (default: ${DEFAULT-VALUE})")
    private final Boolean isRpcWsAuthenticationEnabled = false;

    @SuppressWarnings({"FieldCanBeFinal", "FieldMayBeFinal"}) // PicoCLI requires non-final Strings.
    @CommandLine.Option(
        names = {"--rpc-ws-authentication-credentials-file"},
        paramLabel = MANDATORY_FILE_FORMAT_HELP,
        description =
            "Storage file for JSON-RPC WebSocket authentication credentials (default: ${DEFAULT-VALUE})",
        arity = "1")
    private String rpcWsAuthenticationCredentialsFile = null;

    @CommandLine.Option(
        names = {"--rpc-ws-authentication-jwt-public-key-file"},
        paramLabel = MANDATORY_FILE_FORMAT_HELP,
        description = "JWT public key file for JSON-RPC WebSocket authentication",
        arity = "1")
    private final File rpcWsAuthenticationPublicKeyFile = null;
  }

  // Privacy Options Group
  @CommandLine.ArgGroup(validate = false, heading = "@|bold Privacy Options|@%n")
  PrivacyOptionGroup privacyOptionGroup = new PrivacyOptionGroup();

  static class PrivacyOptionGroup {
    @Option(
        names = {"--privacy-tls-enabled"},
        paramLabel = MANDATORY_FILE_FORMAT_HELP,
        description = "Enable TLS for connecting to privacy enclave (default: ${DEFAULT-VALUE})")
    private final Boolean isPrivacyTlsEnabled = false;

    @Option(
        names = "--privacy-tls-keystore-file",
        paramLabel = MANDATORY_FILE_FORMAT_HELP,
        description =
            "Path to a PKCS#12 formatted keystore; used to enable TLS on inbound connections.")
    private final Path privacyKeyStoreFile = null;

    @Option(
        names = "--privacy-tls-keystore-password-file",
        paramLabel = MANDATORY_FILE_FORMAT_HELP,
        description = "Path to a file containing the password used to decrypt the keystore.")
    private final Path privacyKeyStorePasswordFile = null;

    @Option(
        names = "--privacy-tls-known-enclave-file",
        paramLabel = MANDATORY_FILE_FORMAT_HELP,
        description =
            "Path to a file containing the fingerprints of the authorized privacy enclave.")
    private final Path privacyTlsKnownEnclaveFile = null;

    @Option(
        names = {"--privacy-enabled"},
        description = "Enable private transactions (default: ${DEFAULT-VALUE})")
    private final Boolean isPrivacyEnabled = false;

    @Option(
        names = {"--privacy-multi-tenancy-enabled"},
        description = "Enable multi-tenant private transactions (default: ${DEFAULT-VALUE})")
    private final Boolean isPrivacyMultiTenancyEnabled = false;

    @Option(
        names = {"--privacy-url"},
        description = "The URL on which the enclave is running")
    private final URI privacyUrl = PrivacyParameters.DEFAULT_ENCLAVE_URL;

    @Option(
        names = {"--privacy-public-key-file"},
        description = "The enclave's public key file")
    private final File privacyPublicKeyFile = null;

    @Option(
        names = {"--privacy-marker-transaction-signing-key-file"},
        description =
            "The name of a file containing the private key used to sign privacy marker transactions. If unset, each will be signed with a random key.")
    private final Path privateMarkerTransactionSigningKeyPath = null;

    @Option(
        names = {"--privacy-enable-database-migration"},
        description = "Enable private database metadata migration (default: ${DEFAULT-VALUE})")
    private final Boolean migratePrivateDatabase = false;

    @Option(
        names = {"--privacy-flexible-groups-enabled"},
        description = "Enable flexible privacy groups (default: ${DEFAULT-VALUE})")
    private final Boolean isFlexiblePrivacyGroupsEnabled = false;

    @Option(
        hidden = true,
        names = {"--privacy-onchain-groups-enabled"},
        description =
            "!!DEPRECATED!! Use `--privacy-flexible-groups-enabled` instead. Enable flexible (onchain) privacy groups (default: ${DEFAULT-VALUE})")
    private final Boolean isOnchainPrivacyGroupsEnabled = false;
  }

  // Metrics Option Group
  @CommandLine.ArgGroup(validate = false, heading = "@|bold Metrics Options|@%n")
  MetricsOptionGroup metricsOptionGroup = new MetricsOptionGroup();

  static class MetricsOptionGroup {
    @Option(
        names = {"--metrics-enabled"},
        description = "Set to start the metrics exporter (default: ${DEFAULT-VALUE})")
    private final Boolean isMetricsEnabled = false;

    @SuppressWarnings({"FieldCanBeFinal", "FieldMayBeFinal"}) // PicoCLI requires non-final Strings.
    @Option(
        names = {"--metrics-protocol"},
        description =
            "Metrics protocol, one of PROMETHEUS, OPENTELEMETRY or NONE. (default: ${DEFAULT-VALUE})")
    private MetricsProtocol metricsProtocol = PROMETHEUS;

    @SuppressWarnings({"FieldCanBeFinal", "FieldMayBeFinal"}) // PicoCLI requires non-final Strings.
    @Option(
        names = {"--metrics-host"},
        paramLabel = MANDATORY_HOST_FORMAT_HELP,
        description = "Host for the metrics exporter to listen on (default: ${DEFAULT-VALUE})",
        arity = "1")
    private String metricsHost;

    @Option(
        names = {"--metrics-port"},
        paramLabel = MANDATORY_PORT_FORMAT_HELP,
        description = "Port for the metrics exporter to listen on (default: ${DEFAULT-VALUE})",
        arity = "1")
    private final Integer metricsPort = DEFAULT_METRICS_PORT;

    @Option(
        names = {"--metrics-category", "--metrics-categories"},
        paramLabel = "<category name>",
        split = ",",
        arity = "1..*",
        description =
            "Comma separated list of categories to track metrics for (default: ${DEFAULT-VALUE})")
    private final Set<MetricCategory> metricCategories = DEFAULT_METRIC_CATEGORIES;

    @Option(
        names = {"--metrics-push-enabled"},
        description = "Enable the metrics push gateway integration (default: ${DEFAULT-VALUE})")
    private final Boolean isMetricsPushEnabled = false;

    @SuppressWarnings({"FieldCanBeFinal", "FieldMayBeFinal"}) // PicoCLI requires non-final Strings.
    @Option(
        names = {"--metrics-push-host"},
        paramLabel = MANDATORY_HOST_FORMAT_HELP,
        description =
            "Host of the Prometheus Push Gateway for push mode (default: ${DEFAULT-VALUE})",
        arity = "1")
    private String metricsPushHost;

    @Option(
        names = {"--metrics-push-port"},
        paramLabel = MANDATORY_PORT_FORMAT_HELP,
        description =
            "Port of the Prometheus Push Gateway for push mode (default: ${DEFAULT-VALUE})",
        arity = "1")
    private final Integer metricsPushPort = DEFAULT_METRICS_PUSH_PORT;

    @Option(
        names = {"--metrics-push-interval"},
        paramLabel = MANDATORY_INTEGER_FORMAT_HELP,
        description =
            "Interval in seconds to push metrics when in push mode (default: ${DEFAULT-VALUE})",
        arity = "1")
    private final Integer metricsPushInterval = 15;

    @SuppressWarnings({"FieldCanBeFinal", "FieldMayBeFinal"}) // PicoCLI requires non-final Strings.
    @Option(
        names = {"--metrics-push-prometheus-job"},
        description = "Job name to use when in push mode (default: ${DEFAULT-VALUE})",
        arity = "1")
    private String metricsPrometheusJob = "besu-client";
  }

  @Option(
      names = {"--host-allowlist"},
      paramLabel = "<hostname>[,<hostname>...]... or * or all",
      description =
          "Comma separated list of hostnames to allow for RPC access, or * to accept any host (default: ${DEFAULT-VALUE})",
      defaultValue = "localhost,127.0.0.1")
  private final JsonRPCAllowlistHostsProperty hostsAllowlist = new JsonRPCAllowlistHostsProperty();

  @Option(
      names = {"--host-whitelist"},
      hidden = true,
      paramLabel = "<hostname>[,<hostname>...]... or * or all",
      description =
          "Deprecated in favor of --host-allowlist. Comma separated list of hostnames to allow for RPC access, or * to accept any host (default: ${DEFAULT-VALUE})")
  private final JsonRPCAllowlistHostsProperty hostsWhitelist = new JsonRPCAllowlistHostsProperty();

  @SuppressWarnings({"FieldCanBeFinal", "FieldMayBeFinal"})
  @Option(
      names = {"--color-enabled"},
      description =
          "Force color output to be enabled/disabled (default: colorized only if printing to console)")
  private static Boolean colorEnabled = null;

  @Option(
      names = {"--reorg-logging-threshold"},
      description =
          "How deep a chain reorganization must be in order for it to be logged (default: ${DEFAULT-VALUE})")
  private final Long reorgLoggingThreshold = 6L;

  // Miner options group
  @CommandLine.ArgGroup(validate = false, heading = "@|bold Miner Options|@%n")
  MinerOptionGroup minerOptionGroup = new MinerOptionGroup();

  static class MinerOptionGroup {
    @Option(
        names = {"--miner-enabled"},
        description = "Set if node will perform mining (default: ${DEFAULT-VALUE})")
    private final Boolean isMiningEnabled = false;

    @Option(
        names = {"--miner-stratum-enabled"},
        description = "Set if node will perform Stratum mining (default: ${DEFAULT-VALUE})")
    private final Boolean iStratumMiningEnabled = false;

    @SuppressWarnings({"FieldCanBeFinal", "FieldMayBeFinal"}) // PicoCLI requires non-final Strings.
    @Option(
        names = {"--miner-stratum-host"},
        description = "Host for Stratum network mining service (default: ${DEFAULT-VALUE})")
    private String stratumNetworkInterface = "0.0.0.0";

    @Option(
        names = {"--miner-stratum-port"},
        description = "Stratum port binding (default: ${DEFAULT-VALUE})")
    private final Integer stratumPort = 8008;

    @Option(
        names = {"--miner-coinbase"},
        description =
            "Account to which mining rewards are paid. You must specify a valid coinbase if "
                + "mining is enabled using --miner-enabled option",
        arity = "1")
    private final Address coinbase = null;

    @Option(
        names = {"--miner-extra-data"},
        description =
            "A hex string representing the (32) bytes to be included in the extra data "
                + "field of a mined block (default: ${DEFAULT-VALUE})",
        arity = "1")
    private final Bytes extraData = DEFAULT_EXTRA_DATA;
  }

  @Option(
      names = {"--min-gas-price"},
      description =
          "Minimum price (in Wei) offered by a transaction for it to be included in a mined "
              + "block (default: ${DEFAULT-VALUE})",
      arity = "1")
  private final Wei minTransactionGasPrice = DEFAULT_MIN_TRANSACTION_GAS_PRICE;

  @Option(
      names = {"--min-block-occupancy-ratio"},
      description = "Minimum occupancy ratio for a mined block (default: ${DEFAULT-VALUE})",
      arity = "1")
  private final Double minBlockOccupancyRatio = DEFAULT_MIN_BLOCK_OCCUPANCY_RATIO;

  @Option(
      names = {"--pruning-enabled"},
      description =
          "Enable disk-space saving optimization that removes old state that is unlikely to be required (default: ${DEFAULT-VALUE})")
  private final Boolean pruningEnabled = false;

  // Permission Option Group
  @CommandLine.ArgGroup(validate = false, heading = "@|bold Permissions Options|@%n")
  PermissionsOptionGroup permissionsOptionGroup = new PermissionsOptionGroup();

  static class PermissionsOptionGroup {
    @Option(
        names = {"--permissions-nodes-config-file-enabled"},
        description = "Enable node level permissions (default: ${DEFAULT-VALUE})")
    private final Boolean permissionsNodesEnabled = false;

    @SuppressWarnings({"FieldCanBeFinal", "FieldMayBeFinal"}) // PicoCLI requires non-final Strings.
    @CommandLine.Option(
        names = {"--permissions-nodes-config-file"},
        description =
            "Node permissioning config TOML file (default: a file named \"permissions_config.toml\" in the Besu data folder)")
    private String nodePermissionsConfigFile = null;

    @Option(
        names = {"--permissions-accounts-config-file-enabled"},
        description = "Enable account level permissions (default: ${DEFAULT-VALUE})")
    private final Boolean permissionsAccountsEnabled = false;

    @SuppressWarnings({"FieldCanBeFinal", "FieldMayBeFinal"}) // PicoCLI requires non-final Strings.
    @CommandLine.Option(
        names = {"--permissions-accounts-config-file"},
        description =
            "Account permissioning config TOML file (default: a file named \"permissions_config.toml\" in the Besu data folder)")
    private String accountPermissionsConfigFile = null;

    @Option(
        names = {"--permissions-nodes-contract-address"},
        description = "Address of the node permissioning smart contract",
        arity = "1")
    private final Address permissionsNodesContractAddress = null;

    @Option(
        names = {"--permissions-nodes-contract-version"},
        description = "Version of the EEA Node Permissioning interface (default: ${DEFAULT-VALUE})")
    private final Integer permissionsNodesContractVersion = 1;

    @Option(
        names = {"--permissions-nodes-contract-enabled"},
        description =
            "Enable node level permissions via smart contract (default: ${DEFAULT-VALUE})")
    private final Boolean permissionsNodesContractEnabled = false;

    @Option(
        names = {"--permissions-accounts-contract-address"},
        description = "Address of the account permissioning smart contract",
        arity = "1")
    private final Address permissionsAccountsContractAddress = null;

    @Option(
        names = {"--permissions-accounts-contract-enabled"},
        description =
            "Enable account level permissions via smart contract (default: ${DEFAULT-VALUE})")
    private final Boolean permissionsAccountsContractEnabled = false;
  }

  @Option(
      names = {"--revert-reason-enabled"},
      description =
          "Enable passing the revert reason back through TransactionReceipts (default: ${DEFAULT-VALUE})")
  private final Boolean isRevertReasonEnabled = false;

  @Option(
      names = {"--required-blocks", "--required-block"},
      paramLabel = "BLOCK=HASH",
      description = "Block number and hash peers are required to have.",
      arity = "*",
      split = ",")
  private final Map<Long, Hash> requiredBlocks = new HashMap<>();

  @Option(
      names = {"--target-gas-limit"},
      description =
          "Sets target gas limit per block. If set, each block's gas limit will approach this setting over time if the current gas limit is different.")
  private final Long targetGasLimit = null;

  @SuppressWarnings({"FieldCanBeFinal", "FieldMayBeFinal"}) // PicoCLI requires non-final Strings.
  @Option(
      names = {"--key-value-storage"},
      description = "Identity for the key-value storage to be used.",
      arity = "1")
  private String keyValueStorageName = DEFAULT_KEY_VALUE_STORAGE_NAME;

  @SuppressWarnings({"FieldCanBeFinal", "FieldMayBeFinal"})
  @Option(
      names = {"--security-module"},
      paramLabel = "<NAME>",
      description = "Identity for the Security Module to be used.",
      arity = "1")
  private String securityModuleName = DEFAULT_SECURITY_MODULE;

  @Option(
      names = {"--auto-log-bloom-caching-enabled"},
      description = "Enable automatic log bloom caching (default: ${DEFAULT-VALUE})",
      arity = "1")
  private final Boolean autoLogBloomCachingEnabled = true;

  @Option(
      names = {"--override-genesis-config"},
      paramLabel = "NAME=VALUE",
      description = "Overrides configuration values in the genesis file.  Use with care.",
      arity = "*",
      hidden = true,
      split = ",")
  private final Map<String, String> genesisConfigOverrides =
      new TreeMap<>(String.CASE_INSENSITIVE_ORDER);

  @Option(
      names = {"--pruning-blocks-retained"},
      defaultValue = "1024",
      paramLabel = "<INTEGER>",
      description =
          "Minimum number of recent blocks for which to keep entire world state (default: ${DEFAULT-VALUE})",
      arity = "1")
  private final Integer pruningBlocksRetained = PrunerConfiguration.DEFAULT_PRUNING_BLOCKS_RETAINED;

  @Option(
      names = {"--pruning-block-confirmations"},
      defaultValue = "10",
      paramLabel = "<INTEGER>",
      description =
          "Minimum number of confirmations on a block before marking begins (default: ${DEFAULT-VALUE})",
      arity = "1")
  private final Integer pruningBlockConfirmations =
      PrunerConfiguration.DEFAULT_PRUNING_BLOCK_CONFIRMATIONS;

  @CommandLine.Option(
      names = {"--pid-path"},
      paramLabel = MANDATORY_PATH_FORMAT_HELP,
      description = "Path to PID file (optional)")
  private final Path pidPath = null;

  @CommandLine.Option(
      names = {"--api-gas-price-blocks"},
      description = "Number of blocks to consider for eth_gasPrice (default: ${DEFAULT-VALUE})")
  private final Long apiGasPriceBlocks = 100L;

  @CommandLine.Option(
      names = {"--api-gas-price-percentile"},
      description = "Percentile value to measure for eth_gasPrice (default: ${DEFAULT-VALUE})")
  private final Double apiGasPricePercentile = 50.0;

  @CommandLine.Option(
      names = {"--api-gas-price-max"},
      description = "Maximum gas price for eth_gasPrice (default: ${DEFAULT-VALUE})")
  private final Long apiGasPriceMax = 500_000_000_000L;

  @CommandLine.Option(
      names = {"--static-nodes-file"},
      paramLabel = MANDATORY_FILE_FORMAT_HELP,
      description =
          "Specifies the static node file containing the static nodes for this node to connect to")
  private final Path staticNodesFile = null;

  @CommandLine.Option(
      names = {"--rpc-max-logs-range"},
      description =
          "Specifies the maximum number of blocks to retrieve logs from via RPC. Must be >=0. 0 specifies no limit  (default: ${DEFAULT-VALUE})")
  private final Long rpcMaxLogsRange = 5000L;

  @CommandLine.Option(
      names = {"--cache-last-blocks"},
      description = "Specifies the number of last blocks to cache  (default: ${DEFAULT-VALUE})")
  private final Integer numberOfblocksToCache = 0;

  @Mixin private P2PTLSConfigOptions p2pTLSConfigOptions;

  @Mixin private PkiBlockCreationOptions pkiBlockCreationOptions;

  private EthNetworkConfig ethNetworkConfig;
  private JsonRpcConfiguration jsonRpcConfiguration;
  private JsonRpcConfiguration engineJsonRpcConfiguration;
  private GraphQLConfiguration graphQLConfiguration;
  private WebSocketConfiguration webSocketConfiguration;
  private JsonRpcIpcConfiguration jsonRpcIpcConfiguration;
  private ApiConfiguration apiConfiguration;
  private MetricsConfiguration metricsConfiguration;
  private Optional<PermissioningConfiguration> permissioningConfiguration;
  private Optional<TLSConfiguration> p2pTLSConfiguration;
  private Collection<EnodeURL> staticNodes;
  private BesuController besuController;
  private BesuConfiguration pluginCommonConfiguration;

  private BesuComponent besuComponent;
  private final Supplier<ObservableMetricsSystem> metricsSystem =
      Suppliers.memoize(
          () ->
              besuComponent == null || besuComponent.getObservableMetricsSystem() == null
                  ? MetricsSystemFactory.create(metricsConfiguration())
                  : besuComponent.getObservableMetricsSystem());
  private Vertx vertx;
  private EnodeDnsConfiguration enodeDnsConfiguration;
  private KeyValueStorageProvider keyValueStorageProvider;

  /**
   * Besu command constructor.
   *
   * @param besuComponent BesuComponent which acts as our application context
   * @param rlpBlockImporter RlpBlockImporter supplier
   * @param jsonBlockImporterFactory instance of {@code Function<BesuController, JsonBlockImporter>}
   * @param rlpBlockExporterFactory instance of {@code Function<Blockchain, RlpBlockExporter>}
   * @param runnerBuilder instance of RunnerBuilder
   * @param controllerBuilderFactory instance of BesuController.Builder
   * @param besuPluginContext instance of BesuPluginContextImpl
   * @param environment Environment variables map
   */
  public BesuCommand(
      final BesuComponent besuComponent,
      final Supplier<RlpBlockImporter> rlpBlockImporter,
      final Function<BesuController, JsonBlockImporter> jsonBlockImporterFactory,
      final Function<Blockchain, RlpBlockExporter> rlpBlockExporterFactory,
      final RunnerBuilder runnerBuilder,
      final BesuController.Builder controllerBuilderFactory,
      final BesuPluginContextImpl besuPluginContext,
      final Map<String, String> environment) {
    this(
        besuComponent,
        rlpBlockImporter,
        jsonBlockImporterFactory,
        rlpBlockExporterFactory,
        runnerBuilder,
        controllerBuilderFactory,
        besuPluginContext,
        environment,
        new StorageServiceImpl(),
        new SecurityModuleServiceImpl(),
        new PermissioningServiceImpl(),
        new PrivacyPluginServiceImpl(),
        new PkiBlockCreationConfigurationProvider(),
        new RpcEndpointServiceImpl(),
        new TransactionSelectionServiceImpl(),
        new PluginTransactionValidatorServiceImpl());
  }

  /**
   * Overloaded Besu command constructor visible for testing.
   *
   * @param besuComponent BesuComponent which acts as our application context
   * @param rlpBlockImporter RlpBlockImporter supplier
   * @param jsonBlockImporterFactory instance of {@code Function<BesuController, JsonBlockImporter>}
   * @param rlpBlockExporterFactory instance of {@code Function<Blockchain, RlpBlockExporter>}
   * @param runnerBuilder instance of RunnerBuilder
   * @param controllerBuilderFactory instance of BesuController.Builder
   * @param besuPluginContext instance of BesuPluginContextImpl
   * @param environment Environment variables map
   * @param storageService instance of StorageServiceImpl
   * @param securityModuleService instance of SecurityModuleServiceImpl
   * @param permissioningService instance of PermissioningServiceImpl
   * @param privacyPluginService instance of PrivacyPluginServiceImpl
   * @param pkiBlockCreationConfigProvider instance of PkiBlockCreationConfigurationProvider
   * @param rpcEndpointServiceImpl instance of RpcEndpointServiceImpl
   * @param transactionSelectionServiceImpl instance of TransactionSelectionServiceImpl
   * @param transactionValidatorServiceImpl instance of TransactionValidatorServiceImpl
   */
  @VisibleForTesting
  protected BesuCommand(
      final BesuComponent besuComponent,
      final Supplier<RlpBlockImporter> rlpBlockImporter,
      final Function<BesuController, JsonBlockImporter> jsonBlockImporterFactory,
      final Function<Blockchain, RlpBlockExporter> rlpBlockExporterFactory,
      final RunnerBuilder runnerBuilder,
      final BesuController.Builder controllerBuilderFactory,
      final BesuPluginContextImpl besuPluginContext,
      final Map<String, String> environment,
      final StorageServiceImpl storageService,
      final SecurityModuleServiceImpl securityModuleService,
      final PermissioningServiceImpl permissioningService,
      final PrivacyPluginServiceImpl privacyPluginService,
      final PkiBlockCreationConfigurationProvider pkiBlockCreationConfigProvider,
      final RpcEndpointServiceImpl rpcEndpointServiceImpl,
      final TransactionSelectionServiceImpl transactionSelectionServiceImpl,
      final PluginTransactionValidatorServiceImpl transactionValidatorServiceImpl) {
    this.besuComponent = besuComponent;
    this.logger = besuComponent.getBesuCommandLogger();
    this.rlpBlockImporter = rlpBlockImporter;
    this.rlpBlockExporterFactory = rlpBlockExporterFactory;
    this.jsonBlockImporterFactory = jsonBlockImporterFactory;
    this.runnerBuilder = runnerBuilder;
    this.controllerBuilderFactory = controllerBuilderFactory;
    this.besuPluginContext = besuPluginContext;
    this.environment = environment;
    this.storageService = storageService;
    this.securityModuleService = securityModuleService;
    this.permissioningService = permissioningService;
    this.privacyPluginService = privacyPluginService;
    pluginCommonConfiguration = new BesuCommandConfigurationService();
    besuPluginContext.addService(BesuConfiguration.class, pluginCommonConfiguration);
    this.pkiBlockCreationConfigProvider = pkiBlockCreationConfigProvider;
    this.rpcEndpointServiceImpl = rpcEndpointServiceImpl;
    this.transactionSelectionServiceImpl = transactionSelectionServiceImpl;
    this.transactionValidatorServiceImpl = transactionValidatorServiceImpl;
  }

  /**
   * Parse Besu command line arguments. Visible for testing.
   *
   * @param resultHandler execution strategy. See PicoCLI. Typical argument is RunLast.
   * @param parameterExceptionHandler Exception handler for handling parameters
   * @param executionExceptionHandler Exception handler for business logic
   * @param in Standard input stream
   * @param args arguments to Besu command
   * @return success or failure exit code.
   */
  public int parse(
      final IExecutionStrategy resultHandler,
      final BesuParameterExceptionHandler parameterExceptionHandler,
      final BesuExecutionExceptionHandler executionExceptionHandler,
      final InputStream in,
      final String... args) {

    toCommandLine();

    handleStableOptions();
    addSubCommands(in);
    registerConverters();
    handleUnstableOptions();
    preparePlugins();

    final int exitCode =
        parse(resultHandler, executionExceptionHandler, parameterExceptionHandler, args);

    return exitCode;
  }

  /** Used by Dagger to parse all options into a commandline instance. */
  public void toCommandLine() {
    commandLine =
        new CommandLine(this, new BesuCommandCustomFactory(besuPluginContext))
            .setCaseInsensitiveEnumValuesAllowed(true);
  }

  @Override
  public void run() {
    if (network != null && network.isDeprecated()) {
      logger.warn(NetworkDeprecationMessage.generate(network));
    }

    try {
      configureLogging(true);

      if (genesisFile != null) {
        genesisConfigOptions = readGenesisConfigOptions();
      }

      // set merge config on the basis of genesis config
      setMergeConfigOptions();

      setIgnorableStorageSegments();

      instantiateSignatureAlgorithmFactory();

      logger.info("Starting Besu");

      // Need to create vertx after cmdline has been parsed, such that metricsSystem is configurable
      vertx = createVertx(createVertxOptions(metricsSystem.get()));

      validateOptions();
      configure();
      configureNativeLibs();
      besuController = initController();

      besuPluginContext.beforeExternalServices();

      final var runner = buildRunner();
      runner.startExternalServices();

      startPlugins();
      validatePluginOptions();
      setReleaseMetrics();
      preSynchronization();

      runner.startEthereumMainLoop();
      runner.awaitStop();

    } catch (final Exception e) {
      logger.error("Failed to start Besu", e);
      throw new ParameterException(this.commandLine, e.getMessage(), e);
    }
  }

  @VisibleForTesting
  void setBesuConfiguration(final BesuConfiguration pluginCommonConfiguration) {
    this.pluginCommonConfiguration = pluginCommonConfiguration;
  }

  private void addSubCommands(final InputStream in) {
    commandLine.addSubcommand(
        BlocksSubCommand.COMMAND_NAME,
        new BlocksSubCommand(
            rlpBlockImporter,
            jsonBlockImporterFactory,
            rlpBlockExporterFactory,
            commandLine.getOut()));
    commandLine.addSubcommand(
        PublicKeySubCommand.COMMAND_NAME, new PublicKeySubCommand(commandLine.getOut()));
    commandLine.addSubcommand(
        PasswordSubCommand.COMMAND_NAME, new PasswordSubCommand(commandLine.getOut()));
    commandLine.addSubcommand(RetestethSubCommand.COMMAND_NAME, new RetestethSubCommand());
    commandLine.addSubcommand(
        RLPSubCommand.COMMAND_NAME, new RLPSubCommand(commandLine.getOut(), in));
    commandLine.addSubcommand(
        OperatorSubCommand.COMMAND_NAME, new OperatorSubCommand(commandLine.getOut()));
    commandLine.addSubcommand(
        ValidateConfigSubCommand.COMMAND_NAME,
        new ValidateConfigSubCommand(commandLine, commandLine.getOut()));
    commandLine.addSubcommand(
        StorageSubCommand.COMMAND_NAME, new StorageSubCommand(commandLine.getOut()));
    final String generateCompletionSubcommandName = "generate-completion";
    commandLine.addSubcommand(
        generateCompletionSubcommandName, AutoComplete.GenerateCompletion.class);
    final CommandLine generateCompletionSubcommand =
        commandLine.getSubcommands().get(generateCompletionSubcommandName);
    generateCompletionSubcommand.getCommandSpec().usageMessage().hidden(true);
  }

  private void registerConverters() {
    commandLine.registerConverter(Address.class, Address::fromHexStringStrict);
    commandLine.registerConverter(Bytes.class, Bytes::fromHexString);
    commandLine.registerConverter(MetricsProtocol.class, MetricsProtocol::fromString);
    commandLine.registerConverter(UInt256.class, (arg) -> UInt256.valueOf(new BigInteger(arg)));
    commandLine.registerConverter(Wei.class, (arg) -> Wei.of(Long.parseUnsignedLong(arg)));
    commandLine.registerConverter(PositiveNumber.class, PositiveNumber::fromString);
    commandLine.registerConverter(Hash.class, Hash::fromHexString);
    commandLine.registerConverter(Optional.class, Optional::of);
    commandLine.registerConverter(Double.class, Double::parseDouble);

    metricCategoryConverter.addCategories(BesuMetricCategory.class);
    metricCategoryConverter.addCategories(StandardMetricCategory.class);
    commandLine.registerConverter(MetricCategory.class, metricCategoryConverter);
  }

  private void handleStableOptions() {
    commandLine.addMixin("Ethstats", ethstatsOptions);
    commandLine.addMixin("Private key file", nodePrivateKeyFileOption);
    commandLine.addMixin("Logging level", loggingLevelOption);
    commandLine.addMixin("Data Storage Options", dataStorageOptions);
  }

  private void handleUnstableOptions() {
    // Add unstable options
    final ImmutableMap.Builder<String, Object> unstableOptionsBuild = ImmutableMap.builder();
    final ImmutableMap<String, Object> unstableOptions =
        unstableOptionsBuild
            .put("Ethereum Wire Protocol", unstableEthProtocolOptions)
            .put("Metrics", unstableMetricsCLIOptions)
            .put("P2P Network", unstableNetworkingOptions)
            .put("RPC", unstableRPCOptions)
            .put("DNS Configuration", unstableDnsOptions)
            .put("NAT Configuration", unstableNatOptions)
            .put("Privacy Plugin Configuration", unstablePrivacyPluginOptions)
            .put("Synchronizer", unstableSynchronizerOptions)
            .put("TransactionPool", unstableTransactionPoolOptions)
            .put("Mining", unstableMiningOptions)
            .put("Native Library", unstableNativeLibraryOptions)
            .put("EVM Options", unstableEvmOptions)
            .put("IPC Options", unstableIpcOptions)
            .put("Chain Data Pruning Options", unstableChainPruningOptions)
            .put("Linea Options", unstableLineaOptions)
            .build();

    UnstableOptionsSubCommand.createUnstableOptions(commandLine, unstableOptions);
  }

  private void preparePlugins() {
    besuPluginContext.addService(PicoCLIOptions.class, new PicoCLIOptionsImpl(commandLine));
    besuPluginContext.addService(SecurityModuleService.class, securityModuleService);
    besuPluginContext.addService(StorageService.class, storageService);
    besuPluginContext.addService(MetricCategoryRegistry.class, metricCategoryRegistry);
    besuPluginContext.addService(PermissioningService.class, permissioningService);
    besuPluginContext.addService(PrivacyPluginService.class, privacyPluginService);
    besuPluginContext.addService(RpcEndpointService.class, rpcEndpointServiceImpl);
    besuPluginContext.addService(
        TransactionSelectionService.class, transactionSelectionServiceImpl);
    besuPluginContext.addService(
        PluginTransactionValidatorService.class, transactionValidatorServiceImpl);

    // register built-in plugins
    rocksDBPlugin = new RocksDBPlugin();
    rocksDBPlugin.register(besuPluginContext);
    new InMemoryStoragePlugin().register(besuPluginContext);

    besuPluginContext.registerPlugins(pluginsDir());

    metricCategoryRegistry
        .getMetricCategories()
        .forEach(metricCategoryConverter::addRegistryCategory);

    // register default security module
    securityModuleService.register(
        DEFAULT_SECURITY_MODULE, Suppliers.memoize(this::defaultSecurityModule));
  }

  private SecurityModule defaultSecurityModule() {
    return new KeyPairSecurityModule(loadKeyPair(nodePrivateKeyFileOption.getNodePrivateKeyFile()));
  }

  // loadKeyPair() is public because it is accessed by subcommands

  /**
   * Load key pair from private key. Visible to be accessed by subcommands.
   *
   * @param nodePrivateKeyFile File containing private key
   * @return KeyPair loaded from private key file
   */
  public KeyPair loadKeyPair(final File nodePrivateKeyFile) {
    return KeyPairUtil.loadKeyPair(resolveNodePrivateKeyFile(nodePrivateKeyFile));
  }

  private int parse(
      final CommandLine.IExecutionStrategy resultHandler,
      final BesuExecutionExceptionHandler besuExecutionExceptionHandler,
      final BesuParameterExceptionHandler besuParameterExceptionHandler,
      final String... args) {
    // Create a handler that will search for a config file option and use it for
    // default values
    // and eventually it will run regular parsing of the remaining options.

    final ConfigOptionSearchAndRunHandler configParsingHandler =
        new ConfigOptionSearchAndRunHandler(
            resultHandler, besuParameterExceptionHandler, environment);

    return commandLine
        .setExecutionStrategy(configParsingHandler)
        .setParameterExceptionHandler(besuParameterExceptionHandler)
        .setExecutionExceptionHandler(besuExecutionExceptionHandler)
        .execute(args);
  }

  private void preSynchronization() {
    preSynchronizationTaskRunner.runTasks(besuController);
  }

  private Runner buildRunner() {
    return synchronize(
        besuController,
        p2PDiscoveryOptionGroup.p2pEnabled,
        p2pTLSConfiguration,
        p2PDiscoveryOptionGroup.peerDiscoveryEnabled,
        ethNetworkConfig,
        p2PDiscoveryOptionGroup.p2pHost,
        p2PDiscoveryOptionGroup.p2pInterface,
        p2PDiscoveryOptionGroup.p2pPort,
        graphQLConfiguration,
        jsonRpcConfiguration,
        engineJsonRpcConfiguration,
        webSocketConfiguration,
        jsonRpcIpcConfiguration,
        apiConfiguration,
        metricsConfiguration,
        permissioningConfiguration,
        staticNodes,
        pidPath);
  }

  private void startPlugins() {
    besuPluginContext.addService(
        BesuEvents.class,
        new BesuEventsImpl(
            besuController.getProtocolContext().getBlockchain(),
            besuController.getProtocolManager().getBlockBroadcaster(),
            besuController.getTransactionPool(),
            besuController.getSyncState()));
    besuPluginContext.addService(MetricsSystem.class, getMetricsSystem());

    besuPluginContext.addService(
        BlockchainService.class,
        new BlockchainServiceImpl(besuController.getProtocolContext().getBlockchain()));

    besuPluginContext.addService(
        TraceService.class,
        new TraceServiceImpl(
            new BlockchainQueries(
                besuController.getProtocolContext().getBlockchain(),
                besuController.getProtocolContext().getWorldStateArchive()),
            besuController.getProtocolSchedule()));

    besuController.getAdditionalPluginServices().appendPluginServices(besuPluginContext);
    besuPluginContext.startPlugins();
  }

  private void validatePluginOptions() {
    // plugins do not 'wire up' until start has been called
    // consequently you can only do some configuration checks
    // after start has been called on plugins

    if (Boolean.TRUE.equals(privacyOptionGroup.isPrivacyEnabled)) {

      if (privacyOptionGroup.privateMarkerTransactionSigningKeyPath != null
          && privacyPluginService != null
          && privacyPluginService.getPrivateMarkerTransactionFactory() != null) {
        throw new ParameterException(
            commandLine,
            "--privacy-marker-transaction-signing-key-file can not be used in conjunction with a plugin that specifies a PrivateMarkerTransactionFactory");
      }

      if (Wei.ZERO.compareTo(minTransactionGasPrice) < 0
          && (privacyOptionGroup.privateMarkerTransactionSigningKeyPath == null
              && (privacyPluginService == null
                  || privacyPluginService.getPrivateMarkerTransactionFactory() == null))) {
        // if gas is required, cannot use random keys to sign private tx
        // ie --privacy-marker-transaction-signing-key-file must be set
        throw new ParameterException(
            commandLine,
            "Not a free gas network. --privacy-marker-transaction-signing-key-file must be specified and must be a funded account. Private transactions cannot be signed by random (non-funded) accounts in paid gas networks");
      }

      if (unstablePrivacyPluginOptions.isPrivacyPluginEnabled()
          && privacyPluginService != null
          && privacyPluginService.getPayloadProvider() == null) {
        throw new ParameterException(
            commandLine,
            "No Payload Provider has been provided. You must register one when enabling privacy plugin!");
      }

      if (unstablePrivacyPluginOptions.isPrivacyPluginEnabled()
          && (privacyOptionGroup.isFlexiblePrivacyGroupsEnabled
              || privacyOptionGroup.isOnchainPrivacyGroupsEnabled)) {
        throw new ParameterException(
            commandLine, "Privacy Plugin can not be used with flexible privacy groups");
      }
    }
  }

  private void setReleaseMetrics() {
    metricsSystem
        .get()
        .createLabelledGauge(
            StandardMetricCategory.PROCESS, "release", "Release information", "version")
        .labels(() -> 1, BesuInfo.version());
  }

  /**
   * Configure logging framework for Besu
   *
   * @param announce sets to true to print the logging level on standard output
   */
  public void configureLogging(final boolean announce) {
    // To change the configuration if color was enabled/disabled
    LogConfigurator.reconfigure();
    // set log level per CLI flags
    final String logLevel = loggingLevelOption.getLogLevel();
    if (logLevel != null) {
      if (announce) {
        System.out.println("Setting logging level to " + logLevel);
      }
      LogConfigurator.setLevel("", logLevel);
    }
  }

  /**
   * Logging in Color enabled or not.
   *
   * @return Optional true or false representing logging color is enabled. Empty if not set.
   */
  public static Optional<Boolean> getColorEnabled() {
    return Optional.ofNullable(colorEnabled);
  }

  private void configureNativeLibs() {
    if (unstableNativeLibraryOptions.getNativeAltbn128()
        && AbstractAltBnPrecompiledContract.isNative()) {
      logger.info("Using the native implementation of alt bn128");
    } else {
      AbstractAltBnPrecompiledContract.disableNative();
      logger.info("Using the Java implementation of alt bn128");
    }

    if (unstableNativeLibraryOptions.getNativeModExp()
        && BigIntegerModularExponentiationPrecompiledContract.maybeEnableNative()) {
      logger.info("Using the native implementation of modexp");
    } else {
      BigIntegerModularExponentiationPrecompiledContract.disableNative();
      logger.info("Using the Java implementation of modexp");
    }

    if (unstableNativeLibraryOptions.getNativeSecp()
        && SignatureAlgorithmFactory.getInstance().isNative()) {
      logger.info("Using the native implementation of the signature algorithm");
    } else {
      SignatureAlgorithmFactory.getInstance().disableNative();
      logger.info("Using the Java implementation of the signature algorithm");
    }

    if (unstableNativeLibraryOptions.getNativeBlake2bf()
        && Blake2bfMessageDigest.Blake2bfDigest.isNative()) {
      logger.info("Using the native implementation of the blake2bf algorithm");
    } else {
      Blake2bfMessageDigest.Blake2bfDigest.disableNative();
      logger.info("Using the Java implementation of the blake2bf algorithm");
    }

    if (getActualGenesisConfigOptions().getCancunTime().isPresent()) {
      if (kzgTrustedSetupFile != null) {
        KZGPointEvalPrecompiledContract.init(kzgTrustedSetupFile);
      } else {
        KZGPointEvalPrecompiledContract.init(network.name());
      }
    } else if (kzgTrustedSetupFile != null) {
      throw new ParameterException(
          this.commandLine,
          "--kzg-trusted-setup can only be specified on networks with data blobs enabled");
    }
  }

  private void validateOptions() {
    validateRequiredOptions();
    issueOptionWarnings();
    validateP2PInterface(p2PDiscoveryOptionGroup.p2pInterface);
    validateMiningParams();
    validateNatParams();
    validateNetStatsParams();
    validateDnsOptionsParams();
    ensureValidPeerBoundParams();
    validateRpcOptionsParams();
    validateChainDataPruningParams();
    validatePostMergeCheckpointBlockRequirements();
    validateTransactionPoolOptions();
    p2pTLSConfigOptions.checkP2PTLSOptionsDependencies(logger, commandLine);
    pkiBlockCreationOptions.checkPkiBlockCreationOptionsDependencies(logger, commandLine);
  }

  private void validateTransactionPoolOptions() {
    stableTransactionPoolOptions.validate(commandLine);
  }

  private void validateRequiredOptions() {
    commandLine
        .getCommandSpec()
        .options()
        .forEach(
            option -> {
              if (option.required() && option.stringValues().isEmpty()) {
                throw new ParameterException(
                    this.commandLine, "Missing required option: " + option.longestName());
              }
            });
  }

  @SuppressWarnings("ConstantConditions")
  private void validateMiningParams() {
    if (Boolean.TRUE.equals(minerOptionGroup.isMiningEnabled)
        && minerOptionGroup.coinbase == null) {
      throw new ParameterException(
          this.commandLine,
          "Unable to mine without a valid coinbase. Either disable mining (remove --miner-enabled) "
              + "or specify the beneficiary of mining (via --miner-coinbase <Address>)");
    }
    if (Boolean.FALSE.equals(minerOptionGroup.isMiningEnabled)
        && Boolean.TRUE.equals(minerOptionGroup.iStratumMiningEnabled)) {
      throw new ParameterException(
          this.commandLine,
          "Unable to mine with Stratum if mining is disabled. Either disable Stratum mining (remove --miner-stratum-enabled) "
              + "or specify mining is enabled (--miner-enabled)");
    }
    if (unstableMiningOptions.getPosBlockCreationMaxTime() <= 0
        || unstableMiningOptions.getPosBlockCreationMaxTime()
            > MiningParameters.DEFAULT_POS_BLOCK_CREATION_MAX_TIME) {
      throw new ParameterException(
          this.commandLine, "--Xpos-block-creation-max-time must be positive and ≤ 12000");
    }

    if (unstableMiningOptions.getPosBlockCreationRepetitionMinDuration() <= 0
        || unstableMiningOptions.getPosBlockCreationRepetitionMinDuration() > 2000) {
      throw new ParameterException(
          this.commandLine,
          "--Xpos-block-creation-repetition-min-duration must be positive and ≤ 2000");
    }
  }

  /**
   * Validates P2P interface IP address/host name. Visible for testing.
   *
   * @param p2pInterface IP Address/host name
   */
  protected void validateP2PInterface(final String p2pInterface) {
    final String failMessage = "The provided --p2p-interface is not available: " + p2pInterface;
    try {
      if (!NetworkUtility.isNetworkInterfaceAvailable(p2pInterface)) {
        throw new ParameterException(commandLine, failMessage);
      }
    } catch (final UnknownHostException | SocketException e) {
      throw new ParameterException(commandLine, failMessage, e);
    }
  }

  @SuppressWarnings("ConstantConditions")
  private void validateNatParams() {
    if (!(natMethod.equals(NatMethod.AUTO) || natMethod.equals(NatMethod.KUBERNETES))
        && !unstableNatOptions
            .getNatManagerServiceName()
            .equals(DEFAULT_BESU_SERVICE_NAME_FILTER)) {
      throw new ParameterException(
          this.commandLine,
          "The `--Xnat-kube-service-name` parameter is only used in kubernetes mode. Either remove --Xnat-kube-service-name"
              + " or select the KUBERNETES mode (via --nat--method=KUBERNETES)");
    }
    if (natMethod.equals(NatMethod.AUTO) && !unstableNatOptions.getNatMethodFallbackEnabled()) {
      throw new ParameterException(
          this.commandLine,
          "The `--Xnat-method-fallback-enabled` parameter cannot be used in AUTO mode. Either remove --Xnat-method-fallback-enabled"
              + " or select another mode (via --nat--method=XXXX)");
    }
  }

  private void validateNetStatsParams() {
    if (Strings.isNullOrEmpty(ethstatsOptions.getEthstatsUrl())
        && !ethstatsOptions.getEthstatsContact().isEmpty()) {
      throw new ParameterException(
          this.commandLine,
          "The `--ethstats-contact` requires ethstats server URL to be provided. Either remove --ethstats-contact"
              + " or provide a URL (via --ethstats=nodename:secret@host:port)");
    }
  }

  private void validateDnsOptionsParams() {
    if (!unstableDnsOptions.getDnsEnabled() && unstableDnsOptions.getDnsUpdateEnabled()) {
      throw new ParameterException(
          this.commandLine,
          "The `--Xdns-update-enabled` requires dns to be enabled. Either remove --Xdns-update-enabled"
              + " or specify dns is enabled (--Xdns-enabled)");
    }
  }

  private void ensureValidPeerBoundParams() {
    maxPeers = p2PDiscoveryOptionGroup.maxPeers;
    peersLowerBound = unstableNetworkingOptions.toDomainObject().getPeerLowerBound();
    if (peersLowerBound > maxPeers) {
      logger.warn(
          "`--Xp2p-peer-lower-bound` "
              + peersLowerBound
              + " must not exceed --max-peers "
              + maxPeers);
      logger.warn("setting --Xp2p-peer-lower-bound=" + maxPeers);
      peersLowerBound = maxPeers;
    }
    final Boolean isLimitRemoteWireConnectionsEnabled =
        p2PDiscoveryOptionGroup.isLimitRemoteWireConnectionsEnabled;
    if (isLimitRemoteWireConnectionsEnabled) {
      final float fraction =
          Fraction.fromPercentage(p2PDiscoveryOptionGroup.maxRemoteConnectionsPercentage)
              .getValue();
      checkState(
          fraction >= 0.0 && fraction <= 1.0,
          "Fraction of remote connections allowed must be between 0.0 and 1.0 (inclusive).");
      maxRemoteInitiatedPeers = (int) Math.floor(fraction * maxPeers);
    } else {
      maxRemoteInitiatedPeers = maxPeers;
    }
  }

  private void validateRpcOptionsParams() {
    final Predicate<String> configuredApis =
        apiName ->
            Arrays.stream(RpcApis.values())
                    .anyMatch(builtInApi -> apiName.equals(builtInApi.name()))
                || rpcEndpointServiceImpl.hasNamespace(apiName);

    if (!jsonRPCHttpOptionGroup.rpcHttpApis.stream().allMatch(configuredApis)) {
      final List<String> invalidHttpApis =
          new ArrayList<String>(jsonRPCHttpOptionGroup.rpcHttpApis);
      invalidHttpApis.removeAll(VALID_APIS);
      throw new ParameterException(
          this.commandLine,
          "Invalid value for option '--rpc-http-api': invalid entries found "
              + invalidHttpApis.toString());
    }

    if (!jsonRPCWebsocketOptionGroup.rpcWsApis.stream().allMatch(configuredApis)) {
      final List<String> invalidWsApis =
          new ArrayList<String>(jsonRPCWebsocketOptionGroup.rpcWsApis);
      invalidWsApis.removeAll(VALID_APIS);
      throw new ParameterException(
          this.commandLine,
          "Invalid value for option '--rpc-ws-api': invalid entries found " + invalidWsApis);
    }

    final boolean validHttpApiMethods =
        jsonRPCHttpOptionGroup.rpcHttpApiMethodsNoAuth.stream()
            .allMatch(RpcMethod::rpcMethodExists);

    if (!validHttpApiMethods) {
      throw new ParameterException(
          this.commandLine,
          "Invalid value for option '--rpc-http-api-methods-no-auth', options must be valid RPC methods");
    }

    final boolean validWsApiMethods =
        jsonRPCWebsocketOptionGroup.rpcWsApiMethodsNoAuth.stream()
            .allMatch(RpcMethod::rpcMethodExists);

    if (!validWsApiMethods) {
      throw new ParameterException(
          this.commandLine,
          "Invalid value for option '--rpc-ws-api-methods-no-auth', options must be valid RPC methods");
    }
  }

  private void validateChainDataPruningParams() {
    if (unstableChainPruningOptions.getChainDataPruningEnabled()
        && unstableChainPruningOptions.getChainDataPruningBlocksRetained()
            < ChainPruningOptions.DEFAULT_CHAIN_DATA_PRUNING_MIN_BLOCKS_RETAINED) {
      throw new ParameterException(
          this.commandLine,
          "--Xchain-pruning-blocks-retained must be >= "
              + ChainPruningOptions.DEFAULT_CHAIN_DATA_PRUNING_MIN_BLOCKS_RETAINED);
    }
  }

  private GenesisConfigOptions readGenesisConfigOptions() {

    try {
      final GenesisConfigFile genesisConfigFile = GenesisConfigFile.fromConfig(genesisConfig());
      genesisConfigOptions = genesisConfigFile.getConfigOptions(genesisConfigOverrides);
    } catch (final Exception e) {
      throw new ParameterException(
          this.commandLine, "Unable to load genesis file. " + e.getCause());
    }
    return genesisConfigOptions;
  }

  private void issueOptionWarnings() {

    // Check that P2P options are able to work
    CommandLineUtils.checkOptionDependencies(
        logger,
        commandLine,
        "--p2p-enabled",
        !p2PDiscoveryOptionGroup.p2pEnabled,
        asList(
            "--bootnodes",
            "--discovery-enabled",
            "--max-peers",
            "--banned-node-id",
            "--banned-node-ids",
            "--p2p-host",
            "--p2p-interface",
            "--p2p-port",
            "--remote-connections-max-percentage"));

    // Check that block producer options work
    if (!isMergeEnabled() && getActualGenesisConfigOptions().isEthHash()) {
      CommandLineUtils.checkOptionDependencies(
          logger,
          commandLine,
          "--miner-enabled",
          !minerOptionGroup.isMiningEnabled,
          asList(
              "--miner-coinbase",
              "--min-gas-price",
              "--min-block-occupancy-ratio",
              "--miner-extra-data"));

      // Check that mining options are able to work
      CommandLineUtils.checkOptionDependencies(
          logger,
          commandLine,
          "--miner-enabled",
          !minerOptionGroup.isMiningEnabled,
          asList(
              "--miner-stratum-enabled",
              "--Xminer-remote-sealers-limit",
              "--Xminer-remote-sealers-hashrate-ttl"));
    }

    CommandLineUtils.failIfOptionDoesntMeetRequirement(
        commandLine,
        "--fast-sync-min-peers can't be used with FULL sync-mode",
        !SyncMode.isFullSync(getDefaultSyncModeIfNotSet()),
        singletonList("--fast-sync-min-peers"));

    CommandLineUtils.failIfOptionDoesntMeetRequirement(
        commandLine,
        "--Xcheckpoint-post-merge-enabled can only be used with X_CHECKPOINT sync-mode",
        SyncMode.X_CHECKPOINT.equals(getDefaultSyncModeIfNotSet()),
        singletonList("--Xcheckpoint-post-merge-enabled"));

    CommandLineUtils.failIfOptionDoesntMeetRequirement(
        commandLine,
        "--Xsnapsync-synchronizer-flat option can only be used when -Xsnapsync-synchronizer-flat-db-healing-enabled is true",
        unstableSynchronizerOptions.isSnapsyncFlatDbHealingEnabled(),
        asList(
            "--Xsnapsync-synchronizer-flat-account-healed-count-per-request",
            "--Xsnapsync-synchronizer-flat-slot-healed-count-per-request"));

    if (!securityModuleName.equals(DEFAULT_SECURITY_MODULE)
        && nodePrivateKeyFileOption.getNodePrivateKeyFile() != null) {
      logger.warn(
          DEPENDENCY_WARNING_MSG,
          "--node-private-key-file",
          "--security-module=" + DEFAULT_SECURITY_MODULE);
    }

    if (Boolean.TRUE.equals(privacyOptionGroup.isOnchainPrivacyGroupsEnabled)) {
      logger.warn(
          DEPRECATION_WARNING_MSG,
          "--privacy-onchain-groups-enabled",
          "--privacy-flexible-groups-enabled");
    }
  }

  private void configure() throws Exception {
    checkPortClash();
    checkIfRequiredPortsAreAvailable();
    syncMode = getDefaultSyncModeIfNotSet();

    ethNetworkConfig = updateNetworkConfig(network);

    jsonRpcConfiguration =
        jsonRpcConfiguration(
            jsonRPCHttpOptionGroup.rpcHttpPort, jsonRPCHttpOptionGroup.rpcHttpApis, hostsAllowlist);
    if (isEngineApiEnabled()) {
      engineJsonRpcConfiguration =
          createEngineJsonRpcConfiguration(
              engineRPCOptionGroup.engineRpcPort, engineRPCOptionGroup.engineHostsAllowlist);
    }
    p2pTLSConfiguration = p2pTLSConfigOptions.p2pTLSConfiguration(commandLine);
    graphQLConfiguration = graphQLConfiguration();
    webSocketConfiguration =
        webSocketConfiguration(
            jsonRPCWebsocketOptionGroup.rpcWsPort,
            jsonRPCWebsocketOptionGroup.rpcWsApis,
            hostsAllowlist);
    jsonRpcIpcConfiguration =
        jsonRpcIpcConfiguration(
            unstableIpcOptions.isEnabled(),
            unstableIpcOptions.getIpcPath(),
            unstableIpcOptions.getRpcIpcApis());
    apiConfiguration = apiConfiguration();
    // hostsWhitelist is a hidden option. If it is specified, add the list to hostAllowlist
    if (!hostsWhitelist.isEmpty()) {
      // if allowlist == default values, remove the default values
      if (hostsAllowlist.size() == 2
          && hostsAllowlist.containsAll(List.of("localhost", "127.0.0.1"))) {
        hostsAllowlist.removeAll(List.of("localhost", "127.0.0.1"));
      }
      hostsAllowlist.addAll(hostsWhitelist);
    }

    permissioningConfiguration = permissioningConfiguration();
    staticNodes = loadStaticNodes();

    final List<EnodeURL> enodeURIs = ethNetworkConfig.getBootNodes();
    permissioningConfiguration
        .flatMap(PermissioningConfiguration::getLocalConfig)
        .ifPresent(p -> ensureAllNodesAreInAllowlist(enodeURIs, p));

    permissioningConfiguration
        .flatMap(PermissioningConfiguration::getLocalConfig)
        .ifPresent(p -> ensureAllNodesAreInAllowlist(staticNodes, p));
    metricsConfiguration = metricsConfiguration();

    instantiateSignatureAlgorithmFactory();

    logger.info(generateConfigurationOverview());
    logger.info("Connecting to {} static nodes.", staticNodes.size());
    logger.trace("Static Nodes = {}", staticNodes);
    logger.info("Security Module: {}", securityModuleName);
  }

  private JsonRpcIpcConfiguration jsonRpcIpcConfiguration(
      final Boolean enabled, final Path ipcPath, final List<String> rpcIpcApis) {
    final Path actualPath;
    if (ipcPath == null) {
      actualPath = IpcOptions.getDefaultPath(dataDir());
    } else {
      actualPath = ipcPath;
    }
    return new JsonRpcIpcConfiguration(
        vertx.isNativeTransportEnabled() && enabled, actualPath, rpcIpcApis);
  }

  private void ensureAllNodesAreInAllowlist(
      final Collection<EnodeURL> enodeAddresses,
      final LocalPermissioningConfiguration permissioningConfiguration) {
    try {
      PermissioningConfigurationValidator.areAllNodesInAllowlist(
          enodeAddresses, permissioningConfiguration);
    } catch (final Exception e) {
      throw new ParameterException(this.commandLine, e.getMessage());
    }
  }

  private BesuController initController() {
    return buildController();
  }

  /**
   * Builds BesuController
   *
   * @return instance of BesuController
   */
  public BesuController buildController() {
    try {
      return this.besuComponent == null
          ? getControllerBuilder().build()
          : getControllerBuilder().besuComponent(this.besuComponent).build();
    } catch (final Exception e) {
      throw new ExecutionException(this.commandLine, e.getMessage(), e);
    }
  }

  /**
   * Builds BesuControllerBuilder which can be used to build BesuController
   *
   * @return instance of BesuControllerBuilder
   */
  public BesuControllerBuilder getControllerBuilder() {
    final KeyValueStorageProvider storageProvider = keyValueStorageProvider(keyValueStorageName);
    return controllerBuilderFactory
        .fromEthNetworkConfig(
            updateNetworkConfig(network), genesisConfigOverrides, getDefaultSyncModeIfNotSet())
        .synchronizerConfiguration(buildSyncConfig())
        .ethProtocolConfiguration(unstableEthProtocolOptions.toDomainObject())
        .networkConfiguration(unstableNetworkingOptions.toDomainObject())
        .transactionSelectorFactory(getTransactionSelectorFactory())
        .pluginTransactionValidatorFactory(getPluginTransactionValidatorFactory())
        .dataDirectory(dataDir())
        .miningParameters(
            new MiningParameters.Builder()
                .coinbase(minerOptionGroup.coinbase)
                .targetGasLimit(targetGasLimit)
                .minTransactionGasPrice(minTransactionGasPrice)
                .extraData(minerOptionGroup.extraData)
                .miningEnabled(minerOptionGroup.isMiningEnabled)
                .stratumMiningEnabled(minerOptionGroup.iStratumMiningEnabled)
                .stratumNetworkInterface(minerOptionGroup.stratumNetworkInterface)
                .stratumPort(minerOptionGroup.stratumPort)
                .stratumExtranonce(unstableMiningOptions.getStratumExtranonce())
                .minBlockOccupancyRatio(minBlockOccupancyRatio)
                .remoteSealersLimit(unstableMiningOptions.getRemoteSealersLimit())
                .remoteSealersTimeToLive(unstableMiningOptions.getRemoteSealersTimeToLive())
                .powJobTimeToLive(unstableMiningOptions.getPowJobTimeToLive())
                .maxOmmerDepth(unstableMiningOptions.getMaxOmmersDepth())
                .posBlockCreationMaxTime(unstableMiningOptions.getPosBlockCreationMaxTime())
                .posBlockCreationRepetitionMinDuration(
                    unstableMiningOptions.getPosBlockCreationRepetitionMinDuration())
                .build())
        .transactionPoolConfiguration(buildTransactionPoolConfiguration())
        .nodeKey(new NodeKey(securityModule()))
        .metricsSystem(metricsSystem.get())
        .messagePermissioningProviders(permissioningService.getMessagePermissioningProviders())
        .privacyParameters(privacyParameters())
        .pkiBlockCreationConfiguration(maybePkiBlockCreationConfiguration())
        .clock(Clock.systemUTC())
        .isRevertReasonEnabled(isRevertReasonEnabled)
        .storageProvider(storageProvider)
        .isPruningEnabled(isPruningEnabled())
        .pruningConfiguration(
            new PrunerConfiguration(pruningBlockConfirmations, pruningBlocksRetained))
        .genesisConfigOverrides(genesisConfigOverrides)
        .gasLimitCalculator(
            Optional.ofNullable(targetGasLimit)
                .<GasLimitCalculator>map(z -> new FrontierTargetingGasLimitCalculator())
                .orElse(GasLimitCalculator.constant()))
        .requiredBlocks(requiredBlocks)
        .reorgLoggingThreshold(reorgLoggingThreshold)
        .evmConfiguration(unstableEvmOptions.toDomainObject())
        .dataStorageConfiguration(dataStorageOptions.toDomainObject())
        .maxPeers(p2PDiscoveryOptionGroup.maxPeers)
        .lowerBoundPeers(peersLowerBound)
        .maxRemotelyInitiatedPeers(maxRemoteInitiatedPeers)
        .randomPeerPriority(p2PDiscoveryOptionGroup.randomPeerPriority)
        .chainPruningConfiguration(unstableChainPruningOptions.toDomainObject())
<<<<<<< HEAD
        .lineaParameters(unstableLineaOptions.toDomainObject());
=======
        .cacheLastBlocks(numberOfblocksToCache);
>>>>>>> 6d100f30
  }

  @NotNull
  private Optional<PluginTransactionSelectorFactory> getTransactionSelectorFactory() {
    final Optional<TransactionSelectionService> txSelectionService =
        besuPluginContext.getService(TransactionSelectionService.class);
    return txSelectionService.isPresent() ? txSelectionService.get().get() : Optional.empty();
  }

  private PluginTransactionValidatorFactory getPluginTransactionValidatorFactory() {
    final Optional<PluginTransactionValidatorService> txSValidatorService =
        besuPluginContext.getService(PluginTransactionValidatorService.class);
    return txSValidatorService.map(PluginTransactionValidatorService::get).orElse(null);
  }

  private GraphQLConfiguration graphQLConfiguration() {

    CommandLineUtils.checkOptionDependencies(
        logger,
        commandLine,
        "--graphql-http-enabled",
        !graphQlOptionGroup.isGraphQLHttpEnabled,
        asList("--graphql-http-cors-origins", "--graphql-http-host", "--graphql-http-port"));
    final GraphQLConfiguration graphQLConfiguration = GraphQLConfiguration.createDefault();
    graphQLConfiguration.setEnabled(graphQlOptionGroup.isGraphQLHttpEnabled);
    graphQLConfiguration.setHost(
        Strings.isNullOrEmpty(graphQlOptionGroup.graphQLHttpHost)
            ? p2PDiscoveryOptionGroup.autoDiscoverDefaultIP().getHostAddress()
            : graphQlOptionGroup.graphQLHttpHost);
    graphQLConfiguration.setPort(graphQlOptionGroup.graphQLHttpPort);
    graphQLConfiguration.setHostsAllowlist(hostsAllowlist);
    graphQLConfiguration.setCorsAllowedDomains(graphQlOptionGroup.graphQLHttpCorsAllowedOrigins);
    graphQLConfiguration.setHttpTimeoutSec(unstableRPCOptions.getHttpTimeoutSec());

    return graphQLConfiguration;
  }

  private JsonRpcConfiguration createEngineJsonRpcConfiguration(
      final Integer listenPort, final List<String> allowCallsFrom) {
    final JsonRpcConfiguration engineConfig =
        jsonRpcConfiguration(listenPort, Arrays.asList("ENGINE", "ETH"), allowCallsFrom);
    engineConfig.setEnabled(isEngineApiEnabled());
    if (!engineRPCOptionGroup.isEngineAuthDisabled) {
      engineConfig.setAuthenticationEnabled(true);
      engineConfig.setAuthenticationAlgorithm(JwtAlgorithm.HS256);
      if (Objects.nonNull(engineRPCOptionGroup.engineJwtKeyFile)
          && java.nio.file.Files.exists(engineRPCOptionGroup.engineJwtKeyFile)) {
        engineConfig.setAuthenticationPublicKeyFile(engineRPCOptionGroup.engineJwtKeyFile.toFile());
      } else {
        logger.warn(
            "Engine API authentication enabled without key file. Expect ephemeral jwt.hex file in datadir");
      }
    }
    return engineConfig;
  }

  private JsonRpcConfiguration jsonRpcConfiguration(
      final Integer listenPort, final List<String> apiGroups, final List<String> allowCallsFrom) {
    checkRpcTlsClientAuthOptionsDependencies();
    checkRpcTlsOptionsDependencies();
    checkRpcHttpOptionsDependencies();

    if (jsonRPCHttpOptionGroup.isRpcHttpAuthenticationEnabled) {
      CommandLineUtils.checkOptionDependencies(
          logger,
          commandLine,
          "--rpc-http-authentication-public-key-file",
          jsonRPCHttpOptionGroup.rpcHttpAuthenticationPublicKeyFile == null,
          asList("--rpc-http-authentication-jwt-algorithm"));
    }

    if (jsonRPCHttpOptionGroup.isRpcHttpAuthenticationEnabled
        && rpcHttpAuthenticationCredentialsFile() == null
        && jsonRPCHttpOptionGroup.rpcHttpAuthenticationPublicKeyFile == null) {
      throw new ParameterException(
          commandLine,
          "Unable to authenticate JSON-RPC HTTP endpoint without a supplied credentials file or authentication public key file");
    }

    final JsonRpcConfiguration jsonRpcConfiguration = JsonRpcConfiguration.createDefault();
    jsonRpcConfiguration.setEnabled(jsonRPCHttpOptionGroup.isRpcHttpEnabled);
    jsonRpcConfiguration.setHost(
        Strings.isNullOrEmpty(jsonRPCHttpOptionGroup.rpcHttpHost)
            ? p2PDiscoveryOptionGroup.autoDiscoverDefaultIP().getHostAddress()
            : jsonRPCHttpOptionGroup.rpcHttpHost);
    jsonRpcConfiguration.setPort(listenPort);
    jsonRpcConfiguration.setMaxActiveConnections(jsonRPCHttpOptionGroup.rpcHttpMaxConnections);
    jsonRpcConfiguration.setCorsAllowedDomains(jsonRPCHttpOptionGroup.rpcHttpCorsAllowedOrigins);
    jsonRpcConfiguration.setRpcApis(apiGroups.stream().distinct().collect(Collectors.toList()));
    jsonRpcConfiguration.setNoAuthRpcApis(
        jsonRPCHttpOptionGroup.rpcHttpApiMethodsNoAuth.stream()
            .distinct()
            .collect(Collectors.toList()));
    jsonRpcConfiguration.setHostsAllowlist(allowCallsFrom);
    jsonRpcConfiguration.setAuthenticationEnabled(
        jsonRPCHttpOptionGroup.isRpcHttpAuthenticationEnabled);
    jsonRpcConfiguration.setAuthenticationCredentialsFile(rpcHttpAuthenticationCredentialsFile());
    jsonRpcConfiguration.setAuthenticationPublicKeyFile(
        jsonRPCHttpOptionGroup.rpcHttpAuthenticationPublicKeyFile);
    jsonRpcConfiguration.setAuthenticationAlgorithm(
        jsonRPCHttpOptionGroup.rpcHttpAuthenticationAlgorithm);
    jsonRpcConfiguration.setTlsConfiguration(rpcHttpTlsConfiguration());
    jsonRpcConfiguration.setHttpTimeoutSec(unstableRPCOptions.getHttpTimeoutSec());
    jsonRpcConfiguration.setMaxBatchSize(jsonRPCHttpOptionGroup.rpcHttpMaxBatchSize);
    jsonRpcConfiguration.setMaxRequestContentLength(
        jsonRPCHttpOptionGroup.rpcHttpMaxRequestContentLength);
    jsonRpcConfiguration.setPrettyJsonEnabled(jsonRPCHttpOptionGroup.prettyJsonEnabled);
    return jsonRpcConfiguration;
  }

  private void checkRpcHttpOptionsDependencies() {
    CommandLineUtils.checkOptionDependencies(
        logger,
        commandLine,
        "--rpc-http-enabled",
        !jsonRPCHttpOptionGroup.isRpcHttpEnabled,
        asList(
            "--rpc-http-api",
            "--rpc-http-apis",
            "--rpc-http-api-method-no-auth",
            "--rpc-http-api-methods-no-auth",
            "--rpc-http-cors-origins",
            "--rpc-http-host",
            "--rpc-http-port",
            "--rpc-http-max-active-connections",
            "--rpc-http-authentication-enabled",
            "--rpc-http-authentication-credentials-file",
            "--rpc-http-authentication-public-key-file",
            "--rpc-http-tls-enabled",
            "--rpc-http-tls-keystore-file",
            "--rpc-http-tls-keystore-password-file",
            "--rpc-http-tls-client-auth-enabled",
            "--rpc-http-tls-known-clients-file",
            "--rpc-http-tls-ca-clients-enabled",
            "--rpc-http-authentication-jwt-algorithm",
            "--rpc-http-tls-protocols",
            "--rpc-http-tls-cipher-suite",
            "--rpc-http-tls-cipher-suites"));
  }

  private void checkRpcTlsOptionsDependencies() {
    CommandLineUtils.checkOptionDependencies(
        logger,
        commandLine,
        "--rpc-http-tls-enabled",
        !jsonRPCHttpOptionGroup.isRpcHttpTlsEnabled,
        asList(
            "--rpc-http-tls-keystore-file",
            "--rpc-http-tls-keystore-password-file",
            "--rpc-http-tls-client-auth-enabled",
            "--rpc-http-tls-known-clients-file",
            "--rpc-http-tls-ca-clients-enabled",
            "--rpc-http-tls-protocols",
            "--rpc-http-tls-cipher-suite",
            "--rpc-http-tls-cipher-suites"));
  }

  private void checkRpcTlsClientAuthOptionsDependencies() {
    CommandLineUtils.checkOptionDependencies(
        logger,
        commandLine,
        "--rpc-http-tls-client-auth-enabled",
        !jsonRPCHttpOptionGroup.isRpcHttpTlsClientAuthEnabled,
        asList("--rpc-http-tls-known-clients-file", "--rpc-http-tls-ca-clients-enabled"));
  }

  private void checkPrivacyTlsOptionsDependencies() {
    CommandLineUtils.checkOptionDependencies(
        logger,
        commandLine,
        "--privacy-tls-enabled",
        !privacyOptionGroup.isPrivacyTlsEnabled,
        asList(
            "--privacy-tls-keystore-file",
            "--privacy-tls-keystore-password-file",
            "--privacy-tls-known-enclave-file"));
  }

  private Optional<TlsConfiguration> rpcHttpTlsConfiguration() {
    if (!isRpcTlsConfigurationRequired()) {
      return Optional.empty();
    }

    if (jsonRPCHttpOptionGroup.rpcHttpTlsKeyStoreFile == null) {
      throw new ParameterException(
          commandLine, "Keystore file is required when TLS is enabled for JSON-RPC HTTP endpoint");
    }

    if (jsonRPCHttpOptionGroup.rpcHttpTlsKeyStorePasswordFile == null) {
      throw new ParameterException(
          commandLine,
          "File containing password to unlock keystore is required when TLS is enabled for JSON-RPC HTTP endpoint");
    }

    if (jsonRPCHttpOptionGroup.isRpcHttpTlsClientAuthEnabled
        && !jsonRPCHttpOptionGroup.isRpcHttpTlsCAClientsEnabled
        && jsonRPCHttpOptionGroup.rpcHttpTlsKnownClientsFile == null) {
      throw new ParameterException(
          commandLine,
          "Known-clients file must be specified or CA clients must be enabled when TLS client authentication is enabled for JSON-RPC HTTP endpoint");
    }

    jsonRPCHttpOptionGroup.rpcHttpTlsProtocols.retainAll(getJDKEnabledProtocols());
    if (jsonRPCHttpOptionGroup.rpcHttpTlsProtocols.isEmpty()) {
      throw new ParameterException(
          commandLine,
          "No valid TLS protocols specified (the following protocols are enabled: "
              + getJDKEnabledProtocols()
              + ")");
    }

    for (final String cipherSuite : jsonRPCHttpOptionGroup.rpcHttpTlsCipherSuites) {
      if (!getJDKEnabledCipherSuites().contains(cipherSuite)) {
        throw new ParameterException(
            commandLine, "Invalid TLS cipher suite specified " + cipherSuite);
      }
    }

    jsonRPCHttpOptionGroup.rpcHttpTlsCipherSuites.retainAll(getJDKEnabledCipherSuites());

    return Optional.of(
        TlsConfiguration.Builder.aTlsConfiguration()
            .withKeyStorePath(jsonRPCHttpOptionGroup.rpcHttpTlsKeyStoreFile)
            .withKeyStorePasswordSupplier(
                new FileBasedPasswordProvider(
                    jsonRPCHttpOptionGroup.rpcHttpTlsKeyStorePasswordFile))
            .withClientAuthConfiguration(rpcHttpTlsClientAuthConfiguration())
            .withSecureTransportProtocols(jsonRPCHttpOptionGroup.rpcHttpTlsProtocols)
            .withCipherSuites(jsonRPCHttpOptionGroup.rpcHttpTlsCipherSuites)
            .build());
  }

  private TlsClientAuthConfiguration rpcHttpTlsClientAuthConfiguration() {
    if (jsonRPCHttpOptionGroup.isRpcHttpTlsClientAuthEnabled) {
      return TlsClientAuthConfiguration.Builder.aTlsClientAuthConfiguration()
          .withKnownClientsFile(jsonRPCHttpOptionGroup.rpcHttpTlsKnownClientsFile)
          .withCaClientsEnabled(jsonRPCHttpOptionGroup.isRpcHttpTlsCAClientsEnabled)
          .build();
    }

    return null;
  }

  private boolean isRpcTlsConfigurationRequired() {
    return jsonRPCHttpOptionGroup.isRpcHttpEnabled && jsonRPCHttpOptionGroup.isRpcHttpTlsEnabled;
  }

  private WebSocketConfiguration webSocketConfiguration(
      final Integer listenPort, final List<String> apiGroups, final List<String> allowCallsFrom) {

    CommandLineUtils.checkOptionDependencies(
        logger,
        commandLine,
        "--rpc-ws-enabled",
        !jsonRPCWebsocketOptionGroup.isRpcWsEnabled,
        asList(
            "--rpc-ws-api",
            "--rpc-ws-apis",
            "--rpc-ws-api-method-no-auth",
            "--rpc-ws-api-methods-no-auth",
            "--rpc-ws-host",
            "--rpc-ws-port",
            "--rpc-ws-max-frame-size",
            "--rpc-ws-max-active-connections",
            "--rpc-ws-authentication-enabled",
            "--rpc-ws-authentication-credentials-file",
            "--rpc-ws-authentication-public-key-file",
            "--rpc-ws-authentication-jwt-algorithm"));

    if (jsonRPCWebsocketOptionGroup.isRpcWsAuthenticationEnabled) {
      CommandLineUtils.checkOptionDependencies(
          logger,
          commandLine,
          "--rpc-ws-authentication-public-key-file",
          jsonRPCWebsocketOptionGroup.rpcWsAuthenticationPublicKeyFile == null,
          asList("--rpc-ws-authentication-jwt-algorithm"));
    }

    if (jsonRPCWebsocketOptionGroup.isRpcWsAuthenticationEnabled
        && rpcWsAuthenticationCredentialsFile() == null
        && jsonRPCWebsocketOptionGroup.rpcWsAuthenticationPublicKeyFile == null) {
      throw new ParameterException(
          commandLine,
          "Unable to authenticate JSON-RPC WebSocket endpoint without a supplied credentials file or authentication public key file");
    }

    final WebSocketConfiguration webSocketConfiguration = WebSocketConfiguration.createDefault();
    webSocketConfiguration.setEnabled(jsonRPCWebsocketOptionGroup.isRpcWsEnabled);
    webSocketConfiguration.setHost(
        Strings.isNullOrEmpty(jsonRPCWebsocketOptionGroup.rpcWsHost)
            ? p2PDiscoveryOptionGroup.autoDiscoverDefaultIP().getHostAddress()
            : jsonRPCWebsocketOptionGroup.rpcWsHost);
    webSocketConfiguration.setPort(listenPort);
    webSocketConfiguration.setMaxFrameSize(jsonRPCWebsocketOptionGroup.rpcWsMaxFrameSize);
    webSocketConfiguration.setMaxActiveConnections(jsonRPCWebsocketOptionGroup.rpcWsMaxConnections);
    webSocketConfiguration.setRpcApis(apiGroups);
    webSocketConfiguration.setRpcApisNoAuth(
        jsonRPCWebsocketOptionGroup.rpcWsApiMethodsNoAuth.stream()
            .distinct()
            .collect(Collectors.toList()));
    webSocketConfiguration.setAuthenticationEnabled(
        jsonRPCWebsocketOptionGroup.isRpcWsAuthenticationEnabled);
    webSocketConfiguration.setAuthenticationCredentialsFile(rpcWsAuthenticationCredentialsFile());
    webSocketConfiguration.setHostsAllowlist(allowCallsFrom);
    webSocketConfiguration.setAuthenticationPublicKeyFile(
        jsonRPCWebsocketOptionGroup.rpcWsAuthenticationPublicKeyFile);
    webSocketConfiguration.setAuthenticationAlgorithm(
        jsonRPCWebsocketOptionGroup.rpcWebsocketsAuthenticationAlgorithm);
    webSocketConfiguration.setTimeoutSec(unstableRPCOptions.getWsTimeoutSec());
    return webSocketConfiguration;
  }

  private ApiConfiguration apiConfiguration() {
    return ImmutableApiConfiguration.builder()
        .gasPriceBlocks(apiGasPriceBlocks)
        .gasPricePercentile(apiGasPricePercentile)
        .gasPriceMin(minTransactionGasPrice.toLong())
        .gasPriceMax(apiGasPriceMax)
        .build();
  }

  /**
   * Metrics Configuration for Besu
   *
   * @return instance of MetricsConfiguration.
   */
  public MetricsConfiguration metricsConfiguration() {
    if (metricsOptionGroup.isMetricsEnabled && metricsOptionGroup.isMetricsPushEnabled) {
      throw new ParameterException(
          this.commandLine,
          "--metrics-enabled option and --metrics-push-enabled option can't be used at the same "
              + "time.  Please refer to CLI reference for more details about this constraint.");
    }

    CommandLineUtils.checkOptionDependencies(
        logger,
        commandLine,
        "--metrics-enabled",
        !metricsOptionGroup.isMetricsEnabled,
        asList("--metrics-host", "--metrics-port"));

    CommandLineUtils.checkOptionDependencies(
        logger,
        commandLine,
        "--metrics-push-enabled",
        !metricsOptionGroup.isMetricsPushEnabled,
        asList(
            "--metrics-push-host",
            "--metrics-push-port",
            "--metrics-push-interval",
            "--metrics-push-prometheus-job"));

    return unstableMetricsCLIOptions
        .toDomainObject()
        .enabled(metricsOptionGroup.isMetricsEnabled)
        .host(
            Strings.isNullOrEmpty(metricsOptionGroup.metricsHost)
                ? p2PDiscoveryOptionGroup.autoDiscoverDefaultIP().getHostAddress()
                : metricsOptionGroup.metricsHost)
        .port(metricsOptionGroup.metricsPort)
        .protocol(metricsOptionGroup.metricsProtocol)
        .metricCategories(metricsOptionGroup.metricCategories)
        .pushEnabled(metricsOptionGroup.isMetricsPushEnabled)
        .pushHost(
            Strings.isNullOrEmpty(metricsOptionGroup.metricsPushHost)
                ? p2PDiscoveryOptionGroup.autoDiscoverDefaultIP().getHostAddress()
                : metricsOptionGroup.metricsPushHost)
        .pushPort(metricsOptionGroup.metricsPushPort)
        .pushInterval(metricsOptionGroup.metricsPushInterval)
        .hostsAllowlist(hostsAllowlist)
        .prometheusJob(metricsOptionGroup.metricsPrometheusJob)
        .build();
  }

  private Optional<PermissioningConfiguration> permissioningConfiguration() throws Exception {
    if (!(localPermissionsEnabled() || contractPermissionsEnabled())) {
      if (jsonRPCHttpOptionGroup.rpcHttpApis.contains(RpcApis.PERM.name())
          || jsonRPCWebsocketOptionGroup.rpcWsApis.contains(RpcApis.PERM.name())) {
        logger.warn(
            "Permissions are disabled. Cannot enable PERM APIs when not using Permissions.");
      }
      return Optional.empty();
    }

    final Optional<LocalPermissioningConfiguration> localPermissioningConfigurationOptional;
    if (localPermissionsEnabled()) {
      final Optional<String> nodePermissioningConfigFile =
          Optional.ofNullable(permissionsOptionGroup.nodePermissionsConfigFile);
      final Optional<String> accountPermissioningConfigFile =
          Optional.ofNullable(permissionsOptionGroup.accountPermissionsConfigFile);

      final LocalPermissioningConfiguration localPermissioningConfiguration =
          PermissioningConfigurationBuilder.permissioningConfiguration(
              permissionsOptionGroup.permissionsNodesEnabled,
              getEnodeDnsConfiguration(),
              nodePermissioningConfigFile.orElse(getDefaultPermissioningFilePath()),
              permissionsOptionGroup.permissionsAccountsEnabled,
              accountPermissioningConfigFile.orElse(getDefaultPermissioningFilePath()));

      localPermissioningConfigurationOptional = Optional.of(localPermissioningConfiguration);
    } else {
      if (permissionsOptionGroup.nodePermissionsConfigFile != null
          && !permissionsOptionGroup.permissionsNodesEnabled) {
        logger.warn(
            "Node permissioning config file set {} but no permissions enabled",
            permissionsOptionGroup.nodePermissionsConfigFile);
      }

      if (permissionsOptionGroup.accountPermissionsConfigFile != null
          && !permissionsOptionGroup.permissionsAccountsEnabled) {
        logger.warn(
            "Account permissioning config file set {} but no permissions enabled",
            permissionsOptionGroup.accountPermissionsConfigFile);
      }
      localPermissioningConfigurationOptional = Optional.empty();
    }

    final SmartContractPermissioningConfiguration smartContractPermissioningConfiguration =
        SmartContractPermissioningConfiguration.createDefault();

    if (Boolean.TRUE.equals(permissionsOptionGroup.permissionsNodesContractEnabled)) {
      if (permissionsOptionGroup.permissionsNodesContractAddress == null) {
        throw new ParameterException(
            this.commandLine,
            "No node permissioning contract address specified. Cannot enable smart contract based node permissioning.");
      } else {
        smartContractPermissioningConfiguration.setSmartContractNodeAllowlistEnabled(
            permissionsOptionGroup.permissionsNodesContractEnabled);
        smartContractPermissioningConfiguration.setNodeSmartContractAddress(
            permissionsOptionGroup.permissionsNodesContractAddress);
        smartContractPermissioningConfiguration.setNodeSmartContractInterfaceVersion(
            permissionsOptionGroup.permissionsNodesContractVersion);
      }
    } else if (permissionsOptionGroup.permissionsNodesContractAddress != null) {
      logger.warn(
          "Node permissioning smart contract address set {} but smart contract node permissioning is disabled.",
          permissionsOptionGroup.permissionsNodesContractAddress);
    }

    if (Boolean.TRUE.equals(permissionsOptionGroup.permissionsAccountsContractEnabled)) {
      if (permissionsOptionGroup.permissionsAccountsContractAddress == null) {
        throw new ParameterException(
            this.commandLine,
            "No account permissioning contract address specified. Cannot enable smart contract based account permissioning.");
      } else {
        smartContractPermissioningConfiguration.setSmartContractAccountAllowlistEnabled(
            permissionsOptionGroup.permissionsAccountsContractEnabled);
        smartContractPermissioningConfiguration.setAccountSmartContractAddress(
            permissionsOptionGroup.permissionsAccountsContractAddress);
      }
    } else if (permissionsOptionGroup.permissionsAccountsContractAddress != null) {
      logger.warn(
          "Account permissioning smart contract address set {} but smart contract account permissioning is disabled.",
          permissionsOptionGroup.permissionsAccountsContractAddress);
    }

    final PermissioningConfiguration permissioningConfiguration =
        new PermissioningConfiguration(
            localPermissioningConfigurationOptional,
            Optional.of(smartContractPermissioningConfiguration));

    return Optional.of(permissioningConfiguration);
  }

  private boolean localPermissionsEnabled() {
    return permissionsOptionGroup.permissionsAccountsEnabled
        || permissionsOptionGroup.permissionsNodesEnabled;
  }

  private boolean contractPermissionsEnabled() {
    return permissionsOptionGroup.permissionsNodesContractEnabled
        || permissionsOptionGroup.permissionsAccountsContractEnabled;
  }

  private PrivacyParameters privacyParameters() {

    CommandLineUtils.checkOptionDependencies(
        logger,
        commandLine,
        "--privacy-enabled",
        !privacyOptionGroup.isPrivacyEnabled,
        asList("--privacy-multi-tenancy-enabled", "--privacy-tls-enabled"));

    CommandLineUtils.checkMultiOptionDependencies(
        logger,
        commandLine,
        "--privacy-url and/or --privacy-public-key-file ignored because none of --privacy-enabled was defined.",
        List.of(!privacyOptionGroup.isPrivacyEnabled),
        List.of("--privacy-url", "--privacy-public-key-file"));

    checkPrivacyTlsOptionsDependencies();

    final PrivacyParameters.Builder privacyParametersBuilder = new PrivacyParameters.Builder();
    if (Boolean.TRUE.equals(privacyOptionGroup.isPrivacyEnabled)) {
      final String errorSuffix = "cannot be enabled with privacy.";
      if (syncMode == SyncMode.FAST) {
        throw new ParameterException(commandLine, String.format("%s %s", "Fast sync", errorSuffix));
      }
      if (isPruningEnabled()) {
        throw new ParameterException(commandLine, String.format("%s %s", "Pruning", errorSuffix));
      }

      if (Boolean.TRUE.equals(privacyOptionGroup.isPrivacyMultiTenancyEnabled)
          && Boolean.FALSE.equals(jsonRpcConfiguration.isAuthenticationEnabled())
          && Boolean.FALSE.equals(webSocketConfiguration.isAuthenticationEnabled())) {
        throw new ParameterException(
            commandLine,
            "Privacy multi-tenancy requires either http authentication to be enabled or WebSocket authentication to be enabled");
      }

      privacyParametersBuilder.setEnabled(true);
      privacyParametersBuilder.setEnclaveUrl(privacyOptionGroup.privacyUrl);
      privacyParametersBuilder.setMultiTenancyEnabled(
          privacyOptionGroup.isPrivacyMultiTenancyEnabled);
      privacyParametersBuilder.setFlexiblePrivacyGroupsEnabled(
          privacyOptionGroup.isFlexiblePrivacyGroupsEnabled
              || privacyOptionGroup.isOnchainPrivacyGroupsEnabled);
      privacyParametersBuilder.setPrivacyPluginEnabled(
          unstablePrivacyPluginOptions.isPrivacyPluginEnabled());

      final boolean hasPrivacyPublicKey = privacyOptionGroup.privacyPublicKeyFile != null;

      if (hasPrivacyPublicKey
          && Boolean.TRUE.equals(privacyOptionGroup.isPrivacyMultiTenancyEnabled)) {
        throw new ParameterException(
            commandLine, "Privacy multi-tenancy and privacy public key cannot be used together");
      }

      if (!hasPrivacyPublicKey
          && !privacyOptionGroup.isPrivacyMultiTenancyEnabled
          && !unstablePrivacyPluginOptions.isPrivacyPluginEnabled()) {
        throw new ParameterException(
            commandLine, "Please specify Enclave public key file path to enable privacy");
      }

      if (hasPrivacyPublicKey
          && Boolean.FALSE.equals(privacyOptionGroup.isPrivacyMultiTenancyEnabled)) {
        try {
          privacyParametersBuilder.setPrivacyUserIdUsingFile(
              privacyOptionGroup.privacyPublicKeyFile);
        } catch (final IOException e) {
          throw new ParameterException(
              commandLine, "Problem with privacy-public-key-file: " + e.getMessage(), e);
        } catch (final IllegalArgumentException e) {
          throw new ParameterException(
              commandLine, "Contents of privacy-public-key-file invalid: " + e.getMessage(), e);
        }
      }

      privacyParametersBuilder.setPrivateKeyPath(
          privacyOptionGroup.privateMarkerTransactionSigningKeyPath);
      privacyParametersBuilder.setStorageProvider(
          privacyKeyStorageProvider(keyValueStorageName + "-privacy"));
      if (Boolean.TRUE.equals(privacyOptionGroup.isPrivacyTlsEnabled)) {
        privacyParametersBuilder.setPrivacyKeyStoreFile(privacyOptionGroup.privacyKeyStoreFile);
        privacyParametersBuilder.setPrivacyKeyStorePasswordFile(
            privacyOptionGroup.privacyKeyStorePasswordFile);
        privacyParametersBuilder.setPrivacyTlsKnownEnclaveFile(
            privacyOptionGroup.privacyTlsKnownEnclaveFile);
      }
      privacyParametersBuilder.setEnclaveFactory(new EnclaveFactory(vertx));
    }

    if (Boolean.FALSE.equals(privacyOptionGroup.isPrivacyEnabled) && anyPrivacyApiEnabled()) {
      logger.warn("Privacy is disabled. Cannot use EEA/PRIV API methods when not using Privacy.");
    }

    privacyParametersBuilder.setPrivacyService(privacyPluginService);
    final PrivacyParameters privacyParameters = privacyParametersBuilder.build();

    if (Boolean.TRUE.equals(privacyOptionGroup.isPrivacyEnabled)) {
      preSynchronizationTaskRunner.addTask(
          new PrivateDatabaseMigrationPreSyncTask(
              privacyParameters, privacyOptionGroup.migratePrivateDatabase));
    }

    return privacyParameters;
  }

  private boolean anyPrivacyApiEnabled() {
    return jsonRPCHttpOptionGroup.rpcHttpApis.contains(RpcApis.EEA.name())
        || jsonRPCWebsocketOptionGroup.rpcWsApis.contains(RpcApis.EEA.name())
        || jsonRPCHttpOptionGroup.rpcHttpApis.contains(RpcApis.PRIV.name())
        || jsonRPCWebsocketOptionGroup.rpcWsApis.contains(RpcApis.PRIV.name());
  }

  private PrivacyKeyValueStorageProvider privacyKeyStorageProvider(final String name) {
    return new PrivacyKeyValueStorageProviderBuilder()
        .withStorageFactory(privacyKeyValueStorageFactory(name))
        .withCommonConfiguration(pluginCommonConfiguration)
        .withMetricsSystem(getMetricsSystem())
        .build();
  }

  private PrivacyKeyValueStorageFactory privacyKeyValueStorageFactory(final String name) {
    return (PrivacyKeyValueStorageFactory)
        storageService
            .getByName(name)
            .orElseThrow(
                () -> new StorageException("No KeyValueStorageFactory found for key: " + name));
  }

  private KeyValueStorageProvider keyValueStorageProvider(final String name) {
    if (this.keyValueStorageProvider == null) {
      this.keyValueStorageProvider =
          new KeyValueStorageProviderBuilder()
              .withStorageFactory(
                  storageService
                      .getByName(name)
                      .orElseThrow(
                          () ->
                              new StorageException(
                                  "No KeyValueStorageFactory found for key: " + name)))
              .withCommonConfiguration(pluginCommonConfiguration)
              .withMetricsSystem(getMetricsSystem())
              .build();
    }
    return this.keyValueStorageProvider;
  }

  /**
   * Get the storage provider
   *
   * @return the storage provider
   */
  public StorageProvider getStorageProvider() {
    return keyValueStorageProvider(keyValueStorageName);
  }

  private Optional<PkiBlockCreationConfiguration> maybePkiBlockCreationConfiguration() {
    return pkiBlockCreationOptions
        .asDomainConfig(commandLine)
        .map(pkiBlockCreationConfigProvider::load);
  }

  private SynchronizerConfiguration buildSyncConfig() {
    return unstableSynchronizerOptions
        .toDomainObject()
        .syncMode(syncMode)
        .fastSyncMinimumPeerCount(fastSyncMinPeerCount)
        .build();
  }

  private TransactionPoolConfiguration buildTransactionPoolConfiguration() {
    final var stableTxPoolOption = stableTransactionPoolOptions.toDomainObject();
    return ImmutableTransactionPoolConfiguration.builder()
        .from(stableTxPoolOption)
        .unstable(unstableTransactionPoolOptions.toDomainObject())
        .saveFile((dataPath.resolve(stableTxPoolOption.getSaveFile().getPath()).toFile()))
        .build();
  }

  private boolean isPruningEnabled() {
    return pruningEnabled;
  }

  // Blockchain synchronization from peers.
  private Runner synchronize(
      final BesuController controller,
      final boolean p2pEnabled,
      final Optional<TLSConfiguration> p2pTLSConfiguration,
      final boolean peerDiscoveryEnabled,
      final EthNetworkConfig ethNetworkConfig,
      final String p2pAdvertisedHost,
      final String p2pListenInterface,
      final int p2pListenPort,
      final GraphQLConfiguration graphQLConfiguration,
      final JsonRpcConfiguration jsonRpcConfiguration,
      final JsonRpcConfiguration engineJsonRpcConfiguration,
      final WebSocketConfiguration webSocketConfiguration,
      final JsonRpcIpcConfiguration jsonRpcIpcConfiguration,
      final ApiConfiguration apiConfiguration,
      final MetricsConfiguration metricsConfiguration,
      final Optional<PermissioningConfiguration> permissioningConfiguration,
      final Collection<EnodeURL> staticNodes,
      final Path pidPath) {

    checkNotNull(runnerBuilder);

    p2pTLSConfiguration.ifPresent(runnerBuilder::p2pTLSConfiguration);

    final ObservableMetricsSystem metricsSystem = this.metricsSystem.get();
    final Runner runner =
        runnerBuilder
            .vertx(vertx)
            .besuController(controller)
            .p2pEnabled(p2pEnabled)
            .natMethod(natMethod)
            .natManagerServiceName(unstableNatOptions.getNatManagerServiceName())
            .natMethodFallbackEnabled(unstableNatOptions.getNatMethodFallbackEnabled())
            .discovery(peerDiscoveryEnabled)
            .ethNetworkConfig(ethNetworkConfig)
            .permissioningConfiguration(permissioningConfiguration)
            .p2pAdvertisedHost(p2pAdvertisedHost)
            .p2pListenInterface(p2pListenInterface)
            .p2pListenPort(p2pListenPort)
            .networkingConfiguration(unstableNetworkingOptions.toDomainObject())
            .legacyForkId(unstableEthProtocolOptions.toDomainObject().isLegacyEth64ForkIdEnabled())
            .graphQLConfiguration(graphQLConfiguration)
            .jsonRpcConfiguration(jsonRpcConfiguration)
            .engineJsonRpcConfiguration(engineJsonRpcConfiguration)
            .webSocketConfiguration(webSocketConfiguration)
            .jsonRpcIpcConfiguration(jsonRpcIpcConfiguration)
            .apiConfiguration(apiConfiguration)
            .pidPath(pidPath)
            .dataDir(dataDir())
            .bannedNodeIds(p2PDiscoveryOptionGroup.bannedNodeIds)
            .metricsSystem(metricsSystem)
            .permissioningService(permissioningService)
            .metricsConfiguration(metricsConfiguration)
            .staticNodes(staticNodes)
            .identityString(identityString)
            .besuPluginContext(besuPluginContext)
            .autoLogBloomCaching(autoLogBloomCachingEnabled)
            .ethstatsOptions(ethstatsOptions)
            .storageProvider(keyValueStorageProvider(keyValueStorageName))
            .rpcEndpointService(rpcEndpointServiceImpl)
            .rpcMaxLogsRange(rpcMaxLogsRange)
            .enodeDnsConfiguration(getEnodeDnsConfiguration())
            .build();

    addShutdownHook(runner);

    return runner;
  }

  /**
   * Builds Vertx instance from VertxOptions. Visible for testing.
   *
   * @param vertxOptions Instance of VertxOptions
   * @return Instance of Vertx.
   */
  @VisibleForTesting
  protected Vertx createVertx(final VertxOptions vertxOptions) {
    return Vertx.vertx(vertxOptions);
  }

  private VertxOptions createVertxOptions(final MetricsSystem metricsSystem) {
    return new VertxOptions()
        .setPreferNativeTransport(true)
        .setMetricsOptions(
            new MetricsOptions()
                .setEnabled(true)
                .setFactory(new VertxMetricsAdapterFactory(metricsSystem)));
  }

  private void addShutdownHook(final Runner runner) {
    Runtime.getRuntime()
        .addShutdownHook(
            new Thread(
                () -> {
                  try {
                    besuPluginContext.stopPlugins();
                    runner.close();
                    LogConfigurator.shutdown();
                  } catch (final Exception e) {
                    logger.error("Failed to stop Besu");
                  }
                },
                "BesuCommand-Shutdown-Hook"));
  }

  private EthNetworkConfig updateNetworkConfig(final NetworkName network) {
    final EthNetworkConfig.Builder builder =
        new EthNetworkConfig.Builder(EthNetworkConfig.getNetworkConfig(network));

    if (genesisFile != null) {
      if (commandLine.getParseResult().hasMatchedOption("network")) {
        throw new ParameterException(
            this.commandLine,
            "--network option and --genesis-file option can't be used at the same time.  Please "
                + "refer to CLI reference for more details about this constraint.");
      }

      builder.setGenesisConfig(genesisConfig());

      if (networkId == null) {
        // If no chain id is found in the genesis, use mainnet network id
        try {
          builder.setNetworkId(
              getGenesisConfigFile()
                  .getConfigOptions(genesisConfigOverrides)
                  .getChainId()
                  .orElse(EthNetworkConfig.getNetworkConfig(MAINNET).getNetworkId()));
        } catch (final DecodeException e) {
          throw new ParameterException(
              this.commandLine, String.format("Unable to parse genesis file %s.", genesisFile), e);
        } catch (final ArithmeticException e) {
          throw new ParameterException(
              this.commandLine,
              "No networkId specified and chainId in "
                  + "genesis file is too large to be used as a networkId");
        }
      }

      if (p2PDiscoveryOptionGroup.bootNodes == null) {
        builder.setBootNodes(new ArrayList<>());
      }
      builder.setDnsDiscoveryUrl(null);
    }

    if (p2PDiscoveryOptionGroup.discoveryDnsUrl != null) {
      builder.setDnsDiscoveryUrl(p2PDiscoveryOptionGroup.discoveryDnsUrl);
    } else if (genesisConfigOptions != null) {
      final Optional<String> discoveryDnsUrlFromGenesis =
          genesisConfigOptions.getDiscoveryOptions().getDiscoveryDnsUrl();
      discoveryDnsUrlFromGenesis.ifPresent(builder::setDnsDiscoveryUrl);
    }

    if (networkId != null) {
      builder.setNetworkId(networkId);
    }

    List<EnodeURL> listBootNodes = null;
    if (p2PDiscoveryOptionGroup.bootNodes != null) {
      try {
        listBootNodes = buildEnodes(p2PDiscoveryOptionGroup.bootNodes, getEnodeDnsConfiguration());
      } catch (final IllegalArgumentException e) {
        throw new ParameterException(commandLine, e.getMessage());
      }
    } else if (genesisConfigOptions != null) {
      final Optional<List<String>> bootNodesFromGenesis =
          genesisConfigOptions.getDiscoveryOptions().getBootNodes();
      if (bootNodesFromGenesis.isPresent()) {
        listBootNodes = buildEnodes(bootNodesFromGenesis.get(), getEnodeDnsConfiguration());
      }
    }
    if (listBootNodes != null) {
      if (!p2PDiscoveryOptionGroup.peerDiscoveryEnabled) {
        logger.warn("Discovery disabled: bootnodes will be ignored.");
      }
      DiscoveryConfiguration.assertValidBootnodes(listBootNodes);
      builder.setBootNodes(listBootNodes);
    }
    return builder.build();
  }

  private GenesisConfigFile getGenesisConfigFile() {
    return GenesisConfigFile.fromConfig(genesisConfig());
  }

  private String genesisConfig() {
    try {
      return Resources.toString(genesisFile.toURI().toURL(), UTF_8);
    } catch (final IOException e) {
      throw new ParameterException(
          this.commandLine, String.format("Unable to load genesis URL %s.", genesisFile), e);
    }
  }

  private static String genesisConfig(final NetworkName networkName) {
    try (final InputStream genesisFileInputStream =
        EthNetworkConfig.class.getResourceAsStream(networkName.getGenesisFile())) {
      return new String(genesisFileInputStream.readAllBytes(), UTF_8);
    } catch (final IOException | NullPointerException e) {
      throw new IllegalStateException(e);
    }
  }

  /**
   * Returns data directory used by Besu. Visible as it is accessed by other subcommands.
   *
   * @return Path representing data directory.
   */
  public Path dataDir() {
    return dataPath.toAbsolutePath();
  }

  private Path pluginsDir() {
    final String pluginsDir = System.getProperty("besu.plugins.dir");
    if (pluginsDir == null) {
      return new File(System.getProperty("besu.home", "."), "plugins").toPath();
    } else {
      return new File(pluginsDir).toPath();
    }
  }

  private SecurityModule securityModule() {
    return securityModuleService
        .getByName(securityModuleName)
        .orElseThrow(() -> new RuntimeException("Security Module not found: " + securityModuleName))
        .get();
  }

  private File resolveNodePrivateKeyFile(final File nodePrivateKeyFile) {
    return Optional.ofNullable(nodePrivateKeyFile)
        .orElseGet(() -> KeyPairUtil.getDefaultKeyFile(dataDir()));
  }

  private String rpcHttpAuthenticationCredentialsFile() {
    final String filename = jsonRPCHttpOptionGroup.rpcHttpAuthenticationCredentialsFile;

    if (filename != null) {
      RpcAuthFileValidator.validate(commandLine, filename, "HTTP");
    }
    return filename;
  }

  private String rpcWsAuthenticationCredentialsFile() {
    final String filename = jsonRPCWebsocketOptionGroup.rpcWsAuthenticationCredentialsFile;

    if (filename != null) {
      RpcAuthFileValidator.validate(commandLine, filename, "WS");
    }
    return filename;
  }

  private String getDefaultPermissioningFilePath() {
    return dataDir()
        + System.getProperty("file.separator")
        + DefaultCommandValues.PERMISSIONING_CONFIG_LOCATION;
  }

  /**
   * Metrics System used by Besu
   *
   * @return Instance of MetricsSystem
   */
  public MetricsSystem getMetricsSystem() {
    return metricsSystem.get();
  }

  private Set<EnodeURL> loadStaticNodes() throws IOException {
    final Path staticNodesPath;
    if (staticNodesFile != null) {
      staticNodesPath = staticNodesFile.toAbsolutePath();
      if (!staticNodesPath.toFile().exists()) {
        throw new ParameterException(
            commandLine, String.format("Static nodes file %s does not exist", staticNodesPath));
      }
    } else {
      final String staticNodesFilename = "static-nodes.json";
      staticNodesPath = dataDir().resolve(staticNodesFilename);
    }
    logger.debug("Static Nodes file: {}", staticNodesPath);
    return StaticNodesParser.fromPath(staticNodesPath, getEnodeDnsConfiguration());
  }

  private List<EnodeURL> buildEnodes(
      final List<String> bootNodes, final EnodeDnsConfiguration enodeDnsConfiguration) {
    return bootNodes.stream()
        .filter(bootNode -> !bootNode.isEmpty())
        .map(bootNode -> EnodeURLImpl.fromString(bootNode, enodeDnsConfiguration))
        .collect(Collectors.toList());
  }

  /**
   * Besu CLI Paramaters exception handler used by VertX. Visible for testing.
   *
   * @return instance of BesuParameterExceptionHandler
   */
  public BesuParameterExceptionHandler parameterExceptionHandler() {
    return new BesuParameterExceptionHandler(this::getLogLevel);
  }

  /**
   * Returns BesuExecutionExceptionHandler. Visible as it is used in testing.
   *
   * @return instance of BesuExecutionExceptionHandler used by Vertx.
   */
  public BesuExecutionExceptionHandler executionExceptionHandler() {
    return new BesuExecutionExceptionHandler();
  }

  /**
   * Represents Enode DNS Configuration. Visible for testing.
   *
   * @return instance of EnodeDnsConfiguration
   */
  @VisibleForTesting
  public EnodeDnsConfiguration getEnodeDnsConfiguration() {
    if (enodeDnsConfiguration == null) {
      enodeDnsConfiguration = unstableDnsOptions.toDomainObject();
    }
    return enodeDnsConfiguration;
  }

  private void checkPortClash() {
    getEffectivePorts().stream()
        .filter(Objects::nonNull)
        .filter(port -> port > 0)
        .forEach(
            port -> {
              if (!allocatedPorts.add(port)) {
                throw new ParameterException(
                    commandLine,
                    "Port number '"
                        + port
                        + "' has been specified multiple times. Please review the supplied configuration.");
              }
            });
  }

  /**
   * Check if required ports are available
   *
   * @throws InvalidConfigurationException if ports are not available.
   */
  protected void checkIfRequiredPortsAreAvailable() {
    final List<Integer> unavailablePorts = new ArrayList<>();
    getEffectivePorts().stream()
        .filter(Objects::nonNull)
        .filter(port -> port > 0)
        .forEach(
            port -> {
              if (port.equals(p2PDiscoveryOptionGroup.p2pPort)
                  && !NetworkUtility.isPortAvailable(port)) {
                unavailablePorts.add(port);
              }
              if (!port.equals(p2PDiscoveryOptionGroup.p2pPort)
                  && !NetworkUtility.isPortAvailableForTcp(port)) {
                unavailablePorts.add(port);
              }
            });
    if (!unavailablePorts.isEmpty()) {
      throw new InvalidConfigurationException(
          "Port(s) '"
              + unavailablePorts
              + "' already in use. Check for other processes using the port(s).");
    }
  }

  /**
   * * Gets the list of effective ports (ports that are enabled).
   *
   * @return The list of effective ports
   */
  private List<Integer> getEffectivePorts() {
    final List<Integer> effectivePorts = new ArrayList<>();
    addPortIfEnabled(
        effectivePorts, p2PDiscoveryOptionGroup.p2pPort, p2PDiscoveryOptionGroup.p2pEnabled);
    addPortIfEnabled(
        effectivePorts,
        graphQlOptionGroup.graphQLHttpPort,
        graphQlOptionGroup.isGraphQLHttpEnabled);
    addPortIfEnabled(
        effectivePorts,
        jsonRPCHttpOptionGroup.rpcHttpPort,
        jsonRPCHttpOptionGroup.isRpcHttpEnabled);
    addPortIfEnabled(
        effectivePorts,
        jsonRPCWebsocketOptionGroup.rpcWsPort,
        jsonRPCWebsocketOptionGroup.isRpcWsEnabled);
    addPortIfEnabled(effectivePorts, engineRPCOptionGroup.engineRpcPort, isEngineApiEnabled());
    addPortIfEnabled(
        effectivePorts, metricsOptionGroup.metricsPort, metricsOptionGroup.isMetricsEnabled);
    addPortIfEnabled(
        effectivePorts, minerOptionGroup.stratumPort, minerOptionGroup.iStratumMiningEnabled);
    return effectivePorts;
  }

  /**
   * Adds port to the specified list only if enabled.
   *
   * @param ports The list of ports
   * @param port The port value
   * @param enabled true if enabled, false otherwise
   */
  private void addPortIfEnabled(
      final List<Integer> ports, final Integer port, final boolean enabled) {
    if (enabled) {
      ports.add(port);
    }
  }

  @VisibleForTesting
  String getLogLevel() {
    return loggingLevelOption.getLogLevel();
  }

  private class BesuCommandConfigurationService implements BesuConfiguration {

    @Override
    public Path getStoragePath() {
      return dataDir().resolve(DATABASE_PATH);
    }

    @Override
    public Path getDataPath() {
      return dataDir();
    }

    @Override
    public int getDatabaseVersion() {
      return dataStorageOptions.toDomainObject().getDataStorageFormat().getDatabaseVersion();
    }
  }

  private void instantiateSignatureAlgorithmFactory() {
    if (SignatureAlgorithmFactory.isInstanceSet()) {
      return;
    }

    final Optional<String> ecCurve = getEcCurveFromGenesisFile();

    if (ecCurve.isEmpty()) {
      SignatureAlgorithmFactory.setDefaultInstance();
      return;
    }

    try {
      SignatureAlgorithmFactory.setInstance(SignatureAlgorithmType.create(ecCurve.get()));
    } catch (final IllegalArgumentException e) {
      throw new CommandLine.InitializationException(
          new StringBuilder()
              .append("Invalid genesis file configuration for ecCurve. ")
              .append(e.getMessage())
              .toString());
    }
  }

  private Optional<String> getEcCurveFromGenesisFile() {
    if (genesisFile == null) {
      return Optional.empty();
    }
    return genesisConfigOptions.getEcCurve();
  }

  private GenesisConfigOptions getActualGenesisConfigOptions() {
    return Optional.ofNullable(genesisConfigOptions)
        .orElseGet(
            () ->
                GenesisConfigFile.fromConfig(
                        genesisConfig(Optional.ofNullable(network).orElse(MAINNET)))
                    .getConfigOptions(genesisConfigOverrides));
  }

  private void setMergeConfigOptions() {
    MergeConfigOptions.setMergeEnabled(
        getActualGenesisConfigOptions().getTerminalTotalDifficulty().isPresent());
  }

  /** Set ignorable segments in RocksDB Storage Provider plugin. */
  public void setIgnorableStorageSegments() {
    if (!unstableChainPruningOptions.getChainDataPruningEnabled()) {
      rocksDBPlugin.addIgnorableSegmentIdentifier(KeyValueSegmentIdentifier.CHAIN_PRUNER_STATE);
    }
  }

  private void validatePostMergeCheckpointBlockRequirements() {
    final GenesisConfigOptions genesisOptions = getActualGenesisConfigOptions();
    final SynchronizerConfiguration synchronizerConfiguration =
        unstableSynchronizerOptions.toDomainObject().build();
    final Optional<UInt256> terminalTotalDifficulty = genesisOptions.getTerminalTotalDifficulty();
    final CheckpointConfigOptions checkpointConfigOptions = genesisOptions.getCheckpointOptions();
    if (synchronizerConfiguration.isCheckpointPostMergeEnabled()) {
      if (!checkpointConfigOptions.isValid()) {
        throw new InvalidConfigurationException(
            "PoS checkpoint sync requires a checkpoint block configured in the genesis file");
      }
      terminalTotalDifficulty.ifPresentOrElse(
          ttd -> {
            if (UInt256.fromHexString(
                        genesisOptions.getCheckpointOptions().getTotalDifficulty().get())
                    .equals(UInt256.ZERO)
                && ttd.equals(UInt256.ZERO)) {
              throw new InvalidConfigurationException(
                  "PoS checkpoint sync can't be used with TTD = 0 and checkpoint totalDifficulty = 0");
            }
            if (UInt256.fromHexString(
                    genesisOptions.getCheckpointOptions().getTotalDifficulty().get())
                .lessThan(ttd)) {
              throw new InvalidConfigurationException(
                  "PoS checkpoint sync requires a block with total difficulty greater or equal than the TTD");
            }
          },
          () -> {
            throw new InvalidConfigurationException(
                "PoS checkpoint sync requires TTD in the genesis file");
          });
    }
  }

  private boolean isMergeEnabled() {
    return MergeConfigOptions.isMergeEnabled();
  }

  private boolean isEngineApiEnabled() {
    return engineRPCOptionGroup.overrideEngineRpcEnabled || isMergeEnabled();
  }

  private static List<String> getJDKEnabledCipherSuites() {
    try {
      final SSLContext context = SSLContext.getInstance("TLS");
      context.init(null, null, null);
      final SSLEngine engine = context.createSSLEngine();
      return Arrays.asList(engine.getEnabledCipherSuites());
    } catch (final KeyManagementException | NoSuchAlgorithmException e) {
      throw new RuntimeException(e);
    }
  }

  private static List<String> getJDKEnabledProtocols() {
    try {
      final SSLContext context = SSLContext.getInstance("TLS");
      context.init(null, null, null);
      final SSLEngine engine = context.createSSLEngine();
      return Arrays.asList(engine.getEnabledProtocols());
    } catch (final KeyManagementException | NoSuchAlgorithmException e) {
      throw new RuntimeException(e);
    }
  }

  private SyncMode getDefaultSyncModeIfNotSet() {
    return Optional.ofNullable(syncMode)
        .orElse(
            genesisFile == null
                    && !privacyOptionGroup.isPrivacyEnabled
                    && Optional.ofNullable(network).map(NetworkName::canFastSync).orElse(false)
                ? SyncMode.FAST
                : SyncMode.FULL);
  }

  private String generateConfigurationOverview() {
    final ConfigurationOverviewBuilder builder = new ConfigurationOverviewBuilder(logger);

    if (environment != null) {
      builder.setEnvironment(environment);
    }

    if (network != null) {
      builder.setNetwork(network.normalize());
    }

    builder.setHasCustomGenesis(genesisFile != null);
    builder.setNetworkId(ethNetworkConfig.getNetworkId());

    builder
        .setDataStorage(dataStorageOptions.normalizeDataStorageFormat())
        .setSyncMode(syncMode.normalize());

    if (jsonRpcConfiguration != null && jsonRpcConfiguration.isEnabled()) {
      builder
          .setRpcPort(jsonRpcConfiguration.getPort())
          .setRpcHttpApis(jsonRpcConfiguration.getRpcApis());
    }

    if (engineJsonRpcConfiguration != null && engineJsonRpcConfiguration.isEnabled()) {
      builder
          .setEnginePort(engineJsonRpcConfiguration.getPort())
          .setEngineApis(engineJsonRpcConfiguration.getRpcApis());
      if (engineJsonRpcConfiguration.isAuthenticationEnabled()) {
        if (engineJsonRpcConfiguration.getAuthenticationPublicKeyFile() != null) {
          builder.setEngineJwtFile(
              engineJsonRpcConfiguration.getAuthenticationPublicKeyFile().getAbsolutePath());
        } else {
          // default ephemeral jwt created later
          builder.setEngineJwtFile(dataDir().toAbsolutePath() + "/" + EPHEMERAL_JWT_FILE);
        }
      }
    }

    if (rocksDBPlugin.isHighSpecEnabled()) {
      builder.setHighSpecEnabled();
    }

    builder.setTxPoolImplementation(buildTransactionPoolConfiguration().getTxPoolImplementation());

    return builder.build();
  }
}<|MERGE_RESOLUTION|>--- conflicted
+++ resolved
@@ -2300,11 +2300,8 @@
         .maxRemotelyInitiatedPeers(maxRemoteInitiatedPeers)
         .randomPeerPriority(p2PDiscoveryOptionGroup.randomPeerPriority)
         .chainPruningConfiguration(unstableChainPruningOptions.toDomainObject())
-<<<<<<< HEAD
+        .cacheLastBlocks(numberOfblocksToCache)
         .lineaParameters(unstableLineaOptions.toDomainObject());
-=======
-        .cacheLastBlocks(numberOfblocksToCache);
->>>>>>> 6d100f30
   }
 
   @NotNull
