--- conflicted
+++ resolved
@@ -1443,11 +1443,6 @@
     validateTransactionPoolOptions();
     validateDataStorageOptions();
     validateGraphQlOptions();
-<<<<<<< HEAD
-    validateApiOptions();
-=======
-    validateConsensusSyncCompatibilityOptions();
->>>>>>> d2aa5974
     validatePluginOptions();
   }
 
