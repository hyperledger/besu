--- conflicted
+++ resolved
@@ -2302,15 +2302,11 @@
         .evmConfiguration(unstableEvmOptions.toDomainObject())
         .dataStorageConfiguration(dataStorageOptions.toDomainObject())
         .maxPeers(p2PDiscoveryOptionGroup.maxPeers)
-<<<<<<< HEAD
-        .chainPruningConfiguration(unstableChainPruningOptions.toDomainObject())
-        .lineaParameters(unstableLineaOptions.toDomainObject());
-=======
         .lowerBoundPeers(peersLowerBound)
         .maxRemotelyInitiatedPeers(maxRemoteInitiatedPeers)
         .randomPeerPriority(p2PDiscoveryOptionGroup.randomPeerPriority)
-        .chainPruningConfiguration(unstableChainPruningOptions.toDomainObject());
->>>>>>> 9978cb48
+        .chainPruningConfiguration(unstableChainPruningOptions.toDomainObject())
+        .lineaParameters(unstableLineaOptions.toDomainObject());
   }
 
   private GraphQLConfiguration graphQLConfiguration() {
