/*
 * Copyright ConsenSys AG.
 *
 * Licensed under the Apache License, Version 2.0 (the "License"); you may not use this file except in compliance with
 * the License. You may obtain a copy of the License at
 *
 * http://www.apache.org/licenses/LICENSE-2.0
 *
 * Unless required by applicable law or agreed to in writing, software distributed under the License is distributed on
 * an "AS IS" BASIS, WITHOUT WARRANTIES OR CONDITIONS OF ANY KIND, either express or implied. See the License for the
 * specific language governing permissions and limitations under the License.
 *
 * SPDX-License-Identifier: Apache-2.0
 */
package org.hyperledger.besu.cli;

import static com.google.common.base.Preconditions.checkNotNull;
import static com.google.common.base.Preconditions.checkState;
import static java.util.Arrays.asList;
import static java.util.Collections.singletonList;
import static org.hyperledger.besu.cli.DefaultCommandValues.getDefaultBesuDataPath;
import static org.hyperledger.besu.cli.config.NetworkName.MAINNET;
import static org.hyperledger.besu.cli.options.unstable.NetworkingOptions.PEER_LOWER_BOUND_FLAG;
import static org.hyperledger.besu.cli.util.CommandLineUtils.DEPENDENCY_WARNING_MSG;
import static org.hyperledger.besu.cli.util.CommandLineUtils.isOptionSet;
import static org.hyperledger.besu.controller.BesuController.DATABASE_PATH;
import static org.hyperledger.besu.ethereum.api.jsonrpc.JsonRpcConfiguration.DEFAULT_ENGINE_JSON_RPC_PORT;
import static org.hyperledger.besu.ethereum.api.jsonrpc.authentication.EngineAuthService.EPHEMERAL_JWT_FILE;
import static org.hyperledger.besu.metrics.BesuMetricCategory.DEFAULT_METRIC_CATEGORIES;
import static org.hyperledger.besu.metrics.MetricsProtocol.PROMETHEUS;
import static org.hyperledger.besu.metrics.prometheus.MetricsConfiguration.DEFAULT_METRICS_PORT;
import static org.hyperledger.besu.metrics.prometheus.MetricsConfiguration.DEFAULT_METRICS_PUSH_PORT;
import static org.hyperledger.besu.nat.kubernetes.KubernetesNatManager.DEFAULT_BESU_SERVICE_NAME_FILTER;

import org.hyperledger.besu.BesuInfo;
import org.hyperledger.besu.Runner;
import org.hyperledger.besu.RunnerBuilder;
import org.hyperledger.besu.chainexport.RlpBlockExporter;
import org.hyperledger.besu.chainimport.JsonBlockImporter;
import org.hyperledger.besu.chainimport.RlpBlockImporter;
import org.hyperledger.besu.cli.config.EthNetworkConfig;
import org.hyperledger.besu.cli.config.NetworkName;
import org.hyperledger.besu.cli.config.ProfileName;
import org.hyperledger.besu.cli.converter.MetricCategoryConverter;
import org.hyperledger.besu.cli.converter.PercentageConverter;
import org.hyperledger.besu.cli.custom.JsonRPCAllowlistHostsProperty;
import org.hyperledger.besu.cli.error.BesuExecutionExceptionHandler;
import org.hyperledger.besu.cli.error.BesuParameterExceptionHandler;
import org.hyperledger.besu.cli.options.MiningOptions;
import org.hyperledger.besu.cli.options.TransactionPoolOptions;
import org.hyperledger.besu.cli.options.stable.ApiConfigurationOptions;
import org.hyperledger.besu.cli.options.stable.DataStorageOptions;
import org.hyperledger.besu.cli.options.stable.EthstatsOptions;
import org.hyperledger.besu.cli.options.stable.GraphQlOptions;
import org.hyperledger.besu.cli.options.stable.JsonRpcHttpOptions;
import org.hyperledger.besu.cli.options.stable.LoggingLevelOption;
import org.hyperledger.besu.cli.options.stable.NodePrivateKeyFileOption;
import org.hyperledger.besu.cli.options.stable.P2PTLSConfigOptions;
import org.hyperledger.besu.cli.options.stable.PermissionsOptions;
import org.hyperledger.besu.cli.options.stable.PluginsConfigurationOptions;
import org.hyperledger.besu.cli.options.stable.RpcWebsocketOptions;
import org.hyperledger.besu.cli.options.unstable.ChainPruningOptions;
import org.hyperledger.besu.cli.options.unstable.DnsOptions;
import org.hyperledger.besu.cli.options.unstable.EthProtocolOptions;
import org.hyperledger.besu.cli.options.unstable.EvmOptions;
import org.hyperledger.besu.cli.options.unstable.IpcOptions;
import org.hyperledger.besu.cli.options.unstable.MetricsCLIOptions;
import org.hyperledger.besu.cli.options.unstable.NatOptions;
import org.hyperledger.besu.cli.options.unstable.NativeLibraryOptions;
import org.hyperledger.besu.cli.options.unstable.NetworkingOptions;
import org.hyperledger.besu.cli.options.unstable.PkiBlockCreationOptions;
import org.hyperledger.besu.cli.options.unstable.PrivacyPluginOptions;
import org.hyperledger.besu.cli.options.unstable.RPCOptions;
import org.hyperledger.besu.cli.options.unstable.SynchronizerOptions;
import org.hyperledger.besu.cli.presynctasks.PreSynchronizationTaskRunner;
import org.hyperledger.besu.cli.presynctasks.PrivateDatabaseMigrationPreSyncTask;
import org.hyperledger.besu.cli.subcommands.PasswordSubCommand;
import org.hyperledger.besu.cli.subcommands.PublicKeySubCommand;
import org.hyperledger.besu.cli.subcommands.RetestethSubCommand;
import org.hyperledger.besu.cli.subcommands.TxParseSubCommand;
import org.hyperledger.besu.cli.subcommands.ValidateConfigSubCommand;
import org.hyperledger.besu.cli.subcommands.blocks.BlocksSubCommand;
import org.hyperledger.besu.cli.subcommands.operator.OperatorSubCommand;
import org.hyperledger.besu.cli.subcommands.rlp.RLPSubCommand;
import org.hyperledger.besu.cli.subcommands.storage.StorageSubCommand;
import org.hyperledger.besu.cli.util.BesuCommandCustomFactory;
import org.hyperledger.besu.cli.util.CommandLineUtils;
import org.hyperledger.besu.cli.util.ConfigDefaultValueProviderStrategy;
import org.hyperledger.besu.cli.util.VersionProvider;
import org.hyperledger.besu.components.BesuComponent;
import org.hyperledger.besu.config.CheckpointConfigOptions;
import org.hyperledger.besu.config.GenesisConfigFile;
import org.hyperledger.besu.config.GenesisConfigOptions;
import org.hyperledger.besu.config.MergeConfigOptions;
import org.hyperledger.besu.consensus.qbft.pki.PkiBlockCreationConfiguration;
import org.hyperledger.besu.consensus.qbft.pki.PkiBlockCreationConfigurationProvider;
import org.hyperledger.besu.controller.BesuController;
import org.hyperledger.besu.controller.BesuControllerBuilder;
import org.hyperledger.besu.crypto.Blake2bfMessageDigest;
import org.hyperledger.besu.crypto.KeyPair;
import org.hyperledger.besu.crypto.KeyPairUtil;
import org.hyperledger.besu.crypto.SignatureAlgorithmFactory;
import org.hyperledger.besu.crypto.SignatureAlgorithmType;
import org.hyperledger.besu.cryptoservices.KeyPairSecurityModule;
import org.hyperledger.besu.cryptoservices.NodeKey;
import org.hyperledger.besu.datatypes.Address;
import org.hyperledger.besu.datatypes.Hash;
import org.hyperledger.besu.datatypes.Wei;
import org.hyperledger.besu.enclave.EnclaveFactory;
import org.hyperledger.besu.ethereum.GasLimitCalculator;
import org.hyperledger.besu.ethereum.api.ApiConfiguration;
import org.hyperledger.besu.ethereum.api.graphql.GraphQLConfiguration;
import org.hyperledger.besu.ethereum.api.jsonrpc.JsonRpcConfiguration;
import org.hyperledger.besu.ethereum.api.jsonrpc.RpcApis;
import org.hyperledger.besu.ethereum.api.jsonrpc.authentication.JwtAlgorithm;
import org.hyperledger.besu.ethereum.api.jsonrpc.ipc.JsonRpcIpcConfiguration;
import org.hyperledger.besu.ethereum.api.jsonrpc.websocket.WebSocketConfiguration;
import org.hyperledger.besu.ethereum.api.query.BlockchainQueries;
import org.hyperledger.besu.ethereum.chain.Blockchain;
import org.hyperledger.besu.ethereum.core.MiningParameters;
import org.hyperledger.besu.ethereum.core.MiningParametersMetrics;
import org.hyperledger.besu.ethereum.core.PrivacyParameters;
import org.hyperledger.besu.ethereum.core.VersionMetadata;
import org.hyperledger.besu.ethereum.core.plugins.PluginConfiguration;
import org.hyperledger.besu.ethereum.eth.sync.SyncMode;
import org.hyperledger.besu.ethereum.eth.sync.SynchronizerConfiguration;
import org.hyperledger.besu.ethereum.eth.transactions.ImmutableTransactionPoolConfiguration;
import org.hyperledger.besu.ethereum.eth.transactions.TransactionPoolConfiguration;
import org.hyperledger.besu.ethereum.mainnet.FrontierTargetingGasLimitCalculator;
import org.hyperledger.besu.ethereum.p2p.config.DiscoveryConfiguration;
import org.hyperledger.besu.ethereum.p2p.peers.EnodeDnsConfiguration;
import org.hyperledger.besu.ethereum.p2p.peers.EnodeURLImpl;
import org.hyperledger.besu.ethereum.p2p.peers.StaticNodesParser;
import org.hyperledger.besu.ethereum.p2p.rlpx.connections.netty.TLSConfiguration;
import org.hyperledger.besu.ethereum.permissioning.LocalPermissioningConfiguration;
import org.hyperledger.besu.ethereum.permissioning.PermissioningConfiguration;
import org.hyperledger.besu.ethereum.privacy.storage.keyvalue.PrivacyKeyValueStorageProvider;
import org.hyperledger.besu.ethereum.privacy.storage.keyvalue.PrivacyKeyValueStorageProviderBuilder;
import org.hyperledger.besu.ethereum.storage.StorageProvider;
import org.hyperledger.besu.ethereum.storage.keyvalue.KeyValueSegmentIdentifier;
import org.hyperledger.besu.ethereum.storage.keyvalue.KeyValueStorageProvider;
import org.hyperledger.besu.ethereum.storage.keyvalue.KeyValueStorageProviderBuilder;
import org.hyperledger.besu.ethereum.transaction.TransactionSimulator;
import org.hyperledger.besu.ethereum.worldstate.DataStorageConfiguration;
import org.hyperledger.besu.evm.precompile.AbstractAltBnPrecompiledContract;
import org.hyperledger.besu.evm.precompile.BigIntegerModularExponentiationPrecompiledContract;
import org.hyperledger.besu.evm.precompile.KZGPointEvalPrecompiledContract;
import org.hyperledger.besu.metrics.BesuMetricCategory;
import org.hyperledger.besu.metrics.MetricCategoryRegistryImpl;
import org.hyperledger.besu.metrics.MetricsProtocol;
import org.hyperledger.besu.metrics.MetricsSystemFactory;
import org.hyperledger.besu.metrics.ObservableMetricsSystem;
import org.hyperledger.besu.metrics.StandardMetricCategory;
import org.hyperledger.besu.metrics.prometheus.MetricsConfiguration;
import org.hyperledger.besu.metrics.vertx.VertxMetricsAdapterFactory;
import org.hyperledger.besu.nat.NatMethod;
import org.hyperledger.besu.plugin.data.EnodeURL;
import org.hyperledger.besu.plugin.services.BesuConfiguration;
import org.hyperledger.besu.plugin.services.BesuEvents;
import org.hyperledger.besu.plugin.services.BlockchainService;
import org.hyperledger.besu.plugin.services.MetricsSystem;
import org.hyperledger.besu.plugin.services.PermissioningService;
import org.hyperledger.besu.plugin.services.PicoCLIOptions;
import org.hyperledger.besu.plugin.services.PrivacyPluginService;
import org.hyperledger.besu.plugin.services.RpcEndpointService;
import org.hyperledger.besu.plugin.services.SecurityModuleService;
import org.hyperledger.besu.plugin.services.StorageService;
import org.hyperledger.besu.plugin.services.TraceService;
import org.hyperledger.besu.plugin.services.TransactionPoolValidatorService;
import org.hyperledger.besu.plugin.services.TransactionSelectionService;
import org.hyperledger.besu.plugin.services.TransactionSimulationService;
import org.hyperledger.besu.plugin.services.exception.StorageException;
import org.hyperledger.besu.plugin.services.metrics.MetricCategory;
import org.hyperledger.besu.plugin.services.metrics.MetricCategoryRegistry;
import org.hyperledger.besu.plugin.services.securitymodule.SecurityModule;
import org.hyperledger.besu.plugin.services.storage.DataStorageFormat;
import org.hyperledger.besu.plugin.services.storage.PrivacyKeyValueStorageFactory;
import org.hyperledger.besu.plugin.services.storage.rocksdb.RocksDBPlugin;
import org.hyperledger.besu.services.BesuConfigurationImpl;
import org.hyperledger.besu.services.BesuEventsImpl;
import org.hyperledger.besu.services.BesuPluginContextImpl;
import org.hyperledger.besu.services.BlockchainServiceImpl;
import org.hyperledger.besu.services.PermissioningServiceImpl;
import org.hyperledger.besu.services.PicoCLIOptionsImpl;
import org.hyperledger.besu.services.PrivacyPluginServiceImpl;
import org.hyperledger.besu.services.RpcEndpointServiceImpl;
import org.hyperledger.besu.services.SecurityModuleServiceImpl;
import org.hyperledger.besu.services.StorageServiceImpl;
import org.hyperledger.besu.services.TraceServiceImpl;
import org.hyperledger.besu.services.TransactionPoolValidatorServiceImpl;
import org.hyperledger.besu.services.TransactionSelectionServiceImpl;
import org.hyperledger.besu.services.TransactionSimulationServiceImpl;
import org.hyperledger.besu.services.kvstore.InMemoryStoragePlugin;
import org.hyperledger.besu.util.InvalidConfigurationException;
import org.hyperledger.besu.util.LogConfigurator;
import org.hyperledger.besu.util.NetworkUtility;
import org.hyperledger.besu.util.PermissioningConfigurationValidator;
import org.hyperledger.besu.util.number.Fraction;
import org.hyperledger.besu.util.number.Percentage;
import org.hyperledger.besu.util.number.PositiveNumber;

import java.io.File;
import java.io.IOException;
import java.io.InputStream;
import java.math.BigInteger;
import java.net.InetAddress;
import java.net.SocketException;
import java.net.URI;
import java.net.URL;
import java.net.UnknownHostException;
import java.nio.file.Path;
import java.time.Clock;
import java.util.ArrayList;
import java.util.Arrays;
import java.util.Collection;
import java.util.HashMap;
import java.util.HashSet;
import java.util.List;
import java.util.Map;
import java.util.Objects;
import java.util.Optional;
import java.util.OptionalInt;
import java.util.Set;
import java.util.TreeMap;
import java.util.function.Function;
import java.util.function.Predicate;
import java.util.function.Supplier;
import java.util.stream.Collectors;

import com.google.common.annotations.VisibleForTesting;
import com.google.common.base.Strings;
import com.google.common.base.Suppliers;
import com.google.common.collect.ImmutableMap;
import io.vertx.core.Vertx;
import io.vertx.core.VertxOptions;
import io.vertx.core.json.DecodeException;
import io.vertx.core.metrics.MetricsOptions;
import org.apache.tuweni.bytes.Bytes;
import org.apache.tuweni.units.bigints.UInt256;
import org.slf4j.Logger;
import picocli.AutoComplete;
import picocli.CommandLine;
import picocli.CommandLine.Command;
import picocli.CommandLine.ExecutionException;
import picocli.CommandLine.IExecutionStrategy;
import picocli.CommandLine.Mixin;
import picocli.CommandLine.Option;
import picocli.CommandLine.ParameterException;

/** Represents the main Besu CLI command that runs the Besu Ethereum client full node. */
@SuppressWarnings("FieldCanBeLocal") // because Picocli injected fields report false positives
@Command(
    description = "This command runs the Besu Ethereum client full node.",
    abbreviateSynopsis = true,
    name = "besu",
    mixinStandardHelpOptions = true,
    versionProvider = VersionProvider.class,
    header = "@|bold,fg(cyan) Usage:|@",
    synopsisHeading = "%n",
    descriptionHeading = "%n@|bold,fg(cyan) Description:|@%n%n",
    optionListHeading = "%n@|bold,fg(cyan) Options:|@%n",
    footerHeading = "%nBesu is licensed under the Apache License 2.0%n",
    footer = {
      "%n%n@|fg(cyan) To get started quickly, just choose a network to sync and a profile to run with suggested defaults:|@",
      "%n@|fg(cyan) for Mainnet|@ --network=mainnet --profile=[minimalist_staker|staker]",
      "%nMore info and other profiles at https://besu.hyperledger.org%n"
    })
public class BesuCommand implements DefaultCommandValues, Runnable {

  @SuppressWarnings("PrivateStaticFinalLoggers")
  // non-static for testing
  private final Logger logger;

  private CommandLine commandLine;

  private final Supplier<RlpBlockImporter> rlpBlockImporter;
  private final Function<BesuController, JsonBlockImporter> jsonBlockImporterFactory;
  private final Function<Blockchain, RlpBlockExporter> rlpBlockExporterFactory;

  // Unstable CLI options
  final NetworkingOptions unstableNetworkingOptions = NetworkingOptions.create();
  final SynchronizerOptions unstableSynchronizerOptions = SynchronizerOptions.create();
  final EthProtocolOptions unstableEthProtocolOptions = EthProtocolOptions.create();
  final MetricsCLIOptions unstableMetricsCLIOptions = MetricsCLIOptions.create();
  private final DnsOptions unstableDnsOptions = DnsOptions.create();
  private final NatOptions unstableNatOptions = NatOptions.create();
  private final NativeLibraryOptions unstableNativeLibraryOptions = NativeLibraryOptions.create();
  private final RPCOptions unstableRPCOptions = RPCOptions.create();
  private final PrivacyPluginOptions unstablePrivacyPluginOptions = PrivacyPluginOptions.create();
  private final EvmOptions unstableEvmOptions = EvmOptions.create();
  private final IpcOptions unstableIpcOptions = IpcOptions.create();
  private final ChainPruningOptions unstableChainPruningOptions = ChainPruningOptions.create();

  // stable CLI options
  final DataStorageOptions dataStorageOptions = DataStorageOptions.create();
  private final EthstatsOptions ethstatsOptions = EthstatsOptions.create();
  private final NodePrivateKeyFileOption nodePrivateKeyFileOption =
      NodePrivateKeyFileOption.create();
  private final LoggingLevelOption loggingLevelOption = LoggingLevelOption.create();

  @CommandLine.ArgGroup(validate = false, heading = "@|bold Tx Pool Common Options|@%n")
  final TransactionPoolOptions transactionPoolOptions = TransactionPoolOptions.create();

  @CommandLine.ArgGroup(validate = false, heading = "@|bold Block Builder Options|@%n")
  final MiningOptions miningOptions = MiningOptions.create();

  private final RunnerBuilder runnerBuilder;
  private final BesuController.Builder controllerBuilderFactory;
  private final BesuPluginContextImpl besuPluginContext;
  private final StorageServiceImpl storageService;
  private final SecurityModuleServiceImpl securityModuleService;
  private final PermissioningServiceImpl permissioningService;
  private final PrivacyPluginServiceImpl privacyPluginService;
  private final RpcEndpointServiceImpl rpcEndpointServiceImpl;

  private final Map<String, String> environment;
  private final MetricCategoryRegistryImpl metricCategoryRegistry =
      new MetricCategoryRegistryImpl();
  private final MetricCategoryConverter metricCategoryConverter = new MetricCategoryConverter();

  private final PreSynchronizationTaskRunner preSynchronizationTaskRunner =
      new PreSynchronizationTaskRunner();

  private final Set<Integer> allocatedPorts = new HashSet<>();
  private final PkiBlockCreationConfigurationProvider pkiBlockCreationConfigProvider;
  private final Supplier<GenesisConfigFile> genesisConfigFileSupplier =
      Suppliers.memoize(this::readGenesisConfigFile);
  private final Supplier<GenesisConfigOptions> genesisConfigOptionsSupplier =
      Suppliers.memoize(this::readGenesisConfigOptions);

  private RocksDBPlugin rocksDBPlugin;

  private int maxPeers;
  private int maxRemoteInitiatedPeers;

  // CLI options defined by user at runtime.
  // Options parsing is done with CLI library Picocli https://picocli.info/

  // While this variable is never read it is needed for the PicoCLI to create
  // the config file option that is read elsewhere.
  @SuppressWarnings("UnusedVariable")
  @CommandLine.Option(
      names = {CONFIG_FILE_OPTION_NAME},
      paramLabel = MANDATORY_FILE_FORMAT_HELP,
      description = "TOML config file (default: none)")
  private final File configFile = null;

  @CommandLine.Option(
      names = {"--data-path"},
      paramLabel = MANDATORY_PATH_FORMAT_HELP,
      description = "The path to Besu data directory (default: ${DEFAULT-VALUE})")
  final Path dataPath = getDefaultBesuDataPath(this);

  // Genesis file path with null default option.
  // This default is handled by Runner
  // to use mainnet json file from resources as indicated in the
  // default network option
  // Then we ignore genesis default value here.
  @CommandLine.Option(
      names = {"--genesis-file"},
      paramLabel = MANDATORY_FILE_FORMAT_HELP,
      description =
          "Genesis file for your custom network. Setting this option requires --network-id to be set. (Cannot be used with --network)")
  private final File genesisFile = null;

  @Option(
      names = {"--genesis-state-hash-cache-enabled"},
      description = "Use genesis state hash from data on startup if specified")
  private final Boolean genesisStateHashCacheEnabled = false;

  @Option(
      names = "--identity",
      paramLabel = "<String>",
      description = "Identification for this node in the Client ID",
      arity = "1")
  private final Optional<String> identityString = Optional.empty();

  // P2P Discovery Option Group
  @CommandLine.ArgGroup(validate = false, heading = "@|bold P2P Discovery Options|@%n")
  P2PDiscoveryOptionGroup p2PDiscoveryOptionGroup = new P2PDiscoveryOptionGroup();

  private final TransactionSelectionServiceImpl transactionSelectionServiceImpl;
  private final TransactionPoolValidatorServiceImpl transactionValidatorServiceImpl;
  private final TransactionSimulationServiceImpl transactionSimulationServiceImpl;
  private final BlockchainServiceImpl blockchainServiceImpl;

  static class P2PDiscoveryOptionGroup {

    // Public IP stored to prevent having to research it each time we need it.
    private InetAddress autoDiscoveredDefaultIP = null;

    // Completely disables P2P within Besu.
    @Option(
        names = {"--p2p-enabled"},
        description = "Enable P2P functionality (default: ${DEFAULT-VALUE})",
        arity = "1")
    private final Boolean p2pEnabled = true;

    // Boolean option to indicate if peers should NOT be discovered, default to
    // false indicates that
    // the peers should be discovered by default.
    //
    // This negative option is required because of the nature of the option that is
    // true when
    // added on the command line. You can't do --option=false, so false is set as
    // default
    // and you have not to set the option at all if you want it false.
    // This seems to be the only way it works with Picocli.
    // Also many other software use the same negative option scheme for false
    // defaults
    // meaning that it's probably the right way to handle disabling options.
    @Option(
        names = {"--discovery-enabled"},
        description = "Enable P2P discovery (default: ${DEFAULT-VALUE})",
        arity = "1")
    private final Boolean peerDiscoveryEnabled = true;

    // A list of bootstrap nodes can be passed
    // and a hardcoded list will be used otherwise by the Runner.
    // NOTE: we have no control over default value here.
    @Option(
        names = {"--bootnodes"},
        paramLabel = "<enode://id@host:port>",
        description =
            "Comma separated enode URLs for P2P discovery bootstrap. "
                + "Default is a predefined list.",
        split = ",",
        arity = "0..*")
    private final List<String> bootNodes = null;

    @SuppressWarnings({"FieldCanBeFinal", "FieldMayBeFinal"}) // PicoCLI requires non-final Strings.
    @Option(
        names = {"--p2p-host"},
        paramLabel = MANDATORY_HOST_FORMAT_HELP,
        description = "IP address this node advertises to its peers (default: ${DEFAULT-VALUE})",
        arity = "1")
    private String p2pHost = autoDiscoverDefaultIP().getHostAddress();

    @SuppressWarnings({"FieldCanBeFinal", "FieldMayBeFinal"}) // PicoCLI requires non-final Strings.
    @Option(
        names = {"--p2p-interface"},
        paramLabel = MANDATORY_HOST_FORMAT_HELP,
        description =
            "The network interface address on which this node listens for P2P communication (default: ${DEFAULT-VALUE})",
        arity = "1")
    private String p2pInterface = NetworkUtility.INADDR_ANY;

    @Option(
        names = {"--p2p-port"},
        paramLabel = MANDATORY_PORT_FORMAT_HELP,
        description = "Port on which to listen for P2P communication (default: ${DEFAULT-VALUE})",
        arity = "1")
    private final Integer p2pPort = EnodeURLImpl.DEFAULT_LISTENING_PORT;

    @Option(
        names = {"--max-peers", "--p2p-peer-upper-bound"},
        paramLabel = MANDATORY_INTEGER_FORMAT_HELP,
        description = "Maximum P2P connections that can be established (default: ${DEFAULT-VALUE})")
    private final Integer maxPeers = DEFAULT_MAX_PEERS;

    @Option(
        names = {"--remote-connections-limit-enabled"},
        description =
            "Whether to limit the number of P2P connections initiated remotely. (default: ${DEFAULT-VALUE})")
    private final Boolean isLimitRemoteWireConnectionsEnabled = true;

    @Option(
        names = {"--remote-connections-max-percentage"},
        paramLabel = MANDATORY_DOUBLE_FORMAT_HELP,
        description =
            "The maximum percentage of P2P connections that can be initiated remotely. Must be between 0 and 100 inclusive. (default: ${DEFAULT-VALUE})",
        arity = "1",
        converter = PercentageConverter.class)
    private final Percentage maxRemoteConnectionsPercentage =
        Fraction.fromFloat(DEFAULT_FRACTION_REMOTE_WIRE_CONNECTIONS_ALLOWED).toPercentage();

    @SuppressWarnings({"FieldCanBeFinal", "FieldMayBeFinal"}) // PicoCLI requires non-final Strings.
    @CommandLine.Option(
        names = {"--discovery-dns-url"},
        description = "Specifies the URL to use for DNS discovery")
    private String discoveryDnsUrl = null;

    @Option(
        names = {"--random-peer-priority-enabled"},
        description =
            "Allow for incoming connections to be prioritized randomly. This will prevent (typically small, stable) networks from forming impenetrable peer cliques. (default: ${DEFAULT-VALUE})")
    private final Boolean randomPeerPriority = Boolean.FALSE;

    @Option(
        names = {"--banned-node-ids", "--banned-node-id"},
        paramLabel = MANDATORY_NODE_ID_FORMAT_HELP,
        description = "A list of node IDs to ban from the P2P network.",
        split = ",",
        arity = "1..*")
    void setBannedNodeIds(final List<String> values) {
      try {
        bannedNodeIds =
            values.stream()
                .filter(value -> !value.isEmpty())
                .map(EnodeURLImpl::parseNodeId)
                .collect(Collectors.toList());
      } catch (final IllegalArgumentException e) {
        throw new ParameterException(
            new CommandLine(this),
            "Invalid ids supplied to '--banned-node-ids'. " + e.getMessage());
      }
    }

    private Collection<Bytes> bannedNodeIds = new ArrayList<>();

    // Used to discover the default IP of the client.
    // Loopback IP is used by default as this is how smokeTests require it to be
    // and it's probably a good security behaviour to default only on the localhost.
    private InetAddress autoDiscoverDefaultIP() {
      autoDiscoveredDefaultIP =
          Optional.ofNullable(autoDiscoveredDefaultIP).orElseGet(InetAddress::getLoopbackAddress);

      return autoDiscoveredDefaultIP;
    }
  }

  @Option(
      names = {"--sync-mode"},
      paramLabel = MANDATORY_MODE_FORMAT_HELP,
      description =
          "Synchronization mode, possible values are ${COMPLETION-CANDIDATES} (default: SNAP if a --network is supplied and privacy isn't enabled. FULL otherwise.)")
  private SyncMode syncMode = null;

  @Option(
      names = {"--sync-min-peers", "--fast-sync-min-peers"},
      paramLabel = MANDATORY_INTEGER_FORMAT_HELP,
      description =
          "Minimum number of peers required before starting sync. Has effect only on non-PoS networks. (default: ${DEFAULT-VALUE})")
  private final Integer syncMinPeerCount = SYNC_MIN_PEER_COUNT;

  @Option(
      names = {"--network"},
      paramLabel = MANDATORY_NETWORK_FORMAT_HELP,
      defaultValue = "MAINNET",
      description =
          "Synchronize against the indicated network, possible values are ${COMPLETION-CANDIDATES}."
              + " (default: ${DEFAULT-VALUE})")
  private final NetworkName network = null;

  @Option(
      names = {PROFILE_OPTION_NAME},
      paramLabel = PROFILE_FORMAT_HELP,
      description =
          "Overwrite default settings. Possible values are ${COMPLETION-CANDIDATES}. (default: none)")
  private final ProfileName profile = null;

  @Option(
      names = {"--nat-method"},
      description =
          "Specify the NAT circumvention method to be used, possible values are ${COMPLETION-CANDIDATES}."
              + " NONE disables NAT functionality. (default: ${DEFAULT-VALUE})")
  private final NatMethod natMethod = DEFAULT_NAT_METHOD;

  @Option(
      names = {"--network-id"},
      paramLabel = "<BIG INTEGER>",
      description =
          "P2P network identifier. (default: the selected network chain ID or custom genesis chain ID)",
      arity = "1")
  private final BigInteger networkId = null;

  @Option(
      names = {"--kzg-trusted-setup"},
      paramLabel = MANDATORY_FILE_FORMAT_HELP,
      description =
          "Path to file containing the KZG trusted setup, mandatory for custom networks that support data blobs, "
              + "optional for overriding named networks default.",
      arity = "1")
  private final Path kzgTrustedSetupFile = null;

  @Option(
      names = {"--version-compatibility-protection"},
      description =
          "Perform compatibility checks between the version of Besu being started and the version of Besu that last started with this data directory. (default: ${DEFAULT-VALUE})")
  private Boolean versionCompatibilityProtection = null;

  @CommandLine.ArgGroup(validate = false, heading = "@|bold GraphQL Options|@%n")
  GraphQlOptions graphQlOptions = new GraphQlOptions();

  // Engine JSON-PRC Options
  @CommandLine.ArgGroup(validate = false, heading = "@|bold Engine JSON-RPC Options|@%n")
  EngineRPCOptionGroup engineRPCOptionGroup = new EngineRPCOptionGroup();

  static class EngineRPCOptionGroup {
    @Option(
        names = {"--engine-rpc-enabled"},
        description =
            "enable the engine api, even in the absence of merge-specific configurations.")
    private final Boolean overrideEngineRpcEnabled = false;

    @Option(
        names = {"--engine-rpc-port", "--engine-rpc-http-port"},
        paramLabel = MANDATORY_PORT_FORMAT_HELP,
        description = "Port to provide consensus client APIS on (default: ${DEFAULT-VALUE})",
        arity = "1")
    private final Integer engineRpcPort = DEFAULT_ENGINE_JSON_RPC_PORT;

    @Option(
        names = {"--engine-jwt-secret"},
        paramLabel = MANDATORY_FILE_FORMAT_HELP,
        description = "Path to file containing shared secret key for JWT signature verification")
    private final Path engineJwtKeyFile = null;

    @Option(
        names = {"--engine-jwt-disabled"},
        description = "Disable authentication for Engine APIs (default: ${DEFAULT-VALUE})")
    private final Boolean isEngineAuthDisabled = false;

    @Option(
        names = {"--engine-host-allowlist"},
        paramLabel = "<hostname>[,<hostname>...]... or * or all",
        description =
            "Comma separated list of hostnames to allow for ENGINE API access (applies to both HTTP and websockets), or * to accept any host (default: ${DEFAULT-VALUE})",
        defaultValue = "localhost,127.0.0.1")
    private final JsonRPCAllowlistHostsProperty engineHostsAllowlist =
        new JsonRPCAllowlistHostsProperty();
  }

  // JSON-RPC HTTP Options
  @CommandLine.ArgGroup(validate = false, heading = "@|bold JSON-RPC HTTP Options|@%n")
  JsonRpcHttpOptions jsonRpcHttpOptions = new JsonRpcHttpOptions();

  // JSON-RPC Websocket Options
  @CommandLine.ArgGroup(validate = false, heading = "@|bold JSON-RPC Websocket Options|@%n")
  RpcWebsocketOptions rpcWebsocketOptions = new RpcWebsocketOptions();

  // Privacy Options Group
  @CommandLine.ArgGroup(validate = false, heading = "@|bold Privacy Options|@%n")
  PrivacyOptionGroup privacyOptionGroup = new PrivacyOptionGroup();

  static class PrivacyOptionGroup {
    @Option(
        names = {"--privacy-tls-enabled"},
        paramLabel = MANDATORY_FILE_FORMAT_HELP,
        description = "Enable TLS for connecting to privacy enclave (default: ${DEFAULT-VALUE})")
    private final Boolean isPrivacyTlsEnabled = false;

    @Option(
        names = "--privacy-tls-keystore-file",
        paramLabel = MANDATORY_FILE_FORMAT_HELP,
        description =
            "Path to a PKCS#12 formatted keystore; used to enable TLS on inbound connections.")
    private final Path privacyKeyStoreFile = null;

    @Option(
        names = "--privacy-tls-keystore-password-file",
        paramLabel = MANDATORY_FILE_FORMAT_HELP,
        description = "Path to a file containing the password used to decrypt the keystore.")
    private final Path privacyKeyStorePasswordFile = null;

    @Option(
        names = "--privacy-tls-known-enclave-file",
        paramLabel = MANDATORY_FILE_FORMAT_HELP,
        description =
            "Path to a file containing the fingerprints of the authorized privacy enclave.")
    private final Path privacyTlsKnownEnclaveFile = null;

    @Option(
        names = {"--privacy-enabled"},
        description = "Enable private transactions (default: ${DEFAULT-VALUE})")
    private final Boolean isPrivacyEnabled = false;

    @Option(
        names = {"--privacy-multi-tenancy-enabled"},
        description = "Enable multi-tenant private transactions (default: ${DEFAULT-VALUE})")
    private final Boolean isPrivacyMultiTenancyEnabled = false;

    @Option(
        names = {"--privacy-url"},
        description = "The URL on which the enclave is running")
    private final URI privacyUrl = PrivacyParameters.DEFAULT_ENCLAVE_URL;

    @Option(
        names = {"--privacy-public-key-file"},
        description = "The enclave's public key file")
    private final File privacyPublicKeyFile = null;

    @Option(
        names = {"--privacy-marker-transaction-signing-key-file"},
        description =
            "The name of a file containing the private key used to sign privacy marker transactions. If unset, each will be signed with a random key.")
    private final Path privateMarkerTransactionSigningKeyPath = null;

    @Option(
        names = {"--privacy-enable-database-migration"},
        description = "Enable private database metadata migration (default: ${DEFAULT-VALUE})")
    private final Boolean migratePrivateDatabase = false;

    @Option(
        names = {"--privacy-flexible-groups-enabled"},
        description = "Enable flexible privacy groups (default: ${DEFAULT-VALUE})")
    private final Boolean isFlexiblePrivacyGroupsEnabled = false;
  }

  // Metrics Option Group
  @CommandLine.ArgGroup(validate = false, heading = "@|bold Metrics Options|@%n")
  MetricsOptionGroup metricsOptionGroup = new MetricsOptionGroup();

  static class MetricsOptionGroup {
    @Option(
        names = {"--metrics-enabled"},
        description = "Set to start the metrics exporter (default: ${DEFAULT-VALUE})")
    private final Boolean isMetricsEnabled = false;

    @SuppressWarnings({"FieldCanBeFinal", "FieldMayBeFinal"}) // PicoCLI requires non-final Strings.
    @Option(
        names = {"--metrics-protocol"},
        description =
            "Metrics protocol, one of PROMETHEUS, OPENTELEMETRY or NONE. (default: ${DEFAULT-VALUE})")
    private MetricsProtocol metricsProtocol = PROMETHEUS;

    @SuppressWarnings({"FieldCanBeFinal", "FieldMayBeFinal"}) // PicoCLI requires non-final Strings.
    @Option(
        names = {"--metrics-host"},
        paramLabel = MANDATORY_HOST_FORMAT_HELP,
        description = "Host for the metrics exporter to listen on (default: ${DEFAULT-VALUE})",
        arity = "1")
    private String metricsHost;

    @Option(
        names = {"--metrics-port"},
        paramLabel = MANDATORY_PORT_FORMAT_HELP,
        description = "Port for the metrics exporter to listen on (default: ${DEFAULT-VALUE})",
        arity = "1")
    private final Integer metricsPort = DEFAULT_METRICS_PORT;

    @Option(
        names = {"--metrics-category", "--metrics-categories"},
        paramLabel = "<category name>",
        split = ",",
        arity = "1..*",
        description =
            "Comma separated list of categories to track metrics for (default: ${DEFAULT-VALUE})")
    private final Set<MetricCategory> metricCategories = DEFAULT_METRIC_CATEGORIES;

    @Option(
        names = {"--metrics-push-enabled"},
        description = "Enable the metrics push gateway integration (default: ${DEFAULT-VALUE})")
    private final Boolean isMetricsPushEnabled = false;

    @SuppressWarnings({"FieldCanBeFinal", "FieldMayBeFinal"}) // PicoCLI requires non-final Strings.
    @Option(
        names = {"--metrics-push-host"},
        paramLabel = MANDATORY_HOST_FORMAT_HELP,
        description =
            "Host of the Prometheus Push Gateway for push mode (default: ${DEFAULT-VALUE})",
        arity = "1")
    private String metricsPushHost;

    @Option(
        names = {"--metrics-push-port"},
        paramLabel = MANDATORY_PORT_FORMAT_HELP,
        description =
            "Port of the Prometheus Push Gateway for push mode (default: ${DEFAULT-VALUE})",
        arity = "1")
    private final Integer metricsPushPort = DEFAULT_METRICS_PUSH_PORT;

    @Option(
        names = {"--metrics-push-interval"},
        paramLabel = MANDATORY_INTEGER_FORMAT_HELP,
        description =
            "Interval in seconds to push metrics when in push mode (default: ${DEFAULT-VALUE})",
        arity = "1")
    private final Integer metricsPushInterval = 15;

    @SuppressWarnings({"FieldCanBeFinal", "FieldMayBeFinal"}) // PicoCLI requires non-final Strings.
    @Option(
        names = {"--metrics-push-prometheus-job"},
        description = "Job name to use when in push mode (default: ${DEFAULT-VALUE})",
        arity = "1")
    private String metricsPrometheusJob = "besu-client";
  }

  @Option(
      names = {"--host-allowlist"},
      paramLabel = "<hostname>[,<hostname>...]... or * or all",
      description =
          "Comma separated list of hostnames to allow for RPC access, or * to accept any host (default: ${DEFAULT-VALUE})",
      defaultValue = "localhost,127.0.0.1")
  private final JsonRPCAllowlistHostsProperty hostsAllowlist = new JsonRPCAllowlistHostsProperty();

  @Option(
      names = {"--host-whitelist"},
      hidden = true,
      paramLabel = "<hostname>[,<hostname>...]... or * or all",
      description =
          "Deprecated in favor of --host-allowlist. Comma separated list of hostnames to allow for RPC access, or * to accept any host (default: ${DEFAULT-VALUE})")
  private final JsonRPCAllowlistHostsProperty hostsWhitelist = new JsonRPCAllowlistHostsProperty();

  @SuppressWarnings({"FieldCanBeFinal", "FieldMayBeFinal"})
  @Option(
      names = {"--color-enabled"},
      description =
          "Force color output to be enabled/disabled (default: colorized only if printing to console)")
  private static Boolean colorEnabled = null;

  @Option(
      names = {"--reorg-logging-threshold"},
      description =
          "How deep a chain reorganization must be in order for it to be logged (default: ${DEFAULT-VALUE})")
  private final Long reorgLoggingThreshold = 6L;

  // Permission Option Group
  @CommandLine.ArgGroup(validate = false, heading = "@|bold Permissions Options|@%n")
  PermissionsOptions permissionsOptions = new PermissionsOptions();

  @Option(
      names = {"--revert-reason-enabled"},
      description =
          "Enable passing the revert reason back through TransactionReceipts (default: ${DEFAULT-VALUE})")
  private final Boolean isRevertReasonEnabled = false;

  @Option(
      names = {"--required-blocks", "--required-block"},
      paramLabel = "BLOCK=HASH",
      description = "Block number and hash peers are required to have.",
      arity = "*",
      split = ",")
  private final Map<Long, Hash> requiredBlocks = new HashMap<>();

  @SuppressWarnings({"FieldCanBeFinal", "FieldMayBeFinal"}) // PicoCLI requires non-final Strings.
  @Option(
      names = {"--key-value-storage"},
      description = "Identity for the key-value storage to be used.",
      arity = "1")
  private String keyValueStorageName = DEFAULT_KEY_VALUE_STORAGE_NAME;

  @SuppressWarnings({"FieldCanBeFinal", "FieldMayBeFinal"})
  @Option(
      names = {"--security-module"},
      paramLabel = "<NAME>",
      description = "Identity for the Security Module to be used.",
      arity = "1")
  private String securityModuleName = DEFAULT_SECURITY_MODULE;

  @Option(
      names = {"--auto-log-bloom-caching-enabled"},
      description = "Enable automatic log bloom caching (default: ${DEFAULT-VALUE})",
      arity = "1")
  private final Boolean autoLogBloomCachingEnabled = true;

  @Option(
      names = {"--override-genesis-config"},
      paramLabel = "NAME=VALUE",
      description = "Overrides configuration values in the genesis file.  Use with care.",
      arity = "*",
      hidden = true,
      split = ",")
  private final Map<String, String> genesisConfigOverrides =
      new TreeMap<>(String.CASE_INSENSITIVE_ORDER);

  @CommandLine.Option(
      names = {"--pid-path"},
      paramLabel = MANDATORY_PATH_FORMAT_HELP,
      description = "Path to PID file (optional)")
  private final Path pidPath = null;

  // API Configuration Option Group
  @CommandLine.ArgGroup(validate = false, heading = "@|bold API Configuration Options|@%n")
  ApiConfigurationOptions apiConfigurationOptions = new ApiConfigurationOptions();

  @CommandLine.Option(
      names = {"--static-nodes-file"},
      paramLabel = MANDATORY_FILE_FORMAT_HELP,
      description =
          "Specifies the static node file containing the static nodes for this node to connect to")
  private final Path staticNodesFile = null;

  @CommandLine.Option(
      names = {"--cache-last-blocks"},
      description = "Specifies the number of last blocks to cache  (default: ${DEFAULT-VALUE})")
  private final Integer numberOfblocksToCache = 0;

  @Mixin private P2PTLSConfigOptions p2pTLSConfigOptions;

  @Mixin private PkiBlockCreationOptions pkiBlockCreationOptions;

  // Plugins Configuration Option Group
  @CommandLine.ArgGroup(validate = false)
  PluginsConfigurationOptions pluginsConfigurationOptions = new PluginsConfigurationOptions();

  private EthNetworkConfig ethNetworkConfig;
  private JsonRpcConfiguration jsonRpcConfiguration;
  private JsonRpcConfiguration engineJsonRpcConfiguration;
  private GraphQLConfiguration graphQLConfiguration;
  private WebSocketConfiguration webSocketConfiguration;
  private JsonRpcIpcConfiguration jsonRpcIpcConfiguration;
  private ApiConfiguration apiConfiguration;
  private MetricsConfiguration metricsConfiguration;
  private Optional<PermissioningConfiguration> permissioningConfiguration;
  private Optional<TLSConfiguration> p2pTLSConfiguration;
  private DataStorageConfiguration dataStorageConfiguration;
  private Collection<EnodeURL> staticNodes;
  private BesuController besuController;
  private BesuConfigurationImpl pluginCommonConfiguration;
  private MiningParameters miningParameters;

  private BesuComponent besuComponent;
  private final Supplier<ObservableMetricsSystem> metricsSystem =
      Suppliers.memoize(
          () ->
              besuComponent == null || besuComponent.getObservableMetricsSystem() == null
                  ? MetricsSystemFactory.create(metricsConfiguration())
                  : besuComponent.getObservableMetricsSystem());
  private Vertx vertx;
  private EnodeDnsConfiguration enodeDnsConfiguration;
  private KeyValueStorageProvider keyValueStorageProvider;

  /**
   * Besu command constructor.
   *
   * @param besuComponent BesuComponent which acts as our application context
   * @param rlpBlockImporter RlpBlockImporter supplier
   * @param jsonBlockImporterFactory instance of {@code Function<BesuController, JsonBlockImporter>}
   * @param rlpBlockExporterFactory instance of {@code Function<Blockchain, RlpBlockExporter>}
   * @param runnerBuilder instance of RunnerBuilder
   * @param controllerBuilderFactory instance of BesuController.Builder
   * @param besuPluginContext instance of BesuPluginContextImpl
   * @param environment Environment variables map
   */
  public BesuCommand(
      final BesuComponent besuComponent,
      final Supplier<RlpBlockImporter> rlpBlockImporter,
      final Function<BesuController, JsonBlockImporter> jsonBlockImporterFactory,
      final Function<Blockchain, RlpBlockExporter> rlpBlockExporterFactory,
      final RunnerBuilder runnerBuilder,
      final BesuController.Builder controllerBuilderFactory,
      final BesuPluginContextImpl besuPluginContext,
      final Map<String, String> environment) {
    this(
        besuComponent,
        rlpBlockImporter,
        jsonBlockImporterFactory,
        rlpBlockExporterFactory,
        runnerBuilder,
        controllerBuilderFactory,
        besuPluginContext,
        environment,
        new StorageServiceImpl(),
        new SecurityModuleServiceImpl(),
        new PermissioningServiceImpl(),
        new PrivacyPluginServiceImpl(),
        new PkiBlockCreationConfigurationProvider(),
        new RpcEndpointServiceImpl(),
        new TransactionSelectionServiceImpl(),
        new TransactionPoolValidatorServiceImpl(),
        new TransactionSimulationServiceImpl(),
        new BlockchainServiceImpl());
  }

  /**
   * Overloaded Besu command constructor visible for testing.
   *
   * @param besuComponent BesuComponent which acts as our application context
   * @param rlpBlockImporter RlpBlockImporter supplier
   * @param jsonBlockImporterFactory instance of {@code Function<BesuController, JsonBlockImporter>}
   * @param rlpBlockExporterFactory instance of {@code Function<Blockchain, RlpBlockExporter>}
   * @param runnerBuilder instance of RunnerBuilder
   * @param controllerBuilderFactory instance of BesuController.Builder
   * @param besuPluginContext instance of BesuPluginContextImpl
   * @param environment Environment variables map
   * @param storageService instance of StorageServiceImpl
   * @param securityModuleService instance of SecurityModuleServiceImpl
   * @param permissioningService instance of PermissioningServiceImpl
   * @param privacyPluginService instance of PrivacyPluginServiceImpl
   * @param pkiBlockCreationConfigProvider instance of PkiBlockCreationConfigurationProvider
   * @param rpcEndpointServiceImpl instance of RpcEndpointServiceImpl
   * @param transactionSelectionServiceImpl instance of TransactionSelectionServiceImpl
   * @param transactionValidatorServiceImpl instance of TransactionValidatorServiceImpl
   * @param transactionSimulationServiceImpl instance of TransactionSimulationServiceImpl
   * @param blockchainServiceImpl instance of BlockchainServiceImpl
   */
  @VisibleForTesting
  protected BesuCommand(
      final BesuComponent besuComponent,
      final Supplier<RlpBlockImporter> rlpBlockImporter,
      final Function<BesuController, JsonBlockImporter> jsonBlockImporterFactory,
      final Function<Blockchain, RlpBlockExporter> rlpBlockExporterFactory,
      final RunnerBuilder runnerBuilder,
      final BesuController.Builder controllerBuilderFactory,
      final BesuPluginContextImpl besuPluginContext,
      final Map<String, String> environment,
      final StorageServiceImpl storageService,
      final SecurityModuleServiceImpl securityModuleService,
      final PermissioningServiceImpl permissioningService,
      final PrivacyPluginServiceImpl privacyPluginService,
      final PkiBlockCreationConfigurationProvider pkiBlockCreationConfigProvider,
      final RpcEndpointServiceImpl rpcEndpointServiceImpl,
      final TransactionSelectionServiceImpl transactionSelectionServiceImpl,
      final TransactionPoolValidatorServiceImpl transactionValidatorServiceImpl,
      final TransactionSimulationServiceImpl transactionSimulationServiceImpl,
      final BlockchainServiceImpl blockchainServiceImpl) {
    this.besuComponent = besuComponent;
    this.logger = besuComponent.getBesuCommandLogger();
    this.rlpBlockImporter = rlpBlockImporter;
    this.rlpBlockExporterFactory = rlpBlockExporterFactory;
    this.jsonBlockImporterFactory = jsonBlockImporterFactory;
    this.runnerBuilder = runnerBuilder;
    this.controllerBuilderFactory = controllerBuilderFactory;
    this.besuPluginContext = besuPluginContext;
    this.environment = environment;
    this.storageService = storageService;
    this.securityModuleService = securityModuleService;
    this.permissioningService = permissioningService;
    this.privacyPluginService = privacyPluginService;
    this.pluginCommonConfiguration = new BesuConfigurationImpl();
    besuPluginContext.addService(BesuConfiguration.class, pluginCommonConfiguration);
    this.pkiBlockCreationConfigProvider = pkiBlockCreationConfigProvider;
    this.rpcEndpointServiceImpl = rpcEndpointServiceImpl;
    this.transactionSelectionServiceImpl = transactionSelectionServiceImpl;
    this.transactionValidatorServiceImpl = transactionValidatorServiceImpl;
    this.transactionSimulationServiceImpl = transactionSimulationServiceImpl;
    this.blockchainServiceImpl = blockchainServiceImpl;
  }

  /**
   * Parse Besu command line arguments. Visible for testing.
   *
   * @param resultHandler execution strategy. See PicoCLI. Typical argument is RunLast.
   * @param parameterExceptionHandler Exception handler for handling parameters
   * @param executionExceptionHandler Exception handler for business logic
   * @param in Standard input stream
   * @param args arguments to Besu command
   * @return success or failure exit code.
   */
  /**
   * Parses command line arguments and configures the application accordingly.
   *
   * @param resultHandler The strategy to handle the execution result.
   * @param parameterExceptionHandler Handler for exceptions related to command line parameters.
   * @param executionExceptionHandler Handler for exceptions during command execution.
   * @param in The input stream for commands.
   * @param args The command line arguments.
   * @return The execution result status code.
   */
  public int parse(
      final IExecutionStrategy resultHandler,
      final BesuParameterExceptionHandler parameterExceptionHandler,
      final BesuExecutionExceptionHandler executionExceptionHandler,
      final InputStream in,
      final String... args) {

    initializeCommandLineSettings(in);

    // Create the execution strategy chain.
    final IExecutionStrategy executeTask = createExecuteTask(resultHandler);
    final IExecutionStrategy pluginRegistrationTask = createPluginRegistrationTask(executeTask);
    final IExecutionStrategy setDefaultValueProviderTask =
        createDefaultValueProviderTask(pluginRegistrationTask);

    // 1- Config default value provider
    // 2- Register plugins
    // 3- Execute command
    return executeCommandLine(
        setDefaultValueProviderTask, parameterExceptionHandler, executionExceptionHandler, args);
  }

  private void initializeCommandLineSettings(final InputStream in) {
    toCommandLine();
    // Automatically adjust the width of usage messages to the terminal width.
    commandLine.getCommandSpec().usageMessage().autoWidth(true);

    handleStableOptions();
    addSubCommands(in);
    registerConverters();
    handleUnstableOptions();
    preparePlugins();
  }

  private IExecutionStrategy createExecuteTask(final IExecutionStrategy nextStep) {
    return parseResult -> {
      commandLine.setExecutionStrategy(nextStep);
      // At this point we don't allow unmatched options since plugins were already registered
      commandLine.setUnmatchedArgumentsAllowed(false);
      return commandLine.execute(parseResult.originalArgs().toArray(new String[0]));
    };
  }

  private IExecutionStrategy createPluginRegistrationTask(final IExecutionStrategy nextStep) {
    return parseResult -> {
      PluginConfiguration configuration =
          PluginsConfigurationOptions.fromCommandLine(parseResult.commandSpec().commandLine());
      besuPluginContext.registerPlugins(configuration);
      commandLine.setExecutionStrategy(nextStep);
      return commandLine.execute(parseResult.originalArgs().toArray(new String[0]));
    };
  }

  private IExecutionStrategy createDefaultValueProviderTask(final IExecutionStrategy nextStep) {
    return new ConfigDefaultValueProviderStrategy(nextStep, environment);
  }

  /**
   * Executes the command line with the provided execution strategy and exception handlers.
   *
   * @param executionStrategy The execution strategy to use.
   * @param args The command line arguments.
   * @return The execution result status code.
   */
  private int executeCommandLine(
      final IExecutionStrategy executionStrategy,
      final BesuParameterExceptionHandler parameterExceptionHandler,
      final BesuExecutionExceptionHandler executionExceptionHandler,
      final String... args) {
    return commandLine
        .setExecutionStrategy(executionStrategy)
        .setParameterExceptionHandler(parameterExceptionHandler)
        .setExecutionExceptionHandler(executionExceptionHandler)
        // As this happens before the plugins registration and plugins can add options, we must
        // allow unmatched options
        .setUnmatchedArgumentsAllowed(true)
        .execute(args);
  }

  /** Used by Dagger to parse all options into a commandline instance. */
  public void toCommandLine() {
    commandLine =
        new CommandLine(this, new BesuCommandCustomFactory(besuPluginContext))
            .setCaseInsensitiveEnumValuesAllowed(true);
  }

  @Override
  public void run() {
    if (network != null && network.isDeprecated()) {
      logger.warn(NetworkDeprecationMessage.generate(network));
    }
    try {
      configureLogging(true);

      // set merge config on the basis of genesis config
      setMergeConfigOptions();

      setIgnorableStorageSegments();

      instantiateSignatureAlgorithmFactory();

      logger.info("Starting Besu");

      // Need to create vertx after cmdline has been parsed, such that metricsSystem is configurable
      vertx = createVertx(createVertxOptions(metricsSystem.get()));

      validateOptions();

      configure();

      // If we're not running against a named network, or if version compat protection has been
      // explicitly enabled, perform compatibility check
      VersionMetadata.versionCompatibilityChecks(versionCompatibilityProtection, dataDir());

      configureNativeLibs();
      besuController = buildController();

      besuPluginContext.beforeExternalServices();

      final var runner = buildRunner();
      runner.startExternalServices();

      startPlugins();
      validatePluginOptions();
      setReleaseMetrics();
      preSynchronization();

      runner.startEthereumMainLoop();
      runner.awaitStop();

    } catch (final Exception e) {
      logger.error("Failed to start Besu", e);
      throw new ParameterException(this.commandLine, e.getMessage(), e);
    }
  }

  @VisibleForTesting
  void setBesuConfiguration(final BesuConfigurationImpl pluginCommonConfiguration) {
    this.pluginCommonConfiguration = pluginCommonConfiguration;
  }

  private void addSubCommands(final InputStream in) {
    commandLine.addSubcommand(
        BlocksSubCommand.COMMAND_NAME,
        new BlocksSubCommand(
            rlpBlockImporter,
            jsonBlockImporterFactory,
            rlpBlockExporterFactory,
            commandLine.getOut()));
    commandLine.addSubcommand(
        TxParseSubCommand.COMMAND_NAME, new TxParseSubCommand(commandLine.getOut()));
    commandLine.addSubcommand(
        PublicKeySubCommand.COMMAND_NAME, new PublicKeySubCommand(commandLine.getOut()));
    commandLine.addSubcommand(
        PasswordSubCommand.COMMAND_NAME, new PasswordSubCommand(commandLine.getOut()));
    commandLine.addSubcommand(RetestethSubCommand.COMMAND_NAME, new RetestethSubCommand());
    commandLine.addSubcommand(
        RLPSubCommand.COMMAND_NAME, new RLPSubCommand(commandLine.getOut(), in));
    commandLine.addSubcommand(
        OperatorSubCommand.COMMAND_NAME, new OperatorSubCommand(commandLine.getOut()));
    commandLine.addSubcommand(
        ValidateConfigSubCommand.COMMAND_NAME,
        new ValidateConfigSubCommand(commandLine, commandLine.getOut()));
    commandLine.addSubcommand(
        StorageSubCommand.COMMAND_NAME, new StorageSubCommand(commandLine.getOut()));
    final String generateCompletionSubcommandName = "generate-completion";
    commandLine.addSubcommand(
        generateCompletionSubcommandName, AutoComplete.GenerateCompletion.class);
    final CommandLine generateCompletionSubcommand =
        commandLine.getSubcommands().get(generateCompletionSubcommandName);
    generateCompletionSubcommand.getCommandSpec().usageMessage().hidden(true);
  }

  private void registerConverters() {
    commandLine.registerConverter(Address.class, Address::fromHexStringStrict);
    commandLine.registerConverter(Bytes.class, Bytes::fromHexString);
    commandLine.registerConverter(MetricsProtocol.class, MetricsProtocol::fromString);
    commandLine.registerConverter(UInt256.class, (arg) -> UInt256.valueOf(new BigInteger(arg)));
    commandLine.registerConverter(Wei.class, (arg) -> Wei.of(Long.parseUnsignedLong(arg)));
    commandLine.registerConverter(PositiveNumber.class, PositiveNumber::fromString);
    commandLine.registerConverter(Hash.class, Hash::fromHexString);
    commandLine.registerConverter(Optional.class, Optional::of);
    commandLine.registerConverter(Double.class, Double::parseDouble);

    metricCategoryConverter.addCategories(BesuMetricCategory.class);
    metricCategoryConverter.addCategories(StandardMetricCategory.class);
    commandLine.registerConverter(MetricCategory.class, metricCategoryConverter);
  }

  private void handleStableOptions() {
    commandLine.addMixin("Ethstats", ethstatsOptions);
    commandLine.addMixin("Private key file", nodePrivateKeyFileOption);
    commandLine.addMixin("Logging level", loggingLevelOption);
    commandLine.addMixin("Data Storage Options", dataStorageOptions);
  }

  private void handleUnstableOptions() {
    // Add unstable options
    final ImmutableMap.Builder<String, Object> unstableOptionsBuild = ImmutableMap.builder();
    final ImmutableMap<String, Object> unstableOptions =
        unstableOptionsBuild
            .put("Ethereum Wire Protocol", unstableEthProtocolOptions)
            .put("Metrics", unstableMetricsCLIOptions)
            .put("P2P Network", unstableNetworkingOptions)
            .put("RPC", unstableRPCOptions)
            .put("DNS Configuration", unstableDnsOptions)
            .put("NAT Configuration", unstableNatOptions)
            .put("Privacy Plugin Configuration", unstablePrivacyPluginOptions)
            .put("Synchronizer", unstableSynchronizerOptions)
            .put("Native Library", unstableNativeLibraryOptions)
            .put("EVM Options", unstableEvmOptions)
            .put("IPC Options", unstableIpcOptions)
            .put("Chain Data Pruning Options", unstableChainPruningOptions)
            .build();

    UnstableOptionsSubCommand.createUnstableOptions(commandLine, unstableOptions);
  }

  private void preparePlugins() {
    besuPluginContext.addService(PicoCLIOptions.class, new PicoCLIOptionsImpl(commandLine));
    besuPluginContext.addService(SecurityModuleService.class, securityModuleService);
    besuPluginContext.addService(StorageService.class, storageService);
    besuPluginContext.addService(MetricCategoryRegistry.class, metricCategoryRegistry);
    besuPluginContext.addService(PermissioningService.class, permissioningService);
    besuPluginContext.addService(PrivacyPluginService.class, privacyPluginService);
    besuPluginContext.addService(RpcEndpointService.class, rpcEndpointServiceImpl);
    besuPluginContext.addService(
        TransactionSelectionService.class, transactionSelectionServiceImpl);
    besuPluginContext.addService(
        TransactionPoolValidatorService.class, transactionValidatorServiceImpl);
    besuPluginContext.addService(
        TransactionSimulationService.class, transactionSimulationServiceImpl);
    besuPluginContext.addService(BlockchainService.class, blockchainServiceImpl);

    // register built-in plugins
    rocksDBPlugin = new RocksDBPlugin();
    rocksDBPlugin.register(besuPluginContext);
    new InMemoryStoragePlugin().register(besuPluginContext);

    metricCategoryRegistry
        .getMetricCategories()
        .forEach(metricCategoryConverter::addRegistryCategory);

    // register default security module
    securityModuleService.register(
        DEFAULT_SECURITY_MODULE, Suppliers.memoize(this::defaultSecurityModule));
  }

  private SecurityModule defaultSecurityModule() {
    return new KeyPairSecurityModule(loadKeyPair(nodePrivateKeyFileOption.getNodePrivateKeyFile()));
  }

  /**
   * Load key pair from private key. Visible to be accessed by subcommands.
   *
   * @param nodePrivateKeyFile File containing private key
   * @return KeyPair loaded from private key file
   */
  public KeyPair loadKeyPair(final File nodePrivateKeyFile) {
    return KeyPairUtil.loadKeyPair(resolveNodePrivateKeyFile(nodePrivateKeyFile));
  }

  private void preSynchronization() {
    preSynchronizationTaskRunner.runTasks(besuController);
  }

  private Runner buildRunner() {
    return synchronize(
        besuController,
        p2PDiscoveryOptionGroup.p2pEnabled,
        p2pTLSConfiguration,
        p2PDiscoveryOptionGroup.peerDiscoveryEnabled,
        ethNetworkConfig,
        p2PDiscoveryOptionGroup.p2pHost,
        p2PDiscoveryOptionGroup.p2pInterface,
        p2PDiscoveryOptionGroup.p2pPort,
        graphQLConfiguration,
        jsonRpcConfiguration,
        engineJsonRpcConfiguration,
        webSocketConfiguration,
        jsonRpcIpcConfiguration,
        apiConfiguration,
        metricsConfiguration,
        permissioningConfiguration,
        staticNodes,
        pidPath);
  }

  private void startPlugins() {
    blockchainServiceImpl.init(
        besuController.getProtocolContext(), besuController.getProtocolSchedule());
    transactionSimulationServiceImpl.init(
        besuController.getProtocolContext().getBlockchain(),
        new TransactionSimulator(
            besuController.getProtocolContext().getBlockchain(),
            besuController.getProtocolContext().getWorldStateArchive(),
            besuController.getProtocolSchedule(),
            apiConfiguration.getGasCap()));

    besuPluginContext.addService(
        BesuEvents.class,
        new BesuEventsImpl(
            besuController.getProtocolContext().getBlockchain(),
            besuController.getProtocolManager().getBlockBroadcaster(),
            besuController.getTransactionPool(),
            besuController.getSyncState(),
            besuController.getProtocolContext().getBadBlockManager()));
    besuPluginContext.addService(MetricsSystem.class, getMetricsSystem());

    besuPluginContext.addService(
        TraceService.class,
        new TraceServiceImpl(
            new BlockchainQueries(
                besuController.getProtocolContext().getBlockchain(),
                besuController.getProtocolContext().getWorldStateArchive()),
            besuController.getProtocolSchedule()));

    besuController.getAdditionalPluginServices().appendPluginServices(besuPluginContext);
    besuPluginContext.startPlugins();
  }

  private void validatePluginOptions() {
    // plugins do not 'wire up' until start has been called
    // consequently you can only do some configuration checks
    // after start has been called on plugins

    if (Boolean.TRUE.equals(privacyOptionGroup.isPrivacyEnabled)) {

      if (privacyOptionGroup.privateMarkerTransactionSigningKeyPath != null
          && privacyPluginService != null
          && privacyPluginService.getPrivateMarkerTransactionFactory() != null) {
        throw new ParameterException(
            commandLine,
            "--privacy-marker-transaction-signing-key-file can not be used in conjunction with a plugin that specifies a PrivateMarkerTransactionFactory");
      }

      if (Wei.ZERO.compareTo(getMiningParameters().getMinTransactionGasPrice()) < 0
          && (privacyOptionGroup.privateMarkerTransactionSigningKeyPath == null
              && (privacyPluginService == null
                  || privacyPluginService.getPrivateMarkerTransactionFactory() == null))) {
        // if gas is required, cannot use random keys to sign private tx
        // ie --privacy-marker-transaction-signing-key-file must be set
        throw new ParameterException(
            commandLine,
            "Not a free gas network. --privacy-marker-transaction-signing-key-file must be specified and must be a funded account. Private transactions cannot be signed by random (non-funded) accounts in paid gas networks");
      }

      if (unstablePrivacyPluginOptions.isPrivacyPluginEnabled()
          && privacyPluginService != null
          && privacyPluginService.getPayloadProvider() == null) {
        throw new ParameterException(
            commandLine,
            "No Payload Provider has been provided. You must register one when enabling privacy plugin!");
      }

      if (unstablePrivacyPluginOptions.isPrivacyPluginEnabled()
          && privacyOptionGroup.isFlexiblePrivacyGroupsEnabled) {
        throw new ParameterException(
            commandLine, "Privacy Plugin can not be used with flexible privacy groups");
      }
    }
  }

  private void setReleaseMetrics() {
    metricsSystem
        .get()
        .createLabelledGauge(
            StandardMetricCategory.PROCESS, "release", "Release information", "version")
        .labels(() -> 1, BesuInfo.version());
  }

  /**
   * Configure logging framework for Besu
   *
   * @param announce sets to true to print the logging level on standard output
   */
  public void configureLogging(final boolean announce) {
    // To change the configuration if color was enabled/disabled
    LogConfigurator.reconfigure();
    // set log level per CLI flags
    final String logLevel = loggingLevelOption.getLogLevel();
    if (logLevel != null) {
      if (announce) {
        System.out.println("Setting logging level to " + logLevel);
      }
      LogConfigurator.setLevel("", logLevel);
    }
  }

  /**
   * Logging in Color enabled or not.
   *
   * @return Optional true or false representing logging color is enabled. Empty if not set.
   */
  public static Optional<Boolean> getColorEnabled() {
    return Optional.ofNullable(colorEnabled);
  }

  private void configureNativeLibs() {
    if (unstableNativeLibraryOptions.getNativeAltbn128()
        && AbstractAltBnPrecompiledContract.isNative()) {
      logger.info("Using the native implementation of alt bn128");
    } else {
      AbstractAltBnPrecompiledContract.disableNative();
      logger.info("Using the Java implementation of alt bn128");
    }

    if (unstableNativeLibraryOptions.getNativeModExp()
        && BigIntegerModularExponentiationPrecompiledContract.maybeEnableNative()) {
      logger.info("Using the native implementation of modexp");
    } else {
      BigIntegerModularExponentiationPrecompiledContract.disableNative();
      logger.info("Using the Java implementation of modexp");
    }

    if (unstableNativeLibraryOptions.getNativeSecp()
        && SignatureAlgorithmFactory.getInstance().isNative()) {
      logger.info("Using the native implementation of the signature algorithm");
    } else {
      SignatureAlgorithmFactory.getInstance().disableNative();
      logger.info("Using the Java implementation of the signature algorithm");
    }

    if (unstableNativeLibraryOptions.getNativeBlake2bf()
        && Blake2bfMessageDigest.Blake2bfDigest.isNative()) {
      logger.info("Using the native implementation of the blake2bf algorithm");
    } else {
      Blake2bfMessageDigest.Blake2bfDigest.disableNative();
      logger.info("Using the Java implementation of the blake2bf algorithm");
    }

    if (genesisConfigOptionsSupplier.get().getCancunTime().isPresent()
        || genesisConfigOptionsSupplier.get().getPragueTime().isPresent()) {
      if (kzgTrustedSetupFile != null) {
        KZGPointEvalPrecompiledContract.init(kzgTrustedSetupFile);
      } else {
        KZGPointEvalPrecompiledContract.init();
      }
    } else if (kzgTrustedSetupFile != null) {
      throw new ParameterException(
          this.commandLine,
          "--kzg-trusted-setup can only be specified on networks with data blobs enabled");
    }
  }

  private void validateOptions() {
    validateRequiredOptions();
    issueOptionWarnings();
    validateP2PInterface(p2PDiscoveryOptionGroup.p2pInterface);
    validateMiningParams();
    validateNatParams();
    validateNetStatsParams();
    validateDnsOptionsParams();
    ensureValidPeerBoundParams();
    validateRpcOptionsParams();
    validateRpcWsOptions();
    validateChainDataPruningParams();
    validatePostMergeCheckpointBlockRequirements();
    validateTransactionPoolOptions();
    validateDataStorageOptions();
    validateGraphQlOptions();
    validateApiOptions();
    validateConsensusSyncCompatibilityOptions();
    p2pTLSConfigOptions.checkP2PTLSOptionsDependencies(logger, commandLine);
    pkiBlockCreationOptions.checkPkiBlockCreationOptionsDependencies(logger, commandLine);
  }

  private void validateConsensusSyncCompatibilityOptions() {
    // snap and checkpoint can't be used with BFT but can for clique
    if (genesisConfigOptionsSupplier.get().isIbftLegacy()
        || genesisConfigOptionsSupplier.get().isIbft2()
        || genesisConfigOptionsSupplier.get().isQbft()) {
      final String errorSuffix = "can't be used with BFT networks";
      if (SyncMode.CHECKPOINT.equals(syncMode) || SyncMode.X_CHECKPOINT.equals(syncMode)) {
        throw new ParameterException(
            commandLine, String.format("%s %s", "Checkpoint sync", errorSuffix));
      }
      if (syncMode == SyncMode.SNAP || syncMode == SyncMode.X_SNAP) {
        throw new ParameterException(commandLine, String.format("%s %s", "Snap sync", errorSuffix));
      }
    }
  }

  private void validateApiOptions() {
    apiConfigurationOptions.validate(commandLine, logger);
  }

  private void validateTransactionPoolOptions() {
    transactionPoolOptions.validate(commandLine, genesisConfigOptionsSupplier.get());
  }

  private void validateDataStorageOptions() {
    dataStorageOptions.validate(commandLine);
  }

  private void validateRequiredOptions() {
    commandLine
        .getCommandSpec()
        .options()
        .forEach(
            option -> {
              if (option.required() && option.stringValues().isEmpty()) {
                throw new ParameterException(
                    this.commandLine, "Missing required option: " + option.longestName());
              }
            });
  }

  private void validateMiningParams() {
    miningOptions.validate(
        commandLine, genesisConfigOptionsSupplier.get(), isMergeEnabled(), logger);
  }

  /**
   * Validates P2P interface IP address/host name. Visible for testing.
   *
   * @param p2pInterface IP Address/host name
   */
  protected void validateP2PInterface(final String p2pInterface) {
    final String failMessage = "The provided --p2p-interface is not available: " + p2pInterface;
    try {
      if (!NetworkUtility.isNetworkInterfaceAvailable(p2pInterface)) {
        throw new ParameterException(commandLine, failMessage);
      }
    } catch (final UnknownHostException | SocketException e) {
      throw new ParameterException(commandLine, failMessage, e);
    }
  }

  private void validateGraphQlOptions() {
    graphQlOptions.validate(logger, commandLine);
  }

  @SuppressWarnings("ConstantConditions")
  private void validateNatParams() {
    if (!(natMethod.equals(NatMethod.AUTO) || natMethod.equals(NatMethod.KUBERNETES))
        && !unstableNatOptions
            .getNatManagerServiceName()
            .equals(DEFAULT_BESU_SERVICE_NAME_FILTER)) {
      throw new ParameterException(
          this.commandLine,
          "The `--Xnat-kube-service-name` parameter is only used in kubernetes mode. Either remove --Xnat-kube-service-name"
              + " or select the KUBERNETES mode (via --nat--method=KUBERNETES)");
    }
    if (natMethod.equals(NatMethod.AUTO) && !unstableNatOptions.getNatMethodFallbackEnabled()) {
      throw new ParameterException(
          this.commandLine,
          "The `--Xnat-method-fallback-enabled` parameter cannot be used in AUTO mode. Either remove --Xnat-method-fallback-enabled"
              + " or select another mode (via --nat--method=XXXX)");
    }
  }

  private void validateNetStatsParams() {
    if (Strings.isNullOrEmpty(ethstatsOptions.getEthstatsUrl())
        && !ethstatsOptions.getEthstatsContact().isEmpty()) {
      throw new ParameterException(
          this.commandLine,
          "The `--ethstats-contact` requires ethstats server URL to be provided. Either remove --ethstats-contact"
              + " or provide a URL (via --ethstats=nodename:secret@host:port)");
    }
  }

  private void validateDnsOptionsParams() {
    if (!unstableDnsOptions.getDnsEnabled() && unstableDnsOptions.getDnsUpdateEnabled()) {
      throw new ParameterException(
          this.commandLine,
          "The `--Xdns-update-enabled` requires dns to be enabled. Either remove --Xdns-update-enabled"
              + " or specify dns is enabled (--Xdns-enabled)");
    }
  }

  private void ensureValidPeerBoundParams() {
    maxPeers = p2PDiscoveryOptionGroup.maxPeers;
    final Boolean isLimitRemoteWireConnectionsEnabled =
        p2PDiscoveryOptionGroup.isLimitRemoteWireConnectionsEnabled;
    if (isOptionSet(commandLine, PEER_LOWER_BOUND_FLAG)) {
      logger.warn(PEER_LOWER_BOUND_FLAG + " is deprecated and will be removed soon.");
    }
    if (isLimitRemoteWireConnectionsEnabled) {
      final float fraction =
          Fraction.fromPercentage(p2PDiscoveryOptionGroup.maxRemoteConnectionsPercentage)
              .getValue();
      checkState(
          fraction >= 0.0 && fraction <= 1.0,
          "Fraction of remote connections allowed must be between 0.0 and 1.0 (inclusive).");
      maxRemoteInitiatedPeers = Math.round(fraction * maxPeers);
    } else {
      maxRemoteInitiatedPeers = maxPeers;
    }
  }

  private void validateRpcOptionsParams() {
    final Predicate<String> configuredApis =
        apiName ->
            Arrays.stream(RpcApis.values())
                    .anyMatch(builtInApi -> apiName.equals(builtInApi.name()))
                || rpcEndpointServiceImpl.hasNamespace(apiName);
    jsonRpcHttpOptions.validate(logger, commandLine, configuredApis);
  }

  private void validateRpcWsOptions() {
    final Predicate<String> configuredApis =
        apiName ->
            Arrays.stream(RpcApis.values())
                    .anyMatch(builtInApi -> apiName.equals(builtInApi.name()))
                || rpcEndpointServiceImpl.hasNamespace(apiName);
    rpcWebsocketOptions.validate(logger, commandLine, configuredApis);
  }

  private void validateChainDataPruningParams() {
    if (unstableChainPruningOptions.getChainDataPruningEnabled()
        && unstableChainPruningOptions.getChainDataPruningBlocksRetained()
            < ChainPruningOptions.DEFAULT_CHAIN_DATA_PRUNING_MIN_BLOCKS_RETAINED) {
      throw new ParameterException(
          this.commandLine,
          "--Xchain-pruning-blocks-retained must be >= "
              + ChainPruningOptions.DEFAULT_CHAIN_DATA_PRUNING_MIN_BLOCKS_RETAINED);
    }
  }

  private GenesisConfigFile readGenesisConfigFile() {
<<<<<<< HEAD
    return GenesisConfigFile.fromConfig(
        genesisFile != null
            ? genesisConfigSource(genesisFile)
            : Optional.ofNullable(network).orElse(MAINNET).getGenesisFileResource());
=======
    return genesisFile != null
        ? GenesisConfigFile.fromSource(genesisConfigSource(genesisFile))
        : GenesisConfigFile.fromResource(
            Optional.ofNullable(network).orElse(MAINNET).getGenesisFile());
>>>>>>> 690a2ea8
  }

  private GenesisConfigOptions readGenesisConfigOptions() {
    try {
      return genesisConfigFileSupplier.get().getConfigOptions(genesisConfigOverrides);
    } catch (final Exception e) {
      throw new ParameterException(
          this.commandLine, "Unable to load genesis file. " + e.getCause());
    }
  }

  private void issueOptionWarnings() {

    // Check that P2P options are able to work
    CommandLineUtils.checkOptionDependencies(
        logger,
        commandLine,
        "--p2p-enabled",
        !p2PDiscoveryOptionGroup.p2pEnabled,
        asList(
            "--bootnodes",
            "--discovery-enabled",
            "--max-peers",
            "--banned-node-id",
            "--banned-node-ids",
            "--p2p-host",
            "--p2p-interface",
            "--p2p-port",
            "--remote-connections-max-percentage"));

    if (SyncMode.isFullSync(getDefaultSyncModeIfNotSet())
        && isOptionSet(commandLine, "--sync-min-peers")) {
      logger.warn("--sync-min-peers is ignored in FULL sync-mode");
    }

    CommandLineUtils.failIfOptionDoesntMeetRequirement(
        commandLine,
        "--Xcheckpoint-post-merge-enabled can only be used with CHECKPOINT sync-mode",
        SyncMode.isCheckpointSync(getDefaultSyncModeIfNotSet()),
        singletonList("--Xcheckpoint-post-merge-enabled"));

    CommandLineUtils.failIfOptionDoesntMeetRequirement(
        commandLine,
        "--Xsnapsync-synchronizer-flat option can only be used when -Xsnapsync-synchronizer-flat-db-healing-enabled is true",
        unstableSynchronizerOptions.isSnapsyncFlatDbHealingEnabled(),
        asList(
            "--Xsnapsync-synchronizer-flat-account-healed-count-per-request",
            "--Xsnapsync-synchronizer-flat-slot-healed-count-per-request"));

    if (!securityModuleName.equals(DEFAULT_SECURITY_MODULE)
        && nodePrivateKeyFileOption.getNodePrivateKeyFile() != null) {
      logger.warn(
          DEPENDENCY_WARNING_MSG,
          "--node-private-key-file",
          "--security-module=" + DEFAULT_SECURITY_MODULE);
    }
  }

  private void configure() throws Exception {
    checkPortClash();
    checkIfRequiredPortsAreAvailable();
    syncMode = getDefaultSyncModeIfNotSet();
    versionCompatibilityProtection = getDefaultVersionCompatibilityProtectionIfNotSet();

    ethNetworkConfig = updateNetworkConfig(network);

    jsonRpcConfiguration =
        jsonRpcHttpOptions.jsonRpcConfiguration(
            hostsAllowlist,
            p2PDiscoveryOptionGroup.autoDiscoverDefaultIP().getHostAddress(),
            unstableRPCOptions.getHttpTimeoutSec());
    if (isEngineApiEnabled()) {
      engineJsonRpcConfiguration =
          createEngineJsonRpcConfiguration(
              engineRPCOptionGroup.engineRpcPort, engineRPCOptionGroup.engineHostsAllowlist);
    }
    p2pTLSConfiguration = p2pTLSConfigOptions.p2pTLSConfiguration(commandLine);
    graphQLConfiguration =
        graphQlOptions.graphQLConfiguration(
            hostsAllowlist,
            p2PDiscoveryOptionGroup.autoDiscoverDefaultIP().getHostAddress(),
            unstableRPCOptions.getHttpTimeoutSec());
    webSocketConfiguration =
        rpcWebsocketOptions.webSocketConfiguration(
            hostsAllowlist,
            p2PDiscoveryOptionGroup.autoDiscoverDefaultIP().getHostAddress(),
            unstableRPCOptions.getWsTimeoutSec());
    jsonRpcIpcConfiguration =
        jsonRpcIpcConfiguration(
            unstableIpcOptions.isEnabled(),
            unstableIpcOptions.getIpcPath(),
            unstableIpcOptions.getRpcIpcApis());
    apiConfiguration = apiConfigurationOptions.apiConfiguration(getMiningParameters());
    dataStorageConfiguration = getDataStorageConfiguration();
    // hostsWhitelist is a hidden option. If it is specified, add the list to hostAllowlist
    if (!hostsWhitelist.isEmpty()) {
      // if allowlist == default values, remove the default values
      if (hostsAllowlist.size() == 2
          && hostsAllowlist.containsAll(List.of("localhost", "127.0.0.1"))) {
        hostsAllowlist.removeAll(List.of("localhost", "127.0.0.1"));
      }
      hostsAllowlist.addAll(hostsWhitelist);
    }

    permissioningConfiguration = permissioningConfiguration();
    staticNodes = loadStaticNodes();

    final List<EnodeURL> enodeURIs = ethNetworkConfig.bootNodes();
    permissioningConfiguration
        .flatMap(PermissioningConfiguration::getLocalConfig)
        .ifPresent(p -> ensureAllNodesAreInAllowlist(enodeURIs, p));

    permissioningConfiguration
        .flatMap(PermissioningConfiguration::getLocalConfig)
        .ifPresent(p -> ensureAllNodesAreInAllowlist(staticNodes, p));
    metricsConfiguration = metricsConfiguration();

    instantiateSignatureAlgorithmFactory();

    logger.info(generateConfigurationOverview());
    logger.info("Security Module: {}", securityModuleName);
  }

  private Optional<PermissioningConfiguration> permissioningConfiguration() throws Exception {
    return permissionsOptions.permissioningConfiguration(
        jsonRpcHttpOptions,
        rpcWebsocketOptions,
        getEnodeDnsConfiguration(),
        dataDir(),
        logger,
        commandLine);
  }

  private JsonRpcIpcConfiguration jsonRpcIpcConfiguration(
      final Boolean enabled, final Path ipcPath, final List<String> rpcIpcApis) {
    final Path actualPath;
    if (ipcPath == null) {
      actualPath = IpcOptions.getDefaultPath(dataDir());
    } else {
      actualPath = ipcPath;
    }
    return new JsonRpcIpcConfiguration(
        vertx.isNativeTransportEnabled() && enabled, actualPath, rpcIpcApis);
  }

  private void ensureAllNodesAreInAllowlist(
      final Collection<EnodeURL> enodeAddresses,
      final LocalPermissioningConfiguration permissioningConfiguration) {
    try {
      PermissioningConfigurationValidator.areAllNodesInAllowlist(
          enodeAddresses, permissioningConfiguration);
    } catch (final Exception e) {
      throw new ParameterException(this.commandLine, e.getMessage());
    }
  }

  /**
   * Builds BesuController
   *
   * @return instance of BesuController
   */
  public BesuController buildController() {
    try {
      return this.besuComponent == null
          ? getControllerBuilder().build()
          : getControllerBuilder().besuComponent(this.besuComponent).build();
    } catch (final Exception e) {
      throw new ExecutionException(this.commandLine, e.getMessage(), e);
    }
  }

  /**
   * Builds BesuControllerBuilder which can be used to build BesuController
   *
   * @return instance of BesuControllerBuilder
   */
  public BesuControllerBuilder getControllerBuilder() {
    pluginCommonConfiguration.init(
        dataDir(),
        dataDir().resolve(DATABASE_PATH),
        getDataStorageConfiguration(),
        getMiningParameters());
    final KeyValueStorageProvider storageProvider = keyValueStorageProvider(keyValueStorageName);
    return controllerBuilderFactory
        .fromEthNetworkConfig(updateNetworkConfig(network), getDefaultSyncModeIfNotSet())
        .synchronizerConfiguration(buildSyncConfig())
        .ethProtocolConfiguration(unstableEthProtocolOptions.toDomainObject())
        .networkConfiguration(unstableNetworkingOptions.toDomainObject())
        .dataDirectory(dataDir())
        .dataStorageConfiguration(getDataStorageConfiguration())
        .miningParameters(getMiningParameters())
        .transactionPoolConfiguration(buildTransactionPoolConfiguration())
        .nodeKey(new NodeKey(securityModule()))
        .metricsSystem(metricsSystem.get())
        .messagePermissioningProviders(permissioningService.getMessagePermissioningProviders())
        .privacyParameters(privacyParameters())
        .pkiBlockCreationConfiguration(maybePkiBlockCreationConfiguration())
        .clock(Clock.systemUTC())
        .isRevertReasonEnabled(isRevertReasonEnabled)
        .storageProvider(storageProvider)
        .gasLimitCalculator(
            getMiningParameters().getTargetGasLimit().isPresent()
                ? new FrontierTargetingGasLimitCalculator()
                : GasLimitCalculator.constant())
        .requiredBlocks(requiredBlocks)
        .reorgLoggingThreshold(reorgLoggingThreshold)
        .evmConfiguration(unstableEvmOptions.toDomainObject())
        .maxPeers(p2PDiscoveryOptionGroup.maxPeers)
        .maxRemotelyInitiatedPeers(maxRemoteInitiatedPeers)
        .randomPeerPriority(p2PDiscoveryOptionGroup.randomPeerPriority)
        .chainPruningConfiguration(unstableChainPruningOptions.toDomainObject())
        .cacheLastBlocks(numberOfblocksToCache)
        .genesisStateHashCacheEnabled(genesisStateHashCacheEnabled);
  }

  private JsonRpcConfiguration createEngineJsonRpcConfiguration(
      final Integer engineListenPort, final List<String> allowCallsFrom) {
    jsonRpcHttpOptions.checkDependencies(logger, commandLine);
    final JsonRpcConfiguration engineConfig =
        jsonRpcHttpOptions.jsonRpcConfiguration(
            allowCallsFrom,
            p2PDiscoveryOptionGroup.autoDiscoverDefaultIP().getHostAddress(),
            unstableRPCOptions.getWsTimeoutSec());
    engineConfig.setPort(engineListenPort);
    engineConfig.setRpcApis(Arrays.asList("ENGINE", "ETH"));
    engineConfig.setEnabled(isEngineApiEnabled());
    if (!engineRPCOptionGroup.isEngineAuthDisabled) {
      engineConfig.setAuthenticationEnabled(true);
      engineConfig.setAuthenticationAlgorithm(JwtAlgorithm.HS256);
      if (Objects.nonNull(engineRPCOptionGroup.engineJwtKeyFile)
          && java.nio.file.Files.exists(engineRPCOptionGroup.engineJwtKeyFile)) {
        engineConfig.setAuthenticationPublicKeyFile(engineRPCOptionGroup.engineJwtKeyFile.toFile());
      } else {
        logger.warn(
            "Engine API authentication enabled without key file. Expect ephemeral jwt.hex file in datadir");
      }
    }
    return engineConfig;
  }

  private void checkPrivacyTlsOptionsDependencies() {
    CommandLineUtils.checkOptionDependencies(
        logger,
        commandLine,
        "--privacy-tls-enabled",
        !privacyOptionGroup.isPrivacyTlsEnabled,
        asList(
            "--privacy-tls-keystore-file",
            "--privacy-tls-keystore-password-file",
            "--privacy-tls-known-enclave-file"));
  }

  /**
   * Metrics Configuration for Besu
   *
   * @return instance of MetricsConfiguration.
   */
  public MetricsConfiguration metricsConfiguration() {
    if (metricsOptionGroup.isMetricsEnabled && metricsOptionGroup.isMetricsPushEnabled) {
      throw new ParameterException(
          this.commandLine,
          "--metrics-enabled option and --metrics-push-enabled option can't be used at the same "
              + "time.  Please refer to CLI reference for more details about this constraint.");
    }

    CommandLineUtils.checkOptionDependencies(
        logger,
        commandLine,
        "--metrics-enabled",
        !metricsOptionGroup.isMetricsEnabled,
        asList("--metrics-host", "--metrics-port"));

    CommandLineUtils.checkOptionDependencies(
        logger,
        commandLine,
        "--metrics-push-enabled",
        !metricsOptionGroup.isMetricsPushEnabled,
        asList(
            "--metrics-push-host",
            "--metrics-push-port",
            "--metrics-push-interval",
            "--metrics-push-prometheus-job"));

    return unstableMetricsCLIOptions
        .toDomainObject()
        .enabled(metricsOptionGroup.isMetricsEnabled)
        .host(
            Strings.isNullOrEmpty(metricsOptionGroup.metricsHost)
                ? p2PDiscoveryOptionGroup.autoDiscoverDefaultIP().getHostAddress()
                : metricsOptionGroup.metricsHost)
        .port(metricsOptionGroup.metricsPort)
        .protocol(metricsOptionGroup.metricsProtocol)
        .metricCategories(metricsOptionGroup.metricCategories)
        .pushEnabled(metricsOptionGroup.isMetricsPushEnabled)
        .pushHost(
            Strings.isNullOrEmpty(metricsOptionGroup.metricsPushHost)
                ? p2PDiscoveryOptionGroup.autoDiscoverDefaultIP().getHostAddress()
                : metricsOptionGroup.metricsPushHost)
        .pushPort(metricsOptionGroup.metricsPushPort)
        .pushInterval(metricsOptionGroup.metricsPushInterval)
        .hostsAllowlist(hostsAllowlist)
        .prometheusJob(metricsOptionGroup.metricsPrometheusJob)
        .build();
  }

  private PrivacyParameters privacyParameters() {

    CommandLineUtils.checkOptionDependencies(
        logger,
        commandLine,
        "--privacy-enabled",
        !privacyOptionGroup.isPrivacyEnabled,
        asList("--privacy-multi-tenancy-enabled", "--privacy-tls-enabled"));

    CommandLineUtils.checkMultiOptionDependencies(
        logger,
        commandLine,
        "--privacy-url and/or --privacy-public-key-file ignored because none of --privacy-enabled was defined.",
        List.of(!privacyOptionGroup.isPrivacyEnabled),
        List.of("--privacy-url", "--privacy-public-key-file"));

    checkPrivacyTlsOptionsDependencies();

    final PrivacyParameters.Builder privacyParametersBuilder = new PrivacyParameters.Builder();
    if (Boolean.TRUE.equals(privacyOptionGroup.isPrivacyEnabled)) {
      final String errorSuffix = "cannot be enabled with privacy.";
      if (syncMode == SyncMode.FAST) {
        throw new ParameterException(commandLine, String.format("%s %s", "Fast sync", errorSuffix));
      }
      if (syncMode == SyncMode.SNAP || syncMode == SyncMode.X_SNAP) {
        throw new ParameterException(commandLine, String.format("%s %s", "Snap sync", errorSuffix));
      }
      if (syncMode == SyncMode.CHECKPOINT || syncMode == SyncMode.X_CHECKPOINT) {
        throw new ParameterException(
            commandLine, String.format("%s %s", "Checkpoint sync", errorSuffix));
      }
      if (getDataStorageConfiguration().getDataStorageFormat().equals(DataStorageFormat.BONSAI)) {
        throw new ParameterException(commandLine, String.format("%s %s", "Bonsai", errorSuffix));
      }

      if (Boolean.TRUE.equals(privacyOptionGroup.isPrivacyMultiTenancyEnabled)
          && Boolean.FALSE.equals(jsonRpcConfiguration.isAuthenticationEnabled())
          && Boolean.FALSE.equals(webSocketConfiguration.isAuthenticationEnabled())) {
        throw new ParameterException(
            commandLine,
            "Privacy multi-tenancy requires either http authentication to be enabled or WebSocket authentication to be enabled");
      }

      privacyParametersBuilder.setEnabled(true);
      privacyParametersBuilder.setEnclaveUrl(privacyOptionGroup.privacyUrl);
      privacyParametersBuilder.setMultiTenancyEnabled(
          privacyOptionGroup.isPrivacyMultiTenancyEnabled);
      privacyParametersBuilder.setFlexiblePrivacyGroupsEnabled(
          privacyOptionGroup.isFlexiblePrivacyGroupsEnabled);
      privacyParametersBuilder.setPrivacyPluginEnabled(
          unstablePrivacyPluginOptions.isPrivacyPluginEnabled());

      final boolean hasPrivacyPublicKey = privacyOptionGroup.privacyPublicKeyFile != null;

      if (hasPrivacyPublicKey
          && Boolean.TRUE.equals(privacyOptionGroup.isPrivacyMultiTenancyEnabled)) {
        throw new ParameterException(
            commandLine, "Privacy multi-tenancy and privacy public key cannot be used together");
      }

      if (!hasPrivacyPublicKey
          && !privacyOptionGroup.isPrivacyMultiTenancyEnabled
          && !unstablePrivacyPluginOptions.isPrivacyPluginEnabled()) {
        throw new ParameterException(
            commandLine, "Please specify Enclave public key file path to enable privacy");
      }

      if (hasPrivacyPublicKey
          && Boolean.FALSE.equals(privacyOptionGroup.isPrivacyMultiTenancyEnabled)) {
        try {
          privacyParametersBuilder.setPrivacyUserIdUsingFile(
              privacyOptionGroup.privacyPublicKeyFile);
        } catch (final IOException e) {
          throw new ParameterException(
              commandLine, "Problem with privacy-public-key-file: " + e.getMessage(), e);
        } catch (final IllegalArgumentException e) {
          throw new ParameterException(
              commandLine, "Contents of privacy-public-key-file invalid: " + e.getMessage(), e);
        }
      }

      privacyParametersBuilder.setPrivateKeyPath(
          privacyOptionGroup.privateMarkerTransactionSigningKeyPath);
      privacyParametersBuilder.setStorageProvider(
          privacyKeyStorageProvider(keyValueStorageName + "-privacy"));
      if (Boolean.TRUE.equals(privacyOptionGroup.isPrivacyTlsEnabled)) {
        privacyParametersBuilder.setPrivacyKeyStoreFile(privacyOptionGroup.privacyKeyStoreFile);
        privacyParametersBuilder.setPrivacyKeyStorePasswordFile(
            privacyOptionGroup.privacyKeyStorePasswordFile);
        privacyParametersBuilder.setPrivacyTlsKnownEnclaveFile(
            privacyOptionGroup.privacyTlsKnownEnclaveFile);
      }
      privacyParametersBuilder.setEnclaveFactory(new EnclaveFactory(vertx));
    }

    if (Boolean.FALSE.equals(privacyOptionGroup.isPrivacyEnabled) && anyPrivacyApiEnabled()) {
      logger.warn("Privacy is disabled. Cannot use EEA/PRIV API methods when not using Privacy.");
    }

    privacyParametersBuilder.setPrivacyService(privacyPluginService);
    final PrivacyParameters privacyParameters = privacyParametersBuilder.build();

    if (Boolean.TRUE.equals(privacyOptionGroup.isPrivacyEnabled)) {
      preSynchronizationTaskRunner.addTask(
          new PrivateDatabaseMigrationPreSyncTask(
              privacyParameters, privacyOptionGroup.migratePrivateDatabase));
    }

    return privacyParameters;
  }

  private boolean anyPrivacyApiEnabled() {
    return jsonRpcHttpOptions.getRpcHttpApis().contains(RpcApis.EEA.name())
        || rpcWebsocketOptions.getRpcWsApis().contains(RpcApis.EEA.name())
        || jsonRpcHttpOptions.getRpcHttpApis().contains(RpcApis.PRIV.name())
        || rpcWebsocketOptions.getRpcWsApis().contains(RpcApis.PRIV.name());
  }

  private PrivacyKeyValueStorageProvider privacyKeyStorageProvider(final String name) {
    return new PrivacyKeyValueStorageProviderBuilder()
        .withStorageFactory(privacyKeyValueStorageFactory(name))
        .withCommonConfiguration(pluginCommonConfiguration)
        .withMetricsSystem(getMetricsSystem())
        .build();
  }

  private PrivacyKeyValueStorageFactory privacyKeyValueStorageFactory(final String name) {
    return (PrivacyKeyValueStorageFactory)
        storageService
            .getByName(name)
            .orElseThrow(
                () -> new StorageException("No KeyValueStorageFactory found for key: " + name));
  }

  private KeyValueStorageProvider keyValueStorageProvider(final String name) {
    if (this.keyValueStorageProvider == null) {
      this.keyValueStorageProvider =
          new KeyValueStorageProviderBuilder()
              .withStorageFactory(
                  storageService
                      .getByName(name)
                      .orElseThrow(
                          () ->
                              new StorageException(
                                  "No KeyValueStorageFactory found for key: " + name)))
              .withCommonConfiguration(pluginCommonConfiguration)
              .withMetricsSystem(getMetricsSystem())
              .build();
    }
    return this.keyValueStorageProvider;
  }

  /**
   * Get the storage provider
   *
   * @return the storage provider
   */
  public StorageProvider getStorageProvider() {
    return keyValueStorageProvider(keyValueStorageName);
  }

  private Optional<PkiBlockCreationConfiguration> maybePkiBlockCreationConfiguration() {
    return pkiBlockCreationOptions
        .asDomainConfig(commandLine)
        .map(pkiBlockCreationConfigProvider::load);
  }

  private SynchronizerConfiguration buildSyncConfig() {
    return unstableSynchronizerOptions
        .toDomainObject()
        .syncMode(syncMode)
        .fastSyncMinimumPeerCount(syncMinPeerCount)
        .build();
  }

  private TransactionPoolConfiguration buildTransactionPoolConfiguration() {
    transactionPoolOptions.setPluginTransactionValidatorService(transactionValidatorServiceImpl);
    final var txPoolConf = transactionPoolOptions.toDomainObject();
    final var txPoolConfBuilder =
        ImmutableTransactionPoolConfiguration.builder()
            .from(txPoolConf)
            .saveFile((dataPath.resolve(txPoolConf.getSaveFile().getPath()).toFile()));

    if (genesisConfigOptionsSupplier.get().isZeroBaseFee()) {
      logger.info(
          "Forcing price bump for transaction replacement to 0, since we are on a zero basefee network");
      txPoolConfBuilder.priceBump(Percentage.ZERO);
    }

    if (getMiningParameters().getMinTransactionGasPrice().equals(Wei.ZERO)
        && !transactionPoolOptions.isPriceBumpSet(commandLine)) {
      logger.info(
          "Forcing price bump for transaction replacement to 0, since min-gas-price is set to 0");
      txPoolConfBuilder.priceBump(Percentage.ZERO);
    }

    if (getMiningParameters().getMinTransactionGasPrice().lessThan(txPoolConf.getMinGasPrice())) {
      if (transactionPoolOptions.isMinGasPriceSet(commandLine)) {
        throw new ParameterException(
            commandLine, "tx-pool-min-gas-price cannot be greater than the value of min-gas-price");

      } else {
        // for backward compatibility, if tx-pool-min-gas-price is not set, we adjust its value
        // to be the same as min-gas-price, so the behavior is as before this change, and we notify
        // the user of the change
        logger.warn(
            "Forcing tx-pool-min-gas-price="
                + getMiningParameters().getMinTransactionGasPrice().toDecimalString()
                + ", since it cannot be greater than the value of min-gas-price");
        txPoolConfBuilder.minGasPrice(getMiningParameters().getMinTransactionGasPrice());
      }
    }

    return txPoolConfBuilder.build();
  }

  private MiningParameters getMiningParameters() {
    if (miningParameters == null) {
      miningOptions.setTransactionSelectionService(transactionSelectionServiceImpl);
      miningParameters = miningOptions.toDomainObject();
      getGenesisBlockPeriodSeconds(genesisConfigOptionsSupplier.get())
          .ifPresent(miningParameters::setBlockPeriodSeconds);
      initMiningParametersMetrics(miningParameters);
    }
    return miningParameters;
  }

  private DataStorageConfiguration getDataStorageConfiguration() {
    if (dataStorageConfiguration == null) {
      dataStorageConfiguration = dataStorageOptions.toDomainObject();
    }
    return dataStorageConfiguration;
  }

  private void initMiningParametersMetrics(final MiningParameters miningParameters) {
    new MiningParametersMetrics(getMetricsSystem(), miningParameters);
  }

  private OptionalInt getGenesisBlockPeriodSeconds(
      final GenesisConfigOptions genesisConfigOptions) {
    if (genesisConfigOptions.isClique()) {
      return OptionalInt.of(genesisConfigOptions.getCliqueConfigOptions().getBlockPeriodSeconds());
    }

    if (genesisConfigOptions.isIbft2()) {
      return OptionalInt.of(genesisConfigOptions.getBftConfigOptions().getBlockPeriodSeconds());
    }

    if (genesisConfigOptions.isQbft()) {
      return OptionalInt.of(genesisConfigOptions.getQbftConfigOptions().getBlockPeriodSeconds());
    }

    return OptionalInt.empty();
  }

  // Blockchain synchronization from peers.
  private Runner synchronize(
      final BesuController controller,
      final boolean p2pEnabled,
      final Optional<TLSConfiguration> p2pTLSConfiguration,
      final boolean peerDiscoveryEnabled,
      final EthNetworkConfig ethNetworkConfig,
      final String p2pAdvertisedHost,
      final String p2pListenInterface,
      final int p2pListenPort,
      final GraphQLConfiguration graphQLConfiguration,
      final JsonRpcConfiguration jsonRpcConfiguration,
      final JsonRpcConfiguration engineJsonRpcConfiguration,
      final WebSocketConfiguration webSocketConfiguration,
      final JsonRpcIpcConfiguration jsonRpcIpcConfiguration,
      final ApiConfiguration apiConfiguration,
      final MetricsConfiguration metricsConfiguration,
      final Optional<PermissioningConfiguration> permissioningConfiguration,
      final Collection<EnodeURL> staticNodes,
      final Path pidPath) {

    checkNotNull(runnerBuilder);

    p2pTLSConfiguration.ifPresent(runnerBuilder::p2pTLSConfiguration);

    final ObservableMetricsSystem metricsSystem = this.metricsSystem.get();
    final Runner runner =
        runnerBuilder
            .vertx(vertx)
            .besuController(controller)
            .p2pEnabled(p2pEnabled)
            .natMethod(natMethod)
            .natManagerServiceName(unstableNatOptions.getNatManagerServiceName())
            .natMethodFallbackEnabled(unstableNatOptions.getNatMethodFallbackEnabled())
            .discovery(peerDiscoveryEnabled)
            .ethNetworkConfig(ethNetworkConfig)
            .permissioningConfiguration(permissioningConfiguration)
            .p2pAdvertisedHost(p2pAdvertisedHost)
            .p2pListenInterface(p2pListenInterface)
            .p2pListenPort(p2pListenPort)
            .networkingConfiguration(unstableNetworkingOptions.toDomainObject())
            .legacyForkId(unstableEthProtocolOptions.toDomainObject().isLegacyEth64ForkIdEnabled())
            .graphQLConfiguration(graphQLConfiguration)
            .jsonRpcConfiguration(jsonRpcConfiguration)
            .engineJsonRpcConfiguration(engineJsonRpcConfiguration)
            .webSocketConfiguration(webSocketConfiguration)
            .jsonRpcIpcConfiguration(jsonRpcIpcConfiguration)
            .apiConfiguration(apiConfiguration)
            .pidPath(pidPath)
            .dataDir(dataDir())
            .bannedNodeIds(p2PDiscoveryOptionGroup.bannedNodeIds)
            .metricsSystem(metricsSystem)
            .permissioningService(permissioningService)
            .metricsConfiguration(metricsConfiguration)
            .staticNodes(staticNodes)
            .identityString(identityString)
            .besuPluginContext(besuPluginContext)
            .autoLogBloomCaching(autoLogBloomCachingEnabled)
            .ethstatsOptions(ethstatsOptions)
            .storageProvider(keyValueStorageProvider(keyValueStorageName))
            .rpcEndpointService(rpcEndpointServiceImpl)
            .enodeDnsConfiguration(getEnodeDnsConfiguration())
            .build();

    addShutdownHook(runner);

    return runner;
  }

  /**
   * Builds Vertx instance from VertxOptions. Visible for testing.
   *
   * @param vertxOptions Instance of VertxOptions
   * @return Instance of Vertx.
   */
  @VisibleForTesting
  protected Vertx createVertx(final VertxOptions vertxOptions) {
    return Vertx.vertx(vertxOptions);
  }

  private VertxOptions createVertxOptions(final MetricsSystem metricsSystem) {
    return new VertxOptions()
        .setPreferNativeTransport(true)
        .setMetricsOptions(
            new MetricsOptions()
                .setEnabled(true)
                .setFactory(new VertxMetricsAdapterFactory(metricsSystem)));
  }

  private void addShutdownHook(final Runner runner) {
    Runtime.getRuntime()
        .addShutdownHook(
            new Thread(
                () -> {
                  try {
                    besuPluginContext.stopPlugins();
                    runner.close();
                    LogConfigurator.shutdown();
                  } catch (final Exception e) {
                    logger.error("Failed to stop Besu");
                  }
                },
                "BesuCommand-Shutdown-Hook"));
  }

  private EthNetworkConfig updateNetworkConfig(final NetworkName network) {
    final EthNetworkConfig.Builder builder =
        new EthNetworkConfig.Builder(EthNetworkConfig.getNetworkConfig(network));

    if (genesisFile != null) {
      if (commandLine.getParseResult().hasMatchedOption("network")) {
        throw new ParameterException(
            this.commandLine,
            "--network option and --genesis-file option can't be used at the same time.  Please "
                + "refer to CLI reference for more details about this constraint.");
      }

      if (networkId == null) {
        // If no chain id is found in the genesis, use mainnet network id
        try {
          builder.setNetworkId(
              genesisConfigOptionsSupplier
                  .get()
                  .getChainId()
                  .orElse(EthNetworkConfig.getNetworkConfig(MAINNET).networkId()));
        } catch (final DecodeException e) {
          throw new ParameterException(
              this.commandLine, String.format("Unable to parse genesis file %s.", genesisFile), e);
        } catch (final ArithmeticException e) {
          throw new ParameterException(
              this.commandLine,
              "No networkId specified and chainId in "
                  + "genesis file is too large to be used as a networkId");
        }
      }

      if (p2PDiscoveryOptionGroup.bootNodes == null) {
        builder.setBootNodes(new ArrayList<>());
      }
      builder.setDnsDiscoveryUrl(null);
    }

<<<<<<< HEAD
    builder.setGenesisConfig(genesisConfigFileSupplier.get());
=======
    builder.setGenesisConfigFile(genesisConfigFileSupplier.get());
>>>>>>> 690a2ea8

    if (networkId != null) {
      builder.setNetworkId(networkId);
    }

    if (p2PDiscoveryOptionGroup.discoveryDnsUrl != null) {
      builder.setDnsDiscoveryUrl(p2PDiscoveryOptionGroup.discoveryDnsUrl);
    } else {
      final Optional<String> discoveryDnsUrlFromGenesis =
          genesisConfigOptionsSupplier.get().getDiscoveryOptions().getDiscoveryDnsUrl();
      discoveryDnsUrlFromGenesis.ifPresent(builder::setDnsDiscoveryUrl);
    }

    List<EnodeURL> listBootNodes = null;
    if (p2PDiscoveryOptionGroup.bootNodes != null) {
      try {
        listBootNodes = buildEnodes(p2PDiscoveryOptionGroup.bootNodes, getEnodeDnsConfiguration());
      } catch (final IllegalArgumentException e) {
        throw new ParameterException(commandLine, e.getMessage());
      }
    } else {
      final Optional<List<String>> bootNodesFromGenesis =
          genesisConfigOptionsSupplier.get().getDiscoveryOptions().getBootNodes();
      if (bootNodesFromGenesis.isPresent()) {
        listBootNodes = buildEnodes(bootNodesFromGenesis.get(), getEnodeDnsConfiguration());
      }
    }
    if (listBootNodes != null) {
      if (!p2PDiscoveryOptionGroup.peerDiscoveryEnabled) {
        logger.warn("Discovery disabled: bootnodes will be ignored.");
      }
      DiscoveryConfiguration.assertValidBootnodes(listBootNodes);
      builder.setBootNodes(listBootNodes);
    }
    return builder.build();
  }

  private URL genesisConfigSource(final File genesisFile) {
    try {
      return genesisFile.toURI().toURL();
    } catch (final IOException e) {
      throw new ParameterException(
          this.commandLine, String.format("Unable to load genesis URL %s.", genesisFile), e);
    }
  }

  /**
   * Returns data directory used by Besu. Visible as it is accessed by other subcommands.
   *
   * @return Path representing data directory.
   */
  public Path dataDir() {
    return dataPath.toAbsolutePath();
  }

  private SecurityModule securityModule() {
    return securityModuleService
        .getByName(securityModuleName)
        .orElseThrow(() -> new RuntimeException("Security Module not found: " + securityModuleName))
        .get();
  }

  private File resolveNodePrivateKeyFile(final File nodePrivateKeyFile) {
    return Optional.ofNullable(nodePrivateKeyFile)
        .orElseGet(() -> KeyPairUtil.getDefaultKeyFile(dataDir()));
  }

  /**
   * Metrics System used by Besu
   *
   * @return Instance of MetricsSystem
   */
  public MetricsSystem getMetricsSystem() {
    return metricsSystem.get();
  }

  private Set<EnodeURL> loadStaticNodes() throws IOException {
    final Path staticNodesPath;
    if (staticNodesFile != null) {
      staticNodesPath = staticNodesFile.toAbsolutePath();
      if (!staticNodesPath.toFile().exists()) {
        throw new ParameterException(
            commandLine, String.format("Static nodes file %s does not exist", staticNodesPath));
      }
    } else {
      final String staticNodesFilename = "static-nodes.json";
      staticNodesPath = dataDir().resolve(staticNodesFilename);
    }
    logger.debug("Static Nodes file: {}", staticNodesPath);
    final Set<EnodeURL> staticNodes =
        StaticNodesParser.fromPath(staticNodesPath, getEnodeDnsConfiguration());
    logger.info("Connecting to {} static nodes.", staticNodes.size());
    logger.debug("Static Nodes = {}", staticNodes);
    return staticNodes;
  }

  private List<EnodeURL> buildEnodes(
      final List<String> bootNodes, final EnodeDnsConfiguration enodeDnsConfiguration) {
    return bootNodes.stream()
        .filter(bootNode -> !bootNode.isEmpty())
        .map(bootNode -> EnodeURLImpl.fromString(bootNode, enodeDnsConfiguration))
        .collect(Collectors.toList());
  }

  /**
   * Besu CLI Parameters exception handler used by VertX. Visible for testing.
   *
   * @return instance of BesuParameterExceptionHandler
   */
  public BesuParameterExceptionHandler parameterExceptionHandler() {
    return new BesuParameterExceptionHandler(this::getLogLevel);
  }

  /**
   * Returns BesuExecutionExceptionHandler. Visible as it is used in testing.
   *
   * @return instance of BesuExecutionExceptionHandler used by Vertx.
   */
  public BesuExecutionExceptionHandler executionExceptionHandler() {
    return new BesuExecutionExceptionHandler();
  }

  /**
   * Represents Enode DNS Configuration. Visible for testing.
   *
   * @return instance of EnodeDnsConfiguration
   */
  @VisibleForTesting
  public EnodeDnsConfiguration getEnodeDnsConfiguration() {
    if (enodeDnsConfiguration == null) {
      enodeDnsConfiguration = unstableDnsOptions.toDomainObject();
    }
    return enodeDnsConfiguration;
  }

  private void checkPortClash() {
    getEffectivePorts().stream()
        .filter(Objects::nonNull)
        .filter(port -> port > 0)
        .forEach(
            port -> {
              if (!allocatedPorts.add(port)) {
                throw new ParameterException(
                    commandLine,
                    "Port number '"
                        + port
                        + "' has been specified multiple times. Please review the supplied configuration.");
              }
            });
  }

  /**
   * Check if required ports are available
   *
   * @throws InvalidConfigurationException if ports are not available.
   */
  protected void checkIfRequiredPortsAreAvailable() {
    final List<Integer> unavailablePorts = new ArrayList<>();
    getEffectivePorts().stream()
        .filter(Objects::nonNull)
        .filter(port -> port > 0)
        .forEach(
            port -> {
              if (port.equals(p2PDiscoveryOptionGroup.p2pPort)
                  && (NetworkUtility.isPortUnavailableForTcp(port)
                      || NetworkUtility.isPortUnavailableForUdp(port))) {
                unavailablePorts.add(port);
              }
              if (!port.equals(p2PDiscoveryOptionGroup.p2pPort)
                  && NetworkUtility.isPortUnavailableForTcp(port)) {
                unavailablePorts.add(port);
              }
            });
    if (!unavailablePorts.isEmpty()) {
      throw new InvalidConfigurationException(
          "Port(s) '"
              + unavailablePorts
              + "' already in use. Check for other processes using the port(s).");
    }
  }

  /**
   * * Gets the list of effective ports (ports that are enabled).
   *
   * @return The list of effective ports
   */
  private List<Integer> getEffectivePorts() {
    final List<Integer> effectivePorts = new ArrayList<>();
    addPortIfEnabled(
        effectivePorts, p2PDiscoveryOptionGroup.p2pPort, p2PDiscoveryOptionGroup.p2pEnabled);
    addPortIfEnabled(
        effectivePorts, graphQlOptions.getGraphQLHttpPort(), graphQlOptions.isGraphQLHttpEnabled());
    addPortIfEnabled(
        effectivePorts, jsonRpcHttpOptions.getRpcHttpPort(), jsonRpcHttpOptions.isRpcHttpEnabled());
    addPortIfEnabled(
        effectivePorts, rpcWebsocketOptions.getRpcWsPort(), rpcWebsocketOptions.isRpcWsEnabled());
    addPortIfEnabled(effectivePorts, engineRPCOptionGroup.engineRpcPort, isEngineApiEnabled());
    addPortIfEnabled(
        effectivePorts, metricsOptionGroup.metricsPort, metricsOptionGroup.isMetricsEnabled);
    addPortIfEnabled(
        effectivePorts,
        getMiningParameters().getStratumPort(),
        getMiningParameters().isStratumMiningEnabled());
    return effectivePorts;
  }

  /**
   * Adds port to the specified list only if enabled.
   *
   * @param ports The list of ports
   * @param port The port value
   * @param enabled true if enabled, false otherwise
   */
  private void addPortIfEnabled(
      final List<Integer> ports, final Integer port, final boolean enabled) {
    if (enabled) {
      ports.add(port);
    }
  }

  @VisibleForTesting
  String getLogLevel() {
    return loggingLevelOption.getLogLevel();
  }

  /**
   * Returns the flag indicating that version compatibility checks will be made.
   *
   * @return true if compatibility checks should be made, otherwise false
   */
  @VisibleForTesting
  public Boolean getVersionCompatibilityProtection() {
    return versionCompatibilityProtection;
  }

  private void instantiateSignatureAlgorithmFactory() {
    if (SignatureAlgorithmFactory.isInstanceSet()) {
      return;
    }

    final Optional<String> ecCurve = getEcCurveFromGenesisFile();

    if (ecCurve.isEmpty()) {
      SignatureAlgorithmFactory.setDefaultInstance();
      return;
    }

    try {
      SignatureAlgorithmFactory.setInstance(SignatureAlgorithmType.create(ecCurve.get()));
    } catch (final IllegalArgumentException e) {
      throw new CommandLine.InitializationException(
          "Invalid genesis file configuration for ecCurve. " + e.getMessage());
    }
  }

  private Optional<String> getEcCurveFromGenesisFile() {
    if (genesisFile == null) {
      return Optional.empty();
    }
    return genesisConfigOptionsSupplier.get().getEcCurve();
  }

  /**
   * Return the genesis config options
   *
   * @return the genesis config options
   */
  protected GenesisConfigOptions getGenesisConfigOptions() {
    return genesisConfigOptionsSupplier.get();
  }

  private void setMergeConfigOptions() {
    MergeConfigOptions.setMergeEnabled(
        genesisConfigOptionsSupplier.get().getTerminalTotalDifficulty().isPresent());
  }

  /** Set ignorable segments in RocksDB Storage Provider plugin. */
  public void setIgnorableStorageSegments() {
    if (!unstableChainPruningOptions.getChainDataPruningEnabled()) {
      rocksDBPlugin.addIgnorableSegmentIdentifier(KeyValueSegmentIdentifier.CHAIN_PRUNER_STATE);
    }
  }

  private void validatePostMergeCheckpointBlockRequirements() {
    final SynchronizerConfiguration synchronizerConfiguration =
        unstableSynchronizerOptions.toDomainObject().build();
    final Optional<UInt256> terminalTotalDifficulty =
        genesisConfigOptionsSupplier.get().getTerminalTotalDifficulty();
    final CheckpointConfigOptions checkpointConfigOptions =
        genesisConfigOptionsSupplier.get().getCheckpointOptions();
    if (synchronizerConfiguration.isCheckpointPostMergeEnabled()) {
      if (!checkpointConfigOptions.isValid()) {
        throw new InvalidConfigurationException(
            "PoS checkpoint sync requires a checkpoint block configured in the genesis file");
      }
      terminalTotalDifficulty.ifPresentOrElse(
          ttd -> {
            if (UInt256.fromHexString(checkpointConfigOptions.getTotalDifficulty().get())
                    .equals(UInt256.ZERO)
                && ttd.equals(UInt256.ZERO)) {
              throw new InvalidConfigurationException(
                  "PoS checkpoint sync can't be used with TTD = 0 and checkpoint totalDifficulty = 0");
            }
            if (UInt256.fromHexString(checkpointConfigOptions.getTotalDifficulty().get())
                .lessThan(ttd)) {
              throw new InvalidConfigurationException(
                  "PoS checkpoint sync requires a block with total difficulty greater or equal than the TTD");
            }
          },
          () -> {
            throw new InvalidConfigurationException(
                "PoS checkpoint sync requires TTD in the genesis file");
          });
    }
  }

  private boolean isMergeEnabled() {
    return MergeConfigOptions.isMergeEnabled();
  }

  private boolean isEngineApiEnabled() {
    return engineRPCOptionGroup.overrideEngineRpcEnabled || isMergeEnabled();
  }

  private SyncMode getDefaultSyncModeIfNotSet() {
    return Optional.ofNullable(syncMode)
        .orElse(
            genesisFile == null
                    && !privacyOptionGroup.isPrivacyEnabled
                    && Optional.ofNullable(network).map(NetworkName::canSnapSync).orElse(false)
                ? SyncMode.SNAP
                : SyncMode.FULL);
  }

  private Boolean getDefaultVersionCompatibilityProtectionIfNotSet() {
    // Version compatibility protection is enabled by default for non-named networks
    return Optional.ofNullable(versionCompatibilityProtection)
        // if we have a specific genesis file or custom network id, we are not using a named network
        .orElse(genesisFile != null || networkId != null);
  }

  private String generateConfigurationOverview() {
    final ConfigurationOverviewBuilder builder = new ConfigurationOverviewBuilder(logger);

    if (environment != null) {
      builder.setEnvironment(environment);
    }

    if (network != null) {
      builder.setNetwork(network.normalize());
    }

    if (profile != null) {
      builder.setProfile(profile.toString());
    }

    builder.setHasCustomGenesis(genesisFile != null);
    if (genesisFile != null) {
      builder.setCustomGenesis(genesisFile.getAbsolutePath());
    }
    builder.setNetworkId(ethNetworkConfig.networkId());

    builder
        .setDataStorage(dataStorageOptions.normalizeDataStorageFormat())
        .setSyncMode(syncMode.normalize());

    if (jsonRpcConfiguration != null && jsonRpcConfiguration.isEnabled()) {
      builder
          .setRpcPort(jsonRpcConfiguration.getPort())
          .setRpcHttpApis(jsonRpcConfiguration.getRpcApis());
    }

    if (engineJsonRpcConfiguration != null && engineJsonRpcConfiguration.isEnabled()) {
      builder
          .setEnginePort(engineJsonRpcConfiguration.getPort())
          .setEngineApis(engineJsonRpcConfiguration.getRpcApis());
      if (engineJsonRpcConfiguration.isAuthenticationEnabled()) {
        if (engineJsonRpcConfiguration.getAuthenticationPublicKeyFile() != null) {
          builder.setEngineJwtFile(
              engineJsonRpcConfiguration.getAuthenticationPublicKeyFile().getAbsolutePath());
        } else {
          // default ephemeral jwt created later
          builder.setEngineJwtFile(dataDir().toAbsolutePath() + "/" + EPHEMERAL_JWT_FILE);
        }
      }
    }

    if (rocksDBPlugin.isHighSpecEnabled()) {
      builder.setHighSpecEnabled();
    }

    if (getDataStorageConfiguration().getUnstable().getBonsaiLimitTrieLogsEnabled()) {
      builder.setLimitTrieLogsEnabled();
      builder.setTrieLogRetentionLimit(getDataStorageConfiguration().getBonsaiMaxLayersToLoad());
      builder.setTrieLogsPruningWindowSize(
          getDataStorageConfiguration().getUnstable().getBonsaiTrieLogPruningWindowSize());
    }

    builder.setSnapServerEnabled(this.unstableSynchronizerOptions.isSnapsyncServerEnabled());

    builder.setTxPoolImplementation(buildTransactionPoolConfiguration().getTxPoolImplementation());
    builder.setWorldStateUpdateMode(unstableEvmOptions.toDomainObject().worldUpdaterMode());

    builder.setPluginContext(besuComponent.getBesuPluginContext());

    return builder.build();
  }
}<|MERGE_RESOLUTION|>--- conflicted
+++ resolved
@@ -1659,17 +1659,10 @@
   }
 
   private GenesisConfigFile readGenesisConfigFile() {
-<<<<<<< HEAD
-    return GenesisConfigFile.fromConfig(
-        genesisFile != null
-            ? genesisConfigSource(genesisFile)
-            : Optional.ofNullable(network).orElse(MAINNET).getGenesisFileResource());
-=======
     return genesisFile != null
         ? GenesisConfigFile.fromSource(genesisConfigSource(genesisFile))
         : GenesisConfigFile.fromResource(
             Optional.ofNullable(network).orElse(MAINNET).getGenesisFile());
->>>>>>> 690a2ea8
   }
 
   private GenesisConfigOptions readGenesisConfigOptions() {
@@ -2372,11 +2365,7 @@
       builder.setDnsDiscoveryUrl(null);
     }
 
-<<<<<<< HEAD
-    builder.setGenesisConfig(genesisConfigFileSupplier.get());
-=======
     builder.setGenesisConfigFile(genesisConfigFileSupplier.get());
->>>>>>> 690a2ea8
 
     if (networkId != null) {
       builder.setNetworkId(networkId);
