--- conflicted
+++ resolved
@@ -16,7 +16,6 @@
 
 import static com.google.common.base.Preconditions.checkNotNull;
 import static java.nio.charset.StandardCharsets.UTF_8;
-import static java.nio.file.StandardCopyOption.REPLACE_EXISTING;
 import static java.util.Arrays.asList;
 import static java.util.Collections.singletonList;
 import static org.hyperledger.besu.cli.DefaultCommandValues.getDefaultBesuDataPath;
@@ -195,7 +194,6 @@
 import org.hyperledger.besu.util.number.PositiveNumber;
 import org.hyperledger.besu.util.platform.PlatformDetector;
 
-import java.io.BufferedReader;
 import java.io.File;
 import java.io.IOException;
 import java.io.InputStream;
@@ -204,7 +202,6 @@
 import java.net.SocketException;
 import java.net.URI;
 import java.net.UnknownHostException;
-import java.nio.charset.Charset;
 import java.nio.file.Path;
 import java.security.KeyManagementException;
 import java.security.NoSuchAlgorithmException;
@@ -235,7 +232,6 @@
 import com.google.common.collect.ImmutableMap;
 import com.google.common.io.Files;
 import com.google.common.io.Resources;
-import ethereum.ckzg4844.CKZG4844JNI;
 import io.vertx.core.Vertx;
 import io.vertx.core.VertxOptions;
 import io.vertx.core.json.DecodeException;
@@ -1853,7 +1849,6 @@
       logger.info("Using the Java implementation of the blake2bf algorithm");
     }
 
-<<<<<<< HEAD
     if (genesisConfigOptions.getCancunTime().isPresent()) {
       // if custom genesis provided, then trusted setup file is mandatory
       if (genesisFile != null && kzgTrustedSetupFile == null) {
@@ -1870,74 +1865,6 @@
       throw new ParameterException(
           this.commandLine,
           "--kzg-trusted-setup can only be specified on data blobs enabled networks");
-=======
-    if (getActualGenesisConfigOptions().getCancunTime().isPresent()) {
-      initializeKzgNativeLib();
-    } else if (kzgTrustedSetupFile != null) {
-      throw new ParameterException(
-          this.commandLine,
-          "--kzg-trusted-setup can only be specified on networks with data blobs enabled");
-    }
-  }
-
-  private void initializeKzgNativeLib() {
-    // if custom genesis provided, then trusted setup file is mandatory
-    if (genesisFile != null && kzgTrustedSetupFile == null) {
-      throw new ParameterException(
-          this.commandLine,
-          "--kzg-trusted-setup is mandatory when providing a custom genesis that support data blobs");
-    }
-
-    final Path absolutePathToSetup;
-
-    if (kzgTrustedSetupFile != null) {
-      absolutePathToSetup = kzgTrustedSetupFile.toAbsolutePath();
-    } else {
-      final String trustedSetupResourceName =
-          "/kzg-trusted-setups/" + network.name().toLowerCase() + ".txt";
-      InputStream is = BesuCommand.class.getResourceAsStream(trustedSetupResourceName);
-      if (is == null) {
-        throw new IllegalStateException(
-            "Internal error: KZG trusted setup for named network "
-                + network.name()
-                + " not found in resources");
-      }
-      try (is) {
-        File jniWillLoadFrom = File.createTempFile("kzgTrustedSetup", "txt");
-        jniWillLoadFrom.deleteOnExit();
-        java.nio.file.Files.copy(is, jniWillLoadFrom.toPath(), REPLACE_EXISTING);
-        absolutePathToSetup = jniWillLoadFrom.toPath();
-      } catch (IOException e) {
-        throw new IllegalStateException(
-            "Internal error: Unable to load KZG trusted setup for named network "
-                + network.name()
-                + " from resource "
-                + trustedSetupResourceName,
-            e);
-      }
-    }
-
-    try (BufferedReader setupFile =
-        java.nio.file.Files.newBufferedReader(absolutePathToSetup, Charset.defaultCharset())) {
-      String firstLine = setupFile.readLine();
-      final ethereum.ckzg4844.CKZG4844JNI.Preset bitLength;
-      if ("4".equals(firstLine)) {
-        bitLength = CKZG4844JNI.Preset.MINIMAL;
-      } else if ("4096".equals(firstLine)) {
-        bitLength = CKZG4844JNI.Preset.MAINNET;
-      } else {
-        throw new IllegalArgumentException(
-            "Provided file not a KZG trusted setup for either 4 or 4096 bits");
-      }
-      CKZG4844JNI.loadNativeLibrary(bitLength);
-      CKZG4844JNI.loadTrustedSetup(absolutePathToSetup.toString());
-      logger.info(
-          "C-KZG native lib loaded with preset {} and initialized with {} as trusted setup",
-          bitLength,
-          absolutePathToSetup);
-    } catch (IOException e) {
-      throw new RuntimeException("Unable to load KZG trusted setup", e);
->>>>>>> 900c14e6
     }
   }
 
