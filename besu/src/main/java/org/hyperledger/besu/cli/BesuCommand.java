/*
 * Copyright ConsenSys AG.
 *
 * Licensed under the Apache License, Version 2.0 (the "License"); you may not use this file except in compliance with
 * the License. You may obtain a copy of the License at
 *
 * http://www.apache.org/licenses/LICENSE-2.0
 *
 * Unless required by applicable law or agreed to in writing, software distributed under the License is distributed on
 * an "AS IS" BASIS, WITHOUT WARRANTIES OR CONDITIONS OF ANY KIND, either express or implied. See the License for the
 * specific language governing permissions and limitations under the License.
 *
 * SPDX-License-Identifier: Apache-2.0
 */
package org.hyperledger.besu.cli;

import static com.google.common.base.Preconditions.checkNotNull;
import static java.nio.charset.StandardCharsets.UTF_8;
import static java.util.Arrays.asList;
import static java.util.Collections.singletonList;
import static org.hyperledger.besu.cli.DefaultCommandValues.getDefaultBesuDataPath;
import static org.hyperledger.besu.cli.config.NetworkName.MAINNET;
import static org.hyperledger.besu.controller.BesuController.DATABASE_PATH;
import static org.hyperledger.besu.ethereum.api.graphql.GraphQLConfiguration.DEFAULT_GRAPHQL_HTTP_PORT;
import static org.hyperledger.besu.ethereum.api.jsonrpc.JsonRpcConfiguration.DEFAULT_JSON_RPC_PORT;
import static org.hyperledger.besu.ethereum.api.jsonrpc.RpcApis.DEFAULT_JSON_RPC_APIS;
import static org.hyperledger.besu.ethereum.api.jsonrpc.websocket.WebSocketConfiguration.DEFAULT_WEBSOCKET_PORT;
import static org.hyperledger.besu.metrics.BesuMetricCategory.DEFAULT_METRIC_CATEGORIES;
import static org.hyperledger.besu.metrics.prometheus.MetricsConfiguration.DEFAULT_METRICS_PORT;
import static org.hyperledger.besu.metrics.prometheus.MetricsConfiguration.DEFAULT_METRICS_PUSH_PORT;

import org.hyperledger.besu.BesuInfo;
import org.hyperledger.besu.Runner;
import org.hyperledger.besu.RunnerBuilder;
import org.hyperledger.besu.chainimport.RlpBlockImporter;
import org.hyperledger.besu.cli.config.EthNetworkConfig;
import org.hyperledger.besu.cli.config.NetworkName;
import org.hyperledger.besu.cli.converter.MetricCategoryConverter;
import org.hyperledger.besu.cli.converter.PercentageConverter;
import org.hyperledger.besu.cli.converter.RpcApisConverter;
import org.hyperledger.besu.cli.custom.CorsAllowedOriginsProperty;
import org.hyperledger.besu.cli.custom.JsonRPCWhitelistHostsProperty;
import org.hyperledger.besu.cli.custom.RpcAuthFileValidator;
import org.hyperledger.besu.cli.error.BesuExceptionHandler;
import org.hyperledger.besu.cli.options.EthProtocolOptions;
import org.hyperledger.besu.cli.options.MetricsCLIOptions;
import org.hyperledger.besu.cli.options.NetworkingOptions;
import org.hyperledger.besu.cli.options.SynchronizerOptions;
import org.hyperledger.besu.cli.options.TransactionPoolOptions;
import org.hyperledger.besu.cli.subcommands.PasswordSubCommand;
import org.hyperledger.besu.cli.subcommands.PublicKeySubCommand;
import org.hyperledger.besu.cli.subcommands.PublicKeySubCommand.KeyLoader;
import org.hyperledger.besu.cli.subcommands.RetestethSubCommand;
import org.hyperledger.besu.cli.subcommands.blocks.BlocksSubCommand;
import org.hyperledger.besu.cli.subcommands.blocks.BlocksSubCommand.JsonBlockImporterFactory;
import org.hyperledger.besu.cli.subcommands.blocks.BlocksSubCommand.RlpBlockExporterFactory;
import org.hyperledger.besu.cli.subcommands.operator.OperatorSubCommand;
import org.hyperledger.besu.cli.subcommands.rlp.RLPSubCommand;
import org.hyperledger.besu.cli.util.CommandLineUtils;
import org.hyperledger.besu.cli.util.ConfigOptionSearchAndRunHandler;
import org.hyperledger.besu.cli.util.VersionProvider;
import org.hyperledger.besu.config.GenesisConfigFile;
<<<<<<< HEAD
import org.hyperledger.besu.consensus.common.PoAMetricServiceImpl;
=======
import org.hyperledger.besu.consensus.common.PoAContext;
import org.hyperledger.besu.consensus.common.PoAMetricServiceImpl;
import org.hyperledger.besu.consensus.ibft.IbftContext;
>>>>>>> 46368365
import org.hyperledger.besu.controller.BesuController;
import org.hyperledger.besu.controller.BesuControllerBuilder;
import org.hyperledger.besu.controller.KeyPairUtil;
import org.hyperledger.besu.ethereum.api.graphql.GraphQLConfiguration;
import org.hyperledger.besu.ethereum.api.jsonrpc.JsonRpcConfiguration;
import org.hyperledger.besu.ethereum.api.jsonrpc.RpcApi;
import org.hyperledger.besu.ethereum.api.jsonrpc.RpcApis;
import org.hyperledger.besu.ethereum.api.jsonrpc.websocket.WebSocketConfiguration;
import org.hyperledger.besu.ethereum.core.Address;
import org.hyperledger.besu.ethereum.core.MiningParameters;
import org.hyperledger.besu.ethereum.core.PrivacyParameters;
import org.hyperledger.besu.ethereum.core.Wei;
import org.hyperledger.besu.ethereum.eth.sync.SyncMode;
import org.hyperledger.besu.ethereum.eth.sync.SynchronizerConfiguration;
import org.hyperledger.besu.ethereum.eth.transactions.TransactionPoolConfiguration;
import org.hyperledger.besu.ethereum.p2p.config.DiscoveryConfiguration;
import org.hyperledger.besu.ethereum.p2p.peers.EnodeURL;
import org.hyperledger.besu.ethereum.p2p.peers.StaticNodesParser;
import org.hyperledger.besu.ethereum.permissioning.LocalPermissioningConfiguration;
import org.hyperledger.besu.ethereum.permissioning.PermissioningConfiguration;
import org.hyperledger.besu.ethereum.permissioning.PermissioningConfigurationBuilder;
import org.hyperledger.besu.ethereum.permissioning.SmartContractPermissioningConfiguration;
import org.hyperledger.besu.ethereum.storage.keyvalue.KeyValueStorageProvider;
import org.hyperledger.besu.ethereum.storage.keyvalue.KeyValueStorageProviderBuilder;
import org.hyperledger.besu.ethereum.worldstate.PruningConfiguration;
import org.hyperledger.besu.metrics.BesuMetricCategory;
import org.hyperledger.besu.metrics.MetricCategoryRegistryImpl;
import org.hyperledger.besu.metrics.ObservableMetricsSystem;
import org.hyperledger.besu.metrics.StandardMetricCategory;
import org.hyperledger.besu.metrics.prometheus.MetricsConfiguration;
import org.hyperledger.besu.metrics.prometheus.PrometheusMetricsSystem;
import org.hyperledger.besu.metrics.vertx.VertxMetricsAdapterFactory;
import org.hyperledger.besu.nat.NatMethod;
import org.hyperledger.besu.plugin.services.BesuConfiguration;
import org.hyperledger.besu.plugin.services.BesuEvents;
import org.hyperledger.besu.plugin.services.MetricsSystem;
import org.hyperledger.besu.plugin.services.PicoCLIOptions;
import org.hyperledger.besu.plugin.services.StorageService;
import org.hyperledger.besu.plugin.services.exception.StorageException;
import org.hyperledger.besu.plugin.services.metrics.MetricCategory;
import org.hyperledger.besu.plugin.services.metrics.MetricCategoryRegistry;
import org.hyperledger.besu.plugin.services.metrics.PoAMetricsService;
import org.hyperledger.besu.plugin.services.storage.rocksdb.RocksDBPlugin;
import org.hyperledger.besu.services.BesuConfigurationImpl;
import org.hyperledger.besu.services.BesuEventsImpl;
import org.hyperledger.besu.services.BesuPluginContextImpl;
import org.hyperledger.besu.services.PicoCLIOptionsImpl;
import org.hyperledger.besu.services.StorageServiceImpl;
import org.hyperledger.besu.util.NetworkUtility;
import org.hyperledger.besu.util.PermissioningConfigurationValidator;
import org.hyperledger.besu.util.bytes.BytesValue;
import org.hyperledger.besu.util.number.Fraction;
import org.hyperledger.besu.util.number.PositiveNumber;
import org.hyperledger.besu.util.uint.UInt256;

import java.io.File;
import java.io.IOException;
import java.io.InputStream;
import java.math.BigInteger;
import java.net.InetAddress;
import java.net.SocketException;
import java.net.URI;
import java.net.UnknownHostException;
import java.nio.file.Path;
import java.nio.file.Paths;
import java.time.Clock;
import java.util.ArrayList;
import java.util.Collection;
import java.util.List;
import java.util.Map;
import java.util.Optional;
import java.util.Set;
import java.util.TreeMap;
import java.util.function.Supplier;
import java.util.stream.Collectors;

import com.google.common.annotations.VisibleForTesting;
import com.google.common.base.Suppliers;
import com.google.common.collect.ImmutableMap;
import com.google.common.io.Resources;
import io.vertx.core.Vertx;
import io.vertx.core.VertxOptions;
import io.vertx.core.json.DecodeException;
import io.vertx.core.metrics.MetricsOptions;
import org.apache.logging.log4j.Level;
import org.apache.logging.log4j.LogManager;
import org.apache.logging.log4j.Logger;
import org.apache.logging.log4j.core.config.Configurator;
import picocli.CommandLine;
import picocli.CommandLine.AbstractParseResultHandler;
import picocli.CommandLine.Command;
import picocli.CommandLine.ExecutionException;
import picocli.CommandLine.Option;
import picocli.CommandLine.ParameterException;

@SuppressWarnings("FieldCanBeLocal") // because Picocli injected fields report false positives
@Command(
    description = "This command runs the Besu Ethereum client full node.",
    abbreviateSynopsis = true,
    name = "besu",
    mixinStandardHelpOptions = true,
    versionProvider = VersionProvider.class,
    header = "Usage:",
    synopsisHeading = "%n",
    descriptionHeading = "%nDescription:%n%n",
    optionListHeading = "%nOptions:%n",
    footerHeading = "%n",
    footer = "Besu is licensed under the Apache License 2.0")
public class BesuCommand implements DefaultCommandValues, Runnable {

  private final Logger logger;

  private CommandLine commandLine;

  private final RlpBlockImporter rlpBlockImporter;
  private final JsonBlockImporterFactory jsonBlockImporterFactory;
  private final RlpBlockExporterFactory rlpBlockExporterFactory;

  final NetworkingOptions networkingOptions = NetworkingOptions.create();
  final SynchronizerOptions synchronizerOptions = SynchronizerOptions.create();
  final EthProtocolOptions ethProtocolOptions = EthProtocolOptions.create();
  final MetricsCLIOptions metricsCLIOptions = MetricsCLIOptions.create();
  final TransactionPoolOptions transactionPoolOptions = TransactionPoolOptions.create();
  private final RunnerBuilder runnerBuilder;
  private final BesuController.Builder controllerBuilderFactory;
  private final BesuPluginContextImpl besuPluginContext;
  private final StorageServiceImpl storageService;
  private final Map<String, String> environment;
  private final MetricCategoryRegistryImpl metricCategoryRegistry =
      new MetricCategoryRegistryImpl();
  private final MetricCategoryConverter metricCategoryConverter = new MetricCategoryConverter();

  protected KeyLoader getKeyLoader() {
    return KeyPairUtil::loadKeyPair;
  }

  // Public IP stored to prevent having to research it each time we need it.
  private InetAddress autoDiscoveredDefaultIP = null;

  // Property to indicate whether Besu has been launched via docker
  private final boolean isDocker = Boolean.getBoolean("besu.docker");

  // CLI options defined by user at runtime.
  // Options parsing is done with CLI library Picocli https://picocli.info/

  // Completely disables P2P within Besu.
  @Option(
      names = {"--p2p-enabled"},
      description = "Enable P2P functionality (default: ${DEFAULT-VALUE})",
      arity = "1")
  private final Boolean p2pEnabled = true;

  // Boolean option to indicate if peers should NOT be discovered, default to
  // false indicates that
  // the peers should be discovered by default.
  //
  // This negative option is required because of the nature of the option that is
  // true when
  // added on the command line. You can't do --option=false, so false is set as
  // default
  // and you have not to set the option at all if you want it false.
  // This seems to be the only way it works with Picocli.
  // Also many other software use the same negative option scheme for false
  // defaults
  // meaning that it's probably the right way to handle disabling options.
  @Option(
      names = {"--discovery-enabled"},
      description = "Enable P2P peer discovery (default: ${DEFAULT-VALUE})",
      arity = "1")
  private final Boolean peerDiscoveryEnabled = true;

  // A list of bootstrap nodes can be passed
  // and a hardcoded list will be used otherwise by the Runner.
  // NOTE: we have no control over default value here.
  @Option(
      names = {"--bootnodes"},
      paramLabel = "<enode://id@host:port>",
      description =
          "Comma separated enode URLs for P2P discovery bootstrap. "
              + "Default is a predefined list.",
      split = ",",
      arity = "0..*")
  void setBootnodes(final List<String> values) {
    try {
      bootNodes =
          values.stream()
              .filter(value -> !value.isEmpty())
              .map(EnodeURL::fromString)
              .collect(Collectors.toList());
      DiscoveryConfiguration.assertValidBootnodes(bootNodes);
    } catch (final IllegalArgumentException e) {
      throw new ParameterException(commandLine, e.getMessage());
    }
  }

  private List<EnodeURL> bootNodes = null;

  @Option(
      names = {"--max-peers"},
      paramLabel = MANDATORY_INTEGER_FORMAT_HELP,
      description =
          "Maximum P2P peer connections that can be established (default: ${DEFAULT-VALUE})")
  private final Integer maxPeers = DEFAULT_MAX_PEERS;

  @Option(
      names = {"--remote-connections-limit-enabled"},
      description =
          "Whether to limit the number of P2P connections initiated remotely. (default: ${DEFAULT-VALUE})")
  private final Boolean isLimitRemoteWireConnectionsEnabled = true;

  @Option(
      names = {"--remote-connections-max-percentage"},
      paramLabel = MANDATORY_DOUBLE_FORMAT_HELP,
      description =
          "The maximum percentage of P2P connections that can be initiated remotely. Must be between 0 and 100 inclusive. (default: ${DEFAULT-VALUE})",
      arity = "1",
      converter = PercentageConverter.class)
  private final Integer maxRemoteConnectionsPercentage =
      Fraction.fromFloat(DEFAULT_FRACTION_REMOTE_WIRE_CONNECTIONS_ALLOWED)
          .toPercentage()
          .getValue();

  @Option(
      names = {"--banned-node-ids", "--banned-node-id"},
      paramLabel = MANDATORY_NODE_ID_FORMAT_HELP,
      description = "A list of node IDs to ban from the P2P network.",
      split = ",",
      arity = "1..*")
  void setBannedNodeIds(final List<String> values) {
    try {
      bannedNodeIds =
          values.stream()
              .filter(value -> !value.isEmpty())
              .map(EnodeURL::parseNodeId)
              .collect(Collectors.toList());
    } catch (final IllegalArgumentException e) {
      throw new ParameterException(
          commandLine, "Invalid ids supplied to '--banned-node-ids'. " + e.getMessage());
    }
  }

  private Collection<BytesValue> bannedNodeIds = new ArrayList<>();

  @Option(
      names = {"--sync-mode"},
      paramLabel = MANDATORY_MODE_FORMAT_HELP,
      description =
          "Synchronization mode, possible values are ${COMPLETION-CANDIDATES} (default: ${DEFAULT-VALUE})")
  private final SyncMode syncMode = DEFAULT_SYNC_MODE;

  @Option(
      names = {"--fast-sync-min-peers"},
      paramLabel = MANDATORY_INTEGER_FORMAT_HELP,
      description =
          "Minimum number of peers required before starting fast sync. (default: ${DEFAULT-VALUE})")
  private final Integer fastSyncMinPeerCount = FAST_SYNC_MIN_PEER_COUNT;

  @Option(
      names = {"--network"},
      paramLabel = MANDATORY_NETWORK_FORMAT_HELP,
      description =
          "Synchronize against the indicated network, possible values are ${COMPLETION-CANDIDATES}."
              + " (default: MAINNET)")
  private final NetworkName network = null;

  @SuppressWarnings("FieldMayBeFinal") // Because PicoCLI requires Strings to not be final.
  @Option(
      names = {"--p2p-host"},
      paramLabel = MANDATORY_HOST_FORMAT_HELP,
      description = "Ip address this node advertises to its peers (default: ${DEFAULT-VALUE})",
      arity = "1")
  private String p2pHost = autoDiscoverDefaultIP().getHostAddress();

  @Option(
      names = {"--p2p-interface"},
      paramLabel = MANDATORY_HOST_FORMAT_HELP,
      description =
          "The network interface address on which this node listens for p2p communication (default: ${DEFAULT-VALUE})",
      arity = "1")
  private String p2pInterface = NetworkUtility.INADDR_ANY;

  @Option(
      names = {"--p2p-port"},
      paramLabel = MANDATORY_PORT_FORMAT_HELP,
      description = "Port on which to listen for p2p communication (default: ${DEFAULT-VALUE})",
      arity = "1")
  private final Integer p2pPort = EnodeURL.DEFAULT_LISTENING_PORT;

  @Option(
      names = {"--nat-method"},
      description =
          "Specify the NAT circumvention method to be used, possible values are ${COMPLETION-CANDIDATES}."
              + " NONE disables NAT functionality. (default: ${DEFAULT-VALUE})")
  private final NatMethod natMethod = DEFAULT_NAT_METHOD;

  @Option(
      names = {"--network-id"},
      paramLabel = "<BIG INTEGER>",
      description =
          "P2P network identifier. (default: the selected network chain ID or custom genesis chain ID)",
      arity = "1")
  private final BigInteger networkId = null;

  @Option(
      names = {"--graphql-http-enabled"},
      description = "Set to start the GraphQL HTTP service (default: ${DEFAULT-VALUE})")
  private final Boolean isGraphQLHttpEnabled = false;

  @SuppressWarnings("FieldMayBeFinal") // Because PicoCLI requires Strings to not be final.
  @Option(
      names = {"--graphql-http-host"},
      paramLabel = MANDATORY_HOST_FORMAT_HELP,
      description = "Host for GraphQL HTTP to listen on (default: ${DEFAULT-VALUE})",
      arity = "1")
  private String graphQLHttpHost = autoDiscoverDefaultIP().getHostAddress();

  @Option(
      names = {"--graphql-http-port"},
      paramLabel = MANDATORY_PORT_FORMAT_HELP,
      description = "Port for GraphQL HTTP to listen on (default: ${DEFAULT-VALUE})",
      arity = "1")
  private final Integer graphQLHttpPort = DEFAULT_GRAPHQL_HTTP_PORT;

  @Option(
      names = {"--graphql-http-cors-origins"},
      description = "Comma separated origin domain URLs for CORS validation (default: none)")
  private final CorsAllowedOriginsProperty graphQLHttpCorsAllowedOrigins =
      new CorsAllowedOriginsProperty();

  @Option(
      names = {"--rpc-http-enabled"},
      description = "Set to start the JSON-RPC HTTP service (default: ${DEFAULT-VALUE})")
  private final Boolean isRpcHttpEnabled = false;

  @SuppressWarnings("FieldMayBeFinal") // Because PicoCLI requires Strings to not be final.
  @Option(
      names = {"--rpc-http-host"},
      paramLabel = MANDATORY_HOST_FORMAT_HELP,
      description = "Host for JSON-RPC HTTP to listen on (default: ${DEFAULT-VALUE})",
      arity = "1")
  private String rpcHttpHost = autoDiscoverDefaultIP().getHostAddress();

  @Option(
      names = {"--rpc-http-port"},
      paramLabel = MANDATORY_PORT_FORMAT_HELP,
      description = "Port for JSON-RPC HTTP to listen on (default: ${DEFAULT-VALUE})",
      arity = "1")
  private final Integer rpcHttpPort = DEFAULT_JSON_RPC_PORT;

  // A list of origins URLs that are accepted by the JsonRpcHttpServer (CORS)
  @Option(
      names = {"--rpc-http-cors-origins"},
      description = "Comma separated origin domain URLs for CORS validation (default: none)")
  private final CorsAllowedOriginsProperty rpcHttpCorsAllowedOrigins =
      new CorsAllowedOriginsProperty();

  @Option(
      names = {"--rpc-http-api", "--rpc-http-apis"},
      paramLabel = "<api name>",
      split = ",",
      arity = "1..*",
      converter = RpcApisConverter.class,
      description =
          "Comma separated list of APIs to enable on JSON-RPC HTTP service (default: ${DEFAULT-VALUE})")
  private final Collection<RpcApi> rpcHttpApis = DEFAULT_JSON_RPC_APIS;

  @Option(
      names = {"--rpc-http-authentication-enabled"},
      description =
          "Require authentication for the JSON-RPC HTTP service (default: ${DEFAULT-VALUE})")
  private final Boolean isRpcHttpAuthenticationEnabled = false;

  @Option(
      names = {"--rpc-ws-enabled"},
      description = "Set to start the JSON-RPC WebSocket service (default: ${DEFAULT-VALUE})")
  private final Boolean isRpcWsEnabled = false;

  @SuppressWarnings("FieldMayBeFinal") // Because PicoCLI requires Strings to not be final.
  @Option(
      names = {"--rpc-ws-host"},
      paramLabel = MANDATORY_HOST_FORMAT_HELP,
      description = "Host for JSON-RPC WebSocket service to listen on (default: ${DEFAULT-VALUE})",
      arity = "1")
  private String rpcWsHost = autoDiscoverDefaultIP().getHostAddress();

  @Option(
      names = {"--rpc-ws-port"},
      paramLabel = MANDATORY_PORT_FORMAT_HELP,
      description = "Port for JSON-RPC WebSocket service to listen on (default: ${DEFAULT-VALUE})",
      arity = "1")
  private final Integer rpcWsPort = DEFAULT_WEBSOCKET_PORT;

  @Option(
      names = {"--rpc-ws-api", "--rpc-ws-apis"},
      paramLabel = "<api name>",
      split = ",",
      arity = "1..*",
      converter = RpcApisConverter.class,
      description =
          "Comma separated list of APIs to enable on JSON-RPC WebSocket service (default: ${DEFAULT-VALUE})")
  private final List<RpcApi> rpcWsApis = DEFAULT_JSON_RPC_APIS;

  @Option(
      names = {"--rpc-ws-authentication-enabled"},
      description =
          "Require authentication for the JSON-RPC WebSocket service (default: ${DEFAULT-VALUE})")
  private final Boolean isRpcWsAuthenticationEnabled = false;

  @Option(
      names = {"--metrics-enabled"},
      description = "Set to start the metrics exporter (default: ${DEFAULT-VALUE})")
  private final Boolean isMetricsEnabled = false;

  @SuppressWarnings("FieldMayBeFinal") // Because PicoCLI requires Strings to not be final.
  @Option(
      names = {"--metrics-host"},
      paramLabel = MANDATORY_HOST_FORMAT_HELP,
      description = "Host for the metrics exporter to listen on (default: ${DEFAULT-VALUE})",
      arity = "1")
  private String metricsHost = autoDiscoverDefaultIP().getHostAddress();

  @Option(
      names = {"--metrics-port"},
      paramLabel = MANDATORY_PORT_FORMAT_HELP,
      description = "Port for the metrics exporter to listen on (default: ${DEFAULT-VALUE})",
      arity = "1")
  private final Integer metricsPort = DEFAULT_METRICS_PORT;

  @Option(
      names = {"--metrics-category", "--metrics-categories"},
      paramLabel = "<category name>",
      split = ",",
      arity = "1..*",
      description =
          "Comma separated list of categories to track metrics for (default: ${DEFAULT-VALUE})")
  private final Set<MetricCategory> metricCategories = DEFAULT_METRIC_CATEGORIES;

  @Option(
      names = {"--metrics-push-enabled"},
      description = "Enable the metrics push gateway integration (default: ${DEFAULT-VALUE})")
  private final Boolean isMetricsPushEnabled = false;

  @SuppressWarnings("FieldMayBeFinal") // Because PicoCLI requires Strings to not be final.
  @Option(
      names = {"--metrics-push-host"},
      paramLabel = MANDATORY_HOST_FORMAT_HELP,
      description = "Host of the Prometheus Push Gateway for push mode (default: ${DEFAULT-VALUE})",
      arity = "1")
  private String metricsPushHost = autoDiscoverDefaultIP().getHostAddress();

  @Option(
      names = {"--metrics-push-port"},
      paramLabel = MANDATORY_PORT_FORMAT_HELP,
      description = "Port of the Prometheus Push Gateway for push mode (default: ${DEFAULT-VALUE})",
      arity = "1")
  private final Integer metricsPushPort = DEFAULT_METRICS_PUSH_PORT;

  @Option(
      names = {"--metrics-push-interval"},
      paramLabel = MANDATORY_INTEGER_FORMAT_HELP,
      description =
          "Interval in seconds to push metrics when in push mode (default: ${DEFAULT-VALUE})",
      arity = "1")
  private final Integer metricsPushInterval = 15;

  @SuppressWarnings("FieldMayBeFinal") // Because PicoCLI requires Strings to not be final.
  @Option(
      names = {"--metrics-push-prometheus-job"},
      description = "Job name to use when in push mode (default: ${DEFAULT-VALUE})",
      arity = "1")
  private String metricsPrometheusJob = "besu-client";

  @Option(
      names = {"--host-whitelist"},
      paramLabel = "<hostname>[,<hostname>...]... or * or all",
      description =
          "Comma separated list of hostnames to whitelist for RPC access, or * to accept any host (default: ${DEFAULT-VALUE})",
      defaultValue = "localhost,127.0.0.1")
  private final JsonRPCWhitelistHostsProperty hostsWhitelist = new JsonRPCWhitelistHostsProperty();

  @Option(
      names = {"--logging", "-l"},
      paramLabel = "<LOG VERBOSITY LEVEL>",
      description =
          "Logging verbosity levels: OFF, FATAL, ERROR, WARN, INFO, DEBUG, TRACE, ALL (default: INFO)")
  private final Level logLevel = null;

  @Option(
      names = {"--miner-enabled"},
      description = "Set if node will perform mining (default: ${DEFAULT-VALUE})")
  private final Boolean isMiningEnabled = false;

  @Option(
      names = {"--miner-coinbase"},
      description =
          "Account to which mining rewards are paid. You must specify a valid coinbase if "
              + "mining is enabled using --miner-enabled option",
      arity = "1")
  private final Address coinbase = null;

  @Option(
      names = {"--min-gas-price"},
      description =
          "Minimum price (in Wei) offered by a transaction for it to be included in a mined "
              + "block (default: ${DEFAULT-VALUE})",
      arity = "1")
  private final Wei minTransactionGasPrice = DEFAULT_MIN_TRANSACTION_GAS_PRICE;

  @Option(
      names = {"--miner-extra-data"},
      description =
          "A hex string representing the (32) bytes to be included in the extra data "
              + "field of a mined block (default: ${DEFAULT-VALUE})",
      arity = "1")
  private final BytesValue extraData = DEFAULT_EXTRA_DATA;

  @Option(
      names = {"--pruning-enabled"},
      hidden = true,
      description =
          "Enable pruning of world state of blocks older than the retention period (default: ${DEFAULT-VALUE})")
  private final Boolean isPruningEnabled = false;

  @Option(
      names = {"--pruning-blocks-retained"},
      hidden = true,
      description =
          "Number of recent blocks for which to keep entire world state (default: ${DEFAULT-VALUE})",
      arity = "1")
  private final Long pruningBlocksRetained = DEFAULT_PRUNING_BLOCKS_RETAINED;

  @Option(
      names = {"--pruning-block-confirmations"},
      hidden = true,
      description =
          "Number of confirmations on a block before marking begins (default: ${DEFAULT-VALUE})",
      arity = "1")
  private final Long pruningBlockConfirmations = DEFAULT_PRUNING_BLOCK_CONFIRMATIONS;

  @Option(
      names = {"--permissions-nodes-config-file-enabled"},
      description = "Enable node level permissions (default: ${DEFAULT-VALUE})")
  private final Boolean permissionsNodesEnabled = false;

  @Option(
      names = {"--permissions-accounts-config-file-enabled"},
      description = "Enable account level permissions (default: ${DEFAULT-VALUE})")
  private final Boolean permissionsAccountsEnabled = false;

  @Option(
      names = {"--permissions-nodes-contract-address"},
      description = "Address of the node permissioning smart contract",
      arity = "1")
  private final Address permissionsNodesContractAddress = null;

  @Option(
      names = {"--permissions-nodes-contract-enabled"},
      description = "Enable node level permissions via smart contract (default: ${DEFAULT-VALUE})")
  private final Boolean permissionsNodesContractEnabled = false;

  @Option(
      names = {"--permissions-accounts-contract-address"},
      description = "Address of the account permissioning smart contract",
      arity = "1")
  private final Address permissionsAccountsContractAddress = null;

  @Option(
      names = {"--permissions-accounts-contract-enabled"},
      description =
          "Enable account level permissions via smart contract (default: ${DEFAULT-VALUE})")
  private final Boolean permissionsAccountsContractEnabled = false;

  @Option(
      names = {"--privacy-enabled"},
      description = "Enable private transactions (default: ${DEFAULT-VALUE})")
  private final Boolean isPrivacyEnabled = false;

  @Option(
      names = {"--revert-reason-enabled"},
      description =
          "Enable passing the revert reason back through TransactionReceipts (default: ${DEFAULT-VALUE})")
  private final Boolean isRevertReasonEnabled = false;

  @Option(
      names = {"--privacy-url"},
      description = "The URL on which the enclave is running")
  private final URI privacyUrl = PrivacyParameters.DEFAULT_ENCLAVE_URL;

  @Option(
      names = {"--privacy-precompiled-address"},
      description =
          "The address to which the privacy pre-compiled contract will be mapped to (default: ${DEFAULT-VALUE})")
  private final Integer privacyPrecompiledAddress = Address.PRIVACY;

  @Option(
      names = {"--privacy-marker-transaction-signing-key-file"},
      description =
          "The name of a file containing the private key used to sign privacy marker transactions. If unset, each will be signed with a random key.")
  private final Path privacyMarkerTransactionSigningKeyPath = null;

  @Option(
      names = {"--tx-pool-max-size"},
      paramLabel = MANDATORY_INTEGER_FORMAT_HELP,
      description =
          "Maximum number of pending transactions that will be kept in the transaction pool (default: ${DEFAULT-VALUE})",
      arity = "1")
  private final Integer txPoolMaxSize = TransactionPoolConfiguration.MAX_PENDING_TRANSACTIONS;

  @Option(
      names = {"--tx-pool-retention-hours"},
      paramLabel = MANDATORY_INTEGER_FORMAT_HELP,
      description =
          "Maximum retention period of pending transactions in hours (default: ${DEFAULT-VALUE})",
      arity = "1")
  private final Integer pendingTxRetentionPeriod =
      TransactionPoolConfiguration.DEFAULT_TX_RETENTION_HOURS;

  @SuppressWarnings("FieldMayBeFinal") // Because PicoCLI requires Strings to not be final.
  @Option(
      names = {"--key-value-storage"},
      description = "Identity for the key-value storage to be used.",
      arity = "1")
  private String keyValueStorageName = DEFAULT_KEY_VALUE_STORAGE_NAME;

  @Option(
      names = {"--override-genesis-config"},
      paramLabel = "NAME=VALUE",
      description = "Overrides configuration values in the genesis file.  Use with care.",
      arity = "*",
      hidden = true,
      split = ",")
  private final Map<String, String> genesisConfigOverrides =
      new TreeMap<>(String.CASE_INSENSITIVE_ORDER);

  private EthNetworkConfig ethNetworkConfig;
  private JsonRpcConfiguration jsonRpcConfiguration;
  private GraphQLConfiguration graphQLConfiguration;
  private WebSocketConfiguration webSocketConfiguration;
  private MetricsConfiguration metricsConfiguration;
  private Optional<PermissioningConfiguration> permissioningConfiguration;
  private Collection<EnodeURL> staticNodes;
  private BesuController<?> besuController;
  private StandaloneCommand standaloneCommands;
  private BesuConfiguration pluginCommonConfiguration;
  private final Supplier<ObservableMetricsSystem> metricsSystem =
      Suppliers.memoize(() -> PrometheusMetricsSystem.init(metricsConfiguration()));

  public BesuCommand(
      final Logger logger,
      final RlpBlockImporter rlpBlockImporter,
      final JsonBlockImporterFactory jsonBlockImporterFactory,
      final RlpBlockExporterFactory rlpBlockExporterFactory,
      final RunnerBuilder runnerBuilder,
      final BesuController.Builder controllerBuilderFactory,
      final BesuPluginContextImpl besuPluginContext,
      final Map<String, String> environment) {
    this(
        logger,
        rlpBlockImporter,
        jsonBlockImporterFactory,
        rlpBlockExporterFactory,
        runnerBuilder,
        controllerBuilderFactory,
        besuPluginContext,
        environment,
        new StorageServiceImpl());
  }

  @VisibleForTesting
  protected BesuCommand(
      final Logger logger,
      final RlpBlockImporter rlpBlockImporter,
      final JsonBlockImporterFactory jsonBlockImporterFactory,
      final RlpBlockExporterFactory rlpBlockExporterFactory,
      final RunnerBuilder runnerBuilder,
      final BesuController.Builder controllerBuilderFactory,
      final BesuPluginContextImpl besuPluginContext,
      final Map<String, String> environment,
      final StorageServiceImpl storageService) {
    this.logger = logger;
    this.rlpBlockImporter = rlpBlockImporter;
    this.rlpBlockExporterFactory = rlpBlockExporterFactory;
    this.jsonBlockImporterFactory = jsonBlockImporterFactory;
    this.runnerBuilder = runnerBuilder;
    this.controllerBuilderFactory = controllerBuilderFactory;
    this.besuPluginContext = besuPluginContext;
    this.environment = environment;
    this.storageService = storageService;
  }

  public void parse(
      final AbstractParseResultHandler<List<Object>> resultHandler,
      final BesuExceptionHandler exceptionHandler,
      final InputStream in,
      final String... args) {
    commandLine = new CommandLine(this).setCaseInsensitiveEnumValuesAllowed(true);
    handleStandaloneCommand()
        .addSubCommands(resultHandler, in)
        .registerConverters()
        .handleUnstableOptions()
        .preparePlugins()
        .parse(resultHandler, exceptionHandler, args);
  }

  @Override
  public void run() {
    try {
      prepareLogging();
      logger.info("Starting Besu version: {}", BesuInfo.version());
      validateOptions().configure().controller().startPlugins().startSynchronization();
    } catch (final Exception e) {
      throw new ParameterException(this.commandLine, e.getMessage(), e);
    }
  }

  private void addConfigurationService() {
    if (pluginCommonConfiguration == null) {
      final Path dataDir = dataDir();
      pluginCommonConfiguration =
          new BesuConfigurationImpl(dataDir, dataDir.resolve(DATABASE_PATH));
      besuPluginContext.addService(BesuConfiguration.class, pluginCommonConfiguration);
    }
  }

  @VisibleForTesting
  void setBesuConfiguration(final BesuConfiguration pluginCommonConfiguration) {
    this.pluginCommonConfiguration = pluginCommonConfiguration;
  }

  private BesuCommand handleStandaloneCommand() {
    standaloneCommands = new StandaloneCommand();
    if (isFullInstantiation()) {
      commandLine.addMixin("standaloneCommands", standaloneCommands);
    }
    return this;
  }

  private BesuCommand addSubCommands(
      final AbstractParseResultHandler<List<Object>> resultHandler, final InputStream in) {
    commandLine.addSubcommand(
        BlocksSubCommand.COMMAND_NAME,
        new BlocksSubCommand(
            rlpBlockImporter,
            jsonBlockImporterFactory,
            rlpBlockExporterFactory,
            resultHandler.out()));
    commandLine.addSubcommand(
        PublicKeySubCommand.COMMAND_NAME,
        new PublicKeySubCommand(resultHandler.out(), getKeyLoader()));
    commandLine.addSubcommand(
        PasswordSubCommand.COMMAND_NAME, new PasswordSubCommand(resultHandler.out()));
    commandLine.addSubcommand(RetestethSubCommand.COMMAND_NAME, new RetestethSubCommand());
    commandLine.addSubcommand(
        RLPSubCommand.COMMAND_NAME, new RLPSubCommand(resultHandler.out(), in));
    commandLine.addSubcommand(
        OperatorSubCommand.COMMAND_NAME, new OperatorSubCommand(resultHandler.out()));
    return this;
  }

  private BesuCommand registerConverters() {
    commandLine.registerConverter(Address.class, Address::fromHexStringStrict);
    commandLine.registerConverter(BytesValue.class, BytesValue::fromHexString);
    commandLine.registerConverter(Level.class, Level::valueOf);
    commandLine.registerConverter(SyncMode.class, SyncMode::fromString);
    commandLine.registerConverter(UInt256.class, (arg) -> UInt256.of(new BigInteger(arg)));
    commandLine.registerConverter(Wei.class, (arg) -> Wei.of(Long.parseUnsignedLong(arg)));
    commandLine.registerConverter(PositiveNumber.class, PositiveNumber::fromString);

    metricCategoryConverter.addCategories(BesuMetricCategory.class);
    metricCategoryConverter.addCategories(StandardMetricCategory.class);
    commandLine.registerConverter(MetricCategory.class, metricCategoryConverter);
    return this;
  }

  private BesuCommand handleUnstableOptions() {
    // Add unstable options
    final ImmutableMap.Builder<String, Object> unstableOptionsBuild = ImmutableMap.builder();
    final ImmutableMap<String, Object> unstableOptions =
        unstableOptionsBuild
            .put("Ethereum Wire Protocol", ethProtocolOptions)
            .put("Metrics", metricsCLIOptions)
            .put("P2P Network", networkingOptions)
            .put("Synchronizer", synchronizerOptions)
            .put("TransactionPool", transactionPoolOptions)
            .build();

    UnstableOptionsSubCommand.createUnstableOptions(commandLine, unstableOptions);
    return this;
  }

  private BesuCommand preparePlugins() {
    besuPluginContext.addService(PicoCLIOptions.class, new PicoCLIOptionsImpl(commandLine));
    besuPluginContext.addService(StorageService.class, storageService);
    besuPluginContext.addService(MetricCategoryRegistry.class, metricCategoryRegistry);

    // register built-in plugins
    new RocksDBPlugin().register(besuPluginContext);

    besuPluginContext.registerPlugins(pluginsDir());

    metricCategoryRegistry
        .getMetricCategories()
        .forEach(metricCategoryConverter::addRegistryCategory);

    return this;
  }

  private void parse(
      final AbstractParseResultHandler<List<Object>> resultHandler,
      final BesuExceptionHandler exceptionHandler,
      final String... args) {
    // Create a handler that will search for a config file option and use it for
    // default values
    // and eventually it will run regular parsing of the remaining options.
    final ConfigOptionSearchAndRunHandler configParsingHandler =
        new ConfigOptionSearchAndRunHandler(
            resultHandler, exceptionHandler, CONFIG_FILE_OPTION_NAME, environment, isDocker);
    commandLine.parseWithHandlers(configParsingHandler, exceptionHandler, args);
  }

  private void startSynchronization() {
    synchronize(
        besuController,
        p2pEnabled,
        peerDiscoveryEnabled,
        ethNetworkConfig,
        maxPeers,
        p2pHost,
        p2pInterface,
        p2pPort,
        graphQLConfiguration,
        jsonRpcConfiguration,
        webSocketConfiguration,
        metricsConfiguration,
        permissioningConfiguration,
        staticNodes);
  }

  private BesuCommand startPlugins() {
    besuPluginContext.addService(
        BesuEvents.class,
        new BesuEventsImpl(
            besuController.getProtocolManager().getBlockBroadcaster(),
            besuController.getTransactionPool(),
            besuController.getSyncState()));
<<<<<<< HEAD
    initPluginMetrics(besuController);
=======
    addPluginMetrics(besuController);
>>>>>>> 46368365
    besuPluginContext.startPlugins();
    return this;
  }

<<<<<<< HEAD
  private void initPluginMetrics(final BesuController<?> besuController) {
    besuPluginContext.addService(MetricsSystem.class, getMetricsSystem());

    besuController
        .getBlockInterface()
        .ifPresent(
            blockInterface -> {
              PoAMetricServiceImpl service =
                  new PoAMetricServiceImpl(
                      blockInterface, besuController.getProtocolContext().getBlockchain());
              besuPluginContext.addService(PoAMetricsService.class, service);
            });
=======
  private void addPluginMetrics(final BesuController<?> besuController) {
    besuPluginContext.addService(MetricsSystem.class, getMetricsSystem());

    Object consensusState = besuController.getProtocolContext().getConsensusState();

    if (consensusState != null && PoAContext.class.isAssignableFrom(consensusState.getClass())) {
      PoAMetricServiceImpl service =
          new PoAMetricServiceImpl(
              ((IbftContext) consensusState).getBlockInterface(),
              besuController.getProtocolContext().getBlockchain());
      besuPluginContext.addService(PoAMetricsService.class, service);
    }
>>>>>>> 46368365
  }

  private void prepareLogging() {
    // set log level per CLI flags
    if (logLevel != null) {
      System.out.println("Setting logging level to " + logLevel.name());
      Configurator.setAllLevels("", logLevel);
    }
  }

  private BesuCommand validateOptions() {
    issueOptionWarnings();

    validateP2PInterface(p2pInterface);
    validateMiningParams();

    return this;
  }

  private void validateMiningParams() {
    // noinspection ConstantConditions
    if (isMiningEnabled && coinbase == null) {
      throw new ParameterException(
          this.commandLine,
          "Unable to mine without a valid coinbase. Either disable mining (remove --miner-enabled)"
              + "or specify the beneficiary of mining (via --miner-coinbase <Address>)");
    }
  }

  protected void validateP2PInterface(final String p2pInterface) {
    final String failMessage = "The provided --p2p-interface is not available: " + p2pInterface;
    try {
      if (!NetworkUtility.isNetworkInterfaceAvailable(p2pInterface)) {
        throw new ParameterException(commandLine, failMessage);
      }
    } catch (final UnknownHostException | SocketException e) {
      throw new ParameterException(commandLine, failMessage, e);
    }
  }

  private void issueOptionWarnings() {
    // Check that P2P options are able to work
    CommandLineUtils.checkOptionDependencies(
        logger,
        commandLine,
        "--p2p-enabled",
        !p2pEnabled,
        asList(
            "--bootnodes",
            "--discovery-enabled",
            "--max-peers",
            "--banned-node-id",
            "--banned-node-ids",
            "--p2p-host",
            "--p2p-interface",
            "--p2p-port",
            "--remote-connections-max-percentage"));
    // Check that mining options are able to work
    CommandLineUtils.checkOptionDependencies(
        logger,
        commandLine,
        "--miner-enabled",
        !isMiningEnabled,
        asList("--miner-coinbase", "--min-gas-price", "--miner-extra-data"));

    CommandLineUtils.checkOptionDependencies(
        logger,
        commandLine,
        "--sync-mode",
        !SyncMode.FAST.equals(syncMode),
        singletonList("--fast-sync-min-peers"));

    CommandLineUtils.checkOptionDependencies(
        logger,
        commandLine,
        "--pruning-enabled",
        !isPruningEnabled,
        asList("--pruning-block-confirmations", "--pruning-blocks-retained"));
  }

  private BesuCommand configure() throws Exception {
    ethNetworkConfig = updateNetworkConfig(getNetwork());
    jsonRpcConfiguration = jsonRpcConfiguration();
    graphQLConfiguration = graphQLConfiguration();
    webSocketConfiguration = webSocketConfiguration();
    permissioningConfiguration = permissioningConfiguration();
    staticNodes = loadStaticNodes();
    logger.info("Connecting to {} static nodes.", staticNodes.size());
    logger.trace("Static Nodes = {}", staticNodes);
    final List<URI> enodeURIs =
        ethNetworkConfig.getBootNodes().stream().map(EnodeURL::toURI).collect(Collectors.toList());
    permissioningConfiguration
        .flatMap(PermissioningConfiguration::getLocalConfig)
        .ifPresent(p -> ensureAllNodesAreInWhitelist(enodeURIs, p));

    permissioningConfiguration
        .flatMap(PermissioningConfiguration::getLocalConfig)
        .ifPresent(
            p ->
                ensureAllNodesAreInWhitelist(
                    staticNodes.stream().map(EnodeURL::toURI).collect(Collectors.toList()), p));
    metricsConfiguration = metricsConfiguration();
    return this;
  }

  private NetworkName getNetwork() {
    // noinspection ConstantConditions network is not always null but injected by
    // PicoCLI if used
    return network == null ? MAINNET : network;
  }

  private void ensureAllNodesAreInWhitelist(
      final Collection<URI> enodeAddresses,
      final LocalPermissioningConfiguration permissioningConfiguration) {
    try {
      PermissioningConfigurationValidator.areAllNodesAreInWhitelist(
          enodeAddresses, permissioningConfiguration);
    } catch (final Exception e) {
      throw new ParameterException(this.commandLine, e.getMessage());
    }
  }

  private BesuCommand controller() {
    besuController = buildController();
    return this;
  }

  public BesuController<?> buildController() {
    try {
      return getControllerBuilder().build();
    } catch (final Exception e) {
      throw new ExecutionException(this.commandLine, e.getMessage(), e);
    }
  }

  public BesuControllerBuilder<?> getControllerBuilder() {
    try {
      addConfigurationService();
      return controllerBuilderFactory
          .fromEthNetworkConfig(updateNetworkConfig(getNetwork()), genesisConfigOverrides)
          .synchronizerConfiguration(buildSyncConfig())
          .ethProtocolConfiguration(ethProtocolOptions.toDomainObject())
          .dataDirectory(dataDir())
          .miningParameters(
              new MiningParameters(coinbase, minTransactionGasPrice, extraData, isMiningEnabled))
          .transactionPoolConfiguration(buildTransactionPoolConfiguration())
          .nodePrivateKeyFile(nodePrivateKeyFile())
          .metricsSystem(metricsSystem.get())
          .privacyParameters(privacyParameters())
          .clock(Clock.systemUTC())
          .isRevertReasonEnabled(isRevertReasonEnabled)
          .storageProvider(keyStorageProvider(keyValueStorageName))
          .isPruningEnabled(isPruningEnabled)
          .pruningConfiguration(buildPruningConfiguration())
          .genesisConfigOverrides(genesisConfigOverrides);
    } catch (final IOException e) {
      throw new ExecutionException(this.commandLine, "Invalid path", e);
    }
  }

  private GraphQLConfiguration graphQLConfiguration() {

    CommandLineUtils.checkOptionDependencies(
        logger,
        commandLine,
        "--graphql-http-enabled",
        !isRpcHttpEnabled,
        asList("--graphql-http-cors-origins", "--graphql-http-host", "--graphql-http-port"));

    final GraphQLConfiguration graphQLConfiguration = GraphQLConfiguration.createDefault();
    graphQLConfiguration.setEnabled(isGraphQLHttpEnabled);
    graphQLConfiguration.setHost(graphQLHttpHost);
    graphQLConfiguration.setPort(graphQLHttpPort);
    graphQLConfiguration.setHostsWhitelist(hostsWhitelist);
    graphQLConfiguration.setCorsAllowedDomains(graphQLHttpCorsAllowedOrigins);

    return graphQLConfiguration;
  }

  private JsonRpcConfiguration jsonRpcConfiguration() {

    CommandLineUtils.checkOptionDependencies(
        logger,
        commandLine,
        "--rpc-http-enabled",
        !isRpcHttpEnabled,
        asList(
            "--rpc-http-api",
            "--rpc-http-apis",
            "--rpc-http-cors-origins",
            "--rpc-http-host",
            "--rpc-http-port",
            "--rpc-http-authentication-enabled",
            "--rpc-http-authentication-credentials-file"));

    if (isRpcHttpAuthenticationEnabled && rpcHttpAuthenticationCredentialsFile() == null) {
      throw new ParameterException(
          commandLine,
          "Unable to authenticate JSON-RPC HTTP endpoint without a supplied credentials file");
    }

    final JsonRpcConfiguration jsonRpcConfiguration = JsonRpcConfiguration.createDefault();
    jsonRpcConfiguration.setEnabled(isRpcHttpEnabled);
    jsonRpcConfiguration.setHost(rpcHttpHost);
    jsonRpcConfiguration.setPort(rpcHttpPort);
    jsonRpcConfiguration.setCorsAllowedDomains(rpcHttpCorsAllowedOrigins);
    jsonRpcConfiguration.setRpcApis(rpcHttpApis.stream().distinct().collect(Collectors.toList()));
    jsonRpcConfiguration.setHostsWhitelist(hostsWhitelist);
    jsonRpcConfiguration.setAuthenticationEnabled(isRpcHttpAuthenticationEnabled);
    jsonRpcConfiguration.setAuthenticationCredentialsFile(rpcHttpAuthenticationCredentialsFile());
    return jsonRpcConfiguration;
  }

  private WebSocketConfiguration webSocketConfiguration() {

    CommandLineUtils.checkOptionDependencies(
        logger,
        commandLine,
        "--rpc-ws-enabled",
        !isRpcWsEnabled,
        asList(
            "--rpc-ws-api",
            "--rpc-ws-apis",
            "--rpc-ws-host",
            "--rpc-ws-port",
            "--rpc-ws-authentication-enabled",
            "--rpc-ws-authentication-credentials-file"));

    if (isRpcWsAuthenticationEnabled && rpcWsAuthenticationCredentialsFile() == null) {
      throw new ParameterException(
          commandLine,
          "Unable to authenticate JSON-RPC WebSocket endpoint without a supplied credentials file");
    }

    final WebSocketConfiguration webSocketConfiguration = WebSocketConfiguration.createDefault();
    webSocketConfiguration.setEnabled(isRpcWsEnabled);
    webSocketConfiguration.setHost(rpcWsHost);
    webSocketConfiguration.setPort(rpcWsPort);
    webSocketConfiguration.setRpcApis(rpcWsApis);
    webSocketConfiguration.setAuthenticationEnabled(isRpcWsAuthenticationEnabled);
    webSocketConfiguration.setAuthenticationCredentialsFile(rpcWsAuthenticationCredentialsFile());
    webSocketConfiguration.setHostsWhitelist(hostsWhitelist);
    return webSocketConfiguration;
  }

  public MetricsConfiguration metricsConfiguration() {
    if (isMetricsEnabled && isMetricsPushEnabled) {
      throw new ParameterException(
          this.commandLine,
          "--metrics-enabled option and --metrics-push-enabled option can't be used at the same "
              + "time.  Please refer to CLI reference for more details about this constraint.");
    }

    CommandLineUtils.checkOptionDependencies(
        logger,
        commandLine,
        "--metrics-enabled",
        !isMetricsEnabled,
        asList("--metrics-host", "--metrics-port"));

    CommandLineUtils.checkOptionDependencies(
        logger,
        commandLine,
        "--metrics-push-enabled",
        !isMetricsPushEnabled,
        asList(
            "--metrics-push-host",
            "--metrics-push-port",
            "--metrics-push-interval",
            "--metrics-push-prometheus-job"));

    return metricsCLIOptions
        .toDomainObject()
        .enabled(isMetricsEnabled)
        .host(metricsHost)
        .port(metricsPort)
        .metricCategories(metricCategories)
        .pushEnabled(isMetricsPushEnabled)
        .pushHost(metricsPushHost)
        .pushPort(metricsPushPort)
        .pushInterval(metricsPushInterval)
        .hostsWhitelist(hostsWhitelist)
        .prometheusJob(metricsPrometheusJob)
        .build();
  }

  private Optional<PermissioningConfiguration> permissioningConfiguration() throws Exception {
    if (!(localPermissionsEnabled() || contractPermissionsEnabled())) {
      if (rpcHttpApis.contains(RpcApis.PERM) || rpcWsApis.contains(RpcApis.PERM)) {
        logger.warn(
            "Permissions are disabled. Cannot enable PERM APIs when not using Permissions.");
      }
      return Optional.empty();
    }

    final Optional<LocalPermissioningConfiguration> localPermissioningConfigurationOptional;
    if (localPermissionsEnabled()) {
      final Optional<String> nodePermissioningConfigFile =
          Optional.ofNullable(nodePermissionsConfigFile());
      final Optional<String> accountPermissioningConfigFile =
          Optional.ofNullable(accountsPermissionsConfigFile());

      final LocalPermissioningConfiguration localPermissioningConfiguration =
          PermissioningConfigurationBuilder.permissioningConfiguration(
              permissionsNodesEnabled,
              nodePermissioningConfigFile.orElse(getDefaultPermissioningFilePath()),
              permissionsAccountsEnabled,
              accountPermissioningConfigFile.orElse(getDefaultPermissioningFilePath()));

      localPermissioningConfigurationOptional = Optional.of(localPermissioningConfiguration);
    } else {
      if (nodePermissionsConfigFile() != null && !permissionsNodesEnabled) {
        logger.warn(
            "Node permissioning config file set {} but no permissions enabled",
            nodePermissionsConfigFile());
      }

      if (accountsPermissionsConfigFile() != null && !permissionsAccountsEnabled) {
        logger.warn(
            "Account permissioning config file set {} but no permissions enabled",
            accountsPermissionsConfigFile());
      }
      localPermissioningConfigurationOptional = Optional.empty();
    }

    final SmartContractPermissioningConfiguration smartContractPermissioningConfiguration =
        SmartContractPermissioningConfiguration.createDefault();
    if (permissionsNodesContractEnabled) {
      if (permissionsNodesContractAddress == null) {
        throw new ParameterException(
            this.commandLine,
            "No node permissioning contract address specified. Cannot enable smart contract based node permissioning.");
      } else {
        smartContractPermissioningConfiguration.setSmartContractNodeWhitelistEnabled(
            permissionsNodesContractEnabled);
        smartContractPermissioningConfiguration.setNodeSmartContractAddress(
            permissionsNodesContractAddress);
      }
    } else if (permissionsNodesContractAddress != null) {
      logger.warn(
          "Node permissioning smart contract address set {} but smart contract node permissioning is disabled.",
          permissionsNodesContractAddress);
    }

    if (permissionsAccountsContractEnabled) {
      if (permissionsAccountsContractAddress == null) {
        throw new ParameterException(
            this.commandLine,
            "No account permissioning contract address specified. Cannot enable smart contract based account permissioning.");
      } else {
        smartContractPermissioningConfiguration.setSmartContractAccountWhitelistEnabled(
            permissionsAccountsContractEnabled);
        smartContractPermissioningConfiguration.setAccountSmartContractAddress(
            permissionsAccountsContractAddress);
      }
    } else if (permissionsAccountsContractAddress != null) {
      logger.warn(
          "Account permissioning smart contract address set {} but smart contract account permissioning is disabled.",
          permissionsAccountsContractAddress);
    }

    final PermissioningConfiguration permissioningConfiguration =
        new PermissioningConfiguration(
            localPermissioningConfigurationOptional,
            Optional.of(smartContractPermissioningConfiguration));

    return Optional.of(permissioningConfiguration);
  }

  private boolean localPermissionsEnabled() {
    return permissionsAccountsEnabled || permissionsNodesEnabled;
  }

  private boolean contractPermissionsEnabled() {
    return permissionsNodesContractEnabled || permissionsAccountsContractEnabled;
  }

  private PrivacyParameters privacyParameters() throws IOException {

    CommandLineUtils.checkOptionDependencies(
        logger,
        commandLine,
        "--privacy-enabled",
        !isPrivacyEnabled,
        asList("--privacy-url", "--privacy-public-key-file", "--privacy-precompiled-address"));

    final PrivacyParameters.Builder privacyParametersBuilder = new PrivacyParameters.Builder();
    if (isPrivacyEnabled) {
      privacyParametersBuilder.setEnabled(true);
      privacyParametersBuilder.setEnclaveUrl(privacyUrl);
      if (privacyPublicKeyFile() != null) {
        privacyParametersBuilder.setEnclavePublicKeyUsingFile(privacyPublicKeyFile());
      } else {
        throw new ParameterException(
            commandLine, "Please specify Enclave public key file path to enable privacy");
      }
      privacyParametersBuilder.setPrivacyAddress(privacyPrecompiledAddress);
      privacyParametersBuilder.setPrivateKeyPath(privacyMarkerTransactionSigningKeyPath);
      privacyParametersBuilder.setStorageProvider(
          keyStorageProvider(keyValueStorageName + "-privacy"));
    }

    return privacyParametersBuilder.build();
  }

  private KeyValueStorageProvider keyStorageProvider(final String name) {
    return new KeyValueStorageProviderBuilder()
        .withStorageFactory(
            storageService
                .getByName(name)
                .orElseThrow(
                    () -> new StorageException("No KeyValueStorageFactory found for key: " + name)))
        .withCommonConfiguration(pluginCommonConfiguration)
        .withMetricsSystem(getMetricsSystem())
        .build();
  }

  private SynchronizerConfiguration buildSyncConfig() {
    return synchronizerOptions
        .toDomainObject()
        .syncMode(syncMode)
        .fastSyncMinimumPeerCount(fastSyncMinPeerCount)
        .build();
  }

  private TransactionPoolConfiguration buildTransactionPoolConfiguration() {
    return transactionPoolOptions
        .toDomainObject()
        .txPoolMaxSize(txPoolMaxSize)
        .pendingTxRetentionPeriod(pendingTxRetentionPeriod)
        .build();
  }

  private PruningConfiguration buildPruningConfiguration() {
    return new PruningConfiguration(pruningBlockConfirmations, pruningBlocksRetained);
  }

  // Blockchain synchronisation from peers.
  private void synchronize(
      final BesuController<?> controller,
      final boolean p2pEnabled,
      final boolean peerDiscoveryEnabled,
      final EthNetworkConfig ethNetworkConfig,
      final int maxPeers,
      final String p2pAdvertisedHost,
      final String p2pListenInterface,
      final int p2pListenPort,
      final GraphQLConfiguration graphQLConfiguration,
      final JsonRpcConfiguration jsonRpcConfiguration,
      final WebSocketConfiguration webSocketConfiguration,
      final MetricsConfiguration metricsConfiguration,
      final Optional<PermissioningConfiguration> permissioningConfiguration,
      final Collection<EnodeURL> staticNodes) {

    checkNotNull(runnerBuilder);

    permissioningConfiguration.ifPresent(runnerBuilder::permissioningConfiguration);

    final ObservableMetricsSystem metricsSystem = this.metricsSystem.get();
    final Runner runner =
        runnerBuilder
            .vertx(Vertx.vertx(createVertxOptions(metricsSystem)))
            .besuController(controller)
            .p2pEnabled(p2pEnabled)
            .natMethod(natMethod)
            .discovery(peerDiscoveryEnabled)
            .ethNetworkConfig(ethNetworkConfig)
            .p2pAdvertisedHost(p2pAdvertisedHost)
            .p2pListenInterface(p2pListenInterface)
            .p2pListenPort(p2pListenPort)
            .maxPeers(maxPeers)
            .limitRemoteWireConnectionsEnabled(isLimitRemoteWireConnectionsEnabled)
            .fractionRemoteConnectionsAllowed(
                Fraction.fromPercentage(maxRemoteConnectionsPercentage).getValue())
            .networkingConfiguration(networkingOptions.toDomainObject())
            .graphQLConfiguration(graphQLConfiguration)
            .jsonRpcConfiguration(jsonRpcConfiguration)
            .webSocketConfiguration(webSocketConfiguration)
            .dataDir(dataDir())
            .bannedNodeIds(bannedNodeIds)
            .metricsSystem(metricsSystem)
            .metricsConfiguration(metricsConfiguration)
            .staticNodes(staticNodes)
            .build();

    addShutdownHook(runner);
    runner.start();
    runner.awaitStop();
  }

  private VertxOptions createVertxOptions(final MetricsSystem metricsSystem) {
    return new VertxOptions()
        .setMetricsOptions(
            new MetricsOptions()
                .setEnabled(true)
                .setFactory(new VertxMetricsAdapterFactory(metricsSystem)));
  }

  private void addShutdownHook(final Runner runner) {
    Runtime.getRuntime()
        .addShutdownHook(
            new Thread(
                () -> {
                  try {
                    besuPluginContext.stopPlugins();
                    runner.close();
                    LogManager.shutdown();
                  } catch (final Exception e) {
                    logger.error("Failed to stop Besu");
                  }
                }));
  }

  // Used to discover the default IP of the client.
  // Loopback IP is used by default as this is how smokeTests require it to be
  // and it's probably a good security behaviour to default only on the localhost.
  private InetAddress autoDiscoverDefaultIP() {

    if (autoDiscoveredDefaultIP != null) {
      return autoDiscoveredDefaultIP;
    }

    autoDiscoveredDefaultIP = InetAddress.getLoopbackAddress();

    return autoDiscoveredDefaultIP;
  }

  private EthNetworkConfig updateNetworkConfig(final NetworkName network) {
    final EthNetworkConfig.Builder builder =
        new EthNetworkConfig.Builder(EthNetworkConfig.getNetworkConfig(network));

    // custom genesis file use comes with specific default values for the genesis
    // file itself
    // but also for the network id and the bootnodes list.
    final File genesisFile = genesisFile();
    if (genesisFile != null) {

      // noinspection ConstantConditions network is not always null but injected by
      // PicoCLI if used
      if (this.network != null) {
        // We check if network option was really provided by user and not only looking
        // at the
        // default value.
        // if user provided it and provided the genesis file option at the same time, it
        // raises a
        // conflict error
        throw new ParameterException(
            this.commandLine,
            "--network option and --genesis-file option can't be used at the same time.  Please "
                + "refer to CLI reference for more details about this constraint.");
      }

      builder.setGenesisConfig(genesisConfig());

      if (networkId == null) {
        // if no network id option is defined on the CLI we have to set a default value
        // from the
        // genesis file.
        // We do the genesis parsing only in this case as we already have network id
        // constants
        // for known networks to speed up the process.
        // Also we have to parse the genesis as we don't already have a parsed version
        // at this
        // stage.
        // If no chain id is found in the genesis as it's an optional, we use mainnet
        // network id.
        try {
          final GenesisConfigFile genesisConfigFile = GenesisConfigFile.fromConfig(genesisConfig());
          builder.setNetworkId(
              genesisConfigFile
                  .getConfigOptions(genesisConfigOverrides)
                  .getChainId()
                  .orElse(EthNetworkConfig.getNetworkConfig(MAINNET).getNetworkId()));
        } catch (final DecodeException e) {
          throw new ParameterException(
              this.commandLine, String.format("Unable to parse genesis file %s.", genesisFile), e);
        } catch (final ArithmeticException e) {
          throw new ParameterException(
              this.commandLine,
              "No networkId specified and chainId in "
                  + "genesis file is too large to be used as a networkId");
        }
      }

      if (bootNodes == null) {
        // We default to an empty bootnodes list if the option is not provided on CLI
        // because
        // mainnet bootnodes won't work as the default value for a custom genesis,
        // so it's better to have an empty list as default value that forces to create a
        // custom one
        // than a useless one that may make user think that it can work when it can't.
        builder.setBootNodes(new ArrayList<>());
      }
    }

    if (networkId != null) {
      builder.setNetworkId(networkId);
    }

    if (bootNodes != null) {
      builder.setBootNodes(bootNodes);
    }

    return builder.build();
  }

  private String genesisConfig() {
    try {
      return Resources.toString(genesisFile().toURI().toURL(), UTF_8);
    } catch (final IOException e) {
      throw new ParameterException(
          this.commandLine, String.format("Unable to load genesis file %s.", genesisFile()), e);
    }
  }

  private File genesisFile() {
    if (isFullInstantiation()) {
      return standaloneCommands.genesisFile;
    } else if (isDocker) {
      final File genesisFile = new File(DOCKER_GENESIS_LOCATION);
      if (genesisFile.exists()) {
        return genesisFile;
      } else {
        return null;
      }
    } else {
      return null;
    }
  }

  public Path dataDir() {
    if (isFullInstantiation()) {
      return standaloneCommands.dataPath.toAbsolutePath();
    } else if (isDocker) {
      return Paths.get(DOCKER_DATADIR_LOCATION);
    } else {
      return getDefaultBesuDataPath(this);
    }
  }

  private Path pluginsDir() {
    if (isFullInstantiation()) {
      final String pluginsDir = System.getProperty("besu.plugins.dir");
      if (pluginsDir == null) {
        return new File(System.getProperty("besu.home", "."), "plugins").toPath();
      } else {
        return new File(pluginsDir).toPath();
      }
    } else if (isDocker) {
      return Paths.get(DOCKER_PLUGINSDIR_LOCATION);
    } else {
      return null; // null means no plugins
    }
  }

  public File nodePrivateKeyFile() {
    File nodePrivateKeyFile = null;
    if (isFullInstantiation()) {
      nodePrivateKeyFile = standaloneCommands.nodePrivateKeyFile;
    }

    return nodePrivateKeyFile != null
        ? nodePrivateKeyFile
        : KeyPairUtil.getDefaultKeyFile(dataDir());
  }

  private File privacyPublicKeyFile() {
    if (isDocker) {
      final File keyFile = new File(DOCKER_PRIVACY_PUBLIC_KEY_FILE);
      if (keyFile.exists()) {
        return keyFile;
      } else {
        return null;
      }
    } else {
      return standaloneCommands.privacyPublicKeyFile;
    }
  }

  private String rpcHttpAuthenticationCredentialsFile() {
    String filename = null;
    if (isFullInstantiation()) {
      filename = standaloneCommands.rpcHttpAuthenticationCredentialsFile;
    } else if (isDocker) {
      final File authFile = new File(DOCKER_RPC_HTTP_AUTHENTICATION_CREDENTIALS_FILE_LOCATION);
      if (authFile.exists()) {
        filename = authFile.getAbsolutePath();
      }
    }

    if (filename != null) {
      RpcAuthFileValidator.validate(commandLine, filename, "HTTP");
    }
    return filename;
  }

  private String rpcWsAuthenticationCredentialsFile() {
    String filename = null;
    if (isFullInstantiation()) {
      filename = standaloneCommands.rpcWsAuthenticationCredentialsFile;
    } else if (isDocker) {
      final File authFile = new File(DOCKER_RPC_WS_AUTHENTICATION_CREDENTIALS_FILE_LOCATION);
      if (authFile.exists()) {
        filename = authFile.getAbsolutePath();
      }
    }

    if (filename != null) {
      RpcAuthFileValidator.validate(commandLine, filename, "WS");
    }
    return filename;
  }

  private String nodePermissionsConfigFile() {
    return permissionsConfigFile(standaloneCommands.nodePermissionsConfigFile);
  }

  private String accountsPermissionsConfigFile() {
    return permissionsConfigFile(standaloneCommands.accountPermissionsConfigFile);
  }

  private String permissionsConfigFile(final String permissioningFilename) {
    String filename = null;
    if (isFullInstantiation()) {
      filename = permissioningFilename;
    } else if (isDocker) {
      final File file = new File(DOCKER_PERMISSIONS_CONFIG_FILE_LOCATION);
      if (file.exists()) {
        filename = file.getAbsolutePath();
      }
    }
    return filename;
  }

  private String getDefaultPermissioningFilePath() {
    return dataDir().toAbsolutePath()
        + System.getProperty("file.separator")
        + DefaultCommandValues.PERMISSIONING_CONFIG_LOCATION;
  }

  private boolean isFullInstantiation() {
    return !isDocker;
  }

  public MetricsSystem getMetricsSystem() {
    return metricsSystem.get();
  }

  private Set<EnodeURL> loadStaticNodes() throws IOException {
    final String staticNodesFilename = "static-nodes.json";
    final Path staticNodesPath = dataDir().resolve(staticNodesFilename);

    return StaticNodesParser.fromPath(staticNodesPath);
  }

  public BesuExceptionHandler exceptionHandler() {
    return new BesuExceptionHandler(this::getLogLevel);
  }

  private Level getLogLevel() {
    return logLevel;
  }
}<|MERGE_RESOLUTION|>--- conflicted
+++ resolved
@@ -60,13 +60,9 @@
 import org.hyperledger.besu.cli.util.ConfigOptionSearchAndRunHandler;
 import org.hyperledger.besu.cli.util.VersionProvider;
 import org.hyperledger.besu.config.GenesisConfigFile;
-<<<<<<< HEAD
-import org.hyperledger.besu.consensus.common.PoAMetricServiceImpl;
-=======
 import org.hyperledger.besu.consensus.common.PoAContext;
 import org.hyperledger.besu.consensus.common.PoAMetricServiceImpl;
 import org.hyperledger.besu.consensus.ibft.IbftContext;
->>>>>>> 46368365
 import org.hyperledger.besu.controller.BesuController;
 import org.hyperledger.besu.controller.BesuControllerBuilder;
 import org.hyperledger.besu.controller.KeyPairUtil;
@@ -912,29 +908,11 @@
             besuController.getProtocolManager().getBlockBroadcaster(),
             besuController.getTransactionPool(),
             besuController.getSyncState()));
-<<<<<<< HEAD
-    initPluginMetrics(besuController);
-=======
     addPluginMetrics(besuController);
->>>>>>> 46368365
     besuPluginContext.startPlugins();
     return this;
   }
 
-<<<<<<< HEAD
-  private void initPluginMetrics(final BesuController<?> besuController) {
-    besuPluginContext.addService(MetricsSystem.class, getMetricsSystem());
-
-    besuController
-        .getBlockInterface()
-        .ifPresent(
-            blockInterface -> {
-              PoAMetricServiceImpl service =
-                  new PoAMetricServiceImpl(
-                      blockInterface, besuController.getProtocolContext().getBlockchain());
-              besuPluginContext.addService(PoAMetricsService.class, service);
-            });
-=======
   private void addPluginMetrics(final BesuController<?> besuController) {
     besuPluginContext.addService(MetricsSystem.class, getMetricsSystem());
 
@@ -947,7 +925,6 @@
               besuController.getProtocolContext().getBlockchain());
       besuPluginContext.addService(PoAMetricsService.class, service);
     }
->>>>>>> 46368365
   }
 
   private void prepareLogging() {
