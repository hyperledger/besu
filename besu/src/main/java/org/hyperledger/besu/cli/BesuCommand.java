--- conflicted
+++ resolved
@@ -2570,7 +2570,6 @@
     return loggingLevelOption.getLogLevel();
   }
 
-<<<<<<< HEAD
   /**
    * Returns the flag indicating that version compatiblity checks will be made.
    *
@@ -2581,26 +2580,6 @@
     return versionCompatibilityProtection;
   }
 
-  private class BesuCommandConfigurationService implements BesuConfiguration {
-
-    @Override
-    public Path getStoragePath() {
-      return dataDir().resolve(DATABASE_PATH);
-    }
-
-    @Override
-    public Path getDataPath() {
-      return dataDir();
-    }
-
-    @Override
-    public int getDatabaseVersion() {
-      return dataStorageOptions.toDomainObject().getDataStorageFormat().getDatabaseVersion();
-    }
-  }
-
-=======
->>>>>>> f921ddc4
   private void instantiateSignatureAlgorithmFactory() {
     if (SignatureAlgorithmFactory.isInstanceSet()) {
       return;
