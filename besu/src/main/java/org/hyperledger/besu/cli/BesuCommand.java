/*
 * Copyright ConsenSys AG.
 *
 * Licensed under the Apache License, Version 2.0 (the "License"); you may not use this file except in compliance with
 * the License. You may obtain a copy of the License at
 *
 * http://www.apache.org/licenses/LICENSE-2.0
 *
 * Unless required by applicable law or agreed to in writing, software distributed under the License is distributed on
 * an "AS IS" BASIS, WITHOUT WARRANTIES OR CONDITIONS OF ANY KIND, either express or implied. See the License for the
 * specific language governing permissions and limitations under the License.
 *
 * SPDX-License-Identifier: Apache-2.0
 */
package org.hyperledger.besu.cli;

import static com.google.common.base.Preconditions.checkNotNull;
import static com.google.common.base.Preconditions.checkState;
import static java.nio.charset.StandardCharsets.UTF_8;
import static java.util.Arrays.asList;
import static java.util.Collections.singletonList;
import static org.hyperledger.besu.cli.DefaultCommandValues.getDefaultBesuDataPath;
import static org.hyperledger.besu.cli.config.NetworkName.MAINNET;
import static org.hyperledger.besu.cli.options.unstable.NetworkingOptions.PEER_LOWER_BOUND_FLAG;
import static org.hyperledger.besu.cli.util.CommandLineUtils.DEPENDENCY_WARNING_MSG;
import static org.hyperledger.besu.cli.util.CommandLineUtils.isOptionSet;
import static org.hyperledger.besu.controller.BesuController.DATABASE_PATH;
import static org.hyperledger.besu.ethereum.api.jsonrpc.JsonRpcConfiguration.DEFAULT_ENGINE_JSON_RPC_PORT;
import static org.hyperledger.besu.ethereum.api.jsonrpc.authentication.EngineAuthService.EPHEMERAL_JWT_FILE;
import static org.hyperledger.besu.metrics.BesuMetricCategory.DEFAULT_METRIC_CATEGORIES;
import static org.hyperledger.besu.metrics.MetricsProtocol.PROMETHEUS;
import static org.hyperledger.besu.metrics.prometheus.MetricsConfiguration.DEFAULT_METRICS_PORT;
import static org.hyperledger.besu.metrics.prometheus.MetricsConfiguration.DEFAULT_METRICS_PUSH_PORT;
import static org.hyperledger.besu.nat.kubernetes.KubernetesNatManager.DEFAULT_BESU_SERVICE_NAME_FILTER;

import org.hyperledger.besu.BesuInfo;
import org.hyperledger.besu.Runner;
import org.hyperledger.besu.RunnerBuilder;
import org.hyperledger.besu.chainexport.RlpBlockExporter;
import org.hyperledger.besu.chainimport.JsonBlockImporter;
import org.hyperledger.besu.chainimport.RlpBlockImporter;
import org.hyperledger.besu.cli.config.EthNetworkConfig;
import org.hyperledger.besu.cli.config.NetworkName;
import org.hyperledger.besu.cli.config.ProfileName;
import org.hyperledger.besu.cli.converter.MetricCategoryConverter;
import org.hyperledger.besu.cli.converter.PercentageConverter;
import org.hyperledger.besu.cli.custom.JsonRPCAllowlistHostsProperty;
import org.hyperledger.besu.cli.error.BesuExecutionExceptionHandler;
import org.hyperledger.besu.cli.error.BesuParameterExceptionHandler;
import org.hyperledger.besu.cli.options.MiningOptions;
import org.hyperledger.besu.cli.options.TransactionPoolOptions;
import org.hyperledger.besu.cli.options.stable.ApiConfigurationOptions;
import org.hyperledger.besu.cli.options.stable.DataStorageOptions;
import org.hyperledger.besu.cli.options.stable.EthstatsOptions;
import org.hyperledger.besu.cli.options.stable.GraphQlOptions;
import org.hyperledger.besu.cli.options.stable.JsonRpcHttpOptions;
import org.hyperledger.besu.cli.options.stable.LoggingLevelOption;
import org.hyperledger.besu.cli.options.stable.NodePrivateKeyFileOption;
import org.hyperledger.besu.cli.options.stable.P2PTLSConfigOptions;
import org.hyperledger.besu.cli.options.stable.PermissionsOptions;
import org.hyperledger.besu.cli.options.stable.RpcWebsocketOptions;
import org.hyperledger.besu.cli.options.unstable.ChainPruningOptions;
import org.hyperledger.besu.cli.options.unstable.DnsOptions;
import org.hyperledger.besu.cli.options.unstable.EthProtocolOptions;
import org.hyperledger.besu.cli.options.unstable.EvmOptions;
import org.hyperledger.besu.cli.options.unstable.IpcOptions;
import org.hyperledger.besu.cli.options.unstable.MetricsCLIOptions;
import org.hyperledger.besu.cli.options.unstable.NatOptions;
import org.hyperledger.besu.cli.options.unstable.NativeLibraryOptions;
import org.hyperledger.besu.cli.options.unstable.NetworkingOptions;
import org.hyperledger.besu.cli.options.unstable.PkiBlockCreationOptions;
import org.hyperledger.besu.cli.options.unstable.PrivacyPluginOptions;
import org.hyperledger.besu.cli.options.unstable.RPCOptions;
import org.hyperledger.besu.cli.options.unstable.SynchronizerOptions;
import org.hyperledger.besu.cli.presynctasks.PreSynchronizationTaskRunner;
import org.hyperledger.besu.cli.presynctasks.PrivateDatabaseMigrationPreSyncTask;
import org.hyperledger.besu.cli.subcommands.PasswordSubCommand;
import org.hyperledger.besu.cli.subcommands.PublicKeySubCommand;
import org.hyperledger.besu.cli.subcommands.RetestethSubCommand;
import org.hyperledger.besu.cli.subcommands.TxParseSubCommand;
import org.hyperledger.besu.cli.subcommands.ValidateConfigSubCommand;
import org.hyperledger.besu.cli.subcommands.blocks.BlocksSubCommand;
import org.hyperledger.besu.cli.subcommands.operator.OperatorSubCommand;
import org.hyperledger.besu.cli.subcommands.rlp.RLPSubCommand;
import org.hyperledger.besu.cli.subcommands.storage.StorageSubCommand;
import org.hyperledger.besu.cli.util.BesuCommandCustomFactory;
import org.hyperledger.besu.cli.util.CommandLineUtils;
import org.hyperledger.besu.cli.util.ConfigOptionSearchAndRunHandler;
import org.hyperledger.besu.cli.util.VersionProvider;
import org.hyperledger.besu.components.BesuComponent;
import org.hyperledger.besu.config.CheckpointConfigOptions;
import org.hyperledger.besu.config.GenesisConfigFile;
import org.hyperledger.besu.config.GenesisConfigOptions;
import org.hyperledger.besu.config.MergeConfigOptions;
import org.hyperledger.besu.consensus.qbft.pki.PkiBlockCreationConfiguration;
import org.hyperledger.besu.consensus.qbft.pki.PkiBlockCreationConfigurationProvider;
import org.hyperledger.besu.controller.BesuController;
import org.hyperledger.besu.controller.BesuControllerBuilder;
import org.hyperledger.besu.crypto.Blake2bfMessageDigest;
import org.hyperledger.besu.crypto.KeyPair;
import org.hyperledger.besu.crypto.KeyPairUtil;
import org.hyperledger.besu.crypto.SignatureAlgorithmFactory;
import org.hyperledger.besu.crypto.SignatureAlgorithmType;
import org.hyperledger.besu.cryptoservices.KeyPairSecurityModule;
import org.hyperledger.besu.cryptoservices.NodeKey;
import org.hyperledger.besu.datatypes.Address;
import org.hyperledger.besu.datatypes.Hash;
import org.hyperledger.besu.datatypes.Wei;
import org.hyperledger.besu.enclave.EnclaveFactory;
import org.hyperledger.besu.ethereum.GasLimitCalculator;
import org.hyperledger.besu.ethereum.api.ApiConfiguration;
import org.hyperledger.besu.ethereum.api.graphql.GraphQLConfiguration;
import org.hyperledger.besu.ethereum.api.jsonrpc.JsonRpcConfiguration;
import org.hyperledger.besu.ethereum.api.jsonrpc.RpcApis;
import org.hyperledger.besu.ethereum.api.jsonrpc.authentication.JwtAlgorithm;
import org.hyperledger.besu.ethereum.api.jsonrpc.ipc.JsonRpcIpcConfiguration;
import org.hyperledger.besu.ethereum.api.jsonrpc.websocket.WebSocketConfiguration;
import org.hyperledger.besu.ethereum.api.query.BlockchainQueries;
import org.hyperledger.besu.ethereum.chain.Blockchain;
import org.hyperledger.besu.ethereum.core.MiningParameters;
import org.hyperledger.besu.ethereum.core.MiningParametersMetrics;
import org.hyperledger.besu.ethereum.core.PrivacyParameters;
import org.hyperledger.besu.ethereum.eth.sync.SyncMode;
import org.hyperledger.besu.ethereum.eth.sync.SynchronizerConfiguration;
import org.hyperledger.besu.ethereum.eth.transactions.ImmutableTransactionPoolConfiguration;
import org.hyperledger.besu.ethereum.eth.transactions.TransactionPoolConfiguration;
import org.hyperledger.besu.ethereum.mainnet.FrontierTargetingGasLimitCalculator;
import org.hyperledger.besu.ethereum.p2p.config.DiscoveryConfiguration;
import org.hyperledger.besu.ethereum.p2p.peers.EnodeDnsConfiguration;
import org.hyperledger.besu.ethereum.p2p.peers.EnodeURLImpl;
import org.hyperledger.besu.ethereum.p2p.peers.StaticNodesParser;
import org.hyperledger.besu.ethereum.p2p.rlpx.connections.netty.TLSConfiguration;
import org.hyperledger.besu.ethereum.permissioning.LocalPermissioningConfiguration;
import org.hyperledger.besu.ethereum.permissioning.PermissioningConfiguration;
import org.hyperledger.besu.ethereum.privacy.storage.keyvalue.PrivacyKeyValueStorageProvider;
import org.hyperledger.besu.ethereum.privacy.storage.keyvalue.PrivacyKeyValueStorageProviderBuilder;
import org.hyperledger.besu.ethereum.storage.StorageProvider;
import org.hyperledger.besu.ethereum.storage.keyvalue.KeyValueSegmentIdentifier;
import org.hyperledger.besu.ethereum.storage.keyvalue.KeyValueStorageProvider;
import org.hyperledger.besu.ethereum.storage.keyvalue.KeyValueStorageProviderBuilder;
import org.hyperledger.besu.ethereum.trie.forest.pruner.PrunerConfiguration;
<<<<<<< HEAD
=======
import org.hyperledger.besu.ethereum.worldstate.DataStorageConfiguration;
import org.hyperledger.besu.ethereum.worldstate.DataStorageFormat;
>>>>>>> 1b335ad7
import org.hyperledger.besu.evm.precompile.AbstractAltBnPrecompiledContract;
import org.hyperledger.besu.evm.precompile.BigIntegerModularExponentiationPrecompiledContract;
import org.hyperledger.besu.evm.precompile.KZGPointEvalPrecompiledContract;
import org.hyperledger.besu.metrics.BesuMetricCategory;
import org.hyperledger.besu.metrics.MetricCategoryRegistryImpl;
import org.hyperledger.besu.metrics.MetricsProtocol;
import org.hyperledger.besu.metrics.MetricsSystemFactory;
import org.hyperledger.besu.metrics.ObservableMetricsSystem;
import org.hyperledger.besu.metrics.StandardMetricCategory;
import org.hyperledger.besu.metrics.prometheus.MetricsConfiguration;
import org.hyperledger.besu.metrics.vertx.VertxMetricsAdapterFactory;
import org.hyperledger.besu.nat.NatMethod;
import org.hyperledger.besu.plugin.data.EnodeURL;
import org.hyperledger.besu.plugin.services.BesuConfiguration;
import org.hyperledger.besu.plugin.services.BesuEvents;
import org.hyperledger.besu.plugin.services.BlockchainService;
import org.hyperledger.besu.plugin.services.MetricsSystem;
import org.hyperledger.besu.plugin.services.PermissioningService;
import org.hyperledger.besu.plugin.services.PicoCLIOptions;
import org.hyperledger.besu.plugin.services.PluginTransactionValidatorService;
import org.hyperledger.besu.plugin.services.PrivacyPluginService;
import org.hyperledger.besu.plugin.services.RpcEndpointService;
import org.hyperledger.besu.plugin.services.SecurityModuleService;
import org.hyperledger.besu.plugin.services.StorageService;
import org.hyperledger.besu.plugin.services.TraceService;
import org.hyperledger.besu.plugin.services.TransactionSelectionService;
import org.hyperledger.besu.plugin.services.exception.StorageException;
import org.hyperledger.besu.plugin.services.metrics.MetricCategory;
import org.hyperledger.besu.plugin.services.metrics.MetricCategoryRegistry;
import org.hyperledger.besu.plugin.services.securitymodule.SecurityModule;
import org.hyperledger.besu.plugin.services.storage.DataStorageFormat;
import org.hyperledger.besu.plugin.services.storage.PrivacyKeyValueStorageFactory;
import org.hyperledger.besu.plugin.services.storage.rocksdb.RocksDBPlugin;
import org.hyperledger.besu.plugin.services.txselection.PluginTransactionSelectorFactory;
import org.hyperledger.besu.plugin.services.txvalidator.PluginTransactionValidatorFactory;
import org.hyperledger.besu.services.BesuConfigurationImpl;
import org.hyperledger.besu.services.BesuEventsImpl;
import org.hyperledger.besu.services.BesuPluginContextImpl;
import org.hyperledger.besu.services.BlockchainServiceImpl;
import org.hyperledger.besu.services.PermissioningServiceImpl;
import org.hyperledger.besu.services.PicoCLIOptionsImpl;
import org.hyperledger.besu.services.PluginTransactionValidatorServiceImpl;
import org.hyperledger.besu.services.PrivacyPluginServiceImpl;
import org.hyperledger.besu.services.RpcEndpointServiceImpl;
import org.hyperledger.besu.services.SecurityModuleServiceImpl;
import org.hyperledger.besu.services.StorageServiceImpl;
import org.hyperledger.besu.services.TraceServiceImpl;
import org.hyperledger.besu.services.TransactionSelectionServiceImpl;
import org.hyperledger.besu.services.kvstore.InMemoryStoragePlugin;
import org.hyperledger.besu.util.InvalidConfigurationException;
import org.hyperledger.besu.util.LogConfigurator;
import org.hyperledger.besu.util.NetworkUtility;
import org.hyperledger.besu.util.PermissioningConfigurationValidator;
import org.hyperledger.besu.util.number.Fraction;
import org.hyperledger.besu.util.number.Percentage;
import org.hyperledger.besu.util.number.PositiveNumber;

import java.io.File;
import java.io.IOException;
import java.io.InputStream;
import java.math.BigInteger;
import java.net.InetAddress;
import java.net.SocketException;
import java.net.URI;
import java.net.UnknownHostException;
import java.nio.file.Path;
import java.time.Clock;
import java.util.ArrayList;
import java.util.Arrays;
import java.util.Collection;
import java.util.HashMap;
import java.util.HashSet;
import java.util.List;
import java.util.Map;
import java.util.Objects;
import java.util.Optional;
import java.util.OptionalInt;
import java.util.Set;
import java.util.TreeMap;
import java.util.function.Function;
import java.util.function.Predicate;
import java.util.function.Supplier;
import java.util.stream.Collectors;
import javax.annotation.Nonnull;

import com.google.common.annotations.VisibleForTesting;
import com.google.common.base.Strings;
import com.google.common.base.Suppliers;
import com.google.common.collect.ImmutableMap;
import com.google.common.io.Resources;
import io.vertx.core.Vertx;
import io.vertx.core.VertxOptions;
import io.vertx.core.json.DecodeException;
import io.vertx.core.metrics.MetricsOptions;
import org.apache.tuweni.bytes.Bytes;
import org.apache.tuweni.units.bigints.UInt256;
import org.slf4j.Logger;
import picocli.AutoComplete;
import picocli.CommandLine;
import picocli.CommandLine.Command;
import picocli.CommandLine.ExecutionException;
import picocli.CommandLine.IExecutionStrategy;
import picocli.CommandLine.Mixin;
import picocli.CommandLine.Option;
import picocli.CommandLine.ParameterException;

/** Represents the main Besu CLI command that runs the Besu Ethereum client full node. */
@SuppressWarnings("FieldCanBeLocal") // because Picocli injected fields report false positives
@Command(
    description = "This command runs the Besu Ethereum client full node.",
    abbreviateSynopsis = true,
    name = "besu",
    mixinStandardHelpOptions = true,
    versionProvider = VersionProvider.class,
    header = "@|bold,fg(cyan) Usage:|@",
    synopsisHeading = "%n",
    descriptionHeading = "%n@|bold,fg(cyan) Description:|@%n%n",
    optionListHeading = "%n@|bold,fg(cyan) Options:|@%n",
    footerHeading = "%nBesu is licensed under the Apache License 2.0%n",
    footer = {
      "%n%n@|fg(cyan) To get started quickly, just choose a network to sync and a profile to run with suggested defaults:|@",
      "%n@|fg(cyan) for Mainnet|@ --network=mainnet --profile=[minimalist_staker|staker]",
      "%nMore info and other profiles at https://besu.hyperledger.org%n"
    })
public class BesuCommand implements DefaultCommandValues, Runnable {

  @SuppressWarnings("PrivateStaticFinalLoggers")
  // non-static for testing
  private final Logger logger;

  private CommandLine commandLine;

  private final Supplier<RlpBlockImporter> rlpBlockImporter;
  private final Function<BesuController, JsonBlockImporter> jsonBlockImporterFactory;
  private final Function<Blockchain, RlpBlockExporter> rlpBlockExporterFactory;

  // Unstable CLI options
  final NetworkingOptions unstableNetworkingOptions = NetworkingOptions.create();
  final SynchronizerOptions unstableSynchronizerOptions = SynchronizerOptions.create();
  final EthProtocolOptions unstableEthProtocolOptions = EthProtocolOptions.create();
  final MetricsCLIOptions unstableMetricsCLIOptions = MetricsCLIOptions.create();
  private final DnsOptions unstableDnsOptions = DnsOptions.create();
  private final NatOptions unstableNatOptions = NatOptions.create();
  private final NativeLibraryOptions unstableNativeLibraryOptions = NativeLibraryOptions.create();
  private final RPCOptions unstableRPCOptions = RPCOptions.create();
  private final PrivacyPluginOptions unstablePrivacyPluginOptions = PrivacyPluginOptions.create();
  private final EvmOptions unstableEvmOptions = EvmOptions.create();
  private final IpcOptions unstableIpcOptions = IpcOptions.create();
  private final ChainPruningOptions unstableChainPruningOptions = ChainPruningOptions.create();

  // stable CLI options
  final DataStorageOptions dataStorageOptions = DataStorageOptions.create();
  private final EthstatsOptions ethstatsOptions = EthstatsOptions.create();
  private final NodePrivateKeyFileOption nodePrivateKeyFileOption =
      NodePrivateKeyFileOption.create();
  private final LoggingLevelOption loggingLevelOption = LoggingLevelOption.create();

  @CommandLine.ArgGroup(validate = false, heading = "@|bold Tx Pool Common Options|@%n")
  final TransactionPoolOptions transactionPoolOptions = TransactionPoolOptions.create();

  @CommandLine.ArgGroup(validate = false, heading = "@|bold Block Builder Options|@%n")
  final MiningOptions miningOptions = MiningOptions.create();

  private final RunnerBuilder runnerBuilder;
  private final BesuController.Builder controllerBuilderFactory;
  private final BesuPluginContextImpl besuPluginContext;
  private final StorageServiceImpl storageService;
  private final SecurityModuleServiceImpl securityModuleService;
  private final PermissioningServiceImpl permissioningService;
  private final PrivacyPluginServiceImpl privacyPluginService;
  private final RpcEndpointServiceImpl rpcEndpointServiceImpl;

  private final Map<String, String> environment;
  private final MetricCategoryRegistryImpl metricCategoryRegistry =
      new MetricCategoryRegistryImpl();
  private final MetricCategoryConverter metricCategoryConverter = new MetricCategoryConverter();

  private final PreSynchronizationTaskRunner preSynchronizationTaskRunner =
      new PreSynchronizationTaskRunner();

  private final Set<Integer> allocatedPorts = new HashSet<>();
  private final PkiBlockCreationConfigurationProvider pkiBlockCreationConfigProvider;
  private GenesisConfigOptions genesisConfigOptions;

  private RocksDBPlugin rocksDBPlugin;

  private int maxPeers;
  private int maxRemoteInitiatedPeers;

  // CLI options defined by user at runtime.
  // Options parsing is done with CLI library Picocli https://picocli.info/

  // While this variable is never read it is needed for the PicoCLI to create
  // the config file option that is read elsewhere.
  @SuppressWarnings("UnusedVariable")
  @CommandLine.Option(
      names = {CONFIG_FILE_OPTION_NAME},
      paramLabel = MANDATORY_FILE_FORMAT_HELP,
      description = "TOML config file (default: none)")
  private final File configFile = null;

  @CommandLine.Option(
      names = {"--data-path"},
      paramLabel = MANDATORY_PATH_FORMAT_HELP,
      description = "The path to Besu data directory (default: ${DEFAULT-VALUE})")
  final Path dataPath = getDefaultBesuDataPath(this);

  // Genesis file path with null default option if the option
  // is not defined on command line as this default is handled by Runner
  // to use mainnet json file from resources as indicated in the
  // default network option
  // Then we have no control over genesis default value here.
  @CommandLine.Option(
      names = {"--genesis-file"},
      paramLabel = MANDATORY_FILE_FORMAT_HELP,
      description =
          "Genesis file. Setting this option makes --network option ignored and requires --network-id to be set.")
  private final File genesisFile = null;

  @Option(
      names = "--identity",
      paramLabel = "<String>",
      description = "Identification for this node in the Client ID",
      arity = "1")
  private final Optional<String> identityString = Optional.empty();

  // P2P Discovery Option Group
  @CommandLine.ArgGroup(validate = false, heading = "@|bold P2P Discovery Options|@%n")
  P2PDiscoveryOptionGroup p2PDiscoveryOptionGroup = new P2PDiscoveryOptionGroup();

  private final TransactionSelectionServiceImpl transactionSelectionServiceImpl;
  private final PluginTransactionValidatorServiceImpl transactionValidatorServiceImpl;

  static class P2PDiscoveryOptionGroup {

    // Public IP stored to prevent having to research it each time we need it.
    private InetAddress autoDiscoveredDefaultIP = null;

    // Completely disables P2P within Besu.
    @Option(
        names = {"--p2p-enabled"},
        description = "Enable P2P functionality (default: ${DEFAULT-VALUE})",
        arity = "1")
    private final Boolean p2pEnabled = true;

    // Boolean option to indicate if peers should NOT be discovered, default to
    // false indicates that
    // the peers should be discovered by default.
    //
    // This negative option is required because of the nature of the option that is
    // true when
    // added on the command line. You can't do --option=false, so false is set as
    // default
    // and you have not to set the option at all if you want it false.
    // This seems to be the only way it works with Picocli.
    // Also many other software use the same negative option scheme for false
    // defaults
    // meaning that it's probably the right way to handle disabling options.
    @Option(
        names = {"--discovery-enabled"},
        description = "Enable P2P discovery (default: ${DEFAULT-VALUE})",
        arity = "1")
    private final Boolean peerDiscoveryEnabled = true;

    // A list of bootstrap nodes can be passed
    // and a hardcoded list will be used otherwise by the Runner.
    // NOTE: we have no control over default value here.
    @Option(
        names = {"--bootnodes"},
        paramLabel = "<enode://id@host:port>",
        description =
            "Comma separated enode URLs for P2P discovery bootstrap. "
                + "Default is a predefined list.",
        split = ",",
        arity = "0..*")
    private final List<String> bootNodes = null;

    @SuppressWarnings({"FieldCanBeFinal", "FieldMayBeFinal"}) // PicoCLI requires non-final Strings.
    @Option(
        names = {"--p2p-host"},
        paramLabel = MANDATORY_HOST_FORMAT_HELP,
        description = "IP address this node advertises to its peers (default: ${DEFAULT-VALUE})",
        arity = "1")
    private String p2pHost = autoDiscoverDefaultIP().getHostAddress();

    @SuppressWarnings({"FieldCanBeFinal", "FieldMayBeFinal"}) // PicoCLI requires non-final Strings.
    @Option(
        names = {"--p2p-interface"},
        paramLabel = MANDATORY_HOST_FORMAT_HELP,
        description =
            "The network interface address on which this node listens for P2P communication (default: ${DEFAULT-VALUE})",
        arity = "1")
    private String p2pInterface = NetworkUtility.INADDR_ANY;

    @Option(
        names = {"--p2p-port"},
        paramLabel = MANDATORY_PORT_FORMAT_HELP,
        description = "Port on which to listen for P2P communication (default: ${DEFAULT-VALUE})",
        arity = "1")
    private final Integer p2pPort = EnodeURLImpl.DEFAULT_LISTENING_PORT;

    @Option(
        names = {"--max-peers", "--p2p-peer-upper-bound"},
        paramLabel = MANDATORY_INTEGER_FORMAT_HELP,
        description = "Maximum P2P connections that can be established (default: ${DEFAULT-VALUE})")
    private final Integer maxPeers = DEFAULT_MAX_PEERS;

    @Option(
        names = {"--remote-connections-limit-enabled"},
        description =
            "Whether to limit the number of P2P connections initiated remotely. (default: ${DEFAULT-VALUE})")
    private final Boolean isLimitRemoteWireConnectionsEnabled = true;

    @Option(
        names = {"--remote-connections-max-percentage"},
        paramLabel = MANDATORY_DOUBLE_FORMAT_HELP,
        description =
            "The maximum percentage of P2P connections that can be initiated remotely. Must be between 0 and 100 inclusive. (default: ${DEFAULT-VALUE})",
        arity = "1",
        converter = PercentageConverter.class)
    private final Percentage maxRemoteConnectionsPercentage =
        Fraction.fromFloat(DEFAULT_FRACTION_REMOTE_WIRE_CONNECTIONS_ALLOWED).toPercentage();

    @SuppressWarnings({"FieldCanBeFinal", "FieldMayBeFinal"}) // PicoCLI requires non-final Strings.
    @CommandLine.Option(
        names = {"--discovery-dns-url"},
        description = "Specifies the URL to use for DNS discovery")
    private String discoveryDnsUrl = null;

    @Option(
        names = {"--random-peer-priority-enabled"},
        description =
            "Allow for incoming connections to be prioritized randomly. This will prevent (typically small, stable) networks from forming impenetrable peer cliques. (default: ${DEFAULT-VALUE})")
    private final Boolean randomPeerPriority = Boolean.FALSE;

    @Option(
        names = {"--banned-node-ids", "--banned-node-id"},
        paramLabel = MANDATORY_NODE_ID_FORMAT_HELP,
        description = "A list of node IDs to ban from the P2P network.",
        split = ",",
        arity = "1..*")
    void setBannedNodeIds(final List<String> values) {
      try {
        bannedNodeIds =
            values.stream()
                .filter(value -> !value.isEmpty())
                .map(EnodeURLImpl::parseNodeId)
                .collect(Collectors.toList());
      } catch (final IllegalArgumentException e) {
        throw new ParameterException(
            new CommandLine(this),
            "Invalid ids supplied to '--banned-node-ids'. " + e.getMessage());
      }
    }

    private Collection<Bytes> bannedNodeIds = new ArrayList<>();

    // Used to discover the default IP of the client.
    // Loopback IP is used by default as this is how smokeTests require it to be
    // and it's probably a good security behaviour to default only on the localhost.
    private InetAddress autoDiscoverDefaultIP() {
      autoDiscoveredDefaultIP =
          Optional.ofNullable(autoDiscoveredDefaultIP).orElseGet(InetAddress::getLoopbackAddress);

      return autoDiscoveredDefaultIP;
    }
  }

  @Option(
      names = {"--sync-mode"},
      paramLabel = MANDATORY_MODE_FORMAT_HELP,
      description =
          "Synchronization mode, possible values are ${COMPLETION-CANDIDATES} (default: SNAP if a --network is supplied and privacy isn't enabled. FULL otherwise.)")
  private SyncMode syncMode = null;

  @Option(
      names = {"--sync-min-peers", "--fast-sync-min-peers"},
      paramLabel = MANDATORY_INTEGER_FORMAT_HELP,
      description =
          "Minimum number of peers required before starting sync. Has effect only on non-PoS networks. (default: ${DEFAULT-VALUE})")
  private final Integer syncMinPeerCount = SYNC_MIN_PEER_COUNT;

  @Option(
      names = {"--network"},
      paramLabel = MANDATORY_NETWORK_FORMAT_HELP,
      defaultValue = "MAINNET",
      description =
          "Synchronize against the indicated network, possible values are ${COMPLETION-CANDIDATES}."
              + " (default: ${DEFAULT-VALUE})")
  private final NetworkName network = null;

  @Option(
      names = {PROFILE_OPTION_NAME},
      paramLabel = PROFILE_FORMAT_HELP,
      description =
          "Overwrite default settings. Possible values are ${COMPLETION-CANDIDATES}. (default: none)")
  private final ProfileName profile = null;

  @Option(
      names = {"--nat-method"},
      description =
          "Specify the NAT circumvention method to be used, possible values are ${COMPLETION-CANDIDATES}."
              + " NONE disables NAT functionality. (default: ${DEFAULT-VALUE})")
  private final NatMethod natMethod = DEFAULT_NAT_METHOD;

  @Option(
      names = {"--network-id"},
      paramLabel = "<BIG INTEGER>",
      description =
          "P2P network identifier. (default: the selected network chain ID or custom genesis chain ID)",
      arity = "1")
  private final BigInteger networkId = null;

  @Option(
      names = {"--kzg-trusted-setup"},
      paramLabel = MANDATORY_FILE_FORMAT_HELP,
      description =
          "Path to file containing the KZG trusted setup, mandatory for custom networks that support data blobs, "
              + "optional for overriding named networks default.",
      arity = "1")
  private final Path kzgTrustedSetupFile = null;

  @CommandLine.ArgGroup(validate = false, heading = "@|bold GraphQL Options|@%n")
  GraphQlOptions graphQlOptions = new GraphQlOptions();

  // Engine JSON-PRC Options
  @CommandLine.ArgGroup(validate = false, heading = "@|bold Engine JSON-RPC Options|@%n")
  EngineRPCOptionGroup engineRPCOptionGroup = new EngineRPCOptionGroup();

  static class EngineRPCOptionGroup {
    @Option(
        names = {"--engine-rpc-enabled"},
        description =
            "enable the engine api, even in the absence of merge-specific configurations.")
    private final Boolean overrideEngineRpcEnabled = false;

    @Option(
        names = {"--engine-rpc-port", "--engine-rpc-http-port"},
        paramLabel = MANDATORY_PORT_FORMAT_HELP,
        description = "Port to provide consensus client APIS on (default: ${DEFAULT-VALUE})",
        arity = "1")
    private final Integer engineRpcPort = DEFAULT_ENGINE_JSON_RPC_PORT;

    @Option(
        names = {"--engine-jwt-secret"},
        paramLabel = MANDATORY_FILE_FORMAT_HELP,
        description = "Path to file containing shared secret key for JWT signature verification")
    private final Path engineJwtKeyFile = null;

    @Option(
        names = {"--engine-jwt-disabled"},
        description = "Disable authentication for Engine APIs (default: ${DEFAULT-VALUE})")
    private final Boolean isEngineAuthDisabled = false;

    @Option(
        names = {"--engine-host-allowlist"},
        paramLabel = "<hostname>[,<hostname>...]... or * or all",
        description =
            "Comma separated list of hostnames to allow for ENGINE API access (applies to both HTTP and websockets), or * to accept any host (default: ${DEFAULT-VALUE})",
        defaultValue = "localhost,127.0.0.1")
    private final JsonRPCAllowlistHostsProperty engineHostsAllowlist =
        new JsonRPCAllowlistHostsProperty();
  }

  // JSON-RPC HTTP Options
  @CommandLine.ArgGroup(validate = false, heading = "@|bold JSON-RPC HTTP Options|@%n")
  JsonRpcHttpOptions jsonRpcHttpOptions = new JsonRpcHttpOptions();

  // JSON-RPC Websocket Options
  @CommandLine.ArgGroup(validate = false, heading = "@|bold JSON-RPC Websocket Options|@%n")
  RpcWebsocketOptions rpcWebsocketOptions = new RpcWebsocketOptions();

  // Privacy Options Group
  @CommandLine.ArgGroup(validate = false, heading = "@|bold Privacy Options|@%n")
  PrivacyOptionGroup privacyOptionGroup = new PrivacyOptionGroup();

  static class PrivacyOptionGroup {
    @Option(
        names = {"--privacy-tls-enabled"},
        paramLabel = MANDATORY_FILE_FORMAT_HELP,
        description = "Enable TLS for connecting to privacy enclave (default: ${DEFAULT-VALUE})")
    private final Boolean isPrivacyTlsEnabled = false;

    @Option(
        names = "--privacy-tls-keystore-file",
        paramLabel = MANDATORY_FILE_FORMAT_HELP,
        description =
            "Path to a PKCS#12 formatted keystore; used to enable TLS on inbound connections.")
    private final Path privacyKeyStoreFile = null;

    @Option(
        names = "--privacy-tls-keystore-password-file",
        paramLabel = MANDATORY_FILE_FORMAT_HELP,
        description = "Path to a file containing the password used to decrypt the keystore.")
    private final Path privacyKeyStorePasswordFile = null;

    @Option(
        names = "--privacy-tls-known-enclave-file",
        paramLabel = MANDATORY_FILE_FORMAT_HELP,
        description =
            "Path to a file containing the fingerprints of the authorized privacy enclave.")
    private final Path privacyTlsKnownEnclaveFile = null;

    @Option(
        names = {"--privacy-enabled"},
        description = "Enable private transactions (default: ${DEFAULT-VALUE})")
    private final Boolean isPrivacyEnabled = false;

    @Option(
        names = {"--privacy-multi-tenancy-enabled"},
        description = "Enable multi-tenant private transactions (default: ${DEFAULT-VALUE})")
    private final Boolean isPrivacyMultiTenancyEnabled = false;

    @Option(
        names = {"--privacy-url"},
        description = "The URL on which the enclave is running")
    private final URI privacyUrl = PrivacyParameters.DEFAULT_ENCLAVE_URL;

    @Option(
        names = {"--privacy-public-key-file"},
        description = "The enclave's public key file")
    private final File privacyPublicKeyFile = null;

    @Option(
        names = {"--privacy-marker-transaction-signing-key-file"},
        description =
            "The name of a file containing the private key used to sign privacy marker transactions. If unset, each will be signed with a random key.")
    private final Path privateMarkerTransactionSigningKeyPath = null;

    @Option(
        names = {"--privacy-enable-database-migration"},
        description = "Enable private database metadata migration (default: ${DEFAULT-VALUE})")
    private final Boolean migratePrivateDatabase = false;

    @Option(
        names = {"--privacy-flexible-groups-enabled"},
        description = "Enable flexible privacy groups (default: ${DEFAULT-VALUE})")
    private final Boolean isFlexiblePrivacyGroupsEnabled = false;
  }

  // Metrics Option Group
  @CommandLine.ArgGroup(validate = false, heading = "@|bold Metrics Options|@%n")
  MetricsOptionGroup metricsOptionGroup = new MetricsOptionGroup();

  static class MetricsOptionGroup {
    @Option(
        names = {"--metrics-enabled"},
        description = "Set to start the metrics exporter (default: ${DEFAULT-VALUE})")
    private final Boolean isMetricsEnabled = false;

    @SuppressWarnings({"FieldCanBeFinal", "FieldMayBeFinal"}) // PicoCLI requires non-final Strings.
    @Option(
        names = {"--metrics-protocol"},
        description =
            "Metrics protocol, one of PROMETHEUS, OPENTELEMETRY or NONE. (default: ${DEFAULT-VALUE})")
    private MetricsProtocol metricsProtocol = PROMETHEUS;

    @SuppressWarnings({"FieldCanBeFinal", "FieldMayBeFinal"}) // PicoCLI requires non-final Strings.
    @Option(
        names = {"--metrics-host"},
        paramLabel = MANDATORY_HOST_FORMAT_HELP,
        description = "Host for the metrics exporter to listen on (default: ${DEFAULT-VALUE})",
        arity = "1")
    private String metricsHost;

    @Option(
        names = {"--metrics-port"},
        paramLabel = MANDATORY_PORT_FORMAT_HELP,
        description = "Port for the metrics exporter to listen on (default: ${DEFAULT-VALUE})",
        arity = "1")
    private final Integer metricsPort = DEFAULT_METRICS_PORT;

    @Option(
        names = {"--metrics-category", "--metrics-categories"},
        paramLabel = "<category name>",
        split = ",",
        arity = "1..*",
        description =
            "Comma separated list of categories to track metrics for (default: ${DEFAULT-VALUE})")
    private final Set<MetricCategory> metricCategories = DEFAULT_METRIC_CATEGORIES;

    @Option(
        names = {"--metrics-push-enabled"},
        description = "Enable the metrics push gateway integration (default: ${DEFAULT-VALUE})")
    private final Boolean isMetricsPushEnabled = false;

    @SuppressWarnings({"FieldCanBeFinal", "FieldMayBeFinal"}) // PicoCLI requires non-final Strings.
    @Option(
        names = {"--metrics-push-host"},
        paramLabel = MANDATORY_HOST_FORMAT_HELP,
        description =
            "Host of the Prometheus Push Gateway for push mode (default: ${DEFAULT-VALUE})",
        arity = "1")
    private String metricsPushHost;

    @Option(
        names = {"--metrics-push-port"},
        paramLabel = MANDATORY_PORT_FORMAT_HELP,
        description =
            "Port of the Prometheus Push Gateway for push mode (default: ${DEFAULT-VALUE})",
        arity = "1")
    private final Integer metricsPushPort = DEFAULT_METRICS_PUSH_PORT;

    @Option(
        names = {"--metrics-push-interval"},
        paramLabel = MANDATORY_INTEGER_FORMAT_HELP,
        description =
            "Interval in seconds to push metrics when in push mode (default: ${DEFAULT-VALUE})",
        arity = "1")
    private final Integer metricsPushInterval = 15;

    @SuppressWarnings({"FieldCanBeFinal", "FieldMayBeFinal"}) // PicoCLI requires non-final Strings.
    @Option(
        names = {"--metrics-push-prometheus-job"},
        description = "Job name to use when in push mode (default: ${DEFAULT-VALUE})",
        arity = "1")
    private String metricsPrometheusJob = "besu-client";
  }

  @Option(
      names = {"--host-allowlist"},
      paramLabel = "<hostname>[,<hostname>...]... or * or all",
      description =
          "Comma separated list of hostnames to allow for RPC access, or * to accept any host (default: ${DEFAULT-VALUE})",
      defaultValue = "localhost,127.0.0.1")
  private final JsonRPCAllowlistHostsProperty hostsAllowlist = new JsonRPCAllowlistHostsProperty();

  @Option(
      names = {"--host-whitelist"},
      hidden = true,
      paramLabel = "<hostname>[,<hostname>...]... or * or all",
      description =
          "Deprecated in favor of --host-allowlist. Comma separated list of hostnames to allow for RPC access, or * to accept any host (default: ${DEFAULT-VALUE})")
  private final JsonRPCAllowlistHostsProperty hostsWhitelist = new JsonRPCAllowlistHostsProperty();

  @SuppressWarnings({"FieldCanBeFinal", "FieldMayBeFinal"})
  @Option(
      names = {"--color-enabled"},
      description =
          "Force color output to be enabled/disabled (default: colorized only if printing to console)")
  private static Boolean colorEnabled = null;

  @Option(
      names = {"--reorg-logging-threshold"},
      description =
          "How deep a chain reorganization must be in order for it to be logged (default: ${DEFAULT-VALUE})")
  private final Long reorgLoggingThreshold = 6L;

  @Option(
      names = {"--pruning-enabled"},
      description =
          "Enable disk-space saving optimization that removes old state that is unlikely to be required (default: ${DEFAULT-VALUE})")
  private final Boolean pruningEnabled = false;

  // Permission Option Group
  @CommandLine.ArgGroup(validate = false, heading = "@|bold Permissions Options|@%n")
  PermissionsOptions permissionsOptions = new PermissionsOptions();

  @Option(
      names = {"--revert-reason-enabled"},
      description =
          "Enable passing the revert reason back through TransactionReceipts (default: ${DEFAULT-VALUE})")
  private final Boolean isRevertReasonEnabled = false;

  @Option(
      names = {"--required-blocks", "--required-block"},
      paramLabel = "BLOCK=HASH",
      description = "Block number and hash peers are required to have.",
      arity = "*",
      split = ",")
  private final Map<Long, Hash> requiredBlocks = new HashMap<>();

  @SuppressWarnings({"FieldCanBeFinal", "FieldMayBeFinal"}) // PicoCLI requires non-final Strings.
  @Option(
      names = {"--key-value-storage"},
      description = "Identity for the key-value storage to be used.",
      arity = "1")
  private String keyValueStorageName = DEFAULT_KEY_VALUE_STORAGE_NAME;

  @SuppressWarnings({"FieldCanBeFinal", "FieldMayBeFinal"})
  @Option(
      names = {"--security-module"},
      paramLabel = "<NAME>",
      description = "Identity for the Security Module to be used.",
      arity = "1")
  private String securityModuleName = DEFAULT_SECURITY_MODULE;

  @Option(
      names = {"--auto-log-bloom-caching-enabled"},
      description = "Enable automatic log bloom caching (default: ${DEFAULT-VALUE})",
      arity = "1")
  private final Boolean autoLogBloomCachingEnabled = true;

  @Option(
      names = {"--override-genesis-config"},
      paramLabel = "NAME=VALUE",
      description = "Overrides configuration values in the genesis file.  Use with care.",
      arity = "*",
      hidden = true,
      split = ",")
  private final Map<String, String> genesisConfigOverrides =
      new TreeMap<>(String.CASE_INSENSITIVE_ORDER);

  @Option(
      names = {"--pruning-blocks-retained"},
      paramLabel = "<INTEGER>",
      description =
          "Minimum number of recent blocks for which to keep entire world state (default: ${DEFAULT-VALUE})",
      arity = "1")
  private final Integer pruningBlocksRetained = PrunerConfiguration.DEFAULT_PRUNING_BLOCKS_RETAINED;

  @Option(
      names = {"--pruning-block-confirmations"},
      paramLabel = "<INTEGER>",
      description =
          "Minimum number of confirmations on a block before marking begins (default: ${DEFAULT-VALUE})",
      arity = "1")
  private final Integer pruningBlockConfirmations =
      PrunerConfiguration.DEFAULT_PRUNING_BLOCK_CONFIRMATIONS;

  @CommandLine.Option(
      names = {"--pid-path"},
      paramLabel = MANDATORY_PATH_FORMAT_HELP,
      description = "Path to PID file (optional)")
  private final Path pidPath = null;

  // API Configuration Option Group
  @CommandLine.ArgGroup(validate = false, heading = "@|bold API Configuration Options|@%n")
  ApiConfigurationOptions apiConfigurationOptions = new ApiConfigurationOptions();

  @CommandLine.Option(
      names = {"--static-nodes-file"},
      paramLabel = MANDATORY_FILE_FORMAT_HELP,
      description =
          "Specifies the static node file containing the static nodes for this node to connect to")
  private final Path staticNodesFile = null;

  @CommandLine.Option(
      names = {"--cache-last-blocks"},
      description = "Specifies the number of last blocks to cache  (default: ${DEFAULT-VALUE})")
  private final Integer numberOfblocksToCache = 0;

  @Mixin private P2PTLSConfigOptions p2pTLSConfigOptions;

  @Mixin private PkiBlockCreationOptions pkiBlockCreationOptions;

  private EthNetworkConfig ethNetworkConfig;
  private JsonRpcConfiguration jsonRpcConfiguration;
  private JsonRpcConfiguration engineJsonRpcConfiguration;
  private GraphQLConfiguration graphQLConfiguration;
  private WebSocketConfiguration webSocketConfiguration;
  private JsonRpcIpcConfiguration jsonRpcIpcConfiguration;
  private ApiConfiguration apiConfiguration;
  private MetricsConfiguration metricsConfiguration;
  private Optional<PermissioningConfiguration> permissioningConfiguration;
  private Optional<TLSConfiguration> p2pTLSConfiguration;
  private DataStorageConfiguration dataStorageConfiguration;
  private Collection<EnodeURL> staticNodes;
  private BesuController besuController;
  private BesuConfigurationImpl pluginCommonConfiguration;
  private MiningParameters miningParameters;

  private BesuComponent besuComponent;
  private final Supplier<ObservableMetricsSystem> metricsSystem =
      Suppliers.memoize(
          () ->
              besuComponent == null || besuComponent.getObservableMetricsSystem() == null
                  ? MetricsSystemFactory.create(metricsConfiguration())
                  : besuComponent.getObservableMetricsSystem());
  private Vertx vertx;
  private EnodeDnsConfiguration enodeDnsConfiguration;
  private KeyValueStorageProvider keyValueStorageProvider;

  /**
   * Besu command constructor.
   *
   * @param besuComponent BesuComponent which acts as our application context
   * @param rlpBlockImporter RlpBlockImporter supplier
   * @param jsonBlockImporterFactory instance of {@code Function<BesuController, JsonBlockImporter>}
   * @param rlpBlockExporterFactory instance of {@code Function<Blockchain, RlpBlockExporter>}
   * @param runnerBuilder instance of RunnerBuilder
   * @param controllerBuilderFactory instance of BesuController.Builder
   * @param besuPluginContext instance of BesuPluginContextImpl
   * @param environment Environment variables map
   */
  public BesuCommand(
      final BesuComponent besuComponent,
      final Supplier<RlpBlockImporter> rlpBlockImporter,
      final Function<BesuController, JsonBlockImporter> jsonBlockImporterFactory,
      final Function<Blockchain, RlpBlockExporter> rlpBlockExporterFactory,
      final RunnerBuilder runnerBuilder,
      final BesuController.Builder controllerBuilderFactory,
      final BesuPluginContextImpl besuPluginContext,
      final Map<String, String> environment) {
    this(
        besuComponent,
        rlpBlockImporter,
        jsonBlockImporterFactory,
        rlpBlockExporterFactory,
        runnerBuilder,
        controllerBuilderFactory,
        besuPluginContext,
        environment,
        new StorageServiceImpl(),
        new SecurityModuleServiceImpl(),
        new PermissioningServiceImpl(),
        new PrivacyPluginServiceImpl(),
        new PkiBlockCreationConfigurationProvider(),
        new RpcEndpointServiceImpl(),
        new TransactionSelectionServiceImpl(),
        new PluginTransactionValidatorServiceImpl());
  }

  /**
   * Overloaded Besu command constructor visible for testing.
   *
   * @param besuComponent BesuComponent which acts as our application context
   * @param rlpBlockImporter RlpBlockImporter supplier
   * @param jsonBlockImporterFactory instance of {@code Function<BesuController, JsonBlockImporter>}
   * @param rlpBlockExporterFactory instance of {@code Function<Blockchain, RlpBlockExporter>}
   * @param runnerBuilder instance of RunnerBuilder
   * @param controllerBuilderFactory instance of BesuController.Builder
   * @param besuPluginContext instance of BesuPluginContextImpl
   * @param environment Environment variables map
   * @param storageService instance of StorageServiceImpl
   * @param securityModuleService instance of SecurityModuleServiceImpl
   * @param permissioningService instance of PermissioningServiceImpl
   * @param privacyPluginService instance of PrivacyPluginServiceImpl
   * @param pkiBlockCreationConfigProvider instance of PkiBlockCreationConfigurationProvider
   * @param rpcEndpointServiceImpl instance of RpcEndpointServiceImpl
   * @param transactionSelectionServiceImpl instance of TransactionSelectionServiceImpl
   * @param transactionValidatorServiceImpl instance of TransactionValidatorServiceImpl
   */
  @VisibleForTesting
  protected BesuCommand(
      final BesuComponent besuComponent,
      final Supplier<RlpBlockImporter> rlpBlockImporter,
      final Function<BesuController, JsonBlockImporter> jsonBlockImporterFactory,
      final Function<Blockchain, RlpBlockExporter> rlpBlockExporterFactory,
      final RunnerBuilder runnerBuilder,
      final BesuController.Builder controllerBuilderFactory,
      final BesuPluginContextImpl besuPluginContext,
      final Map<String, String> environment,
      final StorageServiceImpl storageService,
      final SecurityModuleServiceImpl securityModuleService,
      final PermissioningServiceImpl permissioningService,
      final PrivacyPluginServiceImpl privacyPluginService,
      final PkiBlockCreationConfigurationProvider pkiBlockCreationConfigProvider,
      final RpcEndpointServiceImpl rpcEndpointServiceImpl,
      final TransactionSelectionServiceImpl transactionSelectionServiceImpl,
      final PluginTransactionValidatorServiceImpl transactionValidatorServiceImpl) {
    this.besuComponent = besuComponent;
    this.logger = besuComponent.getBesuCommandLogger();
    this.rlpBlockImporter = rlpBlockImporter;
    this.rlpBlockExporterFactory = rlpBlockExporterFactory;
    this.jsonBlockImporterFactory = jsonBlockImporterFactory;
    this.runnerBuilder = runnerBuilder;
    this.controllerBuilderFactory = controllerBuilderFactory;
    this.besuPluginContext = besuPluginContext;
    this.environment = environment;
    this.storageService = storageService;
    this.securityModuleService = securityModuleService;
    this.permissioningService = permissioningService;
    this.privacyPluginService = privacyPluginService;
    this.pluginCommonConfiguration = new BesuConfigurationImpl();
    besuPluginContext.addService(BesuConfiguration.class, pluginCommonConfiguration);
    this.pkiBlockCreationConfigProvider = pkiBlockCreationConfigProvider;
    this.rpcEndpointServiceImpl = rpcEndpointServiceImpl;
    this.transactionSelectionServiceImpl = transactionSelectionServiceImpl;
    this.transactionValidatorServiceImpl = transactionValidatorServiceImpl;
  }

  /**
   * Parse Besu command line arguments. Visible for testing.
   *
   * @param resultHandler execution strategy. See PicoCLI. Typical argument is RunLast.
   * @param parameterExceptionHandler Exception handler for handling parameters
   * @param executionExceptionHandler Exception handler for business logic
   * @param in Standard input stream
   * @param args arguments to Besu command
   * @return success or failure exit code.
   */
  public int parse(
      final IExecutionStrategy resultHandler,
      final BesuParameterExceptionHandler parameterExceptionHandler,
      final BesuExecutionExceptionHandler executionExceptionHandler,
      final InputStream in,
      final String... args) {

    toCommandLine();

    // use terminal width for usage message
    commandLine.getCommandSpec().usageMessage().autoWidth(true);

    handleStableOptions();
    addSubCommands(in);
    registerConverters();
    handleUnstableOptions();
    preparePlugins();

    final int exitCode =
        parse(resultHandler, executionExceptionHandler, parameterExceptionHandler, args);

    return exitCode;
  }

  /** Used by Dagger to parse all options into a commandline instance. */
  public void toCommandLine() {
    commandLine =
        new CommandLine(this, new BesuCommandCustomFactory(besuPluginContext))
            .setCaseInsensitiveEnumValuesAllowed(true);
  }

  @Override
  public void run() {
    if (network != null && network.isDeprecated()) {
      logger.warn(NetworkDeprecationMessage.generate(network));
    }
    try {
      configureLogging(true);

      if (genesisFile != null) {
        genesisConfigOptions = readGenesisConfigOptions();
      }

      // set merge config on the basis of genesis config
      setMergeConfigOptions();

      setIgnorableStorageSegments();

      instantiateSignatureAlgorithmFactory();

      logger.info("Starting Besu");

      // Need to create vertx after cmdline has been parsed, such that metricsSystem is configurable
      vertx = createVertx(createVertxOptions(metricsSystem.get()));

      validateOptions();
      configure();
      configureNativeLibs();
      besuController = buildController();

      besuPluginContext.beforeExternalServices();

      final var runner = buildRunner();
      runner.startExternalServices();

      startPlugins();
      validatePluginOptions();
      setReleaseMetrics();
      preSynchronization();

      runner.startEthereumMainLoop();
      runner.awaitStop();

    } catch (final Exception e) {
      logger.error("Failed to start Besu", e);
      throw new ParameterException(this.commandLine, e.getMessage(), e);
    }
  }

  @VisibleForTesting
  void setBesuConfiguration(final BesuConfigurationImpl pluginCommonConfiguration) {
    this.pluginCommonConfiguration = pluginCommonConfiguration;
  }

  private void addSubCommands(final InputStream in) {
    commandLine.addSubcommand(
        BlocksSubCommand.COMMAND_NAME,
        new BlocksSubCommand(
            rlpBlockImporter,
            jsonBlockImporterFactory,
            rlpBlockExporterFactory,
            commandLine.getOut()));
    commandLine.addSubcommand(
        TxParseSubCommand.COMMAND_NAME, new TxParseSubCommand(commandLine.getOut()));
    commandLine.addSubcommand(
        PublicKeySubCommand.COMMAND_NAME, new PublicKeySubCommand(commandLine.getOut()));
    commandLine.addSubcommand(
        PasswordSubCommand.COMMAND_NAME, new PasswordSubCommand(commandLine.getOut()));
    commandLine.addSubcommand(RetestethSubCommand.COMMAND_NAME, new RetestethSubCommand());
    commandLine.addSubcommand(
        RLPSubCommand.COMMAND_NAME, new RLPSubCommand(commandLine.getOut(), in));
    commandLine.addSubcommand(
        OperatorSubCommand.COMMAND_NAME, new OperatorSubCommand(commandLine.getOut()));
    commandLine.addSubcommand(
        ValidateConfigSubCommand.COMMAND_NAME,
        new ValidateConfigSubCommand(commandLine, commandLine.getOut()));
    commandLine.addSubcommand(
        StorageSubCommand.COMMAND_NAME, new StorageSubCommand(commandLine.getOut()));
    final String generateCompletionSubcommandName = "generate-completion";
    commandLine.addSubcommand(
        generateCompletionSubcommandName, AutoComplete.GenerateCompletion.class);
    final CommandLine generateCompletionSubcommand =
        commandLine.getSubcommands().get(generateCompletionSubcommandName);
    generateCompletionSubcommand.getCommandSpec().usageMessage().hidden(true);
  }

  private void registerConverters() {
    commandLine.registerConverter(Address.class, Address::fromHexStringStrict);
    commandLine.registerConverter(Bytes.class, Bytes::fromHexString);
    commandLine.registerConverter(MetricsProtocol.class, MetricsProtocol::fromString);
    commandLine.registerConverter(UInt256.class, (arg) -> UInt256.valueOf(new BigInteger(arg)));
    commandLine.registerConverter(Wei.class, (arg) -> Wei.of(Long.parseUnsignedLong(arg)));
    commandLine.registerConverter(PositiveNumber.class, PositiveNumber::fromString);
    commandLine.registerConverter(Hash.class, Hash::fromHexString);
    commandLine.registerConverter(Optional.class, Optional::of);
    commandLine.registerConverter(Double.class, Double::parseDouble);

    metricCategoryConverter.addCategories(BesuMetricCategory.class);
    metricCategoryConverter.addCategories(StandardMetricCategory.class);
    commandLine.registerConverter(MetricCategory.class, metricCategoryConverter);
  }

  private void handleStableOptions() {
    commandLine.addMixin("Ethstats", ethstatsOptions);
    commandLine.addMixin("Private key file", nodePrivateKeyFileOption);
    commandLine.addMixin("Logging level", loggingLevelOption);
    commandLine.addMixin("Data Storage Options", dataStorageOptions);
  }

  private void handleUnstableOptions() {
    // Add unstable options
    final ImmutableMap.Builder<String, Object> unstableOptionsBuild = ImmutableMap.builder();
    final ImmutableMap<String, Object> unstableOptions =
        unstableOptionsBuild
            .put("Ethereum Wire Protocol", unstableEthProtocolOptions)
            .put("Metrics", unstableMetricsCLIOptions)
            .put("P2P Network", unstableNetworkingOptions)
            .put("RPC", unstableRPCOptions)
            .put("DNS Configuration", unstableDnsOptions)
            .put("NAT Configuration", unstableNatOptions)
            .put("Privacy Plugin Configuration", unstablePrivacyPluginOptions)
            .put("Synchronizer", unstableSynchronizerOptions)
            .put("Native Library", unstableNativeLibraryOptions)
            .put("EVM Options", unstableEvmOptions)
            .put("IPC Options", unstableIpcOptions)
            .put("Chain Data Pruning Options", unstableChainPruningOptions)
            .build();

    UnstableOptionsSubCommand.createUnstableOptions(commandLine, unstableOptions);
  }

  private void preparePlugins() {
    besuPluginContext.addService(PicoCLIOptions.class, new PicoCLIOptionsImpl(commandLine));
    besuPluginContext.addService(SecurityModuleService.class, securityModuleService);
    besuPluginContext.addService(StorageService.class, storageService);
    besuPluginContext.addService(MetricCategoryRegistry.class, metricCategoryRegistry);
    besuPluginContext.addService(PermissioningService.class, permissioningService);
    besuPluginContext.addService(PrivacyPluginService.class, privacyPluginService);
    besuPluginContext.addService(RpcEndpointService.class, rpcEndpointServiceImpl);
    besuPluginContext.addService(
        TransactionSelectionService.class, transactionSelectionServiceImpl);
    besuPluginContext.addService(
        PluginTransactionValidatorService.class, transactionValidatorServiceImpl);

    // register built-in plugins
    rocksDBPlugin = new RocksDBPlugin();
    rocksDBPlugin.register(besuPluginContext);
    new InMemoryStoragePlugin().register(besuPluginContext);

    besuPluginContext.registerPlugins(pluginsDir());

    metricCategoryRegistry
        .getMetricCategories()
        .forEach(metricCategoryConverter::addRegistryCategory);

    // register default security module
    securityModuleService.register(
        DEFAULT_SECURITY_MODULE, Suppliers.memoize(this::defaultSecurityModule));
  }

  private SecurityModule defaultSecurityModule() {
    return new KeyPairSecurityModule(loadKeyPair(nodePrivateKeyFileOption.getNodePrivateKeyFile()));
  }

  // loadKeyPair() is public because it is accessed by subcommands

  /**
   * Load key pair from private key. Visible to be accessed by subcommands.
   *
   * @param nodePrivateKeyFile File containing private key
   * @return KeyPair loaded from private key file
   */
  public KeyPair loadKeyPair(final File nodePrivateKeyFile) {
    return KeyPairUtil.loadKeyPair(resolveNodePrivateKeyFile(nodePrivateKeyFile));
  }

  private int parse(
      final CommandLine.IExecutionStrategy resultHandler,
      final BesuExecutionExceptionHandler besuExecutionExceptionHandler,
      final BesuParameterExceptionHandler besuParameterExceptionHandler,
      final String... args) {
    // Create a handler that will search for a config file option and use it for
    // default values
    // and eventually it will run regular parsing of the remaining options.

    final ConfigOptionSearchAndRunHandler configParsingHandler =
        new ConfigOptionSearchAndRunHandler(
            resultHandler, besuParameterExceptionHandler, environment);

    return commandLine
        .setExecutionStrategy(configParsingHandler)
        .setParameterExceptionHandler(besuParameterExceptionHandler)
        .setExecutionExceptionHandler(besuExecutionExceptionHandler)
        .execute(args);
  }

  private void preSynchronization() {
    preSynchronizationTaskRunner.runTasks(besuController);
  }

  private Runner buildRunner() {
    return synchronize(
        besuController,
        p2PDiscoveryOptionGroup.p2pEnabled,
        p2pTLSConfiguration,
        p2PDiscoveryOptionGroup.peerDiscoveryEnabled,
        ethNetworkConfig,
        p2PDiscoveryOptionGroup.p2pHost,
        p2PDiscoveryOptionGroup.p2pInterface,
        p2PDiscoveryOptionGroup.p2pPort,
        graphQLConfiguration,
        jsonRpcConfiguration,
        engineJsonRpcConfiguration,
        webSocketConfiguration,
        jsonRpcIpcConfiguration,
        apiConfiguration,
        metricsConfiguration,
        permissioningConfiguration,
        staticNodes,
        pidPath);
  }

  private void startPlugins() {
    besuPluginContext.addService(
        BesuEvents.class,
        new BesuEventsImpl(
            besuController.getProtocolContext().getBlockchain(),
            besuController.getProtocolManager().getBlockBroadcaster(),
            besuController.getTransactionPool(),
            besuController.getSyncState()));
    besuPluginContext.addService(MetricsSystem.class, getMetricsSystem());

    besuPluginContext.addService(
        BlockchainService.class,
        new BlockchainServiceImpl(besuController.getProtocolContext().getBlockchain()));

    besuPluginContext.addService(
        TraceService.class,
        new TraceServiceImpl(
            new BlockchainQueries(
                besuController.getProtocolContext().getBlockchain(),
                besuController.getProtocolContext().getWorldStateArchive()),
            besuController.getProtocolSchedule()));

    besuController.getAdditionalPluginServices().appendPluginServices(besuPluginContext);
    besuPluginContext.startPlugins();
  }

  private void validatePluginOptions() {
    // plugins do not 'wire up' until start has been called
    // consequently you can only do some configuration checks
    // after start has been called on plugins

    if (Boolean.TRUE.equals(privacyOptionGroup.isPrivacyEnabled)) {

      if (privacyOptionGroup.privateMarkerTransactionSigningKeyPath != null
          && privacyPluginService != null
          && privacyPluginService.getPrivateMarkerTransactionFactory() != null) {
        throw new ParameterException(
            commandLine,
            "--privacy-marker-transaction-signing-key-file can not be used in conjunction with a plugin that specifies a PrivateMarkerTransactionFactory");
      }

      if (Wei.ZERO.compareTo(getMiningParameters().getMinTransactionGasPrice()) < 0
          && (privacyOptionGroup.privateMarkerTransactionSigningKeyPath == null
              && (privacyPluginService == null
                  || privacyPluginService.getPrivateMarkerTransactionFactory() == null))) {
        // if gas is required, cannot use random keys to sign private tx
        // ie --privacy-marker-transaction-signing-key-file must be set
        throw new ParameterException(
            commandLine,
            "Not a free gas network. --privacy-marker-transaction-signing-key-file must be specified and must be a funded account. Private transactions cannot be signed by random (non-funded) accounts in paid gas networks");
      }

      if (unstablePrivacyPluginOptions.isPrivacyPluginEnabled()
          && privacyPluginService != null
          && privacyPluginService.getPayloadProvider() == null) {
        throw new ParameterException(
            commandLine,
            "No Payload Provider has been provided. You must register one when enabling privacy plugin!");
      }

      if (unstablePrivacyPluginOptions.isPrivacyPluginEnabled()
          && privacyOptionGroup.isFlexiblePrivacyGroupsEnabled) {
        throw new ParameterException(
            commandLine, "Privacy Plugin can not be used with flexible privacy groups");
      }
    }
  }

  private void setReleaseMetrics() {
    metricsSystem
        .get()
        .createLabelledGauge(
            StandardMetricCategory.PROCESS, "release", "Release information", "version")
        .labels(() -> 1, BesuInfo.version());
  }

  /**
   * Configure logging framework for Besu
   *
   * @param announce sets to true to print the logging level on standard output
   */
  public void configureLogging(final boolean announce) {
    // To change the configuration if color was enabled/disabled
    LogConfigurator.reconfigure();
    // set log level per CLI flags
    final String logLevel = loggingLevelOption.getLogLevel();
    if (logLevel != null) {
      if (announce) {
        System.out.println("Setting logging level to " + logLevel);
      }
      LogConfigurator.setLevel("", logLevel);
    }
  }

  /**
   * Logging in Color enabled or not.
   *
   * @return Optional true or false representing logging color is enabled. Empty if not set.
   */
  public static Optional<Boolean> getColorEnabled() {
    return Optional.ofNullable(colorEnabled);
  }

  private void configureNativeLibs() {
    if (unstableNativeLibraryOptions.getNativeAltbn128()
        && AbstractAltBnPrecompiledContract.isNative()) {
      logger.info("Using the native implementation of alt bn128");
    } else {
      AbstractAltBnPrecompiledContract.disableNative();
      logger.info("Using the Java implementation of alt bn128");
    }

    if (unstableNativeLibraryOptions.getNativeModExp()
        && BigIntegerModularExponentiationPrecompiledContract.maybeEnableNative()) {
      logger.info("Using the native implementation of modexp");
    } else {
      BigIntegerModularExponentiationPrecompiledContract.disableNative();
      logger.info("Using the Java implementation of modexp");
    }

    if (unstableNativeLibraryOptions.getNativeSecp()
        && SignatureAlgorithmFactory.getInstance().isNative()) {
      logger.info("Using the native implementation of the signature algorithm");
    } else {
      SignatureAlgorithmFactory.getInstance().disableNative();
      logger.info("Using the Java implementation of the signature algorithm");
    }

    if (unstableNativeLibraryOptions.getNativeBlake2bf()
        && Blake2bfMessageDigest.Blake2bfDigest.isNative()) {
      logger.info("Using the native implementation of the blake2bf algorithm");
    } else {
      Blake2bfMessageDigest.Blake2bfDigest.disableNative();
      logger.info("Using the Java implementation of the blake2bf algorithm");
    }

    if (getActualGenesisConfigOptions().getCancunTime().isPresent()
        || getActualGenesisConfigOptions().getPragueTime().isPresent()) {
      if (kzgTrustedSetupFile != null) {
        KZGPointEvalPrecompiledContract.init(kzgTrustedSetupFile);
      } else {
        KZGPointEvalPrecompiledContract.init();
      }
    } else if (kzgTrustedSetupFile != null) {
      throw new ParameterException(
          this.commandLine,
          "--kzg-trusted-setup can only be specified on networks with data blobs enabled");
    }
  }

  private void validateOptions() {
    validateRequiredOptions();
    issueOptionWarnings();
    validateP2PInterface(p2PDiscoveryOptionGroup.p2pInterface);
    validateMiningParams();
    validateNatParams();
    validateNetStatsParams();
    validateDnsOptionsParams();
    ensureValidPeerBoundParams();
    validateRpcOptionsParams();
    validateRpcWsOptions();
    validateChainDataPruningParams();
    validatePostMergeCheckpointBlockRequirements();
    validateTransactionPoolOptions();
    validateDataStorageOptions();
    validateGraphQlOptions();
    validateApiOptions();
    p2pTLSConfigOptions.checkP2PTLSOptionsDependencies(logger, commandLine);
    pkiBlockCreationOptions.checkPkiBlockCreationOptionsDependencies(logger, commandLine);
  }

  private void validateApiOptions() {
    apiConfigurationOptions.validate(commandLine, logger);
  }

  private void validateTransactionPoolOptions() {
    transactionPoolOptions.validate(commandLine, getActualGenesisConfigOptions());
  }

  private void validateDataStorageOptions() {
    dataStorageOptions.validate(commandLine);
  }

  private void validateRequiredOptions() {
    commandLine
        .getCommandSpec()
        .options()
        .forEach(
            option -> {
              if (option.required() && option.stringValues().isEmpty()) {
                throw new ParameterException(
                    this.commandLine, "Missing required option: " + option.longestName());
              }
            });
  }

  private void validateMiningParams() {
    miningOptions.validate(commandLine, getActualGenesisConfigOptions(), isMergeEnabled(), logger);
  }

  /**
   * Validates P2P interface IP address/host name. Visible for testing.
   *
   * @param p2pInterface IP Address/host name
   */
  protected void validateP2PInterface(final String p2pInterface) {
    final String failMessage = "The provided --p2p-interface is not available: " + p2pInterface;
    try {
      if (!NetworkUtility.isNetworkInterfaceAvailable(p2pInterface)) {
        throw new ParameterException(commandLine, failMessage);
      }
    } catch (final UnknownHostException | SocketException e) {
      throw new ParameterException(commandLine, failMessage, e);
    }
  }

  private void validateGraphQlOptions() {
    graphQlOptions.validate(logger, commandLine);
  }

  @SuppressWarnings("ConstantConditions")
  private void validateNatParams() {
    if (!(natMethod.equals(NatMethod.AUTO) || natMethod.equals(NatMethod.KUBERNETES))
        && !unstableNatOptions
            .getNatManagerServiceName()
            .equals(DEFAULT_BESU_SERVICE_NAME_FILTER)) {
      throw new ParameterException(
          this.commandLine,
          "The `--Xnat-kube-service-name` parameter is only used in kubernetes mode. Either remove --Xnat-kube-service-name"
              + " or select the KUBERNETES mode (via --nat--method=KUBERNETES)");
    }
    if (natMethod.equals(NatMethod.AUTO) && !unstableNatOptions.getNatMethodFallbackEnabled()) {
      throw new ParameterException(
          this.commandLine,
          "The `--Xnat-method-fallback-enabled` parameter cannot be used in AUTO mode. Either remove --Xnat-method-fallback-enabled"
              + " or select another mode (via --nat--method=XXXX)");
    }
  }

  private void validateNetStatsParams() {
    if (Strings.isNullOrEmpty(ethstatsOptions.getEthstatsUrl())
        && !ethstatsOptions.getEthstatsContact().isEmpty()) {
      throw new ParameterException(
          this.commandLine,
          "The `--ethstats-contact` requires ethstats server URL to be provided. Either remove --ethstats-contact"
              + " or provide a URL (via --ethstats=nodename:secret@host:port)");
    }
  }

  private void validateDnsOptionsParams() {
    if (!unstableDnsOptions.getDnsEnabled() && unstableDnsOptions.getDnsUpdateEnabled()) {
      throw new ParameterException(
          this.commandLine,
          "The `--Xdns-update-enabled` requires dns to be enabled. Either remove --Xdns-update-enabled"
              + " or specify dns is enabled (--Xdns-enabled)");
    }
  }

  private void ensureValidPeerBoundParams() {
    maxPeers = p2PDiscoveryOptionGroup.maxPeers;
    final Boolean isLimitRemoteWireConnectionsEnabled =
        p2PDiscoveryOptionGroup.isLimitRemoteWireConnectionsEnabled;
    if (isOptionSet(commandLine, PEER_LOWER_BOUND_FLAG)) {
      logger.warn(PEER_LOWER_BOUND_FLAG + " is deprecated and will be removed soon.");
    }
    if (isLimitRemoteWireConnectionsEnabled) {
      final float fraction =
          Fraction.fromPercentage(p2PDiscoveryOptionGroup.maxRemoteConnectionsPercentage)
              .getValue();
      checkState(
          fraction >= 0.0 && fraction <= 1.0,
          "Fraction of remote connections allowed must be between 0.0 and 1.0 (inclusive).");
      maxRemoteInitiatedPeers = (int) Math.floor(fraction * maxPeers);
    } else {
      maxRemoteInitiatedPeers = maxPeers;
    }
  }

  private void validateRpcOptionsParams() {
    final Predicate<String> configuredApis =
        apiName ->
            Arrays.stream(RpcApis.values())
                    .anyMatch(builtInApi -> apiName.equals(builtInApi.name()))
                || rpcEndpointServiceImpl.hasNamespace(apiName);
    jsonRpcHttpOptions.validate(logger, commandLine, configuredApis);
  }

  private void validateRpcWsOptions() {
    final Predicate<String> configuredApis =
        apiName ->
            Arrays.stream(RpcApis.values())
                    .anyMatch(builtInApi -> apiName.equals(builtInApi.name()))
                || rpcEndpointServiceImpl.hasNamespace(apiName);
    rpcWebsocketOptions.validate(logger, commandLine, configuredApis);
  }

  private void validateChainDataPruningParams() {
    if (unstableChainPruningOptions.getChainDataPruningEnabled()
        && unstableChainPruningOptions.getChainDataPruningBlocksRetained()
            < ChainPruningOptions.DEFAULT_CHAIN_DATA_PRUNING_MIN_BLOCKS_RETAINED) {
      throw new ParameterException(
          this.commandLine,
          "--Xchain-pruning-blocks-retained must be >= "
              + ChainPruningOptions.DEFAULT_CHAIN_DATA_PRUNING_MIN_BLOCKS_RETAINED);
    }
  }

  private GenesisConfigOptions readGenesisConfigOptions() {

    try {
      final GenesisConfigFile genesisConfigFile = GenesisConfigFile.fromConfig(genesisConfig());
      genesisConfigOptions = genesisConfigFile.getConfigOptions(genesisConfigOverrides);
    } catch (final Exception e) {
      throw new ParameterException(
          this.commandLine, "Unable to load genesis file. " + e.getCause());
    }
    return genesisConfigOptions;
  }

  private void issueOptionWarnings() {

    // Check that P2P options are able to work
    CommandLineUtils.checkOptionDependencies(
        logger,
        commandLine,
        "--p2p-enabled",
        !p2PDiscoveryOptionGroup.p2pEnabled,
        asList(
            "--bootnodes",
            "--discovery-enabled",
            "--max-peers",
            "--banned-node-id",
            "--banned-node-ids",
            "--p2p-host",
            "--p2p-interface",
            "--p2p-port",
            "--remote-connections-max-percentage"));

    if (SyncMode.isFullSync(getDefaultSyncModeIfNotSet())
        && isOptionSet(commandLine, "--sync-min-peers")) {
      logger.warn("--sync-min-peers is ignored in FULL sync-mode");
    }

    CommandLineUtils.failIfOptionDoesntMeetRequirement(
        commandLine,
        "--Xcheckpoint-post-merge-enabled can only be used with CHECKPOINT sync-mode",
        SyncMode.isCheckpointSync(getDefaultSyncModeIfNotSet()),
        singletonList("--Xcheckpoint-post-merge-enabled"));

    if (!securityModuleName.equals(DEFAULT_SECURITY_MODULE)
        && nodePrivateKeyFileOption.getNodePrivateKeyFile() != null) {
      logger.warn(
          DEPENDENCY_WARNING_MSG,
          "--node-private-key-file",
          "--security-module=" + DEFAULT_SECURITY_MODULE);
    }

    if (isPruningEnabled()) {
      if (dataStorageOptions
          .toDomainObject()
          .getDataStorageFormat()
          .equals(DataStorageFormat.BONSAI)) {
        logger.warn("Forest pruning is ignored with Bonsai data storage format.");
      } else {
        logger.warn(
            "Forest pruning is deprecated and will be removed soon. To save disk space consider switching to Bonsai data storage format.");
      }
    }
  }

  private void configure() throws Exception {
    checkPortClash();
    checkIfRequiredPortsAreAvailable();
    syncMode = getDefaultSyncModeIfNotSet();

    ethNetworkConfig = updateNetworkConfig(network);

    jsonRpcConfiguration =
        jsonRpcHttpOptions.jsonRpcConfiguration(
            hostsAllowlist,
            p2PDiscoveryOptionGroup.autoDiscoverDefaultIP().getHostAddress(),
            unstableRPCOptions.getHttpTimeoutSec());
    if (isEngineApiEnabled()) {
      engineJsonRpcConfiguration =
          createEngineJsonRpcConfiguration(
              engineRPCOptionGroup.engineRpcPort, engineRPCOptionGroup.engineHostsAllowlist);
    }
    p2pTLSConfiguration = p2pTLSConfigOptions.p2pTLSConfiguration(commandLine);
    graphQLConfiguration =
        graphQlOptions.graphQLConfiguration(
            hostsAllowlist,
            p2PDiscoveryOptionGroup.autoDiscoverDefaultIP().getHostAddress(),
            unstableRPCOptions.getHttpTimeoutSec());
    webSocketConfiguration =
        rpcWebsocketOptions.webSocketConfiguration(
            hostsAllowlist,
            p2PDiscoveryOptionGroup.autoDiscoverDefaultIP().getHostAddress(),
            unstableRPCOptions.getWsTimeoutSec());
    jsonRpcIpcConfiguration =
        jsonRpcIpcConfiguration(
            unstableIpcOptions.isEnabled(),
            unstableIpcOptions.getIpcPath(),
            unstableIpcOptions.getRpcIpcApis());
    apiConfiguration = apiConfigurationOptions.apiConfiguration(getMiningParameters());
    dataStorageConfiguration = getDataStorageConfiguration();
    // hostsWhitelist is a hidden option. If it is specified, add the list to hostAllowlist
    if (!hostsWhitelist.isEmpty()) {
      // if allowlist == default values, remove the default values
      if (hostsAllowlist.size() == 2
          && hostsAllowlist.containsAll(List.of("localhost", "127.0.0.1"))) {
        hostsAllowlist.removeAll(List.of("localhost", "127.0.0.1"));
      }
      hostsAllowlist.addAll(hostsWhitelist);
    }

    permissioningConfiguration = permissioningConfiguration();
    staticNodes = loadStaticNodes();

    final List<EnodeURL> enodeURIs = ethNetworkConfig.getBootNodes();
    permissioningConfiguration
        .flatMap(PermissioningConfiguration::getLocalConfig)
        .ifPresent(p -> ensureAllNodesAreInAllowlist(enodeURIs, p));

    permissioningConfiguration
        .flatMap(PermissioningConfiguration::getLocalConfig)
        .ifPresent(p -> ensureAllNodesAreInAllowlist(staticNodes, p));
    metricsConfiguration = metricsConfiguration();

    instantiateSignatureAlgorithmFactory();

    logger.info(generateConfigurationOverview());
    logger.info("Security Module: {}", securityModuleName);
  }

  private Optional<PermissioningConfiguration> permissioningConfiguration() throws Exception {
    return permissionsOptions.permissioningConfiguration(
        jsonRpcHttpOptions,
        rpcWebsocketOptions,
        getEnodeDnsConfiguration(),
        dataDir(),
        logger,
        commandLine);
  }

  private JsonRpcIpcConfiguration jsonRpcIpcConfiguration(
      final Boolean enabled, final Path ipcPath, final List<String> rpcIpcApis) {
    final Path actualPath;
    if (ipcPath == null) {
      actualPath = IpcOptions.getDefaultPath(dataDir());
    } else {
      actualPath = ipcPath;
    }
    return new JsonRpcIpcConfiguration(
        vertx.isNativeTransportEnabled() && enabled, actualPath, rpcIpcApis);
  }

  private void ensureAllNodesAreInAllowlist(
      final Collection<EnodeURL> enodeAddresses,
      final LocalPermissioningConfiguration permissioningConfiguration) {
    try {
      PermissioningConfigurationValidator.areAllNodesInAllowlist(
          enodeAddresses, permissioningConfiguration);
    } catch (final Exception e) {
      throw new ParameterException(this.commandLine, e.getMessage());
    }
  }

  /**
   * Builds BesuController
   *
   * @return instance of BesuController
   */
  public BesuController buildController() {
    try {
      return this.besuComponent == null
          ? getControllerBuilder().build()
          : getControllerBuilder().besuComponent(this.besuComponent).build();
    } catch (final Exception e) {
      throw new ExecutionException(this.commandLine, e.getMessage(), e);
    }
  }

  /**
   * Builds BesuControllerBuilder which can be used to build BesuController
   *
   * @return instance of BesuControllerBuilder
   */
  public BesuControllerBuilder getControllerBuilder() {
    pluginCommonConfiguration.init(
        dataDir(),
        dataDir().resolve(DATABASE_PATH),
        getDataStorageConfiguration(),
        getMiningParameters());
    final KeyValueStorageProvider storageProvider = keyValueStorageProvider(keyValueStorageName);
    return controllerBuilderFactory
        .fromEthNetworkConfig(
            updateNetworkConfig(network), genesisConfigOverrides, getDefaultSyncModeIfNotSet())
        .synchronizerConfiguration(buildSyncConfig())
        .ethProtocolConfiguration(unstableEthProtocolOptions.toDomainObject())
        .networkConfiguration(unstableNetworkingOptions.toDomainObject())
        .transactionSelectorFactory(getTransactionSelectorFactory())
        .pluginTransactionValidatorFactory(getPluginTransactionValidatorFactory())
        .dataDirectory(dataDir())
        .dataStorageConfiguration(getDataStorageConfiguration())
        .miningParameters(getMiningParameters())
        .transactionPoolConfiguration(buildTransactionPoolConfiguration())
        .nodeKey(new NodeKey(securityModule()))
        .metricsSystem(metricsSystem.get())
        .messagePermissioningProviders(permissioningService.getMessagePermissioningProviders())
        .privacyParameters(privacyParameters())
        .pkiBlockCreationConfiguration(maybePkiBlockCreationConfiguration())
        .clock(Clock.systemUTC())
        .isRevertReasonEnabled(isRevertReasonEnabled)
        .storageProvider(storageProvider)
        .isPruningEnabled(isPruningEnabled())
        .pruningConfiguration(
            new PrunerConfiguration(pruningBlockConfirmations, pruningBlocksRetained))
        .genesisConfigOverrides(genesisConfigOverrides)
        .gasLimitCalculator(
            getMiningParameters().getTargetGasLimit().isPresent()
                ? new FrontierTargetingGasLimitCalculator()
                : GasLimitCalculator.constant())
        .requiredBlocks(requiredBlocks)
        .reorgLoggingThreshold(reorgLoggingThreshold)
        .evmConfiguration(unstableEvmOptions.toDomainObject())
        .maxPeers(p2PDiscoveryOptionGroup.maxPeers)
        .maxRemotelyInitiatedPeers(maxRemoteInitiatedPeers)
        .randomPeerPriority(p2PDiscoveryOptionGroup.randomPeerPriority)
        .chainPruningConfiguration(unstableChainPruningOptions.toDomainObject())
        .cacheLastBlocks(numberOfblocksToCache);
  }

  @Nonnull
  private Optional<PluginTransactionSelectorFactory> getTransactionSelectorFactory() {
    final Optional<TransactionSelectionService> txSelectionService =
        besuPluginContext.getService(TransactionSelectionService.class);
    return txSelectionService.isPresent() ? txSelectionService.get().get() : Optional.empty();
  }

  private PluginTransactionValidatorFactory getPluginTransactionValidatorFactory() {
    final Optional<PluginTransactionValidatorService> txSValidatorService =
        besuPluginContext.getService(PluginTransactionValidatorService.class);
    return txSValidatorService.map(PluginTransactionValidatorService::get).orElse(null);
  }

  private JsonRpcConfiguration createEngineJsonRpcConfiguration(
      final Integer engineListenPort, final List<String> allowCallsFrom) {
    jsonRpcHttpOptions.checkDependencies(logger, commandLine);
    final JsonRpcConfiguration engineConfig =
        jsonRpcHttpOptions.jsonRpcConfiguration(
            allowCallsFrom,
            p2PDiscoveryOptionGroup.autoDiscoverDefaultIP().getHostAddress(),
            unstableRPCOptions.getWsTimeoutSec());
    engineConfig.setPort(engineListenPort);
    engineConfig.setRpcApis(Arrays.asList("ENGINE", "ETH"));
    engineConfig.setEnabled(isEngineApiEnabled());
    if (!engineRPCOptionGroup.isEngineAuthDisabled) {
      engineConfig.setAuthenticationEnabled(true);
      engineConfig.setAuthenticationAlgorithm(JwtAlgorithm.HS256);
      if (Objects.nonNull(engineRPCOptionGroup.engineJwtKeyFile)
          && java.nio.file.Files.exists(engineRPCOptionGroup.engineJwtKeyFile)) {
        engineConfig.setAuthenticationPublicKeyFile(engineRPCOptionGroup.engineJwtKeyFile.toFile());
      } else {
        logger.warn(
            "Engine API authentication enabled without key file. Expect ephemeral jwt.hex file in datadir");
      }
    }
    return engineConfig;
  }

  private void checkPrivacyTlsOptionsDependencies() {
    CommandLineUtils.checkOptionDependencies(
        logger,
        commandLine,
        "--privacy-tls-enabled",
        !privacyOptionGroup.isPrivacyTlsEnabled,
        asList(
            "--privacy-tls-keystore-file",
            "--privacy-tls-keystore-password-file",
            "--privacy-tls-known-enclave-file"));
  }

  /**
   * Metrics Configuration for Besu
   *
   * @return instance of MetricsConfiguration.
   */
  public MetricsConfiguration metricsConfiguration() {
    if (metricsOptionGroup.isMetricsEnabled && metricsOptionGroup.isMetricsPushEnabled) {
      throw new ParameterException(
          this.commandLine,
          "--metrics-enabled option and --metrics-push-enabled option can't be used at the same "
              + "time.  Please refer to CLI reference for more details about this constraint.");
    }

    CommandLineUtils.checkOptionDependencies(
        logger,
        commandLine,
        "--metrics-enabled",
        !metricsOptionGroup.isMetricsEnabled,
        asList("--metrics-host", "--metrics-port"));

    CommandLineUtils.checkOptionDependencies(
        logger,
        commandLine,
        "--metrics-push-enabled",
        !metricsOptionGroup.isMetricsPushEnabled,
        asList(
            "--metrics-push-host",
            "--metrics-push-port",
            "--metrics-push-interval",
            "--metrics-push-prometheus-job"));

    return unstableMetricsCLIOptions
        .toDomainObject()
        .enabled(metricsOptionGroup.isMetricsEnabled)
        .host(
            Strings.isNullOrEmpty(metricsOptionGroup.metricsHost)
                ? p2PDiscoveryOptionGroup.autoDiscoverDefaultIP().getHostAddress()
                : metricsOptionGroup.metricsHost)
        .port(metricsOptionGroup.metricsPort)
        .protocol(metricsOptionGroup.metricsProtocol)
        .metricCategories(metricsOptionGroup.metricCategories)
        .pushEnabled(metricsOptionGroup.isMetricsPushEnabled)
        .pushHost(
            Strings.isNullOrEmpty(metricsOptionGroup.metricsPushHost)
                ? p2PDiscoveryOptionGroup.autoDiscoverDefaultIP().getHostAddress()
                : metricsOptionGroup.metricsPushHost)
        .pushPort(metricsOptionGroup.metricsPushPort)
        .pushInterval(metricsOptionGroup.metricsPushInterval)
        .hostsAllowlist(hostsAllowlist)
        .prometheusJob(metricsOptionGroup.metricsPrometheusJob)
        .build();
  }

  private PrivacyParameters privacyParameters() {

    CommandLineUtils.checkOptionDependencies(
        logger,
        commandLine,
        "--privacy-enabled",
        !privacyOptionGroup.isPrivacyEnabled,
        asList("--privacy-multi-tenancy-enabled", "--privacy-tls-enabled"));

    CommandLineUtils.checkMultiOptionDependencies(
        logger,
        commandLine,
        "--privacy-url and/or --privacy-public-key-file ignored because none of --privacy-enabled was defined.",
        List.of(!privacyOptionGroup.isPrivacyEnabled),
        List.of("--privacy-url", "--privacy-public-key-file"));

    checkPrivacyTlsOptionsDependencies();

    final PrivacyParameters.Builder privacyParametersBuilder = new PrivacyParameters.Builder();
    if (Boolean.TRUE.equals(privacyOptionGroup.isPrivacyEnabled)) {
      final String errorSuffix = "cannot be enabled with privacy.";
      if (syncMode == SyncMode.FAST) {
        throw new ParameterException(commandLine, String.format("%s %s", "Fast sync", errorSuffix));
      }
      if (syncMode == SyncMode.SNAP) {
        throw new ParameterException(commandLine, String.format("%s %s", "Snap sync", errorSuffix));
      }
      if (syncMode == SyncMode.CHECKPOINT) {
        throw new ParameterException(
            commandLine, String.format("%s %s", "Checkpoint sync", errorSuffix));
      }
      if (isPruningEnabled()) {
        throw new ParameterException(commandLine, String.format("%s %s", "Pruning", errorSuffix));
      }

      if (Boolean.TRUE.equals(privacyOptionGroup.isPrivacyMultiTenancyEnabled)
          && Boolean.FALSE.equals(jsonRpcConfiguration.isAuthenticationEnabled())
          && Boolean.FALSE.equals(webSocketConfiguration.isAuthenticationEnabled())) {
        throw new ParameterException(
            commandLine,
            "Privacy multi-tenancy requires either http authentication to be enabled or WebSocket authentication to be enabled");
      }

      privacyParametersBuilder.setEnabled(true);
      privacyParametersBuilder.setEnclaveUrl(privacyOptionGroup.privacyUrl);
      privacyParametersBuilder.setMultiTenancyEnabled(
          privacyOptionGroup.isPrivacyMultiTenancyEnabled);
      privacyParametersBuilder.setFlexiblePrivacyGroupsEnabled(
          privacyOptionGroup.isFlexiblePrivacyGroupsEnabled);
      privacyParametersBuilder.setPrivacyPluginEnabled(
          unstablePrivacyPluginOptions.isPrivacyPluginEnabled());

      final boolean hasPrivacyPublicKey = privacyOptionGroup.privacyPublicKeyFile != null;

      if (hasPrivacyPublicKey
          && Boolean.TRUE.equals(privacyOptionGroup.isPrivacyMultiTenancyEnabled)) {
        throw new ParameterException(
            commandLine, "Privacy multi-tenancy and privacy public key cannot be used together");
      }

      if (!hasPrivacyPublicKey
          && !privacyOptionGroup.isPrivacyMultiTenancyEnabled
          && !unstablePrivacyPluginOptions.isPrivacyPluginEnabled()) {
        throw new ParameterException(
            commandLine, "Please specify Enclave public key file path to enable privacy");
      }

      if (hasPrivacyPublicKey
          && Boolean.FALSE.equals(privacyOptionGroup.isPrivacyMultiTenancyEnabled)) {
        try {
          privacyParametersBuilder.setPrivacyUserIdUsingFile(
              privacyOptionGroup.privacyPublicKeyFile);
        } catch (final IOException e) {
          throw new ParameterException(
              commandLine, "Problem with privacy-public-key-file: " + e.getMessage(), e);
        } catch (final IllegalArgumentException e) {
          throw new ParameterException(
              commandLine, "Contents of privacy-public-key-file invalid: " + e.getMessage(), e);
        }
      }

      privacyParametersBuilder.setPrivateKeyPath(
          privacyOptionGroup.privateMarkerTransactionSigningKeyPath);
      privacyParametersBuilder.setStorageProvider(
          privacyKeyStorageProvider(keyValueStorageName + "-privacy"));
      if (Boolean.TRUE.equals(privacyOptionGroup.isPrivacyTlsEnabled)) {
        privacyParametersBuilder.setPrivacyKeyStoreFile(privacyOptionGroup.privacyKeyStoreFile);
        privacyParametersBuilder.setPrivacyKeyStorePasswordFile(
            privacyOptionGroup.privacyKeyStorePasswordFile);
        privacyParametersBuilder.setPrivacyTlsKnownEnclaveFile(
            privacyOptionGroup.privacyTlsKnownEnclaveFile);
      }
      privacyParametersBuilder.setEnclaveFactory(new EnclaveFactory(vertx));
    }

    if (Boolean.FALSE.equals(privacyOptionGroup.isPrivacyEnabled) && anyPrivacyApiEnabled()) {
      logger.warn("Privacy is disabled. Cannot use EEA/PRIV API methods when not using Privacy.");
    }

    privacyParametersBuilder.setPrivacyService(privacyPluginService);
    final PrivacyParameters privacyParameters = privacyParametersBuilder.build();

    if (Boolean.TRUE.equals(privacyOptionGroup.isPrivacyEnabled)) {
      preSynchronizationTaskRunner.addTask(
          new PrivateDatabaseMigrationPreSyncTask(
              privacyParameters, privacyOptionGroup.migratePrivateDatabase));
    }

    return privacyParameters;
  }

  private boolean anyPrivacyApiEnabled() {
    return jsonRpcHttpOptions.getRpcHttpApis().contains(RpcApis.EEA.name())
        || rpcWebsocketOptions.getRpcWsApis().contains(RpcApis.EEA.name())
        || jsonRpcHttpOptions.getRpcHttpApis().contains(RpcApis.PRIV.name())
        || rpcWebsocketOptions.getRpcWsApis().contains(RpcApis.PRIV.name());
  }

  private PrivacyKeyValueStorageProvider privacyKeyStorageProvider(final String name) {
    return new PrivacyKeyValueStorageProviderBuilder()
        .withStorageFactory(privacyKeyValueStorageFactory(name))
        .withCommonConfiguration(pluginCommonConfiguration)
        .withMetricsSystem(getMetricsSystem())
        .build();
  }

  private PrivacyKeyValueStorageFactory privacyKeyValueStorageFactory(final String name) {
    return (PrivacyKeyValueStorageFactory)
        storageService
            .getByName(name)
            .orElseThrow(
                () -> new StorageException("No KeyValueStorageFactory found for key: " + name));
  }

  private KeyValueStorageProvider keyValueStorageProvider(final String name) {
    if (this.keyValueStorageProvider == null) {
      this.keyValueStorageProvider =
          new KeyValueStorageProviderBuilder()
              .withStorageFactory(
                  storageService
                      .getByName(name)
                      .orElseThrow(
                          () ->
                              new StorageException(
                                  "No KeyValueStorageFactory found for key: " + name)))
              .withCommonConfiguration(pluginCommonConfiguration)
              .withMetricsSystem(getMetricsSystem())
              .build();
    }
    return this.keyValueStorageProvider;
  }

  /**
   * Get the storage provider
   *
   * @return the storage provider
   */
  public StorageProvider getStorageProvider() {
    return keyValueStorageProvider(keyValueStorageName);
  }

  private Optional<PkiBlockCreationConfiguration> maybePkiBlockCreationConfiguration() {
    return pkiBlockCreationOptions
        .asDomainConfig(commandLine)
        .map(pkiBlockCreationConfigProvider::load);
  }

  private SynchronizerConfiguration buildSyncConfig() {
    return unstableSynchronizerOptions
        .toDomainObject()
        .syncMode(syncMode)
        .fastSyncMinimumPeerCount(syncMinPeerCount)
        .build();
  }

  private TransactionPoolConfiguration buildTransactionPoolConfiguration() {
    final var txPoolConf = transactionPoolOptions.toDomainObject();
    final var txPoolConfBuilder =
        ImmutableTransactionPoolConfiguration.builder()
            .from(txPoolConf)
            .saveFile((dataPath.resolve(txPoolConf.getSaveFile().getPath()).toFile()));

    if (getActualGenesisConfigOptions().isZeroBaseFee()) {
      logger.info(
          "Forcing price bump for transaction replacement to 0, since we are on a zero basefee network");
      txPoolConfBuilder.priceBump(Percentage.ZERO);
    }

    if (getMiningParameters().getMinTransactionGasPrice().equals(Wei.ZERO)
        && !transactionPoolOptions.isPriceBumpSet(commandLine)) {
      logger.info(
          "Forcing price bump for transaction replacement to 0, since min-gas-price is set to 0");
      txPoolConfBuilder.priceBump(Percentage.ZERO);
    }

    if (getMiningParameters().getMinTransactionGasPrice().lessThan(txPoolConf.getMinGasPrice())) {
      if (transactionPoolOptions.isMinGasPriceSet(commandLine)) {
        throw new ParameterException(
            commandLine, "tx-pool-min-gas-price cannot be greater than the value of min-gas-price");

      } else {
        // for backward compatibility, if tx-pool-min-gas-price is not set, we adjust its value
        // to be the same as min-gas-price, so the behavior is as before this change, and we notify
        // the user of the change
        logger.warn(
            "Forcing tx-pool-min-gas-price="
                + getMiningParameters().getMinTransactionGasPrice().toDecimalString()
                + ", since it cannot be greater than the value of min-gas-price");
        txPoolConfBuilder.minGasPrice(getMiningParameters().getMinTransactionGasPrice());
      }
    }

    return txPoolConfBuilder.build();
  }

  private MiningParameters getMiningParameters() {
    if (miningParameters == null) {
      miningOptions.setGenesisBlockPeriodSeconds(
          getGenesisBlockPeriodSeconds(getActualGenesisConfigOptions()));
      miningParameters = miningOptions.toDomainObject();
      initMiningParametersMetrics(miningParameters);
    }
    return miningParameters;
  }

  private DataStorageConfiguration getDataStorageConfiguration() {
    if (dataStorageConfiguration == null) {
      dataStorageConfiguration = dataStorageOptions.toDomainObject();
    }
    return dataStorageConfiguration;
  }

  private void initMiningParametersMetrics(final MiningParameters miningParameters) {
    new MiningParametersMetrics(getMetricsSystem(), miningParameters);
  }

  private OptionalInt getGenesisBlockPeriodSeconds(
      final GenesisConfigOptions genesisConfigOptions) {
    if (genesisConfigOptions.isClique()) {
      return OptionalInt.of(genesisConfigOptions.getCliqueConfigOptions().getBlockPeriodSeconds());
    }

    if (genesisConfigOptions.isIbft2()) {
      return OptionalInt.of(genesisConfigOptions.getBftConfigOptions().getBlockPeriodSeconds());
    }

    if (genesisConfigOptions.isQbft()) {
      return OptionalInt.of(genesisConfigOptions.getQbftConfigOptions().getBlockPeriodSeconds());
    }

    return OptionalInt.empty();
  }

  private boolean isPruningEnabled() {
    return pruningEnabled;
  }

  // Blockchain synchronization from peers.
  private Runner synchronize(
      final BesuController controller,
      final boolean p2pEnabled,
      final Optional<TLSConfiguration> p2pTLSConfiguration,
      final boolean peerDiscoveryEnabled,
      final EthNetworkConfig ethNetworkConfig,
      final String p2pAdvertisedHost,
      final String p2pListenInterface,
      final int p2pListenPort,
      final GraphQLConfiguration graphQLConfiguration,
      final JsonRpcConfiguration jsonRpcConfiguration,
      final JsonRpcConfiguration engineJsonRpcConfiguration,
      final WebSocketConfiguration webSocketConfiguration,
      final JsonRpcIpcConfiguration jsonRpcIpcConfiguration,
      final ApiConfiguration apiConfiguration,
      final MetricsConfiguration metricsConfiguration,
      final Optional<PermissioningConfiguration> permissioningConfiguration,
      final Collection<EnodeURL> staticNodes,
      final Path pidPath) {

    checkNotNull(runnerBuilder);

    p2pTLSConfiguration.ifPresent(runnerBuilder::p2pTLSConfiguration);

    final ObservableMetricsSystem metricsSystem = this.metricsSystem.get();
    final Runner runner =
        runnerBuilder
            .vertx(vertx)
            .besuController(controller)
            .p2pEnabled(p2pEnabled)
            .natMethod(natMethod)
            .natManagerServiceName(unstableNatOptions.getNatManagerServiceName())
            .natMethodFallbackEnabled(unstableNatOptions.getNatMethodFallbackEnabled())
            .discovery(peerDiscoveryEnabled)
            .ethNetworkConfig(ethNetworkConfig)
            .permissioningConfiguration(permissioningConfiguration)
            .p2pAdvertisedHost(p2pAdvertisedHost)
            .p2pListenInterface(p2pListenInterface)
            .p2pListenPort(p2pListenPort)
            .networkingConfiguration(unstableNetworkingOptions.toDomainObject())
            .legacyForkId(unstableEthProtocolOptions.toDomainObject().isLegacyEth64ForkIdEnabled())
            .graphQLConfiguration(graphQLConfiguration)
            .jsonRpcConfiguration(jsonRpcConfiguration)
            .engineJsonRpcConfiguration(engineJsonRpcConfiguration)
            .webSocketConfiguration(webSocketConfiguration)
            .jsonRpcIpcConfiguration(jsonRpcIpcConfiguration)
            .apiConfiguration(apiConfiguration)
            .pidPath(pidPath)
            .dataDir(dataDir())
            .bannedNodeIds(p2PDiscoveryOptionGroup.bannedNodeIds)
            .metricsSystem(metricsSystem)
            .permissioningService(permissioningService)
            .metricsConfiguration(metricsConfiguration)
            .staticNodes(staticNodes)
            .identityString(identityString)
            .besuPluginContext(besuPluginContext)
            .autoLogBloomCaching(autoLogBloomCachingEnabled)
            .ethstatsOptions(ethstatsOptions)
            .storageProvider(keyValueStorageProvider(keyValueStorageName))
            .rpcEndpointService(rpcEndpointServiceImpl)
            .enodeDnsConfiguration(getEnodeDnsConfiguration())
            .build();

    addShutdownHook(runner);

    return runner;
  }

  /**
   * Builds Vertx instance from VertxOptions. Visible for testing.
   *
   * @param vertxOptions Instance of VertxOptions
   * @return Instance of Vertx.
   */
  @VisibleForTesting
  protected Vertx createVertx(final VertxOptions vertxOptions) {
    return Vertx.vertx(vertxOptions);
  }

  private VertxOptions createVertxOptions(final MetricsSystem metricsSystem) {
    return new VertxOptions()
        .setPreferNativeTransport(true)
        .setMetricsOptions(
            new MetricsOptions()
                .setEnabled(true)
                .setFactory(new VertxMetricsAdapterFactory(metricsSystem)));
  }

  private void addShutdownHook(final Runner runner) {
    Runtime.getRuntime()
        .addShutdownHook(
            new Thread(
                () -> {
                  try {
                    besuPluginContext.stopPlugins();
                    runner.close();
                    LogConfigurator.shutdown();
                  } catch (final Exception e) {
                    logger.error("Failed to stop Besu");
                  }
                },
                "BesuCommand-Shutdown-Hook"));
  }

  private EthNetworkConfig updateNetworkConfig(final NetworkName network) {
    final EthNetworkConfig.Builder builder =
        new EthNetworkConfig.Builder(EthNetworkConfig.getNetworkConfig(network));

    if (genesisFile != null) {
      if (commandLine.getParseResult().hasMatchedOption("network")) {
        throw new ParameterException(
            this.commandLine,
            "--network option and --genesis-file option can't be used at the same time.  Please "
                + "refer to CLI reference for more details about this constraint.");
      }

      builder.setGenesisConfig(genesisConfig());

      if (networkId == null) {
        // If no chain id is found in the genesis, use mainnet network id
        try {
          builder.setNetworkId(
              getGenesisConfigFile()
                  .getConfigOptions(genesisConfigOverrides)
                  .getChainId()
                  .orElse(EthNetworkConfig.getNetworkConfig(MAINNET).getNetworkId()));
        } catch (final DecodeException e) {
          throw new ParameterException(
              this.commandLine, String.format("Unable to parse genesis file %s.", genesisFile), e);
        } catch (final ArithmeticException e) {
          throw new ParameterException(
              this.commandLine,
              "No networkId specified and chainId in "
                  + "genesis file is too large to be used as a networkId");
        }
      }

      if (p2PDiscoveryOptionGroup.bootNodes == null) {
        builder.setBootNodes(new ArrayList<>());
      }
      builder.setDnsDiscoveryUrl(null);
    }

    if (p2PDiscoveryOptionGroup.discoveryDnsUrl != null) {
      builder.setDnsDiscoveryUrl(p2PDiscoveryOptionGroup.discoveryDnsUrl);
    } else if (genesisConfigOptions != null) {
      final Optional<String> discoveryDnsUrlFromGenesis =
          genesisConfigOptions.getDiscoveryOptions().getDiscoveryDnsUrl();
      discoveryDnsUrlFromGenesis.ifPresent(builder::setDnsDiscoveryUrl);
    }

    if (networkId != null) {
      builder.setNetworkId(networkId);
    }

    List<EnodeURL> listBootNodes = null;
    if (p2PDiscoveryOptionGroup.bootNodes != null) {
      try {
        listBootNodes = buildEnodes(p2PDiscoveryOptionGroup.bootNodes, getEnodeDnsConfiguration());
      } catch (final IllegalArgumentException e) {
        throw new ParameterException(commandLine, e.getMessage());
      }
    } else if (genesisConfigOptions != null) {
      final Optional<List<String>> bootNodesFromGenesis =
          genesisConfigOptions.getDiscoveryOptions().getBootNodes();
      if (bootNodesFromGenesis.isPresent()) {
        listBootNodes = buildEnodes(bootNodesFromGenesis.get(), getEnodeDnsConfiguration());
      }
    }
    if (listBootNodes != null) {
      if (!p2PDiscoveryOptionGroup.peerDiscoveryEnabled) {
        logger.warn("Discovery disabled: bootnodes will be ignored.");
      }
      DiscoveryConfiguration.assertValidBootnodes(listBootNodes);
      builder.setBootNodes(listBootNodes);
    }
    return builder.build();
  }

  private GenesisConfigFile getGenesisConfigFile() {
    return GenesisConfigFile.fromConfig(genesisConfig());
  }

  private String genesisConfig() {
    try {
      return Resources.toString(genesisFile.toURI().toURL(), UTF_8);
    } catch (final IOException e) {
      throw new ParameterException(
          this.commandLine, String.format("Unable to load genesis URL %s.", genesisFile), e);
    }
  }

  private static String genesisConfig(final NetworkName networkName) {
    try (final InputStream genesisFileInputStream =
        EthNetworkConfig.class.getResourceAsStream(networkName.getGenesisFile())) {
      return new String(genesisFileInputStream.readAllBytes(), UTF_8);
    } catch (final IOException | NullPointerException e) {
      throw new IllegalStateException(e);
    }
  }

  /**
   * Returns data directory used by Besu. Visible as it is accessed by other subcommands.
   *
   * @return Path representing data directory.
   */
  public Path dataDir() {
    return dataPath.toAbsolutePath();
  }

  private Path pluginsDir() {
    final String pluginsDir = System.getProperty("besu.plugins.dir");
    if (pluginsDir == null) {
      return new File(System.getProperty("besu.home", "."), "plugins").toPath();
    } else {
      return new File(pluginsDir).toPath();
    }
  }

  private SecurityModule securityModule() {
    return securityModuleService
        .getByName(securityModuleName)
        .orElseThrow(() -> new RuntimeException("Security Module not found: " + securityModuleName))
        .get();
  }

  private File resolveNodePrivateKeyFile(final File nodePrivateKeyFile) {
    return Optional.ofNullable(nodePrivateKeyFile)
        .orElseGet(() -> KeyPairUtil.getDefaultKeyFile(dataDir()));
  }

  /**
   * Metrics System used by Besu
   *
   * @return Instance of MetricsSystem
   */
  public MetricsSystem getMetricsSystem() {
    return metricsSystem.get();
  }

  private Set<EnodeURL> loadStaticNodes() throws IOException {
    final Path staticNodesPath;
    if (staticNodesFile != null) {
      staticNodesPath = staticNodesFile.toAbsolutePath();
      if (!staticNodesPath.toFile().exists()) {
        throw new ParameterException(
            commandLine, String.format("Static nodes file %s does not exist", staticNodesPath));
      }
    } else {
      final String staticNodesFilename = "static-nodes.json";
      staticNodesPath = dataDir().resolve(staticNodesFilename);
    }
    logger.debug("Static Nodes file: {}", staticNodesPath);
    final Set<EnodeURL> staticNodes =
        StaticNodesParser.fromPath(staticNodesPath, getEnodeDnsConfiguration());
    logger.info("Connecting to {} static nodes.", staticNodes.size());
    logger.debug("Static Nodes = {}", staticNodes);
    return staticNodes;
  }

  private List<EnodeURL> buildEnodes(
      final List<String> bootNodes, final EnodeDnsConfiguration enodeDnsConfiguration) {
    return bootNodes.stream()
        .filter(bootNode -> !bootNode.isEmpty())
        .map(bootNode -> EnodeURLImpl.fromString(bootNode, enodeDnsConfiguration))
        .collect(Collectors.toList());
  }

  /**
   * Besu CLI Parameters exception handler used by VertX. Visible for testing.
   *
   * @return instance of BesuParameterExceptionHandler
   */
  public BesuParameterExceptionHandler parameterExceptionHandler() {
    return new BesuParameterExceptionHandler(this::getLogLevel);
  }

  /**
   * Returns BesuExecutionExceptionHandler. Visible as it is used in testing.
   *
   * @return instance of BesuExecutionExceptionHandler used by Vertx.
   */
  public BesuExecutionExceptionHandler executionExceptionHandler() {
    return new BesuExecutionExceptionHandler();
  }

  /**
   * Represents Enode DNS Configuration. Visible for testing.
   *
   * @return instance of EnodeDnsConfiguration
   */
  @VisibleForTesting
  public EnodeDnsConfiguration getEnodeDnsConfiguration() {
    if (enodeDnsConfiguration == null) {
      enodeDnsConfiguration = unstableDnsOptions.toDomainObject();
    }
    return enodeDnsConfiguration;
  }

  private void checkPortClash() {
    getEffectivePorts().stream()
        .filter(Objects::nonNull)
        .filter(port -> port > 0)
        .forEach(
            port -> {
              if (!allocatedPorts.add(port)) {
                throw new ParameterException(
                    commandLine,
                    "Port number '"
                        + port
                        + "' has been specified multiple times. Please review the supplied configuration.");
              }
            });
  }

  /**
   * Check if required ports are available
   *
   * @throws InvalidConfigurationException if ports are not available.
   */
  protected void checkIfRequiredPortsAreAvailable() {
    final List<Integer> unavailablePorts = new ArrayList<>();
    getEffectivePorts().stream()
        .filter(Objects::nonNull)
        .filter(port -> port > 0)
        .forEach(
            port -> {
              if (port.equals(p2PDiscoveryOptionGroup.p2pPort)
                  && (NetworkUtility.isPortUnavailableForTcp(port)
                      || NetworkUtility.isPortUnavailableForUdp(port))) {
                unavailablePorts.add(port);
              }
              if (!port.equals(p2PDiscoveryOptionGroup.p2pPort)
                  && NetworkUtility.isPortUnavailableForTcp(port)) {
                unavailablePorts.add(port);
              }
            });
    if (!unavailablePorts.isEmpty()) {
      throw new InvalidConfigurationException(
          "Port(s) '"
              + unavailablePorts
              + "' already in use. Check for other processes using the port(s).");
    }
  }

  /**
   * * Gets the list of effective ports (ports that are enabled).
   *
   * @return The list of effective ports
   */
  private List<Integer> getEffectivePorts() {
    final List<Integer> effectivePorts = new ArrayList<>();
    addPortIfEnabled(
        effectivePorts, p2PDiscoveryOptionGroup.p2pPort, p2PDiscoveryOptionGroup.p2pEnabled);
    addPortIfEnabled(
        effectivePorts, graphQlOptions.getGraphQLHttpPort(), graphQlOptions.isGraphQLHttpEnabled());
    addPortIfEnabled(
        effectivePorts, jsonRpcHttpOptions.getRpcHttpPort(), jsonRpcHttpOptions.isRpcHttpEnabled());
    addPortIfEnabled(
        effectivePorts, rpcWebsocketOptions.getRpcWsPort(), rpcWebsocketOptions.isRpcWsEnabled());
    addPortIfEnabled(effectivePorts, engineRPCOptionGroup.engineRpcPort, isEngineApiEnabled());
    addPortIfEnabled(
        effectivePorts, metricsOptionGroup.metricsPort, metricsOptionGroup.isMetricsEnabled);
    addPortIfEnabled(
        effectivePorts,
        getMiningParameters().getStratumPort(),
        getMiningParameters().isStratumMiningEnabled());
    return effectivePorts;
  }

  /**
   * Adds port to the specified list only if enabled.
   *
   * @param ports The list of ports
   * @param port The port value
   * @param enabled true if enabled, false otherwise
   */
  private void addPortIfEnabled(
      final List<Integer> ports, final Integer port, final boolean enabled) {
    if (enabled) {
      ports.add(port);
    }
  }

  @VisibleForTesting
  String getLogLevel() {
    return loggingLevelOption.getLogLevel();
  }

<<<<<<< HEAD
  private class BesuCommandConfigurationService implements BesuConfiguration {

    @Override
    public Path getStoragePath() {
      return dataDir().resolve(DATABASE_PATH);
    }

    @Override
    public Path getDataPath() {
      return dataDir();
    }

    @Override
    public DataStorageFormat getDatabaseFormat() {
      return dataStorageOptions.toDomainObject().getDataStorageFormat();
    }
  }

=======
>>>>>>> 1b335ad7
  private void instantiateSignatureAlgorithmFactory() {
    if (SignatureAlgorithmFactory.isInstanceSet()) {
      return;
    }

    final Optional<String> ecCurve = getEcCurveFromGenesisFile();

    if (ecCurve.isEmpty()) {
      SignatureAlgorithmFactory.setDefaultInstance();
      return;
    }

    try {
      SignatureAlgorithmFactory.setInstance(SignatureAlgorithmType.create(ecCurve.get()));
    } catch (final IllegalArgumentException e) {
      throw new CommandLine.InitializationException(
          new StringBuilder()
              .append("Invalid genesis file configuration for ecCurve. ")
              .append(e.getMessage())
              .toString());
    }
  }

  private Optional<String> getEcCurveFromGenesisFile() {
    if (genesisFile == null) {
      return Optional.empty();
    }
    return genesisConfigOptions.getEcCurve();
  }

  /**
   * Return the genesis config options after applying any specified config overrides
   *
   * @return the genesis config options after applying any specified config overrides
   */
  protected GenesisConfigOptions getActualGenesisConfigOptions() {
    return Optional.ofNullable(genesisConfigOptions)
        .orElseGet(
            () ->
                GenesisConfigFile.fromConfig(
                        genesisConfig(Optional.ofNullable(network).orElse(MAINNET)))
                    .getConfigOptions(genesisConfigOverrides));
  }

  private void setMergeConfigOptions() {
    MergeConfigOptions.setMergeEnabled(
        getActualGenesisConfigOptions().getTerminalTotalDifficulty().isPresent());
  }

  /** Set ignorable segments in RocksDB Storage Provider plugin. */
  public void setIgnorableStorageSegments() {
    if (!unstableChainPruningOptions.getChainDataPruningEnabled()) {
      rocksDBPlugin.addIgnorableSegmentIdentifier(KeyValueSegmentIdentifier.CHAIN_PRUNER_STATE);
    }
  }

  private void validatePostMergeCheckpointBlockRequirements() {
    final GenesisConfigOptions genesisOptions = getActualGenesisConfigOptions();
    final SynchronizerConfiguration synchronizerConfiguration =
        unstableSynchronizerOptions.toDomainObject().build();
    final Optional<UInt256> terminalTotalDifficulty = genesisOptions.getTerminalTotalDifficulty();
    final CheckpointConfigOptions checkpointConfigOptions = genesisOptions.getCheckpointOptions();
    if (synchronizerConfiguration.isCheckpointPostMergeEnabled()) {
      if (!checkpointConfigOptions.isValid()) {
        throw new InvalidConfigurationException(
            "PoS checkpoint sync requires a checkpoint block configured in the genesis file");
      }
      terminalTotalDifficulty.ifPresentOrElse(
          ttd -> {
            if (UInt256.fromHexString(
                        genesisOptions.getCheckpointOptions().getTotalDifficulty().get())
                    .equals(UInt256.ZERO)
                && ttd.equals(UInt256.ZERO)) {
              throw new InvalidConfigurationException(
                  "PoS checkpoint sync can't be used with TTD = 0 and checkpoint totalDifficulty = 0");
            }
            if (UInt256.fromHexString(
                    genesisOptions.getCheckpointOptions().getTotalDifficulty().get())
                .lessThan(ttd)) {
              throw new InvalidConfigurationException(
                  "PoS checkpoint sync requires a block with total difficulty greater or equal than the TTD");
            }
          },
          () -> {
            throw new InvalidConfigurationException(
                "PoS checkpoint sync requires TTD in the genesis file");
          });
    }
  }

  private boolean isMergeEnabled() {
    return MergeConfigOptions.isMergeEnabled();
  }

  private boolean isEngineApiEnabled() {
    return engineRPCOptionGroup.overrideEngineRpcEnabled || isMergeEnabled();
  }

  private SyncMode getDefaultSyncModeIfNotSet() {
    return Optional.ofNullable(syncMode)
        .orElse(
            genesisFile == null
                    && !privacyOptionGroup.isPrivacyEnabled
                    && Optional.ofNullable(network).map(NetworkName::canSnapSync).orElse(false)
                ? SyncMode.SNAP
                : SyncMode.FULL);
  }

  private String generateConfigurationOverview() {
    final ConfigurationOverviewBuilder builder = new ConfigurationOverviewBuilder(logger);

    if (environment != null) {
      builder.setEnvironment(environment);
    }

    if (network != null) {
      builder.setNetwork(network.normalize());
    }

    if (profile != null) {
      builder.setProfile(profile.toString());
    }

    builder.setHasCustomGenesis(genesisFile != null);
    if (genesisFile != null) {
      builder.setCustomGenesis(genesisFile.getAbsolutePath());
    }
    builder.setNetworkId(ethNetworkConfig.getNetworkId());

    builder
        .setDataStorage(dataStorageOptions.normalizeDataStorageFormat())
        .setSyncMode(syncMode.normalize());

    if (jsonRpcConfiguration != null && jsonRpcConfiguration.isEnabled()) {
      builder
          .setRpcPort(jsonRpcConfiguration.getPort())
          .setRpcHttpApis(jsonRpcConfiguration.getRpcApis());
    }

    if (engineJsonRpcConfiguration != null && engineJsonRpcConfiguration.isEnabled()) {
      builder
          .setEnginePort(engineJsonRpcConfiguration.getPort())
          .setEngineApis(engineJsonRpcConfiguration.getRpcApis());
      if (engineJsonRpcConfiguration.isAuthenticationEnabled()) {
        if (engineJsonRpcConfiguration.getAuthenticationPublicKeyFile() != null) {
          builder.setEngineJwtFile(
              engineJsonRpcConfiguration.getAuthenticationPublicKeyFile().getAbsolutePath());
        } else {
          // default ephemeral jwt created later
          builder.setEngineJwtFile(dataDir().toAbsolutePath() + "/" + EPHEMERAL_JWT_FILE);
        }
      }
    }

    if (rocksDBPlugin.isHighSpecEnabled()) {
      builder.setHighSpecEnabled();
    }

    if (getDataStorageConfiguration().getUnstable().getBonsaiLimitTrieLogsEnabled()) {
      builder.setLimitTrieLogsEnabled();
      builder.setTrieLogRetentionLimit(getDataStorageConfiguration().getBonsaiMaxLayersToLoad());
      builder.setTrieLogsPruningWindowSize(
          getDataStorageConfiguration().getUnstable().getBonsaiTrieLogPruningWindowSize());
    }

    builder.setTxPoolImplementation(buildTransactionPoolConfiguration().getTxPoolImplementation());
    builder.setWorldStateUpdateMode(unstableEvmOptions.toDomainObject().worldUpdaterMode());

    builder.setPluginContext(besuComponent.getBesuPluginContext());

    return builder.build();
  }
}<|MERGE_RESOLUTION|>--- conflicted
+++ resolved
@@ -139,11 +139,7 @@
 import org.hyperledger.besu.ethereum.storage.keyvalue.KeyValueStorageProvider;
 import org.hyperledger.besu.ethereum.storage.keyvalue.KeyValueStorageProviderBuilder;
 import org.hyperledger.besu.ethereum.trie.forest.pruner.PrunerConfiguration;
-<<<<<<< HEAD
-=======
 import org.hyperledger.besu.ethereum.worldstate.DataStorageConfiguration;
-import org.hyperledger.besu.ethereum.worldstate.DataStorageFormat;
->>>>>>> 1b335ad7
 import org.hyperledger.besu.evm.precompile.AbstractAltBnPrecompiledContract;
 import org.hyperledger.besu.evm.precompile.BigIntegerModularExponentiationPrecompiledContract;
 import org.hyperledger.besu.evm.precompile.KZGPointEvalPrecompiledContract;
@@ -2560,27 +2556,6 @@
     return loggingLevelOption.getLogLevel();
   }
 
-<<<<<<< HEAD
-  private class BesuCommandConfigurationService implements BesuConfiguration {
-
-    @Override
-    public Path getStoragePath() {
-      return dataDir().resolve(DATABASE_PATH);
-    }
-
-    @Override
-    public Path getDataPath() {
-      return dataDir();
-    }
-
-    @Override
-    public DataStorageFormat getDatabaseFormat() {
-      return dataStorageOptions.toDomainObject().getDataStorageFormat();
-    }
-  }
-
-=======
->>>>>>> 1b335ad7
   private void instantiateSignatureAlgorithmFactory() {
     if (SignatureAlgorithmFactory.isInstanceSet()) {
       return;
