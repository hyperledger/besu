/*
 * Copyright ConsenSys AG.
 *
 * Licensed under the Apache License, Version 2.0 (the "License"); you may not use this file except in compliance with
 * the License. You may obtain a copy of the License at
 *
 * http://www.apache.org/licenses/LICENSE-2.0
 *
 * Unless required by applicable law or agreed to in writing, software distributed under the License is distributed on
 * an "AS IS" BASIS, WITHOUT WARRANTIES OR CONDITIONS OF ANY KIND, either express or implied. See the License for the
 * specific language governing permissions and limitations under the License.
 *
 * SPDX-License-Identifier: Apache-2.0
 */
package org.hyperledger.besu.cli;

import static com.google.common.base.Preconditions.checkNotNull;
import static com.google.common.base.Preconditions.checkState;
import static java.nio.charset.StandardCharsets.UTF_8;
import static java.util.Arrays.asList;
import static java.util.Collections.singletonList;
import static org.hyperledger.besu.cli.DefaultCommandValues.getDefaultBesuDataPath;
import static org.hyperledger.besu.cli.config.NetworkName.MAINNET;
import static org.hyperledger.besu.cli.util.CommandLineUtils.DEPENDENCY_WARNING_MSG;
import static org.hyperledger.besu.cli.util.CommandLineUtils.DEPRECATION_WARNING_MSG;
import static org.hyperledger.besu.controller.BesuController.DATABASE_PATH;
import static org.hyperledger.besu.ethereum.api.graphql.GraphQLConfiguration.DEFAULT_GRAPHQL_HTTP_PORT;
import static org.hyperledger.besu.ethereum.api.jsonrpc.JsonRpcConfiguration.DEFAULT_ENGINE_JSON_RPC_PORT;
import static org.hyperledger.besu.ethereum.api.jsonrpc.JsonRpcConfiguration.DEFAULT_JSON_RPC_PORT;
import static org.hyperledger.besu.ethereum.api.jsonrpc.JsonRpcConfiguration.DEFAULT_PRETTY_JSON_ENABLED;
import static org.hyperledger.besu.ethereum.api.jsonrpc.RpcApis.DEFAULT_RPC_APIS;
import static org.hyperledger.besu.ethereum.api.jsonrpc.RpcApis.VALID_APIS;
import static org.hyperledger.besu.ethereum.api.jsonrpc.authentication.EngineAuthService.EPHEMERAL_JWT_FILE;
import static org.hyperledger.besu.ethereum.api.jsonrpc.websocket.WebSocketConfiguration.DEFAULT_WEBSOCKET_PORT;
import static org.hyperledger.besu.metrics.BesuMetricCategory.DEFAULT_METRIC_CATEGORIES;
import static org.hyperledger.besu.metrics.MetricsProtocol.PROMETHEUS;
import static org.hyperledger.besu.metrics.prometheus.MetricsConfiguration.DEFAULT_METRICS_PORT;
import static org.hyperledger.besu.metrics.prometheus.MetricsConfiguration.DEFAULT_METRICS_PUSH_PORT;
import static org.hyperledger.besu.nat.kubernetes.KubernetesNatManager.DEFAULT_BESU_SERVICE_NAME_FILTER;

import org.hyperledger.besu.BesuInfo;
import org.hyperledger.besu.Runner;
import org.hyperledger.besu.RunnerBuilder;
import org.hyperledger.besu.chainexport.RlpBlockExporter;
import org.hyperledger.besu.chainimport.JsonBlockImporter;
import org.hyperledger.besu.chainimport.RlpBlockImporter;
import org.hyperledger.besu.cli.config.EthNetworkConfig;
import org.hyperledger.besu.cli.config.NetworkName;
import org.hyperledger.besu.cli.converter.MetricCategoryConverter;
import org.hyperledger.besu.cli.converter.PercentageConverter;
import org.hyperledger.besu.cli.custom.CorsAllowedOriginsProperty;
import org.hyperledger.besu.cli.custom.JsonRPCAllowlistHostsProperty;
import org.hyperledger.besu.cli.custom.RpcAuthFileValidator;
import org.hyperledger.besu.cli.error.BesuExecutionExceptionHandler;
import org.hyperledger.besu.cli.error.BesuParameterExceptionHandler;
import org.hyperledger.besu.cli.options.MiningOptions;
import org.hyperledger.besu.cli.options.TransactionPoolOptions;
import org.hyperledger.besu.cli.options.stable.DataStorageOptions;
import org.hyperledger.besu.cli.options.stable.EthstatsOptions;
import org.hyperledger.besu.cli.options.stable.LoggingLevelOption;
import org.hyperledger.besu.cli.options.stable.NodePrivateKeyFileOption;
import org.hyperledger.besu.cli.options.stable.P2PTLSConfigOptions;
import org.hyperledger.besu.cli.options.unstable.ChainPruningOptions;
import org.hyperledger.besu.cli.options.unstable.DnsOptions;
import org.hyperledger.besu.cli.options.unstable.EthProtocolOptions;
import org.hyperledger.besu.cli.options.unstable.EvmOptions;
import org.hyperledger.besu.cli.options.unstable.IpcOptions;
import org.hyperledger.besu.cli.options.unstable.MetricsCLIOptions;
import org.hyperledger.besu.cli.options.unstable.NatOptions;
import org.hyperledger.besu.cli.options.unstable.NativeLibraryOptions;
import org.hyperledger.besu.cli.options.unstable.NetworkingOptions;
import org.hyperledger.besu.cli.options.unstable.PkiBlockCreationOptions;
import org.hyperledger.besu.cli.options.unstable.PrivacyPluginOptions;
import org.hyperledger.besu.cli.options.unstable.RPCOptions;
import org.hyperledger.besu.cli.options.unstable.SynchronizerOptions;
import org.hyperledger.besu.cli.presynctasks.PreSynchronizationTaskRunner;
import org.hyperledger.besu.cli.presynctasks.PrivateDatabaseMigrationPreSyncTask;
import org.hyperledger.besu.cli.subcommands.PasswordSubCommand;
import org.hyperledger.besu.cli.subcommands.PublicKeySubCommand;
import org.hyperledger.besu.cli.subcommands.RetestethSubCommand;
import org.hyperledger.besu.cli.subcommands.ValidateConfigSubCommand;
import org.hyperledger.besu.cli.subcommands.blocks.BlocksSubCommand;
import org.hyperledger.besu.cli.subcommands.operator.OperatorSubCommand;
import org.hyperledger.besu.cli.subcommands.rlp.RLPSubCommand;
import org.hyperledger.besu.cli.subcommands.storage.StorageSubCommand;
import org.hyperledger.besu.cli.util.BesuCommandCustomFactory;
import org.hyperledger.besu.cli.util.CommandLineUtils;
import org.hyperledger.besu.cli.util.ConfigOptionSearchAndRunHandler;
import org.hyperledger.besu.cli.util.VersionProvider;
import org.hyperledger.besu.components.BesuComponent;
import org.hyperledger.besu.config.CheckpointConfigOptions;
import org.hyperledger.besu.config.GenesisConfigFile;
import org.hyperledger.besu.config.GenesisConfigOptions;
import org.hyperledger.besu.config.MergeConfigOptions;
import org.hyperledger.besu.consensus.qbft.pki.PkiBlockCreationConfiguration;
import org.hyperledger.besu.consensus.qbft.pki.PkiBlockCreationConfigurationProvider;
import org.hyperledger.besu.controller.BesuController;
import org.hyperledger.besu.controller.BesuControllerBuilder;
import org.hyperledger.besu.crypto.Blake2bfMessageDigest;
import org.hyperledger.besu.crypto.KeyPair;
import org.hyperledger.besu.crypto.KeyPairUtil;
import org.hyperledger.besu.crypto.SignatureAlgorithmFactory;
import org.hyperledger.besu.crypto.SignatureAlgorithmType;
import org.hyperledger.besu.cryptoservices.KeyPairSecurityModule;
import org.hyperledger.besu.cryptoservices.NodeKey;
import org.hyperledger.besu.datatypes.Address;
import org.hyperledger.besu.datatypes.Hash;
import org.hyperledger.besu.datatypes.Wei;
import org.hyperledger.besu.enclave.EnclaveFactory;
import org.hyperledger.besu.ethereum.GasLimitCalculator;
import org.hyperledger.besu.ethereum.api.ApiConfiguration;
import org.hyperledger.besu.ethereum.api.ImmutableApiConfiguration;
import org.hyperledger.besu.ethereum.api.graphql.GraphQLConfiguration;
import org.hyperledger.besu.ethereum.api.jsonrpc.JsonRpcConfiguration;
import org.hyperledger.besu.ethereum.api.jsonrpc.RpcApis;
import org.hyperledger.besu.ethereum.api.jsonrpc.RpcMethod;
import org.hyperledger.besu.ethereum.api.jsonrpc.authentication.JwtAlgorithm;
import org.hyperledger.besu.ethereum.api.jsonrpc.ipc.JsonRpcIpcConfiguration;
import org.hyperledger.besu.ethereum.api.jsonrpc.websocket.WebSocketConfiguration;
import org.hyperledger.besu.ethereum.api.query.BlockchainQueries;
import org.hyperledger.besu.ethereum.api.tls.FileBasedPasswordProvider;
import org.hyperledger.besu.ethereum.api.tls.TlsClientAuthConfiguration;
import org.hyperledger.besu.ethereum.api.tls.TlsConfiguration;
import org.hyperledger.besu.ethereum.chain.Blockchain;
import org.hyperledger.besu.ethereum.core.MiningParameters;
import org.hyperledger.besu.ethereum.core.PrivacyParameters;
import org.hyperledger.besu.ethereum.eth.sync.SyncMode;
import org.hyperledger.besu.ethereum.eth.sync.SynchronizerConfiguration;
import org.hyperledger.besu.ethereum.eth.transactions.ImmutableTransactionPoolConfiguration;
import org.hyperledger.besu.ethereum.eth.transactions.TransactionPoolConfiguration;
import org.hyperledger.besu.ethereum.mainnet.FrontierTargetingGasLimitCalculator;
import org.hyperledger.besu.ethereum.p2p.config.DiscoveryConfiguration;
import org.hyperledger.besu.ethereum.p2p.peers.EnodeDnsConfiguration;
import org.hyperledger.besu.ethereum.p2p.peers.EnodeURLImpl;
import org.hyperledger.besu.ethereum.p2p.peers.StaticNodesParser;
import org.hyperledger.besu.ethereum.p2p.rlpx.connections.netty.TLSConfiguration;
import org.hyperledger.besu.ethereum.permissioning.LocalPermissioningConfiguration;
import org.hyperledger.besu.ethereum.permissioning.PermissioningConfiguration;
import org.hyperledger.besu.ethereum.permissioning.PermissioningConfigurationBuilder;
import org.hyperledger.besu.ethereum.permissioning.SmartContractPermissioningConfiguration;
import org.hyperledger.besu.ethereum.privacy.storage.keyvalue.PrivacyKeyValueStorageProvider;
import org.hyperledger.besu.ethereum.privacy.storage.keyvalue.PrivacyKeyValueStorageProviderBuilder;
import org.hyperledger.besu.ethereum.storage.StorageProvider;
import org.hyperledger.besu.ethereum.storage.keyvalue.KeyValueSegmentIdentifier;
import org.hyperledger.besu.ethereum.storage.keyvalue.KeyValueStorageProvider;
import org.hyperledger.besu.ethereum.storage.keyvalue.KeyValueStorageProviderBuilder;
import org.hyperledger.besu.ethereum.worldstate.PrunerConfiguration;
import org.hyperledger.besu.evm.precompile.AbstractAltBnPrecompiledContract;
import org.hyperledger.besu.evm.precompile.BigIntegerModularExponentiationPrecompiledContract;
import org.hyperledger.besu.evm.precompile.KZGPointEvalPrecompiledContract;
import org.hyperledger.besu.metrics.BesuMetricCategory;
import org.hyperledger.besu.metrics.MetricCategoryRegistryImpl;
import org.hyperledger.besu.metrics.MetricsProtocol;
import org.hyperledger.besu.metrics.MetricsSystemFactory;
import org.hyperledger.besu.metrics.ObservableMetricsSystem;
import org.hyperledger.besu.metrics.StandardMetricCategory;
import org.hyperledger.besu.metrics.prometheus.MetricsConfiguration;
import org.hyperledger.besu.metrics.vertx.VertxMetricsAdapterFactory;
import org.hyperledger.besu.nat.NatMethod;
import org.hyperledger.besu.plugin.data.EnodeURL;
import org.hyperledger.besu.plugin.services.BesuConfiguration;
import org.hyperledger.besu.plugin.services.BesuEvents;
import org.hyperledger.besu.plugin.services.BlockchainService;
import org.hyperledger.besu.plugin.services.MetricsSystem;
import org.hyperledger.besu.plugin.services.PermissioningService;
import org.hyperledger.besu.plugin.services.PicoCLIOptions;
import org.hyperledger.besu.plugin.services.PluginTransactionValidatorService;
import org.hyperledger.besu.plugin.services.PrivacyPluginService;
import org.hyperledger.besu.plugin.services.RpcEndpointService;
import org.hyperledger.besu.plugin.services.SecurityModuleService;
import org.hyperledger.besu.plugin.services.StorageService;
import org.hyperledger.besu.plugin.services.TraceService;
import org.hyperledger.besu.plugin.services.TransactionSelectionService;
import org.hyperledger.besu.plugin.services.exception.StorageException;
import org.hyperledger.besu.plugin.services.metrics.MetricCategory;
import org.hyperledger.besu.plugin.services.metrics.MetricCategoryRegistry;
import org.hyperledger.besu.plugin.services.securitymodule.SecurityModule;
import org.hyperledger.besu.plugin.services.storage.PrivacyKeyValueStorageFactory;
import org.hyperledger.besu.plugin.services.storage.rocksdb.RocksDBPlugin;
import org.hyperledger.besu.plugin.services.txselection.PluginTransactionSelectorFactory;
import org.hyperledger.besu.plugin.services.txvalidator.PluginTransactionValidatorFactory;
import org.hyperledger.besu.services.BesuEventsImpl;
import org.hyperledger.besu.services.BesuPluginContextImpl;
import org.hyperledger.besu.services.BlockchainServiceImpl;
import org.hyperledger.besu.services.PermissioningServiceImpl;
import org.hyperledger.besu.services.PicoCLIOptionsImpl;
import org.hyperledger.besu.services.PluginTransactionValidatorServiceImpl;
import org.hyperledger.besu.services.PrivacyPluginServiceImpl;
import org.hyperledger.besu.services.RpcEndpointServiceImpl;
import org.hyperledger.besu.services.SecurityModuleServiceImpl;
import org.hyperledger.besu.services.StorageServiceImpl;
import org.hyperledger.besu.services.TraceServiceImpl;
import org.hyperledger.besu.services.TransactionSelectionServiceImpl;
import org.hyperledger.besu.services.kvstore.InMemoryStoragePlugin;
import org.hyperledger.besu.util.InvalidConfigurationException;
import org.hyperledger.besu.util.LogConfigurator;
import org.hyperledger.besu.util.NetworkUtility;
import org.hyperledger.besu.util.PermissioningConfigurationValidator;
import org.hyperledger.besu.util.number.Fraction;
import org.hyperledger.besu.util.number.Percentage;
import org.hyperledger.besu.util.number.PositiveNumber;

import java.io.File;
import java.io.IOException;
import java.io.InputStream;
import java.math.BigInteger;
import java.net.InetAddress;
import java.net.SocketException;
import java.net.URI;
import java.net.UnknownHostException;
import java.nio.file.Path;
import java.security.KeyManagementException;
import java.security.NoSuchAlgorithmException;
import java.time.Clock;
import java.util.ArrayList;
import java.util.Arrays;
import java.util.Collection;
import java.util.HashMap;
import java.util.HashSet;
import java.util.List;
import java.util.Map;
import java.util.Objects;
import java.util.Optional;
import java.util.Set;
import java.util.TreeMap;
import java.util.function.Function;
import java.util.function.Predicate;
import java.util.function.Supplier;
import java.util.stream.Collectors;
import javax.net.ssl.SSLContext;
import javax.net.ssl.SSLEngine;

import com.google.common.annotations.VisibleForTesting;
import com.google.common.base.Strings;
import com.google.common.base.Suppliers;
import com.google.common.collect.ImmutableMap;
import com.google.common.io.Resources;
import io.vertx.core.Vertx;
import io.vertx.core.VertxOptions;
import io.vertx.core.json.DecodeException;
import io.vertx.core.metrics.MetricsOptions;
import org.apache.tuweni.bytes.Bytes;
import org.apache.tuweni.units.bigints.UInt256;
import org.jetbrains.annotations.NotNull;
import org.slf4j.Logger;
import picocli.AutoComplete;
import picocli.CommandLine;
import picocli.CommandLine.Command;
import picocli.CommandLine.ExecutionException;
import picocli.CommandLine.IExecutionStrategy;
import picocli.CommandLine.Mixin;
import picocli.CommandLine.Option;
import picocli.CommandLine.ParameterException;

/** Represents the main Besu CLI command that runs the Besu Ethereum client full node. */
@SuppressWarnings("FieldCanBeLocal") // because Picocli injected fields report false positives
@Command(
    description = "This command runs the Besu Ethereum client full node.",
    abbreviateSynopsis = true,
    name = "besu",
    mixinStandardHelpOptions = true,
    versionProvider = VersionProvider.class,
    header = "@|bold,fg(cyan) Usage:|@",
    synopsisHeading = "%n",
    descriptionHeading = "%n@|bold,fg(cyan) Description:|@%n%n",
    optionListHeading = "%n@|bold,fg(cyan) Options:|@%n",
    footerHeading = "%n",
    footer = "Besu is licensed under the Apache License 2.0")
public class BesuCommand implements DefaultCommandValues, Runnable {

  @SuppressWarnings("PrivateStaticFinalLoggers")
  // non-static for testing
  private final Logger logger;

  private CommandLine commandLine;

  private final Supplier<RlpBlockImporter> rlpBlockImporter;
  private final Function<BesuController, JsonBlockImporter> jsonBlockImporterFactory;
  private final Function<Blockchain, RlpBlockExporter> rlpBlockExporterFactory;

  // Unstable CLI options
  final NetworkingOptions unstableNetworkingOptions = NetworkingOptions.create();
  final SynchronizerOptions unstableSynchronizerOptions = SynchronizerOptions.create();
  final EthProtocolOptions unstableEthProtocolOptions = EthProtocolOptions.create();
  final MetricsCLIOptions unstableMetricsCLIOptions = MetricsCLIOptions.create();
  private final DnsOptions unstableDnsOptions = DnsOptions.create();
  private final NatOptions unstableNatOptions = NatOptions.create();
  private final NativeLibraryOptions unstableNativeLibraryOptions = NativeLibraryOptions.create();
  private final RPCOptions unstableRPCOptions = RPCOptions.create();
  private final PrivacyPluginOptions unstablePrivacyPluginOptions = PrivacyPluginOptions.create();
  private final EvmOptions unstableEvmOptions = EvmOptions.create();
  private final IpcOptions unstableIpcOptions = IpcOptions.create();
  private final ChainPruningOptions unstableChainPruningOptions = ChainPruningOptions.create();

  // stable CLI options
  private final DataStorageOptions dataStorageOptions = DataStorageOptions.create();
  private final EthstatsOptions ethstatsOptions = EthstatsOptions.create();
  private final NodePrivateKeyFileOption nodePrivateKeyFileOption =
      NodePrivateKeyFileOption.create();
  private final LoggingLevelOption loggingLevelOption = LoggingLevelOption.create();

  @CommandLine.ArgGroup(validate = false, heading = "@|bold Tx Pool Common Options|@%n")
  final TransactionPoolOptions transactionPoolOptions = TransactionPoolOptions.create();

  @CommandLine.ArgGroup(validate = false, heading = "@|bold Block Builder Options|@%n")
  final MiningOptions miningOptions = MiningOptions.create();

  private final RunnerBuilder runnerBuilder;
  private final BesuController.Builder controllerBuilderFactory;
  private final BesuPluginContextImpl besuPluginContext;
  private final StorageServiceImpl storageService;
  private final SecurityModuleServiceImpl securityModuleService;
  private final PermissioningServiceImpl permissioningService;
  private final PrivacyPluginServiceImpl privacyPluginService;
  private final RpcEndpointServiceImpl rpcEndpointServiceImpl;

  private final Map<String, String> environment;
  private final MetricCategoryRegistryImpl metricCategoryRegistry =
      new MetricCategoryRegistryImpl();
  private final MetricCategoryConverter metricCategoryConverter = new MetricCategoryConverter();

  private final PreSynchronizationTaskRunner preSynchronizationTaskRunner =
      new PreSynchronizationTaskRunner();

  private final Set<Integer> allocatedPorts = new HashSet<>();
  private final PkiBlockCreationConfigurationProvider pkiBlockCreationConfigProvider;
  private GenesisConfigOptions genesisConfigOptions;

  private RocksDBPlugin rocksDBPlugin;

  private int maxPeers;
  private int maxRemoteInitiatedPeers;
  private int peersLowerBound;

  // CLI options defined by user at runtime.
  // Options parsing is done with CLI library Picocli https://picocli.info/

  // While this variable is never read it is needed for the PicoCLI to create
  // the config file option that is read elsewhere.
  @SuppressWarnings("UnusedVariable")
  @CommandLine.Option(
      names = {CONFIG_FILE_OPTION_NAME},
      paramLabel = MANDATORY_FILE_FORMAT_HELP,
      description = "TOML config file (default: none)")
  private final File configFile = null;

  @CommandLine.Option(
      names = {"--data-path"},
      paramLabel = MANDATORY_PATH_FORMAT_HELP,
      description = "The path to Besu data directory (default: ${DEFAULT-VALUE})")
  final Path dataPath = getDefaultBesuDataPath(this);

  // Genesis file path with null default option if the option
  // is not defined on command line as this default is handled by Runner
  // to use mainnet json file from resources as indicated in the
  // default network option
  // Then we have no control over genesis default value here.
  @CommandLine.Option(
      names = {"--genesis-file"},
      paramLabel = MANDATORY_FILE_FORMAT_HELP,
      description =
          "Genesis file. Setting this option makes --network option ignored and requires --network-id to be set.")
  private final File genesisFile = null;

  @Option(
      names = "--identity",
      paramLabel = "<String>",
      description = "Identification for this node in the Client ID",
      arity = "1")
  private final Optional<String> identityString = Optional.empty();
  // P2P Discovery Option Group
  @CommandLine.ArgGroup(validate = false, heading = "@|bold P2P Discovery Options|@%n")
  P2PDiscoveryOptionGroup p2PDiscoveryOptionGroup = new P2PDiscoveryOptionGroup();

  private final TransactionSelectionServiceImpl transactionSelectionServiceImpl;
  private final PluginTransactionValidatorServiceImpl transactionValidatorServiceImpl;

  static class P2PDiscoveryOptionGroup {

    // Public IP stored to prevent having to research it each time we need it.
    private InetAddress autoDiscoveredDefaultIP = null;

    // Completely disables P2P within Besu.
    @Option(
        names = {"--p2p-enabled"},
        description = "Enable P2P functionality (default: ${DEFAULT-VALUE})",
        arity = "1")
    private final Boolean p2pEnabled = true;

    // Boolean option to indicate if peers should NOT be discovered, default to
    // false indicates that
    // the peers should be discovered by default.
    //
    // This negative option is required because of the nature of the option that is
    // true when
    // added on the command line. You can't do --option=false, so false is set as
    // default
    // and you have not to set the option at all if you want it false.
    // This seems to be the only way it works with Picocli.
    // Also many other software use the same negative option scheme for false
    // defaults
    // meaning that it's probably the right way to handle disabling options.
    @Option(
        names = {"--discovery-enabled"},
        description = "Enable P2P discovery (default: ${DEFAULT-VALUE})",
        arity = "1")
    private final Boolean peerDiscoveryEnabled = true;

    // A list of bootstrap nodes can be passed
    // and a hardcoded list will be used otherwise by the Runner.
    // NOTE: we have no control over default value here.
    @Option(
        names = {"--bootnodes"},
        paramLabel = "<enode://id@host:port>",
        description =
            "Comma separated enode URLs for P2P discovery bootstrap. "
                + "Default is a predefined list.",
        split = ",",
        arity = "0..*")
    private final List<String> bootNodes = null;

    @SuppressWarnings({"FieldCanBeFinal", "FieldMayBeFinal"}) // PicoCLI requires non-final Strings.
    @Option(
        names = {"--p2p-host"},
        paramLabel = MANDATORY_HOST_FORMAT_HELP,
        description = "IP address this node advertises to its peers (default: ${DEFAULT-VALUE})",
        arity = "1")
    private String p2pHost = autoDiscoverDefaultIP().getHostAddress();

    @SuppressWarnings({"FieldCanBeFinal", "FieldMayBeFinal"}) // PicoCLI requires non-final Strings.
    @Option(
        names = {"--p2p-interface"},
        paramLabel = MANDATORY_HOST_FORMAT_HELP,
        description =
            "The network interface address on which this node listens for P2P communication (default: ${DEFAULT-VALUE})",
        arity = "1")
    private String p2pInterface = NetworkUtility.INADDR_ANY;

    @Option(
        names = {"--p2p-port"},
        paramLabel = MANDATORY_PORT_FORMAT_HELP,
        description = "Port on which to listen for P2P communication (default: ${DEFAULT-VALUE})",
        arity = "1")
    private final Integer p2pPort = EnodeURLImpl.DEFAULT_LISTENING_PORT;

    @Option(
        names = {"--max-peers", "--p2p-peer-upper-bound"},
        paramLabel = MANDATORY_INTEGER_FORMAT_HELP,
        description = "Maximum P2P connections that can be established (default: ${DEFAULT-VALUE})")
    private final Integer maxPeers = DEFAULT_MAX_PEERS;

    @Option(
        names = {"--remote-connections-limit-enabled"},
        description =
            "Whether to limit the number of P2P connections initiated remotely. (default: ${DEFAULT-VALUE})")
    private final Boolean isLimitRemoteWireConnectionsEnabled = true;

    @Option(
        names = {"--remote-connections-max-percentage"},
        paramLabel = MANDATORY_DOUBLE_FORMAT_HELP,
        description =
            "The maximum percentage of P2P connections that can be initiated remotely. Must be between 0 and 100 inclusive. (default: ${DEFAULT-VALUE})",
        arity = "1",
        converter = PercentageConverter.class)
    private final Percentage maxRemoteConnectionsPercentage =
        Fraction.fromFloat(DEFAULT_FRACTION_REMOTE_WIRE_CONNECTIONS_ALLOWED).toPercentage();

    @SuppressWarnings({"FieldCanBeFinal", "FieldMayBeFinal"}) // PicoCLI requires non-final Strings.
    @CommandLine.Option(
        names = {"--discovery-dns-url"},
        description = "Specifies the URL to use for DNS discovery")
    private String discoveryDnsUrl = null;

    @Option(
        names = {"--random-peer-priority-enabled"},
        description =
            "Allow for incoming connections to be prioritized randomly. This will prevent (typically small, stable) networks from forming impenetrable peer cliques. (default: ${DEFAULT-VALUE})")
    private final Boolean randomPeerPriority = Boolean.FALSE;

    @Option(
        names = {"--banned-node-ids", "--banned-node-id"},
        paramLabel = MANDATORY_NODE_ID_FORMAT_HELP,
        description = "A list of node IDs to ban from the P2P network.",
        split = ",",
        arity = "1..*")
    void setBannedNodeIds(final List<String> values) {
      try {
        bannedNodeIds =
            values.stream()
                .filter(value -> !value.isEmpty())
                .map(EnodeURLImpl::parseNodeId)
                .collect(Collectors.toList());
      } catch (final IllegalArgumentException e) {
        throw new ParameterException(
            new CommandLine(this),
            "Invalid ids supplied to '--banned-node-ids'. " + e.getMessage());
      }
    }

    private Collection<Bytes> bannedNodeIds = new ArrayList<>();

    // Used to discover the default IP of the client.
    // Loopback IP is used by default as this is how smokeTests require it to be
    // and it's probably a good security behaviour to default only on the localhost.
    private InetAddress autoDiscoverDefaultIP() {
      autoDiscoveredDefaultIP =
          Optional.ofNullable(autoDiscoveredDefaultIP).orElseGet(InetAddress::getLoopbackAddress);

      return autoDiscoveredDefaultIP;
    }
  }

  @Option(
      names = {"--sync-mode"},
      paramLabel = MANDATORY_MODE_FORMAT_HELP,
      description =
          "Synchronization mode, possible values are ${COMPLETION-CANDIDATES} (default: FAST if a --network is supplied and privacy isn't enabled. FULL otherwise.)")
  private SyncMode syncMode = null;

  @Option(
      names = {"--fast-sync-min-peers"},
      paramLabel = MANDATORY_INTEGER_FORMAT_HELP,
      description =
          "Minimum number of peers required before starting fast sync. Has only effect on PoW networks. (default: ${DEFAULT-VALUE})")
  private final Integer fastSyncMinPeerCount = FAST_SYNC_MIN_PEER_COUNT;

  @Option(
      names = {"--network"},
      paramLabel = MANDATORY_NETWORK_FORMAT_HELP,
      defaultValue = "MAINNET",
      description =
          "Synchronize against the indicated network, possible values are ${COMPLETION-CANDIDATES}."
              + " (default: ${DEFAULT-VALUE})")
  private final NetworkName network = null;

  @Option(
      names = {"--nat-method"},
      description =
          "Specify the NAT circumvention method to be used, possible values are ${COMPLETION-CANDIDATES}."
              + " NONE disables NAT functionality. (default: ${DEFAULT-VALUE})")
  private final NatMethod natMethod = DEFAULT_NAT_METHOD;

  @Option(
      names = {"--network-id"},
      paramLabel = "<BIG INTEGER>",
      description =
          "P2P network identifier. (default: the selected network chain ID or custom genesis chain ID)",
      arity = "1")
  private final BigInteger networkId = null;

  @Option(
      names = {"--kzg-trusted-setup"},
      paramLabel = MANDATORY_FILE_FORMAT_HELP,
      description =
          "Path to file containing the KZG trusted setup, mandatory for custom networks that support data blobs, "
              + "optional for overriding named networks default.",
      arity = "1")
  private final Path kzgTrustedSetupFile = null;

  @CommandLine.ArgGroup(validate = false, heading = "@|bold GraphQL Options|@%n")
  GraphQlOptionGroup graphQlOptionGroup = new GraphQlOptionGroup();

  static class GraphQlOptionGroup {
    @Option(
        names = {"--graphql-http-enabled"},
        description = "Set to start the GraphQL HTTP service (default: ${DEFAULT-VALUE})")
    private final Boolean isGraphQLHttpEnabled = false;

    @SuppressWarnings({"FieldCanBeFinal", "FieldMayBeFinal"}) // PicoCLI requires non-final Strings.
    @Option(
        names = {"--graphql-http-host"},
        paramLabel = MANDATORY_HOST_FORMAT_HELP,
        description = "Host for GraphQL HTTP to listen on (default: ${DEFAULT-VALUE})",
        arity = "1")
    private String graphQLHttpHost;

    @Option(
        names = {"--graphql-http-port"},
        paramLabel = MANDATORY_PORT_FORMAT_HELP,
        description = "Port for GraphQL HTTP to listen on (default: ${DEFAULT-VALUE})",
        arity = "1")
    private final Integer graphQLHttpPort = DEFAULT_GRAPHQL_HTTP_PORT;

    @Option(
        names = {"--graphql-http-cors-origins"},
        description = "Comma separated origin domain URLs for CORS validation (default: none)")
    protected final CorsAllowedOriginsProperty graphQLHttpCorsAllowedOrigins =
        new CorsAllowedOriginsProperty();
  }

  // Engine JSON-PRC Options
  @CommandLine.ArgGroup(validate = false, heading = "@|bold Engine JSON-RPC Options|@%n")
  EngineRPCOptionGroup engineRPCOptionGroup = new EngineRPCOptionGroup();

  static class EngineRPCOptionGroup {
    @Option(
        names = {"--engine-rpc-enabled"},
        description =
            "enable the engine api, even in the absence of merge-specific configurations.")
    private final Boolean overrideEngineRpcEnabled = false;

    @Option(
        names = {"--engine-rpc-port", "--engine-rpc-http-port"},
        paramLabel = MANDATORY_PORT_FORMAT_HELP,
        description = "Port to provide consensus client APIS on (default: ${DEFAULT-VALUE})",
        arity = "1")
    private final Integer engineRpcPort = DEFAULT_ENGINE_JSON_RPC_PORT;

    @Option(
        names = {"--engine-jwt-secret"},
        paramLabel = MANDATORY_FILE_FORMAT_HELP,
        description = "Path to file containing shared secret key for JWT signature verification")
    private final Path engineJwtKeyFile = null;

    @Option(
        names = {"--engine-jwt-enabled"},
        description = "deprecated option, engine jwt auth is enabled by default",
        hidden = true)
    @SuppressWarnings({"FieldCanBeFinal", "UnusedVariable"})
    private final Boolean deprecatedIsEngineAuthEnabled = true;

    @Option(
        names = {"--engine-jwt-disabled"},
        description = "Disable authentication for Engine APIs (default: ${DEFAULT-VALUE})")
    private final Boolean isEngineAuthDisabled = false;

    @Option(
        names = {"--engine-host-allowlist"},
        paramLabel = "<hostname>[,<hostname>...]... or * or all",
        description =
            "Comma separated list of hostnames to allow for ENGINE API access (applies to both HTTP and websockets), or * to accept any host (default: ${DEFAULT-VALUE})",
        defaultValue = "localhost,127.0.0.1")
    private final JsonRPCAllowlistHostsProperty engineHostsAllowlist =
        new JsonRPCAllowlistHostsProperty();
  }

  // JSON-RPC HTTP Options
  @CommandLine.ArgGroup(validate = false, heading = "@|bold JSON-RPC HTTP Options|@%n")
  JsonRPCHttpOptionGroup jsonRPCHttpOptionGroup = new JsonRPCHttpOptionGroup();

  static class JsonRPCHttpOptionGroup {
    @Option(
        names = {"--rpc-http-enabled"},
        description = "Set to start the JSON-RPC HTTP service (default: ${DEFAULT-VALUE})")
    private final Boolean isRpcHttpEnabled = false;

    @SuppressWarnings({"FieldCanBeFinal", "FieldMayBeFinal"}) // PicoCLI requires non-final Strings.
    @Option(
        names = {"--rpc-http-host"},
        paramLabel = MANDATORY_HOST_FORMAT_HELP,
        description = "Host for JSON-RPC HTTP to listen on (default: ${DEFAULT-VALUE})",
        arity = "1")
    private String rpcHttpHost;

    @Option(
        names = {"--rpc-http-port"},
        paramLabel = MANDATORY_PORT_FORMAT_HELP,
        description = "Port for JSON-RPC HTTP to listen on (default: ${DEFAULT-VALUE})",
        arity = "1")
    private final Integer rpcHttpPort = DEFAULT_JSON_RPC_PORT;

    @Option(
        names = {"--rpc-http-max-active-connections"},
        description =
            "Maximum number of HTTP connections allowed for JSON-RPC (default: ${DEFAULT-VALUE}). Once this limit is reached, incoming connections will be rejected.",
        arity = "1")
    private final Integer rpcHttpMaxConnections = DEFAULT_HTTP_MAX_CONNECTIONS;

    // A list of origins URLs that are accepted by the JsonRpcHttpServer (CORS)
    @Option(
        names = {"--rpc-http-cors-origins"},
        description = "Comma separated origin domain URLs for CORS validation (default: none)")
    private final CorsAllowedOriginsProperty rpcHttpCorsAllowedOrigins =
        new CorsAllowedOriginsProperty();

    @Option(
        names = {"--rpc-http-api", "--rpc-http-apis"},
        paramLabel = "<api name>",
        split = " {0,1}, {0,1}",
        arity = "1..*",
        description =
            "Comma separated list of APIs to enable on JSON-RPC HTTP service (default: ${DEFAULT-VALUE})")
    private final List<String> rpcHttpApis = DEFAULT_RPC_APIS;

    @Option(
        names = {"--rpc-http-api-method-no-auth", "--rpc-http-api-methods-no-auth"},
        paramLabel = "<api name>",
        split = " {0,1}, {0,1}",
        arity = "1..*",
        description =
            "Comma separated list of API methods to exclude from RPC authentication services, RPC HTTP authentication must be enabled")
    private final List<String> rpcHttpApiMethodsNoAuth = new ArrayList<String>();

    @Option(
        names = {"--rpc-http-authentication-enabled"},
        description =
            "Require authentication for the JSON-RPC HTTP service (default: ${DEFAULT-VALUE})")
    private final Boolean isRpcHttpAuthenticationEnabled = false;

    @SuppressWarnings({"FieldCanBeFinal", "FieldMayBeFinal"}) // PicoCLI requires non-final Strings.
    @CommandLine.Option(
        names = {"--rpc-http-authentication-credentials-file"},
        paramLabel = MANDATORY_FILE_FORMAT_HELP,
        description =
            "Storage file for JSON-RPC HTTP authentication credentials (default: ${DEFAULT-VALUE})",
        arity = "1")
    private String rpcHttpAuthenticationCredentialsFile = null;

    @CommandLine.Option(
        names = {"--rpc-http-authentication-jwt-public-key-file"},
        paramLabel = MANDATORY_FILE_FORMAT_HELP,
        description = "JWT public key file for JSON-RPC HTTP authentication",
        arity = "1")
    private final File rpcHttpAuthenticationPublicKeyFile = null;

    @Option(
        names = {"--rpc-http-authentication-jwt-algorithm"},
        description =
            "Encryption algorithm used for HTTP JWT public key. Possible values are ${COMPLETION-CANDIDATES}"
                + " (default: ${DEFAULT-VALUE})",
        arity = "1")
    private final JwtAlgorithm rpcHttpAuthenticationAlgorithm = DEFAULT_JWT_ALGORITHM;

    @Option(
        names = {"--rpc-http-tls-enabled"},
        description = "Enable TLS for the JSON-RPC HTTP service (default: ${DEFAULT-VALUE})")
    private final Boolean isRpcHttpTlsEnabled = false;

    @Option(
        names = {"--rpc-http-tls-keystore-file"},
        paramLabel = MANDATORY_FILE_FORMAT_HELP,
        description =
            "Keystore (PKCS#12) containing key/certificate for the JSON-RPC HTTP service. Required if TLS is enabled.")
    private final Path rpcHttpTlsKeyStoreFile = null;

    @Option(
        names = {"--rpc-http-tls-keystore-password-file"},
        paramLabel = MANDATORY_FILE_FORMAT_HELP,
        description =
            "File containing password to unlock keystore for the JSON-RPC HTTP service. Required if TLS is enabled.")
    private final Path rpcHttpTlsKeyStorePasswordFile = null;

    @Option(
        names = {"--rpc-http-tls-client-auth-enabled"},
        description =
            "Enable TLS client authentication for the JSON-RPC HTTP service (default: ${DEFAULT-VALUE})")
    private final Boolean isRpcHttpTlsClientAuthEnabled = false;

    @Option(
        names = {"--rpc-http-tls-known-clients-file"},
        paramLabel = MANDATORY_FILE_FORMAT_HELP,
        description =
            "Path to file containing clients certificate common name and fingerprint for client authentication")
    private final Path rpcHttpTlsKnownClientsFile = null;

    @Option(
        names = {"--rpc-http-tls-ca-clients-enabled"},
        description =
            "Enable to accept clients certificate signed by a valid CA for client authentication (default: ${DEFAULT-VALUE})")
    private final Boolean isRpcHttpTlsCAClientsEnabled = false;

    @Option(
        names = {"--rpc-http-tls-protocol", "--rpc-http-tls-protocols"},
        description =
            "Comma separated list of TLS protocols to support (default: ${DEFAULT-VALUE})",
        split = ",",
        arity = "1..*")
    private final List<String> rpcHttpTlsProtocols = new ArrayList<>(DEFAULT_TLS_PROTOCOLS);

    @Option(
        names = {"--rpc-http-tls-cipher-suite", "--rpc-http-tls-cipher-suites"},
        description = "Comma separated list of TLS cipher suites to support",
        split = ",",
        arity = "1..*")
    private final List<String> rpcHttpTlsCipherSuites = new ArrayList<>();

    @CommandLine.Option(
        names = {"--rpc-http-max-batch-size"},
        paramLabel = MANDATORY_INTEGER_FORMAT_HELP,
        description =
            "Specifies the maximum number of requests in a single RPC batch request via RPC. -1 specifies no limit  (default: ${DEFAULT-VALUE})")
    private final Integer rpcHttpMaxBatchSize = DEFAULT_HTTP_MAX_BATCH_SIZE;

    @CommandLine.Option(
        names = {"--rpc-http-max-request-content-length"},
        paramLabel = MANDATORY_LONG_FORMAT_HELP,
        description = "Specifies the maximum request content length. (default: ${DEFAULT-VALUE})")
    private final Long rpcHttpMaxRequestContentLength = DEFAULT_MAX_REQUEST_CONTENT_LENGTH;

    @Option(
        names = {"--json-pretty-print-enabled"},
        description = "Enable JSON pretty print format (default: ${DEFAULT-VALUE})")
    private final Boolean prettyJsonEnabled = DEFAULT_PRETTY_JSON_ENABLED;
  }

  // JSON-RPC Websocket Options
  @CommandLine.ArgGroup(validate = false, heading = "@|bold JSON-RPC Websocket Options|@%n")
  JsonRPCWebsocketOptionGroup jsonRPCWebsocketOptionGroup = new JsonRPCWebsocketOptionGroup();

  static class JsonRPCWebsocketOptionGroup {
    @Option(
        names = {"--rpc-ws-authentication-jwt-algorithm"},
        description =
            "Encryption algorithm used for Websockets JWT public key. Possible values are ${COMPLETION-CANDIDATES}"
                + " (default: ${DEFAULT-VALUE})",
        arity = "1")
    private final JwtAlgorithm rpcWebsocketsAuthenticationAlgorithm = DEFAULT_JWT_ALGORITHM;

    @Option(
        names = {"--rpc-ws-enabled"},
        description = "Set to start the JSON-RPC WebSocket service (default: ${DEFAULT-VALUE})")
    private final Boolean isRpcWsEnabled = false;

    @SuppressWarnings({"FieldCanBeFinal", "FieldMayBeFinal"}) // PicoCLI requires non-final Strings.
    @Option(
        names = {"--rpc-ws-host"},
        paramLabel = MANDATORY_HOST_FORMAT_HELP,
        description =
            "Host for JSON-RPC WebSocket service to listen on (default: ${DEFAULT-VALUE})",
        arity = "1")
    private String rpcWsHost;

    @Option(
        names = {"--rpc-ws-port"},
        paramLabel = MANDATORY_PORT_FORMAT_HELP,
        description =
            "Port for JSON-RPC WebSocket service to listen on (default: ${DEFAULT-VALUE})",
        arity = "1")
    private final Integer rpcWsPort = DEFAULT_WEBSOCKET_PORT;

    @Option(
        names = {"--rpc-ws-max-frame-size"},
        description =
            "Maximum size in bytes for JSON-RPC WebSocket frames (default: ${DEFAULT-VALUE}). If this limit is exceeded, the websocket will be disconnected.",
        arity = "1")
    private final Integer rpcWsMaxFrameSize = DEFAULT_WS_MAX_FRAME_SIZE;

    @Option(
        names = {"--rpc-ws-max-active-connections"},
        description =
            "Maximum number of WebSocket connections allowed for JSON-RPC (default: ${DEFAULT-VALUE}). Once this limit is reached, incoming connections will be rejected.",
        arity = "1")
    private final Integer rpcWsMaxConnections = DEFAULT_WS_MAX_CONNECTIONS;

    @Option(
        names = {"--rpc-ws-api", "--rpc-ws-apis"},
        paramLabel = "<api name>",
        split = " {0,1}, {0,1}",
        arity = "1..*",
        description =
            "Comma separated list of APIs to enable on JSON-RPC WebSocket service (default: ${DEFAULT-VALUE})")
    private final List<String> rpcWsApis = DEFAULT_RPC_APIS;

    @Option(
        names = {"--rpc-ws-api-methods-no-auth", "--rpc-ws-api-method-no-auth"},
        paramLabel = "<api name>",
        split = " {0,1}, {0,1}",
        arity = "1..*",
        description =
            "Comma separated list of RPC methods to exclude from RPC authentication services, RPC WebSocket authentication must be enabled")
    private final List<String> rpcWsApiMethodsNoAuth = new ArrayList<String>();

    @Option(
        names = {"--rpc-ws-authentication-enabled"},
        description =
            "Require authentication for the JSON-RPC WebSocket service (default: ${DEFAULT-VALUE})")
    private final Boolean isRpcWsAuthenticationEnabled = false;

    @SuppressWarnings({"FieldCanBeFinal", "FieldMayBeFinal"}) // PicoCLI requires non-final Strings.
    @CommandLine.Option(
        names = {"--rpc-ws-authentication-credentials-file"},
        paramLabel = MANDATORY_FILE_FORMAT_HELP,
        description =
            "Storage file for JSON-RPC WebSocket authentication credentials (default: ${DEFAULT-VALUE})",
        arity = "1")
    private String rpcWsAuthenticationCredentialsFile = null;

    @CommandLine.Option(
        names = {"--rpc-ws-authentication-jwt-public-key-file"},
        paramLabel = MANDATORY_FILE_FORMAT_HELP,
        description = "JWT public key file for JSON-RPC WebSocket authentication",
        arity = "1")
    private final File rpcWsAuthenticationPublicKeyFile = null;
  }

  // Privacy Options Group
  @CommandLine.ArgGroup(validate = false, heading = "@|bold Privacy Options|@%n")
  PrivacyOptionGroup privacyOptionGroup = new PrivacyOptionGroup();

  static class PrivacyOptionGroup {
    @Option(
        names = {"--privacy-tls-enabled"},
        paramLabel = MANDATORY_FILE_FORMAT_HELP,
        description = "Enable TLS for connecting to privacy enclave (default: ${DEFAULT-VALUE})")
    private final Boolean isPrivacyTlsEnabled = false;

    @Option(
        names = "--privacy-tls-keystore-file",
        paramLabel = MANDATORY_FILE_FORMAT_HELP,
        description =
            "Path to a PKCS#12 formatted keystore; used to enable TLS on inbound connections.")
    private final Path privacyKeyStoreFile = null;

    @Option(
        names = "--privacy-tls-keystore-password-file",
        paramLabel = MANDATORY_FILE_FORMAT_HELP,
        description = "Path to a file containing the password used to decrypt the keystore.")
    private final Path privacyKeyStorePasswordFile = null;

    @Option(
        names = "--privacy-tls-known-enclave-file",
        paramLabel = MANDATORY_FILE_FORMAT_HELP,
        description =
            "Path to a file containing the fingerprints of the authorized privacy enclave.")
    private final Path privacyTlsKnownEnclaveFile = null;

    @Option(
        names = {"--privacy-enabled"},
        description = "Enable private transactions (default: ${DEFAULT-VALUE})")
    private final Boolean isPrivacyEnabled = false;

    @Option(
        names = {"--privacy-multi-tenancy-enabled"},
        description = "Enable multi-tenant private transactions (default: ${DEFAULT-VALUE})")
    private final Boolean isPrivacyMultiTenancyEnabled = false;

    @Option(
        names = {"--privacy-url"},
        description = "The URL on which the enclave is running")
    private final URI privacyUrl = PrivacyParameters.DEFAULT_ENCLAVE_URL;

    @Option(
        names = {"--privacy-public-key-file"},
        description = "The enclave's public key file")
    private final File privacyPublicKeyFile = null;

    @Option(
        names = {"--privacy-marker-transaction-signing-key-file"},
        description =
            "The name of a file containing the private key used to sign privacy marker transactions. If unset, each will be signed with a random key.")
    private final Path privateMarkerTransactionSigningKeyPath = null;

    @Option(
        names = {"--privacy-enable-database-migration"},
        description = "Enable private database metadata migration (default: ${DEFAULT-VALUE})")
    private final Boolean migratePrivateDatabase = false;

    @Option(
        names = {"--privacy-flexible-groups-enabled"},
        description = "Enable flexible privacy groups (default: ${DEFAULT-VALUE})")
    private final Boolean isFlexiblePrivacyGroupsEnabled = false;

    @Option(
        hidden = true,
        names = {"--privacy-onchain-groups-enabled"},
        description =
            "!!DEPRECATED!! Use `--privacy-flexible-groups-enabled` instead. Enable flexible (onchain) privacy groups (default: ${DEFAULT-VALUE})")
    private final Boolean isOnchainPrivacyGroupsEnabled = false;
  }

  // Metrics Option Group
  @CommandLine.ArgGroup(validate = false, heading = "@|bold Metrics Options|@%n")
  MetricsOptionGroup metricsOptionGroup = new MetricsOptionGroup();

  static class MetricsOptionGroup {
    @Option(
        names = {"--metrics-enabled"},
        description = "Set to start the metrics exporter (default: ${DEFAULT-VALUE})")
    private final Boolean isMetricsEnabled = false;

    @SuppressWarnings({"FieldCanBeFinal", "FieldMayBeFinal"}) // PicoCLI requires non-final Strings.
    @Option(
        names = {"--metrics-protocol"},
        description =
            "Metrics protocol, one of PROMETHEUS, OPENTELEMETRY or NONE. (default: ${DEFAULT-VALUE})")
    private MetricsProtocol metricsProtocol = PROMETHEUS;

    @SuppressWarnings({"FieldCanBeFinal", "FieldMayBeFinal"}) // PicoCLI requires non-final Strings.
    @Option(
        names = {"--metrics-host"},
        paramLabel = MANDATORY_HOST_FORMAT_HELP,
        description = "Host for the metrics exporter to listen on (default: ${DEFAULT-VALUE})",
        arity = "1")
    private String metricsHost;

    @Option(
        names = {"--metrics-port"},
        paramLabel = MANDATORY_PORT_FORMAT_HELP,
        description = "Port for the metrics exporter to listen on (default: ${DEFAULT-VALUE})",
        arity = "1")
    private final Integer metricsPort = DEFAULT_METRICS_PORT;

    @Option(
        names = {"--metrics-category", "--metrics-categories"},
        paramLabel = "<category name>",
        split = ",",
        arity = "1..*",
        description =
            "Comma separated list of categories to track metrics for (default: ${DEFAULT-VALUE})")
    private final Set<MetricCategory> metricCategories = DEFAULT_METRIC_CATEGORIES;

    @Option(
        names = {"--metrics-push-enabled"},
        description = "Enable the metrics push gateway integration (default: ${DEFAULT-VALUE})")
    private final Boolean isMetricsPushEnabled = false;

    @SuppressWarnings({"FieldCanBeFinal", "FieldMayBeFinal"}) // PicoCLI requires non-final Strings.
    @Option(
        names = {"--metrics-push-host"},
        paramLabel = MANDATORY_HOST_FORMAT_HELP,
        description =
            "Host of the Prometheus Push Gateway for push mode (default: ${DEFAULT-VALUE})",
        arity = "1")
    private String metricsPushHost;

    @Option(
        names = {"--metrics-push-port"},
        paramLabel = MANDATORY_PORT_FORMAT_HELP,
        description =
            "Port of the Prometheus Push Gateway for push mode (default: ${DEFAULT-VALUE})",
        arity = "1")
    private final Integer metricsPushPort = DEFAULT_METRICS_PUSH_PORT;

    @Option(
        names = {"--metrics-push-interval"},
        paramLabel = MANDATORY_INTEGER_FORMAT_HELP,
        description =
            "Interval in seconds to push metrics when in push mode (default: ${DEFAULT-VALUE})",
        arity = "1")
    private final Integer metricsPushInterval = 15;

    @SuppressWarnings({"FieldCanBeFinal", "FieldMayBeFinal"}) // PicoCLI requires non-final Strings.
    @Option(
        names = {"--metrics-push-prometheus-job"},
        description = "Job name to use when in push mode (default: ${DEFAULT-VALUE})",
        arity = "1")
    private String metricsPrometheusJob = "besu-client";
  }

  @Option(
      names = {"--host-allowlist"},
      paramLabel = "<hostname>[,<hostname>...]... or * or all",
      description =
          "Comma separated list of hostnames to allow for RPC access, or * to accept any host (default: ${DEFAULT-VALUE})",
      defaultValue = "localhost,127.0.0.1")
  private final JsonRPCAllowlistHostsProperty hostsAllowlist = new JsonRPCAllowlistHostsProperty();

  @Option(
      names = {"--host-whitelist"},
      hidden = true,
      paramLabel = "<hostname>[,<hostname>...]... or * or all",
      description =
          "Deprecated in favor of --host-allowlist. Comma separated list of hostnames to allow for RPC access, or * to accept any host (default: ${DEFAULT-VALUE})")
  private final JsonRPCAllowlistHostsProperty hostsWhitelist = new JsonRPCAllowlistHostsProperty();

  @SuppressWarnings({"FieldCanBeFinal", "FieldMayBeFinal"})
  @Option(
      names = {"--color-enabled"},
      description =
          "Force color output to be enabled/disabled (default: colorized only if printing to console)")
  private static Boolean colorEnabled = null;

  @Option(
      names = {"--reorg-logging-threshold"},
      description =
          "How deep a chain reorganization must be in order for it to be logged (default: ${DEFAULT-VALUE})")
  private final Long reorgLoggingThreshold = 6L;

  @Option(
      names = {"--pruning-enabled"},
      description =
          "Enable disk-space saving optimization that removes old state that is unlikely to be required (default: ${DEFAULT-VALUE})")
  private final Boolean pruningEnabled = false;

  // Permission Option Group
  @CommandLine.ArgGroup(validate = false, heading = "@|bold Permissions Options|@%n")
  PermissionsOptionGroup permissionsOptionGroup = new PermissionsOptionGroup();

  static class PermissionsOptionGroup {
    @Option(
        names = {"--permissions-nodes-config-file-enabled"},
        description = "Enable node level permissions (default: ${DEFAULT-VALUE})")
    private final Boolean permissionsNodesEnabled = false;

    @SuppressWarnings({"FieldCanBeFinal", "FieldMayBeFinal"}) // PicoCLI requires non-final Strings.
    @CommandLine.Option(
        names = {"--permissions-nodes-config-file"},
        description =
            "Node permissioning config TOML file (default: a file named \"permissions_config.toml\" in the Besu data folder)")
    private String nodePermissionsConfigFile = null;

    @Option(
        names = {"--permissions-accounts-config-file-enabled"},
        description = "Enable account level permissions (default: ${DEFAULT-VALUE})")
    private final Boolean permissionsAccountsEnabled = false;

    @SuppressWarnings({"FieldCanBeFinal", "FieldMayBeFinal"}) // PicoCLI requires non-final Strings.
    @CommandLine.Option(
        names = {"--permissions-accounts-config-file"},
        description =
            "Account permissioning config TOML file (default: a file named \"permissions_config.toml\" in the Besu data folder)")
    private String accountPermissionsConfigFile = null;

    @Option(
        names = {"--permissions-nodes-contract-address"},
        description = "Address of the node permissioning smart contract",
        arity = "1")
    private final Address permissionsNodesContractAddress = null;

    @Option(
        names = {"--permissions-nodes-contract-version"},
        description = "Version of the EEA Node Permissioning interface (default: ${DEFAULT-VALUE})")
    private final Integer permissionsNodesContractVersion = 1;

    @Option(
        names = {"--permissions-nodes-contract-enabled"},
        description =
            "Enable node level permissions via smart contract (default: ${DEFAULT-VALUE})")
    private final Boolean permissionsNodesContractEnabled = false;

    @Option(
        names = {"--permissions-accounts-contract-address"},
        description = "Address of the account permissioning smart contract",
        arity = "1")
    private final Address permissionsAccountsContractAddress = null;

    @Option(
        names = {"--permissions-accounts-contract-enabled"},
        description =
            "Enable account level permissions via smart contract (default: ${DEFAULT-VALUE})")
    private final Boolean permissionsAccountsContractEnabled = false;
  }

  @Option(
      names = {"--revert-reason-enabled"},
      description =
          "Enable passing the revert reason back through TransactionReceipts (default: ${DEFAULT-VALUE})")
  private final Boolean isRevertReasonEnabled = false;

  @Option(
      names = {"--required-blocks", "--required-block"},
      paramLabel = "BLOCK=HASH",
      description = "Block number and hash peers are required to have.",
      arity = "*",
      split = ",")
  private final Map<Long, Hash> requiredBlocks = new HashMap<>();

  @SuppressWarnings({"FieldCanBeFinal", "FieldMayBeFinal"}) // PicoCLI requires non-final Strings.
  @Option(
      names = {"--key-value-storage"},
      description = "Identity for the key-value storage to be used.",
      arity = "1")
  private String keyValueStorageName = DEFAULT_KEY_VALUE_STORAGE_NAME;

  @SuppressWarnings({"FieldCanBeFinal", "FieldMayBeFinal"})
  @Option(
      names = {"--security-module"},
      paramLabel = "<NAME>",
      description = "Identity for the Security Module to be used.",
      arity = "1")
  private String securityModuleName = DEFAULT_SECURITY_MODULE;

  @Option(
      names = {"--auto-log-bloom-caching-enabled"},
      description = "Enable automatic log bloom caching (default: ${DEFAULT-VALUE})",
      arity = "1")
  private final Boolean autoLogBloomCachingEnabled = true;

  @Option(
      names = {"--override-genesis-config"},
      paramLabel = "NAME=VALUE",
      description = "Overrides configuration values in the genesis file.  Use with care.",
      arity = "*",
      hidden = true,
      split = ",")
  private final Map<String, String> genesisConfigOverrides =
      new TreeMap<>(String.CASE_INSENSITIVE_ORDER);

  @Option(
      names = {"--pruning-blocks-retained"},
      defaultValue = "1024",
      paramLabel = "<INTEGER>",
      description =
          "Minimum number of recent blocks for which to keep entire world state (default: ${DEFAULT-VALUE})",
      arity = "1")
  private final Integer pruningBlocksRetained = PrunerConfiguration.DEFAULT_PRUNING_BLOCKS_RETAINED;

  @Option(
      names = {"--pruning-block-confirmations"},
      defaultValue = "10",
      paramLabel = "<INTEGER>",
      description =
          "Minimum number of confirmations on a block before marking begins (default: ${DEFAULT-VALUE})",
      arity = "1")
  private final Integer pruningBlockConfirmations =
      PrunerConfiguration.DEFAULT_PRUNING_BLOCK_CONFIRMATIONS;

  @CommandLine.Option(
      names = {"--pid-path"},
      paramLabel = MANDATORY_PATH_FORMAT_HELP,
      description = "Path to PID file (optional)")
  private final Path pidPath = null;

  @CommandLine.Option(
      names = {"--api-gas-price-blocks"},
      description = "Number of blocks to consider for eth_gasPrice (default: ${DEFAULT-VALUE})")
  private final Long apiGasPriceBlocks = 100L;

  @CommandLine.Option(
      names = {"--api-gas-price-percentile"},
      description = "Percentile value to measure for eth_gasPrice (default: ${DEFAULT-VALUE})")
  private final Double apiGasPricePercentile = 50.0;

  @CommandLine.Option(
      names = {"--api-gas-price-max"},
      description = "Maximum gas price for eth_gasPrice (default: ${DEFAULT-VALUE})")
  private final Long apiGasPriceMax = 500_000_000_000L;

  @CommandLine.Option(
      names = {"--static-nodes-file"},
      paramLabel = MANDATORY_FILE_FORMAT_HELP,
      description =
          "Specifies the static node file containing the static nodes for this node to connect to")
  private final Path staticNodesFile = null;

  @CommandLine.Option(
      names = {"--rpc-max-logs-range"},
      description =
          "Specifies the maximum number of blocks to retrieve logs from via RPC. Must be >=0. 0 specifies no limit  (default: ${DEFAULT-VALUE})")
  private final Long rpcMaxLogsRange = 5000L;

  @CommandLine.Option(
      names = {"--cache-last-blocks"},
      description = "Specifies the number of last blocks to cache  (default: ${DEFAULT-VALUE})")
  private final Integer numberOfblocksToCache = 0;

  @Mixin private P2PTLSConfigOptions p2pTLSConfigOptions;

  @Mixin private PkiBlockCreationOptions pkiBlockCreationOptions;

  private EthNetworkConfig ethNetworkConfig;
  private JsonRpcConfiguration jsonRpcConfiguration;
  private JsonRpcConfiguration engineJsonRpcConfiguration;
  private GraphQLConfiguration graphQLConfiguration;
  private WebSocketConfiguration webSocketConfiguration;
  private JsonRpcIpcConfiguration jsonRpcIpcConfiguration;
  private ApiConfiguration apiConfiguration;
  private MetricsConfiguration metricsConfiguration;
  private Optional<PermissioningConfiguration> permissioningConfiguration;
  private Optional<TLSConfiguration> p2pTLSConfiguration;
  private Collection<EnodeURL> staticNodes;
  private BesuController besuController;
  private BesuConfiguration pluginCommonConfiguration;
  private MiningParameters miningParameters;

  private BesuComponent besuComponent;
  private final Supplier<ObservableMetricsSystem> metricsSystem =
      Suppliers.memoize(
          () ->
              besuComponent == null || besuComponent.getObservableMetricsSystem() == null
                  ? MetricsSystemFactory.create(metricsConfiguration())
                  : besuComponent.getObservableMetricsSystem());
  private Vertx vertx;
  private EnodeDnsConfiguration enodeDnsConfiguration;
  private KeyValueStorageProvider keyValueStorageProvider;

  /**
   * Besu command constructor.
   *
   * @param besuComponent BesuComponent which acts as our application context
   * @param rlpBlockImporter RlpBlockImporter supplier
   * @param jsonBlockImporterFactory instance of {@code Function<BesuController, JsonBlockImporter>}
   * @param rlpBlockExporterFactory instance of {@code Function<Blockchain, RlpBlockExporter>}
   * @param runnerBuilder instance of RunnerBuilder
   * @param controllerBuilderFactory instance of BesuController.Builder
   * @param besuPluginContext instance of BesuPluginContextImpl
   * @param environment Environment variables map
   */
  public BesuCommand(
      final BesuComponent besuComponent,
      final Supplier<RlpBlockImporter> rlpBlockImporter,
      final Function<BesuController, JsonBlockImporter> jsonBlockImporterFactory,
      final Function<Blockchain, RlpBlockExporter> rlpBlockExporterFactory,
      final RunnerBuilder runnerBuilder,
      final BesuController.Builder controllerBuilderFactory,
      final BesuPluginContextImpl besuPluginContext,
      final Map<String, String> environment) {
    this(
        besuComponent,
        rlpBlockImporter,
        jsonBlockImporterFactory,
        rlpBlockExporterFactory,
        runnerBuilder,
        controllerBuilderFactory,
        besuPluginContext,
        environment,
        new StorageServiceImpl(),
        new SecurityModuleServiceImpl(),
        new PermissioningServiceImpl(),
        new PrivacyPluginServiceImpl(),
        new PkiBlockCreationConfigurationProvider(),
        new RpcEndpointServiceImpl(),
        new TransactionSelectionServiceImpl(),
        new PluginTransactionValidatorServiceImpl());
  }

  /**
   * Overloaded Besu command constructor visible for testing.
   *
   * @param besuComponent BesuComponent which acts as our application context
   * @param rlpBlockImporter RlpBlockImporter supplier
   * @param jsonBlockImporterFactory instance of {@code Function<BesuController, JsonBlockImporter>}
   * @param rlpBlockExporterFactory instance of {@code Function<Blockchain, RlpBlockExporter>}
   * @param runnerBuilder instance of RunnerBuilder
   * @param controllerBuilderFactory instance of BesuController.Builder
   * @param besuPluginContext instance of BesuPluginContextImpl
   * @param environment Environment variables map
   * @param storageService instance of StorageServiceImpl
   * @param securityModuleService instance of SecurityModuleServiceImpl
   * @param permissioningService instance of PermissioningServiceImpl
   * @param privacyPluginService instance of PrivacyPluginServiceImpl
   * @param pkiBlockCreationConfigProvider instance of PkiBlockCreationConfigurationProvider
   * @param rpcEndpointServiceImpl instance of RpcEndpointServiceImpl
   * @param transactionSelectionServiceImpl instance of TransactionSelectionServiceImpl
   * @param transactionValidatorServiceImpl instance of TransactionValidatorServiceImpl
   */
  @VisibleForTesting
  protected BesuCommand(
      final BesuComponent besuComponent,
      final Supplier<RlpBlockImporter> rlpBlockImporter,
      final Function<BesuController, JsonBlockImporter> jsonBlockImporterFactory,
      final Function<Blockchain, RlpBlockExporter> rlpBlockExporterFactory,
      final RunnerBuilder runnerBuilder,
      final BesuController.Builder controllerBuilderFactory,
      final BesuPluginContextImpl besuPluginContext,
      final Map<String, String> environment,
      final StorageServiceImpl storageService,
      final SecurityModuleServiceImpl securityModuleService,
      final PermissioningServiceImpl permissioningService,
      final PrivacyPluginServiceImpl privacyPluginService,
      final PkiBlockCreationConfigurationProvider pkiBlockCreationConfigProvider,
      final RpcEndpointServiceImpl rpcEndpointServiceImpl,
      final TransactionSelectionServiceImpl transactionSelectionServiceImpl,
      final PluginTransactionValidatorServiceImpl transactionValidatorServiceImpl) {
    this.besuComponent = besuComponent;
    this.logger = besuComponent.getBesuCommandLogger();
    this.rlpBlockImporter = rlpBlockImporter;
    this.rlpBlockExporterFactory = rlpBlockExporterFactory;
    this.jsonBlockImporterFactory = jsonBlockImporterFactory;
    this.runnerBuilder = runnerBuilder;
    this.controllerBuilderFactory = controllerBuilderFactory;
    this.besuPluginContext = besuPluginContext;
    this.environment = environment;
    this.storageService = storageService;
    this.securityModuleService = securityModuleService;
    this.permissioningService = permissioningService;
    this.privacyPluginService = privacyPluginService;
    pluginCommonConfiguration = new BesuCommandConfigurationService();
    besuPluginContext.addService(BesuConfiguration.class, pluginCommonConfiguration);
    this.pkiBlockCreationConfigProvider = pkiBlockCreationConfigProvider;
    this.rpcEndpointServiceImpl = rpcEndpointServiceImpl;
    this.transactionSelectionServiceImpl = transactionSelectionServiceImpl;
    this.transactionValidatorServiceImpl = transactionValidatorServiceImpl;
  }

  /**
   * Parse Besu command line arguments. Visible for testing.
   *
   * @param resultHandler execution strategy. See PicoCLI. Typical argument is RunLast.
   * @param parameterExceptionHandler Exception handler for handling parameters
   * @param executionExceptionHandler Exception handler for business logic
   * @param in Standard input stream
   * @param args arguments to Besu command
   * @return success or failure exit code.
   */
  public int parse(
      final IExecutionStrategy resultHandler,
      final BesuParameterExceptionHandler parameterExceptionHandler,
      final BesuExecutionExceptionHandler executionExceptionHandler,
      final InputStream in,
      final String... args) {

    toCommandLine();

    handleStableOptions();
    addSubCommands(in);
    registerConverters();
    handleUnstableOptions();
    preparePlugins();

    final int exitCode =
        parse(resultHandler, executionExceptionHandler, parameterExceptionHandler, args);

    return exitCode;
  }

  /** Used by Dagger to parse all options into a commandline instance. */
  public void toCommandLine() {
    commandLine =
        new CommandLine(this, new BesuCommandCustomFactory(besuPluginContext))
            .setCaseInsensitiveEnumValuesAllowed(true);
  }

  @Override
  public void run() {
    if (network != null && network.isDeprecated()) {
      logger.warn(NetworkDeprecationMessage.generate(network));
    }

    try {
      configureLogging(true);

      if (genesisFile != null) {
        genesisConfigOptions = readGenesisConfigOptions();
      }

      // set merge config on the basis of genesis config
      setMergeConfigOptions();

      setIgnorableStorageSegments();

      instantiateSignatureAlgorithmFactory();

      logger.info("Starting Besu");

      // Need to create vertx after cmdline has been parsed, such that metricsSystem is configurable
      vertx = createVertx(createVertxOptions(metricsSystem.get()));

      validateOptions();
      configure();
      configureNativeLibs();
      besuController = initController();

      besuPluginContext.beforeExternalServices();

      final var runner = buildRunner();
      runner.startExternalServices();

      startPlugins();
      validatePluginOptions();
      setReleaseMetrics();
      preSynchronization();

      runner.startEthereumMainLoop();
      runner.awaitStop();

    } catch (final Exception e) {
      logger.error("Failed to start Besu", e);
      throw new ParameterException(this.commandLine, e.getMessage(), e);
    }
  }

  @VisibleForTesting
  void setBesuConfiguration(final BesuConfiguration pluginCommonConfiguration) {
    this.pluginCommonConfiguration = pluginCommonConfiguration;
  }

  private void addSubCommands(final InputStream in) {
    commandLine.addSubcommand(
        BlocksSubCommand.COMMAND_NAME,
        new BlocksSubCommand(
            rlpBlockImporter,
            jsonBlockImporterFactory,
            rlpBlockExporterFactory,
            commandLine.getOut()));
    commandLine.addSubcommand(
        PublicKeySubCommand.COMMAND_NAME, new PublicKeySubCommand(commandLine.getOut()));
    commandLine.addSubcommand(
        PasswordSubCommand.COMMAND_NAME, new PasswordSubCommand(commandLine.getOut()));
    commandLine.addSubcommand(RetestethSubCommand.COMMAND_NAME, new RetestethSubCommand());
    commandLine.addSubcommand(
        RLPSubCommand.COMMAND_NAME, new RLPSubCommand(commandLine.getOut(), in));
    commandLine.addSubcommand(
        OperatorSubCommand.COMMAND_NAME, new OperatorSubCommand(commandLine.getOut()));
    commandLine.addSubcommand(
        ValidateConfigSubCommand.COMMAND_NAME,
        new ValidateConfigSubCommand(commandLine, commandLine.getOut()));
    commandLine.addSubcommand(
        StorageSubCommand.COMMAND_NAME, new StorageSubCommand(commandLine.getOut()));
    final String generateCompletionSubcommandName = "generate-completion";
    commandLine.addSubcommand(
        generateCompletionSubcommandName, AutoComplete.GenerateCompletion.class);
    final CommandLine generateCompletionSubcommand =
        commandLine.getSubcommands().get(generateCompletionSubcommandName);
    generateCompletionSubcommand.getCommandSpec().usageMessage().hidden(true);
  }

  private void registerConverters() {
    commandLine.registerConverter(Address.class, Address::fromHexStringStrict);
    commandLine.registerConverter(Bytes.class, Bytes::fromHexString);
    commandLine.registerConverter(MetricsProtocol.class, MetricsProtocol::fromString);
    commandLine.registerConverter(UInt256.class, (arg) -> UInt256.valueOf(new BigInteger(arg)));
    commandLine.registerConverter(Wei.class, (arg) -> Wei.of(Long.parseUnsignedLong(arg)));
    commandLine.registerConverter(PositiveNumber.class, PositiveNumber::fromString);
    commandLine.registerConverter(Hash.class, Hash::fromHexString);
    commandLine.registerConverter(Optional.class, Optional::of);
    commandLine.registerConverter(Double.class, Double::parseDouble);

    metricCategoryConverter.addCategories(BesuMetricCategory.class);
    metricCategoryConverter.addCategories(StandardMetricCategory.class);
    commandLine.registerConverter(MetricCategory.class, metricCategoryConverter);
  }

  private void handleStableOptions() {
    commandLine.addMixin("Ethstats", ethstatsOptions);
    commandLine.addMixin("Private key file", nodePrivateKeyFileOption);
    commandLine.addMixin("Logging level", loggingLevelOption);
    commandLine.addMixin("Data Storage Options", dataStorageOptions);
  }

  private void handleUnstableOptions() {
    // Add unstable options
    final ImmutableMap.Builder<String, Object> unstableOptionsBuild = ImmutableMap.builder();
    final ImmutableMap<String, Object> unstableOptions =
        unstableOptionsBuild
            .put("Ethereum Wire Protocol", unstableEthProtocolOptions)
            .put("Metrics", unstableMetricsCLIOptions)
            .put("P2P Network", unstableNetworkingOptions)
            .put("RPC", unstableRPCOptions)
            .put("DNS Configuration", unstableDnsOptions)
            .put("NAT Configuration", unstableNatOptions)
            .put("Privacy Plugin Configuration", unstablePrivacyPluginOptions)
            .put("Synchronizer", unstableSynchronizerOptions)
            .put("Native Library", unstableNativeLibraryOptions)
            .put("EVM Options", unstableEvmOptions)
            .put("IPC Options", unstableIpcOptions)
            .put("Chain Data Pruning Options", unstableChainPruningOptions)
            .build();

    UnstableOptionsSubCommand.createUnstableOptions(commandLine, unstableOptions);
  }

  private void preparePlugins() {
    besuPluginContext.addService(PicoCLIOptions.class, new PicoCLIOptionsImpl(commandLine));
    besuPluginContext.addService(SecurityModuleService.class, securityModuleService);
    besuPluginContext.addService(StorageService.class, storageService);
    besuPluginContext.addService(MetricCategoryRegistry.class, metricCategoryRegistry);
    besuPluginContext.addService(PermissioningService.class, permissioningService);
    besuPluginContext.addService(PrivacyPluginService.class, privacyPluginService);
    besuPluginContext.addService(RpcEndpointService.class, rpcEndpointServiceImpl);
    besuPluginContext.addService(
        TransactionSelectionService.class, transactionSelectionServiceImpl);
    besuPluginContext.addService(
        PluginTransactionValidatorService.class, transactionValidatorServiceImpl);

    // register built-in plugins
    rocksDBPlugin = new RocksDBPlugin();
    rocksDBPlugin.register(besuPluginContext);
    new InMemoryStoragePlugin().register(besuPluginContext);

    besuPluginContext.registerPlugins(pluginsDir());

    metricCategoryRegistry
        .getMetricCategories()
        .forEach(metricCategoryConverter::addRegistryCategory);

    // register default security module
    securityModuleService.register(
        DEFAULT_SECURITY_MODULE, Suppliers.memoize(this::defaultSecurityModule));
  }

  private SecurityModule defaultSecurityModule() {
    return new KeyPairSecurityModule(loadKeyPair(nodePrivateKeyFileOption.getNodePrivateKeyFile()));
  }

  // loadKeyPair() is public because it is accessed by subcommands

  /**
   * Load key pair from private key. Visible to be accessed by subcommands.
   *
   * @param nodePrivateKeyFile File containing private key
   * @return KeyPair loaded from private key file
   */
  public KeyPair loadKeyPair(final File nodePrivateKeyFile) {
    return KeyPairUtil.loadKeyPair(resolveNodePrivateKeyFile(nodePrivateKeyFile));
  }

  private int parse(
      final CommandLine.IExecutionStrategy resultHandler,
      final BesuExecutionExceptionHandler besuExecutionExceptionHandler,
      final BesuParameterExceptionHandler besuParameterExceptionHandler,
      final String... args) {
    // Create a handler that will search for a config file option and use it for
    // default values
    // and eventually it will run regular parsing of the remaining options.

    final ConfigOptionSearchAndRunHandler configParsingHandler =
        new ConfigOptionSearchAndRunHandler(
            resultHandler, besuParameterExceptionHandler, environment);

    return commandLine
        .setExecutionStrategy(configParsingHandler)
        .setParameterExceptionHandler(besuParameterExceptionHandler)
        .setExecutionExceptionHandler(besuExecutionExceptionHandler)
        .execute(args);
  }

  private void preSynchronization() {
    preSynchronizationTaskRunner.runTasks(besuController);
  }

  private Runner buildRunner() {
    return synchronize(
        besuController,
        p2PDiscoveryOptionGroup.p2pEnabled,
        p2pTLSConfiguration,
        p2PDiscoveryOptionGroup.peerDiscoveryEnabled,
        ethNetworkConfig,
        p2PDiscoveryOptionGroup.p2pHost,
        p2PDiscoveryOptionGroup.p2pInterface,
        p2PDiscoveryOptionGroup.p2pPort,
        graphQLConfiguration,
        jsonRpcConfiguration,
        engineJsonRpcConfiguration,
        webSocketConfiguration,
        jsonRpcIpcConfiguration,
        apiConfiguration,
        metricsConfiguration,
        permissioningConfiguration,
        staticNodes,
        pidPath);
  }

  private void startPlugins() {
    besuPluginContext.addService(
        BesuEvents.class,
        new BesuEventsImpl(
            besuController.getProtocolContext().getBlockchain(),
            besuController.getProtocolManager().getBlockBroadcaster(),
            besuController.getTransactionPool(),
            besuController.getSyncState()));
    besuPluginContext.addService(MetricsSystem.class, getMetricsSystem());

    besuPluginContext.addService(
        BlockchainService.class,
        new BlockchainServiceImpl(besuController.getProtocolContext().getBlockchain()));

    besuPluginContext.addService(
        TraceService.class,
        new TraceServiceImpl(
            new BlockchainQueries(
                besuController.getProtocolContext().getBlockchain(),
                besuController.getProtocolContext().getWorldStateArchive()),
            besuController.getProtocolSchedule()));

    besuController.getAdditionalPluginServices().appendPluginServices(besuPluginContext);
    besuPluginContext.startPlugins();
  }

  private void validatePluginOptions() {
    // plugins do not 'wire up' until start has been called
    // consequently you can only do some configuration checks
    // after start has been called on plugins

    if (Boolean.TRUE.equals(privacyOptionGroup.isPrivacyEnabled)) {

      if (privacyOptionGroup.privateMarkerTransactionSigningKeyPath != null
          && privacyPluginService != null
          && privacyPluginService.getPrivateMarkerTransactionFactory() != null) {
        throw new ParameterException(
            commandLine,
            "--privacy-marker-transaction-signing-key-file can not be used in conjunction with a plugin that specifies a PrivateMarkerTransactionFactory");
      }

      if (Wei.ZERO.compareTo(getMiningParameters().getMinTransactionGasPrice()) < 0
          && (privacyOptionGroup.privateMarkerTransactionSigningKeyPath == null
              && (privacyPluginService == null
                  || privacyPluginService.getPrivateMarkerTransactionFactory() == null))) {
        // if gas is required, cannot use random keys to sign private tx
        // ie --privacy-marker-transaction-signing-key-file must be set
        throw new ParameterException(
            commandLine,
            "Not a free gas network. --privacy-marker-transaction-signing-key-file must be specified and must be a funded account. Private transactions cannot be signed by random (non-funded) accounts in paid gas networks");
      }

      if (unstablePrivacyPluginOptions.isPrivacyPluginEnabled()
          && privacyPluginService != null
          && privacyPluginService.getPayloadProvider() == null) {
        throw new ParameterException(
            commandLine,
            "No Payload Provider has been provided. You must register one when enabling privacy plugin!");
      }

      if (unstablePrivacyPluginOptions.isPrivacyPluginEnabled()
          && (privacyOptionGroup.isFlexiblePrivacyGroupsEnabled
              || privacyOptionGroup.isOnchainPrivacyGroupsEnabled)) {
        throw new ParameterException(
            commandLine, "Privacy Plugin can not be used with flexible privacy groups");
      }
    }
  }

  private void setReleaseMetrics() {
    metricsSystem
        .get()
        .createLabelledGauge(
            StandardMetricCategory.PROCESS, "release", "Release information", "version")
        .labels(() -> 1, BesuInfo.version());
  }

  /**
   * Configure logging framework for Besu
   *
   * @param announce sets to true to print the logging level on standard output
   */
  public void configureLogging(final boolean announce) {
    // To change the configuration if color was enabled/disabled
    LogConfigurator.reconfigure();
    // set log level per CLI flags
    final String logLevel = loggingLevelOption.getLogLevel();
    if (logLevel != null) {
      if (announce) {
        System.out.println("Setting logging level to " + logLevel);
      }
      LogConfigurator.setLevel("", logLevel);
    }
  }

  /**
   * Logging in Color enabled or not.
   *
   * @return Optional true or false representing logging color is enabled. Empty if not set.
   */
  public static Optional<Boolean> getColorEnabled() {
    return Optional.ofNullable(colorEnabled);
  }

  private void configureNativeLibs() {
    if (unstableNativeLibraryOptions.getNativeAltbn128()
        && AbstractAltBnPrecompiledContract.isNative()) {
      logger.info("Using the native implementation of alt bn128");
    } else {
      AbstractAltBnPrecompiledContract.disableNative();
      logger.info("Using the Java implementation of alt bn128");
    }

    if (unstableNativeLibraryOptions.getNativeModExp()
        && BigIntegerModularExponentiationPrecompiledContract.maybeEnableNative()) {
      logger.info("Using the native implementation of modexp");
    } else {
      BigIntegerModularExponentiationPrecompiledContract.disableNative();
      logger.info("Using the Java implementation of modexp");
    }

    if (unstableNativeLibraryOptions.getNativeSecp()
        && SignatureAlgorithmFactory.getInstance().isNative()) {
      logger.info("Using the native implementation of the signature algorithm");
    } else {
      SignatureAlgorithmFactory.getInstance().disableNative();
      logger.info("Using the Java implementation of the signature algorithm");
    }

    if (unstableNativeLibraryOptions.getNativeBlake2bf()
        && Blake2bfMessageDigest.Blake2bfDigest.isNative()) {
      logger.info("Using the native implementation of the blake2bf algorithm");
    } else {
      Blake2bfMessageDigest.Blake2bfDigest.disableNative();
      logger.info("Using the Java implementation of the blake2bf algorithm");
    }

    if (getActualGenesisConfigOptions().getCancunTime().isPresent()) {
      if (kzgTrustedSetupFile != null) {
        KZGPointEvalPrecompiledContract.init(kzgTrustedSetupFile);
      } else {
        KZGPointEvalPrecompiledContract.init(network.name());
      }
    } else if (kzgTrustedSetupFile != null) {
      throw new ParameterException(
          this.commandLine,
          "--kzg-trusted-setup can only be specified on networks with data blobs enabled");
    }
  }

  private void validateOptions() {
    validateRequiredOptions();
    issueOptionWarnings();
    validateP2PInterface(p2PDiscoveryOptionGroup.p2pInterface);
    validateMiningParams();
    validateNatParams();
    validateNetStatsParams();
    validateDnsOptionsParams();
    ensureValidPeerBoundParams();
    validateRpcOptionsParams();
    validateChainDataPruningParams();
    validatePostMergeCheckpointBlockRequirements();
    validateTransactionPoolOptions();
    p2pTLSConfigOptions.checkP2PTLSOptionsDependencies(logger, commandLine);
    pkiBlockCreationOptions.checkPkiBlockCreationOptionsDependencies(logger, commandLine);
  }

  private void validateTransactionPoolOptions() {
<<<<<<< HEAD
    transactionPoolOptions.validate(commandLine);
=======
    transactionPoolOptions.validate(commandLine, getActualGenesisConfigOptions());
>>>>>>> 636ad8a6
  }

  private void validateRequiredOptions() {
    commandLine
        .getCommandSpec()
        .options()
        .forEach(
            option -> {
              if (option.required() && option.stringValues().isEmpty()) {
                throw new ParameterException(
                    this.commandLine, "Missing required option: " + option.longestName());
              }
            });
  }

  private void validateMiningParams() {
    miningOptions.validate(
        commandLine, logger, isMergeEnabled(), getActualGenesisConfigOptions().isEthHash());
  }

  /**
   * Validates P2P interface IP address/host name. Visible for testing.
   *
   * @param p2pInterface IP Address/host name
   */
  protected void validateP2PInterface(final String p2pInterface) {
    final String failMessage = "The provided --p2p-interface is not available: " + p2pInterface;
    try {
      if (!NetworkUtility.isNetworkInterfaceAvailable(p2pInterface)) {
        throw new ParameterException(commandLine, failMessage);
      }
    } catch (final UnknownHostException | SocketException e) {
      throw new ParameterException(commandLine, failMessage, e);
    }
  }

  @SuppressWarnings("ConstantConditions")
  private void validateNatParams() {
    if (!(natMethod.equals(NatMethod.AUTO) || natMethod.equals(NatMethod.KUBERNETES))
        && !unstableNatOptions
            .getNatManagerServiceName()
            .equals(DEFAULT_BESU_SERVICE_NAME_FILTER)) {
      throw new ParameterException(
          this.commandLine,
          "The `--Xnat-kube-service-name` parameter is only used in kubernetes mode. Either remove --Xnat-kube-service-name"
              + " or select the KUBERNETES mode (via --nat--method=KUBERNETES)");
    }
    if (natMethod.equals(NatMethod.AUTO) && !unstableNatOptions.getNatMethodFallbackEnabled()) {
      throw new ParameterException(
          this.commandLine,
          "The `--Xnat-method-fallback-enabled` parameter cannot be used in AUTO mode. Either remove --Xnat-method-fallback-enabled"
              + " or select another mode (via --nat--method=XXXX)");
    }
  }

  private void validateNetStatsParams() {
    if (Strings.isNullOrEmpty(ethstatsOptions.getEthstatsUrl())
        && !ethstatsOptions.getEthstatsContact().isEmpty()) {
      throw new ParameterException(
          this.commandLine,
          "The `--ethstats-contact` requires ethstats server URL to be provided. Either remove --ethstats-contact"
              + " or provide a URL (via --ethstats=nodename:secret@host:port)");
    }
  }

  private void validateDnsOptionsParams() {
    if (!unstableDnsOptions.getDnsEnabled() && unstableDnsOptions.getDnsUpdateEnabled()) {
      throw new ParameterException(
          this.commandLine,
          "The `--Xdns-update-enabled` requires dns to be enabled. Either remove --Xdns-update-enabled"
              + " or specify dns is enabled (--Xdns-enabled)");
    }
  }

  private void ensureValidPeerBoundParams() {
    maxPeers = p2PDiscoveryOptionGroup.maxPeers;
    peersLowerBound = unstableNetworkingOptions.toDomainObject().getPeerLowerBound();
    if (peersLowerBound > maxPeers) {
      logger.warn(
          "`--Xp2p-peer-lower-bound` "
              + peersLowerBound
              + " must not exceed --max-peers "
              + maxPeers);
      logger.warn("setting --Xp2p-peer-lower-bound=" + maxPeers);
      peersLowerBound = maxPeers;
    }
    final Boolean isLimitRemoteWireConnectionsEnabled =
        p2PDiscoveryOptionGroup.isLimitRemoteWireConnectionsEnabled;
    if (isLimitRemoteWireConnectionsEnabled) {
      final float fraction =
          Fraction.fromPercentage(p2PDiscoveryOptionGroup.maxRemoteConnectionsPercentage)
              .getValue();
      checkState(
          fraction >= 0.0 && fraction <= 1.0,
          "Fraction of remote connections allowed must be between 0.0 and 1.0 (inclusive).");
      maxRemoteInitiatedPeers = (int) Math.floor(fraction * maxPeers);
    } else {
      maxRemoteInitiatedPeers = maxPeers;
    }
  }

  private void validateRpcOptionsParams() {
    final Predicate<String> configuredApis =
        apiName ->
            Arrays.stream(RpcApis.values())
                    .anyMatch(builtInApi -> apiName.equals(builtInApi.name()))
                || rpcEndpointServiceImpl.hasNamespace(apiName);

    if (!jsonRPCHttpOptionGroup.rpcHttpApis.stream().allMatch(configuredApis)) {
      final List<String> invalidHttpApis =
          new ArrayList<String>(jsonRPCHttpOptionGroup.rpcHttpApis);
      invalidHttpApis.removeAll(VALID_APIS);
      throw new ParameterException(
          this.commandLine,
          "Invalid value for option '--rpc-http-api': invalid entries found "
              + invalidHttpApis.toString());
    }

    if (!jsonRPCWebsocketOptionGroup.rpcWsApis.stream().allMatch(configuredApis)) {
      final List<String> invalidWsApis =
          new ArrayList<String>(jsonRPCWebsocketOptionGroup.rpcWsApis);
      invalidWsApis.removeAll(VALID_APIS);
      throw new ParameterException(
          this.commandLine,
          "Invalid value for option '--rpc-ws-api': invalid entries found " + invalidWsApis);
    }

    final boolean validHttpApiMethods =
        jsonRPCHttpOptionGroup.rpcHttpApiMethodsNoAuth.stream()
            .allMatch(RpcMethod::rpcMethodExists);

    if (!validHttpApiMethods) {
      throw new ParameterException(
          this.commandLine,
          "Invalid value for option '--rpc-http-api-methods-no-auth', options must be valid RPC methods");
    }

    final boolean validWsApiMethods =
        jsonRPCWebsocketOptionGroup.rpcWsApiMethodsNoAuth.stream()
            .allMatch(RpcMethod::rpcMethodExists);

    if (!validWsApiMethods) {
      throw new ParameterException(
          this.commandLine,
          "Invalid value for option '--rpc-ws-api-methods-no-auth', options must be valid RPC methods");
    }
  }

  private void validateChainDataPruningParams() {
    if (unstableChainPruningOptions.getChainDataPruningEnabled()
        && unstableChainPruningOptions.getChainDataPruningBlocksRetained()
            < ChainPruningOptions.DEFAULT_CHAIN_DATA_PRUNING_MIN_BLOCKS_RETAINED) {
      throw new ParameterException(
          this.commandLine,
          "--Xchain-pruning-blocks-retained must be >= "
              + ChainPruningOptions.DEFAULT_CHAIN_DATA_PRUNING_MIN_BLOCKS_RETAINED);
    }
  }

  private GenesisConfigOptions readGenesisConfigOptions() {

    try {
      final GenesisConfigFile genesisConfigFile = GenesisConfigFile.fromConfig(genesisConfig());
      genesisConfigOptions = genesisConfigFile.getConfigOptions(genesisConfigOverrides);
    } catch (final Exception e) {
      throw new ParameterException(
          this.commandLine, "Unable to load genesis file. " + e.getCause());
    }
    return genesisConfigOptions;
  }

  private void issueOptionWarnings() {

    // Check that P2P options are able to work
    CommandLineUtils.checkOptionDependencies(
        logger,
        commandLine,
        "--p2p-enabled",
        !p2PDiscoveryOptionGroup.p2pEnabled,
        asList(
            "--bootnodes",
            "--discovery-enabled",
            "--max-peers",
            "--banned-node-id",
            "--banned-node-ids",
            "--p2p-host",
            "--p2p-interface",
            "--p2p-port",
            "--remote-connections-max-percentage"));

    CommandLineUtils.failIfOptionDoesntMeetRequirement(
        commandLine,
        "--fast-sync-min-peers can't be used with FULL sync-mode",
        !SyncMode.isFullSync(getDefaultSyncModeIfNotSet()),
        singletonList("--fast-sync-min-peers"));

    CommandLineUtils.failIfOptionDoesntMeetRequirement(
        commandLine,
        "--Xcheckpoint-post-merge-enabled can only be used with X_CHECKPOINT sync-mode",
        SyncMode.X_CHECKPOINT.equals(getDefaultSyncModeIfNotSet()),
        singletonList("--Xcheckpoint-post-merge-enabled"));

    CommandLineUtils.failIfOptionDoesntMeetRequirement(
        commandLine,
        "--Xsnapsync-synchronizer-flat option can only be used when -Xsnapsync-synchronizer-flat-db-healing-enabled is true",
        unstableSynchronizerOptions.isSnapsyncFlatDbHealingEnabled(),
        asList(
            "--Xsnapsync-synchronizer-flat-account-healed-count-per-request",
            "--Xsnapsync-synchronizer-flat-slot-healed-count-per-request"));

    if (!securityModuleName.equals(DEFAULT_SECURITY_MODULE)
        && nodePrivateKeyFileOption.getNodePrivateKeyFile() != null) {
      logger.warn(
          DEPENDENCY_WARNING_MSG,
          "--node-private-key-file",
          "--security-module=" + DEFAULT_SECURITY_MODULE);
    }

    if (Boolean.TRUE.equals(privacyOptionGroup.isOnchainPrivacyGroupsEnabled)) {
      logger.warn(
          DEPRECATION_WARNING_MSG,
          "--privacy-onchain-groups-enabled",
          "--privacy-flexible-groups-enabled");
    }
  }

  private void configure() throws Exception {
    checkPortClash();
    checkIfRequiredPortsAreAvailable();
    syncMode = getDefaultSyncModeIfNotSet();

    ethNetworkConfig = updateNetworkConfig(network);

    jsonRpcConfiguration =
        jsonRpcConfiguration(
            jsonRPCHttpOptionGroup.rpcHttpPort, jsonRPCHttpOptionGroup.rpcHttpApis, hostsAllowlist);
    if (isEngineApiEnabled()) {
      engineJsonRpcConfiguration =
          createEngineJsonRpcConfiguration(
              engineRPCOptionGroup.engineRpcPort, engineRPCOptionGroup.engineHostsAllowlist);
    }
    p2pTLSConfiguration = p2pTLSConfigOptions.p2pTLSConfiguration(commandLine);
    graphQLConfiguration = graphQLConfiguration();
    webSocketConfiguration =
        webSocketConfiguration(
            jsonRPCWebsocketOptionGroup.rpcWsPort,
            jsonRPCWebsocketOptionGroup.rpcWsApis,
            hostsAllowlist);
    jsonRpcIpcConfiguration =
        jsonRpcIpcConfiguration(
            unstableIpcOptions.isEnabled(),
            unstableIpcOptions.getIpcPath(),
            unstableIpcOptions.getRpcIpcApis());
    apiConfiguration = apiConfiguration();
    // hostsWhitelist is a hidden option. If it is specified, add the list to hostAllowlist
    if (!hostsWhitelist.isEmpty()) {
      // if allowlist == default values, remove the default values
      if (hostsAllowlist.size() == 2
          && hostsAllowlist.containsAll(List.of("localhost", "127.0.0.1"))) {
        hostsAllowlist.removeAll(List.of("localhost", "127.0.0.1"));
      }
      hostsAllowlist.addAll(hostsWhitelist);
    }

    permissioningConfiguration = permissioningConfiguration();
    staticNodes = loadStaticNodes();

    final List<EnodeURL> enodeURIs = ethNetworkConfig.getBootNodes();
    permissioningConfiguration
        .flatMap(PermissioningConfiguration::getLocalConfig)
        .ifPresent(p -> ensureAllNodesAreInAllowlist(enodeURIs, p));

    permissioningConfiguration
        .flatMap(PermissioningConfiguration::getLocalConfig)
        .ifPresent(p -> ensureAllNodesAreInAllowlist(staticNodes, p));
    metricsConfiguration = metricsConfiguration();

    instantiateSignatureAlgorithmFactory();

    logger.info(generateConfigurationOverview());
    logger.info("Connecting to {} static nodes.", staticNodes.size());
    logger.trace("Static Nodes = {}", staticNodes);
    logger.info("Security Module: {}", securityModuleName);
  }

  private JsonRpcIpcConfiguration jsonRpcIpcConfiguration(
      final Boolean enabled, final Path ipcPath, final List<String> rpcIpcApis) {
    final Path actualPath;
    if (ipcPath == null) {
      actualPath = IpcOptions.getDefaultPath(dataDir());
    } else {
      actualPath = ipcPath;
    }
    return new JsonRpcIpcConfiguration(
        vertx.isNativeTransportEnabled() && enabled, actualPath, rpcIpcApis);
  }

  private void ensureAllNodesAreInAllowlist(
      final Collection<EnodeURL> enodeAddresses,
      final LocalPermissioningConfiguration permissioningConfiguration) {
    try {
      PermissioningConfigurationValidator.areAllNodesInAllowlist(
          enodeAddresses, permissioningConfiguration);
    } catch (final Exception e) {
      throw new ParameterException(this.commandLine, e.getMessage());
    }
  }

  private BesuController initController() {
    return buildController();
  }

  /**
   * Builds BesuController
   *
   * @return instance of BesuController
   */
  public BesuController buildController() {
    try {
      return this.besuComponent == null
          ? getControllerBuilder().build()
          : getControllerBuilder().besuComponent(this.besuComponent).build();
    } catch (final Exception e) {
      throw new ExecutionException(this.commandLine, e.getMessage(), e);
    }
  }

  /**
   * Builds BesuControllerBuilder which can be used to build BesuController
   *
   * @return instance of BesuControllerBuilder
   */
  public BesuControllerBuilder getControllerBuilder() {
    final KeyValueStorageProvider storageProvider = keyValueStorageProvider(keyValueStorageName);
    return controllerBuilderFactory
        .fromEthNetworkConfig(
            updateNetworkConfig(network), genesisConfigOverrides, getDefaultSyncModeIfNotSet())
        .synchronizerConfiguration(buildSyncConfig())
        .ethProtocolConfiguration(unstableEthProtocolOptions.toDomainObject())
        .networkConfiguration(unstableNetworkingOptions.toDomainObject())
        .transactionSelectorFactory(getTransactionSelectorFactory())
        .pluginTransactionValidatorFactory(getPluginTransactionValidatorFactory())
        .dataDirectory(dataDir())
        .miningParameters(getMiningParameters())
        .transactionPoolConfiguration(buildTransactionPoolConfiguration())
        .nodeKey(new NodeKey(securityModule()))
        .metricsSystem(metricsSystem.get())
        .messagePermissioningProviders(permissioningService.getMessagePermissioningProviders())
        .privacyParameters(privacyParameters())
        .pkiBlockCreationConfiguration(maybePkiBlockCreationConfiguration())
        .clock(Clock.systemUTC())
        .isRevertReasonEnabled(isRevertReasonEnabled)
        .storageProvider(storageProvider)
        .isPruningEnabled(isPruningEnabled())
        .pruningConfiguration(
            new PrunerConfiguration(pruningBlockConfirmations, pruningBlocksRetained))
        .genesisConfigOverrides(genesisConfigOverrides)
        .gasLimitCalculator(
            getMiningParameters().getTargetGasLimit().isPresent()
                ? new FrontierTargetingGasLimitCalculator()
                : GasLimitCalculator.constant())
        .requiredBlocks(requiredBlocks)
        .reorgLoggingThreshold(reorgLoggingThreshold)
        .evmConfiguration(unstableEvmOptions.toDomainObject())
        .dataStorageConfiguration(dataStorageOptions.toDomainObject())
        .maxPeers(p2PDiscoveryOptionGroup.maxPeers)
        .lowerBoundPeers(peersLowerBound)
        .maxRemotelyInitiatedPeers(maxRemoteInitiatedPeers)
        .randomPeerPriority(p2PDiscoveryOptionGroup.randomPeerPriority)
        .chainPruningConfiguration(unstableChainPruningOptions.toDomainObject())
        .cacheLastBlocks(numberOfblocksToCache);
  }

  @NotNull
  private Optional<PluginTransactionSelectorFactory> getTransactionSelectorFactory() {
    final Optional<TransactionSelectionService> txSelectionService =
        besuPluginContext.getService(TransactionSelectionService.class);
    return txSelectionService.isPresent() ? txSelectionService.get().get() : Optional.empty();
  }

  private PluginTransactionValidatorFactory getPluginTransactionValidatorFactory() {
    final Optional<PluginTransactionValidatorService> txSValidatorService =
        besuPluginContext.getService(PluginTransactionValidatorService.class);
    return txSValidatorService.map(PluginTransactionValidatorService::get).orElse(null);
  }

  private GraphQLConfiguration graphQLConfiguration() {

    CommandLineUtils.checkOptionDependencies(
        logger,
        commandLine,
        "--graphql-http-enabled",
        !graphQlOptionGroup.isGraphQLHttpEnabled,
        asList("--graphql-http-cors-origins", "--graphql-http-host", "--graphql-http-port"));
    final GraphQLConfiguration graphQLConfiguration = GraphQLConfiguration.createDefault();
    graphQLConfiguration.setEnabled(graphQlOptionGroup.isGraphQLHttpEnabled);
    graphQLConfiguration.setHost(
        Strings.isNullOrEmpty(graphQlOptionGroup.graphQLHttpHost)
            ? p2PDiscoveryOptionGroup.autoDiscoverDefaultIP().getHostAddress()
            : graphQlOptionGroup.graphQLHttpHost);
    graphQLConfiguration.setPort(graphQlOptionGroup.graphQLHttpPort);
    graphQLConfiguration.setHostsAllowlist(hostsAllowlist);
    graphQLConfiguration.setCorsAllowedDomains(graphQlOptionGroup.graphQLHttpCorsAllowedOrigins);
    graphQLConfiguration.setHttpTimeoutSec(unstableRPCOptions.getHttpTimeoutSec());

    return graphQLConfiguration;
  }

  private JsonRpcConfiguration createEngineJsonRpcConfiguration(
      final Integer listenPort, final List<String> allowCallsFrom) {
    final JsonRpcConfiguration engineConfig =
        jsonRpcConfiguration(listenPort, Arrays.asList("ENGINE", "ETH"), allowCallsFrom);
    engineConfig.setEnabled(isEngineApiEnabled());
    if (!engineRPCOptionGroup.isEngineAuthDisabled) {
      engineConfig.setAuthenticationEnabled(true);
      engineConfig.setAuthenticationAlgorithm(JwtAlgorithm.HS256);
      if (Objects.nonNull(engineRPCOptionGroup.engineJwtKeyFile)
          && java.nio.file.Files.exists(engineRPCOptionGroup.engineJwtKeyFile)) {
        engineConfig.setAuthenticationPublicKeyFile(engineRPCOptionGroup.engineJwtKeyFile.toFile());
      } else {
        logger.warn(
            "Engine API authentication enabled without key file. Expect ephemeral jwt.hex file in datadir");
      }
    }
    return engineConfig;
  }

  private JsonRpcConfiguration jsonRpcConfiguration(
      final Integer listenPort, final List<String> apiGroups, final List<String> allowCallsFrom) {
    checkRpcTlsClientAuthOptionsDependencies();
    checkRpcTlsOptionsDependencies();
    checkRpcHttpOptionsDependencies();

    if (jsonRPCHttpOptionGroup.isRpcHttpAuthenticationEnabled) {
      CommandLineUtils.checkOptionDependencies(
          logger,
          commandLine,
          "--rpc-http-authentication-public-key-file",
          jsonRPCHttpOptionGroup.rpcHttpAuthenticationPublicKeyFile == null,
          asList("--rpc-http-authentication-jwt-algorithm"));
    }

    if (jsonRPCHttpOptionGroup.isRpcHttpAuthenticationEnabled
        && rpcHttpAuthenticationCredentialsFile() == null
        && jsonRPCHttpOptionGroup.rpcHttpAuthenticationPublicKeyFile == null) {
      throw new ParameterException(
          commandLine,
          "Unable to authenticate JSON-RPC HTTP endpoint without a supplied credentials file or authentication public key file");
    }

    final JsonRpcConfiguration jsonRpcConfiguration = JsonRpcConfiguration.createDefault();
    jsonRpcConfiguration.setEnabled(jsonRPCHttpOptionGroup.isRpcHttpEnabled);
    jsonRpcConfiguration.setHost(
        Strings.isNullOrEmpty(jsonRPCHttpOptionGroup.rpcHttpHost)
            ? p2PDiscoveryOptionGroup.autoDiscoverDefaultIP().getHostAddress()
            : jsonRPCHttpOptionGroup.rpcHttpHost);
    jsonRpcConfiguration.setPort(listenPort);
    jsonRpcConfiguration.setMaxActiveConnections(jsonRPCHttpOptionGroup.rpcHttpMaxConnections);
    jsonRpcConfiguration.setCorsAllowedDomains(jsonRPCHttpOptionGroup.rpcHttpCorsAllowedOrigins);
    jsonRpcConfiguration.setRpcApis(apiGroups.stream().distinct().collect(Collectors.toList()));
    jsonRpcConfiguration.setNoAuthRpcApis(
        jsonRPCHttpOptionGroup.rpcHttpApiMethodsNoAuth.stream()
            .distinct()
            .collect(Collectors.toList()));
    jsonRpcConfiguration.setHostsAllowlist(allowCallsFrom);
    jsonRpcConfiguration.setAuthenticationEnabled(
        jsonRPCHttpOptionGroup.isRpcHttpAuthenticationEnabled);
    jsonRpcConfiguration.setAuthenticationCredentialsFile(rpcHttpAuthenticationCredentialsFile());
    jsonRpcConfiguration.setAuthenticationPublicKeyFile(
        jsonRPCHttpOptionGroup.rpcHttpAuthenticationPublicKeyFile);
    jsonRpcConfiguration.setAuthenticationAlgorithm(
        jsonRPCHttpOptionGroup.rpcHttpAuthenticationAlgorithm);
    jsonRpcConfiguration.setTlsConfiguration(rpcHttpTlsConfiguration());
    jsonRpcConfiguration.setHttpTimeoutSec(unstableRPCOptions.getHttpTimeoutSec());
    jsonRpcConfiguration.setMaxBatchSize(jsonRPCHttpOptionGroup.rpcHttpMaxBatchSize);
    jsonRpcConfiguration.setMaxRequestContentLength(
        jsonRPCHttpOptionGroup.rpcHttpMaxRequestContentLength);
    jsonRpcConfiguration.setPrettyJsonEnabled(jsonRPCHttpOptionGroup.prettyJsonEnabled);
    return jsonRpcConfiguration;
  }

  private void checkRpcHttpOptionsDependencies() {
    CommandLineUtils.checkOptionDependencies(
        logger,
        commandLine,
        "--rpc-http-enabled",
        !jsonRPCHttpOptionGroup.isRpcHttpEnabled,
        asList(
            "--rpc-http-api",
            "--rpc-http-apis",
            "--rpc-http-api-method-no-auth",
            "--rpc-http-api-methods-no-auth",
            "--rpc-http-cors-origins",
            "--rpc-http-host",
            "--rpc-http-port",
            "--rpc-http-max-active-connections",
            "--rpc-http-authentication-enabled",
            "--rpc-http-authentication-credentials-file",
            "--rpc-http-authentication-public-key-file",
            "--rpc-http-tls-enabled",
            "--rpc-http-tls-keystore-file",
            "--rpc-http-tls-keystore-password-file",
            "--rpc-http-tls-client-auth-enabled",
            "--rpc-http-tls-known-clients-file",
            "--rpc-http-tls-ca-clients-enabled",
            "--rpc-http-authentication-jwt-algorithm",
            "--rpc-http-tls-protocols",
            "--rpc-http-tls-cipher-suite",
            "--rpc-http-tls-cipher-suites"));
  }

  private void checkRpcTlsOptionsDependencies() {
    CommandLineUtils.checkOptionDependencies(
        logger,
        commandLine,
        "--rpc-http-tls-enabled",
        !jsonRPCHttpOptionGroup.isRpcHttpTlsEnabled,
        asList(
            "--rpc-http-tls-keystore-file",
            "--rpc-http-tls-keystore-password-file",
            "--rpc-http-tls-client-auth-enabled",
            "--rpc-http-tls-known-clients-file",
            "--rpc-http-tls-ca-clients-enabled",
            "--rpc-http-tls-protocols",
            "--rpc-http-tls-cipher-suite",
            "--rpc-http-tls-cipher-suites"));
  }

  private void checkRpcTlsClientAuthOptionsDependencies() {
    CommandLineUtils.checkOptionDependencies(
        logger,
        commandLine,
        "--rpc-http-tls-client-auth-enabled",
        !jsonRPCHttpOptionGroup.isRpcHttpTlsClientAuthEnabled,
        asList("--rpc-http-tls-known-clients-file", "--rpc-http-tls-ca-clients-enabled"));
  }

  private void checkPrivacyTlsOptionsDependencies() {
    CommandLineUtils.checkOptionDependencies(
        logger,
        commandLine,
        "--privacy-tls-enabled",
        !privacyOptionGroup.isPrivacyTlsEnabled,
        asList(
            "--privacy-tls-keystore-file",
            "--privacy-tls-keystore-password-file",
            "--privacy-tls-known-enclave-file"));
  }

  private Optional<TlsConfiguration> rpcHttpTlsConfiguration() {
    if (!isRpcTlsConfigurationRequired()) {
      return Optional.empty();
    }

    if (jsonRPCHttpOptionGroup.rpcHttpTlsKeyStoreFile == null) {
      throw new ParameterException(
          commandLine, "Keystore file is required when TLS is enabled for JSON-RPC HTTP endpoint");
    }

    if (jsonRPCHttpOptionGroup.rpcHttpTlsKeyStorePasswordFile == null) {
      throw new ParameterException(
          commandLine,
          "File containing password to unlock keystore is required when TLS is enabled for JSON-RPC HTTP endpoint");
    }

    if (jsonRPCHttpOptionGroup.isRpcHttpTlsClientAuthEnabled
        && !jsonRPCHttpOptionGroup.isRpcHttpTlsCAClientsEnabled
        && jsonRPCHttpOptionGroup.rpcHttpTlsKnownClientsFile == null) {
      throw new ParameterException(
          commandLine,
          "Known-clients file must be specified or CA clients must be enabled when TLS client authentication is enabled for JSON-RPC HTTP endpoint");
    }

    jsonRPCHttpOptionGroup.rpcHttpTlsProtocols.retainAll(getJDKEnabledProtocols());
    if (jsonRPCHttpOptionGroup.rpcHttpTlsProtocols.isEmpty()) {
      throw new ParameterException(
          commandLine,
          "No valid TLS protocols specified (the following protocols are enabled: "
              + getJDKEnabledProtocols()
              + ")");
    }

    for (final String cipherSuite : jsonRPCHttpOptionGroup.rpcHttpTlsCipherSuites) {
      if (!getJDKEnabledCipherSuites().contains(cipherSuite)) {
        throw new ParameterException(
            commandLine, "Invalid TLS cipher suite specified " + cipherSuite);
      }
    }

    jsonRPCHttpOptionGroup.rpcHttpTlsCipherSuites.retainAll(getJDKEnabledCipherSuites());

    return Optional.of(
        TlsConfiguration.Builder.aTlsConfiguration()
            .withKeyStorePath(jsonRPCHttpOptionGroup.rpcHttpTlsKeyStoreFile)
            .withKeyStorePasswordSupplier(
                new FileBasedPasswordProvider(
                    jsonRPCHttpOptionGroup.rpcHttpTlsKeyStorePasswordFile))
            .withClientAuthConfiguration(rpcHttpTlsClientAuthConfiguration())
            .withSecureTransportProtocols(jsonRPCHttpOptionGroup.rpcHttpTlsProtocols)
            .withCipherSuites(jsonRPCHttpOptionGroup.rpcHttpTlsCipherSuites)
            .build());
  }

  private TlsClientAuthConfiguration rpcHttpTlsClientAuthConfiguration() {
    if (jsonRPCHttpOptionGroup.isRpcHttpTlsClientAuthEnabled) {
      return TlsClientAuthConfiguration.Builder.aTlsClientAuthConfiguration()
          .withKnownClientsFile(jsonRPCHttpOptionGroup.rpcHttpTlsKnownClientsFile)
          .withCaClientsEnabled(jsonRPCHttpOptionGroup.isRpcHttpTlsCAClientsEnabled)
          .build();
    }

    return null;
  }

  private boolean isRpcTlsConfigurationRequired() {
    return jsonRPCHttpOptionGroup.isRpcHttpEnabled && jsonRPCHttpOptionGroup.isRpcHttpTlsEnabled;
  }

  private WebSocketConfiguration webSocketConfiguration(
      final Integer listenPort, final List<String> apiGroups, final List<String> allowCallsFrom) {

    CommandLineUtils.checkOptionDependencies(
        logger,
        commandLine,
        "--rpc-ws-enabled",
        !jsonRPCWebsocketOptionGroup.isRpcWsEnabled,
        asList(
            "--rpc-ws-api",
            "--rpc-ws-apis",
            "--rpc-ws-api-method-no-auth",
            "--rpc-ws-api-methods-no-auth",
            "--rpc-ws-host",
            "--rpc-ws-port",
            "--rpc-ws-max-frame-size",
            "--rpc-ws-max-active-connections",
            "--rpc-ws-authentication-enabled",
            "--rpc-ws-authentication-credentials-file",
            "--rpc-ws-authentication-public-key-file",
            "--rpc-ws-authentication-jwt-algorithm"));

    if (jsonRPCWebsocketOptionGroup.isRpcWsAuthenticationEnabled) {
      CommandLineUtils.checkOptionDependencies(
          logger,
          commandLine,
          "--rpc-ws-authentication-public-key-file",
          jsonRPCWebsocketOptionGroup.rpcWsAuthenticationPublicKeyFile == null,
          asList("--rpc-ws-authentication-jwt-algorithm"));
    }

    if (jsonRPCWebsocketOptionGroup.isRpcWsAuthenticationEnabled
        && rpcWsAuthenticationCredentialsFile() == null
        && jsonRPCWebsocketOptionGroup.rpcWsAuthenticationPublicKeyFile == null) {
      throw new ParameterException(
          commandLine,
          "Unable to authenticate JSON-RPC WebSocket endpoint without a supplied credentials file or authentication public key file");
    }

    final WebSocketConfiguration webSocketConfiguration = WebSocketConfiguration.createDefault();
    webSocketConfiguration.setEnabled(jsonRPCWebsocketOptionGroup.isRpcWsEnabled);
    webSocketConfiguration.setHost(
        Strings.isNullOrEmpty(jsonRPCWebsocketOptionGroup.rpcWsHost)
            ? p2PDiscoveryOptionGroup.autoDiscoverDefaultIP().getHostAddress()
            : jsonRPCWebsocketOptionGroup.rpcWsHost);
    webSocketConfiguration.setPort(listenPort);
    webSocketConfiguration.setMaxFrameSize(jsonRPCWebsocketOptionGroup.rpcWsMaxFrameSize);
    webSocketConfiguration.setMaxActiveConnections(jsonRPCWebsocketOptionGroup.rpcWsMaxConnections);
    webSocketConfiguration.setRpcApis(apiGroups);
    webSocketConfiguration.setRpcApisNoAuth(
        jsonRPCWebsocketOptionGroup.rpcWsApiMethodsNoAuth.stream()
            .distinct()
            .collect(Collectors.toList()));
    webSocketConfiguration.setAuthenticationEnabled(
        jsonRPCWebsocketOptionGroup.isRpcWsAuthenticationEnabled);
    webSocketConfiguration.setAuthenticationCredentialsFile(rpcWsAuthenticationCredentialsFile());
    webSocketConfiguration.setHostsAllowlist(allowCallsFrom);
    webSocketConfiguration.setAuthenticationPublicKeyFile(
        jsonRPCWebsocketOptionGroup.rpcWsAuthenticationPublicKeyFile);
    webSocketConfiguration.setAuthenticationAlgorithm(
        jsonRPCWebsocketOptionGroup.rpcWebsocketsAuthenticationAlgorithm);
    webSocketConfiguration.setTimeoutSec(unstableRPCOptions.getWsTimeoutSec());
    return webSocketConfiguration;
  }

  private ApiConfiguration apiConfiguration() {
    return ImmutableApiConfiguration.builder()
        .gasPriceBlocks(apiGasPriceBlocks)
        .gasPricePercentile(apiGasPricePercentile)
        .gasPriceMinSupplier(
            getMiningParameters().getMinTransactionGasPrice().getAsBigInteger()::longValueExact)
        .gasPriceMax(apiGasPriceMax)
        .build();
  }

  /**
   * Metrics Configuration for Besu
   *
   * @return instance of MetricsConfiguration.
   */
  public MetricsConfiguration metricsConfiguration() {
    if (metricsOptionGroup.isMetricsEnabled && metricsOptionGroup.isMetricsPushEnabled) {
      throw new ParameterException(
          this.commandLine,
          "--metrics-enabled option and --metrics-push-enabled option can't be used at the same "
              + "time.  Please refer to CLI reference for more details about this constraint.");
    }

    CommandLineUtils.checkOptionDependencies(
        logger,
        commandLine,
        "--metrics-enabled",
        !metricsOptionGroup.isMetricsEnabled,
        asList("--metrics-host", "--metrics-port"));

    CommandLineUtils.checkOptionDependencies(
        logger,
        commandLine,
        "--metrics-push-enabled",
        !metricsOptionGroup.isMetricsPushEnabled,
        asList(
            "--metrics-push-host",
            "--metrics-push-port",
            "--metrics-push-interval",
            "--metrics-push-prometheus-job"));

    return unstableMetricsCLIOptions
        .toDomainObject()
        .enabled(metricsOptionGroup.isMetricsEnabled)
        .host(
            Strings.isNullOrEmpty(metricsOptionGroup.metricsHost)
                ? p2PDiscoveryOptionGroup.autoDiscoverDefaultIP().getHostAddress()
                : metricsOptionGroup.metricsHost)
        .port(metricsOptionGroup.metricsPort)
        .protocol(metricsOptionGroup.metricsProtocol)
        .metricCategories(metricsOptionGroup.metricCategories)
        .pushEnabled(metricsOptionGroup.isMetricsPushEnabled)
        .pushHost(
            Strings.isNullOrEmpty(metricsOptionGroup.metricsPushHost)
                ? p2PDiscoveryOptionGroup.autoDiscoverDefaultIP().getHostAddress()
                : metricsOptionGroup.metricsPushHost)
        .pushPort(metricsOptionGroup.metricsPushPort)
        .pushInterval(metricsOptionGroup.metricsPushInterval)
        .hostsAllowlist(hostsAllowlist)
        .prometheusJob(metricsOptionGroup.metricsPrometheusJob)
        .build();
  }

  private Optional<PermissioningConfiguration> permissioningConfiguration() throws Exception {
    if (!(localPermissionsEnabled() || contractPermissionsEnabled())) {
      if (jsonRPCHttpOptionGroup.rpcHttpApis.contains(RpcApis.PERM.name())
          || jsonRPCWebsocketOptionGroup.rpcWsApis.contains(RpcApis.PERM.name())) {
        logger.warn(
            "Permissions are disabled. Cannot enable PERM APIs when not using Permissions.");
      }
      return Optional.empty();
    }

    final Optional<LocalPermissioningConfiguration> localPermissioningConfigurationOptional;
    if (localPermissionsEnabled()) {
      final Optional<String> nodePermissioningConfigFile =
          Optional.ofNullable(permissionsOptionGroup.nodePermissionsConfigFile);
      final Optional<String> accountPermissioningConfigFile =
          Optional.ofNullable(permissionsOptionGroup.accountPermissionsConfigFile);

      final LocalPermissioningConfiguration localPermissioningConfiguration =
          PermissioningConfigurationBuilder.permissioningConfiguration(
              permissionsOptionGroup.permissionsNodesEnabled,
              getEnodeDnsConfiguration(),
              nodePermissioningConfigFile.orElse(getDefaultPermissioningFilePath()),
              permissionsOptionGroup.permissionsAccountsEnabled,
              accountPermissioningConfigFile.orElse(getDefaultPermissioningFilePath()));

      localPermissioningConfigurationOptional = Optional.of(localPermissioningConfiguration);
    } else {
      if (permissionsOptionGroup.nodePermissionsConfigFile != null
          && !permissionsOptionGroup.permissionsNodesEnabled) {
        logger.warn(
            "Node permissioning config file set {} but no permissions enabled",
            permissionsOptionGroup.nodePermissionsConfigFile);
      }

      if (permissionsOptionGroup.accountPermissionsConfigFile != null
          && !permissionsOptionGroup.permissionsAccountsEnabled) {
        logger.warn(
            "Account permissioning config file set {} but no permissions enabled",
            permissionsOptionGroup.accountPermissionsConfigFile);
      }
      localPermissioningConfigurationOptional = Optional.empty();
    }

    final SmartContractPermissioningConfiguration smartContractPermissioningConfiguration =
        SmartContractPermissioningConfiguration.createDefault();

    if (Boolean.TRUE.equals(permissionsOptionGroup.permissionsNodesContractEnabled)) {
      if (permissionsOptionGroup.permissionsNodesContractAddress == null) {
        throw new ParameterException(
            this.commandLine,
            "No node permissioning contract address specified. Cannot enable smart contract based node permissioning.");
      } else {
        smartContractPermissioningConfiguration.setSmartContractNodeAllowlistEnabled(
            permissionsOptionGroup.permissionsNodesContractEnabled);
        smartContractPermissioningConfiguration.setNodeSmartContractAddress(
            permissionsOptionGroup.permissionsNodesContractAddress);
        smartContractPermissioningConfiguration.setNodeSmartContractInterfaceVersion(
            permissionsOptionGroup.permissionsNodesContractVersion);
      }
    } else if (permissionsOptionGroup.permissionsNodesContractAddress != null) {
      logger.warn(
          "Node permissioning smart contract address set {} but smart contract node permissioning is disabled.",
          permissionsOptionGroup.permissionsNodesContractAddress);
    }

    if (Boolean.TRUE.equals(permissionsOptionGroup.permissionsAccountsContractEnabled)) {
      if (permissionsOptionGroup.permissionsAccountsContractAddress == null) {
        throw new ParameterException(
            this.commandLine,
            "No account permissioning contract address specified. Cannot enable smart contract based account permissioning.");
      } else {
        smartContractPermissioningConfiguration.setSmartContractAccountAllowlistEnabled(
            permissionsOptionGroup.permissionsAccountsContractEnabled);
        smartContractPermissioningConfiguration.setAccountSmartContractAddress(
            permissionsOptionGroup.permissionsAccountsContractAddress);
      }
    } else if (permissionsOptionGroup.permissionsAccountsContractAddress != null) {
      logger.warn(
          "Account permissioning smart contract address set {} but smart contract account permissioning is disabled.",
          permissionsOptionGroup.permissionsAccountsContractAddress);
    }

    final PermissioningConfiguration permissioningConfiguration =
        new PermissioningConfiguration(
            localPermissioningConfigurationOptional,
            Optional.of(smartContractPermissioningConfiguration));

    return Optional.of(permissioningConfiguration);
  }

  private boolean localPermissionsEnabled() {
    return permissionsOptionGroup.permissionsAccountsEnabled
        || permissionsOptionGroup.permissionsNodesEnabled;
  }

  private boolean contractPermissionsEnabled() {
    return permissionsOptionGroup.permissionsNodesContractEnabled
        || permissionsOptionGroup.permissionsAccountsContractEnabled;
  }

  private PrivacyParameters privacyParameters() {

    CommandLineUtils.checkOptionDependencies(
        logger,
        commandLine,
        "--privacy-enabled",
        !privacyOptionGroup.isPrivacyEnabled,
        asList("--privacy-multi-tenancy-enabled", "--privacy-tls-enabled"));

    CommandLineUtils.checkMultiOptionDependencies(
        logger,
        commandLine,
        "--privacy-url and/or --privacy-public-key-file ignored because none of --privacy-enabled was defined.",
        List.of(!privacyOptionGroup.isPrivacyEnabled),
        List.of("--privacy-url", "--privacy-public-key-file"));

    checkPrivacyTlsOptionsDependencies();

    final PrivacyParameters.Builder privacyParametersBuilder = new PrivacyParameters.Builder();
    if (Boolean.TRUE.equals(privacyOptionGroup.isPrivacyEnabled)) {
      final String errorSuffix = "cannot be enabled with privacy.";
      if (syncMode == SyncMode.FAST) {
        throw new ParameterException(commandLine, String.format("%s %s", "Fast sync", errorSuffix));
      }
      if (isPruningEnabled()) {
        throw new ParameterException(commandLine, String.format("%s %s", "Pruning", errorSuffix));
      }

      if (Boolean.TRUE.equals(privacyOptionGroup.isPrivacyMultiTenancyEnabled)
          && Boolean.FALSE.equals(jsonRpcConfiguration.isAuthenticationEnabled())
          && Boolean.FALSE.equals(webSocketConfiguration.isAuthenticationEnabled())) {
        throw new ParameterException(
            commandLine,
            "Privacy multi-tenancy requires either http authentication to be enabled or WebSocket authentication to be enabled");
      }

      privacyParametersBuilder.setEnabled(true);
      privacyParametersBuilder.setEnclaveUrl(privacyOptionGroup.privacyUrl);
      privacyParametersBuilder.setMultiTenancyEnabled(
          privacyOptionGroup.isPrivacyMultiTenancyEnabled);
      privacyParametersBuilder.setFlexiblePrivacyGroupsEnabled(
          privacyOptionGroup.isFlexiblePrivacyGroupsEnabled
              || privacyOptionGroup.isOnchainPrivacyGroupsEnabled);
      privacyParametersBuilder.setPrivacyPluginEnabled(
          unstablePrivacyPluginOptions.isPrivacyPluginEnabled());

      final boolean hasPrivacyPublicKey = privacyOptionGroup.privacyPublicKeyFile != null;

      if (hasPrivacyPublicKey
          && Boolean.TRUE.equals(privacyOptionGroup.isPrivacyMultiTenancyEnabled)) {
        throw new ParameterException(
            commandLine, "Privacy multi-tenancy and privacy public key cannot be used together");
      }

      if (!hasPrivacyPublicKey
          && !privacyOptionGroup.isPrivacyMultiTenancyEnabled
          && !unstablePrivacyPluginOptions.isPrivacyPluginEnabled()) {
        throw new ParameterException(
            commandLine, "Please specify Enclave public key file path to enable privacy");
      }

      if (hasPrivacyPublicKey
          && Boolean.FALSE.equals(privacyOptionGroup.isPrivacyMultiTenancyEnabled)) {
        try {
          privacyParametersBuilder.setPrivacyUserIdUsingFile(
              privacyOptionGroup.privacyPublicKeyFile);
        } catch (final IOException e) {
          throw new ParameterException(
              commandLine, "Problem with privacy-public-key-file: " + e.getMessage(), e);
        } catch (final IllegalArgumentException e) {
          throw new ParameterException(
              commandLine, "Contents of privacy-public-key-file invalid: " + e.getMessage(), e);
        }
      }

      privacyParametersBuilder.setPrivateKeyPath(
          privacyOptionGroup.privateMarkerTransactionSigningKeyPath);
      privacyParametersBuilder.setStorageProvider(
          privacyKeyStorageProvider(keyValueStorageName + "-privacy"));
      if (Boolean.TRUE.equals(privacyOptionGroup.isPrivacyTlsEnabled)) {
        privacyParametersBuilder.setPrivacyKeyStoreFile(privacyOptionGroup.privacyKeyStoreFile);
        privacyParametersBuilder.setPrivacyKeyStorePasswordFile(
            privacyOptionGroup.privacyKeyStorePasswordFile);
        privacyParametersBuilder.setPrivacyTlsKnownEnclaveFile(
            privacyOptionGroup.privacyTlsKnownEnclaveFile);
      }
      privacyParametersBuilder.setEnclaveFactory(new EnclaveFactory(vertx));
    }

    if (Boolean.FALSE.equals(privacyOptionGroup.isPrivacyEnabled) && anyPrivacyApiEnabled()) {
      logger.warn("Privacy is disabled. Cannot use EEA/PRIV API methods when not using Privacy.");
    }

    privacyParametersBuilder.setPrivacyService(privacyPluginService);
    final PrivacyParameters privacyParameters = privacyParametersBuilder.build();

    if (Boolean.TRUE.equals(privacyOptionGroup.isPrivacyEnabled)) {
      preSynchronizationTaskRunner.addTask(
          new PrivateDatabaseMigrationPreSyncTask(
              privacyParameters, privacyOptionGroup.migratePrivateDatabase));
    }

    return privacyParameters;
  }

  private boolean anyPrivacyApiEnabled() {
    return jsonRPCHttpOptionGroup.rpcHttpApis.contains(RpcApis.EEA.name())
        || jsonRPCWebsocketOptionGroup.rpcWsApis.contains(RpcApis.EEA.name())
        || jsonRPCHttpOptionGroup.rpcHttpApis.contains(RpcApis.PRIV.name())
        || jsonRPCWebsocketOptionGroup.rpcWsApis.contains(RpcApis.PRIV.name());
  }

  private PrivacyKeyValueStorageProvider privacyKeyStorageProvider(final String name) {
    return new PrivacyKeyValueStorageProviderBuilder()
        .withStorageFactory(privacyKeyValueStorageFactory(name))
        .withCommonConfiguration(pluginCommonConfiguration)
        .withMetricsSystem(getMetricsSystem())
        .build();
  }

  private PrivacyKeyValueStorageFactory privacyKeyValueStorageFactory(final String name) {
    return (PrivacyKeyValueStorageFactory)
        storageService
            .getByName(name)
            .orElseThrow(
                () -> new StorageException("No KeyValueStorageFactory found for key: " + name));
  }

  private KeyValueStorageProvider keyValueStorageProvider(final String name) {
    if (this.keyValueStorageProvider == null) {
      this.keyValueStorageProvider =
          new KeyValueStorageProviderBuilder()
              .withStorageFactory(
                  storageService
                      .getByName(name)
                      .orElseThrow(
                          () ->
                              new StorageException(
                                  "No KeyValueStorageFactory found for key: " + name)))
              .withCommonConfiguration(pluginCommonConfiguration)
              .withMetricsSystem(getMetricsSystem())
              .build();
    }
    return this.keyValueStorageProvider;
  }

  /**
   * Get the storage provider
   *
   * @return the storage provider
   */
  public StorageProvider getStorageProvider() {
    return keyValueStorageProvider(keyValueStorageName);
  }

  private Optional<PkiBlockCreationConfiguration> maybePkiBlockCreationConfiguration() {
    return pkiBlockCreationOptions
        .asDomainConfig(commandLine)
        .map(pkiBlockCreationConfigProvider::load);
  }

  private SynchronizerConfiguration buildSyncConfig() {
    return unstableSynchronizerOptions
        .toDomainObject()
        .syncMode(syncMode)
        .fastSyncMinimumPeerCount(fastSyncMinPeerCount)
        .build();
  }

  private TransactionPoolConfiguration buildTransactionPoolConfiguration() {
    final var txPoolConf = transactionPoolOptions.toDomainObject();
    final var txPoolConfBuilder =
        ImmutableTransactionPoolConfiguration.builder()
            .from(txPoolConf)
            .saveFile((dataPath.resolve(txPoolConf.getSaveFile().getPath()).toFile()));

<<<<<<< HEAD
=======
    if (getActualGenesisConfigOptions().isZeroBaseFee()) {
      logger.info(
          "Forcing price bump for transaction replacement to 0, since we are on a zero basefee network");
      txPoolConfBuilder.priceBump(Percentage.ZERO);
    }

    if (getMiningParameters().getMinTransactionGasPrice().equals(Wei.ZERO)
        && !transactionPoolOptions.isPriceBumpSet(commandLine)) {
      logger.info(
          "Forcing price bump for transaction replacement to 0, since min-gas-price is set to 0");
      txPoolConfBuilder.priceBump(Percentage.ZERO);
    }

>>>>>>> 636ad8a6
    return txPoolConfBuilder.build();
  }

  private MiningParameters getMiningParameters() {
    if (miningParameters == null) {
      miningParameters = miningOptions.toDomainObject();
    }
    return miningParameters;
  }

  private boolean isPruningEnabled() {
    return pruningEnabled;
  }

  // Blockchain synchronization from peers.
  private Runner synchronize(
      final BesuController controller,
      final boolean p2pEnabled,
      final Optional<TLSConfiguration> p2pTLSConfiguration,
      final boolean peerDiscoveryEnabled,
      final EthNetworkConfig ethNetworkConfig,
      final String p2pAdvertisedHost,
      final String p2pListenInterface,
      final int p2pListenPort,
      final GraphQLConfiguration graphQLConfiguration,
      final JsonRpcConfiguration jsonRpcConfiguration,
      final JsonRpcConfiguration engineJsonRpcConfiguration,
      final WebSocketConfiguration webSocketConfiguration,
      final JsonRpcIpcConfiguration jsonRpcIpcConfiguration,
      final ApiConfiguration apiConfiguration,
      final MetricsConfiguration metricsConfiguration,
      final Optional<PermissioningConfiguration> permissioningConfiguration,
      final Collection<EnodeURL> staticNodes,
      final Path pidPath) {

    checkNotNull(runnerBuilder);

    p2pTLSConfiguration.ifPresent(runnerBuilder::p2pTLSConfiguration);

    final ObservableMetricsSystem metricsSystem = this.metricsSystem.get();
    final Runner runner =
        runnerBuilder
            .vertx(vertx)
            .besuController(controller)
            .p2pEnabled(p2pEnabled)
            .natMethod(natMethod)
            .natManagerServiceName(unstableNatOptions.getNatManagerServiceName())
            .natMethodFallbackEnabled(unstableNatOptions.getNatMethodFallbackEnabled())
            .discovery(peerDiscoveryEnabled)
            .ethNetworkConfig(ethNetworkConfig)
            .permissioningConfiguration(permissioningConfiguration)
            .p2pAdvertisedHost(p2pAdvertisedHost)
            .p2pListenInterface(p2pListenInterface)
            .p2pListenPort(p2pListenPort)
            .networkingConfiguration(unstableNetworkingOptions.toDomainObject())
            .legacyForkId(unstableEthProtocolOptions.toDomainObject().isLegacyEth64ForkIdEnabled())
            .graphQLConfiguration(graphQLConfiguration)
            .jsonRpcConfiguration(jsonRpcConfiguration)
            .engineJsonRpcConfiguration(engineJsonRpcConfiguration)
            .webSocketConfiguration(webSocketConfiguration)
            .jsonRpcIpcConfiguration(jsonRpcIpcConfiguration)
            .apiConfiguration(apiConfiguration)
            .pidPath(pidPath)
            .dataDir(dataDir())
            .bannedNodeIds(p2PDiscoveryOptionGroup.bannedNodeIds)
            .metricsSystem(metricsSystem)
            .permissioningService(permissioningService)
            .metricsConfiguration(metricsConfiguration)
            .staticNodes(staticNodes)
            .identityString(identityString)
            .besuPluginContext(besuPluginContext)
            .autoLogBloomCaching(autoLogBloomCachingEnabled)
            .ethstatsOptions(ethstatsOptions)
            .storageProvider(keyValueStorageProvider(keyValueStorageName))
            .rpcEndpointService(rpcEndpointServiceImpl)
            .rpcMaxLogsRange(rpcMaxLogsRange)
            .enodeDnsConfiguration(getEnodeDnsConfiguration())
            .build();

    addShutdownHook(runner);

    return runner;
  }

  /**
   * Builds Vertx instance from VertxOptions. Visible for testing.
   *
   * @param vertxOptions Instance of VertxOptions
   * @return Instance of Vertx.
   */
  @VisibleForTesting
  protected Vertx createVertx(final VertxOptions vertxOptions) {
    return Vertx.vertx(vertxOptions);
  }

  private VertxOptions createVertxOptions(final MetricsSystem metricsSystem) {
    return new VertxOptions()
        .setPreferNativeTransport(true)
        .setMetricsOptions(
            new MetricsOptions()
                .setEnabled(true)
                .setFactory(new VertxMetricsAdapterFactory(metricsSystem)));
  }

  private void addShutdownHook(final Runner runner) {
    Runtime.getRuntime()
        .addShutdownHook(
            new Thread(
                () -> {
                  try {
                    besuPluginContext.stopPlugins();
                    runner.close();
                    LogConfigurator.shutdown();
                  } catch (final Exception e) {
                    logger.error("Failed to stop Besu");
                  }
                },
                "BesuCommand-Shutdown-Hook"));
  }

  private EthNetworkConfig updateNetworkConfig(final NetworkName network) {
    final EthNetworkConfig.Builder builder =
        new EthNetworkConfig.Builder(EthNetworkConfig.getNetworkConfig(network));

    if (genesisFile != null) {
      if (commandLine.getParseResult().hasMatchedOption("network")) {
        throw new ParameterException(
            this.commandLine,
            "--network option and --genesis-file option can't be used at the same time.  Please "
                + "refer to CLI reference for more details about this constraint.");
      }

      builder.setGenesisConfig(genesisConfig());

      if (networkId == null) {
        // If no chain id is found in the genesis, use mainnet network id
        try {
          builder.setNetworkId(
              getGenesisConfigFile()
                  .getConfigOptions(genesisConfigOverrides)
                  .getChainId()
                  .orElse(EthNetworkConfig.getNetworkConfig(MAINNET).getNetworkId()));
        } catch (final DecodeException e) {
          throw new ParameterException(
              this.commandLine, String.format("Unable to parse genesis file %s.", genesisFile), e);
        } catch (final ArithmeticException e) {
          throw new ParameterException(
              this.commandLine,
              "No networkId specified and chainId in "
                  + "genesis file is too large to be used as a networkId");
        }
      }

      if (p2PDiscoveryOptionGroup.bootNodes == null) {
        builder.setBootNodes(new ArrayList<>());
      }
      builder.setDnsDiscoveryUrl(null);
    }

    if (p2PDiscoveryOptionGroup.discoveryDnsUrl != null) {
      builder.setDnsDiscoveryUrl(p2PDiscoveryOptionGroup.discoveryDnsUrl);
    } else if (genesisConfigOptions != null) {
      final Optional<String> discoveryDnsUrlFromGenesis =
          genesisConfigOptions.getDiscoveryOptions().getDiscoveryDnsUrl();
      discoveryDnsUrlFromGenesis.ifPresent(builder::setDnsDiscoveryUrl);
    }

    if (networkId != null) {
      builder.setNetworkId(networkId);
    }

    List<EnodeURL> listBootNodes = null;
    if (p2PDiscoveryOptionGroup.bootNodes != null) {
      try {
        listBootNodes = buildEnodes(p2PDiscoveryOptionGroup.bootNodes, getEnodeDnsConfiguration());
      } catch (final IllegalArgumentException e) {
        throw new ParameterException(commandLine, e.getMessage());
      }
    } else if (genesisConfigOptions != null) {
      final Optional<List<String>> bootNodesFromGenesis =
          genesisConfigOptions.getDiscoveryOptions().getBootNodes();
      if (bootNodesFromGenesis.isPresent()) {
        listBootNodes = buildEnodes(bootNodesFromGenesis.get(), getEnodeDnsConfiguration());
      }
    }
    if (listBootNodes != null) {
      if (!p2PDiscoveryOptionGroup.peerDiscoveryEnabled) {
        logger.warn("Discovery disabled: bootnodes will be ignored.");
      }
      DiscoveryConfiguration.assertValidBootnodes(listBootNodes);
      builder.setBootNodes(listBootNodes);
    }
    return builder.build();
  }

  private GenesisConfigFile getGenesisConfigFile() {
    return GenesisConfigFile.fromConfig(genesisConfig());
  }

  private String genesisConfig() {
    try {
      return Resources.toString(genesisFile.toURI().toURL(), UTF_8);
    } catch (final IOException e) {
      throw new ParameterException(
          this.commandLine, String.format("Unable to load genesis URL %s.", genesisFile), e);
    }
  }

  private static String genesisConfig(final NetworkName networkName) {
    try (final InputStream genesisFileInputStream =
        EthNetworkConfig.class.getResourceAsStream(networkName.getGenesisFile())) {
      return new String(genesisFileInputStream.readAllBytes(), UTF_8);
    } catch (final IOException | NullPointerException e) {
      throw new IllegalStateException(e);
    }
  }

  /**
   * Returns data directory used by Besu. Visible as it is accessed by other subcommands.
   *
   * @return Path representing data directory.
   */
  public Path dataDir() {
    return dataPath.toAbsolutePath();
  }

  private Path pluginsDir() {
    final String pluginsDir = System.getProperty("besu.plugins.dir");
    if (pluginsDir == null) {
      return new File(System.getProperty("besu.home", "."), "plugins").toPath();
    } else {
      return new File(pluginsDir).toPath();
    }
  }

  private SecurityModule securityModule() {
    return securityModuleService
        .getByName(securityModuleName)
        .orElseThrow(() -> new RuntimeException("Security Module not found: " + securityModuleName))
        .get();
  }

  private File resolveNodePrivateKeyFile(final File nodePrivateKeyFile) {
    return Optional.ofNullable(nodePrivateKeyFile)
        .orElseGet(() -> KeyPairUtil.getDefaultKeyFile(dataDir()));
  }

  private String rpcHttpAuthenticationCredentialsFile() {
    final String filename = jsonRPCHttpOptionGroup.rpcHttpAuthenticationCredentialsFile;

    if (filename != null) {
      RpcAuthFileValidator.validate(commandLine, filename, "HTTP");
    }
    return filename;
  }

  private String rpcWsAuthenticationCredentialsFile() {
    final String filename = jsonRPCWebsocketOptionGroup.rpcWsAuthenticationCredentialsFile;

    if (filename != null) {
      RpcAuthFileValidator.validate(commandLine, filename, "WS");
    }
    return filename;
  }

  private String getDefaultPermissioningFilePath() {
    return dataDir()
        + System.getProperty("file.separator")
        + DefaultCommandValues.PERMISSIONING_CONFIG_LOCATION;
  }

  /**
   * Metrics System used by Besu
   *
   * @return Instance of MetricsSystem
   */
  public MetricsSystem getMetricsSystem() {
    return metricsSystem.get();
  }

  private Set<EnodeURL> loadStaticNodes() throws IOException {
    final Path staticNodesPath;
    if (staticNodesFile != null) {
      staticNodesPath = staticNodesFile.toAbsolutePath();
      if (!staticNodesPath.toFile().exists()) {
        throw new ParameterException(
            commandLine, String.format("Static nodes file %s does not exist", staticNodesPath));
      }
    } else {
      final String staticNodesFilename = "static-nodes.json";
      staticNodesPath = dataDir().resolve(staticNodesFilename);
    }
    logger.debug("Static Nodes file: {}", staticNodesPath);
    return StaticNodesParser.fromPath(staticNodesPath, getEnodeDnsConfiguration());
  }

  private List<EnodeURL> buildEnodes(
      final List<String> bootNodes, final EnodeDnsConfiguration enodeDnsConfiguration) {
    return bootNodes.stream()
        .filter(bootNode -> !bootNode.isEmpty())
        .map(bootNode -> EnodeURLImpl.fromString(bootNode, enodeDnsConfiguration))
        .collect(Collectors.toList());
  }

  /**
   * Besu CLI Paramaters exception handler used by VertX. Visible for testing.
   *
   * @return instance of BesuParameterExceptionHandler
   */
  public BesuParameterExceptionHandler parameterExceptionHandler() {
    return new BesuParameterExceptionHandler(this::getLogLevel);
  }

  /**
   * Returns BesuExecutionExceptionHandler. Visible as it is used in testing.
   *
   * @return instance of BesuExecutionExceptionHandler used by Vertx.
   */
  public BesuExecutionExceptionHandler executionExceptionHandler() {
    return new BesuExecutionExceptionHandler();
  }

  /**
   * Represents Enode DNS Configuration. Visible for testing.
   *
   * @return instance of EnodeDnsConfiguration
   */
  @VisibleForTesting
  public EnodeDnsConfiguration getEnodeDnsConfiguration() {
    if (enodeDnsConfiguration == null) {
      enodeDnsConfiguration = unstableDnsOptions.toDomainObject();
    }
    return enodeDnsConfiguration;
  }

  private void checkPortClash() {
    getEffectivePorts().stream()
        .filter(Objects::nonNull)
        .filter(port -> port > 0)
        .forEach(
            port -> {
              if (!allocatedPorts.add(port)) {
                throw new ParameterException(
                    commandLine,
                    "Port number '"
                        + port
                        + "' has been specified multiple times. Please review the supplied configuration.");
              }
            });
  }

  /**
   * Check if required ports are available
   *
   * @throws InvalidConfigurationException if ports are not available.
   */
  protected void checkIfRequiredPortsAreAvailable() {
    final List<Integer> unavailablePorts = new ArrayList<>();
    getEffectivePorts().stream()
        .filter(Objects::nonNull)
        .filter(port -> port > 0)
        .forEach(
            port -> {
              if (port.equals(p2PDiscoveryOptionGroup.p2pPort)
                  && !NetworkUtility.isPortAvailable(port)) {
                unavailablePorts.add(port);
              }
              if (!port.equals(p2PDiscoveryOptionGroup.p2pPort)
                  && !NetworkUtility.isPortAvailableForTcp(port)) {
                unavailablePorts.add(port);
              }
            });
    if (!unavailablePorts.isEmpty()) {
      throw new InvalidConfigurationException(
          "Port(s) '"
              + unavailablePorts
              + "' already in use. Check for other processes using the port(s).");
    }
  }

  /**
   * * Gets the list of effective ports (ports that are enabled).
   *
   * @return The list of effective ports
   */
  private List<Integer> getEffectivePorts() {
    final List<Integer> effectivePorts = new ArrayList<>();
    addPortIfEnabled(
        effectivePorts, p2PDiscoveryOptionGroup.p2pPort, p2PDiscoveryOptionGroup.p2pEnabled);
    addPortIfEnabled(
        effectivePorts,
        graphQlOptionGroup.graphQLHttpPort,
        graphQlOptionGroup.isGraphQLHttpEnabled);
    addPortIfEnabled(
        effectivePorts,
        jsonRPCHttpOptionGroup.rpcHttpPort,
        jsonRPCHttpOptionGroup.isRpcHttpEnabled);
    addPortIfEnabled(
        effectivePorts,
        jsonRPCWebsocketOptionGroup.rpcWsPort,
        jsonRPCWebsocketOptionGroup.isRpcWsEnabled);
    addPortIfEnabled(effectivePorts, engineRPCOptionGroup.engineRpcPort, isEngineApiEnabled());
    addPortIfEnabled(
        effectivePorts, metricsOptionGroup.metricsPort, metricsOptionGroup.isMetricsEnabled);
    addPortIfEnabled(
        effectivePorts,
        getMiningParameters().getStratumPort(),
        getMiningParameters().isStratumMiningEnabled());
    return effectivePorts;
  }

  /**
   * Adds port to the specified list only if enabled.
   *
   * @param ports The list of ports
   * @param port The port value
   * @param enabled true if enabled, false otherwise
   */
  private void addPortIfEnabled(
      final List<Integer> ports, final Integer port, final boolean enabled) {
    if (enabled) {
      ports.add(port);
    }
  }

  @VisibleForTesting
  String getLogLevel() {
    return loggingLevelOption.getLogLevel();
  }

  private class BesuCommandConfigurationService implements BesuConfiguration {

    @Override
    public Path getStoragePath() {
      return dataDir().resolve(DATABASE_PATH);
    }

    @Override
    public Path getDataPath() {
      return dataDir();
    }

    @Override
    public int getDatabaseVersion() {
      return dataStorageOptions.toDomainObject().getDataStorageFormat().getDatabaseVersion();
    }
  }

  private void instantiateSignatureAlgorithmFactory() {
    if (SignatureAlgorithmFactory.isInstanceSet()) {
      return;
    }

    final Optional<String> ecCurve = getEcCurveFromGenesisFile();

    if (ecCurve.isEmpty()) {
      SignatureAlgorithmFactory.setDefaultInstance();
      return;
    }

    try {
      SignatureAlgorithmFactory.setInstance(SignatureAlgorithmType.create(ecCurve.get()));
    } catch (final IllegalArgumentException e) {
      throw new CommandLine.InitializationException(
          new StringBuilder()
              .append("Invalid genesis file configuration for ecCurve. ")
              .append(e.getMessage())
              .toString());
    }
  }

  private Optional<String> getEcCurveFromGenesisFile() {
    if (genesisFile == null) {
      return Optional.empty();
    }
    return genesisConfigOptions.getEcCurve();
  }

  private GenesisConfigOptions getActualGenesisConfigOptions() {
    return Optional.ofNullable(genesisConfigOptions)
        .orElseGet(
            () ->
                GenesisConfigFile.fromConfig(
                        genesisConfig(Optional.ofNullable(network).orElse(MAINNET)))
                    .getConfigOptions(genesisConfigOverrides));
  }

  private void setMergeConfigOptions() {
    MergeConfigOptions.setMergeEnabled(
        getActualGenesisConfigOptions().getTerminalTotalDifficulty().isPresent());
  }

  /** Set ignorable segments in RocksDB Storage Provider plugin. */
  public void setIgnorableStorageSegments() {
    if (!unstableChainPruningOptions.getChainDataPruningEnabled()) {
      rocksDBPlugin.addIgnorableSegmentIdentifier(KeyValueSegmentIdentifier.CHAIN_PRUNER_STATE);
    }
  }

  private void validatePostMergeCheckpointBlockRequirements() {
    final GenesisConfigOptions genesisOptions = getActualGenesisConfigOptions();
    final SynchronizerConfiguration synchronizerConfiguration =
        unstableSynchronizerOptions.toDomainObject().build();
    final Optional<UInt256> terminalTotalDifficulty = genesisOptions.getTerminalTotalDifficulty();
    final CheckpointConfigOptions checkpointConfigOptions = genesisOptions.getCheckpointOptions();
    if (synchronizerConfiguration.isCheckpointPostMergeEnabled()) {
      if (!checkpointConfigOptions.isValid()) {
        throw new InvalidConfigurationException(
            "PoS checkpoint sync requires a checkpoint block configured in the genesis file");
      }
      terminalTotalDifficulty.ifPresentOrElse(
          ttd -> {
            if (UInt256.fromHexString(
                        genesisOptions.getCheckpointOptions().getTotalDifficulty().get())
                    .equals(UInt256.ZERO)
                && ttd.equals(UInt256.ZERO)) {
              throw new InvalidConfigurationException(
                  "PoS checkpoint sync can't be used with TTD = 0 and checkpoint totalDifficulty = 0");
            }
            if (UInt256.fromHexString(
                    genesisOptions.getCheckpointOptions().getTotalDifficulty().get())
                .lessThan(ttd)) {
              throw new InvalidConfigurationException(
                  "PoS checkpoint sync requires a block with total difficulty greater or equal than the TTD");
            }
          },
          () -> {
            throw new InvalidConfigurationException(
                "PoS checkpoint sync requires TTD in the genesis file");
          });
    }
  }

  private boolean isMergeEnabled() {
    return MergeConfigOptions.isMergeEnabled();
  }

  private boolean isEngineApiEnabled() {
    return engineRPCOptionGroup.overrideEngineRpcEnabled || isMergeEnabled();
  }

  private static List<String> getJDKEnabledCipherSuites() {
    try {
      final SSLContext context = SSLContext.getInstance("TLS");
      context.init(null, null, null);
      final SSLEngine engine = context.createSSLEngine();
      return Arrays.asList(engine.getEnabledCipherSuites());
    } catch (final KeyManagementException | NoSuchAlgorithmException e) {
      throw new RuntimeException(e);
    }
  }

  private static List<String> getJDKEnabledProtocols() {
    try {
      final SSLContext context = SSLContext.getInstance("TLS");
      context.init(null, null, null);
      final SSLEngine engine = context.createSSLEngine();
      return Arrays.asList(engine.getEnabledProtocols());
    } catch (final KeyManagementException | NoSuchAlgorithmException e) {
      throw new RuntimeException(e);
    }
  }

  private SyncMode getDefaultSyncModeIfNotSet() {
    return Optional.ofNullable(syncMode)
        .orElse(
            genesisFile == null
                    && !privacyOptionGroup.isPrivacyEnabled
                    && Optional.ofNullable(network).map(NetworkName::canFastSync).orElse(false)
                ? SyncMode.FAST
                : SyncMode.FULL);
  }

  private String generateConfigurationOverview() {
    final ConfigurationOverviewBuilder builder = new ConfigurationOverviewBuilder(logger);

    if (environment != null) {
      builder.setEnvironment(environment);
    }

    if (network != null) {
      builder.setNetwork(network.normalize());
    }

    builder.setHasCustomGenesis(genesisFile != null);
    builder.setNetworkId(ethNetworkConfig.getNetworkId());

    builder
        .setDataStorage(dataStorageOptions.normalizeDataStorageFormat())
        .setSyncMode(syncMode.normalize());

    if (jsonRpcConfiguration != null && jsonRpcConfiguration.isEnabled()) {
      builder
          .setRpcPort(jsonRpcConfiguration.getPort())
          .setRpcHttpApis(jsonRpcConfiguration.getRpcApis());
    }

    if (engineJsonRpcConfiguration != null && engineJsonRpcConfiguration.isEnabled()) {
      builder
          .setEnginePort(engineJsonRpcConfiguration.getPort())
          .setEngineApis(engineJsonRpcConfiguration.getRpcApis());
      if (engineJsonRpcConfiguration.isAuthenticationEnabled()) {
        if (engineJsonRpcConfiguration.getAuthenticationPublicKeyFile() != null) {
          builder.setEngineJwtFile(
              engineJsonRpcConfiguration.getAuthenticationPublicKeyFile().getAbsolutePath());
        } else {
          // default ephemeral jwt created later
          builder.setEngineJwtFile(dataDir().toAbsolutePath() + "/" + EPHEMERAL_JWT_FILE);
        }
      }
    }

    if (rocksDBPlugin.isHighSpecEnabled()) {
      builder.setHighSpecEnabled();
    }

    builder.setTxPoolImplementation(buildTransactionPoolConfiguration().getTxPoolImplementation());
    builder.setWorldStateUpdateMode(unstableEvmOptions.toDomainObject().worldUpdaterMode());

    builder.setPluginContext(besuComponent.getBesuPluginContext());

    return builder.build();
  }
}<|MERGE_RESOLUTION|>--- conflicted
+++ resolved
@@ -1789,11 +1789,7 @@
   }
 
   private void validateTransactionPoolOptions() {
-<<<<<<< HEAD
-    transactionPoolOptions.validate(commandLine);
-=======
     transactionPoolOptions.validate(commandLine, getActualGenesisConfigOptions());
->>>>>>> 636ad8a6
   }
 
   private void validateRequiredOptions() {
@@ -2816,8 +2812,6 @@
             .from(txPoolConf)
             .saveFile((dataPath.resolve(txPoolConf.getSaveFile().getPath()).toFile()));
 
-<<<<<<< HEAD
-=======
     if (getActualGenesisConfigOptions().isZeroBaseFee()) {
       logger.info(
           "Forcing price bump for transaction replacement to 0, since we are on a zero basefee network");
@@ -2831,7 +2825,6 @@
       txPoolConfBuilder.priceBump(Percentage.ZERO);
     }
 
->>>>>>> 636ad8a6
     return txPoolConfBuilder.build();
   }
 
