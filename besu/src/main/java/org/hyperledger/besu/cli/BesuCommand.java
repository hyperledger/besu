--- conflicted
+++ resolved
@@ -63,42 +63,13 @@
 import org.hyperledger.besu.cli.options.PermissionsOptions;
 import org.hyperledger.besu.cli.options.PluginsConfigurationOptions;
 import org.hyperledger.besu.cli.options.PrivacyPluginOptions;
+import org.hyperledger.besu.cli.options.unstable.QBFTOptions;
 import org.hyperledger.besu.cli.options.RPCOptions;
 import org.hyperledger.besu.cli.options.RpcWebsocketOptions;
 import org.hyperledger.besu.cli.options.SynchronizerOptions;
 import org.hyperledger.besu.cli.options.TransactionPoolOptions;
-<<<<<<< HEAD
-import org.hyperledger.besu.cli.options.stable.ApiConfigurationOptions;
-import org.hyperledger.besu.cli.options.stable.EngineRPCConfiguration;
-import org.hyperledger.besu.cli.options.stable.EngineRPCOptions;
-import org.hyperledger.besu.cli.options.stable.EthstatsOptions;
-import org.hyperledger.besu.cli.options.stable.GraphQlOptions;
-import org.hyperledger.besu.cli.options.stable.JsonRpcHttpOptions;
-import org.hyperledger.besu.cli.options.stable.LoggingLevelOption;
-import org.hyperledger.besu.cli.options.stable.MetricsOptions;
-import org.hyperledger.besu.cli.options.stable.NodePrivateKeyFileOption;
-import org.hyperledger.besu.cli.options.stable.P2PDiscoveryOptions;
-import org.hyperledger.besu.cli.options.stable.PermissionsOptions;
-import org.hyperledger.besu.cli.options.stable.PluginsConfigurationOptions;
-import org.hyperledger.besu.cli.options.stable.RpcWebsocketOptions;
-import org.hyperledger.besu.cli.options.unstable.ChainPruningOptions;
-import org.hyperledger.besu.cli.options.unstable.DnsOptions;
-import org.hyperledger.besu.cli.options.unstable.EthProtocolOptions;
-import org.hyperledger.besu.cli.options.unstable.EvmOptions;
-import org.hyperledger.besu.cli.options.unstable.InProcessRpcOptions;
-import org.hyperledger.besu.cli.options.unstable.IpcOptions;
-import org.hyperledger.besu.cli.options.unstable.NatOptions;
-import org.hyperledger.besu.cli.options.unstable.NativeLibraryOptions;
-import org.hyperledger.besu.cli.options.unstable.NetworkingOptions;
-import org.hyperledger.besu.cli.options.unstable.P2PTLSConfigOptions;
-import org.hyperledger.besu.cli.options.unstable.PrivacyPluginOptions;
-import org.hyperledger.besu.cli.options.unstable.QBFTOptions;
-import org.hyperledger.besu.cli.options.unstable.RPCOptions;
-import org.hyperledger.besu.cli.options.unstable.SynchronizerOptions;
-=======
 import org.hyperledger.besu.cli.options.storage.DataStorageOptions;
 import org.hyperledger.besu.cli.options.storage.DiffBasedSubStorageOptions;
->>>>>>> 2b654dd5
 import org.hyperledger.besu.cli.presynctasks.PreSynchronizationTaskRunner;
 import org.hyperledger.besu.cli.presynctasks.PrivateDatabaseMigrationPreSyncTask;
 import org.hyperledger.besu.cli.subcommands.PasswordSubCommand;
@@ -142,7 +113,7 @@
 import org.hyperledger.besu.ethereum.api.jsonrpc.websocket.WebSocketConfiguration;
 import org.hyperledger.besu.ethereum.api.query.BlockchainQueries;
 import org.hyperledger.besu.ethereum.chain.Blockchain;
-import org.hyperledger.besu.ethereum.core.MiningConfiguration;
+import org.hyperledger.besu.ethereum.core.MiningParameters;
 import org.hyperledger.besu.ethereum.core.MiningParametersMetrics;
 import org.hyperledger.besu.ethereum.core.PrivacyParameters;
 import org.hyperledger.besu.ethereum.core.VersionMetadata;
@@ -156,6 +127,7 @@
 import org.hyperledger.besu.ethereum.p2p.peers.EnodeDnsConfiguration;
 import org.hyperledger.besu.ethereum.p2p.peers.EnodeURLImpl;
 import org.hyperledger.besu.ethereum.p2p.peers.StaticNodesParser;
+import org.hyperledger.besu.ethereum.p2p.rlpx.connections.netty.TLSConfiguration;
 import org.hyperledger.besu.ethereum.permissioning.LocalPermissioningConfiguration;
 import org.hyperledger.besu.ethereum.permissioning.PermissioningConfiguration;
 import org.hyperledger.besu.ethereum.privacy.storage.keyvalue.PrivacyKeyValueStorageProvider;
@@ -164,10 +136,9 @@
 import org.hyperledger.besu.ethereum.storage.keyvalue.KeyValueSegmentIdentifier;
 import org.hyperledger.besu.ethereum.storage.keyvalue.KeyValueStorageProvider;
 import org.hyperledger.besu.ethereum.storage.keyvalue.KeyValueStorageProviderBuilder;
+import org.hyperledger.besu.ethereum.transaction.TransactionSimulator;
 import org.hyperledger.besu.ethereum.worldstate.DataStorageConfiguration;
-import org.hyperledger.besu.ethereum.worldstate.DiffBasedSubStorageConfiguration;
 import org.hyperledger.besu.ethereum.worldstate.ImmutableDataStorageConfiguration;
-import org.hyperledger.besu.ethereum.worldstate.ImmutableDiffBasedSubStorageConfiguration;
 import org.hyperledger.besu.evm.precompile.AbstractAltBnPrecompiledContract;
 import org.hyperledger.besu.evm.precompile.BigIntegerModularExponentiationPrecompiledContract;
 import org.hyperledger.besu.evm.precompile.KZGPointEvalPrecompiledContract;
@@ -195,8 +166,8 @@
 import org.hyperledger.besu.plugin.services.TransactionSelectionService;
 import org.hyperledger.besu.plugin.services.TransactionSimulationService;
 import org.hyperledger.besu.plugin.services.exception.StorageException;
+import org.hyperledger.besu.plugin.services.metrics.MetricCategory;
 import org.hyperledger.besu.plugin.services.metrics.MetricCategoryRegistry;
-import org.hyperledger.besu.plugin.services.mining.MiningService;
 import org.hyperledger.besu.plugin.services.p2p.P2PService;
 import org.hyperledger.besu.plugin.services.rlp.RlpConverterService;
 import org.hyperledger.besu.plugin.services.securitymodule.SecurityModule;
@@ -209,7 +180,6 @@
 import org.hyperledger.besu.services.BesuEventsImpl;
 import org.hyperledger.besu.services.BesuPluginContextImpl;
 import org.hyperledger.besu.services.BlockchainServiceImpl;
-import org.hyperledger.besu.services.MiningServiceImpl;
 import org.hyperledger.besu.services.P2PServiceImpl;
 import org.hyperledger.besu.services.PermissioningServiceImpl;
 import org.hyperledger.besu.services.PicoCLIOptionsImpl;
@@ -286,6 +256,7 @@
 import picocli.CommandLine.Command;
 import picocli.CommandLine.ExecutionException;
 import picocli.CommandLine.IExecutionStrategy;
+import picocli.CommandLine.Mixin;
 import picocli.CommandLine.Option;
 import picocli.CommandLine.ParameterException;
 
@@ -331,7 +302,6 @@
   private final EvmOptions unstableEvmOptions = EvmOptions.create();
   private final IpcOptions unstableIpcOptions = IpcOptions.create();
   private final ChainPruningOptions unstableChainPruningOptions = ChainPruningOptions.create();
-  private final QBFTOptions unstableQbftOptions = QBFTOptions.create();
 
   // stable CLI options
   final DataStorageOptions dataStorageOptions = DataStorageOptions.create();
@@ -358,6 +328,7 @@
   private final Map<String, String> environment;
   private final MetricCategoryRegistryImpl metricCategoryRegistry =
       new MetricCategoryRegistryImpl();
+  private final MetricCategoryConverter metricCategoryConverter = new MetricCategoryConverter();
 
   private final PreSynchronizationTaskRunner preSynchronizationTaskRunner =
       new PreSynchronizationTaskRunner();
@@ -367,10 +338,8 @@
       Suppliers.memoize(this::readGenesisConfigFile);
   private final Supplier<GenesisConfigOptions> genesisConfigOptionsSupplier =
       Suppliers.memoize(this::readGenesisConfigOptions);
-  private final Supplier<MiningConfiguration> miningParametersSupplier =
+  private final Supplier<MiningParameters> miningParametersSupplier =
       Suppliers.memoize(this::getMiningParameters);
-  private final Supplier<ApiConfiguration> apiConfigurationSupplier =
-      Suppliers.memoize(this::getApiConfiguration);
 
   private RocksDBPlugin rocksDBPlugin;
 
@@ -536,95 +505,77 @@
   @CommandLine.ArgGroup(validate = false, heading = "@|bold In-Process RPC Options|@%n")
   InProcessRpcOptions inProcessRpcOptions = InProcessRpcOptions.create();
 
-  private static final String PRIVACY_DEPRECATION_PREFIX =
-      "Deprecated. Tessera-based privacy is deprecated. See CHANGELOG for alternative options. ";
-
   // Privacy Options Group
-  @CommandLine.ArgGroup(validate = false, heading = "@|bold (Deprecated) Privacy Options |@%n")
+  @CommandLine.ArgGroup(validate = false, heading = "@|bold Privacy Options|@%n")
   PrivacyOptionGroup privacyOptionGroup = new PrivacyOptionGroup();
 
   static class PrivacyOptionGroup {
     @Option(
         names = {"--privacy-tls-enabled"},
         paramLabel = MANDATORY_FILE_FORMAT_HELP,
-        description =
-            PRIVACY_DEPRECATION_PREFIX
-                + "Enable TLS for connecting to privacy enclave (default: ${DEFAULT-VALUE})")
+        description = "Enable TLS for connecting to privacy enclave (default: ${DEFAULT-VALUE})")
     private final Boolean isPrivacyTlsEnabled = false;
 
     @Option(
         names = "--privacy-tls-keystore-file",
         paramLabel = MANDATORY_FILE_FORMAT_HELP,
         description =
-            PRIVACY_DEPRECATION_PREFIX
-                + "Path to a PKCS#12 formatted keystore; used to enable TLS on inbound connections.")
+            "Path to a PKCS#12 formatted keystore; used to enable TLS on inbound connections.")
     private final Path privacyKeyStoreFile = null;
 
     @Option(
         names = "--privacy-tls-keystore-password-file",
         paramLabel = MANDATORY_FILE_FORMAT_HELP,
-        description =
-            PRIVACY_DEPRECATION_PREFIX
-                + "Path to a file containing the password used to decrypt the keystore.")
+        description = "Path to a file containing the password used to decrypt the keystore.")
     private final Path privacyKeyStorePasswordFile = null;
 
     @Option(
         names = "--privacy-tls-known-enclave-file",
         paramLabel = MANDATORY_FILE_FORMAT_HELP,
         description =
-            PRIVACY_DEPRECATION_PREFIX
-                + "Path to a file containing the fingerprints of the authorized privacy enclave.")
+            "Path to a file containing the fingerprints of the authorized privacy enclave.")
     private final Path privacyTlsKnownEnclaveFile = null;
 
     @Option(
         names = {"--privacy-enabled"},
-        description =
-            PRIVACY_DEPRECATION_PREFIX + "Enable private transactions (default: ${DEFAULT-VALUE})")
+        description = "Enable private transactions (default: ${DEFAULT-VALUE})")
     private final Boolean isPrivacyEnabled = false;
 
     @Option(
         names = {"--privacy-multi-tenancy-enabled"},
-        description =
-            PRIVACY_DEPRECATION_PREFIX
-                + "Enable multi-tenant private transactions (default: ${DEFAULT-VALUE})")
+        description = "Enable multi-tenant private transactions (default: ${DEFAULT-VALUE})")
     private final Boolean isPrivacyMultiTenancyEnabled = false;
 
     @Option(
         names = {"--privacy-url"},
-        description = PRIVACY_DEPRECATION_PREFIX + "The URL on which the enclave is running")
+        description = "The URL on which the enclave is running")
     private final URI privacyUrl = PrivacyParameters.DEFAULT_ENCLAVE_URL;
 
     @Option(
         names = {"--privacy-public-key-file"},
-        description = PRIVACY_DEPRECATION_PREFIX + "The enclave's public key file")
+        description = "The enclave's public key file")
     private final File privacyPublicKeyFile = null;
 
     @Option(
         names = {"--privacy-marker-transaction-signing-key-file"},
         description =
-            PRIVACY_DEPRECATION_PREFIX
-                + "The name of a file containing the private key used to sign privacy marker transactions. If unset, each will be signed with a random key.")
+            "The name of a file containing the private key used to sign privacy marker transactions. If unset, each will be signed with a random key.")
     private final Path privateMarkerTransactionSigningKeyPath = null;
 
     @Option(
         names = {"--privacy-enable-database-migration"},
-        description =
-            PRIVACY_DEPRECATION_PREFIX
-                + "Enable private database metadata migration (default: ${DEFAULT-VALUE})")
+        description = "Enable private database metadata migration (default: ${DEFAULT-VALUE})")
     private final Boolean migratePrivateDatabase = false;
 
     @Option(
         names = {"--privacy-flexible-groups-enabled"},
-        description =
-            PRIVACY_DEPRECATION_PREFIX
-                + "Enable flexible privacy groups (default: ${DEFAULT-VALUE})")
+        description = "Enable flexible privacy groups (default: ${DEFAULT-VALUE})")
     private final Boolean isFlexiblePrivacyGroupsEnabled = false;
 
     @Option(
         names = {"--privacy-nonce-always-increments"},
         description =
-            PRIVACY_DEPRECATION_PREFIX
-                + "Enable private nonce "
+            "Enable private nonce "
                 + "incrementation even if the transaction didn't succeeded (default: ${DEFAULT-VALUE})")
     private final Boolean isPrivateNonceAlwaysIncrementsEnabled = false;
   }
@@ -733,6 +684,8 @@
       description = "Specifies the number of last blocks to cache  (default: ${DEFAULT-VALUE})")
   private final Integer numberOfblocksToCache = 0;
 
+  @Mixin private P2PTLSConfigOptions p2pTLSConfigOptions;
+
   // Plugins Configuration Option Group
   @CommandLine.ArgGroup(validate = false)
   PluginsConfigurationOptions pluginsConfigurationOptions = new PluginsConfigurationOptions();
@@ -744,8 +697,10 @@
   private WebSocketConfiguration webSocketConfiguration;
   private JsonRpcIpcConfiguration jsonRpcIpcConfiguration;
   private InProcessRpcConfiguration inProcessRpcConfiguration;
+  private ApiConfiguration apiConfiguration;
   private MetricsConfiguration metricsConfiguration;
   private Optional<PermissioningConfiguration> permissioningConfiguration;
+  private Optional<TLSConfiguration> p2pTLSConfiguration;
   private DataStorageConfiguration dataStorageConfiguration;
   private Collection<EnodeURL> staticNodes;
   private BesuController besuController;
@@ -1149,6 +1104,7 @@
         PublicKeySubCommand.COMMAND_NAME, new PublicKeySubCommand(commandLine.getOut()));
     commandLine.addSubcommand(
         PasswordSubCommand.COMMAND_NAME, new PasswordSubCommand(commandLine.getOut()));
+    commandLine.addSubcommand(RetestethSubCommand.COMMAND_NAME, new RetestethSubCommand());
     commandLine.addSubcommand(
         RLPSubCommand.COMMAND_NAME, new RLPSubCommand(commandLine.getOut(), in));
     commandLine.addSubcommand(
@@ -1176,6 +1132,10 @@
     commandLine.registerConverter(Hash.class, Hash::fromHexString);
     commandLine.registerConverter(Optional.class, Optional::of);
     commandLine.registerConverter(Double.class, Double::parseDouble);
+
+    metricCategoryConverter.addCategories(BesuMetricCategory.class);
+    metricCategoryConverter.addCategories(StandardMetricCategory.class);
+    commandLine.registerConverter(MetricCategory.class, metricCategoryConverter);
   }
 
   private void handleStableOptions() {
@@ -1201,7 +1161,6 @@
             .put("EVM Options", unstableEvmOptions)
             .put("IPC Options", unstableIpcOptions)
             .put("Chain Data Pruning Options", unstableChainPruningOptions)
-            .put("QBFT Options", unstableQbftOptions)
             .build();
 
     UnstableOptionsSubCommand.createUnstableOptions(commandLine, unstableOptions);
@@ -1211,9 +1170,6 @@
     besuPluginContext.addService(PicoCLIOptions.class, new PicoCLIOptionsImpl(commandLine));
     besuPluginContext.addService(SecurityModuleService.class, securityModuleService);
     besuPluginContext.addService(StorageService.class, storageService);
-
-    metricCategoryRegistry.addCategories(BesuMetricCategory.class);
-    metricCategoryRegistry.addCategories(StandardMetricCategory.class);
     besuPluginContext.addService(MetricCategoryRegistry.class, metricCategoryRegistry);
     besuPluginContext.addService(PermissioningService.class, permissioningService);
     besuPluginContext.addService(PrivacyPluginService.class, privacyPluginService);
@@ -1231,6 +1187,10 @@
     rocksDBPlugin.register(besuPluginContext);
     new InMemoryStoragePlugin().register(besuPluginContext);
 
+    metricCategoryRegistry
+        .getMetricCategories()
+        .forEach(metricCategoryConverter::addRegistryCategory);
+
     // register default security module
     securityModuleService.register(
         DEFAULT_SECURITY_MODULE, Suppliers.memoize(this::defaultSecurityModule));
@@ -1258,6 +1218,7 @@
     return synchronize(
         besuController,
         p2PDiscoveryConfig.p2pEnabled(),
+        p2pTLSConfiguration,
         p2PDiscoveryConfig.peerDiscoveryEnabled(),
         ethNetworkConfig,
         p2PDiscoveryConfig.p2pHost(),
@@ -1269,7 +1230,7 @@
         webSocketConfiguration,
         jsonRpcIpcConfiguration,
         inProcessRpcConfiguration,
-        apiConfigurationSupplier.get(),
+        apiConfiguration,
         metricsConfiguration,
         permissioningConfiguration,
         staticNodes,
@@ -1278,10 +1239,14 @@
 
   private void startPlugins(final Runner runner) {
     blockchainServiceImpl.init(
-        besuController.getProtocolContext().getBlockchain(), besuController.getProtocolSchedule());
+        besuController.getProtocolContext(), besuController.getProtocolSchedule());
     transactionSimulationServiceImpl.init(
         besuController.getProtocolContext().getBlockchain(),
-        besuController.getTransactionSimulator());
+        new TransactionSimulator(
+            besuController.getProtocolContext().getBlockchain(),
+            besuController.getProtocolContext().getWorldStateArchive(),
+            besuController.getProtocolSchedule(),
+            apiConfiguration.getGasCap()));
     rpcEndpointServiceImpl.init(runner.getInProcessRpcMethods());
 
     besuPluginContext.addService(
@@ -1299,7 +1264,6 @@
     besuPluginContext.addService(
         SynchronizationService.class,
         new SynchronizationServiceImpl(
-            besuController.getSynchronizer(),
             besuController.getProtocolContext(),
             besuController.getProtocolSchedule(),
             besuController.getSyncState(),
@@ -1325,9 +1289,6 @@
                 miningParametersSupplier.get()),
             besuController.getProtocolSchedule()));
 
-    besuPluginContext.addService(
-        MiningService.class, new MiningServiceImpl(besuController.getMiningCoordinator()));
-
     besuController.getAdditionalPluginServices().appendPluginServices(besuPluginContext);
     besuPluginContext.startPlugins();
   }
@@ -1338,8 +1299,6 @@
     // after start has been called on plugins
 
     if (Boolean.TRUE.equals(privacyOptionGroup.isPrivacyEnabled)) {
-      logger.warn(
-          "--Xprivacy-plugin-enabled and related options are " + PRIVACY_DEPRECATION_PREFIX);
 
       if (privacyOptionGroup.privateMarkerTransactionSigningKeyPath != null
           && privacyPluginService != null
@@ -1379,7 +1338,7 @@
   private void setReleaseMetrics() {
     besuComponent
         .getMetricsSystem()
-        .createLabelledSuppliedGauge(
+        .createLabelledGauge(
             StandardMetricCategory.PROCESS, "release", "Release information", "version")
         .labels(() -> 1, BesuInfo.version());
   }
@@ -1461,6 +1420,7 @@
   }
 
   private void validateOptions() {
+    validateRequiredOptions();
     issueOptionWarnings();
     validateP2PInterface(p2PDiscoveryOptions.p2pInterface);
     validateMiningParams();
@@ -1475,8 +1435,10 @@
     validateTransactionPoolOptions();
     validateDataStorageOptions();
     validateGraphQlOptions();
+    validateApiOptions();
     validateConsensusSyncCompatibilityOptions();
     validatePluginOptions();
+    p2pTLSConfigOptions.checkP2PTLSOptionsDependencies(logger, commandLine);
   }
 
   private void validateConsensusSyncCompatibilityOptions() {
@@ -1510,6 +1472,19 @@
 
   private void validateDataStorageOptions() {
     dataStorageOptions.validate(commandLine);
+  }
+
+  private void validateRequiredOptions() {
+    commandLine
+        .getCommandSpec()
+        .options()
+        .forEach(
+            option -> {
+              if (option.required() && option.stringValues().isEmpty()) {
+                throw new ParameterException(
+                    this.commandLine, "Missing required option: " + option.longestName());
+              }
+            });
   }
 
   private void validateMiningParams() {
@@ -1667,10 +1642,6 @@
             "--p2p-port",
             "--remote-connections-max-percentage"));
 
-    if (SyncMode.FAST == syncMode) {
-      logger.warn("FAST sync is deprecated. Recommend using SNAP sync instead.");
-    }
-
     if (SyncMode.isFullSync(getDefaultSyncModeIfNotSet())
         && isOptionSet(commandLine, "--sync-min-peers")) {
       logger.warn("--sync-min-peers is ignored in FULL sync-mode");
@@ -1685,11 +1656,7 @@
     CommandLineUtils.failIfOptionDoesntMeetRequirement(
         commandLine,
         "--Xsnapsync-synchronizer-flat option can only be used when --Xbonsai-full-flat-db-enabled is true",
-        dataStorageOptions
-            .toDomainObject()
-            .getDiffBasedSubStorageConfiguration()
-            .getUnstable()
-            .getFullFlatDbEnabled(),
+        dataStorageOptions.toDomainObject().getUnstable().getBonsaiFullFlatDbEnabled(),
         asList(
             "--Xsnapsync-synchronizer-flat-account-healed-count-per-request",
             "--Xsnapsync-synchronizer-flat-slot-healed-count-per-request"));
@@ -1719,6 +1686,7 @@
     if (isEngineApiEnabled()) {
       engineJsonRpcConfiguration = createEngineJsonRpcConfiguration();
     }
+    p2pTLSConfiguration = p2pTLSConfigOptions.p2pTLSConfiguration(commandLine);
     graphQLConfiguration =
         graphQlOptions.graphQLConfiguration(
             hostsAllowlist, p2PDiscoveryOptions.p2pHost, unstableRPCOptions.getHttpTimeoutSec());
@@ -1732,6 +1700,7 @@
             unstableIpcOptions.getIpcPath(),
             unstableIpcOptions.getRpcIpcApis());
     inProcessRpcConfiguration = inProcessRpcOptions.toDomainObject();
+    apiConfiguration = apiConfigurationOptions.apiConfiguration();
     dataStorageConfiguration = getDataStorageConfiguration();
     // hostsWhitelist is a hidden option. If it is specified, add the list to hostAllowlist
     if (!hostsWhitelist.isEmpty()) {
@@ -1819,7 +1788,6 @@
         .withMiningParameters(miningParametersSupplier.get())
         .withJsonRpcHttpOptions(jsonRpcHttpOptions);
     final KeyValueStorageProvider storageProvider = keyValueStorageProvider(keyValueStorageName);
-<<<<<<< HEAD
     return controllerBuilder
         .fromEthNetworkConfig(updateNetworkConfig(network), getDefaultSyncModeIfNotSet())
         .synchronizerConfiguration(buildSyncConfig())
@@ -1837,7 +1805,6 @@
         .isRevertReasonEnabled(isRevertReasonEnabled)
         .isParallelTxProcessingEnabled(
             dataStorageConfiguration.getUnstable().isParallelTxProcessingEnabled())
-        .isEarlyRoundChangeEnabled(unstableQbftOptions.isEarlyRoundChangeEnabled())
         .storageProvider(storageProvider)
         .gasLimitCalculator(
             miningParametersSupplier.get().getTargetGasLimit().isPresent()
@@ -1853,49 +1820,6 @@
         .cacheLastBlocks(numberOfblocksToCache)
         .genesisStateHashCacheEnabled(genesisStateHashCacheEnabled)
         .besuComponent(besuComponent);
-=======
-    BesuControllerBuilder besuControllerBuilder =
-        controllerBuilder
-            .fromEthNetworkConfig(updateNetworkConfig(network), getDefaultSyncModeIfNotSet())
-            .synchronizerConfiguration(buildSyncConfig())
-            .ethProtocolConfiguration(unstableEthProtocolOptions.toDomainObject())
-            .networkConfiguration(unstableNetworkingOptions.toDomainObject())
-            .dataDirectory(dataDir())
-            .dataStorageConfiguration(getDataStorageConfiguration())
-            .miningParameters(miningParametersSupplier.get())
-            .transactionPoolConfiguration(buildTransactionPoolConfiguration())
-            .nodeKey(new NodeKey(securityModule()))
-            .metricsSystem((ObservableMetricsSystem) besuComponent.getMetricsSystem())
-            .messagePermissioningProviders(permissioningService.getMessagePermissioningProviders())
-            .privacyParameters(privacyParameters())
-            .clock(Clock.systemUTC())
-            .isRevertReasonEnabled(isRevertReasonEnabled)
-            .storageProvider(storageProvider)
-            .gasLimitCalculator(
-                miningParametersSupplier.get().getTargetGasLimit().isPresent()
-                    ? new FrontierTargetingGasLimitCalculator()
-                    : GasLimitCalculator.constant())
-            .requiredBlocks(requiredBlocks)
-            .reorgLoggingThreshold(reorgLoggingThreshold)
-            .evmConfiguration(unstableEvmOptions.toDomainObject())
-            .maxPeers(p2PDiscoveryOptions.maxPeers)
-            .maxRemotelyInitiatedPeers(maxRemoteInitiatedPeers)
-            .randomPeerPriority(p2PDiscoveryOptions.randomPeerPriority)
-            .chainPruningConfiguration(unstableChainPruningOptions.toDomainObject())
-            .cacheLastBlocks(numberOfblocksToCache)
-            .genesisStateHashCacheEnabled(genesisStateHashCacheEnabled)
-            .apiConfiguration(apiConfigurationSupplier.get())
-            .besuComponent(besuComponent);
-    if (DataStorageFormat.BONSAI.equals(getDataStorageConfiguration().getDataStorageFormat())) {
-      final DiffBasedSubStorageConfiguration subStorageConfiguration =
-          getDataStorageConfiguration().getDiffBasedSubStorageConfiguration();
-      if (subStorageConfiguration.getLimitTrieLogsEnabled()) {
-        besuControllerBuilder.isParallelTxProcessingEnabled(
-            subStorageConfiguration.getUnstable().isParallelTxProcessingEnabled());
-      }
-    }
-    return besuControllerBuilder;
->>>>>>> 2b654dd5
   }
 
   private JsonRpcConfiguration createEngineJsonRpcConfiguration() {
@@ -1965,10 +1889,6 @@
             "--metrics-push-interval",
             "--metrics-push-prometheus-job"));
 
-    metricsOptions.setMetricCategoryRegistry(metricCategoryRegistry);
-
-    metricsOptions.validate(commandLine);
-
     final MetricsConfiguration.Builder metricsConfigurationBuilder =
         metricsOptions.toDomainObject();
     metricsConfigurationBuilder
@@ -1981,9 +1901,7 @@
                 ? p2PDiscoveryOptions.autoDiscoverDefaultIP().getHostAddress()
                 : metricsOptions.getMetricsPushHost())
         .hostsAllowlist(hostsAllowlist);
-    final var metricsConfiguration = metricsConfigurationBuilder.build();
-    metricCategoryRegistry.setMetricsConfiguration(metricsConfiguration);
-    return metricsConfiguration;
+    return metricsConfigurationBuilder.build();
   }
 
   private PrivacyParameters privacyParameters() {
@@ -2006,7 +1924,6 @@
 
     final PrivacyParameters.Builder privacyParametersBuilder = new PrivacyParameters.Builder();
     if (Boolean.TRUE.equals(privacyOptionGroup.isPrivacyEnabled)) {
-      logger.warn("--privacy-enabled and related options are " + PRIVACY_DEPRECATION_PREFIX);
       final String errorSuffix = "cannot be enabled with privacy.";
       if (syncMode == SyncMode.FAST) {
         throw new ParameterException(commandLine, String.format("%s %s", "Fast sync", errorSuffix));
@@ -2202,18 +2119,13 @@
     return txPoolConfBuilder.build();
   }
 
-  private MiningConfiguration getMiningParameters() {
+  private MiningParameters getMiningParameters() {
     miningOptions.setTransactionSelectionService(transactionSelectionServiceImpl);
     final var miningParameters = miningOptions.toDomainObject();
     getGenesisBlockPeriodSeconds(genesisConfigOptionsSupplier.get())
         .ifPresent(miningParameters::setBlockPeriodSeconds);
     initMiningParametersMetrics(miningParameters);
     return miningParameters;
-  }
-
-  private ApiConfiguration getApiConfiguration() {
-    validateApiOptions();
-    return apiConfigurationOptions.apiConfiguration();
   }
 
   /**
@@ -2227,40 +2139,35 @@
     }
 
     if (SyncMode.FULL.equals(getDefaultSyncModeIfNotSet())
-        && DataStorageFormat.BONSAI.equals(dataStorageConfiguration.getDataStorageFormat())) {
-      final DiffBasedSubStorageConfiguration diffBasedSubStorageConfiguration =
-          dataStorageConfiguration.getDiffBasedSubStorageConfiguration();
-      if (diffBasedSubStorageConfiguration.getLimitTrieLogsEnabled()) {
-        if (CommandLineUtils.isOptionSet(
-            commandLine, DiffBasedSubStorageOptions.LIMIT_TRIE_LOGS_ENABLED)) {
-          throw new ParameterException(
-              commandLine,
-              String.format(
-                  "Cannot enable %s with --sync-mode=%s and --data-storage-format=%s. You must set %s or use a different sync-mode",
-                  DiffBasedSubStorageOptions.LIMIT_TRIE_LOGS_ENABLED,
-                  SyncMode.FULL,
-                  DataStorageFormat.BONSAI,
-                  DiffBasedSubStorageOptions.LIMIT_TRIE_LOGS_ENABLED + "=false"));
-        }
-
-        dataStorageConfiguration =
-            ImmutableDataStorageConfiguration.copyOf(dataStorageConfiguration)
-                .withDiffBasedSubStorageConfiguration(
-                    ImmutableDiffBasedSubStorageConfiguration.copyOf(
-                            dataStorageConfiguration.getDiffBasedSubStorageConfiguration())
-                        .withLimitTrieLogsEnabled(false));
-        logger.warn(
-            "Forcing {}, since it cannot be enabled with --sync-mode={} and --data-storage-format={}.",
-            DiffBasedSubStorageOptions.LIMIT_TRIE_LOGS_ENABLED + "=false",
-            SyncMode.FULL,
-            DataStorageFormat.BONSAI);
-      }
+        && DataStorageFormat.BONSAI.equals(dataStorageConfiguration.getDataStorageFormat())
+        && dataStorageConfiguration.getBonsaiLimitTrieLogsEnabled()) {
+
+      if (CommandLineUtils.isOptionSet(
+          commandLine, DataStorageOptions.BONSAI_LIMIT_TRIE_LOGS_ENABLED)) {
+        throw new ParameterException(
+            commandLine,
+            String.format(
+                "Cannot enable %s with --sync-mode=%s and --data-storage-format=%s. You must set %s or use a different sync-mode",
+                DataStorageOptions.BONSAI_LIMIT_TRIE_LOGS_ENABLED,
+                SyncMode.FULL,
+                DataStorageFormat.BONSAI,
+                DataStorageOptions.BONSAI_LIMIT_TRIE_LOGS_ENABLED + "=false"));
+      }
+
+      dataStorageConfiguration =
+          ImmutableDataStorageConfiguration.copyOf(dataStorageConfiguration)
+              .withBonsaiLimitTrieLogsEnabled(false);
+      logger.warn(
+          "Forcing {}, since it cannot be enabled with --sync-mode={} and --data-storage-format={}.",
+          DataStorageOptions.BONSAI_LIMIT_TRIE_LOGS_ENABLED + "=false",
+          SyncMode.FULL,
+          DataStorageFormat.BONSAI);
     }
     return dataStorageConfiguration;
   }
 
-  private void initMiningParametersMetrics(final MiningConfiguration miningConfiguration) {
-    new MiningParametersMetrics(getMetricsSystem(), miningConfiguration);
+  private void initMiningParametersMetrics(final MiningParameters miningParameters) {
+    new MiningParametersMetrics(getMetricsSystem(), miningParameters);
   }
 
   private OptionalInt getGenesisBlockPeriodSeconds(
@@ -2284,6 +2191,7 @@
   private Runner synchronize(
       final BesuController controller,
       final boolean p2pEnabled,
+      final Optional<TLSConfiguration> p2pTLSConfiguration,
       final boolean peerDiscoveryEnabled,
       final EthNetworkConfig ethNetworkConfig,
       final String p2pAdvertisedHost,
@@ -2302,6 +2210,8 @@
       final Path pidPath) {
 
     checkNotNull(runnerBuilder);
+
+    p2pTLSConfiguration.ifPresent(runnerBuilder::p2pTLSConfiguration);
 
     final Runner runner =
         runnerBuilder
@@ -2818,14 +2728,12 @@
       builder.setHighSpecEnabled();
     }
 
-    if (DataStorageFormat.BONSAI.equals(getDataStorageConfiguration().getDataStorageFormat())) {
-      final DiffBasedSubStorageConfiguration subStorageConfiguration =
-          getDataStorageConfiguration().getDiffBasedSubStorageConfiguration();
-      if (subStorageConfiguration.getLimitTrieLogsEnabled()) {
-        builder.setLimitTrieLogsEnabled();
-        builder.setTrieLogRetentionLimit(subStorageConfiguration.getMaxLayersToLoad());
-        builder.setTrieLogsPruningWindowSize(subStorageConfiguration.getTrieLogPruningWindowSize());
-      }
+    if (DataStorageFormat.BONSAI.equals(getDataStorageConfiguration().getDataStorageFormat())
+        && getDataStorageConfiguration().getBonsaiLimitTrieLogsEnabled()) {
+      builder.setLimitTrieLogsEnabled();
+      builder.setTrieLogRetentionLimit(getDataStorageConfiguration().getBonsaiMaxLayersToLoad());
+      builder.setTrieLogsPruningWindowSize(
+          getDataStorageConfiguration().getBonsaiTrieLogPruningWindowSize());
     }
 
     builder.setSnapServerEnabled(this.unstableSynchronizerOptions.isSnapsyncServerEnabled());
