/*
 * Copyright ConsenSys AG.
 *
 * Licensed under the Apache License, Version 2.0 (the "License"); you may not use this file except in compliance with
 * the License. You may obtain a copy of the License at
 *
 * http://www.apache.org/licenses/LICENSE-2.0
 *
 * Unless required by applicable law or agreed to in writing, software distributed under the License is distributed on
 * an "AS IS" BASIS, WITHOUT WARRANTIES OR CONDITIONS OF ANY KIND, either express or implied. See the License for the
 * specific language governing permissions and limitations under the License.
 *
 * SPDX-License-Identifier: Apache-2.0
 */
package org.hyperledger.besu.cli;

import static com.google.common.base.Preconditions.checkNotNull;
import static java.nio.charset.StandardCharsets.UTF_8;
import static java.util.Arrays.asList;
import static java.util.Collections.singletonList;
import static org.hyperledger.besu.cli.DefaultCommandValues.getDefaultBesuDataPath;
import static org.hyperledger.besu.cli.config.NetworkName.MAINNET;
import static org.hyperledger.besu.cli.util.CommandLineUtils.DEPENDENCY_WARNING_MSG;
import static org.hyperledger.besu.cli.util.CommandLineUtils.DEPRECATION_WARNING_MSG;
import static org.hyperledger.besu.controller.BesuController.DATABASE_PATH;
import static org.hyperledger.besu.ethereum.api.graphql.GraphQLConfiguration.DEFAULT_GRAPHQL_HTTP_PORT;
import static org.hyperledger.besu.ethereum.api.jsonrpc.JsonRpcConfiguration.DEFAULT_ENGINE_JSON_RPC_PORT;
import static org.hyperledger.besu.ethereum.api.jsonrpc.JsonRpcConfiguration.DEFAULT_JSON_RPC_PORT;
import static org.hyperledger.besu.ethereum.api.jsonrpc.RpcApis.DEFAULT_RPC_APIS;
import static org.hyperledger.besu.ethereum.api.jsonrpc.RpcApis.VALID_APIS;
import static org.hyperledger.besu.ethereum.api.jsonrpc.websocket.WebSocketConfiguration.DEFAULT_WEBSOCKET_PORT;
import static org.hyperledger.besu.ethereum.permissioning.GoQuorumPermissioningConfiguration.QIP714_DEFAULT_BLOCK;
import static org.hyperledger.besu.metrics.BesuMetricCategory.DEFAULT_METRIC_CATEGORIES;
import static org.hyperledger.besu.metrics.MetricsProtocol.PROMETHEUS;
import static org.hyperledger.besu.metrics.prometheus.MetricsConfiguration.DEFAULT_METRICS_PORT;
import static org.hyperledger.besu.metrics.prometheus.MetricsConfiguration.DEFAULT_METRICS_PUSH_PORT;
import static org.hyperledger.besu.nat.kubernetes.KubernetesNatManager.DEFAULT_BESU_SERVICE_NAME_FILTER;

import org.hyperledger.besu.BesuInfo;
import org.hyperledger.besu.Runner;
import org.hyperledger.besu.RunnerBuilder;
import org.hyperledger.besu.chainexport.RlpBlockExporter;
import org.hyperledger.besu.chainimport.JsonBlockImporter;
import org.hyperledger.besu.chainimport.RlpBlockImporter;
import org.hyperledger.besu.cli.config.EthNetworkConfig;
import org.hyperledger.besu.cli.config.NetworkName;
import org.hyperledger.besu.cli.converter.MetricCategoryConverter;
import org.hyperledger.besu.cli.converter.PercentageConverter;
import org.hyperledger.besu.cli.custom.CorsAllowedOriginsProperty;
import org.hyperledger.besu.cli.custom.JsonRPCAllowlistHostsProperty;
import org.hyperledger.besu.cli.custom.RpcAuthFileValidator;
import org.hyperledger.besu.cli.error.BesuExecutionExceptionHandler;
import org.hyperledger.besu.cli.error.BesuParameterExceptionHandler;
import org.hyperledger.besu.cli.options.stable.DataStorageOptions;
import org.hyperledger.besu.cli.options.stable.EthstatsOptions;
import org.hyperledger.besu.cli.options.stable.LoggingLevelOption;
import org.hyperledger.besu.cli.options.stable.NodePrivateKeyFileOption;
import org.hyperledger.besu.cli.options.stable.P2PTLSConfigOptions;
import org.hyperledger.besu.cli.options.unstable.ChainPruningOptions;
import org.hyperledger.besu.cli.options.unstable.DnsOptions;
import org.hyperledger.besu.cli.options.unstable.EthProtocolOptions;
import org.hyperledger.besu.cli.options.unstable.EvmOptions;
import org.hyperledger.besu.cli.options.unstable.IpcOptions;
import org.hyperledger.besu.cli.options.unstable.LauncherOptions;
import org.hyperledger.besu.cli.options.unstable.MetricsCLIOptions;
import org.hyperledger.besu.cli.options.unstable.MiningOptions;
import org.hyperledger.besu.cli.options.unstable.NatOptions;
import org.hyperledger.besu.cli.options.unstable.NativeLibraryOptions;
import org.hyperledger.besu.cli.options.unstable.NetworkingOptions;
import org.hyperledger.besu.cli.options.unstable.PkiBlockCreationOptions;
import org.hyperledger.besu.cli.options.unstable.PrivacyPluginOptions;
import org.hyperledger.besu.cli.options.unstable.RPCOptions;
import org.hyperledger.besu.cli.options.unstable.SynchronizerOptions;
import org.hyperledger.besu.cli.options.unstable.TransactionPoolOptions;
import org.hyperledger.besu.cli.presynctasks.PreSynchronizationTaskRunner;
import org.hyperledger.besu.cli.presynctasks.PrivateDatabaseMigrationPreSyncTask;
import org.hyperledger.besu.cli.subcommands.PasswordSubCommand;
import org.hyperledger.besu.cli.subcommands.PublicKeySubCommand;
import org.hyperledger.besu.cli.subcommands.RetestethSubCommand;
import org.hyperledger.besu.cli.subcommands.ValidateConfigSubCommand;
import org.hyperledger.besu.cli.subcommands.blocks.BlocksSubCommand;
import org.hyperledger.besu.cli.subcommands.operator.OperatorSubCommand;
import org.hyperledger.besu.cli.subcommands.rlp.RLPSubCommand;
import org.hyperledger.besu.cli.util.BesuCommandCustomFactory;
import org.hyperledger.besu.cli.util.CommandLineUtils;
import org.hyperledger.besu.cli.util.ConfigOptionSearchAndRunHandler;
import org.hyperledger.besu.cli.util.VersionProvider;
import org.hyperledger.besu.config.GenesisConfigFile;
import org.hyperledger.besu.config.GenesisConfigOptions;
import org.hyperledger.besu.config.GoQuorumOptions;
import org.hyperledger.besu.config.MergeConfigOptions;
import org.hyperledger.besu.consensus.qbft.pki.PkiBlockCreationConfiguration;
import org.hyperledger.besu.consensus.qbft.pki.PkiBlockCreationConfigurationProvider;
import org.hyperledger.besu.controller.BesuController;
import org.hyperledger.besu.controller.BesuControllerBuilder;
import org.hyperledger.besu.crypto.Blake2bfMessageDigest;
import org.hyperledger.besu.crypto.KeyPair;
import org.hyperledger.besu.crypto.KeyPairSecurityModule;
import org.hyperledger.besu.crypto.KeyPairUtil;
import org.hyperledger.besu.crypto.NodeKey;
import org.hyperledger.besu.crypto.SignatureAlgorithmFactory;
import org.hyperledger.besu.crypto.SignatureAlgorithmType;
import org.hyperledger.besu.datatypes.Address;
import org.hyperledger.besu.datatypes.Hash;
import org.hyperledger.besu.datatypes.Wei;
import org.hyperledger.besu.enclave.EnclaveFactory;
import org.hyperledger.besu.enclave.GoQuorumEnclave;
import org.hyperledger.besu.ethereum.GasLimitCalculator;
import org.hyperledger.besu.ethereum.api.ApiConfiguration;
import org.hyperledger.besu.ethereum.api.ImmutableApiConfiguration;
import org.hyperledger.besu.ethereum.api.graphql.GraphQLConfiguration;
import org.hyperledger.besu.ethereum.api.jsonrpc.JsonRpcConfiguration;
import org.hyperledger.besu.ethereum.api.jsonrpc.RpcApis;
import org.hyperledger.besu.ethereum.api.jsonrpc.RpcMethod;
import org.hyperledger.besu.ethereum.api.jsonrpc.authentication.JwtAlgorithm;
import org.hyperledger.besu.ethereum.api.jsonrpc.ipc.JsonRpcIpcConfiguration;
import org.hyperledger.besu.ethereum.api.jsonrpc.websocket.WebSocketConfiguration;
import org.hyperledger.besu.ethereum.api.tls.FileBasedPasswordProvider;
import org.hyperledger.besu.ethereum.api.tls.TlsClientAuthConfiguration;
import org.hyperledger.besu.ethereum.api.tls.TlsConfiguration;
import org.hyperledger.besu.ethereum.chain.Blockchain;
import org.hyperledger.besu.ethereum.core.GoQuorumPrivacyParameters;
import org.hyperledger.besu.ethereum.core.MiningParameters;
import org.hyperledger.besu.ethereum.core.PrivacyParameters;
import org.hyperledger.besu.ethereum.eth.sync.SyncMode;
import org.hyperledger.besu.ethereum.eth.sync.SynchronizerConfiguration;
import org.hyperledger.besu.ethereum.eth.transactions.TransactionPoolConfiguration;
import org.hyperledger.besu.ethereum.mainnet.FrontierTargetingGasLimitCalculator;
import org.hyperledger.besu.ethereum.p2p.config.DiscoveryConfiguration;
import org.hyperledger.besu.ethereum.p2p.peers.EnodeDnsConfiguration;
import org.hyperledger.besu.ethereum.p2p.peers.EnodeURLImpl;
import org.hyperledger.besu.ethereum.p2p.peers.StaticNodesParser;
import org.hyperledger.besu.ethereum.p2p.rlpx.connections.netty.TLSConfiguration;
import org.hyperledger.besu.ethereum.permissioning.GoQuorumPermissioningConfiguration;
import org.hyperledger.besu.ethereum.permissioning.LocalPermissioningConfiguration;
import org.hyperledger.besu.ethereum.permissioning.PermissioningConfiguration;
import org.hyperledger.besu.ethereum.permissioning.PermissioningConfigurationBuilder;
import org.hyperledger.besu.ethereum.permissioning.SmartContractPermissioningConfiguration;
import org.hyperledger.besu.ethereum.privacy.storage.keyvalue.PrivacyKeyValueStorageProvider;
import org.hyperledger.besu.ethereum.privacy.storage.keyvalue.PrivacyKeyValueStorageProviderBuilder;
import org.hyperledger.besu.ethereum.storage.StorageProvider;
import org.hyperledger.besu.ethereum.storage.keyvalue.KeyValueStorageProvider;
import org.hyperledger.besu.ethereum.storage.keyvalue.KeyValueStorageProviderBuilder;
import org.hyperledger.besu.ethereum.worldstate.DefaultWorldStateArchive;
import org.hyperledger.besu.ethereum.worldstate.PrunerConfiguration;
import org.hyperledger.besu.ethereum.worldstate.WorldStateArchive;
import org.hyperledger.besu.ethereum.worldstate.WorldStatePreimageStorage;
import org.hyperledger.besu.ethereum.worldstate.WorldStateStorage;
import org.hyperledger.besu.evm.precompile.AbstractAltBnPrecompiledContract;
import org.hyperledger.besu.evm.precompile.BigIntegerModularExponentiationPrecompiledContract;
import org.hyperledger.besu.metrics.BesuMetricCategory;
import org.hyperledger.besu.metrics.MetricCategoryRegistryImpl;
import org.hyperledger.besu.metrics.MetricsProtocol;
import org.hyperledger.besu.metrics.MetricsSystemFactory;
import org.hyperledger.besu.metrics.ObservableMetricsSystem;
import org.hyperledger.besu.metrics.StandardMetricCategory;
import org.hyperledger.besu.metrics.prometheus.MetricsConfiguration;
import org.hyperledger.besu.metrics.vertx.VertxMetricsAdapterFactory;
import org.hyperledger.besu.nat.NatMethod;
import org.hyperledger.besu.plugin.data.EnodeURL;
import org.hyperledger.besu.plugin.services.BesuConfiguration;
import org.hyperledger.besu.plugin.services.BesuEvents;
import org.hyperledger.besu.plugin.services.MetricsSystem;
import org.hyperledger.besu.plugin.services.PermissioningService;
import org.hyperledger.besu.plugin.services.PicoCLIOptions;
import org.hyperledger.besu.plugin.services.PrivacyPluginService;
import org.hyperledger.besu.plugin.services.RpcEndpointService;
import org.hyperledger.besu.plugin.services.SecurityModuleService;
import org.hyperledger.besu.plugin.services.StorageService;
import org.hyperledger.besu.plugin.services.exception.StorageException;
import org.hyperledger.besu.plugin.services.metrics.MetricCategory;
import org.hyperledger.besu.plugin.services.metrics.MetricCategoryRegistry;
import org.hyperledger.besu.plugin.services.securitymodule.SecurityModule;
import org.hyperledger.besu.plugin.services.storage.PrivacyKeyValueStorageFactory;
import org.hyperledger.besu.plugin.services.storage.rocksdb.RocksDBPlugin;
import org.hyperledger.besu.services.BesuEventsImpl;
import org.hyperledger.besu.services.BesuPluginContextImpl;
import org.hyperledger.besu.services.PermissioningServiceImpl;
import org.hyperledger.besu.services.PicoCLIOptionsImpl;
import org.hyperledger.besu.services.PrivacyPluginServiceImpl;
import org.hyperledger.besu.services.RpcEndpointServiceImpl;
import org.hyperledger.besu.services.SecurityModuleServiceImpl;
import org.hyperledger.besu.services.StorageServiceImpl;
import org.hyperledger.besu.services.kvstore.InMemoryStoragePlugin;
import org.hyperledger.besu.util.InvalidConfigurationException;
import org.hyperledger.besu.util.Log4j2ConfiguratorUtil;
import org.hyperledger.besu.util.NetworkUtility;
import org.hyperledger.besu.util.PermissioningConfigurationValidator;
import org.hyperledger.besu.util.number.Fraction;
import org.hyperledger.besu.util.number.Percentage;
import org.hyperledger.besu.util.number.PositiveNumber;
import org.hyperledger.besu.util.platform.PlatformDetector;

import java.io.File;
import java.io.IOException;
import java.io.InputStream;
import java.math.BigInteger;
import java.net.InetAddress;
import java.net.SocketException;
import java.net.URI;
import java.net.UnknownHostException;
import java.nio.file.Path;
import java.security.KeyManagementException;
import java.security.NoSuchAlgorithmException;
import java.time.Clock;
import java.util.ArrayList;
import java.util.Arrays;
import java.util.Base64;
import java.util.Collection;
import java.util.HashMap;
import java.util.HashSet;
import java.util.List;
import java.util.Map;
import java.util.Objects;
import java.util.Optional;
import java.util.OptionalLong;
import java.util.Set;
import java.util.TreeMap;
import java.util.function.Function;
import java.util.function.Predicate;
import java.util.function.Supplier;
import java.util.stream.Collectors;
import javax.net.ssl.SSLContext;
import javax.net.ssl.SSLEngine;

import com.google.common.annotations.VisibleForTesting;
import com.google.common.base.Strings;
import com.google.common.base.Suppliers;
import com.google.common.collect.ImmutableMap;
import com.google.common.io.Files;
import com.google.common.io.Resources;
import io.vertx.core.Vertx;
import io.vertx.core.VertxOptions;
import io.vertx.core.json.DecodeException;
import io.vertx.core.metrics.MetricsOptions;
import net.consensys.quorum.mainnet.launcher.LauncherManager;
import net.consensys.quorum.mainnet.launcher.config.ImmutableLauncherConfig;
import net.consensys.quorum.mainnet.launcher.exception.LauncherException;
import net.consensys.quorum.mainnet.launcher.util.ParseArgsHelper;
import org.apache.logging.log4j.Level;
import org.apache.tuweni.bytes.Bytes;
import org.apache.tuweni.units.bigints.UInt256;
import org.slf4j.Logger;
import picocli.AutoComplete;
import picocli.CommandLine;
import picocli.CommandLine.Command;
import picocli.CommandLine.ExecutionException;
import picocli.CommandLine.IExecutionStrategy;
import picocli.CommandLine.Mixin;
import picocli.CommandLine.Option;
import picocli.CommandLine.ParameterException;

@SuppressWarnings("FieldCanBeLocal") // because Picocli injected fields report false positives
@Command(
    description = "This command runs the Besu Ethereum client full node.",
    abbreviateSynopsis = true,
    name = "besu",
    mixinStandardHelpOptions = true,
    versionProvider = VersionProvider.class,
    header = "@|bold,fg(cyan) Usage:|@",
    synopsisHeading = "%n",
    descriptionHeading = "%n@|bold,fg(cyan) Description:|@%n%n",
    optionListHeading = "%n@|bold,fg(cyan) Options:|@%n",
    footerHeading = "%n",
    footer = "Besu is licensed under the Apache License 2.0")
public class BesuCommand implements DefaultCommandValues, Runnable {

  @SuppressWarnings("PrivateStaticFinalLoggers")
  // non-static for testing
  private final Logger logger;

  private CommandLine commandLine;

  private final Supplier<RlpBlockImporter> rlpBlockImporter;
  private final Function<BesuController, JsonBlockImporter> jsonBlockImporterFactory;
  private final Function<Blockchain, RlpBlockExporter> rlpBlockExporterFactory;

  // Unstable CLI options
  final NetworkingOptions unstableNetworkingOptions = NetworkingOptions.create();
  final SynchronizerOptions unstableSynchronizerOptions = SynchronizerOptions.create();
  final EthProtocolOptions unstableEthProtocolOptions = EthProtocolOptions.create();
  final MetricsCLIOptions unstableMetricsCLIOptions = MetricsCLIOptions.create();
  final TransactionPoolOptions unstableTransactionPoolOptions = TransactionPoolOptions.create();
  private final DnsOptions unstableDnsOptions = DnsOptions.create();
  private final MiningOptions unstableMiningOptions = MiningOptions.create();
  private final NatOptions unstableNatOptions = NatOptions.create();
  private final NativeLibraryOptions unstableNativeLibraryOptions = NativeLibraryOptions.create();
  private final RPCOptions unstableRPCOptions = RPCOptions.create();
  final LauncherOptions unstableLauncherOptions = LauncherOptions.create();
  private final PrivacyPluginOptions unstablePrivacyPluginOptions = PrivacyPluginOptions.create();
  private final EvmOptions unstableEvmOptions = EvmOptions.create();
  private final IpcOptions unstableIpcOptions = IpcOptions.create();
  private final ChainPruningOptions unstableChainPruningOptions = ChainPruningOptions.create();

  // stable CLI options
  private final DataStorageOptions dataStorageOptions = DataStorageOptions.create();
  private final EthstatsOptions ethstatsOptions = EthstatsOptions.create();
  private final NodePrivateKeyFileOption nodePrivateKeyFileOption =
      NodePrivateKeyFileOption.create();
  private final LoggingLevelOption loggingLevelOption = LoggingLevelOption.create();

  private final RunnerBuilder runnerBuilder;
  private final BesuController.Builder controllerBuilderFactory;
  private final BesuPluginContextImpl besuPluginContext;
  private final StorageServiceImpl storageService;
  private final SecurityModuleServiceImpl securityModuleService;
  private final PermissioningServiceImpl permissioningService;
  private final PrivacyPluginServiceImpl privacyPluginService;
  private final RpcEndpointServiceImpl rpcEndpointServiceImpl;

  private final Map<String, String> environment;
  private final MetricCategoryRegistryImpl metricCategoryRegistry =
      new MetricCategoryRegistryImpl();
  private final MetricCategoryConverter metricCategoryConverter = new MetricCategoryConverter();

  private final PreSynchronizationTaskRunner preSynchronizationTaskRunner =
      new PreSynchronizationTaskRunner();

  private final Set<Integer> allocatedPorts = new HashSet<>();
  private final PkiBlockCreationConfigurationProvider pkiBlockCreationConfigProvider;
  private GenesisConfigOptions genesisConfigOptions;

  private RocksDBPlugin rocksDBPlugin;

  // CLI options defined by user at runtime.
  // Options parsing is done with CLI library Picocli https://picocli.info/

  // While this variable is never read it is needed for the PicoCLI to create
  // the config file option that is read elsewhere.
  @SuppressWarnings("UnusedVariable")
  @CommandLine.Option(
      names = {CONFIG_FILE_OPTION_NAME},
      paramLabel = MANDATORY_FILE_FORMAT_HELP,
      description = "TOML config file (default: none)")
  private final File configFile = null;

  @CommandLine.Option(
      names = {"--data-path"},
      paramLabel = MANDATORY_PATH_FORMAT_HELP,
      description = "The path to Besu data directory (default: ${DEFAULT-VALUE})")
  final Path dataPath = getDefaultBesuDataPath(this);

  // Genesis file path with null default option if the option
  // is not defined on command line as this default is handled by Runner
  // to use mainnet json file from resources as indicated in the
  // default network option
  // Then we have no control over genesis default value here.
  @CommandLine.Option(
      names = {"--genesis-file"},
      paramLabel = MANDATORY_FILE_FORMAT_HELP,
      description =
          "Genesis file. Setting this option makes --network option ignored and requires --network-id to be set.")
  private final File genesisFile = null;

  @Option(
      names = "--identity",
      paramLabel = "<String>",
      description = "Identification for this node in the Client ID",
      arity = "1")
  private final Optional<String> identityString = Optional.empty();
  // P2P Discovery Option Group
  @CommandLine.ArgGroup(validate = false, heading = "@|bold P2P Discovery Options|@%n")
  P2PDiscoveryOptionGroup p2PDiscoveryOptionGroup = new P2PDiscoveryOptionGroup();

  static class P2PDiscoveryOptionGroup {

    // Public IP stored to prevent having to research it each time we need it.
    private InetAddress autoDiscoveredDefaultIP = null;

    // Completely disables P2P within Besu.
    @Option(
        names = {"--p2p-enabled"},
        description = "Enable P2P functionality (default: ${DEFAULT-VALUE})",
        arity = "1")
    private final Boolean p2pEnabled = true;

    // Boolean option to indicate if peers should NOT be discovered, default to
    // false indicates that
    // the peers should be discovered by default.
    //
    // This negative option is required because of the nature of the option that is
    // true when
    // added on the command line. You can't do --option=false, so false is set as
    // default
    // and you have not to set the option at all if you want it false.
    // This seems to be the only way it works with Picocli.
    // Also many other software use the same negative option scheme for false
    // defaults
    // meaning that it's probably the right way to handle disabling options.
    @Option(
        names = {"--discovery-enabled"},
        description = "Enable P2P discovery (default: ${DEFAULT-VALUE})",
        arity = "1")
    private final Boolean peerDiscoveryEnabled = true;

    // A list of bootstrap nodes can be passed
    // and a hardcoded list will be used otherwise by the Runner.
    // NOTE: we have no control over default value here.
    @Option(
        names = {"--bootnodes"},
        paramLabel = "<enode://id@host:port>",
        description =
            "Comma separated enode URLs for P2P discovery bootstrap. "
                + "Default is a predefined list.",
        split = ",",
        arity = "0..*")
    private final List<String> bootNodes = null;

    @SuppressWarnings({"FieldCanBeFinal", "FieldMayBeFinal"}) // PicoCLI requires non-final Strings.
    @Option(
        names = {"--p2p-host"},
        paramLabel = MANDATORY_HOST_FORMAT_HELP,
        description = "IP address this node advertises to its peers (default: ${DEFAULT-VALUE})",
        arity = "1")
    private String p2pHost = autoDiscoverDefaultIP().getHostAddress();

    @SuppressWarnings({"FieldCanBeFinal", "FieldMayBeFinal"}) // PicoCLI requires non-final Strings.
    @Option(
        names = {"--p2p-interface"},
        paramLabel = MANDATORY_HOST_FORMAT_HELP,
        description =
            "The network interface address on which this node listens for P2P communication (default: ${DEFAULT-VALUE})",
        arity = "1")
    private String p2pInterface = NetworkUtility.INADDR_ANY;

    @Option(
        names = {"--p2p-port"},
        paramLabel = MANDATORY_PORT_FORMAT_HELP,
        description = "Port on which to listen for P2P communication (default: ${DEFAULT-VALUE})",
        arity = "1")
    private final Integer p2pPort = EnodeURLImpl.DEFAULT_LISTENING_PORT;

    @Option(
        names = {"--max-peers", "--p2p-peer-upper-bound"},
        paramLabel = MANDATORY_INTEGER_FORMAT_HELP,
        description = "Maximum P2P connections that can be established (default: ${DEFAULT-VALUE})")
    private final Integer maxPeers = DEFAULT_MAX_PEERS;

    private int minPeers;

    @Option(
        names = {"--remote-connections-limit-enabled"},
        description =
            "Whether to limit the number of P2P connections initiated remotely. (default: ${DEFAULT-VALUE})")
    private final Boolean isLimitRemoteWireConnectionsEnabled = true;

    @Option(
        names = {"--remote-connections-max-percentage"},
        paramLabel = MANDATORY_DOUBLE_FORMAT_HELP,
        description =
            "The maximum percentage of P2P connections that can be initiated remotely. Must be between 0 and 100 inclusive. (default: ${DEFAULT-VALUE})",
        arity = "1",
        converter = PercentageConverter.class)
    private final Integer maxRemoteConnectionsPercentage =
        Fraction.fromFloat(DEFAULT_FRACTION_REMOTE_WIRE_CONNECTIONS_ALLOWED)
            .toPercentage()
            .getValue();

    @SuppressWarnings({"FieldCanBeFinal", "FieldMayBeFinal"}) // PicoCLI requires non-final Strings.
    @CommandLine.Option(
        names = {"--discovery-dns-url"},
        description = "Specifies the URL to use for DNS discovery")
    private String discoveryDnsUrl = null;

    @Option(
        names = {"--random-peer-priority-enabled"},
        description =
            "Allow for incoming connections to be prioritized randomly. This will prevent (typically small, stable) networks from forming impenetrable peer cliques. (default: ${DEFAULT-VALUE})")
    private final Boolean randomPeerPriority = false;

    @Option(
        names = {"--banned-node-ids", "--banned-node-id"},
        paramLabel = MANDATORY_NODE_ID_FORMAT_HELP,
        description = "A list of node IDs to ban from the P2P network.",
        split = ",",
        arity = "1..*")
    void setBannedNodeIds(final List<String> values) {
      try {
        bannedNodeIds =
            values.stream()
                .filter(value -> !value.isEmpty())
                .map(EnodeURLImpl::parseNodeId)
                .collect(Collectors.toList());
      } catch (final IllegalArgumentException e) {
        throw new ParameterException(
            new CommandLine(this),
            "Invalid ids supplied to '--banned-node-ids'. " + e.getMessage());
      }
    }

    private Collection<Bytes> bannedNodeIds = new ArrayList<>();

    // Used to discover the default IP of the client.
    // Loopback IP is used by default as this is how smokeTests require it to be
    // and it's probably a good security behaviour to default only on the localhost.
    private InetAddress autoDiscoverDefaultIP() {
      autoDiscoveredDefaultIP =
          Optional.ofNullable(autoDiscoveredDefaultIP).orElseGet(InetAddress::getLoopbackAddress);

      return autoDiscoveredDefaultIP;
    }
  }

  @Option(
      names = {"--sync-mode"},
      paramLabel = MANDATORY_MODE_FORMAT_HELP,
      description =
          "Synchronization mode, possible values are ${COMPLETION-CANDIDATES} (default: FAST if a --network is supplied and privacy isn't enabled. FULL otherwise.)")
  private SyncMode syncMode = null;

  @Option(
      names = {"--fast-sync-min-peers"},
      paramLabel = MANDATORY_INTEGER_FORMAT_HELP,
      description =
          "Minimum number of peers required before starting fast sync. Has only effect on PoW networks. (default: ${DEFAULT-VALUE})")
  private final Integer fastSyncMinPeerCount = FAST_SYNC_MIN_PEER_COUNT;

  @Option(
      names = {"--network"},
      paramLabel = MANDATORY_NETWORK_FORMAT_HELP,
      defaultValue = "MAINNET",
      description =
          "Synchronize against the indicated network, possible values are ${COMPLETION-CANDIDATES}."
              + " (default: ${DEFAULT-VALUE})")
  private final NetworkName network = null;

  @Option(
      names = {"--nat-method"},
      description =
          "Specify the NAT circumvention method to be used, possible values are ${COMPLETION-CANDIDATES}."
              + " NONE disables NAT functionality. (default: ${DEFAULT-VALUE})")
  private final NatMethod natMethod = DEFAULT_NAT_METHOD;

  @Option(
      names = {"--network-id"},
      paramLabel = "<BIG INTEGER>",
      description =
          "P2P network identifier. (default: the selected network chain ID or custom genesis chain ID)",
      arity = "1")
  private final BigInteger networkId = null;

  @CommandLine.ArgGroup(validate = false, heading = "@|bold GraphQL Options|@%n")
  GraphQlOptionGroup graphQlOptionGroup = new GraphQlOptionGroup();

  static class GraphQlOptionGroup {
    @Option(
        names = {"--graphql-http-enabled"},
        description = "Set to start the GraphQL HTTP service (default: ${DEFAULT-VALUE})")
    private final Boolean isGraphQLHttpEnabled = false;

    @SuppressWarnings({"FieldCanBeFinal", "FieldMayBeFinal"}) // PicoCLI requires non-final Strings.
    @Option(
        names = {"--graphql-http-host"},
        paramLabel = MANDATORY_HOST_FORMAT_HELP,
        description = "Host for GraphQL HTTP to listen on (default: ${DEFAULT-VALUE})",
        arity = "1")
    private String graphQLHttpHost;

    @Option(
        names = {"--graphql-http-port"},
        paramLabel = MANDATORY_PORT_FORMAT_HELP,
        description = "Port for GraphQL HTTP to listen on (default: ${DEFAULT-VALUE})",
        arity = "1")
    private final Integer graphQLHttpPort = DEFAULT_GRAPHQL_HTTP_PORT;

    @Option(
        names = {"--graphql-http-cors-origins"},
        description = "Comma separated origin domain URLs for CORS validation (default: none)")
    protected final CorsAllowedOriginsProperty graphQLHttpCorsAllowedOrigins =
        new CorsAllowedOriginsProperty();
  }

  // Engine JSON-PRC Options
  @CommandLine.ArgGroup(validate = false, heading = "@|bold Engine JSON-RPC Options|@%n")
  EngineRPCOptionGroup engineRPCOptionGroup = new EngineRPCOptionGroup();

  static class EngineRPCOptionGroup {
    @Option(
        names = {"--engine-rpc-enabled"},
        description =
            "enable the engine api, even in the absence of merge-specific configurations.")
    private final Boolean overrideEngineRpcEnabled = false;

    @Option(
        names = {"--engine-rpc-port", "--engine-rpc-http-port"},
        paramLabel = MANDATORY_PORT_FORMAT_HELP,
        description = "Port to provide consensus client APIS on (default: ${DEFAULT-VALUE})",
        arity = "1")
    private final Integer engineRpcPort = DEFAULT_ENGINE_JSON_RPC_PORT;

    @Option(
        names = {"--engine-jwt-secret"},
        paramLabel = MANDATORY_FILE_FORMAT_HELP,
        description = "Path to file containing shared secret key for JWT signature verification")
    private final Path engineJwtKeyFile = null;

    @Option(
        names = {"--engine-jwt-enabled"},
        description = "deprecated option, engine jwt auth is enabled by default",
        hidden = true)
    @SuppressWarnings({"FieldCanBeFinal", "UnusedVariable"})
    private final Boolean deprecatedIsEngineAuthEnabled = true;

    @Option(
        names = {"--engine-jwt-disabled"},
        description = "Disable authentication for Engine APIs (default: ${DEFAULT-VALUE})")
    private final Boolean isEngineAuthDisabled = false;

    @Option(
        names = {"--engine-host-allowlist"},
        paramLabel = "<hostname>[,<hostname>...]... or * or all",
        description =
            "Comma separated list of hostnames to allow for ENGINE API access (applies to both HTTP and websockets), or * to accept any host (default: ${DEFAULT-VALUE})",
        defaultValue = "localhost,127.0.0.1")
    private final JsonRPCAllowlistHostsProperty engineHostsAllowlist =
        new JsonRPCAllowlistHostsProperty();
  }

  // JSON-RPC HTTP Options
  @CommandLine.ArgGroup(validate = false, heading = "@|bold JSON-RPC HTTP Options|@%n")
  JsonRPCHttpOptionGroup jsonRPCHttpOptionGroup = new JsonRPCHttpOptionGroup();

  static class JsonRPCHttpOptionGroup {
    @Option(
        names = {"--rpc-http-enabled"},
        description = "Set to start the JSON-RPC HTTP service (default: ${DEFAULT-VALUE})")
    private final Boolean isRpcHttpEnabled = false;

    @SuppressWarnings({"FieldCanBeFinal", "FieldMayBeFinal"}) // PicoCLI requires non-final Strings.
    @Option(
        names = {"--rpc-http-host"},
        paramLabel = MANDATORY_HOST_FORMAT_HELP,
        description = "Host for JSON-RPC HTTP to listen on (default: ${DEFAULT-VALUE})",
        arity = "1")
    private String rpcHttpHost;

    @Option(
        names = {"--rpc-http-port"},
        paramLabel = MANDATORY_PORT_FORMAT_HELP,
        description = "Port for JSON-RPC HTTP to listen on (default: ${DEFAULT-VALUE})",
        arity = "1")
    private final Integer rpcHttpPort = DEFAULT_JSON_RPC_PORT;

    @Option(
        names = {"--rpc-http-max-active-connections"},
        description =
            "Maximum number of HTTP connections allowed for JSON-RPC (default: ${DEFAULT-VALUE}). Once this limit is reached, incoming connections will be rejected.",
        arity = "1")
    private final Integer rpcHttpMaxConnections = DEFAULT_HTTP_MAX_CONNECTIONS;

    // A list of origins URLs that are accepted by the JsonRpcHttpServer (CORS)
    @Option(
        names = {"--rpc-http-cors-origins"},
        description = "Comma separated origin domain URLs for CORS validation (default: none)")
    private final CorsAllowedOriginsProperty rpcHttpCorsAllowedOrigins =
        new CorsAllowedOriginsProperty();

    @Option(
        names = {"--rpc-http-api", "--rpc-http-apis"},
        paramLabel = "<api name>",
        split = " {0,1}, {0,1}",
        arity = "1..*",
        description =
            "Comma separated list of APIs to enable on JSON-RPC HTTP service (default: ${DEFAULT-VALUE})")
    private final List<String> rpcHttpApis = DEFAULT_RPC_APIS;

    @Option(
        names = {"--rpc-http-api-method-no-auth", "--rpc-http-api-methods-no-auth"},
        paramLabel = "<api name>",
        split = " {0,1}, {0,1}",
        arity = "1..*",
        description =
            "Comma separated list of API methods to exclude from RPC authentication services, RPC HTTP authentication must be enabled")
    private final List<String> rpcHttpApiMethodsNoAuth = new ArrayList<String>();

    @Option(
        names = {"--rpc-http-authentication-enabled"},
        description =
            "Require authentication for the JSON-RPC HTTP service (default: ${DEFAULT-VALUE})")
    private final Boolean isRpcHttpAuthenticationEnabled = false;

    @SuppressWarnings({"FieldCanBeFinal", "FieldMayBeFinal"}) // PicoCLI requires non-final Strings.
    @CommandLine.Option(
        names = {"--rpc-http-authentication-credentials-file"},
        paramLabel = MANDATORY_FILE_FORMAT_HELP,
        description =
            "Storage file for JSON-RPC HTTP authentication credentials (default: ${DEFAULT-VALUE})",
        arity = "1")
    private String rpcHttpAuthenticationCredentialsFile = null;

    @CommandLine.Option(
        names = {"--rpc-http-authentication-jwt-public-key-file"},
        paramLabel = MANDATORY_FILE_FORMAT_HELP,
        description = "JWT public key file for JSON-RPC HTTP authentication",
        arity = "1")
    private final File rpcHttpAuthenticationPublicKeyFile = null;

    @Option(
        names = {"--rpc-http-authentication-jwt-algorithm"},
        description =
            "Encryption algorithm used for HTTP JWT public key. Possible values are ${COMPLETION-CANDIDATES}"
                + " (default: ${DEFAULT-VALUE})",
        arity = "1")
    private final JwtAlgorithm rpcHttpAuthenticationAlgorithm = DEFAULT_JWT_ALGORITHM;

    @Option(
        names = {"--rpc-http-tls-enabled"},
        description = "Enable TLS for the JSON-RPC HTTP service (default: ${DEFAULT-VALUE})")
    private final Boolean isRpcHttpTlsEnabled = false;

    @Option(
        names = {"--rpc-http-tls-keystore-file"},
        paramLabel = MANDATORY_FILE_FORMAT_HELP,
        description =
            "Keystore (PKCS#12) containing key/certificate for the JSON-RPC HTTP service. Required if TLS is enabled.")
    private final Path rpcHttpTlsKeyStoreFile = null;

    @Option(
        names = {"--rpc-http-tls-keystore-password-file"},
        paramLabel = MANDATORY_FILE_FORMAT_HELP,
        description =
            "File containing password to unlock keystore for the JSON-RPC HTTP service. Required if TLS is enabled.")
    private final Path rpcHttpTlsKeyStorePasswordFile = null;

    @Option(
        names = {"--rpc-http-tls-client-auth-enabled"},
        description =
            "Enable TLS client authentication for the JSON-RPC HTTP service (default: ${DEFAULT-VALUE})")
    private final Boolean isRpcHttpTlsClientAuthEnabled = false;

    @Option(
        names = {"--rpc-http-tls-known-clients-file"},
        paramLabel = MANDATORY_FILE_FORMAT_HELP,
        description =
            "Path to file containing clients certificate common name and fingerprint for client authentication")
    private final Path rpcHttpTlsKnownClientsFile = null;

    @Option(
        names = {"--rpc-http-tls-ca-clients-enabled"},
        description =
            "Enable to accept clients certificate signed by a valid CA for client authentication (default: ${DEFAULT-VALUE})")
    private final Boolean isRpcHttpTlsCAClientsEnabled = false;

    @Option(
        names = {"--rpc-http-tls-protocol", "--rpc-http-tls-protocols"},
        description =
            "Comma separated list of TLS protocols to support (default: ${DEFAULT-VALUE})",
        split = ",",
        arity = "1..*")
    private final List<String> rpcHttpTlsProtocols = new ArrayList<>(DEFAULT_TLS_PROTOCOLS);

    @Option(
        names = {"--rpc-http-tls-cipher-suite", "--rpc-http-tls-cipher-suites"},
        description = "Comma separated list of TLS cipher suites to support",
        split = ",",
        arity = "1..*")
    private final List<String> rpcHttpTlsCipherSuites = new ArrayList<>();
  }

  // JSON-RPC Websocket Options
  @CommandLine.ArgGroup(validate = false, heading = "@|bold JSON-RPC Websocket Options|@%n")
  JsonRPCWebsocketOptionGroup jsonRPCWebsocketOptionGroup = new JsonRPCWebsocketOptionGroup();

  static class JsonRPCWebsocketOptionGroup {
    @Option(
        names = {"--rpc-ws-authentication-jwt-algorithm"},
        description =
            "Encryption algorithm used for Websockets JWT public key. Possible values are ${COMPLETION-CANDIDATES}"
                + " (default: ${DEFAULT-VALUE})",
        arity = "1")
    private final JwtAlgorithm rpcWebsocketsAuthenticationAlgorithm = DEFAULT_JWT_ALGORITHM;

    @Option(
        names = {"--rpc-ws-enabled"},
        description = "Set to start the JSON-RPC WebSocket service (default: ${DEFAULT-VALUE})")
    private final Boolean isRpcWsEnabled = false;

    @SuppressWarnings({"FieldCanBeFinal", "FieldMayBeFinal"}) // PicoCLI requires non-final Strings.
    @Option(
        names = {"--rpc-ws-host"},
        paramLabel = MANDATORY_HOST_FORMAT_HELP,
        description =
            "Host for JSON-RPC WebSocket service to listen on (default: ${DEFAULT-VALUE})",
        arity = "1")
    private String rpcWsHost;

    @Option(
        names = {"--rpc-ws-port"},
        paramLabel = MANDATORY_PORT_FORMAT_HELP,
        description =
            "Port for JSON-RPC WebSocket service to listen on (default: ${DEFAULT-VALUE})",
        arity = "1")
    private final Integer rpcWsPort = DEFAULT_WEBSOCKET_PORT;

    @Option(
        names = {"--rpc-ws-max-frame-size"},
        description =
            "Maximum size in bytes for JSON-RPC WebSocket frames (default: ${DEFAULT-VALUE}). If this limit is exceeded, the websocket will be disconnected.",
        arity = "1")
    private final Integer rpcWsMaxFrameSize = DEFAULT_WS_MAX_FRAME_SIZE;

    @Option(
        names = {"--rpc-ws-max-active-connections"},
        description =
            "Maximum number of WebSocket connections allowed for JSON-RPC (default: ${DEFAULT-VALUE}). Once this limit is reached, incoming connections will be rejected.",
        arity = "1")
    private final Integer rpcWsMaxConnections = DEFAULT_WS_MAX_CONNECTIONS;

    @Option(
        names = {"--rpc-ws-api", "--rpc-ws-apis"},
        paramLabel = "<api name>",
        split = " {0,1}, {0,1}",
        arity = "1..*",
        description =
            "Comma separated list of APIs to enable on JSON-RPC WebSocket service (default: ${DEFAULT-VALUE})")
    private final List<String> rpcWsApis = DEFAULT_RPC_APIS;

    @Option(
        names = {"--rpc-ws-api-methods-no-auth", "--rpc-ws-api-method-no-auth"},
        paramLabel = "<api name>",
        split = " {0,1}, {0,1}",
        arity = "1..*",
        description =
            "Comma separated list of RPC methods to exclude from RPC authentication services, RPC WebSocket authentication must be enabled")
    private final List<String> rpcWsApiMethodsNoAuth = new ArrayList<String>();

    @Option(
        names = {"--rpc-ws-authentication-enabled"},
        description =
            "Require authentication for the JSON-RPC WebSocket service (default: ${DEFAULT-VALUE})")
    private final Boolean isRpcWsAuthenticationEnabled = false;

    @SuppressWarnings({"FieldCanBeFinal", "FieldMayBeFinal"}) // PicoCLI requires non-final Strings.
    @CommandLine.Option(
        names = {"--rpc-ws-authentication-credentials-file"},
        paramLabel = MANDATORY_FILE_FORMAT_HELP,
        description =
            "Storage file for JSON-RPC WebSocket authentication credentials (default: ${DEFAULT-VALUE})",
        arity = "1")
    private String rpcWsAuthenticationCredentialsFile = null;

    @CommandLine.Option(
        names = {"--rpc-ws-authentication-jwt-public-key-file"},
        paramLabel = MANDATORY_FILE_FORMAT_HELP,
        description = "JWT public key file for JSON-RPC WebSocket authentication",
        arity = "1")
    private final File rpcWsAuthenticationPublicKeyFile = null;
  }

  // Privacy Options Group
  @CommandLine.ArgGroup(validate = false, heading = "@|bold Privacy Options|@%n")
  PrivacyOptionGroup privacyOptionGroup = new PrivacyOptionGroup();

  static class PrivacyOptionGroup {
    @Option(
        names = {"--privacy-tls-enabled"},
        paramLabel = MANDATORY_FILE_FORMAT_HELP,
        description = "Enable TLS for connecting to privacy enclave (default: ${DEFAULT-VALUE})")
    private final Boolean isPrivacyTlsEnabled = false;

    @Option(
        names = "--privacy-tls-keystore-file",
        paramLabel = MANDATORY_FILE_FORMAT_HELP,
        description =
            "Path to a PKCS#12 formatted keystore; used to enable TLS on inbound connections.")
    private final Path privacyKeyStoreFile = null;

    @Option(
        names = "--privacy-tls-keystore-password-file",
        paramLabel = MANDATORY_FILE_FORMAT_HELP,
        description = "Path to a file containing the password used to decrypt the keystore.")
    private final Path privacyKeyStorePasswordFile = null;

    @Option(
        names = "--privacy-tls-known-enclave-file",
        paramLabel = MANDATORY_FILE_FORMAT_HELP,
        description =
            "Path to a file containing the fingerprints of the authorized privacy enclave.")
    private final Path privacyTlsKnownEnclaveFile = null;

    @Option(
        names = {"--privacy-enabled"},
        description = "Enable private transactions (default: ${DEFAULT-VALUE})")
    private final Boolean isPrivacyEnabled = false;

    @Option(
        names = {"--privacy-multi-tenancy-enabled"},
        description = "Enable multi-tenant private transactions (default: ${DEFAULT-VALUE})")
    private final Boolean isPrivacyMultiTenancyEnabled = false;

    @Option(
        names = {"--privacy-url"},
        description = "The URL on which the enclave is running")
    private final URI privacyUrl = PrivacyParameters.DEFAULT_ENCLAVE_URL;

    @Option(
        names = {"--privacy-public-key-file"},
        description = "The enclave's public key file")
    private final File privacyPublicKeyFile = null;

    @Option(
        names = {"--privacy-marker-transaction-signing-key-file"},
        description =
            "The name of a file containing the private key used to sign privacy marker transactions. If unset, each will be signed with a random key.")
    private final Path privateMarkerTransactionSigningKeyPath = null;

    @Option(
        names = {"--privacy-enable-database-migration"},
        description = "Enable private database metadata migration (default: ${DEFAULT-VALUE})")
    private final Boolean migratePrivateDatabase = false;

    @Option(
        names = {"--privacy-flexible-groups-enabled"},
        description = "Enable flexible privacy groups (default: ${DEFAULT-VALUE})")
    private final Boolean isFlexiblePrivacyGroupsEnabled = false;

    @Option(
        hidden = true,
        names = {"--privacy-onchain-groups-enabled"},
        description =
            "!!DEPRECATED!! Use `--privacy-flexible-groups-enabled` instead. Enable flexible (onchain) privacy groups (default: ${DEFAULT-VALUE})")
    private final Boolean isOnchainPrivacyGroupsEnabled = false;
  }

  // Metrics Option Group
  @CommandLine.ArgGroup(validate = false, heading = "@|bold Metrics Options|@%n")
  MetricsOptionGroup metricsOptionGroup = new MetricsOptionGroup();

  static class MetricsOptionGroup {
    @Option(
        names = {"--metrics-enabled"},
        description = "Set to start the metrics exporter (default: ${DEFAULT-VALUE})")
    private final Boolean isMetricsEnabled = false;

    @SuppressWarnings({"FieldCanBeFinal", "FieldMayBeFinal"}) // PicoCLI requires non-final Strings.
    @Option(
        names = {"--metrics-protocol"},
        description =
            "Metrics protocol, one of PROMETHEUS, OPENTELEMETRY or NONE. (default: ${DEFAULT-VALUE})")
    private MetricsProtocol metricsProtocol = PROMETHEUS;

    @SuppressWarnings({"FieldCanBeFinal", "FieldMayBeFinal"}) // PicoCLI requires non-final Strings.
    @Option(
        names = {"--metrics-host"},
        paramLabel = MANDATORY_HOST_FORMAT_HELP,
        description = "Host for the metrics exporter to listen on (default: ${DEFAULT-VALUE})",
        arity = "1")
    private String metricsHost;

    @Option(
        names = {"--metrics-port"},
        paramLabel = MANDATORY_PORT_FORMAT_HELP,
        description = "Port for the metrics exporter to listen on (default: ${DEFAULT-VALUE})",
        arity = "1")
    private final Integer metricsPort = DEFAULT_METRICS_PORT;

    @Option(
        names = {"--metrics-category", "--metrics-categories"},
        paramLabel = "<category name>",
        split = ",",
        arity = "1..*",
        description =
            "Comma separated list of categories to track metrics for (default: ${DEFAULT-VALUE})")
    private final Set<MetricCategory> metricCategories = DEFAULT_METRIC_CATEGORIES;

    @Option(
        names = {"--metrics-push-enabled"},
        description = "Enable the metrics push gateway integration (default: ${DEFAULT-VALUE})")
    private final Boolean isMetricsPushEnabled = false;

    @SuppressWarnings({"FieldCanBeFinal", "FieldMayBeFinal"}) // PicoCLI requires non-final Strings.
    @Option(
        names = {"--metrics-push-host"},
        paramLabel = MANDATORY_HOST_FORMAT_HELP,
        description =
            "Host of the Prometheus Push Gateway for push mode (default: ${DEFAULT-VALUE})",
        arity = "1")
    private String metricsPushHost;

    @Option(
        names = {"--metrics-push-port"},
        paramLabel = MANDATORY_PORT_FORMAT_HELP,
        description =
            "Port of the Prometheus Push Gateway for push mode (default: ${DEFAULT-VALUE})",
        arity = "1")
    private final Integer metricsPushPort = DEFAULT_METRICS_PUSH_PORT;

    @Option(
        names = {"--metrics-push-interval"},
        paramLabel = MANDATORY_INTEGER_FORMAT_HELP,
        description =
            "Interval in seconds to push metrics when in push mode (default: ${DEFAULT-VALUE})",
        arity = "1")
    private final Integer metricsPushInterval = 15;

    @SuppressWarnings({"FieldCanBeFinal", "FieldMayBeFinal"}) // PicoCLI requires non-final Strings.
    @Option(
        names = {"--metrics-push-prometheus-job"},
        description = "Job name to use when in push mode (default: ${DEFAULT-VALUE})",
        arity = "1")
    private String metricsPrometheusJob = "besu-client";
  }

  @Option(
      names = {"--host-allowlist"},
      paramLabel = "<hostname>[,<hostname>...]... or * or all",
      description =
          "Comma separated list of hostnames to allow for RPC access, or * to accept any host (default: ${DEFAULT-VALUE})",
      defaultValue = "localhost,127.0.0.1")
  private final JsonRPCAllowlistHostsProperty hostsAllowlist = new JsonRPCAllowlistHostsProperty();

  @Option(
      names = {"--host-whitelist"},
      hidden = true,
      paramLabel = "<hostname>[,<hostname>...]... or * or all",
      description =
          "Deprecated in favor of --host-allowlist. Comma separated list of hostnames to allow for RPC access, or * to accept any host (default: ${DEFAULT-VALUE})")
  private final JsonRPCAllowlistHostsProperty hostsWhitelist = new JsonRPCAllowlistHostsProperty();

  @SuppressWarnings({"FieldCanBeFinal", "FieldMayBeFinal"})
  @Option(
      names = {"--color-enabled"},
      description =
          "Force color output to be enabled/disabled (default: colorized only if printing to console)")
  private static Boolean colorEnabled = null;

  @Option(
      names = {"--reorg-logging-threshold"},
      description =
          "How deep a chain reorganization must be in order for it to be logged (default: ${DEFAULT-VALUE})")
  private final Long reorgLoggingThreshold = 6L;

  // Miner options group
  @CommandLine.ArgGroup(validate = false, heading = "@|bold Miner Options|@%n")
  MinerOptionGroup minerOptionGroup = new MinerOptionGroup();

  static class MinerOptionGroup {
    @Option(
        names = {"--miner-enabled"},
        description = "Set if node will perform mining (default: ${DEFAULT-VALUE})")
    private final Boolean isMiningEnabled = false;

    @Option(
        names = {"--miner-stratum-enabled"},
        description = "Set if node will perform Stratum mining (default: ${DEFAULT-VALUE})")
    private final Boolean iStratumMiningEnabled = false;

    @SuppressWarnings({"FieldCanBeFinal", "FieldMayBeFinal"}) // PicoCLI requires non-final Strings.
    @Option(
        names = {"--miner-stratum-host"},
        description = "Host for Stratum network mining service (default: ${DEFAULT-VALUE})")
    private String stratumNetworkInterface = "0.0.0.0";

    @Option(
        names = {"--miner-stratum-port"},
        description = "Stratum port binding (default: ${DEFAULT-VALUE})")
    private final Integer stratumPort = 8008;

    @Option(
        names = {"--miner-coinbase"},
        description =
            "Account to which mining rewards are paid. You must specify a valid coinbase if "
                + "mining is enabled using --miner-enabled option",
        arity = "1")
    private final Address coinbase = null;

    @Option(
        names = {"--miner-extra-data"},
        description =
            "A hex string representing the (32) bytes to be included in the extra data "
                + "field of a mined block (default: ${DEFAULT-VALUE})",
        arity = "1")
    private final Bytes extraData = DEFAULT_EXTRA_DATA;
  }

  @Option(
      names = {"--min-gas-price"},
      description =
          "Minimum price (in Wei) offered by a transaction for it to be included in a mined "
              + "block (default: ${DEFAULT-VALUE})",
      arity = "1")
  private final Wei minTransactionGasPrice = DEFAULT_MIN_TRANSACTION_GAS_PRICE;

  @Option(
      names = {"--rpc-tx-feecap"},
      description =
          "Maximum transaction fees (in Wei) accepted for transaction submitted through RPC (default: ${DEFAULT-VALUE})",
      arity = "1")
  private final Wei txFeeCap = DEFAULT_RPC_TX_FEE_CAP;

  @Option(
      names = {"--min-block-occupancy-ratio"},
      description = "Minimum occupancy ratio for a mined block (default: ${DEFAULT-VALUE})",
      arity = "1")
  private final Double minBlockOccupancyRatio = DEFAULT_MIN_BLOCK_OCCUPANCY_RATIO;

  @Option(
      names = {"--pruning-enabled"},
      description =
          "Enable disk-space saving optimization that removes old state that is unlikely to be required (default: ${DEFAULT-VALUE})")
  private final Boolean pruningEnabled = false;

  // Permission Option Group
  @CommandLine.ArgGroup(validate = false, heading = "@|bold Permissions Options|@%n")
  PermissionsOptionGroup permissionsOptionGroup = new PermissionsOptionGroup();

  static class PermissionsOptionGroup {
    @Option(
        names = {"--permissions-nodes-config-file-enabled"},
        description = "Enable node level permissions (default: ${DEFAULT-VALUE})")
    private final Boolean permissionsNodesEnabled = false;

    @SuppressWarnings({"FieldCanBeFinal", "FieldMayBeFinal"}) // PicoCLI requires non-final Strings.
    @CommandLine.Option(
        names = {"--permissions-nodes-config-file"},
        description =
            "Node permissioning config TOML file (default: a file named \"permissions_config.toml\" in the Besu data folder)")
    private String nodePermissionsConfigFile = null;

    @Option(
        names = {"--permissions-accounts-config-file-enabled"},
        description = "Enable account level permissions (default: ${DEFAULT-VALUE})")
    private final Boolean permissionsAccountsEnabled = false;

    @SuppressWarnings({"FieldCanBeFinal", "FieldMayBeFinal"}) // PicoCLI requires non-final Strings.
    @CommandLine.Option(
        names = {"--permissions-accounts-config-file"},
        description =
            "Account permissioning config TOML file (default: a file named \"permissions_config.toml\" in the Besu data folder)")
    private String accountPermissionsConfigFile = null;

    @Option(
        names = {"--permissions-nodes-contract-address"},
        description = "Address of the node permissioning smart contract",
        arity = "1")
    private final Address permissionsNodesContractAddress = null;

    @Option(
        names = {"--permissions-nodes-contract-version"},
        description = "Version of the EEA Node Permissioning interface (default: ${DEFAULT-VALUE})")
    private final Integer permissionsNodesContractVersion = 1;

    @Option(
        names = {"--permissions-nodes-contract-enabled"},
        description =
            "Enable node level permissions via smart contract (default: ${DEFAULT-VALUE})")
    private final Boolean permissionsNodesContractEnabled = false;

    @Option(
        names = {"--permissions-accounts-contract-address"},
        description = "Address of the account permissioning smart contract",
        arity = "1")
    private final Address permissionsAccountsContractAddress = null;

    @Option(
        names = {"--permissions-accounts-contract-enabled"},
        description =
            "Enable account level permissions via smart contract (default: ${DEFAULT-VALUE})")
    private final Boolean permissionsAccountsContractEnabled = false;
  }

  @Option(
      names = {"--revert-reason-enabled"},
      description =
          "Enable passing the revert reason back through TransactionReceipts (default: ${DEFAULT-VALUE})")
  private final Boolean isRevertReasonEnabled = false;

  @Option(
      names = {"--required-blocks", "--required-block"},
      paramLabel = "BLOCK=HASH",
      description = "Block number and hash peers are required to have.",
      arity = "*",
      split = ",")
  private final Map<Long, Hash> requiredBlocks = new HashMap<>();

  @Option(
      names = {"--target-gas-limit"},
      description =
          "Sets target gas limit per block. If set, each block's gas limit will approach this setting over time if the current gas limit is different.")
  private final Long targetGasLimit = null;

  // Tx Pool Option Group
  @CommandLine.ArgGroup(validate = false, heading = "@|bold Tx Pool Options|@%n")
  TxPoolOptionGroup txPoolOptionGroup = new TxPoolOptionGroup();

  static class TxPoolOptionGroup {
    @Option(
        names = {"--tx-pool-max-size"},
        paramLabel = MANDATORY_INTEGER_FORMAT_HELP,
        description =
            "Maximum number of pending transactions that will be kept in the transaction pool (default: ${DEFAULT-VALUE})",
        arity = "1")
    private final Integer txPoolMaxSize = TransactionPoolConfiguration.MAX_PENDING_TRANSACTIONS;

    @Option(
        names = {"--tx-pool-retention-hours"},
        paramLabel = MANDATORY_INTEGER_FORMAT_HELP,
        description =
            "Maximum retention period of pending transactions in hours (default: ${DEFAULT-VALUE})",
        arity = "1")
    private final Integer pendingTxRetentionPeriod =
        TransactionPoolConfiguration.DEFAULT_TX_RETENTION_HOURS;

    @Option(
        names = {"--tx-pool-price-bump"},
        paramLabel = MANDATORY_INTEGER_FORMAT_HELP,
        converter = PercentageConverter.class,
        description =
            "Price bump percentage to replace an already existing transaction  (default: ${DEFAULT-VALUE})",
        arity = "1")
    private final Integer priceBump = TransactionPoolConfiguration.DEFAULT_PRICE_BUMP.getValue();
  }

  @SuppressWarnings({"FieldCanBeFinal", "FieldMayBeFinal"}) // PicoCLI requires non-final Strings.
  @Option(
      names = {"--key-value-storage"},
      description = "Identity for the key-value storage to be used.",
      arity = "1")
  private String keyValueStorageName = DEFAULT_KEY_VALUE_STORAGE_NAME;

  @SuppressWarnings({"FieldCanBeFinal", "FieldMayBeFinal"})
  @Option(
      names = {"--security-module"},
      paramLabel = "<NAME>",
      description = "Identity for the Security Module to be used.",
      arity = "1")
  private String securityModuleName = DEFAULT_SECURITY_MODULE;

  @Option(
      names = {"--auto-log-bloom-caching-enabled"},
      description = "Enable automatic log bloom caching (default: ${DEFAULT-VALUE})",
      arity = "1")
  private final Boolean autoLogBloomCachingEnabled = true;

  @Option(
      names = {"--override-genesis-config"},
      paramLabel = "NAME=VALUE",
      description = "Overrides configuration values in the genesis file.  Use with care.",
      arity = "*",
      hidden = true,
      split = ",")
  private final Map<String, String> genesisConfigOverrides =
      new TreeMap<>(String.CASE_INSENSITIVE_ORDER);

  @Option(
      names = {"--pruning-blocks-retained"},
      defaultValue = "1024",
      paramLabel = "<INTEGER>",
      description =
          "Minimum number of recent blocks for which to keep entire world state (default: ${DEFAULT-VALUE})",
      arity = "1")
  private final Integer pruningBlocksRetained = PrunerConfiguration.DEFAULT_PRUNING_BLOCKS_RETAINED;

  @Option(
      names = {"--pruning-block-confirmations"},
      defaultValue = "10",
      paramLabel = "<INTEGER>",
      description =
          "Minimum number of confirmations on a block before marking begins (default: ${DEFAULT-VALUE})",
      arity = "1")
  private final Integer pruningBlockConfirmations =
      PrunerConfiguration.DEFAULT_PRUNING_BLOCK_CONFIRMATIONS;

  @CommandLine.Option(
      names = {"--pid-path"},
      paramLabel = MANDATORY_PATH_FORMAT_HELP,
      description = "Path to PID file (optional)")
  private final Path pidPath = null;

  @CommandLine.Option(
      names = {"--api-gas-price-blocks"},
      description = "Number of blocks to consider for eth_gasPrice (default: ${DEFAULT-VALUE})")
  private final Long apiGasPriceBlocks = 100L;

  @CommandLine.Option(
      names = {"--api-gas-price-percentile"},
      description = "Percentile value to measure for eth_gasPrice (default: ${DEFAULT-VALUE})")
  private final Double apiGasPricePercentile = 50.0;

  @CommandLine.Option(
      names = {"--api-gas-price-max"},
      description = "Maximum gas price for eth_gasPrice (default: ${DEFAULT-VALUE})")
  private final Long apiGasPriceMax = 500_000_000_000L;

  @CommandLine.Option(
      names = {"--static-nodes-file"},
      paramLabel = MANDATORY_FILE_FORMAT_HELP,
      description =
          "Specifies the static node file containing the static nodes for this node to connect to")
  private final Path staticNodesFile = null;

  @CommandLine.Option(
      names = {"--rpc-max-logs-range"},
      description =
          "Specifies the maximum number of blocks to retrieve logs from via RPC. Must be >=0. 0 specifies no limit  (default: ${DEFAULT-VALUE})")
  private final Long rpcMaxLogsRange = 1000L;

  @Mixin private P2PTLSConfigOptions p2pTLSConfigOptions;

  @Mixin private PkiBlockCreationOptions pkiBlockCreationOptions;

  private EthNetworkConfig ethNetworkConfig;
  private JsonRpcConfiguration jsonRpcConfiguration;
  private JsonRpcConfiguration engineJsonRpcConfiguration;
  private GraphQLConfiguration graphQLConfiguration;
  private WebSocketConfiguration webSocketConfiguration;
  private JsonRpcIpcConfiguration jsonRpcIpcConfiguration;
  private ApiConfiguration apiConfiguration;
  private MetricsConfiguration metricsConfiguration;
  private Optional<PermissioningConfiguration> permissioningConfiguration;
  private Optional<TLSConfiguration> p2pTLSConfiguration;
  private Collection<EnodeURL> staticNodes;
  private BesuController besuController;
  private BesuConfiguration pluginCommonConfiguration;
  private final Supplier<ObservableMetricsSystem> metricsSystem =
      Suppliers.memoize(() -> MetricsSystemFactory.create(metricsConfiguration()));
  private Vertx vertx;
  private EnodeDnsConfiguration enodeDnsConfiguration;
  private KeyValueStorageProvider keyValueStorageProvider;
  protected Boolean isGoQuorumCompatibilityMode = false;

  public BesuCommand(
      final Logger logger,
      final Supplier<RlpBlockImporter> rlpBlockImporter,
      final Function<BesuController, JsonBlockImporter> jsonBlockImporterFactory,
      final Function<Blockchain, RlpBlockExporter> rlpBlockExporterFactory,
      final RunnerBuilder runnerBuilder,
      final BesuController.Builder controllerBuilderFactory,
      final BesuPluginContextImpl besuPluginContext,
      final Map<String, String> environment) {
    this(
        logger,
        rlpBlockImporter,
        jsonBlockImporterFactory,
        rlpBlockExporterFactory,
        runnerBuilder,
        controllerBuilderFactory,
        besuPluginContext,
        environment,
        new StorageServiceImpl(),
        new SecurityModuleServiceImpl(),
        new PermissioningServiceImpl(),
        new PrivacyPluginServiceImpl(),
        new PkiBlockCreationConfigurationProvider(),
        new RpcEndpointServiceImpl());
  }

  @VisibleForTesting
  protected BesuCommand(
      final Logger logger,
      final Supplier<RlpBlockImporter> rlpBlockImporter,
      final Function<BesuController, JsonBlockImporter> jsonBlockImporterFactory,
      final Function<Blockchain, RlpBlockExporter> rlpBlockExporterFactory,
      final RunnerBuilder runnerBuilder,
      final BesuController.Builder controllerBuilderFactory,
      final BesuPluginContextImpl besuPluginContext,
      final Map<String, String> environment,
      final StorageServiceImpl storageService,
      final SecurityModuleServiceImpl securityModuleService,
      final PermissioningServiceImpl permissioningService,
      final PrivacyPluginServiceImpl privacyPluginService,
      final PkiBlockCreationConfigurationProvider pkiBlockCreationConfigProvider,
      final RpcEndpointServiceImpl rpcEndpointServiceImpl) {
    this.logger = logger;
    this.rlpBlockImporter = rlpBlockImporter;
    this.rlpBlockExporterFactory = rlpBlockExporterFactory;
    this.jsonBlockImporterFactory = jsonBlockImporterFactory;
    this.runnerBuilder = runnerBuilder;
    this.controllerBuilderFactory = controllerBuilderFactory;
    this.besuPluginContext = besuPluginContext;
    this.environment = environment;
    this.storageService = storageService;
    this.securityModuleService = securityModuleService;
    this.permissioningService = permissioningService;
    this.privacyPluginService = privacyPluginService;
    pluginCommonConfiguration = new BesuCommandConfigurationService();
    besuPluginContext.addService(BesuConfiguration.class, pluginCommonConfiguration);
    this.pkiBlockCreationConfigProvider = pkiBlockCreationConfigProvider;
    this.rpcEndpointServiceImpl = rpcEndpointServiceImpl;
  }

  public int parse(
      final IExecutionStrategy resultHandler,
      final BesuParameterExceptionHandler parameterExceptionHandler,
      final BesuExecutionExceptionHandler executionExceptionHandler,
      final InputStream in,
      final String... args) {

    commandLine =
        new CommandLine(this, new BesuCommandCustomFactory(besuPluginContext))
            .setCaseInsensitiveEnumValuesAllowed(true);

    handleStableOptions();
    addSubCommands(in);
    registerConverters();
    handleUnstableOptions();
    preparePlugins();

    final int exitCode =
        parse(resultHandler, executionExceptionHandler, parameterExceptionHandler, args);

    detectJemalloc();

    return exitCode;
  }

  @Override
  public void run() {
    if (network != null && network.isDeprecated()) {
      logger.warn(NetworkDeprecationMessage.generate(network));
    }

    try {
      configureLogging(true);
      // Set the goquorum compatibility mode based on the genesis file
      if (genesisFile != null) {
        genesisConfigOptions = readGenesisConfigOptions();

        if (genesisConfigOptions.isQuorum()) {
          enableGoQuorumCompatibilityMode();
        }
      }

      // set merge config on the basis of genesis config
      setMergeConfigOptions();

      instantiateSignatureAlgorithmFactory();

      logger.info("Starting Besu");
      // Need to create vertx after cmdline has been parsed, such that metricsSystem is configurable
      vertx = createVertx(createVertxOptions(metricsSystem.get()));

      validateOptions();
      configure();
      configureNativeLibs();
      initController();

      besuPluginContext.beforeExternalServices();

      final var runner = buildRunner();
      runner.startExternalServices();

      startPlugins();
      validatePluginOptions();
      setReleaseMetrics();
      preSynchronization();

      runner.startEthereumMainLoop();
      runner.awaitStop();

    } catch (final Exception e) {
      throw new ParameterException(this.commandLine, e.getMessage(), e);
    }
  }

  @VisibleForTesting
  void setBesuConfiguration(final BesuConfiguration pluginCommonConfiguration) {
    this.pluginCommonConfiguration = pluginCommonConfiguration;
  }

  private void addSubCommands(final InputStream in) {
    commandLine.addSubcommand(
        BlocksSubCommand.COMMAND_NAME,
        new BlocksSubCommand(
            rlpBlockImporter,
            jsonBlockImporterFactory,
            rlpBlockExporterFactory,
            commandLine.getOut()));
    commandLine.addSubcommand(
        PublicKeySubCommand.COMMAND_NAME, new PublicKeySubCommand(commandLine.getOut()));
    commandLine.addSubcommand(
        PasswordSubCommand.COMMAND_NAME, new PasswordSubCommand(commandLine.getOut()));
    commandLine.addSubcommand(RetestethSubCommand.COMMAND_NAME, new RetestethSubCommand());
    commandLine.addSubcommand(
        RLPSubCommand.COMMAND_NAME, new RLPSubCommand(commandLine.getOut(), in));
    commandLine.addSubcommand(
        OperatorSubCommand.COMMAND_NAME, new OperatorSubCommand(commandLine.getOut()));
    commandLine.addSubcommand(
        ValidateConfigSubCommand.COMMAND_NAME,
        new ValidateConfigSubCommand(commandLine, commandLine.getOut()));
    final String generateCompletionSubcommandName = "generate-completion";
    commandLine.addSubcommand(
        generateCompletionSubcommandName, AutoComplete.GenerateCompletion.class);
    final CommandLine generateCompletionSubcommand =
        commandLine.getSubcommands().get(generateCompletionSubcommandName);
    generateCompletionSubcommand.getCommandSpec().usageMessage().hidden(true);
  }

  private void registerConverters() {
    commandLine.registerConverter(Address.class, Address::fromHexStringStrict);
    commandLine.registerConverter(Bytes.class, Bytes::fromHexString);
    commandLine.registerConverter(Level.class, Level::valueOf);
    commandLine.registerConverter(MetricsProtocol.class, MetricsProtocol::fromString);
    commandLine.registerConverter(UInt256.class, (arg) -> UInt256.valueOf(new BigInteger(arg)));
    commandLine.registerConverter(Wei.class, (arg) -> Wei.of(Long.parseUnsignedLong(arg)));
    commandLine.registerConverter(PositiveNumber.class, PositiveNumber::fromString);
    commandLine.registerConverter(Hash.class, Hash::fromHexString);
    commandLine.registerConverter(Optional.class, Optional::of);
    commandLine.registerConverter(Double.class, Double::parseDouble);

    metricCategoryConverter.addCategories(BesuMetricCategory.class);
    metricCategoryConverter.addCategories(StandardMetricCategory.class);
    commandLine.registerConverter(MetricCategory.class, metricCategoryConverter);
  }

  private void detectJemalloc() {
    // jemalloc is only supported on Linux at the moment
    if (PlatformDetector.getOSType().equals("linux")) {
      Optional.ofNullable(environment.get("BESU_USING_JEMALLOC"))
          .ifPresentOrElse(
              present -> logger.info("Using jemalloc"),
              () ->
                  logger.info(
                      "jemalloc library not found, memory usage may be reduced by installing it"));
    }
  }

  private void handleStableOptions() {
    commandLine.addMixin("Ethstats", ethstatsOptions);
    commandLine.addMixin("Private key file", nodePrivateKeyFileOption);
    commandLine.addMixin("Logging level", loggingLevelOption);
    commandLine.addMixin("Data Storage Options", dataStorageOptions);
  }

  private void handleUnstableOptions() {
    // Add unstable options
    final ImmutableMap.Builder<String, Object> unstableOptionsBuild = ImmutableMap.builder();
    final ImmutableMap<String, Object> unstableOptions =
        unstableOptionsBuild
            .put("Ethereum Wire Protocol", unstableEthProtocolOptions)
            .put("Metrics", unstableMetricsCLIOptions)
            .put("P2P Network", unstableNetworkingOptions)
            .put("RPC", unstableRPCOptions)
            .put("DNS Configuration", unstableDnsOptions)
            .put("NAT Configuration", unstableNatOptions)
            .put("Privacy Plugin Configuration", unstablePrivacyPluginOptions)
            .put("Synchronizer", unstableSynchronizerOptions)
            .put("TransactionPool", unstableTransactionPoolOptions)
            .put("Mining", unstableMiningOptions)
            .put("Native Library", unstableNativeLibraryOptions)
            .put("Launcher", unstableLauncherOptions)
            .put("EVM Options", unstableEvmOptions)
            .put("IPC Options", unstableIpcOptions)
            .put("Chain Data Pruning Options", unstableChainPruningOptions)
            .build();

    UnstableOptionsSubCommand.createUnstableOptions(commandLine, unstableOptions);
  }

  private void preparePlugins() {
    besuPluginContext.addService(PicoCLIOptions.class, new PicoCLIOptionsImpl(commandLine));
    besuPluginContext.addService(SecurityModuleService.class, securityModuleService);
    besuPluginContext.addService(StorageService.class, storageService);
    besuPluginContext.addService(MetricCategoryRegistry.class, metricCategoryRegistry);
    besuPluginContext.addService(PermissioningService.class, permissioningService);
    besuPluginContext.addService(PrivacyPluginService.class, privacyPluginService);
    besuPluginContext.addService(RpcEndpointService.class, rpcEndpointServiceImpl);

    // register built-in plugins
    rocksDBPlugin = new RocksDBPlugin();
    rocksDBPlugin.register(besuPluginContext);
    new InMemoryStoragePlugin().register(besuPluginContext);

    besuPluginContext.registerPlugins(pluginsDir());

    metricCategoryRegistry
        .getMetricCategories()
        .forEach(metricCategoryConverter::addRegistryCategory);

    // register default security module
    securityModuleService.register(
        DEFAULT_SECURITY_MODULE, Suppliers.memoize(this::defaultSecurityModule));
  }

  private SecurityModule defaultSecurityModule() {
    return new KeyPairSecurityModule(loadKeyPair(nodePrivateKeyFileOption.getNodePrivateKeyFile()));
  }

  // loadKeyPair() is public because it is accessed by subcommands
  public KeyPair loadKeyPair(final File nodePrivateKeyFile) {
    return KeyPairUtil.loadKeyPair(resolveNodePrivateKeyFile(nodePrivateKeyFile));
  }

  private int parse(
      final CommandLine.IExecutionStrategy resultHandler,
      final BesuExecutionExceptionHandler besuExecutionExceptionHandler,
      final BesuParameterExceptionHandler besuParameterExceptionHandler,
      final String... args) {
    // Create a handler that will search for a config file option and use it for
    // default values
    // and eventually it will run regular parsing of the remaining options.

    final ConfigOptionSearchAndRunHandler configParsingHandler =
        new ConfigOptionSearchAndRunHandler(
            resultHandler, besuParameterExceptionHandler, environment);

    ParseArgsHelper.getLauncherOptions(unstableLauncherOptions, args);
    if (unstableLauncherOptions.isLauncherMode()
        || unstableLauncherOptions.isLauncherModeForced()) {
      try {
        final ImmutableLauncherConfig launcherConfig =
            ImmutableLauncherConfig.builder()
                .launcherScript(BesuCommand.class.getResourceAsStream("launcher.json"))
                .addCommandClasses(this, unstableNatOptions, ethstatsOptions, unstableMiningOptions)
                .isLauncherForced(unstableLauncherOptions.isLauncherModeForced())
                .build();
        final File file = new LauncherManager(launcherConfig).run();
        logger.info("Config file location : {}", file.getAbsolutePath());
        return commandLine
            .setExecutionStrategy(configParsingHandler)
            .setParameterExceptionHandler(besuParameterExceptionHandler)
            .setExecutionExceptionHandler(besuExecutionExceptionHandler)
            .execute(String.format("%s=%s", CONFIG_FILE_OPTION_NAME, file.getAbsolutePath()));

      } catch (final LauncherException e) {
        logger.warn("Unable to run the launcher {}", e.getMessage());
        return -1;
      }
    } else {
      return commandLine
          .setExecutionStrategy(configParsingHandler)
          .setParameterExceptionHandler(besuParameterExceptionHandler)
          .setExecutionExceptionHandler(besuExecutionExceptionHandler)
          .execute(args);
    }
  }

  private void preSynchronization() {
    preSynchronizationTaskRunner.runTasks(besuController);
  }

  private Runner buildRunner() {
    return synchronize(
        besuController,
        p2PDiscoveryOptionGroup.p2pEnabled,
        p2pTLSConfiguration,
        p2PDiscoveryOptionGroup.peerDiscoveryEnabled,
        ethNetworkConfig,
        p2PDiscoveryOptionGroup.maxPeers,
        p2PDiscoveryOptionGroup.minPeers,
        p2PDiscoveryOptionGroup.p2pHost,
        p2PDiscoveryOptionGroup.p2pInterface,
        p2PDiscoveryOptionGroup.p2pPort,
        graphQLConfiguration,
        jsonRpcConfiguration,
        engineJsonRpcConfiguration,
        webSocketConfiguration,
        jsonRpcIpcConfiguration,
        apiConfiguration,
        metricsConfiguration,
        permissioningConfiguration,
        staticNodes,
        pidPath);
  }

  private void startPlugins() {
    besuPluginContext.addService(
        BesuEvents.class,
        new BesuEventsImpl(
            besuController.getProtocolContext().getBlockchain(),
            besuController.getProtocolManager().getBlockBroadcaster(),
            besuController.getTransactionPool(),
            besuController.getSyncState()));
    besuPluginContext.addService(MetricsSystem.class, getMetricsSystem());

    besuController.getAdditionalPluginServices().appendPluginServices(besuPluginContext);
    besuPluginContext.startPlugins();
  }

  private void validatePluginOptions() {
    // plugins do not 'wire up' until start has been called
    // consequently you can only do some configuration checks
    // after start has been called on plugins

    if (Boolean.TRUE.equals(privacyOptionGroup.isPrivacyEnabled)) {

      if (privacyOptionGroup.privateMarkerTransactionSigningKeyPath != null
          && privacyPluginService != null
          && privacyPluginService.getPrivateMarkerTransactionFactory() != null) {
        throw new ParameterException(
            commandLine,
            "--privacy-marker-transaction-signing-key-file can not be used in conjunction with a plugin that specifies a PrivateMarkerTransactionFactory");
      }

      if (Wei.ZERO.compareTo(minTransactionGasPrice) < 0
          && (privacyOptionGroup.privateMarkerTransactionSigningKeyPath == null
              && (privacyPluginService == null
                  || privacyPluginService.getPrivateMarkerTransactionFactory() == null))) {
        // if gas is required, cannot use random keys to sign private tx
        // ie --privacy-marker-transaction-signing-key-file must be set
        throw new ParameterException(
            commandLine,
            "Not a free gas network. --privacy-marker-transaction-signing-key-file must be specified and must be a funded account. Private transactions cannot be signed by random (non-funded) accounts in paid gas networks");
      }

      if (unstablePrivacyPluginOptions.isPrivacyPluginEnabled()
          && privacyPluginService != null
          && privacyPluginService.getPayloadProvider() == null) {
        throw new ParameterException(
            commandLine,
            "No Payload Provider has been provided. You must register one when enabling privacy plugin!");
      }

      if (unstablePrivacyPluginOptions.isPrivacyPluginEnabled()
          && (privacyOptionGroup.isFlexiblePrivacyGroupsEnabled
              || privacyOptionGroup.isOnchainPrivacyGroupsEnabled)) {
        throw new ParameterException(
            commandLine, "Privacy Plugin can not be used with flexible privacy groups");
      }
    }
  }

  private void setReleaseMetrics() {
    metricsSystem
        .get()
        .createLabelledGauge(
            StandardMetricCategory.PROCESS, "release", "Release information", "version")
        .labels(() -> 1, BesuInfo.version());
  }

  public void configureLogging(final boolean announce) {
    // To change the configuration if color was enabled/disabled
    Log4j2ConfiguratorUtil.reconfigure();
    // set log level per CLI flags
    final Level logLevel = loggingLevelOption.getLogLevel();
    if (logLevel != null) {
      if (announce) {
        System.out.println("Setting logging level to " + logLevel.name());
      }
      Log4j2ConfiguratorUtil.setAllLevels("", logLevel);
    }
  }

  public static Optional<Boolean> getColorEnabled() {
    return Optional.ofNullable(colorEnabled);
  }

  private void configureNativeLibs() {
    if (unstableNativeLibraryOptions.getNativeAltbn128()
        && AbstractAltBnPrecompiledContract.isNative()) {
      logger.info("Using the native implementation of alt bn128");
    } else {
      AbstractAltBnPrecompiledContract.disableNative();
      logger.info("Using the Java implementation of alt bn128");
    }

    if (unstableNativeLibraryOptions.getNativeModExp()
        && BigIntegerModularExponentiationPrecompiledContract.isNative()) {
      logger.info("Using the native implementation of modexp");
    } else {
      BigIntegerModularExponentiationPrecompiledContract.disableNative();
      logger.info("Using the Java implementation of modexp");
    }

    if (unstableNativeLibraryOptions.getNativeSecp()
        && SignatureAlgorithmFactory.getInstance().isNative()) {
      logger.info("Using the native implementation of the signature algorithm");
    } else {
      SignatureAlgorithmFactory.getInstance().disableNative();
      logger.info("Using the Java implementation of the signature algorithm");
    }

    if (unstableNativeLibraryOptions.getNativeBlake2bf()
        && Blake2bfMessageDigest.Blake2bfDigest.isNative()) {
      logger.info("Using the native implementation of the blake2bf algorithm");
    } else {
      Blake2bfMessageDigest.Blake2bfDigest.disableNative();
      logger.info("Using the Java implementation of the blake2bf algorithm");
    }
  }

  private void validateOptions() {
    validateRequiredOptions();
    issueOptionWarnings();
    validateP2PInterface(p2PDiscoveryOptionGroup.p2pInterface);
    validateMiningParams();
    validateNatParams();
    validateNetStatsParams();
    validateDnsOptionsParams();
    ensureValidPeerBoundParams();
    validateRpcOptionsParams();
    validateChainDataPruningParams();
    p2pTLSConfigOptions.checkP2PTLSOptionsDependencies(logger, commandLine);
    pkiBlockCreationOptions.checkPkiBlockCreationOptionsDependencies(logger, commandLine);
  }

  private void validateRequiredOptions() {
    commandLine
        .getCommandSpec()
        .options()
        .forEach(
            option -> {
              if (option.required() && option.stringValues().isEmpty()) {
                throw new ParameterException(
                    this.commandLine, "Missing required option: " + option.longestName());
              }
            });
  }

  @SuppressWarnings("ConstantConditions")
  private void validateMiningParams() {
    if (Boolean.TRUE.equals(minerOptionGroup.isMiningEnabled)
        && minerOptionGroup.coinbase == null) {
      throw new ParameterException(
          this.commandLine,
          "Unable to mine without a valid coinbase. Either disable mining (remove --miner-enabled) "
              + "or specify the beneficiary of mining (via --miner-coinbase <Address>)");
    }
    if (Boolean.FALSE.equals(minerOptionGroup.isMiningEnabled)
        && Boolean.TRUE.equals(minerOptionGroup.iStratumMiningEnabled)) {
      throw new ParameterException(
          this.commandLine,
          "Unable to mine with Stratum if mining is disabled. Either disable Stratum mining (remove --miner-stratum-enabled) "
              + "or specify mining is enabled (--miner-enabled)");
    }
    if (unstableMiningOptions.getPosBlockCreationMaxTime() <= 0
        || unstableMiningOptions.getPosBlockCreationMaxTime()
            > MiningParameters.DEFAULT_POS_BLOCK_CREATION_MAX_TIME) {
      throw new ParameterException(
          this.commandLine, "--Xpos-block-creation-max-time must be positive and ≤ 12000");
    }
  }

  protected void validateP2PInterface(final String p2pInterface) {
    final String failMessage = "The provided --p2p-interface is not available: " + p2pInterface;
    try {
      if (!NetworkUtility.isNetworkInterfaceAvailable(p2pInterface)) {
        throw new ParameterException(commandLine, failMessage);
      }
    } catch (final UnknownHostException | SocketException e) {
      throw new ParameterException(commandLine, failMessage, e);
    }
  }

  @SuppressWarnings("ConstantConditions")
  private void validateNatParams() {
    if (!(natMethod.equals(NatMethod.AUTO) || natMethod.equals(NatMethod.KUBERNETES))
        && !unstableNatOptions
            .getNatManagerServiceName()
            .equals(DEFAULT_BESU_SERVICE_NAME_FILTER)) {
      throw new ParameterException(
          this.commandLine,
          "The `--Xnat-kube-service-name` parameter is only used in kubernetes mode. Either remove --Xnat-kube-service-name"
              + " or select the KUBERNETES mode (via --nat--method=KUBERNETES)");
    }
    if (natMethod.equals(NatMethod.AUTO) && !unstableNatOptions.getNatMethodFallbackEnabled()) {
      throw new ParameterException(
          this.commandLine,
          "The `--Xnat-method-fallback-enabled` parameter cannot be used in AUTO mode. Either remove --Xnat-method-fallback-enabled"
              + " or select another mode (via --nat--method=XXXX)");
    }
  }

  private void validateNetStatsParams() {
    if (Strings.isNullOrEmpty(ethstatsOptions.getEthstatsUrl())
        && !ethstatsOptions.getEthstatsContact().isEmpty()) {
      throw new ParameterException(
          this.commandLine,
          "The `--ethstats-contact` requires ethstats server URL to be provided. Either remove --ethstats-contact"
              + " or provide a URL (via --ethstats=nodename:secret@host:port)");
    }
  }

  private void validateDnsOptionsParams() {
    if (!unstableDnsOptions.getDnsEnabled() && unstableDnsOptions.getDnsUpdateEnabled()) {
      throw new ParameterException(
          this.commandLine,
          "The `--Xdns-update-enabled` requires dns to be enabled. Either remove --Xdns-update-enabled"
              + " or specify dns is enabled (--Xdns-enabled)");
    }
  }

  private void ensureValidPeerBoundParams() {
    final int min = unstableNetworkingOptions.toDomainObject().getRlpx().getPeerLowerBound();
    final int max = p2PDiscoveryOptionGroup.maxPeers;
    if (min > max) {
      logger.warn("`--Xp2p-peer-lower-bound` " + min + " must not exceed --max-peers " + max);
      // modify the --X lower-bound value if it's not valid, we don't want unstable defaults
      // breaking things
      logger.warn("setting --Xp2p-peer-lower-bound=" + max);
      unstableNetworkingOptions.toDomainObject().getRlpx().setPeerLowerBound(max);
      p2PDiscoveryOptionGroup.minPeers = max;
    } else {
      p2PDiscoveryOptionGroup.minPeers = min;
    }
  }

  public void validateRpcOptionsParams() {
    final Predicate<String> configuredApis =
        apiName ->
            Arrays.stream(RpcApis.values())
                    .anyMatch(builtInApi -> apiName.equals(builtInApi.name()))
                || rpcEndpointServiceImpl.hasNamespace(apiName);

    if (!jsonRPCHttpOptionGroup.rpcHttpApis.stream().allMatch(configuredApis)) {
      List<String> invalidHttpApis = new ArrayList<String>(jsonRPCHttpOptionGroup.rpcHttpApis);
      invalidHttpApis.removeAll(VALID_APIS);
      throw new ParameterException(
          this.commandLine,
          "Invalid value for option '--rpc-http-api': invalid entries found "
              + invalidHttpApis.toString());
    }

    if (!jsonRPCWebsocketOptionGroup.rpcWsApis.stream().allMatch(configuredApis)) {
      List<String> invalidWsApis = new ArrayList<String>(jsonRPCWebsocketOptionGroup.rpcWsApis);
      invalidWsApis.removeAll(VALID_APIS);
      throw new ParameterException(
          this.commandLine,
          "Invalid value for option '--rpc-ws-api': invalid entries found "
              + invalidWsApis.toString());
    }

    final boolean validHttpApiMethods =
        jsonRPCHttpOptionGroup.rpcHttpApiMethodsNoAuth.stream()
            .allMatch(RpcMethod::rpcMethodExists);

    if (!validHttpApiMethods) {
      throw new ParameterException(
          this.commandLine,
          "Invalid value for option '--rpc-http-api-methods-no-auth', options must be valid RPC methods");
    }

    final boolean validWsApiMethods =
        jsonRPCWebsocketOptionGroup.rpcWsApiMethodsNoAuth.stream()
            .allMatch(RpcMethod::rpcMethodExists);

    if (!validWsApiMethods) {
      throw new ParameterException(
          this.commandLine,
          "Invalid value for option '--rpc-ws-api-methods-no-auth', options must be valid RPC methods");
    }
  }

  public void validateChainDataPruningParams() {
    if (unstableChainPruningOptions.getChainDataPruningEnabled()
        && unstableChainPruningOptions.getChainDataPruningBlocksRetained()
            < ChainPruningOptions.DEFAULT_CHAIN_DATA_PRUNING_MIN_BLOCKS_RETAINED) {
      throw new ParameterException(
          this.commandLine,
          "--Xchain-pruning-blocks-retained must be >= "
              + ChainPruningOptions.DEFAULT_CHAIN_DATA_PRUNING_MIN_BLOCKS_RETAINED);
    }
  }

  private GenesisConfigOptions readGenesisConfigOptions() {

    try {
      final GenesisConfigFile genesisConfigFile = GenesisConfigFile.fromConfig(genesisConfig());
      genesisConfigOptions = genesisConfigFile.getConfigOptions(genesisConfigOverrides);
    } catch (final Exception e) {
      throw new ParameterException(
          this.commandLine, "Unable to load genesis file. " + e.getCause());
    }
    return genesisConfigOptions;
  }

  private void issueOptionWarnings() {

    // Check that P2P options are able to work
    CommandLineUtils.checkOptionDependencies(
        logger,
        commandLine,
        "--p2p-enabled",
        !p2PDiscoveryOptionGroup.p2pEnabled,
        asList(
            "--bootnodes",
            "--discovery-enabled",
            "--max-peers",
            "--banned-node-id",
            "--banned-node-ids",
            "--p2p-host",
            "--p2p-interface",
            "--p2p-port",
            "--remote-connections-max-percentage"));

    // Check that block producer options work
    if (!isMergeEnabled()) {
      CommandLineUtils.checkOptionDependencies(
          logger,
          commandLine,
          "--miner-enabled",
          !minerOptionGroup.isMiningEnabled,
          asList(
              "--miner-coinbase",
              "--min-gas-price",
              "--min-block-occupancy-ratio",
              "--miner-extra-data"));
    }
    // Check that mining options are able to work
    CommandLineUtils.checkOptionDependencies(
        logger,
        commandLine,
        "--miner-enabled",
        !minerOptionGroup.isMiningEnabled,
        asList(
            "--miner-stratum-enabled",
            "--Xminer-remote-sealers-limit",
            "--Xminer-remote-sealers-hashrate-ttl"));

    CommandLineUtils.failIfOptionDoesntMeetRequirement(
        commandLine,
        "--fast-sync-min-peers can't be used with FULL sync-mode",
        !SyncMode.isFullSync(getDefaultSyncModeIfNotSet(syncMode)),
        singletonList("--fast-sync-min-peers"));

    if (!securityModuleName.equals(DEFAULT_SECURITY_MODULE)
        && nodePrivateKeyFileOption.getNodePrivateKeyFile() != null) {
      logger.warn(
          DEPENDENCY_WARNING_MSG,
          "--node-private-key-file",
          "--security-module=" + DEFAULT_SECURITY_MODULE);
    }

    if (Boolean.TRUE.equals(privacyOptionGroup.isOnchainPrivacyGroupsEnabled)) {
      logger.warn(
          DEPRECATION_WARNING_MSG,
          "--privacy-onchain-groups-enabled",
          "--privacy-flexible-groups-enabled");
    }
  }

  private void configure() throws Exception {
    checkPortClash();
    checkIfRequiredPortsAreAvailable();
    syncMode = getDefaultSyncModeIfNotSet(syncMode);

    ethNetworkConfig = updateNetworkConfig(network);

    checkGoQuorumCompatibilityConfig(ethNetworkConfig);

    jsonRpcConfiguration =
        jsonRpcConfiguration(
            jsonRPCHttpOptionGroup.rpcHttpPort, jsonRPCHttpOptionGroup.rpcHttpApis, hostsAllowlist);
    if (isEngineApiEnabled()) {
      engineJsonRpcConfiguration =
          createEngineJsonRpcConfiguration(
              engineRPCOptionGroup.engineRpcPort, engineRPCOptionGroup.engineHostsAllowlist);
    }
    p2pTLSConfiguration = p2pTLSConfigOptions.p2pTLSConfiguration(commandLine);
    graphQLConfiguration = graphQLConfiguration();
    webSocketConfiguration =
        webSocketConfiguration(
            jsonRPCWebsocketOptionGroup.rpcWsPort,
            jsonRPCWebsocketOptionGroup.rpcWsApis,
            hostsAllowlist);
    jsonRpcIpcConfiguration =
        jsonRpcIpcConfiguration(
            unstableIpcOptions.isEnabled(),
            unstableIpcOptions.getIpcPath(),
            unstableIpcOptions.getRpcIpcApis());
    apiConfiguration = apiConfiguration();
    // hostsWhitelist is a hidden option. If it is specified, add the list to hostAllowlist
    if (!hostsWhitelist.isEmpty()) {
      // if allowlist == default values, remove the default values
      if (hostsAllowlist.size() == 2
          && hostsAllowlist.containsAll(List.of("localhost", "127.0.0.1"))) {
        hostsAllowlist.removeAll(List.of("localhost", "127.0.0.1"));
      }
      hostsAllowlist.addAll(hostsWhitelist);
    }

    permissioningConfiguration = permissioningConfiguration();
    staticNodes = loadStaticNodes();

    final List<EnodeURL> enodeURIs = ethNetworkConfig.getBootNodes();
    permissioningConfiguration
        .flatMap(PermissioningConfiguration::getLocalConfig)
        .ifPresent(p -> ensureAllNodesAreInAllowlist(enodeURIs, p));

    permissioningConfiguration
        .flatMap(PermissioningConfiguration::getLocalConfig)
        .ifPresent(p -> ensureAllNodesAreInAllowlist(staticNodes, p));
    metricsConfiguration = metricsConfiguration();

    instantiateSignatureAlgorithmFactory();

    logger.info(generateConfigurationOverview());
    logger.info("Connecting to {} static nodes.", staticNodes.size());
    logger.trace("Static Nodes = {}", staticNodes);
    logger.info("Security Module: {}", securityModuleName);
  }

  private JsonRpcIpcConfiguration jsonRpcIpcConfiguration(
      final Boolean enabled, final Path ipcPath, final List<String> rpcIpcApis) {
    final Path actualPath;
    if (ipcPath == null) {
      actualPath = IpcOptions.getDefaultPath(dataDir());
    } else {
      actualPath = ipcPath;
    }
    return new JsonRpcIpcConfiguration(
        vertx.isNativeTransportEnabled() && enabled, actualPath, rpcIpcApis);
  }

  private GoQuorumPrivacyParameters configureGoQuorumPrivacy(
      final KeyValueStorageProvider storageProvider) {
    return new GoQuorumPrivacyParameters(
        createGoQuorumEnclave(),
        readEnclaveKey(),
        storageProvider.createGoQuorumPrivateStorage(),
        createPrivateWorldStateArchive(storageProvider));
  }

  private GoQuorumEnclave createGoQuorumEnclave() {
    final EnclaveFactory enclaveFactory = new EnclaveFactory(Vertx.vertx());
    if (privacyOptionGroup.privacyKeyStoreFile != null) {
      return enclaveFactory.createGoQuorumEnclave(
          privacyOptionGroup.privacyUrl,
          privacyOptionGroup.privacyKeyStoreFile,
          privacyOptionGroup.privacyKeyStorePasswordFile,
          privacyOptionGroup.privacyTlsKnownEnclaveFile);
    } else {
      return enclaveFactory.createGoQuorumEnclave(privacyOptionGroup.privacyUrl);
    }
  }

  private String readEnclaveKey() {
    final String key;
    try {
      key = Files.asCharSource(privacyOptionGroup.privacyPublicKeyFile, UTF_8).read();
    } catch (final Exception e) {
      throw new ParameterException(
          this.commandLine,
          "--privacy-public-key-file must be set if isQuorum is set in the genesis file.",
          e);
    }
    // throws exception if invalid base 64
    Base64.getDecoder().decode(key);

    return key;
  }

  private void ensureAllNodesAreInAllowlist(
      final Collection<EnodeURL> enodeAddresses,
      final LocalPermissioningConfiguration permissioningConfiguration) {
    try {
      PermissioningConfigurationValidator.areAllNodesAreInAllowlist(
          enodeAddresses, permissioningConfiguration);
    } catch (final Exception e) {
      throw new ParameterException(this.commandLine, e.getMessage());
    }
  }

  private BesuController initController() {
    besuController = buildController();
    return besuController;
  }

  public BesuController buildController() {
    try {
      return getControllerBuilder().build();
    } catch (final Exception e) {
      throw new ExecutionException(this.commandLine, e.getMessage(), e);
    }
  }

  public BesuControllerBuilder getControllerBuilder() {
    final KeyValueStorageProvider storageProvider = keyValueStorageProvider(keyValueStorageName);
    return controllerBuilderFactory
        .fromEthNetworkConfig(updateNetworkConfig(network), genesisConfigOverrides)
        .synchronizerConfiguration(buildSyncConfig())
        .ethProtocolConfiguration(unstableEthProtocolOptions.toDomainObject())
        .networkConfiguration(unstableNetworkingOptions.toDomainObject())
        .dataDirectory(dataDir())
        .miningParameters(
            new MiningParameters.Builder()
                .coinbase(minerOptionGroup.coinbase)
                .targetGasLimit(targetGasLimit)
                .minTransactionGasPrice(minTransactionGasPrice)
                .extraData(minerOptionGroup.extraData)
                .miningEnabled(minerOptionGroup.isMiningEnabled)
                .stratumMiningEnabled(minerOptionGroup.iStratumMiningEnabled)
                .stratumNetworkInterface(minerOptionGroup.stratumNetworkInterface)
                .stratumPort(minerOptionGroup.stratumPort)
                .stratumExtranonce(unstableMiningOptions.getStratumExtranonce())
                .minBlockOccupancyRatio(minBlockOccupancyRatio)
                .remoteSealersLimit(unstableMiningOptions.getRemoteSealersLimit())
                .remoteSealersTimeToLive(unstableMiningOptions.getRemoteSealersTimeToLive())
                .powJobTimeToLive(unstableMiningOptions.getPowJobTimeToLive())
                .maxOmmerDepth(unstableMiningOptions.getMaxOmmersDepth())
                .posBlockCreationMaxTime(unstableMiningOptions.getPosBlockCreationMaxTime())
                .build())
        .transactionPoolConfiguration(buildTransactionPoolConfiguration())
        .nodeKey(new NodeKey(securityModule()))
        .metricsSystem(metricsSystem.get())
        .messagePermissioningProviders(permissioningService.getMessagePermissioningProviders())
        .privacyParameters(privacyParameters(storageProvider))
        .pkiBlockCreationConfiguration(maybePkiBlockCreationConfiguration())
        .clock(Clock.systemUTC())
        .isRevertReasonEnabled(isRevertReasonEnabled)
        .storageProvider(storageProvider)
        .isPruningEnabled(isPruningEnabled())
        .pruningConfiguration(
            new PrunerConfiguration(pruningBlockConfirmations, pruningBlocksRetained))
        .genesisConfigOverrides(genesisConfigOverrides)
        .gasLimitCalculator(
            Optional.ofNullable(targetGasLimit)
                .<GasLimitCalculator>map(z -> new FrontierTargetingGasLimitCalculator())
                .orElse(GasLimitCalculator.constant()))
        .requiredBlocks(requiredBlocks)
        .reorgLoggingThreshold(reorgLoggingThreshold)
        .evmConfiguration(unstableEvmOptions.toDomainObject())
        .dataStorageConfiguration(dataStorageOptions.toDomainObject())
        .maxPeers(p2PDiscoveryOptionGroup.maxPeers)
<<<<<<< HEAD
        .randomPeerPriority(p2PDiscoveryOptionGroup.randomPeerPriority);
=======
        .chainPruningConfiguration(unstableChainPruningOptions.toDomainObject());
>>>>>>> 97588ae7
  }

  private GraphQLConfiguration graphQLConfiguration() {

    CommandLineUtils.checkOptionDependencies(
        logger,
        commandLine,
        "--graphql-http-enabled",
        !graphQlOptionGroup.isGraphQLHttpEnabled,
        asList("--graphql-http-cors-origins", "--graphql-http-host", "--graphql-http-port"));
    final GraphQLConfiguration graphQLConfiguration = GraphQLConfiguration.createDefault();
    graphQLConfiguration.setEnabled(graphQlOptionGroup.isGraphQLHttpEnabled);
    graphQLConfiguration.setHost(
        Strings.isNullOrEmpty(graphQlOptionGroup.graphQLHttpHost)
            ? p2PDiscoveryOptionGroup.autoDiscoverDefaultIP().getHostAddress()
            : graphQlOptionGroup.graphQLHttpHost);
    graphQLConfiguration.setPort(graphQlOptionGroup.graphQLHttpPort);
    graphQLConfiguration.setHostsAllowlist(hostsAllowlist);
    graphQLConfiguration.setCorsAllowedDomains(graphQlOptionGroup.graphQLHttpCorsAllowedOrigins);
    graphQLConfiguration.setHttpTimeoutSec(unstableRPCOptions.getHttpTimeoutSec());

    return graphQLConfiguration;
  }

  private JsonRpcConfiguration createEngineJsonRpcConfiguration(
      final Integer listenPort, final List<String> allowCallsFrom) {
    final JsonRpcConfiguration engineConfig =
        jsonRpcConfiguration(listenPort, Arrays.asList("ENGINE", "ETH"), allowCallsFrom);
    engineConfig.setEnabled(isEngineApiEnabled());
    if (!engineRPCOptionGroup.isEngineAuthDisabled) {
      engineConfig.setAuthenticationEnabled(true);
      engineConfig.setAuthenticationAlgorithm(JwtAlgorithm.HS256);
      if (Objects.nonNull(engineRPCOptionGroup.engineJwtKeyFile)
          && java.nio.file.Files.exists(engineRPCOptionGroup.engineJwtKeyFile)) {
        engineConfig.setAuthenticationPublicKeyFile(engineRPCOptionGroup.engineJwtKeyFile.toFile());
      } else {
        logger.warn(
            "Engine API authentication enabled without key file. Expect ephemeral jwt.hex file in datadir");
      }
    }
    return engineConfig;
  }

  private JsonRpcConfiguration jsonRpcConfiguration(
      final Integer listenPort, final List<String> apiGroups, final List<String> allowCallsFrom) {
    checkRpcTlsClientAuthOptionsDependencies();
    checkRpcTlsOptionsDependencies();
    checkRpcHttpOptionsDependencies();

    if (jsonRPCHttpOptionGroup.isRpcHttpAuthenticationEnabled) {
      CommandLineUtils.checkOptionDependencies(
          logger,
          commandLine,
          "--rpc-http-authentication-public-key-file",
          jsonRPCHttpOptionGroup.rpcHttpAuthenticationPublicKeyFile == null,
          asList("--rpc-http-authentication-jwt-algorithm"));
    }

    if (jsonRPCHttpOptionGroup.isRpcHttpAuthenticationEnabled
        && rpcHttpAuthenticationCredentialsFile() == null
        && jsonRPCHttpOptionGroup.rpcHttpAuthenticationPublicKeyFile == null) {
      throw new ParameterException(
          commandLine,
          "Unable to authenticate JSON-RPC HTTP endpoint without a supplied credentials file or authentication public key file");
    }

    final JsonRpcConfiguration jsonRpcConfiguration = JsonRpcConfiguration.createDefault();
    jsonRpcConfiguration.setEnabled(jsonRPCHttpOptionGroup.isRpcHttpEnabled);
    jsonRpcConfiguration.setHost(
        Strings.isNullOrEmpty(jsonRPCHttpOptionGroup.rpcHttpHost)
            ? p2PDiscoveryOptionGroup.autoDiscoverDefaultIP().getHostAddress()
            : jsonRPCHttpOptionGroup.rpcHttpHost);
    jsonRpcConfiguration.setPort(listenPort);
    jsonRpcConfiguration.setMaxActiveConnections(jsonRPCHttpOptionGroup.rpcHttpMaxConnections);
    jsonRpcConfiguration.setCorsAllowedDomains(jsonRPCHttpOptionGroup.rpcHttpCorsAllowedOrigins);
    jsonRpcConfiguration.setRpcApis(apiGroups.stream().distinct().collect(Collectors.toList()));
    jsonRpcConfiguration.setNoAuthRpcApis(
        jsonRPCHttpOptionGroup.rpcHttpApiMethodsNoAuth.stream()
            .distinct()
            .collect(Collectors.toList()));
    jsonRpcConfiguration.setHostsAllowlist(allowCallsFrom);
    jsonRpcConfiguration.setAuthenticationEnabled(
        jsonRPCHttpOptionGroup.isRpcHttpAuthenticationEnabled);
    jsonRpcConfiguration.setAuthenticationCredentialsFile(rpcHttpAuthenticationCredentialsFile());
    jsonRpcConfiguration.setAuthenticationPublicKeyFile(
        jsonRPCHttpOptionGroup.rpcHttpAuthenticationPublicKeyFile);
    jsonRpcConfiguration.setAuthenticationAlgorithm(
        jsonRPCHttpOptionGroup.rpcHttpAuthenticationAlgorithm);
    jsonRpcConfiguration.setTlsConfiguration(rpcHttpTlsConfiguration());
    jsonRpcConfiguration.setHttpTimeoutSec(unstableRPCOptions.getHttpTimeoutSec());
    return jsonRpcConfiguration;
  }

  private void checkRpcHttpOptionsDependencies() {
    CommandLineUtils.checkOptionDependencies(
        logger,
        commandLine,
        "--rpc-http-enabled",
        !jsonRPCHttpOptionGroup.isRpcHttpEnabled,
        asList(
            "--rpc-http-api",
            "--rpc-http-apis",
            "--rpc-http-api-method-no-auth",
            "--rpc-http-api-methods-no-auth",
            "--rpc-http-cors-origins",
            "--rpc-http-host",
            "--rpc-http-port",
            "--rpc-http-max-active-connections",
            "--rpc-http-authentication-enabled",
            "--rpc-http-authentication-credentials-file",
            "--rpc-http-authentication-public-key-file",
            "--rpc-http-tls-enabled",
            "--rpc-http-tls-keystore-file",
            "--rpc-http-tls-keystore-password-file",
            "--rpc-http-tls-client-auth-enabled",
            "--rpc-http-tls-known-clients-file",
            "--rpc-http-tls-ca-clients-enabled",
            "--rpc-http-authentication-jwt-algorithm",
            "--rpc-http-tls-protocols",
            "--rpc-http-tls-cipher-suite",
            "--rpc-http-tls-cipher-suites"));
  }

  private void checkRpcTlsOptionsDependencies() {
    CommandLineUtils.checkOptionDependencies(
        logger,
        commandLine,
        "--rpc-http-tls-enabled",
        !jsonRPCHttpOptionGroup.isRpcHttpTlsEnabled,
        asList(
            "--rpc-http-tls-keystore-file",
            "--rpc-http-tls-keystore-password-file",
            "--rpc-http-tls-client-auth-enabled",
            "--rpc-http-tls-known-clients-file",
            "--rpc-http-tls-ca-clients-enabled",
            "--rpc-http-tls-protocols",
            "--rpc-http-tls-cipher-suite",
            "--rpc-http-tls-cipher-suites"));
  }

  private void checkRpcTlsClientAuthOptionsDependencies() {
    CommandLineUtils.checkOptionDependencies(
        logger,
        commandLine,
        "--rpc-http-tls-client-auth-enabled",
        !jsonRPCHttpOptionGroup.isRpcHttpTlsClientAuthEnabled,
        asList("--rpc-http-tls-known-clients-file", "--rpc-http-tls-ca-clients-enabled"));
  }

  private void checkPrivacyTlsOptionsDependencies() {
    CommandLineUtils.checkOptionDependencies(
        logger,
        commandLine,
        "--privacy-tls-enabled",
        !privacyOptionGroup.isPrivacyTlsEnabled,
        asList(
            "--privacy-tls-keystore-file",
            "--privacy-tls-keystore-password-file",
            "--privacy-tls-known-enclave-file"));
  }

  private Optional<TlsConfiguration> rpcHttpTlsConfiguration() {
    if (!isRpcTlsConfigurationRequired()) {
      return Optional.empty();
    }

    if (jsonRPCHttpOptionGroup.rpcHttpTlsKeyStoreFile == null) {
      throw new ParameterException(
          commandLine, "Keystore file is required when TLS is enabled for JSON-RPC HTTP endpoint");
    }

    if (jsonRPCHttpOptionGroup.rpcHttpTlsKeyStorePasswordFile == null) {
      throw new ParameterException(
          commandLine,
          "File containing password to unlock keystore is required when TLS is enabled for JSON-RPC HTTP endpoint");
    }

    if (jsonRPCHttpOptionGroup.isRpcHttpTlsClientAuthEnabled
        && !jsonRPCHttpOptionGroup.isRpcHttpTlsCAClientsEnabled
        && jsonRPCHttpOptionGroup.rpcHttpTlsKnownClientsFile == null) {
      throw new ParameterException(
          commandLine,
          "Known-clients file must be specified or CA clients must be enabled when TLS client authentication is enabled for JSON-RPC HTTP endpoint");
    }

    jsonRPCHttpOptionGroup.rpcHttpTlsProtocols.retainAll(getJDKEnabledProtocols());
    if (jsonRPCHttpOptionGroup.rpcHttpTlsProtocols.isEmpty()) {
      throw new ParameterException(
          commandLine,
          "No valid TLS protocols specified (the following protocols are enabled: "
              + getJDKEnabledProtocols()
              + ")");
    }

    for (final String cipherSuite : jsonRPCHttpOptionGroup.rpcHttpTlsCipherSuites) {
      if (!getJDKEnabledCipherSuites().contains(cipherSuite)) {
        throw new ParameterException(
            commandLine, "Invalid TLS cipher suite specified " + cipherSuite);
      }
    }

    jsonRPCHttpOptionGroup.rpcHttpTlsCipherSuites.retainAll(getJDKEnabledCipherSuites());

    return Optional.of(
        TlsConfiguration.Builder.aTlsConfiguration()
            .withKeyStorePath(jsonRPCHttpOptionGroup.rpcHttpTlsKeyStoreFile)
            .withKeyStorePasswordSupplier(
                new FileBasedPasswordProvider(
                    jsonRPCHttpOptionGroup.rpcHttpTlsKeyStorePasswordFile))
            .withClientAuthConfiguration(rpcHttpTlsClientAuthConfiguration())
            .withSecureTransportProtocols(jsonRPCHttpOptionGroup.rpcHttpTlsProtocols)
            .withCipherSuites(jsonRPCHttpOptionGroup.rpcHttpTlsCipherSuites)
            .build());
  }

  private TlsClientAuthConfiguration rpcHttpTlsClientAuthConfiguration() {
    if (jsonRPCHttpOptionGroup.isRpcHttpTlsClientAuthEnabled) {
      return TlsClientAuthConfiguration.Builder.aTlsClientAuthConfiguration()
          .withKnownClientsFile(jsonRPCHttpOptionGroup.rpcHttpTlsKnownClientsFile)
          .withCaClientsEnabled(jsonRPCHttpOptionGroup.isRpcHttpTlsCAClientsEnabled)
          .build();
    }

    return null;
  }

  private boolean isRpcTlsConfigurationRequired() {
    return jsonRPCHttpOptionGroup.isRpcHttpEnabled && jsonRPCHttpOptionGroup.isRpcHttpTlsEnabled;
  }

  private WebSocketConfiguration webSocketConfiguration(
      final Integer listenPort, final List<String> apiGroups, final List<String> allowCallsFrom) {

    CommandLineUtils.checkOptionDependencies(
        logger,
        commandLine,
        "--rpc-ws-enabled",
        !jsonRPCWebsocketOptionGroup.isRpcWsEnabled,
        asList(
            "--rpc-ws-api",
            "--rpc-ws-apis",
            "--rpc-ws-api-method-no-auth",
            "--rpc-ws-api-methods-no-auth",
            "--rpc-ws-host",
            "--rpc-ws-port",
            "--rpc-ws-max-frame-size",
            "--rpc-ws-max-active-connections",
            "--rpc-ws-authentication-enabled",
            "--rpc-ws-authentication-credentials-file",
            "--rpc-ws-authentication-public-key-file",
            "--rpc-ws-authentication-jwt-algorithm"));

    if (jsonRPCWebsocketOptionGroup.isRpcWsAuthenticationEnabled) {
      CommandLineUtils.checkOptionDependencies(
          logger,
          commandLine,
          "--rpc-ws-authentication-public-key-file",
          jsonRPCWebsocketOptionGroup.rpcWsAuthenticationPublicKeyFile == null,
          asList("--rpc-ws-authentication-jwt-algorithm"));
    }

    if (jsonRPCWebsocketOptionGroup.isRpcWsAuthenticationEnabled
        && rpcWsAuthenticationCredentialsFile() == null
        && jsonRPCWebsocketOptionGroup.rpcWsAuthenticationPublicKeyFile == null) {
      throw new ParameterException(
          commandLine,
          "Unable to authenticate JSON-RPC WebSocket endpoint without a supplied credentials file or authentication public key file");
    }

    final WebSocketConfiguration webSocketConfiguration = WebSocketConfiguration.createDefault();
    webSocketConfiguration.setEnabled(jsonRPCWebsocketOptionGroup.isRpcWsEnabled);
    webSocketConfiguration.setHost(
        Strings.isNullOrEmpty(jsonRPCWebsocketOptionGroup.rpcWsHost)
            ? p2PDiscoveryOptionGroup.autoDiscoverDefaultIP().getHostAddress()
            : jsonRPCWebsocketOptionGroup.rpcWsHost);
    webSocketConfiguration.setPort(listenPort);
    webSocketConfiguration.setMaxFrameSize(jsonRPCWebsocketOptionGroup.rpcWsMaxFrameSize);
    webSocketConfiguration.setMaxActiveConnections(jsonRPCWebsocketOptionGroup.rpcWsMaxConnections);
    webSocketConfiguration.setRpcApis(apiGroups);
    webSocketConfiguration.setRpcApisNoAuth(
        jsonRPCWebsocketOptionGroup.rpcWsApiMethodsNoAuth.stream()
            .distinct()
            .collect(Collectors.toList()));
    webSocketConfiguration.setAuthenticationEnabled(
        jsonRPCWebsocketOptionGroup.isRpcWsAuthenticationEnabled);
    webSocketConfiguration.setAuthenticationCredentialsFile(rpcWsAuthenticationCredentialsFile());
    webSocketConfiguration.setHostsAllowlist(allowCallsFrom);
    webSocketConfiguration.setAuthenticationPublicKeyFile(
        jsonRPCWebsocketOptionGroup.rpcWsAuthenticationPublicKeyFile);
    webSocketConfiguration.setAuthenticationAlgorithm(
        jsonRPCWebsocketOptionGroup.rpcWebsocketsAuthenticationAlgorithm);
    webSocketConfiguration.setTimeoutSec(unstableRPCOptions.getWsTimeoutSec());
    return webSocketConfiguration;
  }

  private ApiConfiguration apiConfiguration() {
    return ImmutableApiConfiguration.builder()
        .gasPriceBlocks(apiGasPriceBlocks)
        .gasPricePercentile(apiGasPricePercentile)
        .gasPriceMin(minTransactionGasPrice.toLong())
        .gasPriceMax(apiGasPriceMax)
        .build();
  }

  public MetricsConfiguration metricsConfiguration() {
    if (metricsOptionGroup.isMetricsEnabled && metricsOptionGroup.isMetricsPushEnabled) {
      throw new ParameterException(
          this.commandLine,
          "--metrics-enabled option and --metrics-push-enabled option can't be used at the same "
              + "time.  Please refer to CLI reference for more details about this constraint.");
    }

    CommandLineUtils.checkOptionDependencies(
        logger,
        commandLine,
        "--metrics-enabled",
        !metricsOptionGroup.isMetricsEnabled,
        asList("--metrics-host", "--metrics-port"));

    CommandLineUtils.checkOptionDependencies(
        logger,
        commandLine,
        "--metrics-push-enabled",
        !metricsOptionGroup.isMetricsPushEnabled,
        asList(
            "--metrics-push-host",
            "--metrics-push-port",
            "--metrics-push-interval",
            "--metrics-push-prometheus-job"));

    return unstableMetricsCLIOptions
        .toDomainObject()
        .enabled(metricsOptionGroup.isMetricsEnabled)
        .host(
            Strings.isNullOrEmpty(metricsOptionGroup.metricsHost)
                ? p2PDiscoveryOptionGroup.autoDiscoverDefaultIP().getHostAddress()
                : metricsOptionGroup.metricsHost)
        .port(metricsOptionGroup.metricsPort)
        .protocol(metricsOptionGroup.metricsProtocol)
        .metricCategories(metricsOptionGroup.metricCategories)
        .pushEnabled(metricsOptionGroup.isMetricsPushEnabled)
        .pushHost(
            Strings.isNullOrEmpty(metricsOptionGroup.metricsPushHost)
                ? p2PDiscoveryOptionGroup.autoDiscoverDefaultIP().getHostAddress()
                : metricsOptionGroup.metricsPushHost)
        .pushPort(metricsOptionGroup.metricsPushPort)
        .pushInterval(metricsOptionGroup.metricsPushInterval)
        .hostsAllowlist(hostsAllowlist)
        .prometheusJob(metricsOptionGroup.metricsPrometheusJob)
        .build();
  }

  private Optional<PermissioningConfiguration> permissioningConfiguration() throws Exception {
    if (!(localPermissionsEnabled() || contractPermissionsEnabled())) {
      if (jsonRPCHttpOptionGroup.rpcHttpApis.contains(RpcApis.PERM.name())
          || jsonRPCWebsocketOptionGroup.rpcWsApis.contains(RpcApis.PERM.name())) {
        logger.warn(
            "Permissions are disabled. Cannot enable PERM APIs when not using Permissions.");
      }
      return Optional.empty();
    }

    final Optional<LocalPermissioningConfiguration> localPermissioningConfigurationOptional;
    if (localPermissionsEnabled()) {
      final Optional<String> nodePermissioningConfigFile =
          Optional.ofNullable(permissionsOptionGroup.nodePermissionsConfigFile);
      final Optional<String> accountPermissioningConfigFile =
          Optional.ofNullable(permissionsOptionGroup.accountPermissionsConfigFile);

      final LocalPermissioningConfiguration localPermissioningConfiguration =
          PermissioningConfigurationBuilder.permissioningConfiguration(
              permissionsOptionGroup.permissionsNodesEnabled,
              getEnodeDnsConfiguration(),
              nodePermissioningConfigFile.orElse(getDefaultPermissioningFilePath()),
              permissionsOptionGroup.permissionsAccountsEnabled,
              accountPermissioningConfigFile.orElse(getDefaultPermissioningFilePath()));

      localPermissioningConfigurationOptional = Optional.of(localPermissioningConfiguration);
    } else {
      if (permissionsOptionGroup.nodePermissionsConfigFile != null
          && !permissionsOptionGroup.permissionsNodesEnabled) {
        logger.warn(
            "Node permissioning config file set {} but no permissions enabled",
            permissionsOptionGroup.nodePermissionsConfigFile);
      }

      if (permissionsOptionGroup.accountPermissionsConfigFile != null
          && !permissionsOptionGroup.permissionsAccountsEnabled) {
        logger.warn(
            "Account permissioning config file set {} but no permissions enabled",
            permissionsOptionGroup.accountPermissionsConfigFile);
      }
      localPermissioningConfigurationOptional = Optional.empty();
    }

    final SmartContractPermissioningConfiguration smartContractPermissioningConfiguration =
        SmartContractPermissioningConfiguration.createDefault();

    if (Boolean.TRUE.equals(permissionsOptionGroup.permissionsNodesContractEnabled)) {
      if (permissionsOptionGroup.permissionsNodesContractAddress == null) {
        throw new ParameterException(
            this.commandLine,
            "No node permissioning contract address specified. Cannot enable smart contract based node permissioning.");
      } else {
        smartContractPermissioningConfiguration.setSmartContractNodeAllowlistEnabled(
            permissionsOptionGroup.permissionsNodesContractEnabled);
        smartContractPermissioningConfiguration.setNodeSmartContractAddress(
            permissionsOptionGroup.permissionsNodesContractAddress);
        smartContractPermissioningConfiguration.setNodeSmartContractInterfaceVersion(
            permissionsOptionGroup.permissionsNodesContractVersion);
      }
    } else if (permissionsOptionGroup.permissionsNodesContractAddress != null) {
      logger.warn(
          "Node permissioning smart contract address set {} but smart contract node permissioning is disabled.",
          permissionsOptionGroup.permissionsNodesContractAddress);
    }

    if (Boolean.TRUE.equals(permissionsOptionGroup.permissionsAccountsContractEnabled)) {
      if (permissionsOptionGroup.permissionsAccountsContractAddress == null) {
        throw new ParameterException(
            this.commandLine,
            "No account permissioning contract address specified. Cannot enable smart contract based account permissioning.");
      } else {
        smartContractPermissioningConfiguration.setSmartContractAccountAllowlistEnabled(
            permissionsOptionGroup.permissionsAccountsContractEnabled);
        smartContractPermissioningConfiguration.setAccountSmartContractAddress(
            permissionsOptionGroup.permissionsAccountsContractAddress);
      }
    } else if (permissionsOptionGroup.permissionsAccountsContractAddress != null) {
      logger.warn(
          "Account permissioning smart contract address set {} but smart contract account permissioning is disabled.",
          permissionsOptionGroup.permissionsAccountsContractAddress);
    }

    final PermissioningConfiguration permissioningConfiguration =
        new PermissioningConfiguration(
            localPermissioningConfigurationOptional,
            Optional.of(smartContractPermissioningConfiguration),
            quorumPermissioningConfig());

    return Optional.of(permissioningConfiguration);
  }

  private Optional<GoQuorumPermissioningConfiguration> quorumPermissioningConfig() {
    if (!isGoQuorumCompatibilityMode) {
      return Optional.empty();
    }

    try {
      final OptionalLong qip714BlockNumber = genesisConfigOptions.getQip714BlockNumber();
      return Optional.of(
          GoQuorumPermissioningConfiguration.enabled(
              qip714BlockNumber.orElse(QIP714_DEFAULT_BLOCK)));
    } catch (final Exception e) {
      throw new IllegalStateException("Error reading GoQuorum permissioning options", e);
    }
  }

  private boolean localPermissionsEnabled() {
    return permissionsOptionGroup.permissionsAccountsEnabled
        || permissionsOptionGroup.permissionsNodesEnabled;
  }

  private boolean contractPermissionsEnabled() {
    return permissionsOptionGroup.permissionsNodesContractEnabled
        || permissionsOptionGroup.permissionsAccountsContractEnabled;
  }

  private PrivacyParameters privacyParameters(final KeyValueStorageProvider storageProvider) {

    CommandLineUtils.checkOptionDependencies(
        logger,
        commandLine,
        "--privacy-enabled",
        !privacyOptionGroup.isPrivacyEnabled,
        asList("--privacy-multi-tenancy-enabled", "--privacy-tls-enabled"));

    CommandLineUtils.checkMultiOptionDependencies(
        logger,
        commandLine,
        "--privacy-url and/or --privacy-public-key-file ignored because none of --privacy-enabled or isQuorum (in genesis file) was defined.",
        List.of(!privacyOptionGroup.isPrivacyEnabled, !isGoQuorumCompatibilityMode),
        List.of("--privacy-url", "--privacy-public-key-file"));

    checkPrivacyTlsOptionsDependencies();

    final PrivacyParameters.Builder privacyParametersBuilder = new PrivacyParameters.Builder();
    if (Boolean.TRUE.equals(privacyOptionGroup.isPrivacyEnabled)) {
      final String errorSuffix = "cannot be enabled with privacy.";
      if (syncMode == SyncMode.FAST) {
        throw new ParameterException(commandLine, String.format("%s %s", "Fast sync", errorSuffix));
      }
      if (isPruningEnabled()) {
        throw new ParameterException(commandLine, String.format("%s %s", "Pruning", errorSuffix));
      }
      if (isGoQuorumCompatibilityMode) {
        throw new ParameterException(
            commandLine, String.format("%s %s", "GoQuorum mode", errorSuffix));
      }

      if (Boolean.TRUE.equals(privacyOptionGroup.isPrivacyMultiTenancyEnabled)
          && Boolean.FALSE.equals(jsonRpcConfiguration.isAuthenticationEnabled())
          && Boolean.FALSE.equals(webSocketConfiguration.isAuthenticationEnabled())) {
        throw new ParameterException(
            commandLine,
            "Privacy multi-tenancy requires either http authentication to be enabled or WebSocket authentication to be enabled");
      }

      privacyParametersBuilder.setEnabled(true);
      privacyParametersBuilder.setEnclaveUrl(privacyOptionGroup.privacyUrl);
      privacyParametersBuilder.setMultiTenancyEnabled(
          privacyOptionGroup.isPrivacyMultiTenancyEnabled);
      privacyParametersBuilder.setFlexiblePrivacyGroupsEnabled(
          privacyOptionGroup.isFlexiblePrivacyGroupsEnabled
              || privacyOptionGroup.isOnchainPrivacyGroupsEnabled);
      privacyParametersBuilder.setPrivacyPluginEnabled(
          unstablePrivacyPluginOptions.isPrivacyPluginEnabled());

      final boolean hasPrivacyPublicKey = privacyOptionGroup.privacyPublicKeyFile != null;

      if (hasPrivacyPublicKey
          && Boolean.TRUE.equals(privacyOptionGroup.isPrivacyMultiTenancyEnabled)) {
        throw new ParameterException(
            commandLine, "Privacy multi-tenancy and privacy public key cannot be used together");
      }

      if (!hasPrivacyPublicKey
          && !privacyOptionGroup.isPrivacyMultiTenancyEnabled
          && !unstablePrivacyPluginOptions.isPrivacyPluginEnabled()) {
        throw new ParameterException(
            commandLine, "Please specify Enclave public key file path to enable privacy");
      }

      if (hasPrivacyPublicKey
          && Boolean.FALSE.equals(privacyOptionGroup.isPrivacyMultiTenancyEnabled)) {
        try {
          privacyParametersBuilder.setPrivacyUserIdUsingFile(
              privacyOptionGroup.privacyPublicKeyFile);
        } catch (final IOException e) {
          throw new ParameterException(
              commandLine, "Problem with privacy-public-key-file: " + e.getMessage(), e);
        } catch (final IllegalArgumentException e) {
          throw new ParameterException(
              commandLine, "Contents of privacy-public-key-file invalid: " + e.getMessage(), e);
        }
      }

      privacyParametersBuilder.setPrivateKeyPath(
          privacyOptionGroup.privateMarkerTransactionSigningKeyPath);
      privacyParametersBuilder.setStorageProvider(
          privacyKeyStorageProvider(keyValueStorageName + "-privacy"));
      if (Boolean.TRUE.equals(privacyOptionGroup.isPrivacyTlsEnabled)) {
        privacyParametersBuilder.setPrivacyKeyStoreFile(privacyOptionGroup.privacyKeyStoreFile);
        privacyParametersBuilder.setPrivacyKeyStorePasswordFile(
            privacyOptionGroup.privacyKeyStorePasswordFile);
        privacyParametersBuilder.setPrivacyTlsKnownEnclaveFile(
            privacyOptionGroup.privacyTlsKnownEnclaveFile);
      }
      privacyParametersBuilder.setEnclaveFactory(new EnclaveFactory(vertx));
    } else if (isGoQuorumCompatibilityMode) {
      privacyParametersBuilder.setGoQuorumPrivacyParameters(
          Optional.of(configureGoQuorumPrivacy(storageProvider)));
    }

    if (Boolean.FALSE.equals(privacyOptionGroup.isPrivacyEnabled) && anyPrivacyApiEnabled()) {
      logger.warn("Privacy is disabled. Cannot use EEA/PRIV API methods when not using Privacy.");
    }

    if (!isGoQuorumCompatibilityMode
        && (jsonRPCHttpOptionGroup.rpcHttpApis.contains(RpcApis.GOQUORUM.name())
            || jsonRPCWebsocketOptionGroup.rpcWsApis.contains(RpcApis.GOQUORUM.name()))) {
      logger.warn("Cannot use GOQUORUM API methods when not in GoQuorum mode.");
    }
    privacyParametersBuilder.setPrivacyService(privacyPluginService);
    final PrivacyParameters privacyParameters = privacyParametersBuilder.build();

    if (Boolean.TRUE.equals(privacyOptionGroup.isPrivacyEnabled)) {
      preSynchronizationTaskRunner.addTask(
          new PrivateDatabaseMigrationPreSyncTask(
              privacyParameters, privacyOptionGroup.migratePrivateDatabase));
    }

    return privacyParameters;
  }

  public WorldStateArchive createPrivateWorldStateArchive(final StorageProvider storageProvider) {
    final WorldStateStorage privateWorldStateStorage =
        storageProvider.createPrivateWorldStateStorage();
    final WorldStatePreimageStorage preimageStorage =
        storageProvider.createPrivateWorldStatePreimageStorage();
    return new DefaultWorldStateArchive(privateWorldStateStorage, preimageStorage);
  }

  private boolean anyPrivacyApiEnabled() {
    return jsonRPCHttpOptionGroup.rpcHttpApis.contains(RpcApis.EEA.name())
        || jsonRPCWebsocketOptionGroup.rpcWsApis.contains(RpcApis.EEA.name())
        || jsonRPCHttpOptionGroup.rpcHttpApis.contains(RpcApis.PRIV.name())
        || jsonRPCWebsocketOptionGroup.rpcWsApis.contains(RpcApis.PRIV.name());
  }

  private PrivacyKeyValueStorageProvider privacyKeyStorageProvider(final String name) {
    return new PrivacyKeyValueStorageProviderBuilder()
        .withStorageFactory(privacyKeyValueStorageFactory(name))
        .withCommonConfiguration(pluginCommonConfiguration)
        .withMetricsSystem(getMetricsSystem())
        .build();
  }

  private PrivacyKeyValueStorageFactory privacyKeyValueStorageFactory(final String name) {
    return (PrivacyKeyValueStorageFactory)
        storageService
            .getByName(name)
            .orElseThrow(
                () -> new StorageException("No KeyValueStorageFactory found for key: " + name));
  }

  private KeyValueStorageProvider keyValueStorageProvider(final String name) {
    if (this.keyValueStorageProvider == null) {
      this.keyValueStorageProvider =
          new KeyValueStorageProviderBuilder()
              .withStorageFactory(
                  storageService
                      .getByName(name)
                      .orElseThrow(
                          () ->
                              new StorageException(
                                  "No KeyValueStorageFactory found for key: " + name)))
              .withCommonConfiguration(pluginCommonConfiguration)
              .withMetricsSystem(getMetricsSystem())
              .isGoQuorumCompatibilityMode(isGoQuorumCompatibilityMode.booleanValue())
              .build();
    }
    return this.keyValueStorageProvider;
  }

  private Optional<PkiBlockCreationConfiguration> maybePkiBlockCreationConfiguration() {
    return pkiBlockCreationOptions
        .asDomainConfig(commandLine)
        .map(pkiBlockCreationConfigProvider::load);
  }

  private SynchronizerConfiguration buildSyncConfig() {
    return unstableSynchronizerOptions
        .toDomainObject()
        .syncMode(syncMode)
        .fastSyncMinimumPeerCount(fastSyncMinPeerCount)
        .build();
  }

  private TransactionPoolConfiguration buildTransactionPoolConfiguration() {
    return unstableTransactionPoolOptions
        .toDomainObject()
        .txPoolMaxSize(txPoolOptionGroup.txPoolMaxSize)
        .pendingTxRetentionPeriod(txPoolOptionGroup.pendingTxRetentionPeriod)
        .priceBump(Percentage.fromInt(txPoolOptionGroup.priceBump))
        .txFeeCap(txFeeCap)
        .build();
  }

  private boolean isPruningEnabled() {
    return pruningEnabled;
  }

  // Blockchain synchronization from peers.
  private Runner synchronize(
      final BesuController controller,
      final boolean p2pEnabled,
      final Optional<TLSConfiguration> p2pTLSConfiguration,
      final boolean peerDiscoveryEnabled,
      final EthNetworkConfig ethNetworkConfig,
      final int maxPeers,
      final int minPeers,
      final String p2pAdvertisedHost,
      final String p2pListenInterface,
      final int p2pListenPort,
      final GraphQLConfiguration graphQLConfiguration,
      final JsonRpcConfiguration jsonRpcConfiguration,
      final JsonRpcConfiguration engineJsonRpcConfiguration,
      final WebSocketConfiguration webSocketConfiguration,
      final JsonRpcIpcConfiguration jsonRpcIpcConfiguration,
      final ApiConfiguration apiConfiguration,
      final MetricsConfiguration metricsConfiguration,
      final Optional<PermissioningConfiguration> permissioningConfiguration,
      final Collection<EnodeURL> staticNodes,
      final Path pidPath) {

    checkNotNull(runnerBuilder);

    p2pTLSConfiguration.ifPresent(runnerBuilder::p2pTLSConfiguration);

    final ObservableMetricsSystem metricsSystem = this.metricsSystem.get();
    final Runner runner =
        runnerBuilder
            .vertx(vertx)
            .besuController(controller)
            .p2pEnabled(p2pEnabled)
            .natMethod(natMethod)
            .natManagerServiceName(unstableNatOptions.getNatManagerServiceName())
            .natMethodFallbackEnabled(unstableNatOptions.getNatMethodFallbackEnabled())
            .discovery(peerDiscoveryEnabled)
            .ethNetworkConfig(ethNetworkConfig)
            .permissioningConfiguration(permissioningConfiguration)
            .p2pAdvertisedHost(p2pAdvertisedHost)
            .p2pListenInterface(p2pListenInterface)
            .p2pListenPort(p2pListenPort)
            .maxPeers(maxPeers)
            .minPeers(minPeers)
            .limitRemoteWireConnectionsEnabled(
                p2PDiscoveryOptionGroup.isLimitRemoteWireConnectionsEnabled)
            .fractionRemoteConnectionsAllowed(
                Fraction.fromPercentage(p2PDiscoveryOptionGroup.maxRemoteConnectionsPercentage)
                    .getValue())
            .networkingConfiguration(unstableNetworkingOptions.toDomainObject())
            .legacyForkId(unstableEthProtocolOptions.toDomainObject().isLegacyEth64ForkIdEnabled())
            .graphQLConfiguration(graphQLConfiguration)
            .jsonRpcConfiguration(jsonRpcConfiguration)
            .engineJsonRpcConfiguration(engineJsonRpcConfiguration)
            .webSocketConfiguration(webSocketConfiguration)
            .jsonRpcIpcConfiguration(jsonRpcIpcConfiguration)
            .apiConfiguration(apiConfiguration)
            .pidPath(pidPath)
            .dataDir(dataDir())
            .bannedNodeIds(p2PDiscoveryOptionGroup.bannedNodeIds)
            .metricsSystem(metricsSystem)
            .permissioningService(permissioningService)
            .metricsConfiguration(metricsConfiguration)
            .staticNodes(staticNodes)
            .identityString(identityString)
            .besuPluginContext(besuPluginContext)
            .autoLogBloomCaching(autoLogBloomCachingEnabled)
            .ethstatsUrl(ethstatsOptions.getEthstatsUrl())
            .ethstatsContact(ethstatsOptions.getEthstatsContact())
            .storageProvider(keyValueStorageProvider(keyValueStorageName))
            .rpcEndpointService(rpcEndpointServiceImpl)
            .rpcMaxLogsRange(rpcMaxLogsRange)
            .build();

    addShutdownHook(runner);

    return runner;
  }

  protected Vertx createVertx(final VertxOptions vertxOptions) {
    return Vertx.vertx(vertxOptions);
  }

  private VertxOptions createVertxOptions(final MetricsSystem metricsSystem) {
    return new VertxOptions()
        .setPreferNativeTransport(true)
        .setMetricsOptions(
            new MetricsOptions()
                .setEnabled(true)
                .setFactory(new VertxMetricsAdapterFactory(metricsSystem)));
  }

  private void addShutdownHook(final Runner runner) {
    Runtime.getRuntime()
        .addShutdownHook(
            new Thread(
                () -> {
                  try {
                    besuPluginContext.stopPlugins();
                    runner.close();
                    Log4j2ConfiguratorUtil.shutdown();
                  } catch (final Exception e) {
                    logger.error("Failed to stop Besu");
                  }
                },
                "BesuCommand-Shutdown-Hook"));
  }

  private EthNetworkConfig updateNetworkConfig(final NetworkName network) {
    final EthNetworkConfig.Builder builder =
        new EthNetworkConfig.Builder(EthNetworkConfig.getNetworkConfig(network));

    if (genesisFile != null) {
      if (commandLine.getParseResult().hasMatchedOption("network")) {
        throw new ParameterException(
            this.commandLine,
            "--network option and --genesis-file option can't be used at the same time.  Please "
                + "refer to CLI reference for more details about this constraint.");
      }

      builder.setGenesisConfig(genesisConfig());

      if (networkId == null) {
        // If no chain id is found in the genesis, use mainnet network id
        try {
          builder.setNetworkId(
              getGenesisConfigFile()
                  .getConfigOptions(genesisConfigOverrides)
                  .getChainId()
                  .orElse(EthNetworkConfig.getNetworkConfig(MAINNET).getNetworkId()));
        } catch (final DecodeException e) {
          throw new ParameterException(
              this.commandLine, String.format("Unable to parse genesis file %s.", genesisFile), e);
        } catch (final ArithmeticException e) {
          throw new ParameterException(
              this.commandLine,
              "No networkId specified and chainId in "
                  + "genesis file is too large to be used as a networkId");
        }
      }

      if (p2PDiscoveryOptionGroup.bootNodes == null) {
        builder.setBootNodes(new ArrayList<>());
      }
      builder.setDnsDiscoveryUrl(null);
    }

    if (p2PDiscoveryOptionGroup.discoveryDnsUrl != null) {
      builder.setDnsDiscoveryUrl(p2PDiscoveryOptionGroup.discoveryDnsUrl);
    } else if (genesisConfigOptions != null) {
      final Optional<String> discoveryDnsUrlFromGenesis =
          genesisConfigOptions.getDiscoveryOptions().getDiscoveryDnsUrl();
      discoveryDnsUrlFromGenesis.ifPresent(builder::setDnsDiscoveryUrl);
    }

    if (networkId != null) {
      builder.setNetworkId(networkId);
    }

    List<EnodeURL> listBootNodes = null;
    if (p2PDiscoveryOptionGroup.bootNodes != null) {
      try {
        listBootNodes = buildEnodes(p2PDiscoveryOptionGroup.bootNodes, getEnodeDnsConfiguration());
      } catch (final IllegalArgumentException e) {
        throw new ParameterException(commandLine, e.getMessage());
      }
    } else if (genesisConfigOptions != null) {
      final Optional<List<String>> bootNodesFromGenesis =
          genesisConfigOptions.getDiscoveryOptions().getBootNodes();
      if (bootNodesFromGenesis.isPresent()) {
        listBootNodes = buildEnodes(bootNodesFromGenesis.get(), getEnodeDnsConfiguration());
      }
    }
    if (listBootNodes != null) {
      if (!p2PDiscoveryOptionGroup.peerDiscoveryEnabled) {
        logger.warn("Discovery disabled: bootnodes will be ignored.");
      }
      DiscoveryConfiguration.assertValidBootnodes(listBootNodes);
      builder.setBootNodes(listBootNodes);
    }
    return builder.build();
  }

  private GenesisConfigFile getGenesisConfigFile() {
    return GenesisConfigFile.fromConfig(genesisConfig());
  }

  private String genesisConfig() {
    try {
      return Resources.toString(genesisFile.toURI().toURL(), UTF_8);
    } catch (final IOException e) {
      throw new ParameterException(
          this.commandLine, String.format("Unable to load genesis URL %s.", genesisFile), e);
    }
  }

  private static String genesisConfig(final NetworkName networkName) {
    try (final InputStream genesisFileInputStream =
        EthNetworkConfig.class.getResourceAsStream(networkName.getGenesisFile())) {
      return new String(genesisFileInputStream.readAllBytes(), UTF_8);
    } catch (final IOException | NullPointerException e) {
      throw new IllegalStateException(e);
    }
  }

  // dataDir() is public because it is accessed by subcommands
  public Path dataDir() {
    return dataPath.toAbsolutePath();
  }

  private Path pluginsDir() {
    final String pluginsDir = System.getProperty("besu.plugins.dir");
    if (pluginsDir == null) {
      return new File(System.getProperty("besu.home", "."), "plugins").toPath();
    } else {
      return new File(pluginsDir).toPath();
    }
  }

  private SecurityModule securityModule() {
    return securityModuleService
        .getByName(securityModuleName)
        .orElseThrow(() -> new RuntimeException("Security Module not found: " + securityModuleName))
        .get();
  }

  private File resolveNodePrivateKeyFile(final File nodePrivateKeyFile) {
    return Optional.ofNullable(nodePrivateKeyFile)
        .orElseGet(() -> KeyPairUtil.getDefaultKeyFile(dataDir()));
  }

  private String rpcHttpAuthenticationCredentialsFile() {
    final String filename = jsonRPCHttpOptionGroup.rpcHttpAuthenticationCredentialsFile;

    if (filename != null) {
      RpcAuthFileValidator.validate(commandLine, filename, "HTTP");
    }
    return filename;
  }

  private String rpcWsAuthenticationCredentialsFile() {
    final String filename = jsonRPCWebsocketOptionGroup.rpcWsAuthenticationCredentialsFile;

    if (filename != null) {
      RpcAuthFileValidator.validate(commandLine, filename, "WS");
    }
    return filename;
  }

  private String getDefaultPermissioningFilePath() {
    return dataDir()
        + System.getProperty("file.separator")
        + DefaultCommandValues.PERMISSIONING_CONFIG_LOCATION;
  }

  public MetricsSystem getMetricsSystem() {
    return metricsSystem.get();
  }

  private Set<EnodeURL> loadStaticNodes() throws IOException {
    final Path staticNodesPath;
    if (staticNodesFile != null) {
      staticNodesPath = staticNodesFile.toAbsolutePath();
      if (!staticNodesPath.toFile().exists()) {
        throw new ParameterException(
            commandLine, String.format("Static nodes file %s does not exist", staticNodesPath));
      }
    } else {
      final String staticNodesFilename = "static-nodes.json";
      staticNodesPath = dataDir().resolve(staticNodesFilename);
    }
    logger.debug("Static Nodes file = {}", staticNodesPath);
    return StaticNodesParser.fromPath(staticNodesPath, getEnodeDnsConfiguration());
  }

  private List<EnodeURL> buildEnodes(
      final List<String> bootNodes, final EnodeDnsConfiguration enodeDnsConfiguration) {
    return bootNodes.stream()
        .filter(bootNode -> !bootNode.isEmpty())
        .map(bootNode -> EnodeURLImpl.fromString(bootNode, enodeDnsConfiguration))
        .collect(Collectors.toList());
  }

  public BesuParameterExceptionHandler parameterExceptionHandler() {
    return new BesuParameterExceptionHandler(this::getLogLevel);
  }

  public BesuExecutionExceptionHandler executionExceptionHandler() {
    return new BesuExecutionExceptionHandler();
  }

  public EnodeDnsConfiguration getEnodeDnsConfiguration() {
    if (enodeDnsConfiguration == null) {
      enodeDnsConfiguration = unstableDnsOptions.toDomainObject();
    }
    return enodeDnsConfiguration;
  }

  private void checkPortClash() {
    getEffectivePorts().stream()
        .filter(Objects::nonNull)
        .filter(port -> port > 0)
        .forEach(
            port -> {
              if (!allocatedPorts.add(port)) {
                throw new ParameterException(
                    commandLine,
                    "Port number '"
                        + port
                        + "' has been specified multiple times. Please review the supplied configuration.");
              }
            });
  }

  private void checkIfRequiredPortsAreAvailable() {
    final List<Integer> unavailablePorts = new ArrayList<>();
    getEffectivePorts().stream()
        .filter(Objects::nonNull)
        .filter(port -> port > 0)
        .forEach(
            port -> {
              if (port.equals(p2PDiscoveryOptionGroup.p2pPort)
                  && !NetworkUtility.isPortAvailable(port)) {
                unavailablePorts.add(port);
              }
              if (!port.equals(p2PDiscoveryOptionGroup.p2pPort)
                  && !NetworkUtility.isPortAvailableForTcp(port)) {
                unavailablePorts.add(port);
              }
            });
    if (!unavailablePorts.isEmpty()) {
      throw new InvalidConfigurationException(
          "Port(s) '"
              + unavailablePorts
              + "' already in use. Check for other processes using the port(s).");
    }
  }

  /**
   * * Gets the list of effective ports (ports that are enabled).
   *
   * @return The list of effective ports
   */
  private List<Integer> getEffectivePorts() {
    final List<Integer> effectivePorts = new ArrayList<>();
    addPortIfEnabled(
        effectivePorts, p2PDiscoveryOptionGroup.p2pPort, p2PDiscoveryOptionGroup.p2pEnabled);
    addPortIfEnabled(
        effectivePorts,
        graphQlOptionGroup.graphQLHttpPort,
        graphQlOptionGroup.isGraphQLHttpEnabled);
    addPortIfEnabled(
        effectivePorts,
        jsonRPCHttpOptionGroup.rpcHttpPort,
        jsonRPCHttpOptionGroup.isRpcHttpEnabled);
    addPortIfEnabled(
        effectivePorts,
        jsonRPCWebsocketOptionGroup.rpcWsPort,
        jsonRPCWebsocketOptionGroup.isRpcWsEnabled);
    addPortIfEnabled(effectivePorts, engineRPCOptionGroup.engineRpcPort, isEngineApiEnabled());
    addPortIfEnabled(
        effectivePorts, metricsOptionGroup.metricsPort, metricsOptionGroup.isMetricsEnabled);
    addPortIfEnabled(
        effectivePorts,
        metricsOptionGroup.metricsPushPort,
        metricsOptionGroup.isMetricsPushEnabled);
    addPortIfEnabled(
        effectivePorts, minerOptionGroup.stratumPort, minerOptionGroup.iStratumMiningEnabled);
    return effectivePorts;
  }

  /**
   * Adds port to the specified list only if enabled.
   *
   * @param ports The list of ports
   * @param port The port value
   * @param enabled true if enabled, false otherwise
   */
  private void addPortIfEnabled(
      final List<Integer> ports, final Integer port, final boolean enabled) {
    if (enabled) {
      ports.add(port);
    }
  }

  private void checkGoQuorumCompatibilityConfig(final EthNetworkConfig ethNetworkConfig) {
    if (isGoQuorumCompatibilityMode) {
      if (!minTransactionGasPrice.isZero()) {
        throw new ParameterException(
            this.commandLine,
            "--min-gas-price must be set to zero if isQuorum mode is enabled in the genesis file.");
      }

      if (ensureGoQuorumCompatibilityModeNotUsedOnMainnet(genesisConfigOptions, ethNetworkConfig)) {
        throw new ParameterException(this.commandLine, "isQuorum mode cannot be used on Mainnet.");
      }
    }
  }

  private static boolean ensureGoQuorumCompatibilityModeNotUsedOnMainnet(
      final GenesisConfigOptions genesisConfigOptions, final EthNetworkConfig ethNetworkConfig) {
    return ethNetworkConfig.getNetworkId().equals(MAINNET.getNetworkId())
        || genesisConfigOptions
            .getChainId()
            .map(chainId -> chainId.equals(MAINNET.getNetworkId()))
            .orElse(false);
  }

  @VisibleForTesting
  Level getLogLevel() {
    return loggingLevelOption.getLogLevel();
  }

  private class BesuCommandConfigurationService implements BesuConfiguration {

    @Override
    public Path getStoragePath() {
      return dataDir().resolve(DATABASE_PATH);
    }

    @Override
    public Path getDataPath() {
      return dataDir();
    }

    @Override
    public int getDatabaseVersion() {
      return dataStorageOptions.toDomainObject().getDataStorageFormat().getDatabaseVersion();
    }
  }

  private void instantiateSignatureAlgorithmFactory() {
    if (SignatureAlgorithmFactory.isInstanceSet()) {
      return;
    }

    final Optional<String> ecCurve = getEcCurveFromGenesisFile();

    if (ecCurve.isEmpty()) {
      SignatureAlgorithmFactory.setDefaultInstance();
      return;
    }

    try {
      SignatureAlgorithmFactory.setInstance(SignatureAlgorithmType.create(ecCurve.get()));
    } catch (final IllegalArgumentException e) {
      throw new CommandLine.InitializationException(
          new StringBuilder()
              .append("Invalid genesis file configuration for ecCurve. ")
              .append(e.getMessage())
              .toString());
    }
  }

  private Optional<String> getEcCurveFromGenesisFile() {
    if (genesisFile == null) {
      return Optional.empty();
    }
    return genesisConfigOptions.getEcCurve();
  }

  protected void enableGoQuorumCompatibilityMode() {
    // this static flag is read by the RLP decoder
    GoQuorumOptions.setGoQuorumCompatibilityMode(true);
    isGoQuorumCompatibilityMode = true;
  }

  private void setMergeConfigOptions() {
    MergeConfigOptions.setMergeEnabled(
        Optional.ofNullable(genesisConfigOptions)
            .orElseGet(
                () ->
                    GenesisConfigFile.fromConfig(
                            genesisConfig(Optional.ofNullable(network).orElse(MAINNET)))
                        .getConfigOptions(genesisConfigOverrides))
            .getTerminalTotalDifficulty()
            .isPresent());
  }

  private boolean isMergeEnabled() {
    return MergeConfigOptions.isMergeEnabled();
  }

  private boolean isEngineApiEnabled() {
    return engineRPCOptionGroup.overrideEngineRpcEnabled || isMergeEnabled();
  }

  public static List<String> getJDKEnabledCipherSuites() {
    try {
      final SSLContext context = SSLContext.getInstance("TLS");
      context.init(null, null, null);
      final SSLEngine engine = context.createSSLEngine();
      return Arrays.asList(engine.getEnabledCipherSuites());
    } catch (final KeyManagementException | NoSuchAlgorithmException e) {
      throw new RuntimeException(e);
    }
  }

  public static List<String> getJDKEnabledProtocols() {
    try {
      final SSLContext context = SSLContext.getInstance("TLS");
      context.init(null, null, null);
      final SSLEngine engine = context.createSSLEngine();
      return Arrays.asList(engine.getEnabledProtocols());
    } catch (final KeyManagementException | NoSuchAlgorithmException e) {
      throw new RuntimeException(e);
    }
  }

  private SyncMode getDefaultSyncModeIfNotSet(final SyncMode syncMode) {
    return Optional.ofNullable(syncMode)
        .orElse(
            genesisFile == null
                    && !privacyOptionGroup.isPrivacyEnabled
                    && Optional.ofNullable(network).map(NetworkName::canFastSync).orElse(false)
                ? SyncMode.FAST
                : SyncMode.FULL);
  }

  private String generateConfigurationOverview() {
    final ConfigurationOverviewBuilder builder = new ConfigurationOverviewBuilder();

    if (network != null) {
      builder.setNetwork(network.normalize());
    }

    builder
        .setDataStorage(dataStorageOptions.normalizeDataStorageFormat())
        .setSyncMode(syncMode.normalize());

    if (jsonRpcConfiguration != null && jsonRpcConfiguration.isEnabled()) {
      builder
          .setRpcPort(jsonRpcConfiguration.getPort())
          .setRpcHttpApis(jsonRpcConfiguration.getRpcApis());
    }

    if (engineJsonRpcConfiguration != null && engineJsonRpcConfiguration.isEnabled()) {
      builder
          .setEnginePort(engineJsonRpcConfiguration.getPort())
          .setEngineApis(engineJsonRpcConfiguration.getRpcApis());
    }

    if (rocksDBPlugin.isHighSpecEnabled()) {
      builder.setHighSpecEnabled();
    }

    return builder.build();
  }
}<|MERGE_RESOLUTION|>--- conflicted
+++ resolved
@@ -2202,11 +2202,8 @@
         .evmConfiguration(unstableEvmOptions.toDomainObject())
         .dataStorageConfiguration(dataStorageOptions.toDomainObject())
         .maxPeers(p2PDiscoveryOptionGroup.maxPeers)
-<<<<<<< HEAD
-        .randomPeerPriority(p2PDiscoveryOptionGroup.randomPeerPriority);
-=======
+        .randomPeerPriority(p2PDiscoveryOptionGroup.randomPeerPriority)
         .chainPruningConfiguration(unstableChainPruningOptions.toDomainObject());
->>>>>>> 97588ae7
   }
 
   private GraphQLConfiguration graphQLConfiguration() {
