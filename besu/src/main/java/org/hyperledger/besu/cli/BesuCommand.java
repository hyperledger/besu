/*
 * Copyright ConsenSys AG.
 *
 * Licensed under the Apache License, Version 2.0 (the "License"); you may not use this file except in compliance with
 * the License. You may obtain a copy of the License at
 *
 * http://www.apache.org/licenses/LICENSE-2.0
 *
 * Unless required by applicable law or agreed to in writing, software distributed under the License is distributed on
 * an "AS IS" BASIS, WITHOUT WARRANTIES OR CONDITIONS OF ANY KIND, either express or implied. See the License for the
 * specific language governing permissions and limitations under the License.
 *
 * SPDX-License-Identifier: Apache-2.0
 */
package org.hyperledger.besu.cli;

import static com.google.common.base.Preconditions.checkNotNull;
import static java.nio.charset.StandardCharsets.UTF_8;
import static java.util.Arrays.asList;
import static java.util.Collections.singletonList;
import static org.hyperledger.besu.cli.DefaultCommandValues.getDefaultBesuDataPath;
import static org.hyperledger.besu.cli.config.NetworkName.MAINNET;
import static org.hyperledger.besu.controller.BesuController.DATABASE_PATH;
import static org.hyperledger.besu.ethereum.api.graphql.GraphQLConfiguration.DEFAULT_GRAPHQL_HTTP_PORT;
import static org.hyperledger.besu.ethereum.api.jsonrpc.JsonRpcConfiguration.DEFAULT_JSON_RPC_PORT;
import static org.hyperledger.besu.ethereum.api.jsonrpc.RpcApis.DEFAULT_JSON_RPC_APIS;
import static org.hyperledger.besu.ethereum.api.jsonrpc.websocket.WebSocketConfiguration.DEFAULT_WEBSOCKET_PORT;
import static org.hyperledger.besu.metrics.BesuMetricCategory.DEFAULT_METRIC_CATEGORIES;
import static org.hyperledger.besu.metrics.prometheus.MetricsConfiguration.DEFAULT_METRICS_PORT;
import static org.hyperledger.besu.metrics.prometheus.MetricsConfiguration.DEFAULT_METRICS_PUSH_PORT;

import org.hyperledger.besu.BesuInfo;
import org.hyperledger.besu.Runner;
import org.hyperledger.besu.RunnerBuilder;
import org.hyperledger.besu.chainimport.RlpBlockImporter;
import org.hyperledger.besu.cli.config.EthNetworkConfig;
import org.hyperledger.besu.cli.config.NetworkName;
import org.hyperledger.besu.cli.converter.MetricCategoryConverter;
import org.hyperledger.besu.cli.converter.PercentageConverter;
import org.hyperledger.besu.cli.converter.RpcApisConverter;
import org.hyperledger.besu.cli.custom.CorsAllowedOriginsProperty;
import org.hyperledger.besu.cli.custom.JsonRPCWhitelistHostsProperty;
import org.hyperledger.besu.cli.custom.RpcAuthFileValidator;
import org.hyperledger.besu.cli.error.BesuExceptionHandler;
import org.hyperledger.besu.cli.options.EthProtocolOptions;
import org.hyperledger.besu.cli.options.MetricsCLIOptions;
import org.hyperledger.besu.cli.options.NetworkingOptions;
import org.hyperledger.besu.cli.options.PrunerOptions;
import org.hyperledger.besu.cli.options.SynchronizerOptions;
import org.hyperledger.besu.cli.options.TransactionPoolOptions;
import org.hyperledger.besu.cli.subcommands.PasswordSubCommand;
import org.hyperledger.besu.cli.subcommands.PublicKeySubCommand;
import org.hyperledger.besu.cli.subcommands.PublicKeySubCommand.KeyLoader;
import org.hyperledger.besu.cli.subcommands.RetestethSubCommand;
import org.hyperledger.besu.cli.subcommands.blocks.BlocksSubCommand;
import org.hyperledger.besu.cli.subcommands.blocks.BlocksSubCommand.JsonBlockImporterFactory;
import org.hyperledger.besu.cli.subcommands.blocks.BlocksSubCommand.RlpBlockExporterFactory;
import org.hyperledger.besu.cli.subcommands.operator.OperatorSubCommand;
import org.hyperledger.besu.cli.subcommands.rlp.RLPSubCommand;
import org.hyperledger.besu.cli.util.BesuCommandCustomFactory;
import org.hyperledger.besu.cli.util.CommandLineUtils;
import org.hyperledger.besu.cli.util.ConfigOptionSearchAndRunHandler;
import org.hyperledger.besu.cli.util.VersionProvider;
import org.hyperledger.besu.config.GenesisConfigFile;
import org.hyperledger.besu.controller.BesuController;
import org.hyperledger.besu.controller.BesuControllerBuilder;
import org.hyperledger.besu.crypto.KeyPairUtil;
import org.hyperledger.besu.enclave.EnclaveFactory;
import org.hyperledger.besu.ethereum.api.graphql.GraphQLConfiguration;
import org.hyperledger.besu.ethereum.api.jsonrpc.JsonRpcConfiguration;
import org.hyperledger.besu.ethereum.api.jsonrpc.RpcApi;
import org.hyperledger.besu.ethereum.api.jsonrpc.RpcApis;
import org.hyperledger.besu.ethereum.api.jsonrpc.websocket.WebSocketConfiguration;
import org.hyperledger.besu.ethereum.api.tls.FileBasedPasswordProvider;
import org.hyperledger.besu.ethereum.api.tls.TlsClientAuthConfiguration;
import org.hyperledger.besu.ethereum.api.tls.TlsConfiguration;
import org.hyperledger.besu.ethereum.core.Address;
import org.hyperledger.besu.ethereum.core.Hash;
import org.hyperledger.besu.ethereum.core.MiningParameters;
import org.hyperledger.besu.ethereum.core.PrivacyParameters;
import org.hyperledger.besu.ethereum.core.Wei;
import org.hyperledger.besu.ethereum.eth.sync.SyncMode;
import org.hyperledger.besu.ethereum.eth.sync.SynchronizerConfiguration;
import org.hyperledger.besu.ethereum.eth.transactions.TransactionPoolConfiguration;
import org.hyperledger.besu.ethereum.p2p.config.DiscoveryConfiguration;
import org.hyperledger.besu.ethereum.p2p.peers.EnodeURL;
import org.hyperledger.besu.ethereum.p2p.peers.StaticNodesParser;
import org.hyperledger.besu.ethereum.permissioning.LocalPermissioningConfiguration;
import org.hyperledger.besu.ethereum.permissioning.PermissioningConfiguration;
import org.hyperledger.besu.ethereum.permissioning.PermissioningConfigurationBuilder;
import org.hyperledger.besu.ethereum.permissioning.SmartContractPermissioningConfiguration;
import org.hyperledger.besu.ethereum.privacy.storage.keyvalue.PrivacyKeyValueStorageProvider;
import org.hyperledger.besu.ethereum.privacy.storage.keyvalue.PrivacyKeyValueStorageProviderBuilder;
import org.hyperledger.besu.ethereum.storage.keyvalue.KeyValueStorageProvider;
import org.hyperledger.besu.ethereum.storage.keyvalue.KeyValueStorageProviderBuilder;
import org.hyperledger.besu.metrics.BesuMetricCategory;
import org.hyperledger.besu.metrics.MetricCategoryRegistryImpl;
import org.hyperledger.besu.metrics.ObservableMetricsSystem;
import org.hyperledger.besu.metrics.StandardMetricCategory;
import org.hyperledger.besu.metrics.prometheus.MetricsConfiguration;
import org.hyperledger.besu.metrics.prometheus.PrometheusMetricsSystem;
import org.hyperledger.besu.metrics.vertx.VertxMetricsAdapterFactory;
import org.hyperledger.besu.nat.NatMethod;
import org.hyperledger.besu.plugin.services.BesuConfiguration;
import org.hyperledger.besu.plugin.services.BesuEvents;
import org.hyperledger.besu.plugin.services.MetricsSystem;
import org.hyperledger.besu.plugin.services.PicoCLIOptions;
import org.hyperledger.besu.plugin.services.StorageService;
import org.hyperledger.besu.plugin.services.exception.StorageException;
import org.hyperledger.besu.plugin.services.metrics.MetricCategory;
import org.hyperledger.besu.plugin.services.metrics.MetricCategoryRegistry;
import org.hyperledger.besu.plugin.services.storage.PrivacyKeyValueStorageFactory;
import org.hyperledger.besu.plugin.services.storage.rocksdb.RocksDBPlugin;
import org.hyperledger.besu.services.BesuConfigurationImpl;
import org.hyperledger.besu.services.BesuEventsImpl;
import org.hyperledger.besu.services.BesuPluginContextImpl;
import org.hyperledger.besu.services.PicoCLIOptionsImpl;
import org.hyperledger.besu.services.StorageServiceImpl;
import org.hyperledger.besu.util.NetworkUtility;
import org.hyperledger.besu.util.PermissioningConfigurationValidator;
import org.hyperledger.besu.util.number.Fraction;
import org.hyperledger.besu.util.number.PositiveNumber;

import java.io.File;
import java.io.IOException;
import java.io.InputStream;
import java.math.BigInteger;
import java.net.InetAddress;
import java.net.SocketException;
import java.net.URI;
import java.net.UnknownHostException;
import java.nio.file.Path;
import java.nio.file.Paths;
import java.time.Clock;
import java.util.ArrayList;
import java.util.Collection;
import java.util.HashMap;
import java.util.List;
import java.util.Map;
import java.util.Optional;
import java.util.Set;
import java.util.TreeMap;
import java.util.function.Supplier;
import java.util.stream.Collectors;

import com.google.common.annotations.VisibleForTesting;
import com.google.common.base.Suppliers;
import com.google.common.collect.ImmutableMap;
import com.google.common.io.Resources;
import io.vertx.core.Vertx;
import io.vertx.core.VertxOptions;
import io.vertx.core.json.DecodeException;
import io.vertx.core.metrics.MetricsOptions;
import org.apache.logging.log4j.Level;
import org.apache.logging.log4j.LogManager;
import org.apache.logging.log4j.Logger;
import org.apache.logging.log4j.core.config.Configurator;
import org.apache.tuweni.bytes.Bytes;
import org.apache.tuweni.units.bigints.UInt256;
import picocli.CommandLine;
import picocli.CommandLine.AbstractParseResultHandler;
import picocli.CommandLine.Command;
import picocli.CommandLine.ExecutionException;
import picocli.CommandLine.Option;
import picocli.CommandLine.ParameterException;

@SuppressWarnings("FieldCanBeLocal") // because Picocli injected fields report false positives
@Command(
    description = "This command runs the Besu Ethereum client full node.",
    abbreviateSynopsis = true,
    name = "besu",
    mixinStandardHelpOptions = true,
    versionProvider = VersionProvider.class,
    header = "Usage:",
    synopsisHeading = "%n",
    descriptionHeading = "%nDescription:%n%n",
    optionListHeading = "%nOptions:%n",
    footerHeading = "%n",
    footer = "Besu is licensed under the Apache License 2.0")
public class BesuCommand implements DefaultCommandValues, Runnable {

  private final Logger logger;

  private CommandLine commandLine;

  private final RlpBlockImporter rlpBlockImporter;
  private final JsonBlockImporterFactory jsonBlockImporterFactory;
  private final RlpBlockExporterFactory rlpBlockExporterFactory;

  final NetworkingOptions networkingOptions = NetworkingOptions.create();
  final SynchronizerOptions synchronizerOptions = SynchronizerOptions.create();
  final EthProtocolOptions ethProtocolOptions = EthProtocolOptions.create();
  final MetricsCLIOptions metricsCLIOptions = MetricsCLIOptions.create();
  final TransactionPoolOptions transactionPoolOptions = TransactionPoolOptions.create();
  final PrunerOptions prunerOptions = PrunerOptions.create();
  private final RunnerBuilder runnerBuilder;
  private final BesuController.Builder controllerBuilderFactory;
  private final BesuPluginContextImpl besuPluginContext;
  private final StorageServiceImpl storageService;
  private final Map<String, String> environment;
  private final MetricCategoryRegistryImpl metricCategoryRegistry =
      new MetricCategoryRegistryImpl();
  private final MetricCategoryConverter metricCategoryConverter = new MetricCategoryConverter();

  protected KeyLoader getKeyLoader() {
    return KeyPairUtil::loadKeyPair;
  }

  // Public IP stored to prevent having to research it each time we need it.
  private InetAddress autoDiscoveredDefaultIP = null;

  // Property to indicate whether Besu has been launched via docker
  private final boolean isDocker = Boolean.getBoolean("besu.docker");

  // CLI options defined by user at runtime.
  // Options parsing is done with CLI library Picocli https://picocli.info/

  @Option(
      names = "--identity",
      paramLabel = "<String>",
      description = "Identification for this node in the Client ID",
      arity = "1")
  private final Optional<String> identityString = Optional.empty();

  // Completely disables P2P within Besu.
  @Option(
      names = {"--p2p-enabled"},
      description = "Enable P2P functionality (default: ${DEFAULT-VALUE})",
      arity = "1")
  private final Boolean p2pEnabled = true;

  // Boolean option to indicate if peers should NOT be discovered, default to
  // false indicates that
  // the peers should be discovered by default.
  //
  // This negative option is required because of the nature of the option that is
  // true when
  // added on the command line. You can't do --option=false, so false is set as
  // default
  // and you have not to set the option at all if you want it false.
  // This seems to be the only way it works with Picocli.
  // Also many other software use the same negative option scheme for false
  // defaults
  // meaning that it's probably the right way to handle disabling options.
  @Option(
      names = {"--discovery-enabled"},
      description = "Enable P2P peer discovery (default: ${DEFAULT-VALUE})",
      arity = "1")
  private final Boolean peerDiscoveryEnabled = true;

  // A list of bootstrap nodes can be passed
  // and a hardcoded list will be used otherwise by the Runner.
  // NOTE: we have no control over default value here.
  @Option(
      names = {"--bootnodes"},
      paramLabel = "<enode://id@host:port>",
      description =
          "Comma separated enode URLs for P2P discovery bootstrap. "
              + "Default is a predefined list.",
      split = ",",
      arity = "0..*")
  void setBootnodes(final List<String> values) {
    try {
      bootNodes =
          values.stream()
              .filter(value -> !value.isEmpty())
              .map(EnodeURL::fromString)
              .collect(Collectors.toList());
      DiscoveryConfiguration.assertValidBootnodes(bootNodes);
    } catch (final IllegalArgumentException e) {
      throw new ParameterException(commandLine, e.getMessage());
    }
  }

  private List<EnodeURL> bootNodes = null;

  @Option(
      names = {"--max-peers"},
      paramLabel = MANDATORY_INTEGER_FORMAT_HELP,
      description =
          "Maximum P2P peer connections that can be established (default: ${DEFAULT-VALUE})")
  private final Integer maxPeers = DEFAULT_MAX_PEERS;

  @Option(
      names = {"--remote-connections-limit-enabled"},
      description =
          "Whether to limit the number of P2P connections initiated remotely. (default: ${DEFAULT-VALUE})")
  private final Boolean isLimitRemoteWireConnectionsEnabled = true;

  @Option(
      names = {"--remote-connections-max-percentage"},
      paramLabel = MANDATORY_DOUBLE_FORMAT_HELP,
      description =
          "The maximum percentage of P2P connections that can be initiated remotely. Must be between 0 and 100 inclusive. (default: ${DEFAULT-VALUE})",
      arity = "1",
      converter = PercentageConverter.class)
  private final Integer maxRemoteConnectionsPercentage =
      Fraction.fromFloat(DEFAULT_FRACTION_REMOTE_WIRE_CONNECTIONS_ALLOWED)
          .toPercentage()
          .getValue();

  @Option(
      names = {"--banned-node-ids", "--banned-node-id"},
      paramLabel = MANDATORY_NODE_ID_FORMAT_HELP,
      description = "A list of node IDs to ban from the P2P network.",
      split = ",",
      arity = "1..*")
  void setBannedNodeIds(final List<String> values) {
    try {
      bannedNodeIds =
          values.stream()
              .filter(value -> !value.isEmpty())
              .map(EnodeURL::parseNodeId)
              .collect(Collectors.toList());
    } catch (final IllegalArgumentException e) {
      throw new ParameterException(
          commandLine, "Invalid ids supplied to '--banned-node-ids'. " + e.getMessage());
    }
  }

  private Collection<Bytes> bannedNodeIds = new ArrayList<>();

  @Option(
      names = {"--sync-mode"},
      paramLabel = MANDATORY_MODE_FORMAT_HELP,
      description =
          "Synchronization mode, possible values are ${COMPLETION-CANDIDATES} (default: ${DEFAULT-VALUE})")
  private final SyncMode syncMode = DEFAULT_SYNC_MODE;

  @Option(
      names = {"--fast-sync-min-peers"},
      paramLabel = MANDATORY_INTEGER_FORMAT_HELP,
      description =
          "Minimum number of peers required before starting fast sync. (default: ${DEFAULT-VALUE})")
  private final Integer fastSyncMinPeerCount = FAST_SYNC_MIN_PEER_COUNT;

  @Option(
      names = {"--network"},
      paramLabel = MANDATORY_NETWORK_FORMAT_HELP,
      description =
          "Synchronize against the indicated network, possible values are ${COMPLETION-CANDIDATES}."
              + " (default: MAINNET)")
  private final NetworkName network = null;

  @SuppressWarnings({"FieldCanBeFinal", "FieldMayBeFinal"}) // PicoCLI requires non-final Strings.
  @Option(
      names = {"--p2p-host"},
      paramLabel = MANDATORY_HOST_FORMAT_HELP,
      description = "Ip address this node advertises to its peers (default: ${DEFAULT-VALUE})",
      arity = "1")
  private String p2pHost = autoDiscoverDefaultIP().getHostAddress();

  @SuppressWarnings({"FieldCanBeFinal", "FieldMayBeFinal"}) // PicoCLI requires non-final Strings.
  @Option(
      names = {"--p2p-interface"},
      paramLabel = MANDATORY_HOST_FORMAT_HELP,
      description =
          "The network interface address on which this node listens for p2p communication (default: ${DEFAULT-VALUE})",
      arity = "1")
  private String p2pInterface = NetworkUtility.INADDR_ANY;

  @Option(
      names = {"--p2p-port"},
      paramLabel = MANDATORY_PORT_FORMAT_HELP,
      description = "Port on which to listen for p2p communication (default: ${DEFAULT-VALUE})",
      arity = "1")
  private final Integer p2pPort = EnodeURL.DEFAULT_LISTENING_PORT;

  @Option(
      names = {"--nat-method"},
      description =
          "Specify the NAT circumvention method to be used, possible values are ${COMPLETION-CANDIDATES}."
              + " NONE disables NAT functionality. (default: ${DEFAULT-VALUE})")
  private final NatMethod natMethod = DEFAULT_NAT_METHOD;

  @Option(
      names = {"--network-id"},
      paramLabel = "<BIG INTEGER>",
      description =
          "P2P network identifier. (default: the selected network chain ID or custom genesis chain ID)",
      arity = "1")
  private final BigInteger networkId = null;

  @Option(
      names = {"--graphql-http-enabled"},
      description = "Set to start the GraphQL HTTP service (default: ${DEFAULT-VALUE})")
  private final Boolean isGraphQLHttpEnabled = false;

  @SuppressWarnings({"FieldCanBeFinal", "FieldMayBeFinal"}) // PicoCLI requires non-final Strings.
  @Option(
      names = {"--graphql-http-host"},
      paramLabel = MANDATORY_HOST_FORMAT_HELP,
      description = "Host for GraphQL HTTP to listen on (default: ${DEFAULT-VALUE})",
      arity = "1")
  private String graphQLHttpHost = autoDiscoverDefaultIP().getHostAddress();

  @Option(
      names = {"--graphql-http-port"},
      paramLabel = MANDATORY_PORT_FORMAT_HELP,
      description = "Port for GraphQL HTTP to listen on (default: ${DEFAULT-VALUE})",
      arity = "1")
  private final Integer graphQLHttpPort = DEFAULT_GRAPHQL_HTTP_PORT;

  @Option(
      names = {"--graphql-http-cors-origins"},
      description = "Comma separated origin domain URLs for CORS validation (default: none)")
  private final CorsAllowedOriginsProperty graphQLHttpCorsAllowedOrigins =
      new CorsAllowedOriginsProperty();

  @Option(
      names = {"--rpc-http-enabled"},
      description = "Set to start the JSON-RPC HTTP service (default: ${DEFAULT-VALUE})")
  private final Boolean isRpcHttpEnabled = false;

  @SuppressWarnings({"FieldCanBeFinal", "FieldMayBeFinal"}) // PicoCLI requires non-final Strings.
  @Option(
      names = {"--rpc-http-host"},
      paramLabel = MANDATORY_HOST_FORMAT_HELP,
      description = "Host for JSON-RPC HTTP to listen on (default: ${DEFAULT-VALUE})",
      arity = "1")
  private String rpcHttpHost = autoDiscoverDefaultIP().getHostAddress();

  @Option(
      names = {"--rpc-http-port"},
      paramLabel = MANDATORY_PORT_FORMAT_HELP,
      description = "Port for JSON-RPC HTTP to listen on (default: ${DEFAULT-VALUE})",
      arity = "1")
  private final Integer rpcHttpPort = DEFAULT_JSON_RPC_PORT;

  // A list of origins URLs that are accepted by the JsonRpcHttpServer (CORS)
  @Option(
      names = {"--rpc-http-cors-origins"},
      description = "Comma separated origin domain URLs for CORS validation (default: none)")
  private final CorsAllowedOriginsProperty rpcHttpCorsAllowedOrigins =
      new CorsAllowedOriginsProperty();

  @Option(
      names = {"--rpc-http-api", "--rpc-http-apis"},
      paramLabel = "<api name>",
      split = ",",
      arity = "1..*",
      converter = RpcApisConverter.class,
      description =
          "Comma separated list of APIs to enable on JSON-RPC HTTP service (default: ${DEFAULT-VALUE})")
  private final Collection<RpcApi> rpcHttpApis = DEFAULT_JSON_RPC_APIS;

  @Option(
      names = {"--rpc-http-authentication-enabled"},
      description =
          "Require authentication for the JSON-RPC HTTP service (default: ${DEFAULT-VALUE})")
  private final Boolean isRpcHttpAuthenticationEnabled = false;

  @Option(
      names = {"--rpc-http-tls-enabled"},
      description = "Enable TLS for the JSON-RPC HTTP service (default: ${DEFAULT-VALUE})")
  private final Boolean isRpcHttpTlsEnabled = false;

  @Option(
      names = {"--rpc-http-tls-keystore-file"},
      paramLabel = MANDATORY_FILE_FORMAT_HELP,
      description =
          "Keystore (PKCS#12) containing key/certificate for the JSON-RPC HTTP service. Required if TLS is enabled.")
  private final Path rpcHttpTlsKeyStoreFile = null;

  @Option(
      names = {"--rpc-http-tls-keystore-password-file"},
      paramLabel = MANDATORY_FILE_FORMAT_HELP,
      description =
          "File containing password to unlock keystore for the JSON-RPC HTTP service. Required if TLS is enabled.")
  private final Path rpcHttpTlsKeyStorePasswordFile = null;

  @Option(
      names = {"--rpc-http-tls-client-auth-enabled"},
      description =
          "Enable TLS client authentication for the JSON-RPC HTTP service (default: ${DEFAULT-VALUE})")
  private final Boolean isRpcHttpTlsClientAuthEnabled = false;

  @Option(
      names = {"--rpc-http-tls-known-clients-file"},
      paramLabel = MANDATORY_FILE_FORMAT_HELP,
      description =
          "Path to file containing clients certificate common name and fingerprint for client authentication")
  private final Path rpcHttpTlsKnownClientsFile = null;

  @Option(
      names = {"--rpc-http-tls-ca-clients-enabled"},
      description =
          "Enable to accept clients certificate signed by a valid CA for client authentication (default: ${DEFAULT-VALUE})")
  private final Boolean isRpcHttpTlsCAClientsEnabled = false;

  @Option(
      names = {"--rpc-ws-enabled"},
      description = "Set to start the JSON-RPC WebSocket service (default: ${DEFAULT-VALUE})")
  private final Boolean isRpcWsEnabled = false;

  @SuppressWarnings({"FieldCanBeFinal", "FieldMayBeFinal"}) // PicoCLI requires non-final Strings.
  @Option(
      names = {"--rpc-ws-host"},
      paramLabel = MANDATORY_HOST_FORMAT_HELP,
      description = "Host for JSON-RPC WebSocket service to listen on (default: ${DEFAULT-VALUE})",
      arity = "1")
  private String rpcWsHost = autoDiscoverDefaultIP().getHostAddress();

  @Option(
      names = {"--rpc-ws-port"},
      paramLabel = MANDATORY_PORT_FORMAT_HELP,
      description = "Port for JSON-RPC WebSocket service to listen on (default: ${DEFAULT-VALUE})",
      arity = "1")
  private final Integer rpcWsPort = DEFAULT_WEBSOCKET_PORT;

  @Option(
      names = {"--rpc-ws-api", "--rpc-ws-apis"},
      paramLabel = "<api name>",
      split = ",",
      arity = "1..*",
      converter = RpcApisConverter.class,
      description =
          "Comma separated list of APIs to enable on JSON-RPC WebSocket service (default: ${DEFAULT-VALUE})")
  private final List<RpcApi> rpcWsApis = DEFAULT_JSON_RPC_APIS;

  @Option(
      names = {"--rpc-ws-authentication-enabled"},
      description =
          "Require authentication for the JSON-RPC WebSocket service (default: ${DEFAULT-VALUE})")
  private final Boolean isRpcWsAuthenticationEnabled = false;

  @Option(
      names = {"--orion-tls-enabled"},
      paramLabel = MANDATORY_FILE_FORMAT_HELP,
      description = "Enable TLS for connecting to Orion (default: ${DEFAULT-VALUE})")
  private final Boolean isOrionTlsEnabled = false;

  @Option(
      names = "--orion-tls-keystore-file",
      paramLabel = MANDATORY_FILE_FORMAT_HELP,
      description =
          "Path to a PKCS#12 formatted keystore; used to enable TLS on inbound connections.")
  private final Path orionKeyStoreFile = null;

  @Option(
      names = "--orion-tls-keystore-password-file",
      paramLabel = MANDATORY_FILE_FORMAT_HELP,
      description = "Path to a file containing the password used to decrypt the keystore.")
  private final Path orionKeyStorePasswordFile = null;

  @Option(
      names = "--orion-tls-known-servers-file",
      paramLabel = MANDATORY_FILE_FORMAT_HELP,
      description = "Path to a file containing the fingerprints of authorized servers (Orions).")
  private final Path orionServersWhitelistFile = null;

  @Option(
      names = {"--metrics-enabled"},
      description = "Set to start the metrics exporter (default: ${DEFAULT-VALUE})")
  private final Boolean isMetricsEnabled = false;

  @SuppressWarnings({"FieldCanBeFinal", "FieldMayBeFinal"}) // PicoCLI requires non-final Strings.
  @Option(
      names = {"--metrics-host"},
      paramLabel = MANDATORY_HOST_FORMAT_HELP,
      description = "Host for the metrics exporter to listen on (default: ${DEFAULT-VALUE})",
      arity = "1")
  private String metricsHost = autoDiscoverDefaultIP().getHostAddress();

  @Option(
      names = {"--metrics-port"},
      paramLabel = MANDATORY_PORT_FORMAT_HELP,
      description = "Port for the metrics exporter to listen on (default: ${DEFAULT-VALUE})",
      arity = "1")
  private final Integer metricsPort = DEFAULT_METRICS_PORT;

  @Option(
      names = {"--metrics-category", "--metrics-categories"},
      paramLabel = "<category name>",
      split = ",",
      arity = "1..*",
      description =
          "Comma separated list of categories to track metrics for (default: ${DEFAULT-VALUE})")
  private final Set<MetricCategory> metricCategories = DEFAULT_METRIC_CATEGORIES;

  @Option(
      names = {"--metrics-push-enabled"},
      description = "Enable the metrics push gateway integration (default: ${DEFAULT-VALUE})")
  private final Boolean isMetricsPushEnabled = false;

  @SuppressWarnings({"FieldCanBeFinal", "FieldMayBeFinal"}) // PicoCLI requires non-final Strings.
  @Option(
      names = {"--metrics-push-host"},
      paramLabel = MANDATORY_HOST_FORMAT_HELP,
      description = "Host of the Prometheus Push Gateway for push mode (default: ${DEFAULT-VALUE})",
      arity = "1")
  private String metricsPushHost = autoDiscoverDefaultIP().getHostAddress();

  @Option(
      names = {"--metrics-push-port"},
      paramLabel = MANDATORY_PORT_FORMAT_HELP,
      description = "Port of the Prometheus Push Gateway for push mode (default: ${DEFAULT-VALUE})",
      arity = "1")
  private final Integer metricsPushPort = DEFAULT_METRICS_PUSH_PORT;

  @Option(
      names = {"--metrics-push-interval"},
      paramLabel = MANDATORY_INTEGER_FORMAT_HELP,
      description =
          "Interval in seconds to push metrics when in push mode (default: ${DEFAULT-VALUE})",
      arity = "1")
  private final Integer metricsPushInterval = 15;

  @SuppressWarnings({"FieldCanBeFinal", "FieldMayBeFinal"}) // PicoCLI requires non-final Strings.
  @Option(
      names = {"--metrics-push-prometheus-job"},
      description = "Job name to use when in push mode (default: ${DEFAULT-VALUE})",
      arity = "1")
  private String metricsPrometheusJob = "besu-client";

  @Option(
      names = {"--host-whitelist"},
      paramLabel = "<hostname>[,<hostname>...]... or * or all",
      description =
          "Comma separated list of hostnames to whitelist for RPC access, or * to accept any host (default: ${DEFAULT-VALUE})",
      defaultValue = "localhost,127.0.0.1")
  private final JsonRPCWhitelistHostsProperty hostsWhitelist = new JsonRPCWhitelistHostsProperty();

  @Option(
      names = {"--logging", "-l"},
      paramLabel = "<LOG VERBOSITY LEVEL>",
      description =
          "Logging verbosity levels: OFF, FATAL, ERROR, WARN, INFO, DEBUG, TRACE, ALL (default: ${DEFAULT-VALUE})")
  private final Level logLevel = LogManager.getRootLogger().getLevel();

  @Option(
      names = {"--miner-enabled"},
      description = "Set if node will perform mining (default: ${DEFAULT-VALUE})")
  private final Boolean isMiningEnabled = false;

  @Option(
      names = {"--miner-stratum-enabled"},
      description = "Set if node will perform Stratum mining (default: ${DEFAULT-VALUE})")
  private final Boolean iStratumMiningEnabled = false;

  @SuppressWarnings({"FieldCanBeFinal", "FieldMayBeFinal"}) // PicoCLI requires non-final Strings.
  @Option(
      names = {"--miner-stratum-host"},
      description = "Host for Stratum network mining service (default: ${DEFAULT-VALUE})")
  private String stratumNetworkInterface = "0.0.0.0";

  @Option(
      names = {"--miner-stratum-port"},
      description = "Stratum port binding (default: ${DEFAULT-VALUE})")
  private final Integer stratumPort = 8008;

  @SuppressWarnings({"FieldCanBeFinal", "FieldMayBeFinal"}) // PicoCLI requires non-final Strings.
  @Option(
      hidden = true,
      names = {"--Xminer-stratum-extranonce"},
      description = "Extranonce for Stratum network miners (default: ${DEFAULT-VALUE})")
  private String stratumExtranonce = "080c";

  @Option(
      names = {"--miner-coinbase"},
      description =
          "Account to which mining rewards are paid. You must specify a valid coinbase if "
              + "mining is enabled using --miner-enabled option",
      arity = "1")
  private final Address coinbase = null;

  @Option(
      names = {"--min-gas-price"},
      description =
          "Minimum price (in Wei) offered by a transaction for it to be included in a mined "
              + "block (default: ${DEFAULT-VALUE})",
      arity = "1")
  private final Wei minTransactionGasPrice = DEFAULT_MIN_TRANSACTION_GAS_PRICE;

  @Option(
      names = {"--miner-extra-data"},
      description =
          "A hex string representing the (32) bytes to be included in the extra data "
              + "field of a mined block (default: ${DEFAULT-VALUE})",
      arity = "1")
  private final Bytes extraData = DEFAULT_EXTRA_DATA;

  @Option(
      names = {"--pruning-enabled"},
      description =
          "Enable disk-space saving optimization that removes old state that is unlikely to be required (default: true if fast sync is enabled, false otherwise)")
  private Boolean pruningOverride;

  @Option(
      names = {"--permissions-nodes-config-file-enabled"},
      description = "Enable node level permissions (default: ${DEFAULT-VALUE})")
  private final Boolean permissionsNodesEnabled = false;

  @Option(
      names = {"--permissions-accounts-config-file-enabled"},
      description = "Enable account level permissions (default: ${DEFAULT-VALUE})")
  private final Boolean permissionsAccountsEnabled = false;

  @Option(
      names = {"--permissions-nodes-contract-address"},
      description = "Address of the node permissioning smart contract",
      arity = "1")
  private final Address permissionsNodesContractAddress = null;

  @Option(
      names = {"--permissions-nodes-contract-enabled"},
      description = "Enable node level permissions via smart contract (default: ${DEFAULT-VALUE})")
  private final Boolean permissionsNodesContractEnabled = false;

  @Option(
      names = {"--permissions-accounts-contract-address"},
      description = "Address of the account permissioning smart contract",
      arity = "1")
  private final Address permissionsAccountsContractAddress = null;

  @Option(
      names = {"--permissions-accounts-contract-enabled"},
      description =
          "Enable account level permissions via smart contract (default: ${DEFAULT-VALUE})")
  private final Boolean permissionsAccountsContractEnabled = false;

  @Option(
      names = {"--privacy-enabled"},
      description = "Enable private transactions (default: ${DEFAULT-VALUE})")
  private final Boolean isPrivacyEnabled = false;

  @Option(
      names = {"--privacy-multi-tenancy-enabled"},
      description = "Enable multi-tenant private transactions (default: ${DEFAULT-VALUE})")
  private final Boolean isPrivacyMultiTenancyEnabled = false;

  @Option(
      names = {"--revert-reason-enabled"},
      description =
          "Enable passing the revert reason back through TransactionReceipts (default: ${DEFAULT-VALUE})")
  private final Boolean isRevertReasonEnabled = false;

  @Option(
      names = {"--required-blocks", "--required-block"},
      paramLabel = "BLOCK=HASH",
      description = "Block number and hash peers are required to have.",
      arity = "*",
      split = ",")
  private final Map<Long, Hash> requiredBlocks = new HashMap<>();

  @Option(
      names = {"--privacy-url"},
      description = "The URL on which the enclave is running")
  private final URI privacyUrl = PrivacyParameters.DEFAULT_ENCLAVE_URL;

  @Option(
      names = {"--privacy-precompiled-address"},
      description =
          "The address to which the privacy pre-compiled contract will be mapped to (default: ${DEFAULT-VALUE})")
  private final Integer privacyPrecompiledAddress = Address.PRIVACY;

  @Option(
      names = {"--privacy-marker-transaction-signing-key-file"},
      description =
          "The name of a file containing the private key used to sign privacy marker transactions. If unset, each will be signed with a random key.")
  private final Path privacyMarkerTransactionSigningKeyPath = null;

  @Option(
      names = {"--target-gas-limit"},
      description =
          "Sets target gas limit per block. If set each blocks gas limit will approach this setting over time if the current gas limit is different.")
  private final Long targetGasLimit = null;

  @Option(
      names = {"--tx-pool-max-size"},
      paramLabel = MANDATORY_INTEGER_FORMAT_HELP,
      description =
          "Maximum number of pending transactions that will be kept in the transaction pool (default: ${DEFAULT-VALUE})",
      arity = "1")
  private final Integer txPoolMaxSize = TransactionPoolConfiguration.MAX_PENDING_TRANSACTIONS;

  @Option(
      names = {"--tx-pool-retention-hours"},
      paramLabel = MANDATORY_INTEGER_FORMAT_HELP,
      description =
          "Maximum retention period of pending transactions in hours (default: ${DEFAULT-VALUE})",
      arity = "1")
  private final Integer pendingTxRetentionPeriod =
      TransactionPoolConfiguration.DEFAULT_TX_RETENTION_HOURS;

  @SuppressWarnings({"FieldCanBeFinal", "FieldMayBeFinal"}) // PicoCLI requires non-final Strings.
  @Option(
      names = {"--key-value-storage"},
      description = "Identity for the key-value storage to be used.",
      arity = "1")
  private String keyValueStorageName = DEFAULT_KEY_VALUE_STORAGE_NAME;

  @Option(
      names = {"--override-genesis-config"},
      paramLabel = "NAME=VALUE",
      description = "Overrides configuration values in the genesis file.  Use with care.",
      arity = "*",
      hidden = true,
      split = ",")
  private final Map<String, String> genesisConfigOverrides =
      new TreeMap<>(String.CASE_INSENSITIVE_ORDER);

  private EthNetworkConfig ethNetworkConfig;
  private JsonRpcConfiguration jsonRpcConfiguration;
  private GraphQLConfiguration graphQLConfiguration;
  private WebSocketConfiguration webSocketConfiguration;
  private MetricsConfiguration metricsConfiguration;
  private Optional<PermissioningConfiguration> permissioningConfiguration;
  private TlsConfiguration orionTlsConfiguration;
  private Collection<EnodeURL> staticNodes;
  private BesuController<?> besuController;
  private StandaloneCommand standaloneCommands;
  private BesuConfiguration pluginCommonConfiguration;
  private final Supplier<ObservableMetricsSystem> metricsSystem =
      Suppliers.memoize(() -> PrometheusMetricsSystem.init(metricsConfiguration()));
  private Vertx vertx;

  public BesuCommand(
      final Logger logger,
      final RlpBlockImporter rlpBlockImporter,
      final JsonBlockImporterFactory jsonBlockImporterFactory,
      final RlpBlockExporterFactory rlpBlockExporterFactory,
      final RunnerBuilder runnerBuilder,
      final BesuController.Builder controllerBuilderFactory,
      final BesuPluginContextImpl besuPluginContext,
      final Map<String, String> environment) {
    this(
        logger,
        rlpBlockImporter,
        jsonBlockImporterFactory,
        rlpBlockExporterFactory,
        runnerBuilder,
        controllerBuilderFactory,
        besuPluginContext,
        environment,
        new StorageServiceImpl());
  }

  @VisibleForTesting
  protected BesuCommand(
      final Logger logger,
      final RlpBlockImporter rlpBlockImporter,
      final JsonBlockImporterFactory jsonBlockImporterFactory,
      final RlpBlockExporterFactory rlpBlockExporterFactory,
      final RunnerBuilder runnerBuilder,
      final BesuController.Builder controllerBuilderFactory,
      final BesuPluginContextImpl besuPluginContext,
      final Map<String, String> environment,
      final StorageServiceImpl storageService) {
    this.logger = logger;
    this.rlpBlockImporter = rlpBlockImporter;
    this.rlpBlockExporterFactory = rlpBlockExporterFactory;
    this.jsonBlockImporterFactory = jsonBlockImporterFactory;
    this.runnerBuilder = runnerBuilder;
    this.controllerBuilderFactory = controllerBuilderFactory;
    this.besuPluginContext = besuPluginContext;
    this.environment = environment;
    this.storageService = storageService;
  }

  public void parse(
      final AbstractParseResultHandler<List<Object>> resultHandler,
      final BesuExceptionHandler exceptionHandler,
      final InputStream in,
      final String... args) {
    commandLine =
        new CommandLine(this, new BesuCommandCustomFactory(besuPluginContext))
            .setCaseInsensitiveEnumValuesAllowed(true);
    handleStandaloneCommand()
        .addSubCommands(resultHandler, in)
        .registerConverters()
        .handleUnstableOptions()
        .preparePlugins()
        .parse(resultHandler, exceptionHandler, args);
  }

  @Override
  public void run() {
    try {
      configureLogging(true);
      logger.info("Starting Besu version: {}", BesuInfo.nodeName(identityString));

      // Need to create vertx after cmdline has been parsed, such that metricSystem is configurable
      vertx = createVertx(createVertxOptions(metricsSystem.get()));

      validateOptions().configure().controller().startPlugins().startSynchronization();
    } catch (final Exception e) {
      throw new ParameterException(this.commandLine, e.getMessage(), e);
    }
  }

  private void addConfigurationService() {
    if (pluginCommonConfiguration == null) {
      final Path dataDir = dataDir();
      pluginCommonConfiguration =
          new BesuConfigurationImpl(dataDir, dataDir.resolve(DATABASE_PATH));
      besuPluginContext.addService(BesuConfiguration.class, pluginCommonConfiguration);
    }
  }

  @VisibleForTesting
  void setBesuConfiguration(final BesuConfiguration pluginCommonConfiguration) {
    this.pluginCommonConfiguration = pluginCommonConfiguration;
  }

  private BesuCommand handleStandaloneCommand() {
    standaloneCommands = new StandaloneCommand();
    if (isFullInstantiation()) {
      commandLine.addMixin("standaloneCommands", standaloneCommands);
    }
    return this;
  }

  private BesuCommand addSubCommands(
      final AbstractParseResultHandler<List<Object>> resultHandler, final InputStream in) {
    commandLine.addSubcommand(
        BlocksSubCommand.COMMAND_NAME,
        new BlocksSubCommand(
            rlpBlockImporter,
            jsonBlockImporterFactory,
            rlpBlockExporterFactory,
            resultHandler.out()));
    commandLine.addSubcommand(
        PublicKeySubCommand.COMMAND_NAME,
        new PublicKeySubCommand(resultHandler.out(), getKeyLoader()));
    commandLine.addSubcommand(
        PasswordSubCommand.COMMAND_NAME, new PasswordSubCommand(resultHandler.out()));
    commandLine.addSubcommand(RetestethSubCommand.COMMAND_NAME, new RetestethSubCommand());
    commandLine.addSubcommand(
        RLPSubCommand.COMMAND_NAME, new RLPSubCommand(resultHandler.out(), in));
    commandLine.addSubcommand(
        OperatorSubCommand.COMMAND_NAME, new OperatorSubCommand(resultHandler.out()));
    return this;
  }

  private BesuCommand registerConverters() {
    commandLine.registerConverter(Address.class, Address::fromHexStringStrict);
    commandLine.registerConverter(Bytes.class, Bytes::fromHexString);
    commandLine.registerConverter(Level.class, Level::valueOf);
    commandLine.registerConverter(SyncMode.class, SyncMode::fromString);
    commandLine.registerConverter(UInt256.class, (arg) -> UInt256.valueOf(new BigInteger(arg)));
    commandLine.registerConverter(Wei.class, (arg) -> Wei.of(Long.parseUnsignedLong(arg)));
    commandLine.registerConverter(PositiveNumber.class, PositiveNumber::fromString);
    commandLine.registerConverter(Hash.class, Hash::fromHexString);
    commandLine.registerConverter(Optional.class, Optional::of);

    metricCategoryConverter.addCategories(BesuMetricCategory.class);
    metricCategoryConverter.addCategories(StandardMetricCategory.class);
    commandLine.registerConverter(MetricCategory.class, metricCategoryConverter);
    return this;
  }

  private BesuCommand handleUnstableOptions() {
    // Add unstable options
    final ImmutableMap.Builder<String, Object> unstableOptionsBuild = ImmutableMap.builder();
    final ImmutableMap<String, Object> unstableOptions =
        unstableOptionsBuild
            .put("Ethereum Wire Protocol", ethProtocolOptions)
            .put("Metrics", metricsCLIOptions)
            .put("P2P Network", networkingOptions)
            .put("Synchronizer", synchronizerOptions)
            .put("TransactionPool", transactionPoolOptions)
            .put("Pruner", prunerOptions)
            .build();

    UnstableOptionsSubCommand.createUnstableOptions(commandLine, unstableOptions);
    return this;
  }

  private BesuCommand preparePlugins() {
    besuPluginContext.addService(PicoCLIOptions.class, new PicoCLIOptionsImpl(commandLine));
    besuPluginContext.addService(StorageService.class, storageService);
    besuPluginContext.addService(MetricCategoryRegistry.class, metricCategoryRegistry);

    // register built-in plugins
    new RocksDBPlugin().register(besuPluginContext);

    besuPluginContext.registerPlugins(pluginsDir());

    metricCategoryRegistry
        .getMetricCategories()
        .forEach(metricCategoryConverter::addRegistryCategory);

    return this;
  }

  private void parse(
      final AbstractParseResultHandler<List<Object>> resultHandler,
      final BesuExceptionHandler exceptionHandler,
      final String... args) {
    // Create a handler that will search for a config file option and use it for
    // default values
    // and eventually it will run regular parsing of the remaining options.
    final ConfigOptionSearchAndRunHandler configParsingHandler =
        new ConfigOptionSearchAndRunHandler(
            resultHandler, exceptionHandler, CONFIG_FILE_OPTION_NAME, environment, isDocker);
    commandLine.parseWithHandlers(configParsingHandler, exceptionHandler, args);
  }

  private void startSynchronization() {
    synchronize(
        besuController,
        p2pEnabled,
        peerDiscoveryEnabled,
        ethNetworkConfig,
        maxPeers,
        p2pHost,
        p2pInterface,
        p2pPort,
        graphQLConfiguration,
        jsonRpcConfiguration,
        webSocketConfiguration,
        metricsConfiguration,
        permissioningConfiguration,
        staticNodes);
  }

  private BesuCommand startPlugins() {
    besuPluginContext.addService(
        BesuEvents.class,
        new BesuEventsImpl(
            besuController.getProtocolContext().getBlockchain(),
            besuController.getProtocolManager().getBlockBroadcaster(),
            besuController.getTransactionPool(),
            besuController.getSyncState()));
    besuPluginContext.addService(MetricsSystem.class, getMetricsSystem());
    besuController.getAdditionalPluginServices().appendPluginServices(besuPluginContext);
    besuPluginContext.startPlugins();
    return this;
  }

  public void configureLogging(final boolean announce) {
    // set log level per CLI flags
    if (logLevel != null) {
      if (announce) {
        System.out.println("Setting logging level to " + logLevel.name());
      }
      Configurator.setAllLevels("", logLevel);
    }
  }

  private BesuCommand validateOptions() {
    issueOptionWarnings();

    validateP2PInterface(p2pInterface);
    validateMiningParams();

    return this;
  }

  @SuppressWarnings("ConstantConditions")
  private void validateMiningParams() {
    if (isMiningEnabled && coinbase == null) {
      throw new ParameterException(
          this.commandLine,
          "Unable to mine without a valid coinbase. Either disable mining (remove --miner-enabled)"
              + "or specify the beneficiary of mining (via --miner-coinbase <Address>)");
    }
    if (!isMiningEnabled && iStratumMiningEnabled) {
      throw new ParameterException(
          this.commandLine,
          "Unable to mine with Stratum if mining is disabled. Either disable Stratum mining (remove --miner-stratum-enabled)"
              + "or specify mining is enabled (--miner-enabled)");
    }
  }

  protected void validateP2PInterface(final String p2pInterface) {
    final String failMessage = "The provided --p2p-interface is not available: " + p2pInterface;
    try {
      if (!NetworkUtility.isNetworkInterfaceAvailable(p2pInterface)) {
        throw new ParameterException(commandLine, failMessage);
      }
    } catch (final UnknownHostException | SocketException e) {
      throw new ParameterException(commandLine, failMessage, e);
    }
  }

  private void issueOptionWarnings() {
    // Check that P2P options are able to work
    CommandLineUtils.checkOptionDependencies(
        logger,
        commandLine,
        "--p2p-enabled",
        !p2pEnabled,
        asList(
            "--bootnodes",
            "--discovery-enabled",
            "--max-peers",
            "--banned-node-id",
            "--banned-node-ids",
            "--p2p-host",
            "--p2p-interface",
            "--p2p-port",
            "--remote-connections-max-percentage"));
    // Check that mining options are able to work
    CommandLineUtils.checkOptionDependencies(
        logger,
        commandLine,
        "--miner-enabled",
        !isMiningEnabled,
        asList(
            "--miner-coinbase",
            "--min-gas-price",
            "--miner-extra-data",
            "--miner-stratum-enabled"));

    CommandLineUtils.checkOptionDependencies(
        logger,
        commandLine,
        "--sync-mode",
        !SyncMode.FAST.equals(syncMode),
        singletonList("--fast-sync-min-peers"));
  }

  private BesuCommand configure() throws Exception {
    ethNetworkConfig = updateNetworkConfig(getNetwork());
    jsonRpcConfiguration = jsonRpcConfiguration();
    graphQLConfiguration = graphQLConfiguration();
    webSocketConfiguration = webSocketConfiguration();
    permissioningConfiguration = permissioningConfiguration();
    orionTlsConfiguration = orionTlsConfiguration();
    staticNodes = loadStaticNodes();
    logger.info("Connecting to {} static nodes.", staticNodes.size());
    logger.trace("Static Nodes = {}", staticNodes);
    final List<URI> enodeURIs =
        ethNetworkConfig.getBootNodes().stream().map(EnodeURL::toURI).collect(Collectors.toList());
    permissioningConfiguration
        .flatMap(PermissioningConfiguration::getLocalConfig)
        .ifPresent(p -> ensureAllNodesAreInWhitelist(enodeURIs, p));

    permissioningConfiguration
        .flatMap(PermissioningConfiguration::getLocalConfig)
        .ifPresent(
            p ->
                ensureAllNodesAreInWhitelist(
                    staticNodes.stream().map(EnodeURL::toURI).collect(Collectors.toList()), p));
    metricsConfiguration = metricsConfiguration();
    return this;
  }

  private NetworkName getNetwork() {
    // noinspection ConstantConditions network is not always null but injected by
    // PicoCLI if used
    return network == null ? MAINNET : network;
  }

  private void ensureAllNodesAreInWhitelist(
      final Collection<URI> enodeAddresses,
      final LocalPermissioningConfiguration permissioningConfiguration) {
    try {
      PermissioningConfigurationValidator.areAllNodesAreInWhitelist(
          enodeAddresses, permissioningConfiguration);
    } catch (final Exception e) {
      throw new ParameterException(this.commandLine, e.getMessage());
    }
  }

  private BesuCommand controller() {
    besuController = buildController();
    return this;
  }

  public BesuController<?> buildController() {
    try {
      return getControllerBuilder().build();
    } catch (final Exception e) {
      throw new ExecutionException(this.commandLine, e.getMessage(), e);
    }
  }

  public BesuControllerBuilder<?> getControllerBuilder() {
    try {
      addConfigurationService();
      return controllerBuilderFactory
          .fromEthNetworkConfig(updateNetworkConfig(getNetwork()), genesisConfigOverrides)
          .synchronizerConfiguration(buildSyncConfig())
          .ethProtocolConfiguration(ethProtocolOptions.toDomainObject())
          .dataDirectory(dataDir())
          .miningParameters(
              new MiningParameters(
                  coinbase,
                  minTransactionGasPrice,
                  extraData,
                  isMiningEnabled,
                  iStratumMiningEnabled,
                  stratumNetworkInterface,
                  stratumPort,
                  stratumExtranonce))
          .transactionPoolConfiguration(buildTransactionPoolConfiguration())
          .nodePrivateKeyFile(nodePrivateKeyFile())
          .metricsSystem(metricsSystem.get())
          .privacyParameters(privacyParameters())
          .clock(Clock.systemUTC())
          .isRevertReasonEnabled(isRevertReasonEnabled)
          .storageProvider(keyStorageProvider(keyValueStorageName))
          .isPruningEnabled(isPruningEnabled())
          .pruningConfiguration(prunerOptions.toDomainObject())
          .genesisConfigOverrides(genesisConfigOverrides)
          .targetGasLimit(targetGasLimit == null ? Optional.empty() : Optional.of(targetGasLimit))
          .requiredBlocks(requiredBlocks);
    } catch (final IOException e) {
      throw new ExecutionException(this.commandLine, "Invalid path", e);
    }
  }

  private GraphQLConfiguration graphQLConfiguration() {

    CommandLineUtils.checkOptionDependencies(
        logger,
        commandLine,
        "--graphql-http-enabled",
        !isRpcHttpEnabled,
        asList("--graphql-http-cors-origins", "--graphql-http-host", "--graphql-http-port"));

    final GraphQLConfiguration graphQLConfiguration = GraphQLConfiguration.createDefault();
    graphQLConfiguration.setEnabled(isGraphQLHttpEnabled);
    graphQLConfiguration.setHost(graphQLHttpHost);
    graphQLConfiguration.setPort(graphQLHttpPort);
    graphQLConfiguration.setHostsWhitelist(hostsWhitelist);
    graphQLConfiguration.setCorsAllowedDomains(graphQLHttpCorsAllowedOrigins);

    return graphQLConfiguration;
  }

  private JsonRpcConfiguration jsonRpcConfiguration() {
    checkRpcTlsClientAuthOptionsDependencies();
    checkRpcTlsOptionsDependencies();

    CommandLineUtils.checkOptionDependencies(
        logger,
        commandLine,
        "--rpc-http-enabled",
        !isRpcHttpEnabled,
        asList(
            "--rpc-http-api",
            "--rpc-http-apis",
            "--rpc-http-cors-origins",
            "--rpc-http-host",
            "--rpc-http-port",
            "--rpc-http-authentication-enabled",
            "--rpc-http-authentication-credentials-file",
            "--rpc-http-authentication-public-key-file",
            "--rpc-http-tls-enabled",
            "--rpc-http-tls-keystore-file",
            "--rpc-http-tls-keystore-password-file",
            "--rpc-http-tls-client-auth-enabled",
            "--rpc-http-tls-known-clients-file",
            "--rpc-http-tls-ca-clients-enabled"));

    if (isRpcHttpAuthenticationEnabled
        && rpcHttpAuthenticationCredentialsFile() == null
        && rpcHttpAuthenticationPublicKeyFile() == null) {
      throw new ParameterException(
          commandLine,
          "Unable to authenticate JSON-RPC HTTP endpoint without a supplied credentials file or authentication public key file");
    }

    final JsonRpcConfiguration jsonRpcConfiguration = JsonRpcConfiguration.createDefault();
    jsonRpcConfiguration.setEnabled(isRpcHttpEnabled);
    jsonRpcConfiguration.setHost(rpcHttpHost);
    jsonRpcConfiguration.setPort(rpcHttpPort);
    jsonRpcConfiguration.setCorsAllowedDomains(rpcHttpCorsAllowedOrigins);
    jsonRpcConfiguration.setRpcApis(rpcHttpApis.stream().distinct().collect(Collectors.toList()));
    jsonRpcConfiguration.setHostsWhitelist(hostsWhitelist);
    jsonRpcConfiguration.setAuthenticationEnabled(isRpcHttpAuthenticationEnabled);
    jsonRpcConfiguration.setAuthenticationCredentialsFile(rpcHttpAuthenticationCredentialsFile());
    jsonRpcConfiguration.setAuthenticationPublicKeyFile(rpcHttpAuthenticationPublicKeyFile());
    jsonRpcConfiguration.setTlsConfiguration(rpcHttpTlsConfiguration());
    return jsonRpcConfiguration;
  }

  private void checkRpcTlsOptionsDependencies() {
    CommandLineUtils.checkOptionDependencies(
        logger,
        commandLine,
        "--rpc-http-tls-enabled",
        !isRpcHttpTlsEnabled,
        asList(
            "--rpc-http-tls-keystore-file",
            "--rpc-http-tls-keystore-password-file",
            "--rpc-http-tls-client-auth-enabled",
            "--rpc-http-tls-known-clients-file",
            "--rpc-http-tls-ca-clients-enabled"));
  }

  private void checkRpcTlsClientAuthOptionsDependencies() {
    CommandLineUtils.checkOptionDependencies(
        logger,
        commandLine,
        "--rpc-http-tls-client-auth-enabled",
        !isRpcHttpTlsClientAuthEnabled,
        asList("--rpc-http-tls-known-clients-file", "--rpc-http-tls-ca-clients-enabled"));
  }

  private Optional<TlsConfiguration> rpcHttpTlsConfiguration() {
    if (!isRpcTlsConfigurationRequired()) {
      return Optional.empty();
    }

    if (rpcHttpTlsKeyStoreFile == null) {
      throw new ParameterException(
          commandLine, "Keystore file is required when TLS is enabled for JSON-RPC HTTP endpoint");
    }

    if (rpcHttpTlsKeyStorePasswordFile == null) {
      throw new ParameterException(
          commandLine,
          "File containing password to unlock keystore is required when TLS is enabled for JSON-RPC HTTP endpoint");
    }

    if (isRpcHttpTlsClientAuthEnabled
        && !isRpcHttpTlsCAClientsEnabled
        && rpcHttpTlsKnownClientsFile == null) {
      throw new ParameterException(
          commandLine,
          "Known-clients file must be specified or CA clients must be enabled when TLS client authentication is enabled for JSON-RPC HTTP endpoint");
    }

    return Optional.of(
        TlsConfiguration.Builder.aTlsConfiguration()
            .withKeyStorePath(rpcHttpTlsKeyStoreFile)
            .withKeyStorePasswordSupplier(
                new FileBasedPasswordProvider(rpcHttpTlsKeyStorePasswordFile))
            .withClientAuthConfiguration(rpcHttpTlsClientAuthConfiguration())
            .build());
  }

  private TlsClientAuthConfiguration rpcHttpTlsClientAuthConfiguration() {
    if (isRpcHttpTlsClientAuthEnabled) {
      return TlsClientAuthConfiguration.Builder.aTlsClientAuthConfiguration()
          .withKnownClientsFile(rpcHttpTlsKnownClientsFile)
          .withCaClientsEnabled(isRpcHttpTlsCAClientsEnabled)
          .build();
    }

    return null;
  }

<<<<<<< HEAD
  private TlsConfiguration orionTlsConfiguration() {
    if (isOrionTlsEnabled) {
      return new TlsConfiguration(
          Optional.ofNullable(orionKeyStoreFile)
              .orElseThrow(
                  () ->
                      new ParameterException(
                          commandLine,
                          "Keystore file is required when TLS is enabled for Orion endpoint")),
          new FileBasedPasswordProvider(
              Optional.ofNullable(orionKeyStorePasswordFile)
                  .orElseThrow(
                      () ->
                          new ParameterException(
                              commandLine,
                              "File containing password to unlock keystore is required when TLS is enabled for Orion endpoint"))),
          orionServersWhitelistFile);
    }
    return null;
=======
  private boolean isRpcTlsConfigurationRequired() {
    return isRpcHttpEnabled && isRpcHttpTlsEnabled;
>>>>>>> ee12a7c2
  }

  private WebSocketConfiguration webSocketConfiguration() {

    CommandLineUtils.checkOptionDependencies(
        logger,
        commandLine,
        "--rpc-ws-enabled",
        !isRpcWsEnabled,
        asList(
            "--rpc-ws-api",
            "--rpc-ws-apis",
            "--rpc-ws-host",
            "--rpc-ws-port",
            "--rpc-ws-authentication-enabled",
            "--rpc-ws-authentication-credentials-file",
            "--rpc-ws-authentication-public-key-file"));

    if (isRpcWsAuthenticationEnabled
        && rpcWsAuthenticationCredentialsFile() == null
        && rpcWsAuthenticationPublicKeyFile() == null) {
      throw new ParameterException(
          commandLine,
          "Unable to authenticate JSON-RPC WebSocket endpoint without a supplied credentials file or authentication public key file");
    }

    final WebSocketConfiguration webSocketConfiguration = WebSocketConfiguration.createDefault();
    webSocketConfiguration.setEnabled(isRpcWsEnabled);
    webSocketConfiguration.setHost(rpcWsHost);
    webSocketConfiguration.setPort(rpcWsPort);
    webSocketConfiguration.setRpcApis(rpcWsApis);
    webSocketConfiguration.setAuthenticationEnabled(isRpcWsAuthenticationEnabled);
    webSocketConfiguration.setAuthenticationCredentialsFile(rpcWsAuthenticationCredentialsFile());
    webSocketConfiguration.setHostsWhitelist(hostsWhitelist);
    webSocketConfiguration.setAuthenticationPublicKeyFile(rpcWsAuthenticationPublicKeyFile());
    return webSocketConfiguration;
  }

  public MetricsConfiguration metricsConfiguration() {
    if (isMetricsEnabled && isMetricsPushEnabled) {
      throw new ParameterException(
          this.commandLine,
          "--metrics-enabled option and --metrics-push-enabled option can't be used at the same "
              + "time.  Please refer to CLI reference for more details about this constraint.");
    }

    CommandLineUtils.checkOptionDependencies(
        logger,
        commandLine,
        "--metrics-enabled",
        !isMetricsEnabled,
        asList("--metrics-host", "--metrics-port"));

    CommandLineUtils.checkOptionDependencies(
        logger,
        commandLine,
        "--metrics-push-enabled",
        !isMetricsPushEnabled,
        asList(
            "--metrics-push-host",
            "--metrics-push-port",
            "--metrics-push-interval",
            "--metrics-push-prometheus-job"));

    return metricsCLIOptions
        .toDomainObject()
        .enabled(isMetricsEnabled)
        .host(metricsHost)
        .port(metricsPort)
        .metricCategories(metricCategories)
        .pushEnabled(isMetricsPushEnabled)
        .pushHost(metricsPushHost)
        .pushPort(metricsPushPort)
        .pushInterval(metricsPushInterval)
        .hostsWhitelist(hostsWhitelist)
        .prometheusJob(metricsPrometheusJob)
        .build();
  }

  private Optional<PermissioningConfiguration> permissioningConfiguration() throws Exception {
    if (!(localPermissionsEnabled() || contractPermissionsEnabled())) {
      if (rpcHttpApis.contains(RpcApis.PERM) || rpcWsApis.contains(RpcApis.PERM)) {
        logger.warn(
            "Permissions are disabled. Cannot enable PERM APIs when not using Permissions.");
      }
      return Optional.empty();
    }

    final Optional<LocalPermissioningConfiguration> localPermissioningConfigurationOptional;
    if (localPermissionsEnabled()) {
      final Optional<String> nodePermissioningConfigFile =
          Optional.ofNullable(nodePermissionsConfigFile());
      final Optional<String> accountPermissioningConfigFile =
          Optional.ofNullable(accountsPermissionsConfigFile());

      final LocalPermissioningConfiguration localPermissioningConfiguration =
          PermissioningConfigurationBuilder.permissioningConfiguration(
              permissionsNodesEnabled,
              nodePermissioningConfigFile.orElse(getDefaultPermissioningFilePath()),
              permissionsAccountsEnabled,
              accountPermissioningConfigFile.orElse(getDefaultPermissioningFilePath()));

      localPermissioningConfigurationOptional = Optional.of(localPermissioningConfiguration);
    } else {
      if (nodePermissionsConfigFile() != null && !permissionsNodesEnabled) {
        logger.warn(
            "Node permissioning config file set {} but no permissions enabled",
            nodePermissionsConfigFile());
      }

      if (accountsPermissionsConfigFile() != null && !permissionsAccountsEnabled) {
        logger.warn(
            "Account permissioning config file set {} but no permissions enabled",
            accountsPermissionsConfigFile());
      }
      localPermissioningConfigurationOptional = Optional.empty();
    }

    final SmartContractPermissioningConfiguration smartContractPermissioningConfiguration =
        SmartContractPermissioningConfiguration.createDefault();
    if (permissionsNodesContractEnabled) {
      if (permissionsNodesContractAddress == null) {
        throw new ParameterException(
            this.commandLine,
            "No node permissioning contract address specified. Cannot enable smart contract based node permissioning.");
      } else {
        smartContractPermissioningConfiguration.setSmartContractNodeWhitelistEnabled(
            permissionsNodesContractEnabled);
        smartContractPermissioningConfiguration.setNodeSmartContractAddress(
            permissionsNodesContractAddress);
      }
    } else if (permissionsNodesContractAddress != null) {
      logger.warn(
          "Node permissioning smart contract address set {} but smart contract node permissioning is disabled.",
          permissionsNodesContractAddress);
    }

    if (permissionsAccountsContractEnabled) {
      if (permissionsAccountsContractAddress == null) {
        throw new ParameterException(
            this.commandLine,
            "No account permissioning contract address specified. Cannot enable smart contract based account permissioning.");
      } else {
        smartContractPermissioningConfiguration.setSmartContractAccountWhitelistEnabled(
            permissionsAccountsContractEnabled);
        smartContractPermissioningConfiguration.setAccountSmartContractAddress(
            permissionsAccountsContractAddress);
      }
    } else if (permissionsAccountsContractAddress != null) {
      logger.warn(
          "Account permissioning smart contract address set {} but smart contract account permissioning is disabled.",
          permissionsAccountsContractAddress);
    }

    final PermissioningConfiguration permissioningConfiguration =
        new PermissioningConfiguration(
            localPermissioningConfigurationOptional,
            Optional.of(smartContractPermissioningConfiguration));

    return Optional.of(permissioningConfiguration);
  }

  private boolean localPermissionsEnabled() {
    return permissionsAccountsEnabled || permissionsNodesEnabled;
  }

  private boolean contractPermissionsEnabled() {
    return permissionsNodesContractEnabled || permissionsAccountsContractEnabled;
  }

  private PrivacyParameters privacyParameters() {

    CommandLineUtils.checkOptionDependencies(
        logger,
        commandLine,
        "--privacy-enabled",
        !isPrivacyEnabled,
        asList(
            "--privacy-url",
            "--privacy-public-key-file",
            "--privacy-precompiled-address",
            "--privacy-multi-tenancy-enabled"));

    final PrivacyParameters.Builder privacyParametersBuilder = new PrivacyParameters.Builder();
    if (isPrivacyEnabled) {
      final String errorSuffix = "cannot be enabled with privacy.";
      if (syncMode == SyncMode.FAST) {
        throw new ParameterException(commandLine, String.format("%s %s", "Fast sync", errorSuffix));
      }
      if (isPruningEnabled()) {
        throw new ParameterException(commandLine, String.format("%s %s", "Pruning", errorSuffix));
      }

      if (isPrivacyMultiTenancyEnabled
          && !jsonRpcConfiguration.isAuthenticationEnabled()
          && !webSocketConfiguration.isAuthenticationEnabled()) {
        throw new ParameterException(
            commandLine,
            "Privacy multi-tenancy requires either http authentication to be enabled or WebSocket authentication to be enabled");
      }

      privacyParametersBuilder.setEnabled(true);
      privacyParametersBuilder.setEnclaveUrl(privacyUrl);
      privacyParametersBuilder.setMultiTenancyEnabled(isPrivacyMultiTenancyEnabled);

      final boolean hasPrivacyPublicKey = privacyPublicKeyFile() != null;
      if (hasPrivacyPublicKey && !isPrivacyMultiTenancyEnabled) {
        try {
          privacyParametersBuilder.setEnclavePublicKeyUsingFile(privacyPublicKeyFile());
        } catch (final IOException e) {
          throw new ParameterException(
              commandLine, "Problem with privacy-public-key-file: " + e.getMessage(), e);
        } catch (final IllegalArgumentException e) {
          throw new ParameterException(
              commandLine, "Contents of privacy-public-key-file invalid: " + e.getMessage(), e);
        }
      } else if (hasPrivacyPublicKey) {
        throw new ParameterException(
            commandLine, "Privacy multi-tenancy and privacy public key cannot be used together");
      } else if (!isPrivacyMultiTenancyEnabled) {
        throw new ParameterException(
            commandLine, "Please specify Enclave public key file path to enable privacy");
      }
      privacyParametersBuilder.setPrivacyAddress(privacyPrecompiledAddress);
      privacyParametersBuilder.setPrivateKeyPath(privacyMarkerTransactionSigningKeyPath);
      privacyParametersBuilder.setStorageProvider(
          privacyKeyStorageProvider(keyValueStorageName + "-privacy"));
      if (isOrionTlsEnabled) {
        // TODO should this use TlsConfiguration
        privacyParametersBuilder.setTlsConfiguration(
            orionTlsConfiguration.getKeyStorePath(),
            orionKeyStorePasswordFile,
            orionServersWhitelistFile);
      }
      privacyParametersBuilder.setEnclaveFactory(new EnclaveFactory(vertx));
    } else {
      if (anyPrivacyApiEnabled()) {
        logger.warn("Privacy is disabled. Cannot use EEA/PRIV API methods when not using Privacy.");
      }
    }

    return privacyParametersBuilder.build();
  }

  private boolean anyPrivacyApiEnabled() {
    return rpcHttpApis.contains(RpcApis.EEA)
        || rpcWsApis.contains(RpcApis.EEA)
        || rpcHttpApis.contains(RpcApis.PRIV)
        || rpcWsApis.contains(RpcApis.PRIV);
  }

  private PrivacyKeyValueStorageProvider privacyKeyStorageProvider(final String name) {
    return new PrivacyKeyValueStorageProviderBuilder()
        .withStorageFactory(
            (PrivacyKeyValueStorageFactory)
                storageService
                    .getByName(name)
                    .orElseThrow(
                        () ->
                            new StorageException(
                                "No KeyValueStorageFactory found for key: " + name)))
        .withCommonConfiguration(pluginCommonConfiguration)
        .withMetricsSystem(getMetricsSystem())
        .build();
  }

  private KeyValueStorageProvider keyStorageProvider(final String name) {
    return new KeyValueStorageProviderBuilder()
        .withStorageFactory(
            storageService
                .getByName(name)
                .orElseThrow(
                    () -> new StorageException("No KeyValueStorageFactory found for key: " + name)))
        .withCommonConfiguration(pluginCommonConfiguration)
        .withMetricsSystem(getMetricsSystem())
        .build();
  }

  private SynchronizerConfiguration buildSyncConfig() {
    return synchronizerOptions
        .toDomainObject()
        .syncMode(syncMode)
        .fastSyncMinimumPeerCount(fastSyncMinPeerCount)
        .build();
  }

  private TransactionPoolConfiguration buildTransactionPoolConfiguration() {
    return transactionPoolOptions
        .toDomainObject()
        .txPoolMaxSize(txPoolMaxSize)
        .pendingTxRetentionPeriod(pendingTxRetentionPeriod)
        .build();
  }

  private boolean isPruningEnabled() {
    return Optional.ofNullable(pruningOverride).orElse(syncMode == SyncMode.FAST);
  }

  // Blockchain synchronisation from peers.
  private void synchronize(
      final BesuController<?> controller,
      final boolean p2pEnabled,
      final boolean peerDiscoveryEnabled,
      final EthNetworkConfig ethNetworkConfig,
      final int maxPeers,
      final String p2pAdvertisedHost,
      final String p2pListenInterface,
      final int p2pListenPort,
      final GraphQLConfiguration graphQLConfiguration,
      final JsonRpcConfiguration jsonRpcConfiguration,
      final WebSocketConfiguration webSocketConfiguration,
      final MetricsConfiguration metricsConfiguration,
      final Optional<PermissioningConfiguration> permissioningConfiguration,
      final Collection<EnodeURL> staticNodes) {

    checkNotNull(runnerBuilder);

    permissioningConfiguration.ifPresent(runnerBuilder::permissioningConfiguration);

    final ObservableMetricsSystem metricsSystem = this.metricsSystem.get();
    final Runner runner =
        runnerBuilder
            .vertx(vertx)
            .besuController(controller)
            .p2pEnabled(p2pEnabled)
            .natMethod(natMethod)
            .discovery(peerDiscoveryEnabled)
            .ethNetworkConfig(ethNetworkConfig)
            .p2pAdvertisedHost(p2pAdvertisedHost)
            .p2pListenInterface(p2pListenInterface)
            .p2pListenPort(p2pListenPort)
            .maxPeers(maxPeers)
            .limitRemoteWireConnectionsEnabled(isLimitRemoteWireConnectionsEnabled)
            .fractionRemoteConnectionsAllowed(
                Fraction.fromPercentage(maxRemoteConnectionsPercentage).getValue())
            .networkingConfiguration(networkingOptions.toDomainObject())
            .graphQLConfiguration(graphQLConfiguration)
            .jsonRpcConfiguration(jsonRpcConfiguration)
            .webSocketConfiguration(webSocketConfiguration)
            .dataDir(dataDir())
            .bannedNodeIds(bannedNodeIds)
            .metricsSystem(metricsSystem)
            .metricsConfiguration(metricsConfiguration)
            .staticNodes(staticNodes)
            .identityString(identityString)
            .besuPluginContext(besuPluginContext)
            .build();

    addShutdownHook(runner);
    runner.start();
    runner.awaitStop();
  }

  protected Vertx createVertx(final VertxOptions vertxOptions) {
    return Vertx.vertx(vertxOptions);
  }

  private VertxOptions createVertxOptions(final MetricsSystem metricsSystem) {
    return new VertxOptions()
        .setMetricsOptions(
            new MetricsOptions()
                .setEnabled(true)
                .setFactory(new VertxMetricsAdapterFactory(metricsSystem)));
  }

  private void addShutdownHook(final Runner runner) {
    Runtime.getRuntime()
        .addShutdownHook(
            new Thread(
                () -> {
                  try {
                    besuPluginContext.stopPlugins();
                    runner.close();
                    LogManager.shutdown();
                  } catch (final Exception e) {
                    logger.error("Failed to stop Besu");
                  }
                }));
  }

  // Used to discover the default IP of the client.
  // Loopback IP is used by default as this is how smokeTests require it to be
  // and it's probably a good security behaviour to default only on the localhost.
  private InetAddress autoDiscoverDefaultIP() {

    if (autoDiscoveredDefaultIP != null) {
      return autoDiscoveredDefaultIP;
    }

    autoDiscoveredDefaultIP = InetAddress.getLoopbackAddress();

    return autoDiscoveredDefaultIP;
  }

  private EthNetworkConfig updateNetworkConfig(final NetworkName network) {
    final EthNetworkConfig.Builder builder =
        new EthNetworkConfig.Builder(EthNetworkConfig.getNetworkConfig(network));

    // custom genesis file use comes with specific default values for the genesis
    // file itself
    // but also for the network id and the bootnodes list.
    final File genesisFile = genesisFile();
    if (genesisFile != null) {

      // noinspection ConstantConditions network is not always null but injected by
      // PicoCLI if used
      if (this.network != null) {
        // We check if network option was really provided by user and not only looking
        // at the
        // default value.
        // if user provided it and provided the genesis file option at the same time, it
        // raises a
        // conflict error
        throw new ParameterException(
            this.commandLine,
            "--network option and --genesis-file option can't be used at the same time.  Please "
                + "refer to CLI reference for more details about this constraint.");
      }

      builder.setGenesisConfig(genesisConfig());

      if (networkId == null) {
        // if no network id option is defined on the CLI we have to set a default value
        // from the
        // genesis file.
        // We do the genesis parsing only in this case as we already have network id
        // constants
        // for known networks to speed up the process.
        // Also we have to parse the genesis as we don't already have a parsed version
        // at this
        // stage.
        // If no chain id is found in the genesis as it's an optional, we use mainnet
        // network id.
        try {
          final GenesisConfigFile genesisConfigFile = GenesisConfigFile.fromConfig(genesisConfig());
          builder.setNetworkId(
              genesisConfigFile
                  .getConfigOptions(genesisConfigOverrides)
                  .getChainId()
                  .orElse(EthNetworkConfig.getNetworkConfig(MAINNET).getNetworkId()));
        } catch (final DecodeException e) {
          throw new ParameterException(
              this.commandLine, String.format("Unable to parse genesis file %s.", genesisFile), e);
        } catch (final ArithmeticException e) {
          throw new ParameterException(
              this.commandLine,
              "No networkId specified and chainId in "
                  + "genesis file is too large to be used as a networkId");
        }
      }

      if (bootNodes == null) {
        // We default to an empty bootnodes list if the option is not provided on CLI
        // because
        // mainnet bootnodes won't work as the default value for a custom genesis,
        // so it's better to have an empty list as default value that forces to create a
        // custom one
        // than a useless one that may make user think that it can work when it can't.
        builder.setBootNodes(new ArrayList<>());
      }
    }

    if (networkId != null) {
      builder.setNetworkId(networkId);
    }

    if (bootNodes != null) {
      builder.setBootNodes(bootNodes);
    }

    return builder.build();
  }

  private String genesisConfig() {
    try {
      return Resources.toString(genesisFile().toURI().toURL(), UTF_8);
    } catch (final IOException e) {
      throw new ParameterException(
          this.commandLine, String.format("Unable to load genesis file %s.", genesisFile()), e);
    }
  }

  private File genesisFile() {
    if (isFullInstantiation()) {
      return standaloneCommands.genesisFile;
    } else if (isDocker) {
      final File genesisFile = new File(DOCKER_GENESIS_LOCATION);
      if (genesisFile.exists()) {
        return genesisFile;
      } else {
        return null;
      }
    } else {
      return null;
    }
  }

  public Path dataDir() {
    if (isFullInstantiation()) {
      return standaloneCommands.dataPath.toAbsolutePath();
    } else if (isDocker) {
      return Paths.get(DOCKER_DATADIR_LOCATION);
    } else {
      return getDefaultBesuDataPath(this);
    }
  }

  private Path pluginsDir() {
    if (isFullInstantiation()) {
      final String pluginsDir = System.getProperty("besu.plugins.dir");
      if (pluginsDir == null) {
        return new File(System.getProperty("besu.home", "."), "plugins").toPath();
      } else {
        return new File(pluginsDir).toPath();
      }
    } else if (isDocker) {
      return Paths.get(DOCKER_PLUGINSDIR_LOCATION);
    } else {
      return null; // null means no plugins
    }
  }

  public File nodePrivateKeyFile() {
    File nodePrivateKeyFile = null;
    if (isFullInstantiation()) {
      nodePrivateKeyFile = standaloneCommands.nodePrivateKeyFile;
    }

    return nodePrivateKeyFile != null
        ? nodePrivateKeyFile
        : KeyPairUtil.getDefaultKeyFile(dataDir());
  }

  private File privacyPublicKeyFile() {
    if (isDocker) {
      final File keyFile = new File(DOCKER_PRIVACY_PUBLIC_KEY_FILE);
      if (keyFile.exists()) {
        return keyFile;
      } else {
        return null;
      }
    } else {
      return standaloneCommands.privacyPublicKeyFile;
    }
  }

  private String rpcHttpAuthenticationCredentialsFile() {
    String filename = null;
    if (isFullInstantiation()) {
      filename = standaloneCommands.rpcHttpAuthenticationCredentialsFile;
    } else if (isDocker) {
      final File authFile = new File(DOCKER_RPC_HTTP_AUTHENTICATION_CREDENTIALS_FILE_LOCATION);
      if (authFile.exists()) {
        filename = authFile.getAbsolutePath();
      }
    }

    if (filename != null) {
      RpcAuthFileValidator.validate(commandLine, filename, "HTTP");
    }
    return filename;
  }

  private String rpcWsAuthenticationCredentialsFile() {
    String filename = null;
    if (isFullInstantiation()) {
      filename = standaloneCommands.rpcWsAuthenticationCredentialsFile;
    } else if (isDocker) {
      final File authFile = new File(DOCKER_RPC_WS_AUTHENTICATION_CREDENTIALS_FILE_LOCATION);
      if (authFile.exists()) {
        filename = authFile.getAbsolutePath();
      }
    }

    if (filename != null) {
      RpcAuthFileValidator.validate(commandLine, filename, "WS");
    }
    return filename;
  }

  private File rpcHttpAuthenticationPublicKeyFile() {
    if (isDocker) {
      final File keyFile = new File(DOCKER_RPC_HTTP_AUTHENTICATION_PUBLIC_KEY_FILE_LOCATION);
      return keyFile.exists() ? keyFile : null;
    } else {
      return standaloneCommands.rpcHttpAuthenticationPublicKeyFile;
    }
  }

  private File rpcWsAuthenticationPublicKeyFile() {
    if (isDocker) {
      final File keyFile = new File(DOCKER_RPC_WS_AUTHENTICATION_PUBLIC_KEY_FILE_LOCATION);
      return keyFile.exists() ? keyFile : null;
    } else {
      return standaloneCommands.rpcWsAuthenticationPublicKeyFile;
    }
  }

  private String nodePermissionsConfigFile() {
    return permissionsConfigFile(standaloneCommands.nodePermissionsConfigFile);
  }

  private String accountsPermissionsConfigFile() {
    return permissionsConfigFile(standaloneCommands.accountPermissionsConfigFile);
  }

  private String permissionsConfigFile(final String permissioningFilename) {
    String filename = null;
    if (isFullInstantiation()) {
      filename = permissioningFilename;
    } else if (isDocker) {
      final File file = new File(DOCKER_PERMISSIONS_CONFIG_FILE_LOCATION);
      if (file.exists()) {
        filename = file.getAbsolutePath();
      }
    }
    return filename;
  }

  private String getDefaultPermissioningFilePath() {
    return dataDir().toAbsolutePath()
        + System.getProperty("file.separator")
        + DefaultCommandValues.PERMISSIONING_CONFIG_LOCATION;
  }

  private boolean isFullInstantiation() {
    return !isDocker;
  }

  public MetricsSystem getMetricsSystem() {
    return metricsSystem.get();
  }

  private Set<EnodeURL> loadStaticNodes() throws IOException {
    final String staticNodesFilename = "static-nodes.json";
    final Path staticNodesPath = dataDir().resolve(staticNodesFilename);

    return StaticNodesParser.fromPath(staticNodesPath);
  }

  public BesuExceptionHandler exceptionHandler() {
    return new BesuExceptionHandler(this::getLogLevel);
  }

  private Level getLogLevel() {
    return logLevel;
  }
}<|MERGE_RESOLUTION|>--- conflicted
+++ resolved
@@ -806,7 +806,6 @@
   private WebSocketConfiguration webSocketConfiguration;
   private MetricsConfiguration metricsConfiguration;
   private Optional<PermissioningConfiguration> permissioningConfiguration;
-  private TlsConfiguration orionTlsConfiguration;
   private Collection<EnodeURL> staticNodes;
   private BesuController<?> besuController;
   private StandaloneCommand standaloneCommands;
@@ -1118,7 +1117,6 @@
     graphQLConfiguration = graphQLConfiguration();
     webSocketConfiguration = webSocketConfiguration();
     permissioningConfiguration = permissioningConfiguration();
-    orionTlsConfiguration = orionTlsConfiguration();
     staticNodes = loadStaticNodes();
     logger.info("Connecting to {} static nodes.", staticNodes.size());
     logger.trace("Static Nodes = {}", staticNodes);
@@ -1336,30 +1334,8 @@
     return null;
   }
 
-<<<<<<< HEAD
-  private TlsConfiguration orionTlsConfiguration() {
-    if (isOrionTlsEnabled) {
-      return new TlsConfiguration(
-          Optional.ofNullable(orionKeyStoreFile)
-              .orElseThrow(
-                  () ->
-                      new ParameterException(
-                          commandLine,
-                          "Keystore file is required when TLS is enabled for Orion endpoint")),
-          new FileBasedPasswordProvider(
-              Optional.ofNullable(orionKeyStorePasswordFile)
-                  .orElseThrow(
-                      () ->
-                          new ParameterException(
-                              commandLine,
-                              "File containing password to unlock keystore is required when TLS is enabled for Orion endpoint"))),
-          orionServersWhitelistFile);
-    }
-    return null;
-=======
   private boolean isRpcTlsConfigurationRequired() {
     return isRpcHttpEnabled && isRpcHttpTlsEnabled;
->>>>>>> ee12a7c2
   }
 
   private WebSocketConfiguration webSocketConfiguration() {
@@ -1590,7 +1566,7 @@
       if (isOrionTlsEnabled) {
         // TODO should this use TlsConfiguration
         privacyParametersBuilder.setTlsConfiguration(
-            orionTlsConfiguration.getKeyStorePath(),
+            orionKeyStoreFile,
             orionKeyStorePasswordFile,
             orionServersWhitelistFile);
       }
