--- conflicted
+++ resolved
@@ -59,7 +59,6 @@
 import org.hyperledger.besu.ethereum.worldstate.WorldStateStorage;
 import org.hyperledger.besu.evm.internal.EvmConfiguration;
 import org.hyperledger.besu.metrics.ObservableMetricsSystem;
-import org.hyperledger.besu.plugin.services.TransactionSelectionService;
 import org.hyperledger.besu.plugin.services.permissioning.NodeMessagePermissioningProvider;
 
 import java.math.BigInteger;
@@ -189,22 +188,10 @@
       final MutableBlockchain blockchain,
       final WorldStateArchive worldStateArchive,
       final ProtocolSchedule protocolSchedule,
-<<<<<<< HEAD
-      final ConsensusContextFactory consensusContextFactory,
-      final TransactionSelectionService transactionSelectionService) {
-    final ProtocolContext protocolContext =
-        super.createProtocolContext(
-            blockchain,
-            worldStateArchive,
-            protocolSchedule,
-            consensusContextFactory,
-            transactionSelectionService);
-=======
       final ConsensusContextFactory consensusContextFactory) {
     final ProtocolContext protocolContext =
         super.createProtocolContext(
             blockchain, worldStateArchive, protocolSchedule, consensusContextFactory);
->>>>>>> 2c1733c8
     transitionProtocolSchedule.setProtocolContext(protocolContext);
     return protocolContext;
   }
