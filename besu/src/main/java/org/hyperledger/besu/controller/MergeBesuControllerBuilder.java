--- conflicted
+++ resolved
@@ -260,17 +260,4 @@
     PostMergeContext.get().setSyncState(controller.getSyncState());
     return controller;
   }
-<<<<<<< HEAD
-
-  /**
-   * Create timestamp protocol schedule.
-   *
-   * @return the timestamp schedule
-   */
-  public TimestampSchedule createTimestampProtocolSchedule() {
-    return MergeProtocolSchedule.createTimestamp(
-        configOptionsSupplier.get(), privacyParameters, isRevertReasonEnabled, lineaParameters);
-  }
-=======
->>>>>>> d4c637b8
 }