--- conflicted
+++ resolved
@@ -142,12 +142,8 @@
       final ProtocolSchedule protocolSchedule,
       final ProtocolContext protocolContext,
       final TransactionPool transactionPool,
-<<<<<<< HEAD
-      final MiningParameters miningParameters,
+      final MiningConfiguration miningConfiguration,
       final PeerTaskExecutor peerTaskExecutor,
-=======
-      final MiningConfiguration miningConfiguration,
->>>>>>> 11fc0941
       final SyncState syncState,
       final EthProtocolManager ethProtocolManager) {
     final MutableBlockchain blockchain = protocolContext.getBlockchain();
