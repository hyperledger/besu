/*
 * Copyright ConsenSys AG.
 *
 * Licensed under the Apache License, Version 2.0 (the "License"); you may not use this file except in compliance with
 * the License. You may obtain a copy of the License at
 *
 * http://www.apache.org/licenses/LICENSE-2.0
 *
 * Unless required by applicable law or agreed to in writing, software distributed under the License is distributed on
 * an "AS IS" BASIS, WITHOUT WARRANTIES OR CONDITIONS OF ANY KIND, either express or implied. See the License for the
 * specific language governing permissions and limitations under the License.
 *
 * SPDX-License-Identifier: Apache-2.0
 */
package org.hyperledger.besu.controller;

import static com.google.common.base.Preconditions.checkNotNull;

import org.hyperledger.besu.config.BftConfigOptions;
import org.hyperledger.besu.config.BftFork;
import org.hyperledger.besu.config.QbftConfigOptions;
import org.hyperledger.besu.config.QbftFork;
import org.hyperledger.besu.consensus.common.BftValidatorOverrides;
import org.hyperledger.besu.consensus.common.EpochManager;
import org.hyperledger.besu.consensus.common.ForksSchedule;
import org.hyperledger.besu.consensus.common.bft.BftBlockInterface;
import org.hyperledger.besu.consensus.common.bft.BftContext;
import org.hyperledger.besu.consensus.common.bft.BftEventQueue;
import org.hyperledger.besu.consensus.common.bft.BftExecutors;
import org.hyperledger.besu.consensus.common.bft.BftProcessor;
import org.hyperledger.besu.consensus.common.bft.BftProtocolSchedule;
import org.hyperledger.besu.consensus.common.bft.BlockTimer;
import org.hyperledger.besu.consensus.common.bft.EthSynchronizerUpdater;
import org.hyperledger.besu.consensus.common.bft.EventMultiplexer;
import org.hyperledger.besu.consensus.common.bft.MessageTracker;
import org.hyperledger.besu.consensus.common.bft.RoundTimer;
import org.hyperledger.besu.consensus.common.bft.UniqueMessageMulticaster;
import org.hyperledger.besu.consensus.common.bft.blockcreation.BftMiningCoordinator;
import org.hyperledger.besu.consensus.common.bft.blockcreation.ProposerSelector;
import org.hyperledger.besu.consensus.common.bft.network.ValidatorPeers;
import org.hyperledger.besu.consensus.common.bft.protocol.BftProtocolManager;
import org.hyperledger.besu.consensus.common.bft.statemachine.BftEventHandler;
import org.hyperledger.besu.consensus.common.bft.statemachine.FutureMessageBuffer;
import org.hyperledger.besu.consensus.common.validator.ValidatorProvider;
import org.hyperledger.besu.consensus.common.validator.blockbased.BlockValidatorProvider;
import org.hyperledger.besu.consensus.qbft.QbftExtraDataCodec;
import org.hyperledger.besu.consensus.qbft.QbftForksSchedulesFactory;
import org.hyperledger.besu.consensus.qbft.QbftProtocolScheduleBuilder;
import org.hyperledger.besu.consensus.qbft.adaptor.BlockUtil;
import org.hyperledger.besu.consensus.qbft.adaptor.QbftBlockCodecAdaptor;
import org.hyperledger.besu.consensus.qbft.adaptor.QbftBlockCreatorFactoryAdaptor;
import org.hyperledger.besu.consensus.qbft.adaptor.QbftBlockInterfaceAdaptor;
import org.hyperledger.besu.consensus.qbft.adaptor.QbftExtraDataProviderAdaptor;
import org.hyperledger.besu.consensus.qbft.adaptor.QbftFinalStateImpl;
import org.hyperledger.besu.consensus.qbft.adaptor.QbftProtocolScheduleAdaptor;
import org.hyperledger.besu.consensus.qbft.blockcreation.QbftBlockCreatorFactory;
import org.hyperledger.besu.consensus.qbft.core.network.QbftGossip;
import org.hyperledger.besu.consensus.qbft.core.payload.MessageFactory;
import org.hyperledger.besu.consensus.qbft.core.statemachine.QbftBlockHeightManagerFactory;
import org.hyperledger.besu.consensus.qbft.core.statemachine.QbftController;
import org.hyperledger.besu.consensus.qbft.core.statemachine.QbftRoundFactory;
import org.hyperledger.besu.consensus.qbft.core.types.QbftBlockCodec;
import org.hyperledger.besu.consensus.qbft.core.types.QbftBlockInterface;
import org.hyperledger.besu.consensus.qbft.core.types.QbftContext;
import org.hyperledger.besu.consensus.qbft.core.types.QbftFinalState;
import org.hyperledger.besu.consensus.qbft.core.types.QbftMinedBlockObserver;
import org.hyperledger.besu.consensus.qbft.core.types.QbftProtocolSchedule;
import org.hyperledger.besu.consensus.qbft.core.validation.MessageValidatorFactory;
import org.hyperledger.besu.consensus.qbft.core.validator.ValidatorModeTransitionLogger;
import org.hyperledger.besu.consensus.qbft.jsonrpc.QbftJsonRpcMethods;
import org.hyperledger.besu.consensus.qbft.protocol.Istanbul100SubProtocol;
import org.hyperledger.besu.consensus.qbft.validator.ForkingValidatorProvider;
import org.hyperledger.besu.consensus.qbft.validator.TransactionValidatorProvider;
import org.hyperledger.besu.consensus.qbft.validator.ValidatorContractController;
import org.hyperledger.besu.datatypes.Address;
import org.hyperledger.besu.ethereum.ProtocolContext;
import org.hyperledger.besu.ethereum.api.jsonrpc.methods.JsonRpcMethods;
import org.hyperledger.besu.ethereum.blockcreation.MiningCoordinator;
import org.hyperledger.besu.ethereum.chain.Blockchain;
import org.hyperledger.besu.ethereum.chain.MinedBlockObserver;
import org.hyperledger.besu.ethereum.chain.MutableBlockchain;
import org.hyperledger.besu.ethereum.core.BlockHeader;
import org.hyperledger.besu.ethereum.core.MiningConfiguration;
import org.hyperledger.besu.ethereum.core.Util;
import org.hyperledger.besu.ethereum.eth.EthProtocol;
import org.hyperledger.besu.ethereum.eth.SnapProtocol;
import org.hyperledger.besu.ethereum.eth.manager.EthProtocolManager;
import org.hyperledger.besu.ethereum.eth.manager.snap.SnapProtocolManager;
import org.hyperledger.besu.ethereum.eth.sync.state.SyncState;
import org.hyperledger.besu.ethereum.eth.transactions.TransactionPool;
import org.hyperledger.besu.ethereum.mainnet.ProtocolSchedule;
import org.hyperledger.besu.ethereum.p2p.config.SubProtocolConfiguration;
import org.hyperledger.besu.ethereum.worldstate.WorldStateArchive;
import org.hyperledger.besu.plugin.services.BesuEvents;
import org.hyperledger.besu.util.Subscribers;

import java.time.Duration;
import java.util.HashMap;
import java.util.List;
import java.util.Map;
import java.util.Optional;
import java.util.stream.Collectors;

import org.slf4j.Logger;
import org.slf4j.LoggerFactory;

/** The Qbft Besu controller builder. */
public class QbftBesuControllerBuilder extends BesuControllerBuilder {

  private static final Logger LOG = LoggerFactory.getLogger(QbftBesuControllerBuilder.class);
  private BftEventQueue bftEventQueue;
  private QbftConfigOptions qbftConfig;
  private ForksSchedule<QbftConfigOptions> qbftForksSchedule;
  private ValidatorPeers peers;
  private TransactionValidatorProvider transactionValidatorProvider;
  private BftConfigOptions bftConfigOptions;
  private QbftExtraDataCodec qbftExtraDataCodec;
  private BftBlockInterface bftBlockInterface;

  /** Default Constructor. */
  public QbftBesuControllerBuilder() {}

  @Override
  protected void prepForBuild() {
    qbftConfig = genesisConfigOptions.getQbftConfigOptions();
    bftEventQueue = new BftEventQueue(qbftConfig.getMessageQueueLimit());
    qbftForksSchedule = QbftForksSchedulesFactory.create(genesisConfigOptions);
    bftConfigOptions = qbftConfig;
    qbftExtraDataCodec = new QbftExtraDataCodec();
    bftBlockInterface = new BftBlockInterface(qbftExtraDataCodec);
  }

  @Override
  protected JsonRpcMethods createAdditionalJsonRpcMethodFactory(
      final ProtocolContext protocolContext,
      final ProtocolSchedule protocolSchedule,
      final MiningConfiguration miningConfiguration) {

    return new QbftJsonRpcMethods(
        protocolContext,
        protocolSchedule,
        miningConfiguration,
        createReadOnlyValidatorProvider(protocolContext.getBlockchain()),
        bftConfigOptions);
  }

  private ValidatorProvider createReadOnlyValidatorProvider(final Blockchain blockchain) {
    checkNotNull(
        transactionValidatorProvider, "transactionValidatorProvider should have been initialised");
    final EpochManager epochManager = new EpochManager(qbftConfig.getEpochLength());
    // Must create our own voteTallyCache as using this would pollute the main voteTallyCache
    final BlockValidatorProvider readOnlyBlockValidatorProvider =
        BlockValidatorProvider.nonForkingValidatorProvider(
            blockchain, epochManager, bftBlockInterface);
    return new ForkingValidatorProvider(
        blockchain,
        qbftForksSchedule,
        readOnlyBlockValidatorProvider,
        transactionValidatorProvider);
  }

  @Override
  protected SubProtocolConfiguration createSubProtocolConfiguration(
      final EthProtocolManager ethProtocolManager,
      final Optional<SnapProtocolManager> maybeSnapProtocolManager) {
    final SubProtocolConfiguration subProtocolConfiguration =
        new SubProtocolConfiguration()
            .withSubProtocol(EthProtocol.get(), ethProtocolManager)
            .withSubProtocol(
                Istanbul100SubProtocol.get(),
                new BftProtocolManager(
                    bftEventQueue,
                    peers,
                    Istanbul100SubProtocol.ISTANBUL_100,
                    Istanbul100SubProtocol.get().getName()));
    maybeSnapProtocolManager.ifPresent(
        snapProtocolManager ->
            subProtocolConfiguration.withSubProtocol(SnapProtocol.get(), snapProtocolManager));
    return subProtocolConfiguration;
  }

  @Override
  protected MiningCoordinator createMiningCoordinator(
      final ProtocolSchedule protocolSchedule,
      final ProtocolContext protocolContext,
      final TransactionPool transactionPool,
      final MiningConfiguration miningConfiguration,
      final SyncState syncState,
      final EthProtocolManager ethProtocolManager) {
    final MutableBlockchain blockchain = protocolContext.getBlockchain();
    final BftExecutors bftExecutors =
        BftExecutors.create(metricsSystem, BftExecutors.ConsensusType.QBFT);
    final QbftBlockCodec blockEncoder = new QbftBlockCodecAdaptor(qbftExtraDataCodec);

    final Address localAddress = Util.publicKeyToAddress(nodeKey.getPublicKey());
    final BftProtocolSchedule bftProtocolSchedule = (BftProtocolSchedule) protocolSchedule;
    QbftProtocolSchedule qbftProtocolSchedule =
        new QbftProtocolScheduleAdaptor(bftProtocolSchedule, protocolContext);
    final QbftBlockCreatorFactory blockCreatorFactory =
        new QbftBlockCreatorFactory(
            transactionPool,
            protocolContext,
            bftProtocolSchedule,
            qbftForksSchedule,
            miningConfiguration,
            localAddress,
            qbftExtraDataCodec,
            ethProtocolManager.ethContext().getScheduler());

    final ValidatorProvider validatorProvider =
        protocolContext.getConsensusContext(BftContext.class).getValidatorProvider();

    final QbftBlockInterface qbftBlockInterface = new QbftBlockInterfaceAdaptor(bftBlockInterface);
    final QbftContext qbftContext = new QbftContext(validatorProvider, qbftBlockInterface);
    final ProtocolContext qbftProtocolContext =
        new ProtocolContext(
            blockchain,
            protocolContext.getWorldStateArchive(),
            qbftContext,
            protocolContext.getBadBlockManager());

    final ProposerSelector proposerSelector =
        new ProposerSelector(blockchain, bftBlockInterface, true, validatorProvider);

    // NOTE: peers should not be used for accessing the network as it does not enforce the
    // "only send once" filter applied by the UniqueMessageMulticaster.
    peers = new ValidatorPeers(validatorProvider, Istanbul100SubProtocol.NAME);

    final UniqueMessageMulticaster uniqueMessageMulticaster =
        new UniqueMessageMulticaster(peers, qbftConfig.getGossipedHistoryLimit());

    final QbftGossip gossiper = new QbftGossip(uniqueMessageMulticaster, blockEncoder);

    final QbftFinalState finalState =
        new QbftFinalStateImpl(
            validatorProvider,
            nodeKey,
            Util.publicKeyToAddress(nodeKey.getPublicKey()),
            proposerSelector,
            uniqueMessageMulticaster,
            new RoundTimer(
                bftEventQueue,
                Duration.ofSeconds(qbftConfig.getRequestTimeoutSeconds()),
                bftExecutors),
            new BlockTimer(bftEventQueue, qbftForksSchedule, bftExecutors, clock),
            new QbftBlockCreatorFactoryAdaptor(blockCreatorFactory, qbftExtraDataCodec),
            clock);

    final MessageValidatorFactory messageValidatorFactory =
        new MessageValidatorFactory(proposerSelector, qbftProtocolSchedule, qbftProtocolContext);

    final Subscribers<QbftMinedBlockObserver> minedBlockObservers = Subscribers.create();
    minedBlockObservers.subscribe(
        qbftBlock -> ethProtocolManager.blockMined(BlockUtil.toBesuBlock(qbftBlock)));
    minedBlockObservers.subscribe(
        qbftBlock ->
            blockLogger(transactionPool, localAddress)
                .blockMined(BlockUtil.toBesuBlock(qbftBlock)));

    final FutureMessageBuffer futureMessageBuffer =
        new FutureMessageBuffer(
            qbftConfig.getFutureMessagesMaxDistance(),
            qbftConfig.getFutureMessagesLimit(),
            blockchain.getChainHeadBlockNumber());
    final MessageTracker duplicateMessageTracker =
        new MessageTracker(qbftConfig.getDuplicateMessageLimit());

    final MessageFactory messageFactory = new MessageFactory(nodeKey, blockEncoder);

    final QbftFinalState qbftFinalState =
        new QbftFinalStateImpl(
            validatorProvider,
            nodeKey,
            Util.publicKeyToAddress(nodeKey.getPublicKey()),
            proposerSelector,
            uniqueMessageMulticaster,
            new RoundTimer(
                bftEventQueue,
                Duration.ofSeconds(qbftConfig.getRequestTimeoutSeconds()),
                bftExecutors),
            new BlockTimer(bftEventQueue, qbftForksSchedule, bftExecutors, clock),
            new QbftBlockCreatorFactoryAdaptor(blockCreatorFactory, qbftExtraDataCodec),
            clock);

    QbftBlockHeightManagerFactory qbftBlockHeightManagerFactory =
        new QbftBlockHeightManagerFactory(
            finalState,
            new QbftRoundFactory(
                finalState,
<<<<<<< HEAD
                new QbftRoundFactory(
                    qbftFinalState,
                    qbftProtocolContext,
                    qbftProtocolSchedule,
                    minedBlockObservers,
                    messageValidatorFactory,
                    messageFactory,
                    qbftExtraDataCodec,
                    new QbftExtraDataProviderAdaptor(qbftExtraDataCodec)),
=======
                protocolContext,
                bftProtocolSchedule,
                minedBlockObservers,
>>>>>>> d691f45b
                messageValidatorFactory,
                messageFactory,
                bftExtraDataCodec().get()),
            messageValidatorFactory,
            messageFactory,
            new ValidatorModeTransitionLogger(qbftForksSchedule));

    qbftBlockHeightManagerFactory.isEarlyRoundChangeEnabled(isEarlyRoundChangeEnabled);

    final BftEventHandler qbftController =
        new QbftController(
            blockchain,
            finalState,
            qbftBlockHeightManagerFactory,
            gossiper,
            duplicateMessageTracker,
            futureMessageBuffer,
            new EthSynchronizerUpdater(ethProtocolManager.ethContext().getEthPeers()),
            blockEncoder);

    final EventMultiplexer eventMultiplexer = new EventMultiplexer(qbftController);
    final BftProcessor bftProcessor = new BftProcessor(bftEventQueue, eventMultiplexer);

    final MiningCoordinator miningCoordinator =
        new BftMiningCoordinator(
            bftExecutors,
            qbftController,
            bftProcessor,
            blockCreatorFactory,
            blockchain,
            bftEventQueue);

    // Update the next block period in seconds according to the transition schedule
    protocolContext
        .getBlockchain()
        .observeBlockAdded(
            o -> {
              miningConfiguration.setBlockPeriodSeconds(
                  qbftForksSchedule
                      .getFork(o.getBlock().getHeader().getNumber() + 1)
                      .getValue()
                      .getBlockPeriodSeconds());
              miningConfiguration.setEmptyBlockPeriodSeconds(
                  qbftForksSchedule
                      .getFork(o.getBlock().getHeader().getNumber() + 1)
                      .getValue()
                      .getEmptyBlockPeriodSeconds());
            });

    syncState.subscribeSyncStatus(
        syncStatus -> {
          if (syncState.syncTarget().isPresent()) {
            // We're syncing so stop doing other stuff
            LOG.info("Stopping QBFT mining coordinator while we are syncing");
            miningCoordinator.stop();
          } else {
            LOG.info("Starting QBFT mining coordinator following sync");
            miningCoordinator.enable();
            miningCoordinator.start();
          }
        });

    syncState.subscribeCompletionReached(
        new BesuEvents.InitialSyncCompletionListener() {
          @Override
          public void onInitialSyncCompleted() {
            LOG.info("Starting QBFT mining coordinator following initial sync");
            miningCoordinator.enable();
            miningCoordinator.start();
          }

          @Override
          public void onInitialSyncRestart() {
            // Nothing to do. The mining coordinator won't be started until
            // sync has completed.
          }
        });

    return miningCoordinator;
  }

  @Override
  protected PluginServiceFactory createAdditionalPluginServices(
      final Blockchain blockchain, final ProtocolContext protocolContext) {
    final ValidatorProvider validatorProvider =
        protocolContext.getConsensusContext(BftContext.class).getValidatorProvider();
    return new BftQueryPluginServiceFactory(
        blockchain, qbftExtraDataCodec, validatorProvider, nodeKey, "qbft");
  }

  @Override
  protected ProtocolSchedule createProtocolSchedule() {
    return QbftProtocolScheduleBuilder.create(
        genesisConfigOptions,
        qbftForksSchedule,
        privacyParameters,
        isRevertReasonEnabled,
        qbftExtraDataCodec,
        evmConfiguration,
        miningConfiguration,
        badBlockManager,
        isParallelTxProcessingEnabled,
        metricsSystem);
  }

  @Override
  protected void validateContext(final ProtocolContext context) {
    final BlockHeader genesisBlockHeader = context.getBlockchain().getGenesisBlock().getHeader();

    if (usingValidatorContractModeButSignersExistIn(genesisBlockHeader)) {
      LOG.warn(
          "Using validator contract mode but genesis block contains signers - the genesis block signers will not be used.");
    }

    if (usingValidatorBlockHeaderModeButNoSignersIn(genesisBlockHeader)) {
      LOG.warn("Genesis block contains no signers - chain will not progress.");
    }
  }

  private boolean usingValidatorContractModeButSignersExistIn(
      final BlockHeader genesisBlockHeader) {
    return isValidatorContractMode() && signersExistIn(genesisBlockHeader);
  }

  private boolean usingValidatorBlockHeaderModeButNoSignersIn(
      final BlockHeader genesisBlockHeader) {
    return !isValidatorContractMode() && !signersExistIn(genesisBlockHeader);
  }

  private boolean isValidatorContractMode() {
    return genesisConfigOptions.getQbftConfigOptions().isValidatorContractMode();
  }

  private boolean signersExistIn(final BlockHeader genesisBlockHeader) {
    return !bftBlockInterface.validatorsInBlock(genesisBlockHeader).isEmpty();
  }

  @Override
  protected BftContext createConsensusContext(
      final Blockchain blockchain,
      final WorldStateArchive worldStateArchive,
      final ProtocolSchedule protocolSchedule) {
    final EpochManager epochManager = new EpochManager(qbftConfig.getEpochLength());

    final BftValidatorOverrides validatorOverrides =
        convertBftForks(genesisConfigOptions.getTransitions().getQbftForks());
    final BlockValidatorProvider blockValidatorProvider =
        BlockValidatorProvider.forkingValidatorProvider(
            blockchain, epochManager, bftBlockInterface, validatorOverrides);

    transactionValidatorProvider =
        new TransactionValidatorProvider(
            blockchain, new ValidatorContractController(transactionSimulator), qbftForksSchedule);

    final ValidatorProvider validatorProvider =
        new ForkingValidatorProvider(
            blockchain, qbftForksSchedule, blockValidatorProvider, transactionValidatorProvider);

    return new BftContext(validatorProvider, epochManager, bftBlockInterface);
  }

  private BftValidatorOverrides convertBftForks(final List<QbftFork> bftForks) {
    final Map<Long, List<Address>> result = new HashMap<>();

    for (final BftFork fork : bftForks) {
      fork.getValidators()
          .ifPresent(
              validators ->
                  result.put(
                      fork.getForkBlock(),
                      validators.stream()
                          .map(Address::fromHexString)
                          .collect(Collectors.toList())));
    }

    return new BftValidatorOverrides(result);
  }

  private static MinedBlockObserver blockLogger(
      final TransactionPool transactionPool, final Address localAddress) {
    return block ->
        LOG.info(
            String.format(
                "%s %s #%,d / %d tx / %d pending / %,d (%01.1f%%) gas / (%s)",
                block.getHeader().getCoinbase().equals(localAddress) ? "Produced" : "Imported",
                block.getBody().getTransactions().isEmpty() ? "empty block" : "block",
                block.getHeader().getNumber(),
                block.getBody().getTransactions().size(),
                transactionPool.count(),
                block.getHeader().getGasUsed(),
                (block.getHeader().getGasUsed() * 100.0) / block.getHeader().getGasLimit(),
                block.getHash().toHexString()));
  }
}<|MERGE_RESOLUTION|>--- conflicted
+++ resolved
@@ -287,24 +287,13 @@
             finalState,
             new QbftRoundFactory(
                 finalState,
-<<<<<<< HEAD
-                new QbftRoundFactory(
-                    qbftFinalState,
-                    qbftProtocolContext,
-                    qbftProtocolSchedule,
-                    minedBlockObservers,
-                    messageValidatorFactory,
-                    messageFactory,
-                    qbftExtraDataCodec,
-                    new QbftExtraDataProviderAdaptor(qbftExtraDataCodec)),
-=======
                 protocolContext,
                 bftProtocolSchedule,
                 minedBlockObservers,
->>>>>>> d691f45b
                 messageValidatorFactory,
                 messageFactory,
-                bftExtraDataCodec().get()),
+                    qbftExtraDataCodec,
+                    new QbftExtraDataProviderAdaptor(qbftExtraDataCodec)),
             messageValidatorFactory,
             messageFactory,
             new ValidatorModeTransitionLogger(qbftForksSchedule));
@@ -315,7 +304,7 @@
         new QbftController(
             blockchain,
             finalState,
-            qbftBlockHeightManagerFactory,
+                qbftBlockHeightManagerFactory,
             gossiper,
             duplicateMessageTracker,
             futureMessageBuffer,
