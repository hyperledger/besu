/*
 * Copyright ConsenSys AG.
 *
 * Licensed under the Apache License, Version 2.0 (the "License"); you may not use this file except in compliance with
 * the License. You may obtain a copy of the License at
 *
 * http://www.apache.org/licenses/LICENSE-2.0
 *
 * Unless required by applicable law or agreed to in writing, software distributed under the License is distributed on
 * an "AS IS" BASIS, WITHOUT WARRANTIES OR CONDITIONS OF ANY KIND, either express or implied. See the License for the
 * specific language governing permissions and limitations under the License.
 *
 * SPDX-License-Identifier: Apache-2.0
 */
package org.hyperledger.besu.controller;

import static com.google.common.base.Preconditions.checkNotNull;

import org.hyperledger.besu.config.BftConfigOptions;
import org.hyperledger.besu.config.BftFork;
import org.hyperledger.besu.config.QbftConfigOptions;
import org.hyperledger.besu.config.QbftFork;
import org.hyperledger.besu.consensus.common.BftValidatorOverrides;
import org.hyperledger.besu.consensus.common.EpochManager;
import org.hyperledger.besu.consensus.common.ForksSchedule;
import org.hyperledger.besu.consensus.common.bft.BftContext;
import org.hyperledger.besu.consensus.common.bft.BftEventQueue;
import org.hyperledger.besu.consensus.common.bft.BftExecutors;
import org.hyperledger.besu.consensus.common.bft.BftExtraDataCodec;
import org.hyperledger.besu.consensus.common.bft.BftProcessor;
import org.hyperledger.besu.consensus.common.bft.BftProtocolSchedule;
import org.hyperledger.besu.consensus.common.bft.BlockTimer;
import org.hyperledger.besu.consensus.common.bft.EthSynchronizerUpdater;
import org.hyperledger.besu.consensus.common.bft.EventMultiplexer;
import org.hyperledger.besu.consensus.common.bft.MessageTracker;
import org.hyperledger.besu.consensus.common.bft.RoundTimer;
import org.hyperledger.besu.consensus.common.bft.UniqueMessageMulticaster;
import org.hyperledger.besu.consensus.common.bft.blockcreation.BftBlockCreatorFactory;
import org.hyperledger.besu.consensus.common.bft.blockcreation.BftMiningCoordinator;
import org.hyperledger.besu.consensus.common.bft.blockcreation.ProposerSelector;
import org.hyperledger.besu.consensus.common.bft.network.ValidatorPeers;
import org.hyperledger.besu.consensus.common.bft.protocol.BftProtocolManager;
import org.hyperledger.besu.consensus.common.bft.statemachine.BftEventHandler;
import org.hyperledger.besu.consensus.common.bft.statemachine.BftFinalState;
import org.hyperledger.besu.consensus.common.bft.statemachine.FutureMessageBuffer;
import org.hyperledger.besu.consensus.common.validator.ValidatorProvider;
import org.hyperledger.besu.consensus.common.validator.blockbased.BlockValidatorProvider;
import org.hyperledger.besu.consensus.qbft.QbftExtraDataCodec;
import org.hyperledger.besu.consensus.qbft.QbftForksSchedulesFactory;
import org.hyperledger.besu.consensus.qbft.QbftGossip;
import org.hyperledger.besu.consensus.qbft.QbftProtocolScheduleBuilder;
import org.hyperledger.besu.consensus.qbft.blockcreation.QbftBlockCreatorFactory;
import org.hyperledger.besu.consensus.qbft.jsonrpc.QbftJsonRpcMethods;
import org.hyperledger.besu.consensus.qbft.payload.MessageFactory;
import org.hyperledger.besu.consensus.qbft.protocol.Istanbul100SubProtocol;
import org.hyperledger.besu.consensus.qbft.statemachine.QbftBlockHeightManagerFactory;
import org.hyperledger.besu.consensus.qbft.statemachine.QbftController;
import org.hyperledger.besu.consensus.qbft.statemachine.QbftRoundFactory;
import org.hyperledger.besu.consensus.qbft.validation.MessageValidatorFactory;
import org.hyperledger.besu.consensus.qbft.validator.ForkingValidatorProvider;
import org.hyperledger.besu.consensus.qbft.validator.TransactionValidatorProvider;
import org.hyperledger.besu.consensus.qbft.validator.ValidatorContractController;
import org.hyperledger.besu.consensus.qbft.validator.ValidatorModeTransitionLogger;
import org.hyperledger.besu.datatypes.Address;
import org.hyperledger.besu.ethereum.ProtocolContext;
import org.hyperledger.besu.ethereum.api.jsonrpc.methods.JsonRpcMethods;
import org.hyperledger.besu.ethereum.blockcreation.MiningCoordinator;
import org.hyperledger.besu.ethereum.chain.Blockchain;
import org.hyperledger.besu.ethereum.chain.MinedBlockObserver;
import org.hyperledger.besu.ethereum.chain.MutableBlockchain;
import org.hyperledger.besu.ethereum.core.BlockHeader;
import org.hyperledger.besu.ethereum.core.MiningConfiguration;
import org.hyperledger.besu.ethereum.core.Util;
import org.hyperledger.besu.ethereum.eth.EthProtocol;
import org.hyperledger.besu.ethereum.eth.SnapProtocol;
import org.hyperledger.besu.ethereum.eth.manager.EthProtocolManager;
import org.hyperledger.besu.ethereum.eth.manager.snap.SnapProtocolManager;
import org.hyperledger.besu.ethereum.eth.sync.state.SyncState;
import org.hyperledger.besu.ethereum.eth.transactions.TransactionPool;
import org.hyperledger.besu.ethereum.mainnet.ProtocolSchedule;
import org.hyperledger.besu.ethereum.p2p.config.SubProtocolConfiguration;
import org.hyperledger.besu.ethereum.transaction.TransactionSimulator;
import org.hyperledger.besu.ethereum.worldstate.WorldStateArchive;
import org.hyperledger.besu.plugin.services.BesuEvents;
import org.hyperledger.besu.util.Subscribers;

import java.time.Duration;
import java.util.HashMap;
import java.util.List;
import java.util.Map;
import java.util.Optional;
import java.util.function.Supplier;
import java.util.stream.Collectors;

import com.google.common.base.Suppliers;
import org.slf4j.Logger;
import org.slf4j.LoggerFactory;

/** The Qbft Besu controller builder. */
public class QbftBesuControllerBuilder extends BftBesuControllerBuilder {

  private static final Logger LOG = LoggerFactory.getLogger(QbftBesuControllerBuilder.class);
  private BftEventQueue bftEventQueue;
  private QbftConfigOptions qbftConfig;
  private ForksSchedule<QbftConfigOptions> qbftForksSchedule;
  private ValidatorPeers peers;
  private TransactionValidatorProvider transactionValidatorProvider;
  private BftConfigOptions bftConfigOptions;

  /** Default Constructor. */
  public QbftBesuControllerBuilder() {}

  @Override
  protected Supplier<BftExtraDataCodec> bftExtraDataCodec() {
<<<<<<< HEAD
    return Suppliers.memoize(() -> new QbftExtraDataCodec());
=======
    return Suppliers.memoize(QbftExtraDataCodec::new);
>>>>>>> 58acfcea
  }

  @Override
  protected void prepForBuild() {
    qbftConfig = genesisConfigOptions.getQbftConfigOptions();
    bftEventQueue = new BftEventQueue(qbftConfig.getMessageQueueLimit());
    qbftForksSchedule = QbftForksSchedulesFactory.create(genesisConfigOptions);
    bftConfigOptions = qbftConfig;
  }

  @Override
  protected JsonRpcMethods createAdditionalJsonRpcMethodFactory(
      final ProtocolContext protocolContext,
      final ProtocolSchedule protocolSchedule,
      final MiningConfiguration miningConfiguration) {

    return new QbftJsonRpcMethods(
        protocolContext,
        protocolSchedule,
        miningConfiguration,
        createReadOnlyValidatorProvider(protocolContext.getBlockchain()),
        bftConfigOptions);
  }

  private ValidatorProvider createReadOnlyValidatorProvider(final Blockchain blockchain) {
    checkNotNull(
        transactionValidatorProvider, "transactionValidatorProvider should have been initialised");
    final EpochManager epochManager = new EpochManager(qbftConfig.getEpochLength());
    // Must create our own voteTallyCache as using this would pollute the main voteTallyCache
    final BlockValidatorProvider readOnlyBlockValidatorProvider =
        BlockValidatorProvider.nonForkingValidatorProvider(
            blockchain, epochManager, bftBlockInterface().get());
    return new ForkingValidatorProvider(
        blockchain,
        qbftForksSchedule,
        readOnlyBlockValidatorProvider,
        transactionValidatorProvider);
  }

  @Override
  protected SubProtocolConfiguration createSubProtocolConfiguration(
      final EthProtocolManager ethProtocolManager,
      final Optional<SnapProtocolManager> maybeSnapProtocolManager) {
    final SubProtocolConfiguration subProtocolConfiguration =
        new SubProtocolConfiguration()
            .withSubProtocol(EthProtocol.get(), ethProtocolManager)
            .withSubProtocol(
                Istanbul100SubProtocol.get(),
                new BftProtocolManager(
                    bftEventQueue,
                    peers,
                    Istanbul100SubProtocol.ISTANBUL_100,
                    Istanbul100SubProtocol.get().getName()));
    maybeSnapProtocolManager.ifPresent(
        snapProtocolManager -> {
          subProtocolConfiguration.withSubProtocol(SnapProtocol.get(), snapProtocolManager);
        });
    return subProtocolConfiguration;
  }

  @Override
  protected MiningCoordinator createMiningCoordinator(
      final ProtocolSchedule protocolSchedule,
      final ProtocolContext protocolContext,
      final TransactionPool transactionPool,
      final MiningConfiguration miningConfiguration,
      final SyncState syncState,
      final EthProtocolManager ethProtocolManager) {
    final MutableBlockchain blockchain = protocolContext.getBlockchain();
    final BftExecutors bftExecutors =
        BftExecutors.create(metricsSystem, BftExecutors.ConsensusType.QBFT);

    final Address localAddress = Util.publicKeyToAddress(nodeKey.getPublicKey());
    final BftProtocolSchedule bftProtocolSchedule = (BftProtocolSchedule) protocolSchedule;
    final BftBlockCreatorFactory<?> blockCreatorFactory =
        new QbftBlockCreatorFactory(
            transactionPool,
            protocolContext,
            bftProtocolSchedule,
            qbftForksSchedule,
            miningConfiguration,
            localAddress,
            bftExtraDataCodec().get(),
            ethProtocolManager.ethContext().getScheduler());

    final ValidatorProvider validatorProvider =
        protocolContext.getConsensusContext(BftContext.class).getValidatorProvider();

    final ProposerSelector proposerSelector =
        new ProposerSelector(blockchain, bftBlockInterface().get(), true, validatorProvider);

    // NOTE: peers should not be used for accessing the network as it does not enforce the
    // "only send once" filter applied by the UniqueMessageMulticaster.
    peers = new ValidatorPeers(validatorProvider, Istanbul100SubProtocol.NAME);

    final UniqueMessageMulticaster uniqueMessageMulticaster =
        new UniqueMessageMulticaster(peers, qbftConfig.getGossipedHistoryLimit());

    final QbftGossip gossiper = new QbftGossip(uniqueMessageMulticaster, bftExtraDataCodec().get());

    final BftFinalState finalState =
        new BftFinalState(
            validatorProvider,
            nodeKey,
            Util.publicKeyToAddress(nodeKey.getPublicKey()),
            proposerSelector,
            uniqueMessageMulticaster,
            new RoundTimer(
                bftEventQueue,
                Duration.ofSeconds(qbftConfig.getRequestTimeoutSeconds()),
                bftExecutors),
            new BlockTimer(bftEventQueue, qbftForksSchedule, bftExecutors, clock),
            blockCreatorFactory,
            clock);

    final MessageValidatorFactory messageValidatorFactory =
        new MessageValidatorFactory(
            proposerSelector, bftProtocolSchedule, protocolContext, bftExtraDataCodec().get());

    final Subscribers<MinedBlockObserver> minedBlockObservers = Subscribers.create();
    minedBlockObservers.subscribe(ethProtocolManager);
    minedBlockObservers.subscribe(blockLogger(transactionPool, localAddress));

    final FutureMessageBuffer futureMessageBuffer =
        new FutureMessageBuffer(
            qbftConfig.getFutureMessagesMaxDistance(),
            qbftConfig.getFutureMessagesLimit(),
            blockchain.getChainHeadBlockNumber());
    final MessageTracker duplicateMessageTracker =
        new MessageTracker(qbftConfig.getDuplicateMessageLimit());

    final MessageFactory messageFactory = new MessageFactory(nodeKey);

    final BftEventHandler qbftController =
        new QbftController(
            blockchain,
            finalState,
            new QbftBlockHeightManagerFactory(
                finalState,
                new QbftRoundFactory(
                    finalState,
                    protocolContext,
                    bftProtocolSchedule,
                    minedBlockObservers,
                    messageValidatorFactory,
                    messageFactory,
                    bftExtraDataCodec().get()),
                messageValidatorFactory,
                messageFactory,
                new ValidatorModeTransitionLogger(qbftForksSchedule)),
            gossiper,
            duplicateMessageTracker,
            futureMessageBuffer,
            new EthSynchronizerUpdater(ethProtocolManager.ethContext().getEthPeers()),
            bftExtraDataCodec().get());

    final EventMultiplexer eventMultiplexer = new EventMultiplexer(qbftController);
    final BftProcessor bftProcessor = new BftProcessor(bftEventQueue, eventMultiplexer);

    final MiningCoordinator miningCoordinator =
        new BftMiningCoordinator(
            bftExecutors,
            qbftController,
            bftProcessor,
            blockCreatorFactory,
            blockchain,
            bftEventQueue);

    // Update the next block period in seconds according to the transition schedule
    protocolContext
        .getBlockchain()
        .observeBlockAdded(
            o -> {
              miningConfiguration.setBlockPeriodSeconds(
                  qbftForksSchedule
                      .getFork(o.getBlock().getHeader().getNumber() + 1)
                      .getValue()
                      .getBlockPeriodSeconds());
              miningConfiguration.setEmptyBlockPeriodSeconds(
                  qbftForksSchedule
                      .getFork(o.getBlock().getHeader().getNumber() + 1)
                      .getValue()
                      .getEmptyBlockPeriodSeconds());
            });

    syncState.subscribeSyncStatus(
        syncStatus -> {
          if (syncState.syncTarget().isPresent()) {
            // We're syncing so stop doing other stuff
            LOG.info("Stopping QBFT mining coordinator while we are syncing");
            miningCoordinator.stop();
          } else {
            LOG.info("Starting QBFT mining coordinator following sync");
            miningCoordinator.enable();
            miningCoordinator.start();
          }
        });

    syncState.subscribeCompletionReached(
        new BesuEvents.InitialSyncCompletionListener() {
          @Override
          public void onInitialSyncCompleted() {
            LOG.info("Starting QBFT mining coordinator following initial sync");
            miningCoordinator.enable();
            miningCoordinator.start();
          }

          @Override
          public void onInitialSyncRestart() {
            // Nothing to do. The mining coordinator won't be started until
            // sync has completed.
          }
        });

    return miningCoordinator;
  }

  @Override
  protected PluginServiceFactory createAdditionalPluginServices(
      final Blockchain blockchain, final ProtocolContext protocolContext) {
    final ValidatorProvider validatorProvider =
        protocolContext.getConsensusContext(BftContext.class).getValidatorProvider();
    return new BftQueryPluginServiceFactory(
        blockchain, bftExtraDataCodec().get(), validatorProvider, nodeKey, "qbft");
  }

  @Override
  protected ProtocolSchedule createProtocolSchedule() {
    return QbftProtocolScheduleBuilder.create(
        genesisConfigOptions,
        qbftForksSchedule,
        privacyParameters,
        isRevertReasonEnabled,
        bftExtraDataCodec().get(),
        evmConfiguration,
        miningConfiguration,
        badBlockManager,
        isParallelTxProcessingEnabled,
        metricsSystem);
  }

  @Override
  protected void validateContext(final ProtocolContext context) {
    final BlockHeader genesisBlockHeader = context.getBlockchain().getGenesisBlock().getHeader();

    if (usingValidatorContractModeButSignersExistIn(genesisBlockHeader)) {
      LOG.warn(
          "Using validator contract mode but genesis block contains signers - the genesis block signers will not be used.");
    }

    if (usingValidatorBlockHeaderModeButNoSignersIn(genesisBlockHeader)) {
      LOG.warn("Genesis block contains no signers - chain will not progress.");
    }
  }

  private boolean usingValidatorContractModeButSignersExistIn(
      final BlockHeader genesisBlockHeader) {
    return isValidatorContractMode() && signersExistIn(genesisBlockHeader);
  }

  private boolean usingValidatorBlockHeaderModeButNoSignersIn(
      final BlockHeader genesisBlockHeader) {
    return !isValidatorContractMode() && !signersExistIn(genesisBlockHeader);
  }

  private boolean isValidatorContractMode() {
    return genesisConfigOptions.getQbftConfigOptions().isValidatorContractMode();
  }

  private boolean signersExistIn(final BlockHeader genesisBlockHeader) {
    return bftBlockInterface().get().validatorsInBlock(genesisBlockHeader).size() > 0;
  }

  @Override
  protected BftContext createConsensusContext(
      final Blockchain blockchain,
      final WorldStateArchive worldStateArchive,
      final ProtocolSchedule protocolSchedule) {
    final EpochManager epochManager = new EpochManager(qbftConfig.getEpochLength());

    final BftValidatorOverrides validatorOverrides =
        convertBftForks(genesisConfigOptions.getTransitions().getQbftForks());
    final BlockValidatorProvider blockValidatorProvider =
        BlockValidatorProvider.forkingValidatorProvider(
            blockchain, epochManager, bftBlockInterface().get(), validatorOverrides);

    final TransactionSimulator transactionSimulator =
        new TransactionSimulator(
            blockchain, worldStateArchive, protocolSchedule, miningParameters, 0L);
    transactionValidatorProvider =
        new TransactionValidatorProvider(
            blockchain, new ValidatorContractController(transactionSimulator), qbftForksSchedule);

    final ValidatorProvider validatorProvider =
        new ForkingValidatorProvider(
            blockchain, qbftForksSchedule, blockValidatorProvider, transactionValidatorProvider);

    return new BftContext(validatorProvider, epochManager, bftBlockInterface().get());
  }

  private BftValidatorOverrides convertBftForks(final List<QbftFork> bftForks) {
    final Map<Long, List<Address>> result = new HashMap<>();

    for (final BftFork fork : bftForks) {
      fork.getValidators()
          .ifPresent(
              validators ->
                  result.put(
                      fork.getForkBlock(),
                      validators.stream()
                          .map(Address::fromHexString)
                          .collect(Collectors.toList())));
    }

    return new BftValidatorOverrides(result);
  }

  private static MinedBlockObserver blockLogger(
      final TransactionPool transactionPool, final Address localAddress) {
    return block ->
        LOG.info(
            String.format(
                "%s %s #%,d / %d tx / %d pending / %,d (%01.1f%%) gas / (%s)",
                block.getHeader().getCoinbase().equals(localAddress) ? "Produced" : "Imported",
                block.getBody().getTransactions().size() == 0 ? "empty block" : "block",
                block.getHeader().getNumber(),
                block.getBody().getTransactions().size(),
                transactionPool.count(),
                block.getHeader().getGasUsed(),
                (block.getHeader().getGasUsed() * 100.0) / block.getHeader().getGasLimit(),
                block.getHash().toHexString()));
  }
}<|MERGE_RESOLUTION|>--- conflicted
+++ resolved
@@ -112,11 +112,7 @@
 
   @Override
   protected Supplier<BftExtraDataCodec> bftExtraDataCodec() {
-<<<<<<< HEAD
-    return Suppliers.memoize(() -> new QbftExtraDataCodec());
-=======
     return Suppliers.memoize(QbftExtraDataCodec::new);
->>>>>>> 58acfcea
   }
 
   @Override
@@ -405,7 +401,7 @@
 
     final TransactionSimulator transactionSimulator =
         new TransactionSimulator(
-            blockchain, worldStateArchive, protocolSchedule, miningParameters, 0L);
+            blockchain, worldStateArchive, protocolSchedule, miningConfiguration, 0L);
     transactionValidatorProvider =
         new TransactionValidatorProvider(
             blockchain, new ValidatorContractController(transactionSimulator), qbftForksSchedule);
