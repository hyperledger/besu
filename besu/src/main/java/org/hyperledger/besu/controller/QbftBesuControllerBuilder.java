--- conflicted
+++ resolved
@@ -280,7 +280,6 @@
     final BftValidatorOverrides validatorOverrides =
         convertBftForks(configOptions.getTransitions().getQbftForks());
 
-<<<<<<< HEAD
     final ValidatorProvider validatorProvider;
     if (qbftConfig.getValidatorContractAddress().isEmpty()) {
       validatorProvider =
@@ -296,19 +295,12 @@
       validatorProvider = new TransactionValidatorProvider(blockchain, validatorContractController);
     }
 
-    return new BftContext(validatorProvider, epochManager, bftBlockInterface().get());
-=======
-    final ValidatorProvider validatorProvider =
-        BlockValidatorProvider.forkingValidatorProvider(
-            blockchain, epochManager, bftBlockInterface().get(), bftValidatorForkMap);
-
     if (pkiKeyStore.isPresent()) {
       return new PkiQbftContext(
           validatorProvider, epochManager, bftBlockInterface().get(), pkiKeyStore.get());
     } else {
       return new BftContext(validatorProvider, epochManager, bftBlockInterface().get());
     }
->>>>>>> e19df06c
   }
 
   private BftValidatorOverrides convertBftForks(final List<BftFork> bftForks) {
