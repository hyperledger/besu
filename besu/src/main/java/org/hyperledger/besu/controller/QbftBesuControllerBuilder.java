/*
 * Copyright ConsenSys AG.
 *
 * Licensed under the Apache License, Version 2.0 (the "License"); you may not use this file except in compliance with
 * the License. You may obtain a copy of the License at
 *
 * http://www.apache.org/licenses/LICENSE-2.0
 *
 * Unless required by applicable law or agreed to in writing, software distributed under the License is distributed on
 * an "AS IS" BASIS, WITHOUT WARRANTIES OR CONDITIONS OF ANY KIND, either express or implied. See the License for the
 * specific language governing permissions and limitations under the License.
 *
 * SPDX-License-Identifier: Apache-2.0
 */
package org.hyperledger.besu.controller;

import static com.google.common.base.Preconditions.checkNotNull;

import org.hyperledger.besu.config.BftConfigOptions;
import org.hyperledger.besu.config.BftFork;
import org.hyperledger.besu.config.QbftConfigOptions;
import org.hyperledger.besu.config.QbftFork;
import org.hyperledger.besu.consensus.common.BftValidatorOverrides;
import org.hyperledger.besu.consensus.common.EpochManager;
import org.hyperledger.besu.consensus.common.ForksSchedule;
import org.hyperledger.besu.consensus.common.bft.BftContext;
import org.hyperledger.besu.consensus.common.bft.BftEventQueue;
import org.hyperledger.besu.consensus.common.bft.BftExecutors;
import org.hyperledger.besu.consensus.common.bft.BftExtraDataCodec;
import org.hyperledger.besu.consensus.common.bft.BftProcessor;
import org.hyperledger.besu.consensus.common.bft.BftProtocolSchedule;
import org.hyperledger.besu.consensus.common.bft.BlockTimer;
import org.hyperledger.besu.consensus.common.bft.EthSynchronizerUpdater;
import org.hyperledger.besu.consensus.common.bft.EventMultiplexer;
import org.hyperledger.besu.consensus.common.bft.MessageTracker;
import org.hyperledger.besu.consensus.common.bft.RoundTimer;
import org.hyperledger.besu.consensus.common.bft.UniqueMessageMulticaster;
import org.hyperledger.besu.consensus.common.bft.blockcreation.BftBlockCreatorFactory;
import org.hyperledger.besu.consensus.common.bft.blockcreation.BftMiningCoordinator;
import org.hyperledger.besu.consensus.common.bft.blockcreation.ProposerSelector;
import org.hyperledger.besu.consensus.common.bft.network.ValidatorPeers;
import org.hyperledger.besu.consensus.common.bft.protocol.BftProtocolManager;
import org.hyperledger.besu.consensus.common.bft.statemachine.BftEventHandler;
import org.hyperledger.besu.consensus.common.bft.statemachine.BftFinalState;
import org.hyperledger.besu.consensus.common.bft.statemachine.FutureMessageBuffer;
import org.hyperledger.besu.consensus.common.validator.ValidatorProvider;
import org.hyperledger.besu.consensus.common.validator.blockbased.BlockValidatorProvider;
import org.hyperledger.besu.consensus.qbft.QbftExtraDataCodec;
import org.hyperledger.besu.consensus.qbft.QbftForksSchedulesFactory;
import org.hyperledger.besu.consensus.qbft.QbftGossip;
import org.hyperledger.besu.consensus.qbft.QbftProtocolScheduleBuilder;
import org.hyperledger.besu.consensus.qbft.blockcreation.QbftBlockCreatorFactory;
import org.hyperledger.besu.consensus.qbft.jsonrpc.QbftJsonRpcMethods;
import org.hyperledger.besu.consensus.qbft.payload.MessageFactory;
import org.hyperledger.besu.consensus.qbft.protocol.Istanbul100SubProtocol;
import org.hyperledger.besu.consensus.qbft.statemachine.QbftBlockHeightManagerFactory;
import org.hyperledger.besu.consensus.qbft.statemachine.QbftController;
import org.hyperledger.besu.consensus.qbft.statemachine.QbftRoundFactory;
import org.hyperledger.besu.consensus.qbft.validation.MessageValidatorFactory;
import org.hyperledger.besu.consensus.qbft.validator.ForkingValidatorProvider;
import org.hyperledger.besu.consensus.qbft.validator.TransactionValidatorProvider;
import org.hyperledger.besu.consensus.qbft.validator.ValidatorContractController;
import org.hyperledger.besu.consensus.qbft.validator.ValidatorModeTransitionLogger;
import org.hyperledger.besu.datatypes.Address;
import org.hyperledger.besu.ethereum.ProtocolContext;
import org.hyperledger.besu.ethereum.api.jsonrpc.methods.JsonRpcMethods;
import org.hyperledger.besu.ethereum.blockcreation.MiningCoordinator;
import org.hyperledger.besu.ethereum.chain.Blockchain;
import org.hyperledger.besu.ethereum.chain.MinedBlockObserver;
import org.hyperledger.besu.ethereum.chain.MutableBlockchain;
import org.hyperledger.besu.ethereum.core.BlockHeader;
import org.hyperledger.besu.ethereum.core.MiningConfiguration;
import org.hyperledger.besu.ethereum.core.Util;
import org.hyperledger.besu.ethereum.eth.EthProtocol;
import org.hyperledger.besu.ethereum.eth.SnapProtocol;
import org.hyperledger.besu.ethereum.eth.manager.EthProtocolManager;
import org.hyperledger.besu.ethereum.eth.manager.snap.SnapProtocolManager;
import org.hyperledger.besu.ethereum.eth.sync.state.SyncState;
import org.hyperledger.besu.ethereum.eth.transactions.TransactionPool;
import org.hyperledger.besu.ethereum.mainnet.ProtocolSchedule;
import org.hyperledger.besu.ethereum.p2p.config.SubProtocolConfiguration;
import org.hyperledger.besu.ethereum.worldstate.WorldStateArchive;
import org.hyperledger.besu.plugin.services.BesuEvents;
import org.hyperledger.besu.util.Subscribers;

import java.time.Duration;
import java.util.HashMap;
import java.util.List;
import java.util.Map;
import java.util.Optional;
import java.util.function.Supplier;
import java.util.stream.Collectors;

import com.google.common.base.Suppliers;
import org.slf4j.Logger;
import org.slf4j.LoggerFactory;

/** The Qbft Besu controller builder. */
public class QbftBesuControllerBuilder extends BftBesuControllerBuilder {

  private static final Logger LOG = LoggerFactory.getLogger(QbftBesuControllerBuilder.class);
  private BftEventQueue bftEventQueue;
  private QbftConfigOptions qbftConfig;
  private ForksSchedule<QbftConfigOptions> qbftForksSchedule;
  private ValidatorPeers peers;
  private TransactionValidatorProvider transactionValidatorProvider;
  private BftConfigOptions bftConfigOptions;

  /** Default Constructor. */
  public QbftBesuControllerBuilder() {}

  @Override
  protected Supplier<BftExtraDataCodec> bftExtraDataCodec() {
    return Suppliers.memoize(QbftExtraDataCodec::new);
  }

  @Override
  protected void prepForBuild() {
    qbftConfig = genesisConfigOptions.getQbftConfigOptions();
    bftEventQueue = new BftEventQueue(qbftConfig.getMessageQueueLimit());
    qbftForksSchedule = QbftForksSchedulesFactory.create(genesisConfigOptions);
    bftConfigOptions = qbftConfig;
  }

  @Override
  protected JsonRpcMethods createAdditionalJsonRpcMethodFactory(
      final ProtocolContext protocolContext,
      final ProtocolSchedule protocolSchedule,
      final MiningConfiguration miningConfiguration) {

    return new QbftJsonRpcMethods(
        protocolContext,
        protocolSchedule,
        miningConfiguration,
        createReadOnlyValidatorProvider(protocolContext.getBlockchain()),
        bftConfigOptions);
  }

  private ValidatorProvider createReadOnlyValidatorProvider(final Blockchain blockchain) {
    checkNotNull(
        transactionValidatorProvider, "transactionValidatorProvider should have been initialised");
    final EpochManager epochManager = new EpochManager(qbftConfig.getEpochLength());
    // Must create our own voteTallyCache as using this would pollute the main voteTallyCache
    final BlockValidatorProvider readOnlyBlockValidatorProvider =
        BlockValidatorProvider.nonForkingValidatorProvider(
            blockchain, epochManager, bftBlockInterface().get());
    return new ForkingValidatorProvider(
        blockchain,
        qbftForksSchedule,
        readOnlyBlockValidatorProvider,
        transactionValidatorProvider);
  }

  @Override
  protected SubProtocolConfiguration createSubProtocolConfiguration(
      final EthProtocolManager ethProtocolManager,
      final Optional<SnapProtocolManager> maybeSnapProtocolManager) {
    final SubProtocolConfiguration subProtocolConfiguration =
        new SubProtocolConfiguration()
            .withSubProtocol(EthProtocol.get(), ethProtocolManager)
            .withSubProtocol(
                Istanbul100SubProtocol.get(),
                new BftProtocolManager(
                    bftEventQueue,
                    peers,
                    Istanbul100SubProtocol.ISTANBUL_100,
                    Istanbul100SubProtocol.get().getName()));
    maybeSnapProtocolManager.ifPresent(
        snapProtocolManager -> {
          subProtocolConfiguration.withSubProtocol(SnapProtocol.get(), snapProtocolManager);
        });
    return subProtocolConfiguration;
  }

  @Override
  protected MiningCoordinator createMiningCoordinator(
      final ProtocolSchedule protocolSchedule,
      final ProtocolContext protocolContext,
      final TransactionPool transactionPool,
      final MiningConfiguration miningConfiguration,
      final SyncState syncState,
      final EthProtocolManager ethProtocolManager) {
    final MutableBlockchain blockchain = protocolContext.getBlockchain();
    final BftExecutors bftExecutors =
        BftExecutors.create(metricsSystem, BftExecutors.ConsensusType.QBFT);

    final Address localAddress = Util.publicKeyToAddress(nodeKey.getPublicKey());
    final BftProtocolSchedule bftProtocolSchedule = (BftProtocolSchedule) protocolSchedule;
    final BftBlockCreatorFactory<?> blockCreatorFactory =
        new QbftBlockCreatorFactory(
            transactionPool,
            protocolContext,
            bftProtocolSchedule,
            qbftForksSchedule,
            miningConfiguration,
            localAddress,
            bftExtraDataCodec().get(),
            ethProtocolManager.ethContext().getScheduler());

    final ValidatorProvider validatorProvider =
        protocolContext.getConsensusContext(BftContext.class).getValidatorProvider();

    final ProposerSelector proposerSelector =
        new ProposerSelector(blockchain, bftBlockInterface().get(), true, validatorProvider);

    // NOTE: peers should not be used for accessing the network as it does not enforce the
    // "only send once" filter applied by the UniqueMessageMulticaster.
    peers = new ValidatorPeers(validatorProvider, Istanbul100SubProtocol.NAME);

    final UniqueMessageMulticaster uniqueMessageMulticaster =
        new UniqueMessageMulticaster(peers, qbftConfig.getGossipedHistoryLimit());

    final QbftGossip gossiper = new QbftGossip(uniqueMessageMulticaster, bftExtraDataCodec().get());

    final BftFinalState finalState =
        new BftFinalState(
            validatorProvider,
            nodeKey,
            Util.publicKeyToAddress(nodeKey.getPublicKey()),
            proposerSelector,
            uniqueMessageMulticaster,
            new RoundTimer(
                bftEventQueue,
                Duration.ofSeconds(qbftConfig.getRequestTimeoutSeconds()),
                bftExecutors),
            new BlockTimer(bftEventQueue, qbftForksSchedule, bftExecutors, clock),
            blockCreatorFactory,
            clock);

    final MessageValidatorFactory messageValidatorFactory =
        new MessageValidatorFactory(
            proposerSelector, bftProtocolSchedule, protocolContext, bftExtraDataCodec().get());

    final Subscribers<MinedBlockObserver> minedBlockObservers = Subscribers.create();
    minedBlockObservers.subscribe(ethProtocolManager);
    minedBlockObservers.subscribe(blockLogger(transactionPool, localAddress));

    final FutureMessageBuffer futureMessageBuffer =
        new FutureMessageBuffer(
            qbftConfig.getFutureMessagesMaxDistance(),
            qbftConfig.getFutureMessagesLimit(),
            blockchain.getChainHeadBlockNumber());
    final MessageTracker duplicateMessageTracker =
        new MessageTracker(qbftConfig.getDuplicateMessageLimit());

    final MessageFactory messageFactory = new MessageFactory(nodeKey);

    final BftEventHandler qbftController =
        new QbftController(
            blockchain,
            finalState,
            new QbftBlockHeightManagerFactory(
                finalState,
                new QbftRoundFactory(
                    finalState,
                    protocolContext,
                    bftProtocolSchedule,
                    minedBlockObservers,
                    messageValidatorFactory,
                    messageFactory,
                    bftExtraDataCodec().get()),
                messageValidatorFactory,
                messageFactory,
                new ValidatorModeTransitionLogger(qbftForksSchedule)),
            gossiper,
            duplicateMessageTracker,
            futureMessageBuffer,
            new EthSynchronizerUpdater(ethProtocolManager.ethContext().getEthPeers()),
            bftExtraDataCodec().get());

    final EventMultiplexer eventMultiplexer = new EventMultiplexer(qbftController);
    final BftProcessor bftProcessor = new BftProcessor(bftEventQueue, eventMultiplexer);

    final MiningCoordinator miningCoordinator =
        new BftMiningCoordinator(
            bftExecutors,
            qbftController,
            bftProcessor,
            blockCreatorFactory,
            blockchain,
            bftEventQueue);

    // Update the next block period in seconds according to the transition schedule
    protocolContext
        .getBlockchain()
        .observeBlockAdded(
            o -> {
              miningConfiguration.setBlockPeriodSeconds(
                  qbftForksSchedule
                      .getFork(o.getBlock().getHeader().getNumber() + 1)
                      .getValue()
                      .getBlockPeriodSeconds());
              miningConfiguration.setEmptyBlockPeriodSeconds(
                  qbftForksSchedule
                      .getFork(o.getBlock().getHeader().getNumber() + 1)
                      .getValue()
                      .getEmptyBlockPeriodSeconds());
            });

    syncState.subscribeSyncStatus(
        syncStatus -> {
          if (syncState.syncTarget().isPresent()) {
            // We're syncing so stop doing other stuff
            LOG.info("Stopping QBFT mining coordinator while we are syncing");
            miningCoordinator.stop();
          } else {
            LOG.info("Starting QBFT mining coordinator following sync");
            miningCoordinator.enable();
            miningCoordinator.start();
          }
        });

    syncState.subscribeCompletionReached(
        new BesuEvents.InitialSyncCompletionListener() {
          @Override
          public void onInitialSyncCompleted() {
            LOG.info("Starting QBFT mining coordinator following initial sync");
            miningCoordinator.enable();
            miningCoordinator.start();
          }

          @Override
          public void onInitialSyncRestart() {
            // Nothing to do. The mining coordinator won't be started until
            // sync has completed.
          }
        });

    return miningCoordinator;
  }

  @Override
  protected PluginServiceFactory createAdditionalPluginServices(
      final Blockchain blockchain, final ProtocolContext protocolContext) {
    final ValidatorProvider validatorProvider =
        protocolContext.getConsensusContext(BftContext.class).getValidatorProvider();
    return new BftQueryPluginServiceFactory(
        blockchain, bftExtraDataCodec().get(), validatorProvider, nodeKey, "qbft");
  }

  @Override
  protected ProtocolSchedule createProtocolSchedule() {
    return QbftProtocolScheduleBuilder.create(
        genesisConfigOptions,
        qbftForksSchedule,
        privacyParameters,
        isRevertReasonEnabled,
        bftExtraDataCodec().get(),
        evmConfiguration,
        miningConfiguration,
        badBlockManager,
        isParallelTxProcessingEnabled,
        metricsSystem);
  }

  @Override
  protected void validateContext(final ProtocolContext context) {
    final BlockHeader genesisBlockHeader = context.getBlockchain().getGenesisBlock().getHeader();

    if (usingValidatorContractModeButSignersExistIn(genesisBlockHeader)) {
      LOG.warn(
          "Using validator contract mode but genesis block contains signers - the genesis block signers will not be used.");
    }

    if (usingValidatorBlockHeaderModeButNoSignersIn(genesisBlockHeader)) {
      LOG.warn("Genesis block contains no signers - chain will not progress.");
    }
  }

  private boolean usingValidatorContractModeButSignersExistIn(
      final BlockHeader genesisBlockHeader) {
    return isValidatorContractMode() && signersExistIn(genesisBlockHeader);
  }

  private boolean usingValidatorBlockHeaderModeButNoSignersIn(
      final BlockHeader genesisBlockHeader) {
    return !isValidatorContractMode() && !signersExistIn(genesisBlockHeader);
  }

  private boolean isValidatorContractMode() {
    return genesisConfigOptions.getQbftConfigOptions().isValidatorContractMode();
  }

  private boolean signersExistIn(final BlockHeader genesisBlockHeader) {
    return bftBlockInterface().get().validatorsInBlock(genesisBlockHeader).size() > 0;
  }

  @Override
  protected BftContext createConsensusContext(
      final Blockchain blockchain,
      final WorldStateArchive worldStateArchive,
      final ProtocolSchedule protocolSchedule) {
    final EpochManager epochManager = new EpochManager(qbftConfig.getEpochLength());

    final BftValidatorOverrides validatorOverrides =
        convertBftForks(genesisConfigOptions.getTransitions().getQbftForks());
    final BlockValidatorProvider blockValidatorProvider =
        BlockValidatorProvider.forkingValidatorProvider(
            blockchain, epochManager, bftBlockInterface().get(), validatorOverrides);

<<<<<<< HEAD
    final TransactionSimulator transactionSimulator =
        new TransactionSimulator(
            blockchain, worldStateArchive, protocolSchedule, miningConfiguration, 0L);
=======
>>>>>>> 07ff9521
    transactionValidatorProvider =
        new TransactionValidatorProvider(
            blockchain, new ValidatorContractController(transactionSimulator), qbftForksSchedule);

    final ValidatorProvider validatorProvider =
        new ForkingValidatorProvider(
            blockchain, qbftForksSchedule, blockValidatorProvider, transactionValidatorProvider);

    return new BftContext(validatorProvider, epochManager, bftBlockInterface().get());
  }

  private BftValidatorOverrides convertBftForks(final List<QbftFork> bftForks) {
    final Map<Long, List<Address>> result = new HashMap<>();

    for (final BftFork fork : bftForks) {
      fork.getValidators()
          .ifPresent(
              validators ->
                  result.put(
                      fork.getForkBlock(),
                      validators.stream()
                          .map(Address::fromHexString)
                          .collect(Collectors.toList())));
    }

    return new BftValidatorOverrides(result);
  }

  private static MinedBlockObserver blockLogger(
      final TransactionPool transactionPool, final Address localAddress) {
    return block ->
        LOG.info(
            String.format(
                "%s %s #%,d / %d tx / %d pending / %,d (%01.1f%%) gas / (%s)",
                block.getHeader().getCoinbase().equals(localAddress) ? "Produced" : "Imported",
                block.getBody().getTransactions().size() == 0 ? "empty block" : "block",
                block.getHeader().getNumber(),
                block.getBody().getTransactions().size(),
                transactionPool.count(),
                block.getHeader().getGasUsed(),
                (block.getHeader().getGasUsed() * 100.0) / block.getHeader().getGasLimit(),
                block.getHash().toHexString()));
  }
}<|MERGE_RESOLUTION|>--- conflicted
+++ resolved
@@ -398,12 +398,6 @@
         BlockValidatorProvider.forkingValidatorProvider(
             blockchain, epochManager, bftBlockInterface().get(), validatorOverrides);
 
-<<<<<<< HEAD
-    final TransactionSimulator transactionSimulator =
-        new TransactionSimulator(
-            blockchain, worldStateArchive, protocolSchedule, miningConfiguration, 0L);
-=======
->>>>>>> 07ff9521
     transactionValidatorProvider =
         new TransactionValidatorProvider(
             blockchain, new ValidatorContractController(transactionSimulator), qbftForksSchedule);
