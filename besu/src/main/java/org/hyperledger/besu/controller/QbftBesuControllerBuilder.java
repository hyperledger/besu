/*
 * Copyright ConsenSys AG.
 *
 * Licensed under the Apache License, Version 2.0 (the "License"); you may not use this file except in compliance with
 * the License. You may obtain a copy of the License at
 *
 * http://www.apache.org/licenses/LICENSE-2.0
 *
 * Unless required by applicable law or agreed to in writing, software distributed under the License is distributed on
 * an "AS IS" BASIS, WITHOUT WARRANTIES OR CONDITIONS OF ANY KIND, either express or implied. See the License for the
 * specific language governing permissions and limitations under the License.
 *
 * SPDX-License-Identifier: Apache-2.0
 */
package org.hyperledger.besu.controller;

import org.hyperledger.besu.config.BftFork;
import org.hyperledger.besu.config.GenesisConfigFile;
import org.hyperledger.besu.config.QbftConfigOptions;
import org.hyperledger.besu.config.QbftFork;
import org.hyperledger.besu.consensus.common.BftValidatorOverrides;
import org.hyperledger.besu.consensus.common.EpochManager;
import org.hyperledger.besu.consensus.common.bft.BftContext;
import org.hyperledger.besu.consensus.common.bft.BftEventQueue;
import org.hyperledger.besu.consensus.common.bft.BftExecutors;
import org.hyperledger.besu.consensus.common.bft.BftExtraDataCodec;
import org.hyperledger.besu.consensus.common.bft.BftForksSchedule;
import org.hyperledger.besu.consensus.common.bft.BftProcessor;
import org.hyperledger.besu.consensus.common.bft.BlockTimer;
import org.hyperledger.besu.consensus.common.bft.EthSynchronizerUpdater;
import org.hyperledger.besu.consensus.common.bft.EventMultiplexer;
import org.hyperledger.besu.consensus.common.bft.MessageTracker;
import org.hyperledger.besu.consensus.common.bft.RoundTimer;
import org.hyperledger.besu.consensus.common.bft.UniqueMessageMulticaster;
import org.hyperledger.besu.consensus.common.bft.blockcreation.BftBlockCreatorFactory;
import org.hyperledger.besu.consensus.common.bft.blockcreation.BftMiningCoordinator;
import org.hyperledger.besu.consensus.common.bft.blockcreation.ProposerSelector;
import org.hyperledger.besu.consensus.common.bft.network.ValidatorPeers;
import org.hyperledger.besu.consensus.common.bft.protocol.BftProtocolManager;
import org.hyperledger.besu.consensus.common.bft.statemachine.BftEventHandler;
import org.hyperledger.besu.consensus.common.bft.statemachine.BftFinalState;
import org.hyperledger.besu.consensus.common.bft.statemachine.FutureMessageBuffer;
import org.hyperledger.besu.consensus.common.validator.ValidatorProvider;
import org.hyperledger.besu.consensus.common.validator.blockbased.BlockValidatorProvider;
import org.hyperledger.besu.consensus.qbft.QbftContext;
import org.hyperledger.besu.consensus.qbft.QbftExtraDataCodec;
import org.hyperledger.besu.consensus.qbft.QbftForksSchedulesFactory;
import org.hyperledger.besu.consensus.qbft.QbftGossip;
import org.hyperledger.besu.consensus.qbft.QbftProtocolSchedule;
import org.hyperledger.besu.consensus.qbft.blockcreation.QbftBlockCreatorFactory;
import org.hyperledger.besu.consensus.qbft.jsonrpc.QbftJsonRpcMethods;
import org.hyperledger.besu.consensus.qbft.payload.MessageFactory;
import org.hyperledger.besu.consensus.qbft.pki.PkiQbftExtraDataCodec;
import org.hyperledger.besu.consensus.qbft.protocol.Istanbul100SubProtocol;
import org.hyperledger.besu.consensus.qbft.statemachine.QbftBlockHeightManagerFactory;
import org.hyperledger.besu.consensus.qbft.statemachine.QbftController;
import org.hyperledger.besu.consensus.qbft.statemachine.QbftRoundFactory;
import org.hyperledger.besu.consensus.qbft.validation.MessageValidatorFactory;
import org.hyperledger.besu.consensus.qbft.validator.ForkingValidatorProvider;
import org.hyperledger.besu.consensus.qbft.validator.QbftForksSchedulesFactory;
import org.hyperledger.besu.consensus.qbft.validator.TransactionValidatorProvider;
import org.hyperledger.besu.consensus.qbft.validator.ValidatorContractController;
import org.hyperledger.besu.datatypes.Address;
import org.hyperledger.besu.ethereum.ProtocolContext;
import org.hyperledger.besu.ethereum.api.jsonrpc.methods.JsonRpcMethods;
import org.hyperledger.besu.ethereum.blockcreation.MiningCoordinator;
import org.hyperledger.besu.ethereum.chain.Blockchain;
import org.hyperledger.besu.ethereum.chain.MinedBlockObserver;
import org.hyperledger.besu.ethereum.chain.MutableBlockchain;
import org.hyperledger.besu.ethereum.core.BlockHeader;
import org.hyperledger.besu.ethereum.core.MiningParameters;
import org.hyperledger.besu.ethereum.core.Util;
import org.hyperledger.besu.ethereum.eth.EthProtocol;
import org.hyperledger.besu.ethereum.eth.manager.EthProtocolManager;
import org.hyperledger.besu.ethereum.eth.sync.state.SyncState;
import org.hyperledger.besu.ethereum.eth.transactions.TransactionPool;
import org.hyperledger.besu.ethereum.mainnet.ProtocolSchedule;
import org.hyperledger.besu.ethereum.p2p.config.SubProtocolConfiguration;
import org.hyperledger.besu.ethereum.transaction.TransactionSimulator;
import org.hyperledger.besu.ethereum.worldstate.WorldStateArchive;
import org.hyperledger.besu.util.Subscribers;

import java.util.HashMap;
import java.util.List;
import java.util.Map;
import java.util.function.Supplier;
import java.util.stream.Collectors;

import com.google.common.base.Suppliers;
import org.apache.logging.log4j.LogManager;
import org.apache.logging.log4j.Logger;

public class QbftBesuControllerBuilder extends BftBesuControllerBuilder {

  private static final Logger LOG = LogManager.getLogger();
  private BftEventQueue bftEventQueue;
  private QbftConfigOptions qbftConfig;
  private BftForksSchedule<QbftConfigOptions> qbftForksSchedule;
  private ValidatorPeers peers;

  @Override
  protected Supplier<BftExtraDataCodec> bftExtraDataCodec() {
    return Suppliers.memoize(
        () -> {
          if (pkiBlockCreationConfiguration.isPresent()) {
            return new PkiQbftExtraDataCodec();
          } else {
            return new QbftExtraDataCodec();
          }
        });
  }

  @Override
  protected void prepForBuild() {
    qbftConfig = genesisConfig.getConfigOptions(genesisConfigOverrides).getQbftConfigOptions();
    bftEventQueue = new BftEventQueue(qbftConfig.getMessageQueueLimit());
    qbftForksSchedule = QbftForksSchedulesFactory.create(genesisConfig.getConfigOptions());
  }

  @Override
  protected JsonRpcMethods createAdditionalJsonRpcMethodFactory(
      final ProtocolContext protocolContext) {
    return new QbftJsonRpcMethods(protocolContext);
  }

  @Override
  protected SubProtocolConfiguration createSubProtocolConfiguration(
      final EthProtocolManager ethProtocolManager) {
    return new SubProtocolConfiguration()
        .withSubProtocol(EthProtocol.get(), ethProtocolManager)
        .withSubProtocol(
            Istanbul100SubProtocol.get(),
            new BftProtocolManager(
                bftEventQueue,
                peers,
                Istanbul100SubProtocol.ISTANBUL_100,
                Istanbul100SubProtocol.get().getName()));
  }

  @Override
  protected MiningCoordinator createMiningCoordinator(
      final ProtocolSchedule protocolSchedule,
      final ProtocolContext protocolContext,
      final TransactionPool transactionPool,
      final MiningParameters miningParameters,
      final SyncState syncState,
      final EthProtocolManager ethProtocolManager) {
    final MutableBlockchain blockchain = protocolContext.getBlockchain();
    final BftExecutors bftExecutors = BftExecutors.create(metricsSystem);

    final Address localAddress = Util.publicKeyToAddress(nodeKey.getPublicKey());
    final BftBlockCreatorFactory blockCreatorFactory =
        new QbftBlockCreatorFactory(
            transactionPool.getPendingTransactions(),
            protocolContext,
            protocolSchedule,
            miningParameters,
            localAddress,
            qbftConfig.getMiningBeneficiary().map(Address::fromHexString).orElse(localAddress),
            bftExtraDataCodec().get(),
            qbftForksSchedule);

    final ValidatorProvider validatorProvider =
        protocolContext.getConsensusState(BftContext.class).getValidatorProvider();

    final ProposerSelector proposerSelector =
        new ProposerSelector(blockchain, bftBlockInterface().get(), true, validatorProvider);

    // NOTE: peers should not be used for accessing the network as it does not enforce the
    // "only send once" filter applied by the UniqueMessageMulticaster.
    peers = new ValidatorPeers(validatorProvider, Istanbul100SubProtocol.NAME);

    final UniqueMessageMulticaster uniqueMessageMulticaster =
        new UniqueMessageMulticaster(peers, qbftConfig.getGossipedHistoryLimit());

    final QbftGossip gossiper = new QbftGossip(uniqueMessageMulticaster, bftExtraDataCodec().get());

    final BftFinalState finalState =
        new BftFinalState(
            validatorProvider,
            nodeKey,
            Util.publicKeyToAddress(nodeKey.getPublicKey()),
            proposerSelector,
            uniqueMessageMulticaster,
            new RoundTimer(bftEventQueue, qbftConfig.getRequestTimeoutSeconds(), bftExecutors),
            new BlockTimer(bftEventQueue, qbftConfig.getBlockPeriodSeconds(), bftExecutors, clock),
            blockCreatorFactory,
            clock);

    final MessageValidatorFactory messageValidatorFactory =
        new MessageValidatorFactory(
            proposerSelector, protocolSchedule, protocolContext, bftExtraDataCodec().get());

    final Subscribers<MinedBlockObserver> minedBlockObservers = Subscribers.create();
    minedBlockObservers.subscribe(ethProtocolManager);
    minedBlockObservers.subscribe(blockLogger(transactionPool, localAddress));

    final FutureMessageBuffer futureMessageBuffer =
        new FutureMessageBuffer(
            qbftConfig.getFutureMessagesMaxDistance(),
            qbftConfig.getFutureMessagesLimit(),
            blockchain.getChainHeadBlockNumber());
    final MessageTracker duplicateMessageTracker =
        new MessageTracker(qbftConfig.getDuplicateMessageLimit());

    final MessageFactory messageFactory = new MessageFactory(nodeKey);

    final BftEventHandler qbftController =
        new QbftController(
            blockchain,
            finalState,
            new QbftBlockHeightManagerFactory(
                finalState,
                new QbftRoundFactory(
                    finalState,
                    protocolContext,
                    protocolSchedule,
                    minedBlockObservers,
                    messageValidatorFactory,
                    messageFactory,
                    bftExtraDataCodec().get()),
                messageValidatorFactory,
                messageFactory),
            gossiper,
            duplicateMessageTracker,
            futureMessageBuffer,
            new EthSynchronizerUpdater(ethProtocolManager.ethContext().getEthPeers()),
            bftExtraDataCodec().get());

    final EventMultiplexer eventMultiplexer = new EventMultiplexer(qbftController);
    final BftProcessor bftProcessor = new BftProcessor(bftEventQueue, eventMultiplexer);

    final MiningCoordinator miningCoordinator =
        new BftMiningCoordinator(
            bftExecutors,
            qbftController,
            bftProcessor,
            blockCreatorFactory,
            blockchain,
            bftEventQueue);
    miningCoordinator.enable();

    return miningCoordinator;
  }

  @Override
  protected PluginServiceFactory createAdditionalPluginServices(
      final Blockchain blockchain, final ProtocolContext protocolContext) {
    final ValidatorProvider validatorProvider =
        protocolContext.getConsensusState(BftContext.class).getValidatorProvider();
    return new BftQueryPluginServiceFactory(
        blockchain, bftExtraDataCodec().get(), validatorProvider, nodeKey, "qbft");
  }

  @Override
  protected ProtocolSchedule createProtocolSchedule() {
    return QbftProtocolSchedule.create(
        genesisConfig.getConfigOptions(genesisConfigOverrides),
        qbftForksSchedule,
        privacyParameters,
        isRevertReasonEnabled,
        bftExtraDataCodec().get(),
        evmConfiguration);
  }

  @Override
  protected void validateContext(final ProtocolContext context) {
    final BlockHeader genesisBlockHeader = context.getBlockchain().getGenesisBlock().getHeader();

    if (usingValidatorContractModeButSignersExistIn(genesisBlockHeader)) {
      LOG.warn(
          "Using validator contract mode but genesis block contains signers - the genesis block signers will not be used.");
    }

    if (usingValidatorBlockHeaderModeButNoSignersIn(genesisBlockHeader)) {
      LOG.warn("Genesis block contains no signers - chain will not progress.");
    }
  }

  private boolean usingValidatorContractModeButSignersExistIn(
      final BlockHeader genesisBlockHeader) {
    return isValidatorContractMode(genesisConfig) && signersExistIn(genesisBlockHeader);
  }

  private boolean usingValidatorBlockHeaderModeButNoSignersIn(
      final BlockHeader genesisBlockHeader) {
    return !isValidatorContractMode(genesisConfig) && !signersExistIn(genesisBlockHeader);
  }

  private boolean isValidatorContractMode(final GenesisConfigFile genesisConfig) {
    return genesisConfig.getConfigOptions().getQbftConfigOptions().isValidatorContractMode();
  }

  private boolean signersExistIn(final BlockHeader genesisBlockHeader) {
    return bftBlockInterface().get().validatorsInBlock(genesisBlockHeader).size() > 0;
  }

  @Override
  protected BftContext createConsensusContext(
      final Blockchain blockchain,
      final WorldStateArchive worldStateArchive,
      final ProtocolSchedule protocolSchedule) {
    final EpochManager epochManager = new EpochManager(qbftConfig.getEpochLength());

    final BftValidatorOverrides validatorOverrides =
        convertBftForks(genesisConfig.getConfigOptions().getTransitions().getQbftForks());
    final TransactionSimulator transactionSimulator =
        new TransactionSimulator(blockchain, worldStateArchive, protocolSchedule);

    final BlockValidatorProvider blockValidatorProvider =
        BlockValidatorProvider.forkingValidatorProvider(
            blockchain, epochManager, bftBlockInterface().get(), validatorOverrides);
    final TransactionValidatorProvider transactionValidatorProvider =
        new TransactionValidatorProvider(
            blockchain, new ValidatorContractController(transactionSimulator, qbftForksSchedule));
    final ValidatorProvider validatorProvider =
        new ForkingValidatorProvider(
            blockchain, qbftForksSchedule, blockValidatorProvider, transactionValidatorProvider);

    return new QbftContext(
        validatorProvider, epochManager, bftBlockInterface().get(), pkiBlockCreationConfiguration);
  }

<<<<<<< HEAD
=======
  private BftForksSchedule<QbftConfigOptions> createQbftForksSchedule(
      final GenesisConfigOptions configOptions) {
    return QbftForksSchedulesFactory.create(
        configOptions.getQbftConfigOptions(), configOptions.getTransitions().getQbftForks());
  }

>>>>>>> 3996da81
  private BftValidatorOverrides convertBftForks(final List<QbftFork> bftForks) {
    final Map<Long, List<Address>> result = new HashMap<>();

    for (final BftFork fork : bftForks) {
      fork.getValidators()
          .ifPresent(
              validators ->
                  result.put(
                      fork.getForkBlock(),
                      validators.stream()
                          .map(Address::fromHexString)
                          .collect(Collectors.toList())));
    }

    return new BftValidatorOverrides(result);
  }

  private static MinedBlockObserver blockLogger(
      final TransactionPool transactionPool, final Address localAddress) {
    return block ->
        LOG.info(
            String.format(
                "%s #%,d / %d tx / %d pending / %,d (%01.1f%%) gas / (%s)",
                block.getHeader().getCoinbase().equals(localAddress) ? "Produced" : "Imported",
                block.getHeader().getNumber(),
                block.getBody().getTransactions().size(),
                transactionPool.getPendingTransactions().size(),
                block.getHeader().getGasUsed(),
                (block.getHeader().getGasUsed() * 100.0) / block.getHeader().getGasLimit(),
                block.getHash().toHexString()));
  }
}<|MERGE_RESOLUTION|>--- conflicted
+++ resolved
@@ -321,15 +321,6 @@
         validatorProvider, epochManager, bftBlockInterface().get(), pkiBlockCreationConfiguration);
   }
 
-<<<<<<< HEAD
-=======
-  private BftForksSchedule<QbftConfigOptions> createQbftForksSchedule(
-      final GenesisConfigOptions configOptions) {
-    return QbftForksSchedulesFactory.create(
-        configOptions.getQbftConfigOptions(), configOptions.getTransitions().getQbftForks());
-  }
-
->>>>>>> 3996da81
   private BftValidatorOverrides convertBftForks(final List<QbftFork> bftForks) {
     final Map<Long, List<Address>> result = new HashMap<>();
 
