/*
 * Copyright ConsenSys AG.
 *
 * Licensed under the Apache License, Version 2.0 (the "License"); you may not use this file except in compliance with
 * the License. You may obtain a copy of the License at
 *
 * http://www.apache.org/licenses/LICENSE-2.0
 *
 * Unless required by applicable law or agreed to in writing, software distributed under the License is distributed on
 * an "AS IS" BASIS, WITHOUT WARRANTIES OR CONDITIONS OF ANY KIND, either express or implied. See the License for the
 * specific language governing permissions and limitations under the License.
 *
 * SPDX-License-Identifier: Apache-2.0
 */
package org.hyperledger.besu.controller;

import org.hyperledger.besu.cli.config.EthNetworkConfig;
import org.hyperledger.besu.config.GenesisConfigFile;
import org.hyperledger.besu.config.GenesisConfigOptions;
import org.hyperledger.besu.crypto.SECP256K1.KeyPair;
import org.hyperledger.besu.ethereum.ProtocolContext;
import org.hyperledger.besu.ethereum.api.jsonrpc.RpcApi;
import org.hyperledger.besu.ethereum.api.jsonrpc.internal.methods.JsonRpcMethod;
import org.hyperledger.besu.ethereum.api.jsonrpc.internal.methods.JsonRpcMethodFactory;
import org.hyperledger.besu.ethereum.blockcreation.MiningCoordinator;
import org.hyperledger.besu.ethereum.core.PrivacyParameters;
import org.hyperledger.besu.ethereum.core.Synchronizer;
import org.hyperledger.besu.ethereum.eth.manager.EthProtocolManager;
import org.hyperledger.besu.ethereum.eth.sync.state.SyncState;
import org.hyperledger.besu.ethereum.eth.transactions.TransactionPool;
import org.hyperledger.besu.ethereum.mainnet.ProtocolSchedule;
import org.hyperledger.besu.ethereum.p2p.config.SubProtocolConfiguration;

import java.io.Closeable;
import java.io.IOException;
import java.util.Collection;
import java.util.Collections;
import java.util.List;
import java.util.Map;

import org.apache.logging.log4j.LogManager;
import org.apache.logging.log4j.Logger;

public class BesuController<C> implements java.io.Closeable {
  private static final Logger LOG = LogManager.getLogger();

  public static final String DATABASE_PATH = "database";
  private final ProtocolSchedule<C> protocolSchedule;
  private final ProtocolContext<C> protocolContext;
  private final EthProtocolManager ethProtocolManager;
  private final GenesisConfigOptions genesisConfigOptions;
  private final SubProtocolConfiguration subProtocolConfiguration;
  private final KeyPair keyPair;
  private final Synchronizer synchronizer;
  private final JsonRpcMethodFactory additionalJsonRpcMethodsFactory;

  private final TransactionPool transactionPool;
  private final MiningCoordinator miningCoordinator;
  private final PrivacyParameters privacyParameters;
<<<<<<< HEAD
  private final Runnable close;
  private final PluginServiceFactory additionalPluginServices;
=======
  private final List<Closeable> closeables;
>>>>>>> 605a6835
  private final SyncState syncState;

  BesuController(
      final ProtocolSchedule<C> protocolSchedule,
      final ProtocolContext<C> protocolContext,
      final EthProtocolManager ethProtocolManager,
      final GenesisConfigOptions genesisConfigOptions,
      final SubProtocolConfiguration subProtocolConfiguration,
      final Synchronizer synchronizer,
      final SyncState syncState,
      final TransactionPool transactionPool,
      final MiningCoordinator miningCoordinator,
      final PrivacyParameters privacyParameters,
      final JsonRpcMethodFactory additionalJsonRpcMethodsFactory,
      final KeyPair keyPair,
<<<<<<< HEAD
      final PluginServiceFactory additionalPluginServices) {
=======
      final List<Closeable> closeables) {
>>>>>>> 605a6835
    this.protocolSchedule = protocolSchedule;
    this.protocolContext = protocolContext;
    this.ethProtocolManager = ethProtocolManager;
    this.genesisConfigOptions = genesisConfigOptions;
    this.subProtocolConfiguration = subProtocolConfiguration;
    this.synchronizer = synchronizer;
    this.syncState = syncState;
    this.additionalJsonRpcMethodsFactory = additionalJsonRpcMethodsFactory;
    this.keyPair = keyPair;
    this.transactionPool = transactionPool;
    this.miningCoordinator = miningCoordinator;
    this.privacyParameters = privacyParameters;
<<<<<<< HEAD
    this.close = close;
    this.additionalPluginServices = additionalPluginServices;
=======
    this.closeables = closeables;
>>>>>>> 605a6835
  }

  public ProtocolContext<C> getProtocolContext() {
    return protocolContext;
  }

  public ProtocolSchedule<C> getProtocolSchedule() {
    return protocolSchedule;
  }

  public EthProtocolManager getProtocolManager() {
    return ethProtocolManager;
  }

  public GenesisConfigOptions getGenesisConfigOptions() {
    return genesisConfigOptions;
  }

  public Synchronizer getSynchronizer() {
    return synchronizer;
  }

  public SubProtocolConfiguration getSubProtocolConfiguration() {
    return subProtocolConfiguration;
  }

  public KeyPair getLocalNodeKeyPair() {
    return keyPair;
  }

  public TransactionPool getTransactionPool() {
    return transactionPool;
  }

  public MiningCoordinator getMiningCoordinator() {
    return miningCoordinator;
  }

  @Override
  public void close() {
    closeables.forEach(this::tryClose);
  }

  private void tryClose(final Closeable closeable) {
    try {
      closeable.close();
    } catch (IOException e) {
      LOG.error("Unable to close resource.", e);
    }
  }

  public PrivacyParameters getPrivacyParameters() {
    return privacyParameters;
  }

  public Map<String, JsonRpcMethod> getAdditionalJsonRpcMethods(
      final Collection<RpcApi> enabledRpcApis) {
    return additionalJsonRpcMethodsFactory.createJsonRpcMethods(enabledRpcApis);
  }

  public SyncState getSyncState() {
    return syncState;
  }

  public PluginServiceFactory getAdditionalPluginServices() {
    return additionalPluginServices;
  }

  public static class Builder {

    public BesuControllerBuilder<?> fromEthNetworkConfig(final EthNetworkConfig ethNetworkConfig) {
      return fromEthNetworkConfig(ethNetworkConfig, Collections.emptyMap());
    }

    public BesuControllerBuilder<?> fromEthNetworkConfig(
        final EthNetworkConfig ethNetworkConfig, final Map<String, String> genesisConfigOverrides) {
      return fromGenesisConfig(
              GenesisConfigFile.fromConfig(ethNetworkConfig.getGenesisConfig()),
              genesisConfigOverrides)
          .networkId(ethNetworkConfig.getNetworkId());
    }

    public BesuControllerBuilder<?> fromGenesisConfig(final GenesisConfigFile genesisConfig) {
      return fromGenesisConfig(genesisConfig, Collections.emptyMap());
    }

    public BesuControllerBuilder<?> fromGenesisConfig(
        final GenesisConfigFile genesisConfig, final Map<String, String> genesisConfigOverrides) {
      final GenesisConfigOptions configOptions =
          genesisConfig.getConfigOptions(genesisConfigOverrides);
      final BesuControllerBuilder<?> builder;

      if (configOptions.isEthHash()) {
        builder = new MainnetBesuControllerBuilder();
      } else if (configOptions.isIbft2()) {
        builder = new IbftBesuControllerBuilder();
      } else if (configOptions.isIbftLegacy()) {
        builder = new IbftLegacyBesuControllerBuilder();
      } else if (configOptions.isClique()) {
        builder = new CliqueBesuControllerBuilder();
      } else {
        throw new IllegalArgumentException("Unknown consensus mechanism defined");
      }
      return builder.genesisConfigFile(genesisConfig);
    }
  }
}<|MERGE_RESOLUTION|>--- conflicted
+++ resolved
@@ -31,18 +31,11 @@
 import org.hyperledger.besu.ethereum.mainnet.ProtocolSchedule;
 import org.hyperledger.besu.ethereum.p2p.config.SubProtocolConfiguration;
 
-import java.io.Closeable;
-import java.io.IOException;
 import java.util.Collection;
 import java.util.Collections;
-import java.util.List;
 import java.util.Map;
 
-import org.apache.logging.log4j.LogManager;
-import org.apache.logging.log4j.Logger;
-
 public class BesuController<C> implements java.io.Closeable {
-  private static final Logger LOG = LogManager.getLogger();
 
   public static final String DATABASE_PATH = "database";
   private final ProtocolSchedule<C> protocolSchedule;
@@ -57,12 +50,8 @@
   private final TransactionPool transactionPool;
   private final MiningCoordinator miningCoordinator;
   private final PrivacyParameters privacyParameters;
-<<<<<<< HEAD
   private final Runnable close;
   private final PluginServiceFactory additionalPluginServices;
-=======
-  private final List<Closeable> closeables;
->>>>>>> 605a6835
   private final SyncState syncState;
 
   BesuController(
@@ -76,13 +65,11 @@
       final TransactionPool transactionPool,
       final MiningCoordinator miningCoordinator,
       final PrivacyParameters privacyParameters,
+      final Runnable close,
       final JsonRpcMethodFactory additionalJsonRpcMethodsFactory,
       final KeyPair keyPair,
-<<<<<<< HEAD
+      final List<Closeable> closeables,
       final PluginServiceFactory additionalPluginServices) {
-=======
-      final List<Closeable> closeables) {
->>>>>>> 605a6835
     this.protocolSchedule = protocolSchedule;
     this.protocolContext = protocolContext;
     this.ethProtocolManager = ethProtocolManager;
@@ -95,12 +82,8 @@
     this.transactionPool = transactionPool;
     this.miningCoordinator = miningCoordinator;
     this.privacyParameters = privacyParameters;
-<<<<<<< HEAD
     this.close = close;
     this.additionalPluginServices = additionalPluginServices;
-=======
-    this.closeables = closeables;
->>>>>>> 605a6835
   }
 
   public ProtocolContext<C> getProtocolContext() {
