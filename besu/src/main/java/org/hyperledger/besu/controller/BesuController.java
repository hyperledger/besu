--- conflicted
+++ resolved
@@ -270,26 +270,14 @@
   /** The type Builder. */
   public static class Builder {
 
-<<<<<<< HEAD
-    /**
-     * From eth network config besu controller builder.
-     *
-     * @param ethNetworkConfig the eth network config
-     * @return the besu controller builder
-     */
-    public BesuControllerBuilder fromEthNetworkConfig(final EthNetworkConfig ethNetworkConfig) {
-      return fromEthNetworkConfig(ethNetworkConfig, Collections.emptyMap());
-    }
-
     /**
      * From eth network config besu controller builder.
      *
      * @param ethNetworkConfig the eth network config
      * @param genesisConfigOverrides the genesis config overrides
+     * @param syncMode The sync mode
      * @return the besu controller builder
      */
-=======
->>>>>>> 65df02f9
     public BesuControllerBuilder fromEthNetworkConfig(
         final EthNetworkConfig ethNetworkConfig,
         final Map<String, String> genesisConfigOverrides,
@@ -301,20 +289,16 @@
           .networkId(ethNetworkConfig.getNetworkId());
     }
 
-<<<<<<< HEAD
     /**
      * From genesis config besu controller builder.
      *
      * @param genesisConfig the genesis config
+     * @param syncMode The Sync Mode
      * @return the besu controller builder
      */
-    public BesuControllerBuilder fromGenesisConfig(final GenesisConfigFile genesisConfig) {
-      return fromGenesisConfig(genesisConfig, Collections.emptyMap());
-=======
     public BesuControllerBuilder fromGenesisConfig(
         final GenesisConfigFile genesisConfig, final SyncMode syncMode) {
       return fromGenesisConfig(genesisConfig, Collections.emptyMap(), syncMode);
->>>>>>> 65df02f9
     }
 
     /**
