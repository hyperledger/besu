/*
 * Copyright ConsenSys AG.
 *
 * Licensed under the Apache License, Version 2.0 (the "License"); you may not use this file except in compliance with
 * the License. You may obtain a copy of the License at
 *
 * http://www.apache.org/licenses/LICENSE-2.0
 *
 * Unless required by applicable law or agreed to in writing, software distributed under the License is distributed on
 * an "AS IS" BASIS, WITHOUT WARRANTIES OR CONDITIONS OF ANY KIND, either express or implied. See the License for the
 * specific language governing permissions and limitations under the License.
 *
 * SPDX-License-Identifier: Apache-2.0
 */
package org.hyperledger.besu.controller;

import org.hyperledger.besu.cli.config.EthNetworkConfig;
import org.hyperledger.besu.config.GenesisConfigFile;
import org.hyperledger.besu.config.GenesisConfigOptions;
import org.hyperledger.besu.crypto.SECP256K1.KeyPair;
import org.hyperledger.besu.ethereum.ProtocolContext;
import org.hyperledger.besu.ethereum.api.jsonrpc.RpcApi;
import org.hyperledger.besu.ethereum.api.jsonrpc.internal.methods.JsonRpcMethod;
import org.hyperledger.besu.ethereum.api.jsonrpc.internal.methods.JsonRpcMethodFactory;
import org.hyperledger.besu.ethereum.blockcreation.MiningCoordinator;
import org.hyperledger.besu.ethereum.core.MiningParameters;
import org.hyperledger.besu.ethereum.core.PrivacyParameters;
import org.hyperledger.besu.ethereum.core.Synchronizer;
import org.hyperledger.besu.ethereum.eth.manager.EthProtocolManager;
import org.hyperledger.besu.ethereum.eth.sync.state.SyncState;
import org.hyperledger.besu.ethereum.eth.transactions.TransactionPool;
import org.hyperledger.besu.ethereum.mainnet.ProtocolSchedule;
import org.hyperledger.besu.ethereum.p2p.config.SubProtocolConfiguration;

import java.io.Closeable;
import java.io.IOException;
import java.util.Collection;
import java.util.Collections;
import java.util.List;
import java.util.Map;

import org.apache.logging.log4j.LogManager;
import org.apache.logging.log4j.Logger;

public class BesuController<C> implements java.io.Closeable {
  private static final Logger LOG = LogManager.getLogger();

  public static final String DATABASE_PATH = "database";
  private final ProtocolSchedule<C> protocolSchedule;
  private final ProtocolContext<C> protocolContext;
  private final EthProtocolManager ethProtocolManager;
  private final GenesisConfigOptions genesisConfigOptions;
  private final SubProtocolConfiguration subProtocolConfiguration;
  private final KeyPair keyPair;
  private final Synchronizer synchronizer;
  private final JsonRpcMethodFactory additionalJsonRpcMethodsFactory;

  private final TransactionPool transactionPool;
  private final MiningCoordinator miningCoordinator;
  private final PrivacyParameters privacyParameters;
  private final List<Closeable> closeables;
<<<<<<< HEAD
  private final MiningParameters miningParameters;
=======
  private final PluginServiceFactory additionalPluginServices;
>>>>>>> 38462bb7
  private final SyncState syncState;

  BesuController(
      final ProtocolSchedule<C> protocolSchedule,
      final ProtocolContext<C> protocolContext,
      final EthProtocolManager ethProtocolManager,
      final GenesisConfigOptions genesisConfigOptions,
      final SubProtocolConfiguration subProtocolConfiguration,
      final Synchronizer synchronizer,
      final SyncState syncState,
      final TransactionPool transactionPool,
      final MiningCoordinator miningCoordinator,
      final PrivacyParameters privacyParameters,
      final MiningParameters miningParameters,
      final JsonRpcMethodFactory additionalJsonRpcMethodsFactory,
      final KeyPair keyPair,
      final List<Closeable> closeables,
      final PluginServiceFactory additionalPluginServices) {
    this.protocolSchedule = protocolSchedule;
    this.protocolContext = protocolContext;
    this.ethProtocolManager = ethProtocolManager;
    this.genesisConfigOptions = genesisConfigOptions;
    this.subProtocolConfiguration = subProtocolConfiguration;
    this.synchronizer = synchronizer;
    this.syncState = syncState;
    this.additionalJsonRpcMethodsFactory = additionalJsonRpcMethodsFactory;
    this.keyPair = keyPair;
    this.transactionPool = transactionPool;
    this.miningCoordinator = miningCoordinator;
    this.privacyParameters = privacyParameters;
    this.closeables = closeables;
<<<<<<< HEAD
    this.miningParameters = miningParameters;
=======
    this.additionalPluginServices = additionalPluginServices;
>>>>>>> 38462bb7
  }

  public ProtocolContext<C> getProtocolContext() {
    return protocolContext;
  }

  public ProtocolSchedule<C> getProtocolSchedule() {
    return protocolSchedule;
  }

  public EthProtocolManager getProtocolManager() {
    return ethProtocolManager;
  }

  public GenesisConfigOptions getGenesisConfigOptions() {
    return genesisConfigOptions;
  }

  public Synchronizer getSynchronizer() {
    return synchronizer;
  }

  public SubProtocolConfiguration getSubProtocolConfiguration() {
    return subProtocolConfiguration;
  }

  public KeyPair getLocalNodeKeyPair() {
    return keyPair;
  }

  public TransactionPool getTransactionPool() {
    return transactionPool;
  }

  public MiningCoordinator getMiningCoordinator() {
    return miningCoordinator;
  }

  @Override
  public void close() {
    closeables.forEach(this::tryClose);
  }

  private void tryClose(final Closeable closeable) {
    try {
      closeable.close();
    } catch (IOException e) {
      LOG.error("Unable to close resource.", e);
    }
  }

  public PrivacyParameters getPrivacyParameters() {
    return privacyParameters;
  }

  public MiningParameters getMiningParameters() {
    return miningParameters;
  }

  public Map<String, JsonRpcMethod> getAdditionalJsonRpcMethods(
      final Collection<RpcApi> enabledRpcApis) {
    return additionalJsonRpcMethodsFactory.createJsonRpcMethods(enabledRpcApis);
  }

  public SyncState getSyncState() {
    return syncState;
  }

  public PluginServiceFactory getAdditionalPluginServices() {
    return additionalPluginServices;
  }

  public static class Builder {

    public BesuControllerBuilder<?> fromEthNetworkConfig(final EthNetworkConfig ethNetworkConfig) {
      return fromEthNetworkConfig(ethNetworkConfig, Collections.emptyMap());
    }

    public BesuControllerBuilder<?> fromEthNetworkConfig(
        final EthNetworkConfig ethNetworkConfig, final Map<String, String> genesisConfigOverrides) {
      return fromGenesisConfig(
              GenesisConfigFile.fromConfig(ethNetworkConfig.getGenesisConfig()),
              genesisConfigOverrides)
          .networkId(ethNetworkConfig.getNetworkId());
    }

    public BesuControllerBuilder<?> fromGenesisConfig(final GenesisConfigFile genesisConfig) {
      return fromGenesisConfig(genesisConfig, Collections.emptyMap());
    }

    public BesuControllerBuilder<?> fromGenesisConfig(
        final GenesisConfigFile genesisConfig, final Map<String, String> genesisConfigOverrides) {
      final GenesisConfigOptions configOptions =
          genesisConfig.getConfigOptions(genesisConfigOverrides);
      final BesuControllerBuilder<?> builder;

      if (configOptions.isEthHash()) {
        builder = new MainnetBesuControllerBuilder();
      } else if (configOptions.isIbft2()) {
        builder = new IbftBesuControllerBuilder();
      } else if (configOptions.isIbftLegacy()) {
        builder = new IbftLegacyBesuControllerBuilder();
      } else if (configOptions.isClique()) {
        builder = new CliqueBesuControllerBuilder();
      } else {
        throw new IllegalArgumentException("Unknown consensus mechanism defined");
      }
      return builder.genesisConfigFile(genesisConfig);
    }
  }
}<|MERGE_RESOLUTION|>--- conflicted
+++ resolved
@@ -59,11 +59,8 @@
   private final MiningCoordinator miningCoordinator;
   private final PrivacyParameters privacyParameters;
   private final List<Closeable> closeables;
-<<<<<<< HEAD
   private final MiningParameters miningParameters;
-=======
   private final PluginServiceFactory additionalPluginServices;
->>>>>>> 38462bb7
   private final SyncState syncState;
 
   BesuController(
@@ -95,11 +92,8 @@
     this.miningCoordinator = miningCoordinator;
     this.privacyParameters = privacyParameters;
     this.closeables = closeables;
-<<<<<<< HEAD
     this.miningParameters = miningParameters;
-=======
     this.additionalPluginServices = additionalPluginServices;
->>>>>>> 38462bb7
   }
 
   public ProtocolContext<C> getProtocolContext() {
