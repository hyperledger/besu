/*
 * Copyright ConsenSys AG.
 *
 * Licensed under the Apache License, Version 2.0 (the "License"); you may not use this file except in compliance with
 * the License. You may obtain a copy of the License at
 *
 * http://www.apache.org/licenses/LICENSE-2.0
 *
 * Unless required by applicable law or agreed to in writing, software distributed under the License is distributed on
 * an "AS IS" BASIS, WITHOUT WARRANTIES OR CONDITIONS OF ANY KIND, either express or implied. See the License for the
 * specific language governing permissions and limitations under the License.
 *
 * SPDX-License-Identifier: Apache-2.0
 */
package org.hyperledger.besu.controller;

import org.hyperledger.besu.cli.config.EthNetworkConfig;
import org.hyperledger.besu.config.GenesisConfigFile;
import org.hyperledger.besu.config.GenesisConfigOptions;
import org.hyperledger.besu.crypto.SECP256K1.KeyPair;
import org.hyperledger.besu.ethereum.ProtocolContext;
import org.hyperledger.besu.ethereum.api.jsonrpc.RpcApi;
import org.hyperledger.besu.ethereum.api.jsonrpc.internal.methods.JsonRpcMethod;
import org.hyperledger.besu.ethereum.api.jsonrpc.methods.JsonRpcMethods;
import org.hyperledger.besu.ethereum.blockcreation.MiningCoordinator;
import org.hyperledger.besu.ethereum.core.MiningParameters;
import org.hyperledger.besu.ethereum.core.PrivacyParameters;
import org.hyperledger.besu.ethereum.core.Synchronizer;
import org.hyperledger.besu.ethereum.eth.manager.EthProtocolManager;
import org.hyperledger.besu.ethereum.eth.sync.state.SyncState;
import org.hyperledger.besu.ethereum.eth.transactions.TransactionPool;
import org.hyperledger.besu.ethereum.mainnet.ProtocolSchedule;
import org.hyperledger.besu.ethereum.p2p.config.SubProtocolConfiguration;

import java.io.Closeable;
import java.io.IOException;
import java.util.Collection;
import java.util.Collections;
import java.util.List;
import java.util.Map;

import org.apache.logging.log4j.LogManager;
import org.apache.logging.log4j.Logger;

public class BesuController<C> implements java.io.Closeable {
  private static final Logger LOG = LogManager.getLogger();

  public static final String DATABASE_PATH = "database";
  private final ProtocolSchedule<C> protocolSchedule;
  private final ProtocolContext<C> protocolContext;
  private final EthProtocolManager ethProtocolManager;
  private final GenesisConfigOptions genesisConfigOptions;
  private final SubProtocolConfiguration subProtocolConfiguration;
  private final KeyPair keyPair;
  private final Synchronizer synchronizer;
  private final JsonRpcMethods additionalJsonRpcMethodsFactory;

  private final TransactionPool transactionPool;
  private final MiningCoordinator miningCoordinator;
  private final PrivacyParameters privacyParameters;
  private final List<Closeable> closeables;
  private final MiningParameters miningParameters;
  private final PluginServiceFactory additionalPluginServices;
  private final SyncState syncState;

  BesuController(
      final ProtocolSchedule<C> protocolSchedule,
      final ProtocolContext<C> protocolContext,
      final EthProtocolManager ethProtocolManager,
      final GenesisConfigOptions genesisConfigOptions,
      final SubProtocolConfiguration subProtocolConfiguration,
      final Synchronizer synchronizer,
      final SyncState syncState,
      final TransactionPool transactionPool,
      final MiningCoordinator miningCoordinator,
      final PrivacyParameters privacyParameters,
<<<<<<< HEAD
      final MiningParameters miningParameters,
      final JsonRpcMethodFactory additionalJsonRpcMethodsFactory,
=======
      final JsonRpcMethods additionalJsonRpcMethodsFactory,
>>>>>>> 386053a9
      final KeyPair keyPair,
      final List<Closeable> closeables,
      final PluginServiceFactory additionalPluginServices) {
    this.protocolSchedule = protocolSchedule;
    this.protocolContext = protocolContext;
    this.ethProtocolManager = ethProtocolManager;
    this.genesisConfigOptions = genesisConfigOptions;
    this.subProtocolConfiguration = subProtocolConfiguration;
    this.synchronizer = synchronizer;
    this.syncState = syncState;
    this.additionalJsonRpcMethodsFactory = additionalJsonRpcMethodsFactory;
    this.keyPair = keyPair;
    this.transactionPool = transactionPool;
    this.miningCoordinator = miningCoordinator;
    this.privacyParameters = privacyParameters;
    this.closeables = closeables;
    this.miningParameters = miningParameters;
    this.additionalPluginServices = additionalPluginServices;
  }

  public ProtocolContext<C> getProtocolContext() {
    return protocolContext;
  }

  public ProtocolSchedule<C> getProtocolSchedule() {
    return protocolSchedule;
  }

  public EthProtocolManager getProtocolManager() {
    return ethProtocolManager;
  }

  public GenesisConfigOptions getGenesisConfigOptions() {
    return genesisConfigOptions;
  }

  public Synchronizer getSynchronizer() {
    return synchronizer;
  }

  public SubProtocolConfiguration getSubProtocolConfiguration() {
    return subProtocolConfiguration;
  }

  public KeyPair getLocalNodeKeyPair() {
    return keyPair;
  }

  public TransactionPool getTransactionPool() {
    return transactionPool;
  }

  public MiningCoordinator getMiningCoordinator() {
    return miningCoordinator;
  }

  @Override
  public void close() {
    closeables.forEach(this::tryClose);
  }

  private void tryClose(final Closeable closeable) {
    try {
      closeable.close();
    } catch (IOException e) {
      LOG.error("Unable to close resource.", e);
    }
  }

  public PrivacyParameters getPrivacyParameters() {
    return privacyParameters;
  }

  public MiningParameters getMiningParameters() {
    return miningParameters;
  }

  public Map<String, JsonRpcMethod> getAdditionalJsonRpcMethods(
      final Collection<RpcApi> enabledRpcApis) {
    return additionalJsonRpcMethodsFactory.create(enabledRpcApis);
  }

  public SyncState getSyncState() {
    return syncState;
  }

  public PluginServiceFactory getAdditionalPluginServices() {
    return additionalPluginServices;
  }

  public static class Builder {

    public BesuControllerBuilder<?> fromEthNetworkConfig(final EthNetworkConfig ethNetworkConfig) {
      return fromEthNetworkConfig(ethNetworkConfig, Collections.emptyMap());
    }

    public BesuControllerBuilder<?> fromEthNetworkConfig(
        final EthNetworkConfig ethNetworkConfig, final Map<String, String> genesisConfigOverrides) {
      return fromGenesisConfig(
              GenesisConfigFile.fromConfig(ethNetworkConfig.getGenesisConfig()),
              genesisConfigOverrides)
          .networkId(ethNetworkConfig.getNetworkId());
    }

    public BesuControllerBuilder<?> fromGenesisConfig(final GenesisConfigFile genesisConfig) {
      return fromGenesisConfig(genesisConfig, Collections.emptyMap());
    }

    public BesuControllerBuilder<?> fromGenesisConfig(
        final GenesisConfigFile genesisConfig, final Map<String, String> genesisConfigOverrides) {
      final GenesisConfigOptions configOptions =
          genesisConfig.getConfigOptions(genesisConfigOverrides);
      final BesuControllerBuilder<?> builder;

      if (configOptions.isEthHash()) {
        builder = new MainnetBesuControllerBuilder();
      } else if (configOptions.isIbft2()) {
        builder = new IbftBesuControllerBuilder();
      } else if (configOptions.isIbftLegacy()) {
        builder = new IbftLegacyBesuControllerBuilder();
      } else if (configOptions.isClique()) {
        builder = new CliqueBesuControllerBuilder();
      } else {
        throw new IllegalArgumentException("Unknown consensus mechanism defined");
      }
      return builder.genesisConfigFile(genesisConfig);
    }
  }
}<|MERGE_RESOLUTION|>--- conflicted
+++ resolved
@@ -74,12 +74,8 @@
       final TransactionPool transactionPool,
       final MiningCoordinator miningCoordinator,
       final PrivacyParameters privacyParameters,
-<<<<<<< HEAD
       final MiningParameters miningParameters,
-      final JsonRpcMethodFactory additionalJsonRpcMethodsFactory,
-=======
       final JsonRpcMethods additionalJsonRpcMethodsFactory,
->>>>>>> 386053a9
       final KeyPair keyPair,
       final List<Closeable> closeables,
       final PluginServiceFactory additionalPluginServices) {
