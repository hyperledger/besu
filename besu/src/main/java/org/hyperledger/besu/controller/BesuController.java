--- conflicted
+++ resolved
@@ -321,13 +321,8 @@
      */
     public BesuControllerBuilder fromEthNetworkConfig(
         final EthNetworkConfig ethNetworkConfig, final SyncMode syncMode) {
-<<<<<<< HEAD
-      return fromGenesisFile(ethNetworkConfig.getGenesisConfig(), syncMode)
-          .networkId(ethNetworkConfig.getNetworkId());
-=======
       return fromGenesisFile(ethNetworkConfig.genesisConfigFile(), syncMode)
           .networkId(ethNetworkConfig.networkId());
->>>>>>> 690a2ea8
     }
 
     /**
@@ -347,16 +342,16 @@
       }
 
       if (configOptions.getPowAlgorithm() != PowAlgorithm.UNSUPPORTED) {
-        builder = new MainnetBesuControllerBuilder().genesisConfigFile(genesisConfigFile);
+        builder = new MainnetBesuControllerBuilder();
       } else if (configOptions.isIbft2()) {
-        builder = new IbftBesuControllerBuilder().genesisConfigFile(genesisConfigFile);
+        builder = new IbftBesuControllerBuilder();
       } else if (configOptions.isIbftLegacy()) {
         throw new IllegalStateException(
             "IBFT1 (legacy) is no longer supported. Consider using IBFT2 or QBFT.");
       } else if (configOptions.isQbft()) {
-        builder = new QbftBesuControllerBuilder().genesisConfigFile(genesisConfigFile);
+        builder = new QbftBesuControllerBuilder();
       } else if (configOptions.isClique()) {
-        builder = new CliqueBesuControllerBuilder().genesisConfigFile(genesisConfigFile);
+        builder = new CliqueBesuControllerBuilder();
       } else {
         throw new IllegalArgumentException("Unknown consensus mechanism defined");
       }
@@ -370,13 +365,7 @@
           // TODO this should be changed to vanilla MergeBesuControllerBuilder and the Transition*
           // series of classes removed after we successfully transition to PoS
           // https://github.com/hyperledger/besu/issues/2897
-<<<<<<< HEAD
-          final var mergeControllerBuilder = new MergeBesuControllerBuilder();
-          mergeControllerBuilder.genesisConfigFile(genesisConfigFile);
-          return new TransitionBesuControllerBuilder(builder, mergeControllerBuilder)
-=======
           return new TransitionBesuControllerBuilder(builder, new MergeBesuControllerBuilder())
->>>>>>> 690a2ea8
               .genesisConfigFile(genesisConfigFile);
         }
 
