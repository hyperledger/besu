--- conflicted
+++ resolved
@@ -359,14 +359,9 @@
       // wrap with TransitionBesuControllerBuilder if we have a terminal total difficulty:
       if (configOptions.getTerminalTotalDifficulty().isPresent()) {
         // Enable start with vanilla MergeBesuControllerBuilder for PoS checkpoint block
-<<<<<<< HEAD
         if ((isCheckpointSync(syncMode) && isCheckpointPoSBlock(configOptions))
             || configOptions.getLineaBlockNumber().isPresent()) {
-          return new MergeBesuControllerBuilder().genesisConfigFile(genesisConfig);
-=======
-        if (isCheckpointSync(syncMode) && isCheckpointPoSBlock(configOptions)) {
           return new MergeBesuControllerBuilder().genesisConfigFile(genesisConfigFile);
->>>>>>> d0a32bcf
         } else {
           // TODO this should be changed to vanilla MergeBesuControllerBuilder and the Transition*
           // series of classes removed after we successfully transition to PoS
