--- conflicted
+++ resolved
@@ -266,15 +266,6 @@
   }
 
   @Override
-<<<<<<< HEAD
-  public BesuControllerBuilder genesisConfigOptions(final GenesisConfigFile genesisConfig) {
-    besuControllerBuilderSchedule.values().forEach(b -> b.genesisConfigOptions(genesisConfig));
-    return super.genesisConfigOptions(genesisConfig);
-  }
-
-  @Override
-=======
->>>>>>> 55482192
   public BesuControllerBuilder synchronizerConfiguration(
       final SynchronizerConfiguration synchronizerConfig) {
     besuControllerBuilderSchedule
