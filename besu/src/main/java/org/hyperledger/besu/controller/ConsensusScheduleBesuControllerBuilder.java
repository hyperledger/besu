/*
 * Copyright contributors to Hyperledger Besu.
 *
 * Licensed under the Apache License, Version 2.0 (the "License"); you may not use this file except in compliance with
 * the License. You may obtain a copy of the License at
 *
 * http://www.apache.org/licenses/LICENSE-2.0
 *
 * Unless required by applicable law or agreed to in writing, software distributed under the License is distributed on
 * an "AS IS" BASIS, WITHOUT WARRANTIES OR CONDITIONS OF ANY KIND, either express or implied. See the License for the
 * specific language governing permissions and limitations under the License.
 *
 * SPDX-License-Identifier: Apache-2.0
 */
package org.hyperledger.besu.controller;

import static org.hyperledger.besu.ethereum.core.BlockHeader.GENESIS_BLOCK_NUMBER;

import org.hyperledger.besu.config.GenesisConfigFile;
import org.hyperledger.besu.consensus.common.CombinedProtocolScheduleFactory;
import org.hyperledger.besu.consensus.common.ForkSpec;
import org.hyperledger.besu.consensus.common.ForksSchedule;
import org.hyperledger.besu.consensus.common.MigratingContext;
import org.hyperledger.besu.consensus.common.MigratingMiningCoordinator;
import org.hyperledger.besu.consensus.common.MigratingProtocolContext;
import org.hyperledger.besu.cryptoservices.NodeKey;
import org.hyperledger.besu.datatypes.Hash;
import org.hyperledger.besu.ethereum.ConsensusContext;
import org.hyperledger.besu.ethereum.ConsensusContextFactory;
import org.hyperledger.besu.ethereum.GasLimitCalculator;
import org.hyperledger.besu.ethereum.ProtocolContext;
import org.hyperledger.besu.ethereum.api.jsonrpc.methods.JsonRpcMethods;
import org.hyperledger.besu.ethereum.blockcreation.MiningCoordinator;
import org.hyperledger.besu.ethereum.chain.Blockchain;
import org.hyperledger.besu.ethereum.chain.MutableBlockchain;
import org.hyperledger.besu.ethereum.core.MiningConfiguration;
import org.hyperledger.besu.ethereum.core.PrivacyParameters;
import org.hyperledger.besu.ethereum.eth.EthProtocolConfiguration;
import org.hyperledger.besu.ethereum.eth.manager.EthContext;
import org.hyperledger.besu.ethereum.eth.manager.EthMessages;
import org.hyperledger.besu.ethereum.eth.manager.EthPeers;
import org.hyperledger.besu.ethereum.eth.manager.EthProtocolManager;
import org.hyperledger.besu.ethereum.eth.manager.EthScheduler;
import org.hyperledger.besu.ethereum.eth.manager.MergePeerFilter;
import org.hyperledger.besu.ethereum.eth.manager.peertask.PeerTaskExecutor;
import org.hyperledger.besu.ethereum.eth.manager.snap.SnapProtocolManager;
import org.hyperledger.besu.ethereum.eth.peervalidation.PeerValidator;
import org.hyperledger.besu.ethereum.eth.sync.SynchronizerConfiguration;
import org.hyperledger.besu.ethereum.eth.sync.state.SyncState;
import org.hyperledger.besu.ethereum.eth.transactions.TransactionPool;
import org.hyperledger.besu.ethereum.eth.transactions.TransactionPoolConfiguration;
import org.hyperledger.besu.ethereum.forkid.ForkIdManager;
import org.hyperledger.besu.ethereum.mainnet.ProtocolSchedule;
import org.hyperledger.besu.ethereum.p2p.config.SubProtocolConfiguration;
import org.hyperledger.besu.ethereum.storage.StorageProvider;
import org.hyperledger.besu.ethereum.worldstate.DataStorageConfiguration;
import org.hyperledger.besu.ethereum.worldstate.WorldStateArchive;
import org.hyperledger.besu.evm.internal.EvmConfiguration;
import org.hyperledger.besu.metrics.ObservableMetricsSystem;
import org.hyperledger.besu.plugin.services.permissioning.NodeMessagePermissioningProvider;

import java.math.BigInteger;
import java.nio.file.Path;
import java.time.Clock;
import java.util.HashMap;
import java.util.List;
import java.util.Map;
import java.util.NavigableSet;
import java.util.Optional;
import java.util.TreeSet;
import java.util.function.BiFunction;
import java.util.stream.Collectors;

import com.google.common.annotations.VisibleForTesting;
import com.google.common.base.Preconditions;

/**
 * This is a placeholder class for the QBFT migration logic. For now, all it does is to delegate any
 * BesuControllerBuilder to the first controller in the list.
 */
public class ConsensusScheduleBesuControllerBuilder extends BesuControllerBuilder {

  private final Map<Long, BesuControllerBuilder> besuControllerBuilderSchedule = new HashMap<>();
  private final BiFunction<
          NavigableSet<ForkSpec<ProtocolSchedule>>, Optional<BigInteger>, ProtocolSchedule>
      combinedProtocolScheduleFactory;

  /**
   * Instantiates a new Consensus schedule Besu controller builder.
   *
   * @param besuControllerBuilderSchedule the besu controller builder schedule
   */
  public ConsensusScheduleBesuControllerBuilder(
      final Map<Long, BesuControllerBuilder> besuControllerBuilderSchedule) {
    this(
        besuControllerBuilderSchedule,
        (protocolScheduleSpecs, chainId) ->
            new CombinedProtocolScheduleFactory().create(protocolScheduleSpecs, chainId));
  }

  /**
   * Instantiates a new Consensus schedule besu controller builder. Visible for testing.
   *
   * @param besuControllerBuilderSchedule the besu controller builder schedule
   * @param combinedProtocolScheduleFactory the combined protocol schedule factory
   */
  @VisibleForTesting
  protected ConsensusScheduleBesuControllerBuilder(
      final Map<Long, BesuControllerBuilder> besuControllerBuilderSchedule,
      final BiFunction<
              NavigableSet<ForkSpec<ProtocolSchedule>>, Optional<BigInteger>, ProtocolSchedule>
          combinedProtocolScheduleFactory) {
    Preconditions.checkNotNull(
        besuControllerBuilderSchedule, "BesuControllerBuilder schedule can't be null");
    Preconditions.checkArgument(
        !besuControllerBuilderSchedule.isEmpty(), "BesuControllerBuilder schedule can't be empty");
    this.besuControllerBuilderSchedule.putAll(besuControllerBuilderSchedule);
    this.combinedProtocolScheduleFactory = combinedProtocolScheduleFactory;
  }

  @Override
  protected void prepForBuild() {
    besuControllerBuilderSchedule.values().forEach(BesuControllerBuilder::prepForBuild);
    super.prepForBuild();
  }

  @Override
  protected MiningCoordinator createMiningCoordinator(
      final ProtocolSchedule protocolSchedule,
      final ProtocolContext protocolContext,
      final TransactionPool transactionPool,
<<<<<<< HEAD
      final MiningParameters miningParameters,
      final PeerTaskExecutor peerTaskExecutor,
=======
      final MiningConfiguration miningConfiguration,
>>>>>>> 11fc0941
      final SyncState syncState,
      final EthProtocolManager ethProtocolManager) {

    final List<ForkSpec<MiningCoordinator>> miningCoordinatorForkSpecs =
        besuControllerBuilderSchedule.entrySet().stream()
            .map(
                e ->
                    new ForkSpec<>(
                        e.getKey(),
                        e.getValue()
                            .createMiningCoordinator(
                                protocolSchedule,
                                protocolContext,
                                transactionPool,
<<<<<<< HEAD
                                miningParameters,
                                peerTaskExecutor,
=======
                                miningConfiguration,
>>>>>>> 11fc0941
                                syncState,
                                ethProtocolManager)))
            .collect(Collectors.toList());
    final ForksSchedule<MiningCoordinator> miningCoordinatorSchedule =
        new ForksSchedule<>(miningCoordinatorForkSpecs);

    return new MigratingMiningCoordinator(
        miningCoordinatorSchedule, protocolContext.getBlockchain());
  }

  @Override
  protected ProtocolSchedule createProtocolSchedule() {
    final NavigableSet<ForkSpec<ProtocolSchedule>> protocolScheduleSpecs =
        besuControllerBuilderSchedule.entrySet().stream()
            .map(e -> new ForkSpec<>(e.getKey(), e.getValue().createProtocolSchedule()))
            .collect(Collectors.toCollection(() -> new TreeSet<>(ForkSpec.COMPARATOR)));
    final Optional<BigInteger> chainId = genesisConfigOptions.getChainId();
    return combinedProtocolScheduleFactory.apply(protocolScheduleSpecs, chainId);
  }

  @Override
  protected ProtocolContext createProtocolContext(
      final MutableBlockchain blockchain,
      final WorldStateArchive worldStateArchive,
      final ProtocolSchedule protocolSchedule,
      final ConsensusContextFactory consensusContextFactory) {
    return MigratingProtocolContext.init(
        blockchain, worldStateArchive, protocolSchedule, consensusContextFactory, badBlockManager);
  }

  @Override
  protected ConsensusContext createConsensusContext(
      final Blockchain blockchain,
      final WorldStateArchive worldStateArchive,
      final ProtocolSchedule protocolSchedule) {
    final List<ForkSpec<ConsensusContext>> consensusContextSpecs =
        besuControllerBuilderSchedule.entrySet().stream()
            .map(
                e ->
                    new ForkSpec<>(
                        e.getKey(),
                        e.getValue()
                            .createConsensusContext(
                                blockchain, worldStateArchive, protocolSchedule)))
            .collect(Collectors.toList());
    final ForksSchedule<ConsensusContext> consensusContextsSchedule =
        new ForksSchedule<>(consensusContextSpecs);
    return new MigratingContext(consensusContextsSchedule);
  }

  @Override
  protected PluginServiceFactory createAdditionalPluginServices(
      final Blockchain blockchain, final ProtocolContext protocolContext) {
    return besuControllerBuilderSchedule
        .get(0L)
        .createAdditionalPluginServices(blockchain, protocolContext);
  }

  @Override
  protected JsonRpcMethods createAdditionalJsonRpcMethodFactory(
      final ProtocolContext protocolContext,
      final ProtocolSchedule protocolSchedule,
      final MiningConfiguration miningConfiguration) {
    return besuControllerBuilderSchedule
        .get(0L)
        .createAdditionalJsonRpcMethodFactory(
            protocolContext, protocolSchedule, miningConfiguration);
  }

  @Override
  protected SubProtocolConfiguration createSubProtocolConfiguration(
      final EthProtocolManager ethProtocolManager,
      final Optional<SnapProtocolManager> maybeSnapProtocolManager) {
    return besuControllerBuilderSchedule
        .get(0L)
        .createSubProtocolConfiguration(ethProtocolManager, maybeSnapProtocolManager);
  }

  @Override
  protected void validateContext(final ProtocolContext context) {
    besuControllerBuilderSchedule.get(GENESIS_BLOCK_NUMBER).validateContext(context);
  }

  @Override
  protected String getSupportedProtocol() {
    return besuControllerBuilderSchedule.get(0L).getSupportedProtocol();
  }

  @Override
  protected EthProtocolManager createEthProtocolManager(
      final ProtocolContext protocolContext,
      final SynchronizerConfiguration synchronizerConfiguration,
      final TransactionPool transactionPool,
      final EthProtocolConfiguration ethereumWireProtocolConfiguration,
      final EthPeers ethPeers,
      final EthContext ethContext,
      final EthMessages ethMessages,
      final EthScheduler scheduler,
      final List<PeerValidator> peerValidators,
      final Optional<MergePeerFilter> mergePeerFilter,
      final ForkIdManager forkIdManager) {
    return besuControllerBuilderSchedule
        .get(0L)
        .createEthProtocolManager(
            protocolContext,
            synchronizerConfiguration,
            transactionPool,
            ethereumWireProtocolConfiguration,
            ethPeers,
            ethContext,
            ethMessages,
            scheduler,
            peerValidators,
            mergePeerFilter,
            forkIdManager);
  }

  @Override
  public BesuControllerBuilder storageProvider(final StorageProvider storageProvider) {
    besuControllerBuilderSchedule.values().forEach(b -> b.storageProvider(storageProvider));
    return super.storageProvider(storageProvider);
  }

  @Override
  public BesuControllerBuilder genesisConfigFile(final GenesisConfigFile genesisConfig) {
    besuControllerBuilderSchedule.values().forEach(b -> b.genesisConfigFile(genesisConfig));
    return super.genesisConfigFile(genesisConfig);
  }

  @Override
  public BesuControllerBuilder synchronizerConfiguration(
      final SynchronizerConfiguration synchronizerConfig) {
    besuControllerBuilderSchedule
        .values()
        .forEach(b -> b.synchronizerConfiguration(synchronizerConfig));
    return super.synchronizerConfiguration(synchronizerConfig);
  }

  @Override
  public BesuControllerBuilder ethProtocolConfiguration(
      final EthProtocolConfiguration ethProtocolConfiguration) {
    besuControllerBuilderSchedule
        .values()
        .forEach(b -> b.ethProtocolConfiguration(ethProtocolConfiguration));
    return super.ethProtocolConfiguration(ethProtocolConfiguration);
  }

  @Override
  public BesuControllerBuilder networkId(final BigInteger networkId) {
    besuControllerBuilderSchedule.values().forEach(b -> b.networkId(networkId));
    return super.networkId(networkId);
  }

  @Override
  public BesuControllerBuilder miningParameters(final MiningConfiguration miningConfiguration) {
    besuControllerBuilderSchedule.values().forEach(b -> b.miningParameters(miningConfiguration));
    return super.miningParameters(miningConfiguration);
  }

  @Override
  public BesuControllerBuilder messagePermissioningProviders(
      final List<NodeMessagePermissioningProvider> messagePermissioningProviders) {
    besuControllerBuilderSchedule
        .values()
        .forEach(b -> b.messagePermissioningProviders(messagePermissioningProviders));
    return super.messagePermissioningProviders(messagePermissioningProviders);
  }

  @Override
  public BesuControllerBuilder nodeKey(final NodeKey nodeKey) {
    besuControllerBuilderSchedule.values().forEach(b -> b.nodeKey(nodeKey));
    return super.nodeKey(nodeKey);
  }

  @Override
  public BesuControllerBuilder metricsSystem(final ObservableMetricsSystem metricsSystem) {
    besuControllerBuilderSchedule.values().forEach(b -> b.metricsSystem(metricsSystem));
    return super.metricsSystem(metricsSystem);
  }

  @Override
  public BesuControllerBuilder privacyParameters(final PrivacyParameters privacyParameters) {
    besuControllerBuilderSchedule.values().forEach(b -> b.privacyParameters(privacyParameters));
    return super.privacyParameters(privacyParameters);
  }

  @Override
  public BesuControllerBuilder dataDirectory(final Path dataDirectory) {
    besuControllerBuilderSchedule.values().forEach(b -> b.dataDirectory(dataDirectory));
    return super.dataDirectory(dataDirectory);
  }

  @Override
  public BesuControllerBuilder clock(final Clock clock) {
    besuControllerBuilderSchedule.values().forEach(b -> b.clock(clock));
    return super.clock(clock);
  }

  @Override
  public BesuControllerBuilder transactionPoolConfiguration(
      final TransactionPoolConfiguration transactionPoolConfiguration) {
    besuControllerBuilderSchedule
        .values()
        .forEach(b -> b.transactionPoolConfiguration(transactionPoolConfiguration));
    return super.transactionPoolConfiguration(transactionPoolConfiguration);
  }

  @Override
  public BesuControllerBuilder isRevertReasonEnabled(final boolean isRevertReasonEnabled) {
    besuControllerBuilderSchedule
        .values()
        .forEach(b -> b.isRevertReasonEnabled(isRevertReasonEnabled));
    return super.isRevertReasonEnabled(isRevertReasonEnabled);
  }

  @Override
  public BesuControllerBuilder isParallelTxProcessingEnabled(
      final boolean isParallelTxProcessingEnabled) {
    besuControllerBuilderSchedule
        .values()
        .forEach(b -> b.isParallelTxProcessingEnabled(isParallelTxProcessingEnabled));
    return super.isParallelTxProcessingEnabled(isParallelTxProcessingEnabled);
  }

  @Override
  public BesuControllerBuilder gasLimitCalculator(final GasLimitCalculator gasLimitCalculator) {
    besuControllerBuilderSchedule.values().forEach(b -> b.gasLimitCalculator(gasLimitCalculator));
    return super.gasLimitCalculator(gasLimitCalculator);
  }

  @Override
  public BesuControllerBuilder requiredBlocks(final Map<Long, Hash> requiredBlocks) {
    besuControllerBuilderSchedule.values().forEach(b -> b.requiredBlocks(requiredBlocks));
    return super.requiredBlocks(requiredBlocks);
  }

  @Override
  public BesuControllerBuilder reorgLoggingThreshold(final long reorgLoggingThreshold) {
    besuControllerBuilderSchedule
        .values()
        .forEach(b -> b.reorgLoggingThreshold(reorgLoggingThreshold));
    return super.reorgLoggingThreshold(reorgLoggingThreshold);
  }

  @Override
  public BesuControllerBuilder dataStorageConfiguration(
      final DataStorageConfiguration dataStorageConfiguration) {
    besuControllerBuilderSchedule
        .values()
        .forEach(b -> b.dataStorageConfiguration(dataStorageConfiguration));
    return super.dataStorageConfiguration(dataStorageConfiguration);
  }

  @Override
  public BesuControllerBuilder evmConfiguration(final EvmConfiguration evmConfiguration) {
    besuControllerBuilderSchedule.values().forEach(b -> b.evmConfiguration(evmConfiguration));
    return super.evmConfiguration(evmConfiguration);
  }

  /**
   * Gets besu controller builder schedule. Visible for testing.
   *
   * @return the Besu controller builder schedule
   */
  @VisibleForTesting
  Map<Long, BesuControllerBuilder> getBesuControllerBuilderSchedule() {
    return besuControllerBuilderSchedule;
  }
}<|MERGE_RESOLUTION|>--- conflicted
+++ resolved
@@ -129,12 +129,8 @@
       final ProtocolSchedule protocolSchedule,
       final ProtocolContext protocolContext,
       final TransactionPool transactionPool,
-<<<<<<< HEAD
-      final MiningParameters miningParameters,
+      final MiningConfiguration miningConfiguration,
       final PeerTaskExecutor peerTaskExecutor,
-=======
-      final MiningConfiguration miningConfiguration,
->>>>>>> 11fc0941
       final SyncState syncState,
       final EthProtocolManager ethProtocolManager) {
 
@@ -149,12 +145,8 @@
                                 protocolSchedule,
                                 protocolContext,
                                 transactionPool,
-<<<<<<< HEAD
-                                miningParameters,
+                                miningConfiguration,
                                 peerTaskExecutor,
-=======
-                                miningConfiguration,
->>>>>>> 11fc0941
                                 syncState,
                                 ethProtocolManager)))
             .collect(Collectors.toList());
