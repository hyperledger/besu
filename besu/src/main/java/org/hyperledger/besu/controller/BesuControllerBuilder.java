--- conflicted
+++ resolved
@@ -741,11 +741,8 @@
         nodeKey,
         closeables,
         additionalPluginServices,
-<<<<<<< HEAD
+        ethPeers,
         lineaParameters);
-=======
-        ethPeers);
->>>>>>> 9978cb48
   }
 
   /**
