--- conflicted
+++ resolved
@@ -734,11 +734,6 @@
       ethPeers.snapServerPeersNeeded(false);
     }
 
-<<<<<<< HEAD
-    protocolContext.setSynchronizer(synchronizer);
-
-=======
->>>>>>> 58acfcea
     final Optional<SnapProtocolManager> maybeSnapProtocolManager =
         createSnapProtocolManager(
             protocolContext, worldStateStorageCoordinator, ethPeers, snapMessages, synchronizer);
@@ -1092,11 +1087,7 @@
       final MutableBlockchain blockchain,
       final WorldStateArchive worldStateArchive,
       final ConsensusContext consensusContext) {
-<<<<<<< HEAD
-    return ProtocolContext.create(blockchain, worldStateArchive, consensusContext, badBlockManager);
-=======
     return new ProtocolContext(blockchain, worldStateArchive, consensusContext, badBlockManager);
->>>>>>> 58acfcea
   }
 
   private Optional<SnapProtocolManager> createSnapProtocolManager(
