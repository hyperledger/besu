--- conflicted
+++ resolved
@@ -74,10 +74,6 @@
 import org.hyperledger.besu.ethereum.eth.transactions.TransactionPool;
 import org.hyperledger.besu.ethereum.eth.transactions.TransactionPoolConfiguration;
 import org.hyperledger.besu.ethereum.eth.transactions.TransactionPoolFactory;
-import org.hyperledger.besu.ethereum.forest.ForestWorldStateArchive;
-import org.hyperledger.besu.ethereum.forest.pruner.MarkSweepPruner;
-import org.hyperledger.besu.ethereum.forest.pruner.Pruner;
-import org.hyperledger.besu.ethereum.forest.pruner.PrunerConfiguration;
 import org.hyperledger.besu.ethereum.mainnet.ProtocolSchedule;
 import org.hyperledger.besu.ethereum.mainnet.ProtocolSpec;
 import org.hyperledger.besu.ethereum.p2p.config.NetworkingConfiguration;
@@ -1100,12 +1096,8 @@
       case FOREST -> {
         final WorldStatePreimageStorage preimageStorage =
             storageProvider.createWorldStatePreimageStorage();
-<<<<<<< HEAD
         yield new ForestWorldStateArchive(
             worldStateStorageCoordinator, preimageStorage, evmConfiguration);
-=======
-        yield new ForestWorldStateArchive(worldStateStorage, preimageStorage, evmConfiguration);
->>>>>>> 80c8a8f1
       }
     };
   }
