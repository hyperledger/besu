/*
 * Copyright ConsenSys AG.
 *
 * Licensed under the Apache License, Version 2.0 (the "License"); you may not use this file except in compliance with
 * the License. You may obtain a copy of the License at
 *
 * http://www.apache.org/licenses/LICENSE-2.0
 *
 * Unless required by applicable law or agreed to in writing, software distributed under the License is distributed on
 * an "AS IS" BASIS, WITHOUT WARRANTIES OR CONDITIONS OF ANY KIND, either express or implied. See the License for the
 * specific language governing permissions and limitations under the License.
 *
 * SPDX-License-Identifier: Apache-2.0
 */
package org.hyperledger.besu.controller;

import static com.google.common.base.Preconditions.checkNotNull;

import org.hyperledger.besu.config.GenesisConfigFile;
import org.hyperledger.besu.config.GenesisConfigOptions;
import org.hyperledger.besu.config.experimental.ExperimentalEIPs;
import org.hyperledger.besu.crypto.NodeKey;
import org.hyperledger.besu.ethereum.ProtocolContext;
import org.hyperledger.besu.ethereum.api.jsonrpc.methods.JsonRpcMethods;
import org.hyperledger.besu.ethereum.blockcreation.MiningCoordinator;
import org.hyperledger.besu.ethereum.chain.Blockchain;
import org.hyperledger.besu.ethereum.chain.GenesisState;
import org.hyperledger.besu.ethereum.chain.MutableBlockchain;
import org.hyperledger.besu.ethereum.core.Hash;
import org.hyperledger.besu.ethereum.core.MiningParameters;
import org.hyperledger.besu.ethereum.core.PrivacyParameters;
import org.hyperledger.besu.ethereum.core.Synchronizer;
import org.hyperledger.besu.ethereum.core.fees.EIP1559;
import org.hyperledger.besu.ethereum.eth.EthProtocol;
import org.hyperledger.besu.ethereum.eth.EthProtocolConfiguration;
import org.hyperledger.besu.ethereum.eth.manager.EthContext;
import org.hyperledger.besu.ethereum.eth.manager.EthMessages;
import org.hyperledger.besu.ethereum.eth.manager.EthPeers;
import org.hyperledger.besu.ethereum.eth.manager.EthProtocolManager;
import org.hyperledger.besu.ethereum.eth.manager.EthScheduler;
import org.hyperledger.besu.ethereum.eth.peervalidation.ClassicForkPeerValidator;
import org.hyperledger.besu.ethereum.eth.peervalidation.DaoForkPeerValidator;
import org.hyperledger.besu.ethereum.eth.peervalidation.PeerValidator;
import org.hyperledger.besu.ethereum.eth.peervalidation.RequiredBlocksPeerValidator;
import org.hyperledger.besu.ethereum.eth.sync.DefaultSynchronizer;
import org.hyperledger.besu.ethereum.eth.sync.SyncMode;
import org.hyperledger.besu.ethereum.eth.sync.SynchronizerConfiguration;
import org.hyperledger.besu.ethereum.eth.sync.state.SyncState;
import org.hyperledger.besu.ethereum.eth.transactions.TransactionPool;
import org.hyperledger.besu.ethereum.eth.transactions.TransactionPoolConfiguration;
import org.hyperledger.besu.ethereum.eth.transactions.TransactionPoolFactory;
import org.hyperledger.besu.ethereum.mainnet.ProtocolSchedule;
import org.hyperledger.besu.ethereum.p2p.config.SubProtocolConfiguration;
import org.hyperledger.besu.ethereum.storage.StorageProvider;
import org.hyperledger.besu.ethereum.worldstate.MarkSweepPruner;
import org.hyperledger.besu.ethereum.worldstate.Pruner;
import org.hyperledger.besu.ethereum.worldstate.PrunerConfiguration;
import org.hyperledger.besu.ethereum.worldstate.WorldStateArchive;
import org.hyperledger.besu.metrics.ObservableMetricsSystem;

import java.io.Closeable;
import java.math.BigInteger;
import java.nio.file.Path;
import java.time.Clock;
import java.util.ArrayList;
import java.util.Collections;
import java.util.List;
import java.util.Map;
import java.util.Optional;
import java.util.OptionalLong;

import org.apache.logging.log4j.LogManager;
import org.apache.logging.log4j.Logger;

public abstract class BesuControllerBuilder<C> {
  private static final Logger LOG = LogManager.getLogger();

  protected GenesisConfigFile genesisConfig;
  private SynchronizerConfiguration syncConfig;
  private EthProtocolConfiguration ethereumWireProtocolConfiguration;
  protected TransactionPoolConfiguration transactionPoolConfiguration;
  protected BigInteger networkId;
  protected MiningParameters miningParameters;
  protected ObservableMetricsSystem metricsSystem;
  protected PrivacyParameters privacyParameters;
  protected Path dataDirectory;
  protected Clock clock;
  protected NodeKey nodeKey;
  protected boolean isRevertReasonEnabled;
  GasLimitCalculator gasLimitCalculator;
  private StorageProvider storageProvider;
  private boolean isPruningEnabled;
  private PrunerConfiguration prunerConfiguration;
  Map<String, String> genesisConfigOverrides;
  private Map<Long, Hash> requiredBlocks = Collections.emptyMap();

  public BesuControllerBuilder<C> storageProvider(final StorageProvider storageProvider) {
    this.storageProvider = storageProvider;
    return this;
  }

  public BesuControllerBuilder<C> genesisConfigFile(final GenesisConfigFile genesisConfig) {
    this.genesisConfig = genesisConfig;
    return this;
  }

  public BesuControllerBuilder<C> synchronizerConfiguration(
      final SynchronizerConfiguration synchronizerConfig) {
    this.syncConfig = synchronizerConfig;
    return this;
  }

  public BesuControllerBuilder<C> ethProtocolConfiguration(
      final EthProtocolConfiguration ethProtocolConfiguration) {
    this.ethereumWireProtocolConfiguration = ethProtocolConfiguration;
    return this;
  }

  public BesuControllerBuilder<C> networkId(final BigInteger networkId) {
    this.networkId = networkId;
    return this;
  }

  public BesuControllerBuilder<C> miningParameters(final MiningParameters miningParameters) {
    this.miningParameters = miningParameters;
    return this;
  }

  public BesuControllerBuilder<C> nodeKey(final NodeKey nodeKey) {
    this.nodeKey = nodeKey;
    return this;
  }

  public BesuControllerBuilder<C> metricsSystem(final ObservableMetricsSystem metricsSystem) {
    this.metricsSystem = metricsSystem;
    return this;
  }

  public BesuControllerBuilder<C> privacyParameters(final PrivacyParameters privacyParameters) {
    this.privacyParameters = privacyParameters;
    return this;
  }

  public BesuControllerBuilder<C> dataDirectory(final Path dataDirectory) {
    this.dataDirectory = dataDirectory;
    return this;
  }

  public BesuControllerBuilder<C> clock(final Clock clock) {
    this.clock = clock;
    return this;
  }

  public BesuControllerBuilder<C> transactionPoolConfiguration(
      final TransactionPoolConfiguration transactionPoolConfiguration) {
    this.transactionPoolConfiguration = transactionPoolConfiguration;
    return this;
  }

  public BesuControllerBuilder<C> isRevertReasonEnabled(final boolean isRevertReasonEnabled) {
    this.isRevertReasonEnabled = isRevertReasonEnabled;
    return this;
  }

  public BesuControllerBuilder<C> isPruningEnabled(final boolean isPruningEnabled) {
    this.isPruningEnabled = isPruningEnabled;
    return this;
  }

  public BesuControllerBuilder<C> pruningConfiguration(
      final PrunerConfiguration prunerConfiguration) {
    this.prunerConfiguration = prunerConfiguration;
    return this;
  }

  public BesuControllerBuilder<C> genesisConfigOverrides(
      final Map<String, String> genesisConfigOverrides) {
    this.genesisConfigOverrides = genesisConfigOverrides;
    return this;
  }

  public BesuControllerBuilder<C> targetGasLimit(final Optional<Long> targetGasLimit) {
    this.gasLimitCalculator = new GasLimitCalculator(targetGasLimit);
    return this;
  }

  public BesuControllerBuilder<C> requiredBlocks(final Map<Long, Hash> requiredBlocks) {
    this.requiredBlocks = requiredBlocks;
    return this;
  }

  public BesuController<C> build() {
    checkNotNull(genesisConfig, "Missing genesis config");
    checkNotNull(syncConfig, "Missing sync config");
    checkNotNull(ethereumWireProtocolConfiguration, "Missing ethereum protocol configuration");
    checkNotNull(networkId, "Missing network ID");
    checkNotNull(miningParameters, "Missing mining parameters");
    checkNotNull(metricsSystem, "Missing metrics system");
    checkNotNull(privacyParameters, "Missing privacy parameters");
    checkNotNull(dataDirectory, "Missing data directory"); // Why do we need this?
    checkNotNull(clock, "Missing clock");
    checkNotNull(transactionPoolConfiguration, "Missing transaction pool configuration");
    checkNotNull(nodeKey, "Missing node key");
    checkNotNull(storageProvider, "Must supply a storage provider");
    checkNotNull(gasLimitCalculator, "Missing gas limit calculator");

    prepForBuild();

    final ProtocolSchedule<C> protocolSchedule = createProtocolSchedule();
    final GenesisState genesisState = GenesisState.fromConfig(genesisConfig, protocolSchedule);
    final ProtocolContext<C> protocolContext =
        ProtocolContext.init(
            storageProvider,
            genesisState,
            protocolSchedule,
            metricsSystem,
            this::createConsensusContext);
    validateContext(protocolContext);

    protocolSchedule.setPublicWorldStateArchiveForPrivacyBlockProcessor(
        protocolContext.getWorldStateArchive());

    final MutableBlockchain blockchain = protocolContext.getBlockchain();

    Optional<Pruner> maybePruner = Optional.empty();
    if (isPruningEnabled) {
      if (!storageProvider.isWorldStateIterable()) {
        LOG.warn(
            "Cannot enable pruning with current database version. Disabling. Resync to get the latest database version or disable pruning explicitly on the command line to remove this warning.");
      } else {
        maybePruner =
            Optional.of(
                new Pruner(
                    new MarkSweepPruner(
                        protocolContext.getWorldStateArchive().getWorldStateStorage(),
                        blockchain,
                        storageProvider.createPruningStorage(),
                        metricsSystem),
                    blockchain,
                    prunerConfiguration));
      }
    }
<<<<<<< HEAD

    final boolean fastSyncEnabled = SyncMode.FAST.equals(syncConfig.getSyncMode());
=======
    final EthPeers ethPeers = new EthPeers(getSupportedProtocol(), clock, metricsSystem);
    final EthMessages ethMessages = new EthMessages();
    final EthScheduler scheduler =
        new EthScheduler(
            syncConfig.getDownloaderParallelism(),
            syncConfig.getTransactionsParallelism(),
            syncConfig.getComputationParallelism(),
            metricsSystem);
    final EthContext ethContext = new EthContext(ethPeers, ethMessages, scheduler);
    final SyncState syncState = new SyncState(blockchain, ethPeers);
    final boolean fastSyncEnabled = syncConfig.getSyncMode().equals(SyncMode.FAST);

    final Optional<EIP1559> eip1559;
    final GenesisConfigOptions genesisConfigOptions =
        genesisConfig.getConfigOptions(genesisConfigOverrides);
    if (ExperimentalEIPs.eip1559Enabled
        && genesisConfigOptions.getEIP1559BlockNumber().isPresent()) {
      eip1559 = Optional.of(new EIP1559(genesisConfigOptions.getEIP1559BlockNumber().getAsLong()));
    } else {
      eip1559 = Optional.empty();
    }
    final TransactionPool transactionPool =
        TransactionPoolFactory.createTransactionPool(
            protocolSchedule,
            protocolContext,
            ethContext,
            clock,
            metricsSystem,
            syncState,
            miningParameters.getMinTransactionGasPrice(),
            transactionPoolConfiguration,
            ethereumWireProtocolConfiguration.isEth65Enabled(),
            eip1559);

>>>>>>> e8dd0cb5
    final EthProtocolManager ethProtocolManager =
        createEthProtocolManager(
            protocolContext,
            fastSyncEnabled,
            transactionPool,
            ethereumWireProtocolConfiguration,
            ethPeers,
            ethContext,
            ethMessages,
            scheduler,
            createPeerValidators(protocolSchedule));

    final Synchronizer synchronizer =
        new DefaultSynchronizer<>(
            syncConfig,
            protocolSchedule,
            protocolContext,
            protocolContext.getWorldStateArchive().getWorldStateStorage(),
            ethProtocolManager.getBlockBroadcaster(),
            maybePruner,
            ethProtocolManager.ethContext(),
            syncState,
            dataDirectory,
            clock,
            metricsSystem);

    final MiningCoordinator miningCoordinator =
        createMiningCoordinator(
            protocolSchedule,
            protocolContext,
            transactionPool,
            miningParameters,
            syncState,
            ethProtocolManager);

    final PluginServiceFactory additionalPluginServices =
        createAdditionalPluginServices(blockchain);

    final SubProtocolConfiguration subProtocolConfiguration =
        createSubProtocolConfiguration(ethProtocolManager);

    final JsonRpcMethods additionalJsonRpcMethodFactory =
        createAdditionalJsonRpcMethodFactory(protocolContext);

    final List<Closeable> closeables = new ArrayList<>();
    closeables.add(storageProvider);
    if (privacyParameters.getPrivateStorageProvider() != null) {
      closeables.add(privacyParameters.getPrivateStorageProvider());
    }

    return new BesuController<>(
        protocolSchedule,
        protocolContext,
        ethProtocolManager,
        genesisConfig.getConfigOptions(genesisConfigOverrides),
        subProtocolConfiguration,
        synchronizer,
        syncState,
        transactionPool,
        miningCoordinator,
        privacyParameters,
        miningParameters,
        additionalJsonRpcMethodFactory,
        nodeKey,
        closeables,
        additionalPluginServices);
  }

  protected void prepForBuild() {}

  protected JsonRpcMethods createAdditionalJsonRpcMethodFactory(
      final ProtocolContext<C> protocolContext) {
    return apis -> Collections.emptyMap();
  }

  protected SubProtocolConfiguration createSubProtocolConfiguration(
      final EthProtocolManager ethProtocolManager) {
    return new SubProtocolConfiguration().withSubProtocol(EthProtocol.get(), ethProtocolManager);
  }

  protected abstract MiningCoordinator createMiningCoordinator(
      ProtocolSchedule<C> protocolSchedule,
      ProtocolContext<C> protocolContext,
      TransactionPool transactionPool,
      MiningParameters miningParameters,
      SyncState syncState,
      EthProtocolManager ethProtocolManager);

  protected abstract ProtocolSchedule<C> createProtocolSchedule();

  protected void validateContext(final ProtocolContext<C> context) {}

  protected abstract C createConsensusContext(
      Blockchain blockchain, WorldStateArchive worldStateArchive);

  protected String getSupportedProtocol() {
    return EthProtocol.NAME;
  }

  protected EthProtocolManager createEthProtocolManager(
      final ProtocolContext<C> protocolContext,
      final boolean fastSyncEnabled,
      final TransactionPool transactionPool,
      final EthProtocolConfiguration ethereumWireProtocolConfiguration,
      final EthPeers ethPeers,
      final EthContext ethContext,
      final EthMessages ethMessages,
      final EthScheduler scheduler,
      final List<PeerValidator> peerValidators) {
    return new EthProtocolManager(
        protocolContext.getBlockchain(),
        networkId,
        protocolContext.getWorldStateArchive(),
        transactionPool,
        ethereumWireProtocolConfiguration,
        ethPeers,
        ethMessages,
        ethContext,
        peerValidators,
        fastSyncEnabled,
        scheduler,
        genesisConfig.getForks());
  }

  private List<PeerValidator> createPeerValidators(final ProtocolSchedule<C> protocolSchedule) {
    final List<PeerValidator> validators = new ArrayList<>();

    final OptionalLong daoBlock =
        genesisConfig.getConfigOptions(genesisConfigOverrides).getDaoForkBlock();
    if (daoBlock.isPresent()) {
      // Setup dao validator
      validators.add(
          new DaoForkPeerValidator(protocolSchedule, metricsSystem, daoBlock.getAsLong()));
    }

    final OptionalLong classicBlock =
        genesisConfig.getConfigOptions(genesisConfigOverrides).getClassicForkBlock();
    // setup classic validator
    if (classicBlock.isPresent()) {
      validators.add(
          new ClassicForkPeerValidator(protocolSchedule, metricsSystem, classicBlock.getAsLong()));
    }

    for (final Map.Entry<Long, Hash> requiredBlock : requiredBlocks.entrySet()) {
      validators.add(
          new RequiredBlocksPeerValidator(
              protocolSchedule, metricsSystem, requiredBlock.getKey(), requiredBlock.getValue()));
    }

    return validators;
  }

  protected abstract PluginServiceFactory createAdditionalPluginServices(
      final Blockchain blockchain);
}<|MERGE_RESOLUTION|>--- conflicted
+++ resolved
@@ -240,10 +240,6 @@
                     prunerConfiguration));
       }
     }
-<<<<<<< HEAD
-
-    final boolean fastSyncEnabled = SyncMode.FAST.equals(syncConfig.getSyncMode());
-=======
     final EthPeers ethPeers = new EthPeers(getSupportedProtocol(), clock, metricsSystem);
     final EthMessages ethMessages = new EthMessages();
     final EthScheduler scheduler =
@@ -254,7 +250,7 @@
             metricsSystem);
     final EthContext ethContext = new EthContext(ethPeers, ethMessages, scheduler);
     final SyncState syncState = new SyncState(blockchain, ethPeers);
-    final boolean fastSyncEnabled = syncConfig.getSyncMode().equals(SyncMode.FAST);
+    final boolean fastSyncEnabled = SyncMode.FAST.equals(syncConfig.getSyncMode());
 
     final Optional<EIP1559> eip1559;
     final GenesisConfigOptions genesisConfigOptions =
@@ -278,7 +274,6 @@
             ethereumWireProtocolConfiguration.isEth65Enabled(),
             eip1559);
 
->>>>>>> e8dd0cb5
     final EthProtocolManager ethProtocolManager =
         createEthProtocolManager(
             protocolContext,
