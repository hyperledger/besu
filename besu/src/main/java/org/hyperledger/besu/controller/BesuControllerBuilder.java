--- conflicted
+++ resolved
@@ -17,13 +17,11 @@
 import static com.google.common.base.Preconditions.checkNotNull;
 
 import org.hyperledger.besu.config.GenesisConfigFile;
-<<<<<<< HEAD
+
 import org.hyperledger.besu.consensus.merge.PandaPrinter;
-=======
 import org.hyperledger.besu.config.GenesisConfigOptions;
 import org.hyperledger.besu.consensus.merge.FinalizedBlockHashSupplier;
 import org.hyperledger.besu.consensus.merge.MergeContext;
->>>>>>> e8407ae3
 import org.hyperledger.besu.consensus.qbft.pki.PkiBlockCreationConfiguration;
 import org.hyperledger.besu.crypto.NodeKey;
 import org.hyperledger.besu.datatypes.Hash;
@@ -341,15 +339,10 @@
             syncConfig.getComputationParallelism(),
             metricsSystem);
     final EthContext ethContext = new EthContext(ethPeers, ethMessages, snapMessages, scheduler);
-<<<<<<< HEAD
-    final SyncState syncState = new SyncState(blockchain, ethPeers);
-    syncState.subscribeTTDReached(new PandaPrinter());
-    final boolean fastSyncEnabled = SyncMode.FAST.equals(syncConfig.getSyncMode());
-=======
     final boolean fastSyncEnabled =
         EnumSet.of(SyncMode.FAST, SyncMode.X_SNAP).contains(syncConfig.getSyncMode());
     final SyncState syncState = new SyncState(blockchain, ethPeers, fastSyncEnabled);
->>>>>>> e8407ae3
+    syncState.subscribeTTDReached(new PandaPrinter());
 
     final TransactionPool transactionPool =
         TransactionPoolFactory.createTransactionPool(
