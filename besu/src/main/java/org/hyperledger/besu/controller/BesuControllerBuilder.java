--- conflicted
+++ resolved
@@ -1064,9 +1064,8 @@
       final WorldStateStorage worldStateStorage,
       final Blockchain blockchain,
       final CachedMerkleTrieLoader cachedMerkleTrieLoader) {
-<<<<<<< HEAD
-    switch (dataStorageConfiguration.getDataStorageFormat()) {
-      case BONSAI:
+    return switch (dataStorageConfiguration.getDataStorageFormat()) {
+      case BONSAI -> {
         final TrieLogPruner trieLogPruner =
             dataStorageConfiguration.getUnstable().getBonsaiTrieLogRetentionThreshold() > 0
                 ? new TrieLogPruner(
@@ -1076,29 +1075,17 @@
                     dataStorageConfiguration.getUnstable().getBonsaiTrieLogPruningLimit())
                 : TrieLogPruner.noOpTrieLogPruner();
         trieLogPruner.initialize();
-        return new BonsaiWorldStateProvider(
+        yield new BonsaiWorldStateProvider(
             (BonsaiWorldStateKeyValueStorage) worldStateStorage,
             blockchain,
             Optional.of(dataStorageConfiguration.getBonsaiMaxLayersToLoad()),
             cachedMerkleTrieLoader,
             metricsSystem,
             besuComponent.map(BesuComponent::getBesuPluginContext).orElse(null),
+            evmConfiguration,
             trieLogPruner);
-
-      case FOREST:
-      default:
-=======
-    return switch (dataStorageConfiguration.getDataStorageFormat()) {
-      case BONSAI -> new BonsaiWorldStateProvider(
-          (BonsaiWorldStateKeyValueStorage) worldStateStorage,
-          blockchain,
-          Optional.of(dataStorageConfiguration.getBonsaiMaxLayersToLoad()),
-          cachedMerkleTrieLoader,
-          metricsSystem,
-          besuComponent.map(BesuComponent::getBesuPluginContext).orElse(null),
-          evmConfiguration);
+      }
       case FOREST -> {
->>>>>>> 236779d3
         final WorldStatePreimageStorage preimageStorage =
             storageProvider.createWorldStatePreimageStorage();
         yield new DefaultWorldStateArchive(worldStateStorage, preimageStorage, evmConfiguration);
