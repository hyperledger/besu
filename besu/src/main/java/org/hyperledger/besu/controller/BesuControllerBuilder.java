--- conflicted
+++ resolved
@@ -519,15 +519,7 @@
       return new PivotSelectorFromFinalizedBlock(
           genesisConfigOptions,
           unverifiedForkchoiceSupplier,
-<<<<<<< HEAD
-          unsubscribeFinalizedBlockHashListener);
-=======
-          pivotSelectorFromPeers,
-          new PivotSelectorFromFinalizedBlock(
-              genesisConfigOptions,
-              unverifiedForkchoiceSupplier,
-              unsubscribeForkchoiceListener));
->>>>>>> cc43865a
+          unsubscribeForkchoiceListener);
     } else {
       LOG.info("TTD difficulty is not present, creating initial sync phase for PoW");
       return new PivotSelectorFromPeers(ethContext, syncConfig, syncState, metricsSystem);
