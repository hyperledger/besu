--- conflicted
+++ resolved
@@ -97,16 +97,9 @@
 import org.hyperledger.besu.evm.internal.EvmConfiguration;
 import org.hyperledger.besu.metrics.ObservableMetricsSystem;
 import org.hyperledger.besu.plugin.services.MetricsSystem;
-<<<<<<< HEAD
 import org.hyperledger.besu.plugin.services.PluginTransactionValidatorService;
-import org.hyperledger.besu.plugin.services.TransactionSelectionService;
-import org.hyperledger.besu.plugin.services.permissioning.NodeMessagePermissioningProvider;
-=======
-import org.hyperledger.besu.plugin.services.TransactionSelectionService;
 import org.hyperledger.besu.plugin.services.permissioning.NodeMessagePermissioningProvider;
 import org.hyperledger.besu.plugin.services.storage.DataStorageFormat;
-import org.hyperledger.besu.plugin.services.txvalidator.PluginTransactionValidatorFactory;
->>>>>>> 2c1733c8
 
 import java.io.Closeable;
 import java.math.BigInteger;
@@ -193,10 +186,6 @@
 
   private NetworkingConfiguration networkingConfiguration;
   private Boolean randomPeerPriority;
-<<<<<<< HEAD
-  private TransactionSelectionService transactionSelectorService;
-=======
->>>>>>> 2c1733c8
   /** the Dagger configured context that can provide dependencies */
   protected Optional<BesuComponent> besuComponent = Optional.empty();
 
@@ -540,21 +529,6 @@
    */
   public BesuControllerBuilder randomPeerPriority(final Boolean randomPeerPriority) {
     this.randomPeerPriority = randomPeerPriority;
-    return this;
-  }
-
-  /**
-   * sets the transactionSelectionService in the builder
-   *
-   * @param transactionSelectionService the transaction selector service
-   * @return the besu controller builder
-   */
-  public BesuControllerBuilder transactionSelectorService(
-      final TransactionSelectionService transactionSelectionService) {
-<<<<<<< HEAD
-    this.transactionSelectorService = transactionSelectionService;
-=======
->>>>>>> 2c1733c8
     return this;
   }
 
@@ -629,15 +603,7 @@
 
     final ProtocolContext protocolContext =
         createProtocolContext(
-<<<<<<< HEAD
-            blockchain,
-            worldStateArchive,
-            protocolSchedule,
-            this::createConsensusContext,
-            transactionSelectorService);
-=======
             blockchain, worldStateArchive, protocolSchedule, this::createConsensusContext);
->>>>>>> 2c1733c8
     validateContext(protocolContext);
 
     if (chainPrunerConfiguration.getChainPruningEnabled()) {
@@ -1073,31 +1039,15 @@
    * @param worldStateArchive the world state archive
    * @param protocolSchedule the protocol schedule
    * @param consensusContextFactory the consensus context factory
-<<<<<<< HEAD
-   * @param transactionSelectionService optional transaction selector factory
-=======
->>>>>>> 2c1733c8
    * @return the protocol context
    */
   protected ProtocolContext createProtocolContext(
       final MutableBlockchain blockchain,
       final WorldStateArchive worldStateArchive,
       final ProtocolSchedule protocolSchedule,
-<<<<<<< HEAD
-      final ConsensusContextFactory consensusContextFactory,
-      final TransactionSelectionService transactionSelectionService) {
-    return ProtocolContext.init(
-        blockchain,
-        worldStateArchive,
-        protocolSchedule,
-        consensusContextFactory,
-        transactionSelectionService,
-        badBlockManager);
-=======
       final ConsensusContextFactory consensusContextFactory) {
     return ProtocolContext.init(
         blockchain, worldStateArchive, protocolSchedule, consensusContextFactory, badBlockManager);
->>>>>>> 2c1733c8
   }
 
   private Optional<SnapProtocolManager> createSnapProtocolManager(
