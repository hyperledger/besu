--- conflicted
+++ resolved
@@ -52,7 +52,6 @@
 import org.hyperledger.besu.ethereum.worldstate.WorldStateArchive;
 import org.hyperledger.besu.metrics.ObservableMetricsSystem;
 
-import java.io.Closeable;
 import java.io.File;
 import java.io.IOException;
 import java.math.BigInteger;
@@ -64,8 +63,16 @@
 import java.util.Map;
 import java.util.Optional;
 import java.util.OptionalLong;
+import java.util.concurrent.Executors;
+
+import com.google.common.util.concurrent.ThreadFactoryBuilder;
+import org.apache.logging.log4j.LogManager;
+import org.apache.logging.log4j.Logger;
 
 public abstract class BesuControllerBuilder<C> {
+
+  private static final Logger LOG = LogManager.getLogger();
+
   protected GenesisConfigFile genesisConfig;
   SynchronizerConfiguration syncConfig;
   EthProtocolConfiguration ethereumWireProtocolConfiguration;
@@ -80,6 +87,7 @@
   protected boolean isRevertReasonEnabled;
   GasLimitCalculator gasLimitCalculator;
   private StorageProvider storageProvider;
+  private final List<Runnable> shutdownActions = new ArrayList<>();
   private boolean isPruningEnabled;
   private PruningConfiguration pruningConfiguration;
   Map<String, String> genesisConfigOverrides;
@@ -230,8 +238,26 @@
                       storageProvider.createPruningStorage(),
                       metricsSystem),
                   blockchain,
+                  Executors.newSingleThreadExecutor(
+                      new ThreadFactoryBuilder()
+                          .setDaemon(true)
+                          .setPriority(Thread.MIN_PRIORITY)
+                          .setNameFormat("StatePruning-%d")
+                          .build()),
                   pruningConfiguration));
     }
+
+    final Optional<Pruner> finalMaybePruner = maybePruner;
+    addShutdownAction(
+        () ->
+            finalMaybePruner.ifPresent(
+                pruner -> {
+                  try {
+                    pruner.stop();
+                  } catch (final InterruptedException ie) {
+                    throw new RuntimeException(ie);
+                  }
+                }));
 
     final boolean fastSyncEnabled = syncConfig.getSyncMode().equals(SyncMode.FAST);
     final EthProtocolManager ethProtocolManager =
@@ -282,15 +308,6 @@
     final JsonRpcMethodFactory additionalJsonRpcMethodFactory =
         createAdditionalJsonRpcMethodFactory(protocolContext);
 
-<<<<<<< HEAD
-=======
-    List<Closeable> closeables = new ArrayList<>();
-    closeables.add(storageProvider);
-    if (privacyParameters.getPrivateStorageProvider() != null) {
-      closeables.add(privacyParameters.getPrivateStorageProvider());
-    }
-
->>>>>>> 605a6835
     return new BesuController<>(
         protocolSchedule,
         protocolContext,
@@ -302,13 +319,21 @@
         transactionPool,
         miningCoordinator,
         privacyParameters,
+        () -> {
+          shutdownActions.forEach(Runnable::run);
+          try {
+            storageProvider.close();
+            if (privacyParameters.getPrivateStorageProvider() != null) {
+              privacyParameters.getPrivateStorageProvider().close();
+            }
+          } catch (final IOException e) {
+            LOG.error("Failed to close storage provider", e);
+          }
+        },
         additionalJsonRpcMethodFactory,
         nodeKeys,
-<<<<<<< HEAD
+        closeables,
         additionalPluginServices);
-=======
-        closeables);
->>>>>>> 605a6835
   }
 
   protected void prepForBuild() {}
@@ -321,6 +346,10 @@
   protected SubProtocolConfiguration createSubProtocolConfiguration(
       final EthProtocolManager ethProtocolManager) {
     return new SubProtocolConfiguration().withSubProtocol(EthProtocol.get(), ethProtocolManager);
+  }
+
+  final void addShutdownAction(final Runnable action) {
+    shutdownActions.add(action);
   }
 
   protected abstract MiningCoordinator createMiningCoordinator(
