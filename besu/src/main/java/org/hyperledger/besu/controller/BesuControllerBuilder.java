--- conflicted
+++ resolved
@@ -1099,31 +1099,6 @@
       final Blockchain blockchain,
       final CachedMerkleTrieLoader cachedMerkleTrieLoader) {
     return switch (dataStorageConfiguration.getDataStorageFormat()) {
-<<<<<<< HEAD
-      case BONSAI -> {
-        final GenesisConfigOptions genesisConfigOptions = configOptionsSupplier.get();
-        final boolean isProofOfStake =
-            genesisConfigOptions.getTerminalTotalDifficulty().isPresent();
-        final TrieLogPruner trieLogPruner =
-            dataStorageConfiguration.getUnstable().getBonsaiLimitTrieLogsEnabled()
-                ? new TrieLogPruner(
-                    (BonsaiWorldStateKeyValueStorage) worldStateStorage,
-                    blockchain,
-                    dataStorageConfiguration.getBonsaiMaxLayersToLoad(),
-                    dataStorageConfiguration.getUnstable().getBonsaiTrieLogPruningWindowSize(),
-                    isProofOfStake)
-                : TrieLogPruner.noOpTrieLogPruner();
-        trieLogPruner.initialize();
-        yield new BonsaiWorldStateProvider(
-            (BonsaiWorldStateKeyValueStorage) worldStateStorage,
-            blockchain,
-            Optional.of(dataStorageConfiguration.getBonsaiMaxLayersToLoad()),
-            cachedMerkleTrieLoader,
-            besuComponent.map(BesuComponent::getBesuPluginContext).orElse(null),
-            evmConfiguration,
-            trieLogPruner);
-      }
-=======
       case BONSAI -> new BonsaiWorldStateProvider(
           (BonsaiWorldStateKeyValueStorage) worldStateStorage,
           blockchain,
@@ -1131,7 +1106,6 @@
           cachedMerkleTrieLoader,
           besuComponent.map(BesuComponent::getBesuPluginContext).orElse(null),
           evmConfiguration);
->>>>>>> 3fc3fb12
       case FOREST -> {
         final WorldStatePreimageStorage preimageStorage =
             storageProvider.createWorldStatePreimageStorage();
