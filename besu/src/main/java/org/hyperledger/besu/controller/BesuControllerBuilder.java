--- conflicted
+++ resolved
@@ -697,14 +697,9 @@
             metricsSystem,
             syncState,
             transactionPoolConfiguration,
-<<<<<<< HEAD
             pluginTransactionValidatorService,
-            besuComponent.map(BesuComponent::getBlobCache).orElse(new BlobCache()));
-=======
-            pluginTransactionValidatorFactory,
             besuComponent.map(BesuComponent::getBlobCache).orElse(new BlobCache()),
             miningParameters);
->>>>>>> 0c8dcfcd
 
     final List<PeerValidator> peerValidators = createPeerValidators(protocolSchedule);
 
