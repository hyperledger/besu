--- conflicted
+++ resolved
@@ -782,11 +782,8 @@
         closeables,
         additionalPluginServices,
         ethPeers,
-<<<<<<< HEAD
+        storageProvider,
         lineaParameters);
-=======
-        storageProvider);
->>>>>>> bb24f090
   }
 
   /**
@@ -1141,6 +1138,7 @@
 
   /**
    * Setter for LineaParameters .
+   *
    * @param lineaParameters linea params to add to controller builder.
    * @return the controller builder.
    */
