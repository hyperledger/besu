/*
 * Copyright ConsenSys AG.
 *
 * Licensed under the Apache License, Version 2.0 (the "License"); you may not use this file except in compliance with
 * the License. You may obtain a copy of the License at
 *
 * http://www.apache.org/licenses/LICENSE-2.0
 *
 * Unless required by applicable law or agreed to in writing, software distributed under the License is distributed on
 * an "AS IS" BASIS, WITHOUT WARRANTIES OR CONDITIONS OF ANY KIND, either express or implied. See the License for the
 * specific language governing permissions and limitations under the License.
 *
 * SPDX-License-Identifier: Apache-2.0
 */
package org.hyperledger.besu.controller;

import static com.google.common.base.Preconditions.checkNotNull;

import org.hyperledger.besu.config.GenesisConfigFile;
import org.hyperledger.besu.consensus.qbft.pki.PkiBlockCreationConfiguration;
import org.hyperledger.besu.crypto.NodeKey;
import org.hyperledger.besu.datatypes.Hash;
import org.hyperledger.besu.ethereum.GasLimitCalculator;
import org.hyperledger.besu.ethereum.ProtocolContext;
import org.hyperledger.besu.ethereum.api.jsonrpc.methods.JsonRpcMethods;
import org.hyperledger.besu.ethereum.blockcreation.MiningCoordinator;
import org.hyperledger.besu.ethereum.bonsai.BonsaiWorldStateArchive;
import org.hyperledger.besu.ethereum.chain.Blockchain;
import org.hyperledger.besu.ethereum.chain.BlockchainStorage;
import org.hyperledger.besu.ethereum.chain.DefaultBlockchain;
import org.hyperledger.besu.ethereum.chain.GenesisState;
import org.hyperledger.besu.ethereum.chain.MutableBlockchain;
import org.hyperledger.besu.ethereum.core.MiningParameters;
import org.hyperledger.besu.ethereum.core.PrivacyParameters;
import org.hyperledger.besu.ethereum.core.Synchronizer;
import org.hyperledger.besu.ethereum.eth.EthProtocol;
import org.hyperledger.besu.ethereum.eth.EthProtocolConfiguration;
import org.hyperledger.besu.ethereum.eth.SnapProtocol;
import org.hyperledger.besu.ethereum.eth.manager.EthContext;
import org.hyperledger.besu.ethereum.eth.manager.EthMessages;
import org.hyperledger.besu.ethereum.eth.manager.EthPeers;
import org.hyperledger.besu.ethereum.eth.manager.EthProtocolManager;
import org.hyperledger.besu.ethereum.eth.manager.EthScheduler;
import org.hyperledger.besu.ethereum.eth.manager.snap.SnapProtocolManager;
import org.hyperledger.besu.ethereum.eth.peervalidation.ClassicForkPeerValidator;
import org.hyperledger.besu.ethereum.eth.peervalidation.DaoForkPeerValidator;
import org.hyperledger.besu.ethereum.eth.peervalidation.PeerValidator;
import org.hyperledger.besu.ethereum.eth.peervalidation.RequiredBlocksPeerValidator;
import org.hyperledger.besu.ethereum.eth.sync.DefaultSynchronizer;
import org.hyperledger.besu.ethereum.eth.sync.SyncMode;
import org.hyperledger.besu.ethereum.eth.sync.SynchronizerConfiguration;
import org.hyperledger.besu.ethereum.eth.sync.state.SyncState;
import org.hyperledger.besu.ethereum.eth.transactions.TransactionPool;
import org.hyperledger.besu.ethereum.eth.transactions.TransactionPoolConfiguration;
import org.hyperledger.besu.ethereum.eth.transactions.TransactionPoolFactory;
import org.hyperledger.besu.ethereum.mainnet.ProtocolSchedule;
import org.hyperledger.besu.ethereum.p2p.config.SubProtocolConfiguration;
import org.hyperledger.besu.ethereum.storage.StorageProvider;
import org.hyperledger.besu.ethereum.storage.keyvalue.KeyValueSegmentIdentifier;
import org.hyperledger.besu.ethereum.worldstate.DataStorageConfiguration;
import org.hyperledger.besu.ethereum.worldstate.DataStorageFormat;
import org.hyperledger.besu.ethereum.worldstate.DefaultWorldStateArchive;
import org.hyperledger.besu.ethereum.worldstate.MarkSweepPruner;
import org.hyperledger.besu.ethereum.worldstate.Pruner;
import org.hyperledger.besu.ethereum.worldstate.PrunerConfiguration;
import org.hyperledger.besu.ethereum.worldstate.WorldStateArchive;
import org.hyperledger.besu.ethereum.worldstate.WorldStatePreimageStorage;
import org.hyperledger.besu.ethereum.worldstate.WorldStateStorage;
import org.hyperledger.besu.metrics.ObservableMetricsSystem;
import org.hyperledger.besu.plugin.services.permissioning.NodeMessagePermissioningProvider;

import java.io.Closeable;
import java.math.BigInteger;
import java.nio.file.Path;
import java.time.Clock;
import java.util.ArrayList;
import java.util.Collections;
import java.util.List;
import java.util.Map;
import java.util.Optional;
import java.util.OptionalLong;

import org.apache.logging.log4j.LogManager;
import org.apache.logging.log4j.Logger;

public abstract class BesuControllerBuilder {
  private static final Logger LOG = LogManager.getLogger();

  protected GenesisConfigFile genesisConfig;
  private SynchronizerConfiguration syncConfig;
  private EthProtocolConfiguration ethereumWireProtocolConfiguration;
  protected TransactionPoolConfiguration transactionPoolConfiguration;
  protected BigInteger networkId;
  protected MiningParameters miningParameters;
  protected ObservableMetricsSystem metricsSystem;
  protected PrivacyParameters privacyParameters;
  protected Optional<PkiBlockCreationConfiguration> pkiBlockCreationConfiguration =
      Optional.empty();
  protected Path dataDirectory;
  protected Clock clock;
  protected NodeKey nodeKey;
  protected boolean isRevertReasonEnabled;
  GasLimitCalculator gasLimitCalculator;
  private StorageProvider storageProvider;
  private boolean isPruningEnabled;
  private PrunerConfiguration prunerConfiguration;
  Map<String, String> genesisConfigOverrides;
  private Map<Long, Hash> requiredBlocks = Collections.emptyMap();
  private long reorgLoggingThreshold;
  private DataStorageConfiguration dataStorageConfiguration =
      DataStorageConfiguration.DEFAULT_CONFIG;
  private List<NodeMessagePermissioningProvider> messagePermissioningProviders =
      Collections.emptyList();

  public BesuControllerBuilder storageProvider(final StorageProvider storageProvider) {
    this.storageProvider = storageProvider;
    return this;
  }

  public BesuControllerBuilder genesisConfigFile(final GenesisConfigFile genesisConfig) {
    this.genesisConfig = genesisConfig;
    return this;
  }

  public BesuControllerBuilder synchronizerConfiguration(
      final SynchronizerConfiguration synchronizerConfig) {
    this.syncConfig = synchronizerConfig;
    return this;
  }

  public BesuControllerBuilder ethProtocolConfiguration(
      final EthProtocolConfiguration ethProtocolConfiguration) {
    this.ethereumWireProtocolConfiguration = ethProtocolConfiguration;
    return this;
  }

  public BesuControllerBuilder networkId(final BigInteger networkId) {
    this.networkId = networkId;
    return this;
  }

  public BesuControllerBuilder miningParameters(final MiningParameters miningParameters) {
    this.miningParameters = miningParameters;
    return this;
  }

  public BesuControllerBuilder messagePermissioningProviders(
      final List<NodeMessagePermissioningProvider> messagePermissioningProviders) {
    this.messagePermissioningProviders = messagePermissioningProviders;
    return this;
  }

  public BesuControllerBuilder nodeKey(final NodeKey nodeKey) {
    this.nodeKey = nodeKey;
    return this;
  }

  public BesuControllerBuilder metricsSystem(final ObservableMetricsSystem metricsSystem) {
    this.metricsSystem = metricsSystem;
    return this;
  }

  public BesuControllerBuilder privacyParameters(final PrivacyParameters privacyParameters) {
    this.privacyParameters = privacyParameters;
    return this;
  }

  public BesuControllerBuilder pkiBlockCreationConfiguration(
      final Optional<PkiBlockCreationConfiguration> pkiBlockCreationConfiguration) {
    this.pkiBlockCreationConfiguration = pkiBlockCreationConfiguration;
    return this;
  }

  public BesuControllerBuilder dataDirectory(final Path dataDirectory) {
    this.dataDirectory = dataDirectory;
    return this;
  }

  public BesuControllerBuilder clock(final Clock clock) {
    this.clock = clock;
    return this;
  }

  public BesuControllerBuilder transactionPoolConfiguration(
      final TransactionPoolConfiguration transactionPoolConfiguration) {
    this.transactionPoolConfiguration = transactionPoolConfiguration;
    return this;
  }

  public BesuControllerBuilder isRevertReasonEnabled(final boolean isRevertReasonEnabled) {
    this.isRevertReasonEnabled = isRevertReasonEnabled;
    return this;
  }

  public BesuControllerBuilder isPruningEnabled(final boolean isPruningEnabled) {
    this.isPruningEnabled = isPruningEnabled;
    return this;
  }

  public BesuControllerBuilder pruningConfiguration(final PrunerConfiguration prunerConfiguration) {
    this.prunerConfiguration = prunerConfiguration;
    return this;
  }

  public BesuControllerBuilder genesisConfigOverrides(
      final Map<String, String> genesisConfigOverrides) {
    this.genesisConfigOverrides = genesisConfigOverrides;
    return this;
  }

  public BesuControllerBuilder gasLimitCalculator(final GasLimitCalculator gasLimitCalculator) {
    this.gasLimitCalculator = gasLimitCalculator;
    return this;
  }

  public BesuControllerBuilder requiredBlocks(final Map<Long, Hash> requiredBlocks) {
    this.requiredBlocks = requiredBlocks;
    return this;
  }

  public BesuControllerBuilder reorgLoggingThreshold(final long reorgLoggingThreshold) {
    this.reorgLoggingThreshold = reorgLoggingThreshold;
    return this;
  }

  public BesuControllerBuilder dataStorageConfiguration(
      final DataStorageConfiguration dataStorageConfiguration) {
    this.dataStorageConfiguration = dataStorageConfiguration;
    return this;
  }

  public BesuController build() {
    checkNotNull(genesisConfig, "Missing genesis config");
    checkNotNull(syncConfig, "Missing sync config");
    checkNotNull(ethereumWireProtocolConfiguration, "Missing ethereum protocol configuration");
    checkNotNull(networkId, "Missing network ID");
    checkNotNull(miningParameters, "Missing mining parameters");
    checkNotNull(metricsSystem, "Missing metrics system");
    checkNotNull(privacyParameters, "Missing privacy parameters");
    checkNotNull(dataDirectory, "Missing data directory"); // Why do we need this?
    checkNotNull(clock, "Missing clock");
    checkNotNull(transactionPoolConfiguration, "Missing transaction pool configuration");
    checkNotNull(nodeKey, "Missing node key");
    checkNotNull(storageProvider, "Must supply a storage provider");
    checkNotNull(gasLimitCalculator, "Missing gas limit calculator");

    prepForBuild();

    final ProtocolSchedule protocolSchedule = createProtocolSchedule();
    final GenesisState genesisState = GenesisState.fromConfig(genesisConfig, protocolSchedule);
    final WorldStateStorage worldStateStorage =
        storageProvider.createWorldStateStorage(dataStorageConfiguration.getDataStorageFormat());

    final BlockchainStorage blockchainStorage =
        storageProvider.createBlockchainStorage(protocolSchedule);

    final MutableBlockchain blockchain =
        DefaultBlockchain.createMutable(
            genesisState.getBlock(), blockchainStorage, metricsSystem, reorgLoggingThreshold);

    final WorldStateArchive worldStateArchive =
        createWorldStateArchive(worldStateStorage, blockchain);
    final ProtocolContext protocolContext =
        ProtocolContext.init(
            blockchain,
            worldStateArchive,
            genesisState,
            protocolSchedule,
            this::createConsensusContext);
    validateContext(protocolContext);

    protocolSchedule.setPublicWorldStateArchiveForPrivacyBlockProcessor(
        protocolContext.getWorldStateArchive());

    Optional<Pruner> maybePruner = Optional.empty();
    if (isPruningEnabled) {
      if (!storageProvider.isWorldStateIterable()) {
        LOG.warn(
            "Cannot enable pruning with current database version. Disabling. Resync to get the latest database version or disable pruning explicitly on the command line to remove this warning.");
      } else if (dataStorageConfiguration.getDataStorageFormat().equals(DataStorageFormat.BONSAI)) {
        LOG.warn(
            "Cannot enable pruning with Bonsai data storage format. Disabling. Change the data storage format or disable pruning explicitly on the command line to remove this warning.");
      } else {
        maybePruner =
            Optional.of(
                new Pruner(
                    new MarkSweepPruner(
                        ((DefaultWorldStateArchive) worldStateArchive).getWorldStateStorage(),
                        blockchain,
                        storageProvider.getStorageBySegmentIdentifier(
                            KeyValueSegmentIdentifier.PRUNING_STATE),
                        metricsSystem),
                    blockchain,
                    prunerConfiguration));
      }
    }
    final EthPeers ethPeers =
        new EthPeers(getSupportedProtocol(), clock, metricsSystem, messagePermissioningProviders);

    final EthMessages ethMessages = new EthMessages();
    final EthMessages snapMessages = new EthMessages();

    final EthScheduler scheduler =
        new EthScheduler(
            syncConfig.getDownloaderParallelism(),
            syncConfig.getTransactionsParallelism(),
            syncConfig.getComputationParallelism(),
            metricsSystem);
    final EthContext ethContext = new EthContext(ethPeers, ethMessages, snapMessages, scheduler);
    final SyncState syncState = new SyncState(blockchain, ethPeers);
    final boolean fastSyncEnabled = SyncMode.FAST.equals(syncConfig.getSyncMode());

    final TransactionPool transactionPool =
        TransactionPoolFactory.createTransactionPool(
            protocolSchedule,
            protocolContext,
            ethContext,
            clock,
            metricsSystem,
            syncState,
            miningParameters.getMinTransactionGasPrice(),
            transactionPoolConfiguration);

    final List<PeerValidator> peerValidators = createPeerValidators(protocolSchedule);

    final EthProtocolManager ethProtocolManager =
        createEthProtocolManager(
            protocolContext,
            fastSyncEnabled,
            transactionPool,
            ethereumWireProtocolConfiguration,
            ethPeers,
            ethContext,
            ethMessages,
            scheduler,
            peerValidators);

    final Optional<SnapProtocolManager> maybeSnapProtocolManager =
<<<<<<< HEAD
        syncConfig.isSnapsyncEnabled()
            ? Optional.of(
                createSnapProtocolManager(
                    peerValidators, ethPeers, snapMessages, worldStateArchive))
            : Optional.empty();
=======
        createSnapProtocolManager(peerValidators, ethPeers, snapMessages);
>>>>>>> 6ec1ca09

    final Synchronizer synchronizer =
        new DefaultSynchronizer(
            syncConfig,
            protocolSchedule,
            protocolContext,
            worldStateStorage,
            ethProtocolManager.getBlockBroadcaster(),
            maybePruner,
            ethProtocolManager.ethContext(),
            syncState,
            dataDirectory,
            clock,
            metricsSystem);

    final MiningCoordinator miningCoordinator =
        createMiningCoordinator(
            protocolSchedule,
            protocolContext,
            transactionPool,
            miningParameters,
            syncState,
            ethProtocolManager);

    final PluginServiceFactory additionalPluginServices =
        createAdditionalPluginServices(blockchain, protocolContext);

    final SubProtocolConfiguration subProtocolConfiguration =
        createSubProtocolConfiguration(ethProtocolManager, maybeSnapProtocolManager);

    final JsonRpcMethods additionalJsonRpcMethodFactory =
        createAdditionalJsonRpcMethodFactory(protocolContext);

    final List<Closeable> closeables = new ArrayList<>();
    closeables.add(storageProvider);
    if (privacyParameters.getPrivateStorageProvider() != null) {
      closeables.add(privacyParameters.getPrivateStorageProvider());
    }

    return new BesuController(
        protocolSchedule,
        protocolContext,
        ethProtocolManager,
        genesisConfig.getConfigOptions(genesisConfigOverrides),
        subProtocolConfiguration,
        synchronizer,
        syncState,
        transactionPool,
        miningCoordinator,
        privacyParameters,
        miningParameters,
        additionalJsonRpcMethodFactory,
        nodeKey,
        closeables,
        additionalPluginServices);
  }

  protected void prepForBuild() {}

  protected JsonRpcMethods createAdditionalJsonRpcMethodFactory(
      final ProtocolContext protocolContext) {
    return apis -> Collections.emptyMap();
  }

  protected SubProtocolConfiguration createSubProtocolConfiguration(
      final EthProtocolManager ethProtocolManager,
      final Optional<SnapProtocolManager> maybeSnapProtocolManager) {
    final SubProtocolConfiguration subProtocolConfiguration =
        new SubProtocolConfiguration().withSubProtocol(EthProtocol.get(), ethProtocolManager);
    maybeSnapProtocolManager.ifPresent(
        snapProtocolManager -> {
          subProtocolConfiguration.withSubProtocol(SnapProtocol.get(), snapProtocolManager);
        });
    return subProtocolConfiguration;
  }

  protected abstract MiningCoordinator createMiningCoordinator(
      ProtocolSchedule protocolSchedule,
      ProtocolContext protocolContext,
      TransactionPool transactionPool,
      MiningParameters miningParameters,
      SyncState syncState,
      EthProtocolManager ethProtocolManager);

  protected abstract ProtocolSchedule createProtocolSchedule();

  protected void validateContext(final ProtocolContext context) {}

  protected abstract Object createConsensusContext(
      Blockchain blockchain,
      WorldStateArchive worldStateArchive,
      ProtocolSchedule protocolSchedule);

  protected String getSupportedProtocol() {
    return EthProtocol.NAME;
  }

  protected EthProtocolManager createEthProtocolManager(
      final ProtocolContext protocolContext,
      final boolean fastSyncEnabled,
      final TransactionPool transactionPool,
      final EthProtocolConfiguration ethereumWireProtocolConfiguration,
      final EthPeers ethPeers,
      final EthContext ethContext,
      final EthMessages ethMessages,
      final EthScheduler scheduler,
      final List<PeerValidator> peerValidators) {
    return new EthProtocolManager(
        protocolContext.getBlockchain(),
        networkId,
        protocolContext.getWorldStateArchive(),
        transactionPool,
        ethereumWireProtocolConfiguration,
        ethPeers,
        ethMessages,
        ethContext,
        peerValidators,
        fastSyncEnabled,
        scheduler,
        genesisConfig.getForks());
  }

  private Optional<SnapProtocolManager> createSnapProtocolManager(
      final List<PeerValidator> peerValidators,
      final EthPeers ethPeers,
<<<<<<< HEAD
      final EthMessages snapMessages,
      final WorldStateArchive worldStateArchive) {
    return new SnapProtocolManager(peerValidators, ethPeers, snapMessages, worldStateArchive);
=======
      final EthMessages snapMessages) {
    return syncConfig.isSnapsyncEnabled()
        ? Optional.of(new SnapProtocolManager(peerValidators, ethPeers, snapMessages))
        : Optional.empty();
>>>>>>> 6ec1ca09
  }

  private WorldStateArchive createWorldStateArchive(
      final WorldStateStorage worldStateStorage, final Blockchain blockchain) {
    switch (dataStorageConfiguration.getDataStorageFormat()) {
      case BONSAI:
        return new BonsaiWorldStateArchive(
            storageProvider, blockchain, dataStorageConfiguration.getBonsaiMaxLayersToLoad());
      case FOREST:
      default:
        final WorldStatePreimageStorage preimageStorage =
            storageProvider.createWorldStatePreimageStorage();
        return new DefaultWorldStateArchive(worldStateStorage, preimageStorage);
    }
  }

  private List<PeerValidator> createPeerValidators(final ProtocolSchedule protocolSchedule) {
    final List<PeerValidator> validators = new ArrayList<>();

    final OptionalLong daoBlock =
        genesisConfig.getConfigOptions(genesisConfigOverrides).getDaoForkBlock();
    if (daoBlock.isPresent()) {
      // Setup dao validator
      validators.add(
          new DaoForkPeerValidator(protocolSchedule, metricsSystem, daoBlock.getAsLong()));
    }

    final OptionalLong classicBlock =
        genesisConfig.getConfigOptions(genesisConfigOverrides).getClassicForkBlock();
    // setup classic validator
    if (classicBlock.isPresent()) {
      validators.add(
          new ClassicForkPeerValidator(protocolSchedule, metricsSystem, classicBlock.getAsLong()));
    }

    for (final Map.Entry<Long, Hash> requiredBlock : requiredBlocks.entrySet()) {
      validators.add(
          new RequiredBlocksPeerValidator(
              protocolSchedule, metricsSystem, requiredBlock.getKey(), requiredBlock.getValue()));
    }

    return validators;
  }

  protected abstract PluginServiceFactory createAdditionalPluginServices(
      final Blockchain blockchain, final ProtocolContext protocolContext);
}<|MERGE_RESOLUTION|>--- conflicted
+++ resolved
@@ -336,15 +336,7 @@
             peerValidators);
 
     final Optional<SnapProtocolManager> maybeSnapProtocolManager =
-<<<<<<< HEAD
-        syncConfig.isSnapsyncEnabled()
-            ? Optional.of(
-                createSnapProtocolManager(
-                    peerValidators, ethPeers, snapMessages, worldStateArchive))
-            : Optional.empty();
-=======
-        createSnapProtocolManager(peerValidators, ethPeers, snapMessages);
->>>>>>> 6ec1ca09
+        createSnapProtocolManager(peerValidators, ethPeers, snapMessages, worldStateArchive);
 
     final Synchronizer synchronizer =
         new DefaultSynchronizer(
@@ -470,16 +462,12 @@
   private Optional<SnapProtocolManager> createSnapProtocolManager(
       final List<PeerValidator> peerValidators,
       final EthPeers ethPeers,
-<<<<<<< HEAD
       final EthMessages snapMessages,
       final WorldStateArchive worldStateArchive) {
-    return new SnapProtocolManager(peerValidators, ethPeers, snapMessages, worldStateArchive);
-=======
-      final EthMessages snapMessages) {
     return syncConfig.isSnapsyncEnabled()
-        ? Optional.of(new SnapProtocolManager(peerValidators, ethPeers, snapMessages))
+        ? Optional.of(
+            new SnapProtocolManager(peerValidators, ethPeers, snapMessages, worldStateArchive))
         : Optional.empty();
->>>>>>> 6ec1ca09
   }
 
   private WorldStateArchive createWorldStateArchive(
