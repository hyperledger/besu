/*
 * Copyright ConsenSys AG.
 *
 * Licensed under the Apache License, Version 2.0 (the "License"); you may not use this file except in compliance with
 * the License. You may obtain a copy of the License at
 *
 * http://www.apache.org/licenses/LICENSE-2.0
 *
 * Unless required by applicable law or agreed to in writing, software distributed under the License is distributed on
 * an "AS IS" BASIS, WITHOUT WARRANTIES OR CONDITIONS OF ANY KIND, either express or implied. See the License for the
 * specific language governing permissions and limitations under the License.
 *
 * SPDX-License-Identifier: Apache-2.0
 */
package org.hyperledger.besu.controller;

import static com.google.common.base.Preconditions.checkNotNull;

import org.hyperledger.besu.config.CheckpointConfigOptions;
import org.hyperledger.besu.config.GenesisConfigFile;
import org.hyperledger.besu.config.GenesisConfigOptions;
import org.hyperledger.besu.consensus.merge.MergeContext;
import org.hyperledger.besu.consensus.merge.UnverifiedForkchoiceSupplier;
import org.hyperledger.besu.consensus.qbft.pki.PkiBlockCreationConfiguration;
import org.hyperledger.besu.crypto.NodeKey;
import org.hyperledger.besu.datatypes.Hash;
import org.hyperledger.besu.ethereum.ConsensusContext;
import org.hyperledger.besu.ethereum.ConsensusContextFactory;
import org.hyperledger.besu.ethereum.GasLimitCalculator;
import org.hyperledger.besu.ethereum.ProtocolContext;
import org.hyperledger.besu.ethereum.api.jsonrpc.methods.JsonRpcMethods;
import org.hyperledger.besu.ethereum.blockcreation.MiningCoordinator;
import org.hyperledger.besu.ethereum.bonsai.BonsaiWorldStateArchive;
import org.hyperledger.besu.ethereum.bonsai.BonsaiWorldStateKeyValueStorage;
import org.hyperledger.besu.ethereum.bonsai.TrieLogManager;
import org.hyperledger.besu.ethereum.chain.Blockchain;
import org.hyperledger.besu.ethereum.chain.BlockchainStorage;
import org.hyperledger.besu.ethereum.chain.DefaultBlockchain;
import org.hyperledger.besu.ethereum.chain.GenesisState;
import org.hyperledger.besu.ethereum.chain.MutableBlockchain;
import org.hyperledger.besu.ethereum.core.Difficulty;
import org.hyperledger.besu.ethereum.core.MiningParameters;
import org.hyperledger.besu.ethereum.core.PrivacyParameters;
import org.hyperledger.besu.ethereum.core.Synchronizer;
import org.hyperledger.besu.ethereum.eth.EthProtocol;
import org.hyperledger.besu.ethereum.eth.EthProtocolConfiguration;
import org.hyperledger.besu.ethereum.eth.SnapProtocol;
import org.hyperledger.besu.ethereum.eth.manager.EthContext;
import org.hyperledger.besu.ethereum.eth.manager.EthMessages;
import org.hyperledger.besu.ethereum.eth.manager.EthPeers;
import org.hyperledger.besu.ethereum.eth.manager.EthProtocolManager;
import org.hyperledger.besu.ethereum.eth.manager.EthScheduler;
import org.hyperledger.besu.ethereum.eth.manager.MergePeerFilter;
import org.hyperledger.besu.ethereum.eth.manager.snap.SnapProtocolManager;
import org.hyperledger.besu.ethereum.eth.peervalidation.CheckpointBlocksPeerValidator;
import org.hyperledger.besu.ethereum.eth.peervalidation.ClassicForkPeerValidator;
import org.hyperledger.besu.ethereum.eth.peervalidation.DaoForkPeerValidator;
import org.hyperledger.besu.ethereum.eth.peervalidation.PeerValidator;
import org.hyperledger.besu.ethereum.eth.peervalidation.RequiredBlocksPeerValidator;
import org.hyperledger.besu.ethereum.eth.sync.DefaultSynchronizer;
import org.hyperledger.besu.ethereum.eth.sync.PivotBlockSelector;
import org.hyperledger.besu.ethereum.eth.sync.SyncMode;
import org.hyperledger.besu.ethereum.eth.sync.SynchronizerConfiguration;
import org.hyperledger.besu.ethereum.eth.sync.fastsync.PivotSelectorFromFinalizedBlock;
import org.hyperledger.besu.ethereum.eth.sync.fastsync.PivotSelectorFromPeers;
import org.hyperledger.besu.ethereum.eth.sync.fastsync.checkpoint.Checkpoint;
import org.hyperledger.besu.ethereum.eth.sync.fastsync.checkpoint.ImmutableCheckpoint;
import org.hyperledger.besu.ethereum.eth.sync.fullsync.SyncTerminationCondition;
import org.hyperledger.besu.ethereum.eth.sync.state.SyncState;
import org.hyperledger.besu.ethereum.eth.transactions.TransactionPool;
import org.hyperledger.besu.ethereum.eth.transactions.TransactionPoolConfiguration;
import org.hyperledger.besu.ethereum.eth.transactions.TransactionPoolFactory;
import org.hyperledger.besu.ethereum.mainnet.ProtocolSchedule;
import org.hyperledger.besu.ethereum.p2p.config.SubProtocolConfiguration;
import org.hyperledger.besu.ethereum.storage.StorageProvider;
import org.hyperledger.besu.ethereum.storage.keyvalue.KeyValueSegmentIdentifier;
import org.hyperledger.besu.ethereum.worldstate.DataStorageConfiguration;
import org.hyperledger.besu.ethereum.worldstate.DataStorageFormat;
import org.hyperledger.besu.ethereum.worldstate.DefaultWorldStateArchive;
import org.hyperledger.besu.ethereum.worldstate.MarkSweepPruner;
import org.hyperledger.besu.ethereum.worldstate.Pruner;
import org.hyperledger.besu.ethereum.worldstate.PrunerConfiguration;
import org.hyperledger.besu.ethereum.worldstate.WorldStateArchive;
import org.hyperledger.besu.ethereum.worldstate.WorldStatePreimageStorage;
import org.hyperledger.besu.ethereum.worldstate.WorldStateStorage;
import org.hyperledger.besu.evm.internal.EvmConfiguration;
import org.hyperledger.besu.metrics.ObservableMetricsSystem;
import org.hyperledger.besu.plugin.services.permissioning.NodeMessagePermissioningProvider;

import java.io.Closeable;
import java.math.BigInteger;
import java.nio.file.Path;
import java.time.Clock;
import java.util.ArrayList;
import java.util.Collections;
import java.util.List;
import java.util.Map;
import java.util.Optional;
import java.util.OptionalLong;
import java.util.function.Supplier;

import org.slf4j.Logger;
import org.slf4j.LoggerFactory;

public abstract class BesuControllerBuilder implements MiningParameterOverrides {
  private static final Logger LOG = LoggerFactory.getLogger(BesuControllerBuilder.class);

  private GenesisConfigFile genesisConfig;
  private Map<String, String> genesisConfigOverrides = Collections.emptyMap();

  protected Supplier<GenesisConfigOptions> configOptionsSupplier =
      () ->
          Optional.ofNullable(genesisConfig)
              .map(conf -> conf.getConfigOptions(genesisConfigOverrides))
              .orElseGet(genesisConfig::getConfigOptions);

  protected SynchronizerConfiguration syncConfig;
  protected EthProtocolConfiguration ethereumWireProtocolConfiguration;
  protected TransactionPoolConfiguration transactionPoolConfiguration;
  protected BigInteger networkId;
  protected MiningParameters miningParameters;
  protected ObservableMetricsSystem metricsSystem;
  protected PrivacyParameters privacyParameters;
  protected Optional<PkiBlockCreationConfiguration> pkiBlockCreationConfiguration =
      Optional.empty();
  protected Path dataDirectory;
  protected Clock clock;
  protected NodeKey nodeKey;
  protected boolean isRevertReasonEnabled;
  GasLimitCalculator gasLimitCalculator;
  protected StorageProvider storageProvider;
  protected boolean isPruningEnabled;
  protected PrunerConfiguration prunerConfiguration;
  protected Map<Long, Hash> requiredBlocks = Collections.emptyMap();
  protected long reorgLoggingThreshold;
  protected DataStorageConfiguration dataStorageConfiguration =
      DataStorageConfiguration.DEFAULT_CONFIG;
  protected List<NodeMessagePermissioningProvider> messagePermissioningProviders =
      Collections.emptyList();
  protected EvmConfiguration evmConfiguration;
  protected int maxPeers;

  public BesuControllerBuilder storageProvider(final StorageProvider storageProvider) {
    this.storageProvider = storageProvider;
    return this;
  }

  public BesuControllerBuilder genesisConfigFile(final GenesisConfigFile genesisConfig) {
    this.genesisConfig = genesisConfig;
    return this;
  }

  public BesuControllerBuilder synchronizerConfiguration(
      final SynchronizerConfiguration synchronizerConfig) {
    this.syncConfig = synchronizerConfig;
    return this;
  }

  public BesuControllerBuilder ethProtocolConfiguration(
      final EthProtocolConfiguration ethProtocolConfiguration) {
    this.ethereumWireProtocolConfiguration = ethProtocolConfiguration;
    return this;
  }

  public BesuControllerBuilder networkId(final BigInteger networkId) {
    this.networkId = networkId;
    return this;
  }

  public BesuControllerBuilder miningParameters(final MiningParameters miningParameters) {
    this.miningParameters = miningParameters;
    return this;
  }

  public BesuControllerBuilder messagePermissioningProviders(
      final List<NodeMessagePermissioningProvider> messagePermissioningProviders) {
    this.messagePermissioningProviders = messagePermissioningProviders;
    return this;
  }

  public BesuControllerBuilder nodeKey(final NodeKey nodeKey) {
    this.nodeKey = nodeKey;
    return this;
  }

  public BesuControllerBuilder metricsSystem(final ObservableMetricsSystem metricsSystem) {
    this.metricsSystem = metricsSystem;
    return this;
  }

  public BesuControllerBuilder privacyParameters(final PrivacyParameters privacyParameters) {
    this.privacyParameters = privacyParameters;
    return this;
  }

  public BesuControllerBuilder pkiBlockCreationConfiguration(
      final Optional<PkiBlockCreationConfiguration> pkiBlockCreationConfiguration) {
    this.pkiBlockCreationConfiguration = pkiBlockCreationConfiguration;
    return this;
  }

  public BesuControllerBuilder dataDirectory(final Path dataDirectory) {
    this.dataDirectory = dataDirectory;
    return this;
  }

  public BesuControllerBuilder clock(final Clock clock) {
    this.clock = clock;
    return this;
  }

  public BesuControllerBuilder transactionPoolConfiguration(
      final TransactionPoolConfiguration transactionPoolConfiguration) {
    this.transactionPoolConfiguration = transactionPoolConfiguration;
    return this;
  }

  public BesuControllerBuilder isRevertReasonEnabled(final boolean isRevertReasonEnabled) {
    this.isRevertReasonEnabled = isRevertReasonEnabled;
    return this;
  }

  public BesuControllerBuilder isPruningEnabled(final boolean isPruningEnabled) {
    this.isPruningEnabled = isPruningEnabled;
    return this;
  }

  public BesuControllerBuilder pruningConfiguration(final PrunerConfiguration prunerConfiguration) {
    this.prunerConfiguration = prunerConfiguration;
    return this;
  }

  public BesuControllerBuilder genesisConfigOverrides(
      final Map<String, String> genesisConfigOverrides) {
    this.genesisConfigOverrides = genesisConfigOverrides;
    return this;
  }

  public BesuControllerBuilder gasLimitCalculator(final GasLimitCalculator gasLimitCalculator) {
    this.gasLimitCalculator = gasLimitCalculator;
    return this;
  }

  public BesuControllerBuilder requiredBlocks(final Map<Long, Hash> requiredBlocks) {
    this.requiredBlocks = requiredBlocks;
    return this;
  }

  public BesuControllerBuilder reorgLoggingThreshold(final long reorgLoggingThreshold) {
    this.reorgLoggingThreshold = reorgLoggingThreshold;
    return this;
  }

  public BesuControllerBuilder dataStorageConfiguration(
      final DataStorageConfiguration dataStorageConfiguration) {
    this.dataStorageConfiguration = dataStorageConfiguration;
    return this;
  }

  public BesuControllerBuilder evmConfiguration(final EvmConfiguration evmConfiguration) {
    this.evmConfiguration = evmConfiguration;
    return this;
  }

  public BesuControllerBuilder maxPeers(final int maxPeers) {
    this.maxPeers = maxPeers;
    return this;
  }

  public BesuController build() {
    checkNotNull(genesisConfig, "Missing genesis config");
    checkNotNull(syncConfig, "Missing sync config");
    checkNotNull(ethereumWireProtocolConfiguration, "Missing ethereum protocol configuration");
    checkNotNull(networkId, "Missing network ID");
    checkNotNull(miningParameters, "Missing mining parameters");
    checkNotNull(metricsSystem, "Missing metrics system");
    checkNotNull(privacyParameters, "Missing privacy parameters");
    checkNotNull(dataDirectory, "Missing data directory"); // Why do we need this?
    checkNotNull(clock, "Missing clock");
    checkNotNull(transactionPoolConfiguration, "Missing transaction pool configuration");
    checkNotNull(nodeKey, "Missing node key");
    checkNotNull(storageProvider, "Must supply a storage provider");
    checkNotNull(gasLimitCalculator, "Missing gas limit calculator");
    checkNotNull(evmConfiguration, "Missing evm config");
    prepForBuild();

    final ProtocolSchedule protocolSchedule = createProtocolSchedule();
    final GenesisState genesisState = GenesisState.fromConfig(genesisConfig, protocolSchedule);
    final WorldStateStorage worldStateStorage =
        storageProvider.createWorldStateStorage(dataStorageConfiguration.getDataStorageFormat());

    final BlockchainStorage blockchainStorage =
        storageProvider.createBlockchainStorage(protocolSchedule);

    final MutableBlockchain blockchain =
        DefaultBlockchain.createMutable(
            genesisState.getBlock(),
            blockchainStorage,
            metricsSystem,
            reorgLoggingThreshold,
            dataDirectory.toString());

    final WorldStateArchive worldStateArchive =
        createWorldStateArchive(worldStateStorage, blockchain);

    if (blockchain.getChainHeadBlockNumber() < 1) {
      genesisState.writeStateTo(worldStateArchive.getMutable());
    }

    final ProtocolContext protocolContext =
        createProtocolContext(
            blockchain, worldStateArchive, protocolSchedule, this::createConsensusContext);
    validateContext(protocolContext);

    protocolSchedule.setPublicWorldStateArchiveForPrivacyBlockProcessor(
        protocolContext.getWorldStateArchive());

    Optional<Pruner> maybePruner = Optional.empty();
    if (isPruningEnabled) {
      if (!storageProvider.isWorldStateIterable()) {
        LOG.warn(
            "Cannot enable pruning with current database version. Disabling. Resync to get the latest database version or disable pruning explicitly on the command line to remove this warning.");
      } else if (dataStorageConfiguration.getDataStorageFormat().equals(DataStorageFormat.BONSAI)) {
        LOG.warn(
            "Cannot enable pruning with Bonsai data storage format. Disabling. Change the data storage format or disable pruning explicitly on the command line to remove this warning.");
      } else {
        maybePruner =
            Optional.of(
                new Pruner(
                    new MarkSweepPruner(
                        ((DefaultWorldStateArchive) worldStateArchive).getWorldStateStorage(),
                        blockchain,
                        storageProvider.getStorageBySegmentIdentifier(
                            KeyValueSegmentIdentifier.PRUNING_STATE),
                        metricsSystem),
                    blockchain,
                    prunerConfiguration));
      }
    }
    final int maxMessageSize = ethereumWireProtocolConfiguration.getMaxMessageSize();
    final EthPeers ethPeers =
        new EthPeers(
            getSupportedProtocol(),
            clock,
            metricsSystem,
            maxPeers,
            maxMessageSize,
            messagePermissioningProviders);

    final EthMessages ethMessages = new EthMessages();
    final EthMessages snapMessages = new EthMessages();

    final EthScheduler scheduler =
        new EthScheduler(
            syncConfig.getDownloaderParallelism(),
            syncConfig.getTransactionsParallelism(),
            syncConfig.getComputationParallelism(),
            metricsSystem);

    final GenesisConfigOptions configOptions =
        genesisConfig.getConfigOptions(genesisConfigOverrides);

    Optional<Checkpoint> checkpoint = Optional.empty();
    if (configOptions.getCheckpointOptions().isValid()) {
      checkpoint =
          Optional.of(
              ImmutableCheckpoint.builder()
                  .blockHash(
                      Hash.fromHexString(configOptions.getCheckpointOptions().getHash().get()))
                  .blockNumber(configOptions.getCheckpointOptions().getNumber().getAsLong())
                  .totalDifficulty(
                      Difficulty.fromHexString(
                          configOptions.getCheckpointOptions().getTotalDifficulty().get()))
                  .build());
    }

    final EthContext ethContext = new EthContext(ethPeers, ethMessages, snapMessages, scheduler);
    final boolean fastSyncEnabled = !SyncMode.isFullSync(syncConfig.getSyncMode());
    final SyncState syncState = new SyncState(blockchain, ethPeers, fastSyncEnabled, checkpoint);

    final TransactionPool transactionPool =
        TransactionPoolFactory.createTransactionPool(
            protocolSchedule,
            protocolContext,
            ethContext,
            clock,
            metricsSystem,
            syncState,
            miningParameters,
            transactionPoolConfiguration);

    final List<PeerValidator> peerValidators = createPeerValidators(protocolSchedule);

    final EthProtocolManager ethProtocolManager =
        createEthProtocolManager(
            protocolContext,
            fastSyncEnabled,
            transactionPool,
            ethereumWireProtocolConfiguration,
            ethPeers,
            ethContext,
            ethMessages,
            scheduler,
            peerValidators,
            Optional.empty());

    final Optional<SnapProtocolManager> maybeSnapProtocolManager =
        createSnapProtocolManager(peerValidators, ethPeers, snapMessages, worldStateArchive);

    final PivotBlockSelector pivotBlockSelector =
        createPivotSelector(protocolContext, ethContext, syncState);

    final Synchronizer synchronizer =
        createSynchronizer(
            protocolSchedule,
            worldStateStorage,
            protocolContext,
            maybePruner,
            ethContext,
            syncState,
            ethProtocolManager,
            pivotBlockSelector);

    final MiningCoordinator miningCoordinator =
        createMiningCoordinator(
            protocolSchedule,
            protocolContext,
            transactionPool,
            miningParameters,
            syncState,
            ethProtocolManager);

    final PluginServiceFactory additionalPluginServices =
        createAdditionalPluginServices(blockchain, protocolContext);

    final SubProtocolConfiguration subProtocolConfiguration =
        createSubProtocolConfiguration(ethProtocolManager, maybeSnapProtocolManager);
    ;

    final JsonRpcMethods additionalJsonRpcMethodFactory =
        createAdditionalJsonRpcMethodFactory(protocolContext);

    final List<Closeable> closeables = new ArrayList<>();
    closeables.add(storageProvider);
    if (privacyParameters.getPrivateStorageProvider() != null) {
      closeables.add(privacyParameters.getPrivateStorageProvider());
    }

    return new BesuController(
        protocolSchedule,
        protocolContext,
        ethProtocolManager,
        configOptionsSupplier.get(),
        subProtocolConfiguration,
        synchronizer,
        syncState,
        transactionPool,
        miningCoordinator,
        privacyParameters,
        miningParameters,
        additionalJsonRpcMethodFactory,
        nodeKey,
        closeables,
        additionalPluginServices);
  }

  protected Synchronizer createSynchronizer(
      final ProtocolSchedule protocolSchedule,
      final WorldStateStorage worldStateStorage,
      final ProtocolContext protocolContext,
      final Optional<Pruner> maybePruner,
      final EthContext ethContext,
      final SyncState syncState,
      final EthProtocolManager ethProtocolManager,
      final PivotBlockSelector pivotBlockSelector) {

    DefaultSynchronizer toUse =
        new DefaultSynchronizer(
            syncConfig,
            protocolSchedule,
            protocolContext,
            worldStateStorage,
            ethProtocolManager.getBlockBroadcaster(),
            maybePruner,
            ethContext,
            syncState,
            dataDirectory,
            clock,
            metricsSystem,
            getFullSyncTerminationCondition(protocolContext.getBlockchain()),
            pivotBlockSelector);

    return toUse;
  }

  private PivotBlockSelector createPivotSelector(
      final ProtocolContext protocolContext,
      final EthContext ethContext,
      final SyncState syncState) {

    final GenesisConfigOptions genesisConfigOptions = configOptionsSupplier.get();

    if (genesisConfigOptions.getTerminalTotalDifficulty().isPresent()) {
      LOG.info(
          "TTD difficulty is present, creating initial sync phase with transition to PoS support");

      final MergeContext mergeContext = protocolContext.getConsensusContext(MergeContext.class);
      final UnverifiedForkchoiceSupplier unverifiedForkchoiceSupplier =
          new UnverifiedForkchoiceSupplier();
      final long subscriptionId =
          mergeContext.addNewUnverifiedForkchoiceListener(unverifiedForkchoiceSupplier);

      final Runnable unsubscribeForkchoiceListener =
          () -> {
            mergeContext.removeNewUnverifiedForkchoiceListener(subscriptionId);
            LOG.info("Initial sync done, unsubscribe forkchoice supplier");
          };

      return new PivotSelectorFromFinalizedBlock(
          genesisConfigOptions,
          unverifiedForkchoiceSupplier,
<<<<<<< HEAD
          unsubscribeForkchoiceListener);
=======
          pivotSelectorFromPeers,
          new PivotSelectorFromFinalizedBlock(
              genesisConfigOptions, unverifiedForkchoiceSupplier, unsubscribeForkchoiceListener));
>>>>>>> 5c3c8baf
    } else {
      LOG.info("TTD difficulty is not present, creating initial sync phase for PoW");
      return new PivotSelectorFromPeers(ethContext, syncConfig, syncState, metricsSystem);
    }
  }

  protected SyncTerminationCondition getFullSyncTerminationCondition(final Blockchain blockchain) {
    return configOptionsSupplier
        .get()
        .getTerminalTotalDifficulty()
        .map(difficulty -> SyncTerminationCondition.difficulty(difficulty, blockchain))
        .orElse(SyncTerminationCondition.never());
  }

  protected void prepForBuild() {}

  protected JsonRpcMethods createAdditionalJsonRpcMethodFactory(
      final ProtocolContext protocolContext) {
    return apis -> Collections.emptyMap();
  }

  protected SubProtocolConfiguration createSubProtocolConfiguration(
      final EthProtocolManager ethProtocolManager,
      final Optional<SnapProtocolManager> maybeSnapProtocolManager) {
    final SubProtocolConfiguration subProtocolConfiguration =
        new SubProtocolConfiguration().withSubProtocol(EthProtocol.get(), ethProtocolManager);
    maybeSnapProtocolManager.ifPresent(
        snapProtocolManager -> {
          subProtocolConfiguration.withSubProtocol(SnapProtocol.get(), snapProtocolManager);
        });
    return subProtocolConfiguration;
  }

  protected abstract MiningCoordinator createMiningCoordinator(
      ProtocolSchedule protocolSchedule,
      ProtocolContext protocolContext,
      TransactionPool transactionPool,
      MiningParameters miningParameters,
      SyncState syncState,
      EthProtocolManager ethProtocolManager);

  protected abstract ProtocolSchedule createProtocolSchedule();

  protected void validateContext(final ProtocolContext context) {}

  protected abstract ConsensusContext createConsensusContext(
      Blockchain blockchain,
      WorldStateArchive worldStateArchive,
      ProtocolSchedule protocolSchedule);

  protected String getSupportedProtocol() {
    return EthProtocol.NAME;
  }

  protected EthProtocolManager createEthProtocolManager(
      final ProtocolContext protocolContext,
      final boolean fastSyncEnabled,
      final TransactionPool transactionPool,
      final EthProtocolConfiguration ethereumWireProtocolConfiguration,
      final EthPeers ethPeers,
      final EthContext ethContext,
      final EthMessages ethMessages,
      final EthScheduler scheduler,
      final List<PeerValidator> peerValidators,
      final Optional<MergePeerFilter> mergePeerFilter) {
    return new EthProtocolManager(
        protocolContext.getBlockchain(),
        networkId,
        protocolContext.getWorldStateArchive(),
        transactionPool,
        ethereumWireProtocolConfiguration,
        ethPeers,
        ethMessages,
        ethContext,
        peerValidators,
        mergePeerFilter,
        fastSyncEnabled,
        scheduler,
        genesisConfig.getForks());
  }

  protected ProtocolContext createProtocolContext(
      final MutableBlockchain blockchain,
      final WorldStateArchive worldStateArchive,
      final ProtocolSchedule protocolSchedule,
      final ConsensusContextFactory consensusContextFactory) {
    return ProtocolContext.init(
        blockchain, worldStateArchive, protocolSchedule, consensusContextFactory);
  }

  private Optional<SnapProtocolManager> createSnapProtocolManager(
      final List<PeerValidator> peerValidators,
      final EthPeers ethPeers,
      final EthMessages snapMessages,
      final WorldStateArchive worldStateArchive) {
    return Optional.of(
        new SnapProtocolManager(peerValidators, ethPeers, snapMessages, worldStateArchive));
  }

  private WorldStateArchive createWorldStateArchive(
      final WorldStateStorage worldStateStorage, final Blockchain blockchain) {
    switch (dataStorageConfiguration.getDataStorageFormat()) {
      case BONSAI:
        return new BonsaiWorldStateArchive(
            new TrieLogManager(
                blockchain,
                (BonsaiWorldStateKeyValueStorage) worldStateStorage,
                dataStorageConfiguration.getBonsaiMaxLayersToLoad()),
            storageProvider,
            blockchain);
      case FOREST:
      default:
        final WorldStatePreimageStorage preimageStorage =
            storageProvider.createWorldStatePreimageStorage();
        return new DefaultWorldStateArchive(worldStateStorage, preimageStorage);
    }
  }

  protected List<PeerValidator> createPeerValidators(final ProtocolSchedule protocolSchedule) {
    final List<PeerValidator> validators = new ArrayList<>();

    final OptionalLong daoBlock = configOptionsSupplier.get().getDaoForkBlock();
    if (daoBlock.isPresent()) {
      // Setup dao validator
      validators.add(
          new DaoForkPeerValidator(protocolSchedule, metricsSystem, daoBlock.getAsLong()));
    }

    final OptionalLong classicBlock = configOptionsSupplier.get().getClassicForkBlock();
    // setup classic validator
    if (classicBlock.isPresent()) {
      validators.add(
          new ClassicForkPeerValidator(protocolSchedule, metricsSystem, classicBlock.getAsLong()));
    }

    for (final Map.Entry<Long, Hash> requiredBlock : requiredBlocks.entrySet()) {
      validators.add(
          new RequiredBlocksPeerValidator(
              protocolSchedule, metricsSystem, requiredBlock.getKey(), requiredBlock.getValue()));
    }

    final CheckpointConfigOptions checkpointConfigOptions =
        genesisConfig.getConfigOptions(genesisConfigOverrides).getCheckpointOptions();
    if (SyncMode.X_CHECKPOINT.equals(syncConfig.getSyncMode())
        && checkpointConfigOptions.isValid()) {
      validators.add(
          new CheckpointBlocksPeerValidator(
              protocolSchedule,
              metricsSystem,
              checkpointConfigOptions.getNumber().orElseThrow(),
              checkpointConfigOptions.getHash().map(Hash::fromHexString).orElseThrow()));
    }
    return validators;
  }

  protected abstract PluginServiceFactory createAdditionalPluginServices(
      final Blockchain blockchain, final ProtocolContext protocolContext);
}<|MERGE_RESOLUTION|>--- conflicted
+++ resolved
@@ -517,15 +517,7 @@
           };
 
       return new PivotSelectorFromFinalizedBlock(
-          genesisConfigOptions,
-          unverifiedForkchoiceSupplier,
-<<<<<<< HEAD
-          unsubscribeForkchoiceListener);
-=======
-          pivotSelectorFromPeers,
-          new PivotSelectorFromFinalizedBlock(
-              genesisConfigOptions, unverifiedForkchoiceSupplier, unsubscribeForkchoiceListener));
->>>>>>> 5c3c8baf
+          genesisConfigOptions, unverifiedForkchoiceSupplier, unsubscribeForkchoiceListener);
     } else {
       LOG.info("TTD difficulty is not present, creating initial sync phase for PoW");
       return new PivotSelectorFromPeers(ethContext, syncConfig, syncState, metricsSystem);
