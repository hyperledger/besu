--- conflicted
+++ resolved
@@ -1059,16 +1059,7 @@
       final ProtocolSchedule protocolSchedule,
       final ConsensusContextFactory consensusContextFactory) {
     return ProtocolContext.init(
-<<<<<<< HEAD
-        blockchain, worldStateArchive, protocolSchedule, consensusContextFactory);
-=======
-        blockchain,
-        worldStateArchive,
-        protocolSchedule,
-        consensusContextFactory,
-        transactionSelectorFactory,
-        badBlockManager);
->>>>>>> 16d47906
+        blockchain, worldStateArchive, protocolSchedule, consensusContextFactory, badBlockManager);
   }
 
   private Optional<SnapProtocolManager> createSnapProtocolManager(
