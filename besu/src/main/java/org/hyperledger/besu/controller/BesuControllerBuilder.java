--- conflicted
+++ resolved
@@ -351,13 +351,9 @@
             clock,
             metricsSystem,
             maxPeers,
-<<<<<<< HEAD
+            maxMessageSize,
             messagePermissioningProviders,
             vertx);
-=======
-            maxMessageSize,
-            messagePermissioningProviders);
->>>>>>> 0d1d36af
 
     final EthMessages ethMessages = new EthMessages();
     final EthMessages snapMessages = new EthMessages();
