--- conflicted
+++ resolved
@@ -97,7 +97,6 @@
 import org.hyperledger.besu.evm.internal.EvmConfiguration;
 import org.hyperledger.besu.metrics.ObservableMetricsSystem;
 import org.hyperledger.besu.plugin.services.MetricsSystem;
-import org.hyperledger.besu.plugin.services.PluginTransactionValidatorService;
 import org.hyperledger.besu.plugin.services.permissioning.NodeMessagePermissioningProvider;
 import org.hyperledger.besu.plugin.services.storage.DataStorageFormat;
 
@@ -189,11 +188,6 @@
   /** the Dagger configured context that can provide dependencies */
   protected Optional<BesuComponent> besuComponent = Optional.empty();
 
-<<<<<<< HEAD
-  private PluginTransactionValidatorService pluginTransactionValidatorService;
-
-=======
->>>>>>> 2b8d44ec
   private int numberOfBlocksToCache = 0;
 
   /**
@@ -536,21 +530,6 @@
   }
 
   /**
-<<<<<<< HEAD
-   * sets the pluginTransactionValidatorService
-   *
-   * @param pluginTransactionValidatorService factory that creates plugin transaction Validators
-   * @return the besu controller builder
-   */
-  public BesuControllerBuilder pluginTransactionValidatorService(
-      final PluginTransactionValidatorService pluginTransactionValidatorService) {
-    this.pluginTransactionValidatorService = pluginTransactionValidatorService;
-    return this;
-  }
-
-  /**
-=======
->>>>>>> 2b8d44ec
    * Build besu controller.
    *
    * @return the besu controller
@@ -703,10 +682,6 @@
             metricsSystem,
             syncState,
             transactionPoolConfiguration,
-<<<<<<< HEAD
-            pluginTransactionValidatorService,
-=======
->>>>>>> 2b8d44ec
             besuComponent.map(BesuComponent::getBlobCache).orElse(new BlobCache()),
             miningParameters);
 
