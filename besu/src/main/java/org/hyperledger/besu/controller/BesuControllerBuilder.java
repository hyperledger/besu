/*
 * Copyright ConsenSys AG.
 *
 * Licensed under the Apache License, Version 2.0 (the "License"); you may not use this file except in compliance with
 * the License. You may obtain a copy of the License at
 *
 * http://www.apache.org/licenses/LICENSE-2.0
 *
 * Unless required by applicable law or agreed to in writing, software distributed under the License is distributed on
 * an "AS IS" BASIS, WITHOUT WARRANTIES OR CONDITIONS OF ANY KIND, either express or implied. See the License for the
 * specific language governing permissions and limitations under the License.
 *
 * SPDX-License-Identifier: Apache-2.0
 */
package org.hyperledger.besu.controller;

import static com.google.common.base.Preconditions.checkNotNull;

import org.hyperledger.besu.config.GenesisConfigFile;
import org.hyperledger.besu.config.GenesisConfigOptions;
import org.hyperledger.besu.config.experimental.ExperimentalEIPs;
import org.hyperledger.besu.crypto.NodeKey;
import org.hyperledger.besu.ethereum.ProtocolContext;
import org.hyperledger.besu.ethereum.api.jsonrpc.methods.JsonRpcMethods;
import org.hyperledger.besu.ethereum.blockcreation.GasLimitCalculator;
import org.hyperledger.besu.ethereum.blockcreation.MiningCoordinator;
import org.hyperledger.besu.ethereum.bonsai.BonsaiWorldStateArchive;
import org.hyperledger.besu.ethereum.chain.Blockchain;
import org.hyperledger.besu.ethereum.chain.BlockchainStorage;
import org.hyperledger.besu.ethereum.chain.DefaultBlockchain;
import org.hyperledger.besu.ethereum.chain.GenesisState;
import org.hyperledger.besu.ethereum.chain.MutableBlockchain;
import org.hyperledger.besu.ethereum.core.Hash;
import org.hyperledger.besu.ethereum.core.MiningParameters;
import org.hyperledger.besu.ethereum.core.PrivacyParameters;
import org.hyperledger.besu.ethereum.core.Synchronizer;
import org.hyperledger.besu.ethereum.core.fees.EIP1559;
import org.hyperledger.besu.ethereum.eth.EthProtocol;
import org.hyperledger.besu.ethereum.eth.EthProtocolConfiguration;
import org.hyperledger.besu.ethereum.eth.manager.EthContext;
import org.hyperledger.besu.ethereum.eth.manager.EthMessages;
import org.hyperledger.besu.ethereum.eth.manager.EthPeers;
import org.hyperledger.besu.ethereum.eth.manager.EthProtocolManager;
import org.hyperledger.besu.ethereum.eth.manager.EthScheduler;
import org.hyperledger.besu.ethereum.eth.peervalidation.ClassicForkPeerValidator;
import org.hyperledger.besu.ethereum.eth.peervalidation.DaoForkPeerValidator;
import org.hyperledger.besu.ethereum.eth.peervalidation.PeerValidator;
import org.hyperledger.besu.ethereum.eth.peervalidation.RequiredBlocksPeerValidator;
import org.hyperledger.besu.ethereum.eth.sync.DefaultSynchronizer;
import org.hyperledger.besu.ethereum.eth.sync.SyncMode;
import org.hyperledger.besu.ethereum.eth.sync.SynchronizerConfiguration;
import org.hyperledger.besu.ethereum.eth.sync.state.SyncState;
import org.hyperledger.besu.ethereum.eth.transactions.TransactionPool;
import org.hyperledger.besu.ethereum.eth.transactions.TransactionPoolConfiguration;
import org.hyperledger.besu.ethereum.eth.transactions.TransactionPoolFactory;
import org.hyperledger.besu.ethereum.goquorum.GoQuorumKeyValueStorage;
import org.hyperledger.besu.ethereum.mainnet.ProtocolSchedule;
import org.hyperledger.besu.ethereum.p2p.config.SubProtocolConfiguration;
import org.hyperledger.besu.ethereum.storage.StorageProvider;
import org.hyperledger.besu.ethereum.storage.keyvalue.KeyValueSegmentIdentifier;
import org.hyperledger.besu.ethereum.worldstate.DataStorageConfiguration;
import org.hyperledger.besu.ethereum.worldstate.DataStorageFormat;
import org.hyperledger.besu.ethereum.worldstate.DefaultWorldStateArchive;
import org.hyperledger.besu.ethereum.worldstate.MarkSweepPruner;
import org.hyperledger.besu.ethereum.worldstate.Pruner;
import org.hyperledger.besu.ethereum.worldstate.PrunerConfiguration;
import org.hyperledger.besu.ethereum.worldstate.WorldStateArchive;
import org.hyperledger.besu.ethereum.worldstate.WorldStatePreimageStorage;
import org.hyperledger.besu.ethereum.worldstate.WorldStateStorage;
import org.hyperledger.besu.metrics.ObservableMetricsSystem;

import java.io.Closeable;
import java.math.BigInteger;
import java.nio.file.Path;
import java.time.Clock;
import java.util.ArrayList;
import java.util.Collections;
import java.util.List;
import java.util.Map;
import java.util.Optional;
import java.util.OptionalLong;

import org.apache.logging.log4j.LogManager;
import org.apache.logging.log4j.Logger;

public abstract class BesuControllerBuilder {
  private static final Logger LOG = LogManager.getLogger();

  protected GenesisConfigFile genesisConfig;
  private SynchronizerConfiguration syncConfig;
  private EthProtocolConfiguration ethereumWireProtocolConfiguration;
  protected TransactionPoolConfiguration transactionPoolConfiguration;
  protected BigInteger networkId;
  protected MiningParameters miningParameters;
  protected ObservableMetricsSystem metricsSystem;
  protected PrivacyParameters privacyParameters;
  protected Path dataDirectory;
  protected Clock clock;
  protected NodeKey nodeKey;
  protected boolean isRevertReasonEnabled;
  GasLimitCalculator gasLimitCalculator;
  private StorageProvider storageProvider;
  private boolean isPruningEnabled;
  private PrunerConfiguration prunerConfiguration;
  Map<String, String> genesisConfigOverrides;
  private Map<Long, Hash> requiredBlocks = Collections.emptyMap();
  private long reorgLoggingThreshold;
  private DataStorageConfiguration dataStorageConfiguration =
      DataStorageConfiguration.DEFAULT_CONFIG;

  public BesuControllerBuilder storageProvider(final StorageProvider storageProvider) {
    this.storageProvider = storageProvider;
    return this;
  }

  public BesuControllerBuilder genesisConfigFile(final GenesisConfigFile genesisConfig) {
    this.genesisConfig = genesisConfig;
    return this;
  }

  public BesuControllerBuilder synchronizerConfiguration(
      final SynchronizerConfiguration synchronizerConfig) {
    this.syncConfig = synchronizerConfig;
    return this;
  }

  public BesuControllerBuilder ethProtocolConfiguration(
      final EthProtocolConfiguration ethProtocolConfiguration) {
    this.ethereumWireProtocolConfiguration = ethProtocolConfiguration;
    return this;
  }

  public BesuControllerBuilder networkId(final BigInteger networkId) {
    this.networkId = networkId;
    return this;
  }

  public BesuControllerBuilder miningParameters(final MiningParameters miningParameters) {
    this.miningParameters = miningParameters;
    return this;
  }

  public BesuControllerBuilder nodeKey(final NodeKey nodeKey) {
    this.nodeKey = nodeKey;
    return this;
  }

  public BesuControllerBuilder metricsSystem(final ObservableMetricsSystem metricsSystem) {
    this.metricsSystem = metricsSystem;
    return this;
  }

  public BesuControllerBuilder privacyParameters(final PrivacyParameters privacyParameters) {
    this.privacyParameters = privacyParameters;
    return this;
  }

  public BesuControllerBuilder dataDirectory(final Path dataDirectory) {
    this.dataDirectory = dataDirectory;
    return this;
  }

  public BesuControllerBuilder clock(final Clock clock) {
    this.clock = clock;
    return this;
  }

  public BesuControllerBuilder transactionPoolConfiguration(
      final TransactionPoolConfiguration transactionPoolConfiguration) {
    this.transactionPoolConfiguration = transactionPoolConfiguration;
    return this;
  }

  public BesuControllerBuilder isRevertReasonEnabled(final boolean isRevertReasonEnabled) {
    this.isRevertReasonEnabled = isRevertReasonEnabled;
    return this;
  }

  public BesuControllerBuilder isPruningEnabled(final boolean isPruningEnabled) {
    this.isPruningEnabled = isPruningEnabled;
    return this;
  }

  public BesuControllerBuilder pruningConfiguration(final PrunerConfiguration prunerConfiguration) {
    this.prunerConfiguration = prunerConfiguration;
    return this;
  }

  public BesuControllerBuilder genesisConfigOverrides(
      final Map<String, String> genesisConfigOverrides) {
    this.genesisConfigOverrides = genesisConfigOverrides;
    return this;
  }

  public BesuControllerBuilder gasLimitCalculator(final GasLimitCalculator gasLimitCalculator) {
    this.gasLimitCalculator = gasLimitCalculator;
    return this;
  }

  public BesuControllerBuilder requiredBlocks(final Map<Long, Hash> requiredBlocks) {
    this.requiredBlocks = requiredBlocks;
    return this;
  }

  public BesuControllerBuilder reorgLoggingThreshold(final long reorgLoggingThreshold) {
    this.reorgLoggingThreshold = reorgLoggingThreshold;
    return this;
  }

  public BesuControllerBuilder dataStorageConfiguration(
      final DataStorageConfiguration dataStorageConfiguration) {
    this.dataStorageConfiguration = dataStorageConfiguration;
    return this;
  }

  public BesuController build() {
    checkNotNull(genesisConfig, "Missing genesis config");
    checkNotNull(syncConfig, "Missing sync config");
    checkNotNull(ethereumWireProtocolConfiguration, "Missing ethereum protocol configuration");
    checkNotNull(networkId, "Missing network ID");
    checkNotNull(miningParameters, "Missing mining parameters");
    checkNotNull(metricsSystem, "Missing metrics system");
    checkNotNull(privacyParameters, "Missing privacy parameters");
    checkNotNull(dataDirectory, "Missing data directory"); // Why do we need this?
    checkNotNull(clock, "Missing clock");
    checkNotNull(transactionPoolConfiguration, "Missing transaction pool configuration");
    checkNotNull(nodeKey, "Missing node key");
    checkNotNull(storageProvider, "Must supply a storage provider");
    checkNotNull(gasLimitCalculator, "Missing gas limit calculator");

    prepForBuild();

    // TODO-goquorum how can we take this to GoQuorumBlockValidator and GoQuorumBlockProcessor in a
    // better way?
    GoQuorumKeyValueStorage.INSTANCE = storageProvider.createGoQuorumPrivateStorage();

    final ProtocolSchedule protocolSchedule = createProtocolSchedule();
    final GenesisState genesisState = GenesisState.fromConfig(genesisConfig, protocolSchedule);
    final WorldStateStorage worldStateStorage = storageProvider.createWorldStateStorage();
<<<<<<< HEAD
    final WorldStateArchive worldStateArchive = createWorldStateArchive(worldStateStorage);
    final WorldStateStorage privateWorldStateStorage =
        storageProvider.createPrivateWorldStateStorage();
    final WorldStateArchive privateWorldStateArchive =
        createPrivateWorldStateArchive(privateWorldStateStorage);

    final ProtocolContext protocolContext =
        ProtocolContext.init(
            storageProvider,
            worldStateArchive,
            genesisState,
            protocolSchedule,
            metricsSystem,
            this::createConsensusContext,
            reorgLoggingThreshold);
    protocolContext.setPrivateWorldStateArchive(privateWorldStateArchive);

=======

    final BlockchainStorage blockchainStorage =
        storageProvider.createBlockchainStorage(protocolSchedule);

    final MutableBlockchain blockchain =
        DefaultBlockchain.createMutable(
            genesisState.getBlock(), blockchainStorage, metricsSystem, reorgLoggingThreshold);

    final WorldStateArchive worldStateArchive =
        createWorldStateArchive(worldStateStorage, blockchain);
    final ProtocolContext protocolContext =
        ProtocolContext.init(
            blockchain, worldStateArchive, genesisState, this::createConsensusContext);
>>>>>>> 6f23ac16
    validateContext(protocolContext);

    protocolSchedule.setPublicWorldStateArchiveForPrivacyBlockProcessor(
        protocolContext.getWorldStateArchive());

    Optional<Pruner> maybePruner = Optional.empty();
    if (isPruningEnabled) {
      if (!storageProvider.isWorldStateIterable()) {
        LOG.warn(
            "Cannot enable pruning with current database version. Disabling. Resync to get the latest database version or disable pruning explicitly on the command line to remove this warning.");
      } else if (dataStorageConfiguration.getDataStorageFormat().equals(DataStorageFormat.BONSAI)) {
        LOG.warn(
            "Cannot enable pruning with Bonsai data storage format. Disabling. Change the data storage format or disable pruning explicitly on the command line to remove this warning.");
      } else {
        maybePruner =
            Optional.of(
                new Pruner(
                    new MarkSweepPruner(
                        ((DefaultWorldStateArchive) worldStateArchive).getWorldStateStorage(),
                        blockchain,
                        storageProvider.getStorageBySegmentIdentifier(
                            KeyValueSegmentIdentifier.PRUNING_STATE),
                        metricsSystem),
                    blockchain,
                    prunerConfiguration));
      }
    }
    final EthPeers ethPeers = new EthPeers(getSupportedProtocol(), clock, metricsSystem);
    final EthMessages ethMessages = new EthMessages();
    final EthScheduler scheduler =
        new EthScheduler(
            syncConfig.getDownloaderParallelism(),
            syncConfig.getTransactionsParallelism(),
            syncConfig.getComputationParallelism(),
            metricsSystem);
    final EthContext ethContext = new EthContext(ethPeers, ethMessages, scheduler);
    final SyncState syncState = new SyncState(blockchain, ethPeers);
    final boolean fastSyncEnabled = SyncMode.FAST.equals(syncConfig.getSyncMode());

    final Optional<EIP1559> eip1559;
    final GenesisConfigOptions genesisConfigOptions =
        genesisConfig.getConfigOptions(genesisConfigOverrides);
    if (ExperimentalEIPs.eip1559Enabled
        && genesisConfigOptions.getEIP1559BlockNumber().isPresent()) {
      eip1559 = Optional.of(new EIP1559(genesisConfigOptions.getEIP1559BlockNumber().getAsLong()));
    } else {
      eip1559 = Optional.empty();
    }
    final TransactionPool transactionPool =
        TransactionPoolFactory.createTransactionPool(
            protocolSchedule,
            protocolContext,
            ethContext,
            clock,
            metricsSystem,
            syncState,
            miningParameters.getMinTransactionGasPrice(),
            transactionPoolConfiguration,
            ethereumWireProtocolConfiguration.isEth65Enabled(),
            eip1559);

    final EthProtocolManager ethProtocolManager =
        createEthProtocolManager(
            protocolContext,
            fastSyncEnabled,
            transactionPool,
            ethereumWireProtocolConfiguration,
            ethPeers,
            ethContext,
            ethMessages,
            scheduler,
            createPeerValidators(protocolSchedule));

    final Synchronizer synchronizer =
        new DefaultSynchronizer(
            syncConfig,
            protocolSchedule,
            protocolContext,
            worldStateStorage,
            ethProtocolManager.getBlockBroadcaster(),
            maybePruner,
            ethProtocolManager.ethContext(),
            syncState,
            dataDirectory,
            clock,
            metricsSystem);

    final MiningCoordinator miningCoordinator =
        createMiningCoordinator(
            protocolSchedule,
            protocolContext,
            transactionPool,
            miningParameters,
            syncState,
            ethProtocolManager);

    final PluginServiceFactory additionalPluginServices =
        createAdditionalPluginServices(blockchain);

    final SubProtocolConfiguration subProtocolConfiguration =
        createSubProtocolConfiguration(ethProtocolManager);

    final JsonRpcMethods additionalJsonRpcMethodFactory =
        createAdditionalJsonRpcMethodFactory(protocolContext);

    final List<Closeable> closeables = new ArrayList<>();
    closeables.add(storageProvider);
    if (privacyParameters.getPrivateStorageProvider() != null) {
      closeables.add(privacyParameters.getPrivateStorageProvider());
    }

    return new BesuController(
        protocolSchedule,
        protocolContext,
        ethProtocolManager,
        genesisConfig.getConfigOptions(genesisConfigOverrides),
        subProtocolConfiguration,
        synchronizer,
        syncState,
        transactionPool,
        miningCoordinator,
        privacyParameters,
        miningParameters,
        additionalJsonRpcMethodFactory,
        nodeKey,
        closeables,
        additionalPluginServices);
  }

  protected void prepForBuild() {}

  protected JsonRpcMethods createAdditionalJsonRpcMethodFactory(
      final ProtocolContext protocolContext) {
    return apis -> Collections.emptyMap();
  }

  protected SubProtocolConfiguration createSubProtocolConfiguration(
      final EthProtocolManager ethProtocolManager) {
    return new SubProtocolConfiguration().withSubProtocol(EthProtocol.get(), ethProtocolManager);
  }

  protected abstract MiningCoordinator createMiningCoordinator(
      ProtocolSchedule protocolSchedule,
      ProtocolContext protocolContext,
      TransactionPool transactionPool,
      MiningParameters miningParameters,
      SyncState syncState,
      EthProtocolManager ethProtocolManager);

  protected abstract ProtocolSchedule createProtocolSchedule();

  protected void validateContext(final ProtocolContext context) {}

  protected abstract Object createConsensusContext(
      Blockchain blockchain, WorldStateArchive worldStateArchive);

  protected String getSupportedProtocol() {
    return EthProtocol.NAME;
  }

  protected EthProtocolManager createEthProtocolManager(
      final ProtocolContext protocolContext,
      final boolean fastSyncEnabled,
      final TransactionPool transactionPool,
      final EthProtocolConfiguration ethereumWireProtocolConfiguration,
      final EthPeers ethPeers,
      final EthContext ethContext,
      final EthMessages ethMessages,
      final EthScheduler scheduler,
      final List<PeerValidator> peerValidators) {
    return new EthProtocolManager(
        protocolContext.getBlockchain(),
        networkId,
        protocolContext.getWorldStateArchive(),
        transactionPool,
        ethereumWireProtocolConfiguration,
        ethPeers,
        ethMessages,
        ethContext,
        peerValidators,
        fastSyncEnabled,
        scheduler,
        genesisConfig.getForks());
  }

  private WorldStateArchive createWorldStateArchive(
      final WorldStateStorage worldStateStorage, final Blockchain blockchain) {
    switch (dataStorageConfiguration.getDataStorageFormat()) {
      case BONSAI:
        return new BonsaiWorldStateArchive(storageProvider, blockchain);
      case FOREST:
      default:
        final WorldStatePreimageStorage preimageStorage =
            storageProvider.createWorldStatePreimageStorage();
        return new DefaultWorldStateArchive(worldStateStorage, preimageStorage);
    }
  }

  public WorldStateArchive createPrivateWorldStateArchive(
      final WorldStateStorage privateWorldStateStorage) {
    final WorldStatePreimageStorage preimageStorage =
        storageProvider.createPrivateWorldStatePreimageStorage();
    return new DefaultWorldStateArchive(privateWorldStateStorage, preimageStorage);
  }

  private List<PeerValidator> createPeerValidators(final ProtocolSchedule protocolSchedule) {
    final List<PeerValidator> validators = new ArrayList<>();

    final OptionalLong daoBlock =
        genesisConfig.getConfigOptions(genesisConfigOverrides).getDaoForkBlock();
    if (daoBlock.isPresent()) {
      // Setup dao validator
      validators.add(
          new DaoForkPeerValidator(protocolSchedule, metricsSystem, daoBlock.getAsLong()));
    }

    final OptionalLong classicBlock =
        genesisConfig.getConfigOptions(genesisConfigOverrides).getClassicForkBlock();
    // setup classic validator
    if (classicBlock.isPresent()) {
      validators.add(
          new ClassicForkPeerValidator(protocolSchedule, metricsSystem, classicBlock.getAsLong()));
    }

    for (final Map.Entry<Long, Hash> requiredBlock : requiredBlocks.entrySet()) {
      validators.add(
          new RequiredBlocksPeerValidator(
              protocolSchedule, metricsSystem, requiredBlock.getKey(), requiredBlock.getValue()));
    }

    return validators;
  }

  protected abstract PluginServiceFactory createAdditionalPluginServices(
      final Blockchain blockchain);
}<|MERGE_RESOLUTION|>--- conflicted
+++ resolved
@@ -237,25 +237,10 @@
     final ProtocolSchedule protocolSchedule = createProtocolSchedule();
     final GenesisState genesisState = GenesisState.fromConfig(genesisConfig, protocolSchedule);
     final WorldStateStorage worldStateStorage = storageProvider.createWorldStateStorage();
-<<<<<<< HEAD
-    final WorldStateArchive worldStateArchive = createWorldStateArchive(worldStateStorage);
     final WorldStateStorage privateWorldStateStorage =
         storageProvider.createPrivateWorldStateStorage();
     final WorldStateArchive privateWorldStateArchive =
         createPrivateWorldStateArchive(privateWorldStateStorage);
-
-    final ProtocolContext protocolContext =
-        ProtocolContext.init(
-            storageProvider,
-            worldStateArchive,
-            genesisState,
-            protocolSchedule,
-            metricsSystem,
-            this::createConsensusContext,
-            reorgLoggingThreshold);
-    protocolContext.setPrivateWorldStateArchive(privateWorldStateArchive);
-
-=======
 
     final BlockchainStorage blockchainStorage =
         storageProvider.createBlockchainStorage(protocolSchedule);
@@ -269,7 +254,7 @@
     final ProtocolContext protocolContext =
         ProtocolContext.init(
             blockchain, worldStateArchive, genesisState, this::createConsensusContext);
->>>>>>> 6f23ac16
+    protocolContext.setPrivateWorldStateArchive(privateWorldStateArchive);
     validateContext(protocolContext);
 
     protocolSchedule.setPublicWorldStateArchiveForPrivacyBlockProcessor(
