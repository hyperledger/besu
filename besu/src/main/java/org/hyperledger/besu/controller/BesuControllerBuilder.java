--- conflicted
+++ resolved
@@ -213,15 +213,13 @@
   /** whether parallel transaction processing is enabled or not */
   protected boolean isParallelTxProcessingEnabled;
 
-<<<<<<< HEAD
-  protected boolean isEarlyRoundChangeEnabled = false;
-=======
   /** The API configuration */
   protected ApiConfiguration apiConfiguration;
 
   /** The transaction simulator */
   protected TransactionSimulator transactionSimulator;
->>>>>>> 2b654dd5
+
+  protected boolean isEarlyRoundChangeEnabled = false;
 
   /** Instantiates a new Besu controller builder. */
   protected BesuControllerBuilder() {}
