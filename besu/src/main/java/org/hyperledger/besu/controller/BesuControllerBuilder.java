/*
 * Copyright ConsenSys AG.
 *
 * Licensed under the Apache License, Version 2.0 (the "License"); you may not use this file except in compliance with
 * the License. You may obtain a copy of the License at
 *
 * http://www.apache.org/licenses/LICENSE-2.0
 *
 * Unless required by applicable law or agreed to in writing, software distributed under the License is distributed on
 * an "AS IS" BASIS, WITHOUT WARRANTIES OR CONDITIONS OF ANY KIND, either express or implied. See the License for the
 * specific language governing permissions and limitations under the License.
 *
 * SPDX-License-Identifier: Apache-2.0
 */
package org.hyperledger.besu.controller;

import static com.google.common.base.Preconditions.checkNotNull;

import org.hyperledger.besu.components.BesuComponent;
import org.hyperledger.besu.config.CheckpointConfigOptions;
import org.hyperledger.besu.config.GenesisConfigFile;
import org.hyperledger.besu.config.GenesisConfigOptions;
import org.hyperledger.besu.consensus.merge.MergeContext;
import org.hyperledger.besu.consensus.merge.UnverifiedForkchoiceSupplier;
import org.hyperledger.besu.consensus.qbft.pki.PkiBlockCreationConfiguration;
import org.hyperledger.besu.cryptoservices.NodeKey;
import org.hyperledger.besu.datatypes.Hash;
import org.hyperledger.besu.ethereum.ConsensusContext;
import org.hyperledger.besu.ethereum.ConsensusContextFactory;
import org.hyperledger.besu.ethereum.GasLimitCalculator;
import org.hyperledger.besu.ethereum.ProtocolContext;
import org.hyperledger.besu.ethereum.api.jsonrpc.methods.JsonRpcMethods;
import org.hyperledger.besu.ethereum.blockcreation.MiningCoordinator;
import org.hyperledger.besu.ethereum.bonsai.BonsaiWorldStateProvider;
import org.hyperledger.besu.ethereum.bonsai.cache.CachedMerkleTrieLoader;
import org.hyperledger.besu.ethereum.bonsai.storage.BonsaiWorldStateKeyValueStorage;
import org.hyperledger.besu.ethereum.chain.Blockchain;
import org.hyperledger.besu.ethereum.chain.BlockchainStorage;
import org.hyperledger.besu.ethereum.chain.ChainDataPruner;
import org.hyperledger.besu.ethereum.chain.ChainDataPrunerStorage;
import org.hyperledger.besu.ethereum.chain.ChainPrunerConfiguration;
import org.hyperledger.besu.ethereum.chain.DefaultBlockchain;
import org.hyperledger.besu.ethereum.chain.GenesisState;
import org.hyperledger.besu.ethereum.chain.MutableBlockchain;
import org.hyperledger.besu.ethereum.core.Difficulty;
import org.hyperledger.besu.ethereum.core.MiningParameters;
import org.hyperledger.besu.ethereum.core.PrivacyParameters;
import org.hyperledger.besu.ethereum.core.Synchronizer;
import org.hyperledger.besu.ethereum.eth.EthProtocol;
import org.hyperledger.besu.ethereum.eth.EthProtocolConfiguration;
import org.hyperledger.besu.ethereum.eth.SnapProtocol;
import org.hyperledger.besu.ethereum.eth.manager.EthContext;
import org.hyperledger.besu.ethereum.eth.manager.EthMessages;
import org.hyperledger.besu.ethereum.eth.manager.EthPeers;
import org.hyperledger.besu.ethereum.eth.manager.EthProtocolManager;
import org.hyperledger.besu.ethereum.eth.manager.EthScheduler;
import org.hyperledger.besu.ethereum.eth.manager.MergePeerFilter;
import org.hyperledger.besu.ethereum.eth.manager.MonitoredExecutors;
import org.hyperledger.besu.ethereum.eth.manager.snap.SnapProtocolManager;
import org.hyperledger.besu.ethereum.eth.peervalidation.CheckpointBlocksPeerValidator;
import org.hyperledger.besu.ethereum.eth.peervalidation.ClassicForkPeerValidator;
import org.hyperledger.besu.ethereum.eth.peervalidation.DaoForkPeerValidator;
import org.hyperledger.besu.ethereum.eth.peervalidation.PeerValidator;
import org.hyperledger.besu.ethereum.eth.peervalidation.RequiredBlocksPeerValidator;
import org.hyperledger.besu.ethereum.eth.sync.DefaultSynchronizer;
import org.hyperledger.besu.ethereum.eth.sync.PivotBlockSelector;
import org.hyperledger.besu.ethereum.eth.sync.SyncMode;
import org.hyperledger.besu.ethereum.eth.sync.SynchronizerConfiguration;
import org.hyperledger.besu.ethereum.eth.sync.fastsync.PivotSelectorFromPeers;
import org.hyperledger.besu.ethereum.eth.sync.fastsync.PivotSelectorFromSafeBlock;
import org.hyperledger.besu.ethereum.eth.sync.fastsync.checkpoint.Checkpoint;
import org.hyperledger.besu.ethereum.eth.sync.fastsync.checkpoint.ImmutableCheckpoint;
import org.hyperledger.besu.ethereum.eth.sync.fullsync.SyncTerminationCondition;
import org.hyperledger.besu.ethereum.eth.sync.state.SyncState;
import org.hyperledger.besu.ethereum.eth.transactions.TransactionPool;
import org.hyperledger.besu.ethereum.eth.transactions.TransactionPoolConfiguration;
import org.hyperledger.besu.ethereum.eth.transactions.TransactionPoolFactory;
import org.hyperledger.besu.ethereum.mainnet.ProtocolSchedule;
import org.hyperledger.besu.ethereum.mainnet.ProtocolSpec;
import org.hyperledger.besu.ethereum.p2p.config.NetworkingConfiguration;
import org.hyperledger.besu.ethereum.p2p.config.SubProtocolConfiguration;
import org.hyperledger.besu.ethereum.storage.StorageProvider;
import org.hyperledger.besu.ethereum.storage.keyvalue.KeyValueSegmentIdentifier;
import org.hyperledger.besu.ethereum.worldstate.DataStorageConfiguration;
import org.hyperledger.besu.ethereum.worldstate.DataStorageFormat;
import org.hyperledger.besu.ethereum.worldstate.DefaultWorldStateArchive;
import org.hyperledger.besu.ethereum.worldstate.MarkSweepPruner;
import org.hyperledger.besu.ethereum.worldstate.Pruner;
import org.hyperledger.besu.ethereum.worldstate.PrunerConfiguration;
import org.hyperledger.besu.ethereum.worldstate.WorldStateArchive;
import org.hyperledger.besu.ethereum.worldstate.WorldStatePreimageStorage;
import org.hyperledger.besu.ethereum.worldstate.WorldStateStorage;
import org.hyperledger.besu.evm.internal.EvmConfiguration;
import org.hyperledger.besu.metrics.ObservableMetricsSystem;
import org.hyperledger.besu.plugin.services.MetricsSystem;
import org.hyperledger.besu.plugin.services.permissioning.NodeMessagePermissioningProvider;
import org.hyperledger.besu.plugin.services.txselection.TransactionSelectorFactory;

import java.io.Closeable;
import java.math.BigInteger;
import java.nio.file.Path;
import java.time.Clock;
import java.util.ArrayList;
import java.util.Collections;
import java.util.List;
import java.util.Map;
import java.util.Optional;
import java.util.OptionalLong;
import java.util.function.Supplier;

import org.slf4j.Logger;
import org.slf4j.LoggerFactory;

/** The Besu controller builder that builds Besu Controller. */
public abstract class BesuControllerBuilder implements MiningParameterOverrides {
  private static final Logger LOG = LoggerFactory.getLogger(BesuControllerBuilder.class);

  private GenesisConfigFile genesisConfig;
  private Map<String, String> genesisConfigOverrides = Collections.emptyMap();

  /** The Config options supplier. */
  protected Supplier<GenesisConfigOptions> configOptionsSupplier =
      () ->
          Optional.ofNullable(genesisConfig)
              .map(conf -> conf.getConfigOptions(genesisConfigOverrides))
              .orElseGet(genesisConfig::getConfigOptions);

  /** The Sync config. */
  protected SynchronizerConfiguration syncConfig;
  /** The Ethereum wire protocol configuration. */
  protected EthProtocolConfiguration ethereumWireProtocolConfiguration;
  /** The Transaction pool configuration. */
  protected TransactionPoolConfiguration transactionPoolConfiguration;
  /** The Network id. */
  protected BigInteger networkId;
  /** The Mining parameters. */
  protected MiningParameters miningParameters;
  /** The Metrics system. */
  protected ObservableMetricsSystem metricsSystem;
  /** The Privacy parameters. */
  protected PrivacyParameters privacyParameters;
  /** The Pki block creation configuration. */
  protected Optional<PkiBlockCreationConfiguration> pkiBlockCreationConfiguration =
      Optional.empty();
  /** The Data directory. */
  protected Path dataDirectory;
  /** The Clock. */
  protected Clock clock;
  /** The Node key. */
  protected NodeKey nodeKey;
  /** The Is revert reason enabled. */
  protected boolean isRevertReasonEnabled;
  /** The Gas limit calculator. */
  GasLimitCalculator gasLimitCalculator;
  /** The Storage provider. */
  protected StorageProvider storageProvider;
  /** The Is pruning enabled. */
  protected boolean isPruningEnabled;
  /** The Pruner configuration. */
  protected PrunerConfiguration prunerConfiguration;
  /** The Required blocks. */
  protected Map<Long, Hash> requiredBlocks = Collections.emptyMap();
  /** The Reorg logging threshold. */
  protected long reorgLoggingThreshold;
  /** The Data storage configuration. */
  protected DataStorageConfiguration dataStorageConfiguration =
      DataStorageConfiguration.DEFAULT_CONFIG;
  /** The Message permissioning providers. */
  protected List<NodeMessagePermissioningProvider> messagePermissioningProviders =
      Collections.emptyList();
  /** The Evm configuration. */
  protected EvmConfiguration evmConfiguration;
  /** The Max peers. */
  protected int maxPeers;

  private int peerLowerBound;
  private int maxRemotelyInitiatedPeers;
  /** The Chain pruner configuration. */
  protected ChainPrunerConfiguration chainPrunerConfiguration = ChainPrunerConfiguration.DEFAULT;

  private NetworkingConfiguration networkingConfiguration;
  private Boolean randomPeerPriority;
<<<<<<< HEAD
  private Optional<TransactionSelectorFactory> transactionSelectorFactory = Optional.empty();
=======
  /** the Dagger configured context that can provide dependencies */
  protected BesuComponent besuComponent = null;

  /**
   * Provide a BesuComponent which can be used to get other dependencies
   *
   * @param besuComponent application context that can be used to get other dependencies
   * @return the besu controller builder
   */
  public BesuControllerBuilder besuComponent(final BesuComponent besuComponent) {
    this.besuComponent = besuComponent;
    return this;
  }
>>>>>>> 4875ba3a

  /**
   * Storage provider besu controller builder.
   *
   * @param storageProvider the storage provider
   * @return the besu controller builder
   */
  public BesuControllerBuilder storageProvider(final StorageProvider storageProvider) {
    this.storageProvider = storageProvider;
    return this;
  }

  /**
   * Genesis config file besu controller builder.
   *
   * @param genesisConfig the genesis config
   * @return the besu controller builder
   */
  public BesuControllerBuilder genesisConfigFile(final GenesisConfigFile genesisConfig) {
    this.genesisConfig = genesisConfig;
    return this;
  }

  /**
   * Synchronizer configuration besu controller builder.
   *
   * @param synchronizerConfig the synchronizer config
   * @return the besu controller builder
   */
  public BesuControllerBuilder synchronizerConfiguration(
      final SynchronizerConfiguration synchronizerConfig) {
    this.syncConfig = synchronizerConfig;
    return this;
  }

  /**
   * Eth protocol configuration besu controller builder.
   *
   * @param ethProtocolConfiguration the eth protocol configuration
   * @return the besu controller builder
   */
  public BesuControllerBuilder ethProtocolConfiguration(
      final EthProtocolConfiguration ethProtocolConfiguration) {
    this.ethereumWireProtocolConfiguration = ethProtocolConfiguration;
    return this;
  }

  /**
   * Network id besu controller builder.
   *
   * @param networkId the network id
   * @return the besu controller builder
   */
  public BesuControllerBuilder networkId(final BigInteger networkId) {
    this.networkId = networkId;
    return this;
  }

  /**
   * Mining parameters besu controller builder.
   *
   * @param miningParameters the mining parameters
   * @return the besu controller builder
   */
  public BesuControllerBuilder miningParameters(final MiningParameters miningParameters) {
    this.miningParameters = miningParameters;
    return this;
  }

  /**
   * Message permissioning providers besu controller builder.
   *
   * @param messagePermissioningProviders the message permissioning providers
   * @return the besu controller builder
   */
  public BesuControllerBuilder messagePermissioningProviders(
      final List<NodeMessagePermissioningProvider> messagePermissioningProviders) {
    this.messagePermissioningProviders = messagePermissioningProviders;
    return this;
  }

  /**
   * Node key besu controller builder.
   *
   * @param nodeKey the node key
   * @return the besu controller builder
   */
  public BesuControllerBuilder nodeKey(final NodeKey nodeKey) {
    this.nodeKey = nodeKey;
    return this;
  }

  /**
   * Metrics system besu controller builder.
   *
   * @param metricsSystem the metrics system
   * @return the besu controller builder
   */
  public BesuControllerBuilder metricsSystem(final ObservableMetricsSystem metricsSystem) {
    this.metricsSystem = metricsSystem;
    return this;
  }

  /**
   * Privacy parameters besu controller builder.
   *
   * @param privacyParameters the privacy parameters
   * @return the besu controller builder
   */
  public BesuControllerBuilder privacyParameters(final PrivacyParameters privacyParameters) {
    this.privacyParameters = privacyParameters;
    return this;
  }

  /**
   * Pki block creation configuration besu controller builder.
   *
   * @param pkiBlockCreationConfiguration the pki block creation configuration
   * @return the besu controller builder
   */
  public BesuControllerBuilder pkiBlockCreationConfiguration(
      final Optional<PkiBlockCreationConfiguration> pkiBlockCreationConfiguration) {
    this.pkiBlockCreationConfiguration = pkiBlockCreationConfiguration;
    return this;
  }

  /**
   * Data directory besu controller builder.
   *
   * @param dataDirectory the data directory
   * @return the besu controller builder
   */
  public BesuControllerBuilder dataDirectory(final Path dataDirectory) {
    this.dataDirectory = dataDirectory;
    return this;
  }

  /**
   * Clock besu controller builder.
   *
   * @param clock the clock
   * @return the besu controller builder
   */
  public BesuControllerBuilder clock(final Clock clock) {
    this.clock = clock;
    return this;
  }

  /**
   * Transaction pool configuration besu controller builder.
   *
   * @param transactionPoolConfiguration the transaction pool configuration
   * @return the besu controller builder
   */
  public BesuControllerBuilder transactionPoolConfiguration(
      final TransactionPoolConfiguration transactionPoolConfiguration) {
    this.transactionPoolConfiguration = transactionPoolConfiguration;
    return this;
  }

  /**
   * Is revert reason enabled besu controller builder.
   *
   * @param isRevertReasonEnabled the is revert reason enabled
   * @return the besu controller builder
   */
  public BesuControllerBuilder isRevertReasonEnabled(final boolean isRevertReasonEnabled) {
    this.isRevertReasonEnabled = isRevertReasonEnabled;
    return this;
  }

  /**
   * Is pruning enabled besu controller builder.
   *
   * @param isPruningEnabled the is pruning enabled
   * @return the besu controller builder
   */
  public BesuControllerBuilder isPruningEnabled(final boolean isPruningEnabled) {
    this.isPruningEnabled = isPruningEnabled;
    return this;
  }

  /**
   * Pruning configuration besu controller builder.
   *
   * @param prunerConfiguration the pruner configuration
   * @return the besu controller builder
   */
  public BesuControllerBuilder pruningConfiguration(final PrunerConfiguration prunerConfiguration) {
    this.prunerConfiguration = prunerConfiguration;
    return this;
  }

  /**
   * Genesis config overrides besu controller builder.
   *
   * @param genesisConfigOverrides the genesis config overrides
   * @return the besu controller builder
   */
  public BesuControllerBuilder genesisConfigOverrides(
      final Map<String, String> genesisConfigOverrides) {
    this.genesisConfigOverrides = genesisConfigOverrides;
    return this;
  }

  /**
   * Gas limit calculator besu controller builder.
   *
   * @param gasLimitCalculator the gas limit calculator
   * @return the besu controller builder
   */
  public BesuControllerBuilder gasLimitCalculator(final GasLimitCalculator gasLimitCalculator) {
    this.gasLimitCalculator = gasLimitCalculator;
    return this;
  }

  /**
   * Required blocks besu controller builder.
   *
   * @param requiredBlocks the required blocks
   * @return the besu controller builder
   */
  public BesuControllerBuilder requiredBlocks(final Map<Long, Hash> requiredBlocks) {
    this.requiredBlocks = requiredBlocks;
    return this;
  }

  /**
   * Reorg logging threshold besu controller builder.
   *
   * @param reorgLoggingThreshold the reorg logging threshold
   * @return the besu controller builder
   */
  public BesuControllerBuilder reorgLoggingThreshold(final long reorgLoggingThreshold) {
    this.reorgLoggingThreshold = reorgLoggingThreshold;
    return this;
  }

  /**
   * Data storage configuration besu controller builder.
   *
   * @param dataStorageConfiguration the data storage configuration
   * @return the besu controller builder
   */
  public BesuControllerBuilder dataStorageConfiguration(
      final DataStorageConfiguration dataStorageConfiguration) {
    this.dataStorageConfiguration = dataStorageConfiguration;
    return this;
  }

  /**
   * Evm configuration besu controller builder.
   *
   * @param evmConfiguration the evm configuration
   * @return the besu controller builder
   */
  public BesuControllerBuilder evmConfiguration(final EvmConfiguration evmConfiguration) {
    this.evmConfiguration = evmConfiguration;
    return this;
  }

  /**
   * Max peers besu controller builder.
   *
   * @param maxPeers the max peers
   * @return the besu controller builder
   */
  public BesuControllerBuilder maxPeers(final int maxPeers) {
    this.maxPeers = maxPeers;
    return this;
  }

  /**
   * Lower bound of peers where we stop actively trying to initiate new outgoing connections
   *
   * @param peerLowerBound lower bound of peers where we stop actively trying to initiate new
   *     outgoing connections
   * @return the besu controller builder
   */
  public BesuControllerBuilder lowerBoundPeers(final int peerLowerBound) {
    this.peerLowerBound = peerLowerBound;
    return this;
  }

  /**
   * Maximum number of remotely initiated peer connections
   *
   * @param maxRemotelyInitiatedPeers aximum number of remotely initiated peer connections
   * @return the besu controller builder
   */
  public BesuControllerBuilder maxRemotelyInitiatedPeers(final int maxRemotelyInitiatedPeers) {
    this.maxRemotelyInitiatedPeers = maxRemotelyInitiatedPeers;
    return this;
  }

  /**
   * Chain pruning configuration besu controller builder.
   *
   * @param chainPrunerConfiguration the chain pruner configuration
   * @return the besu controller builder
   */
  public BesuControllerBuilder chainPruningConfiguration(
      final ChainPrunerConfiguration chainPrunerConfiguration) {
    this.chainPrunerConfiguration = chainPrunerConfiguration;
    return this;
  }

  /**
   * sets the networkConfiguration in the builder
   *
   * @param networkingConfiguration the networking config
   * @return the besu controller builder
   */
  public BesuControllerBuilder networkConfiguration(
      final NetworkingConfiguration networkingConfiguration) {
    this.networkingConfiguration = networkingConfiguration;
    return this;
  }

  /**
   * sets the randomPeerPriority flag in the builder
   *
   * @param randomPeerPriority the random peer priority flag
   * @return the besu controller builder
   */
  public BesuControllerBuilder randomPeerPriority(final Boolean randomPeerPriority) {
    this.randomPeerPriority = randomPeerPriority;
    return this;
  }

  public BesuControllerBuilder transactionSelectorFactory(
      final Optional<TransactionSelectorFactory> transactionSelectorFactory) {
    this.transactionSelectorFactory = transactionSelectorFactory;
    return this;
  }

  /**
   * Build besu controller.
   *
   * @return the besu controller
   */
  public BesuController build() {
    checkNotNull(genesisConfig, "Missing genesis config");
    checkNotNull(syncConfig, "Missing sync config");
    checkNotNull(ethereumWireProtocolConfiguration, "Missing ethereum protocol configuration");
    checkNotNull(networkId, "Missing network ID");
    checkNotNull(miningParameters, "Missing mining parameters");
    checkNotNull(metricsSystem, "Missing metrics system");
    checkNotNull(privacyParameters, "Missing privacy parameters");
    checkNotNull(dataDirectory, "Missing data directory"); // Why do we need this?
    checkNotNull(clock, "Missing clock");
    checkNotNull(transactionPoolConfiguration, "Missing transaction pool configuration");
    checkNotNull(nodeKey, "Missing node key");
    checkNotNull(storageProvider, "Must supply a storage provider");
    checkNotNull(gasLimitCalculator, "Missing gas limit calculator");
    checkNotNull(evmConfiguration, "Missing evm config");
    checkNotNull(networkingConfiguration, "Missing network configuration");
    prepForBuild();

    final ProtocolSchedule protocolSchedule = createProtocolSchedule();
    final GenesisState genesisState = GenesisState.fromConfig(genesisConfig, protocolSchedule);
    final WorldStateStorage worldStateStorage =
        storageProvider.createWorldStateStorage(dataStorageConfiguration.getDataStorageFormat());

    final BlockchainStorage blockchainStorage =
        storageProvider.createBlockchainStorage(protocolSchedule);

    final MutableBlockchain blockchain =
        DefaultBlockchain.createMutable(
            genesisState.getBlock(),
            blockchainStorage,
            metricsSystem,
            reorgLoggingThreshold,
            dataDirectory.toString());

    final CachedMerkleTrieLoader cachedMerkleTrieLoader =
        besuComponent == null
            ? new CachedMerkleTrieLoader(metricsSystem)
            : besuComponent.getCachedMerkleTrieLoader();

    final WorldStateArchive worldStateArchive =
        createWorldStateArchive(worldStateStorage, blockchain, cachedMerkleTrieLoader);

    if (blockchain.getChainHeadBlockNumber() < 1) {
      genesisState.writeStateTo(worldStateArchive.getMutable());
    }

    final ProtocolContext protocolContext =
        createProtocolContext(
            blockchain,
            worldStateArchive,
            protocolSchedule,
            this::createConsensusContext,
            transactionSelectorFactory);
    validateContext(protocolContext);

    if (chainPrunerConfiguration.getChainPruningEnabled()) {
      protocolContext
          .safeConsensusContext(MergeContext.class)
          .ifPresent(
              mergeContext -> {
                mergeContext.setIsChainPruningEnabled(true);
              });
      final ChainDataPruner chainDataPruner = createChainPruner(blockchainStorage);
      blockchain.observeBlockAdded(chainDataPruner);
      LOG.info(
          "Chain data pruning enabled with recent blocks retained to be: "
              + chainPrunerConfiguration.getChainPruningBlocksRetained()
              + " and frequency to be: "
              + chainPrunerConfiguration.getChainPruningBlocksFrequency());
    }

    protocolSchedule.setPublicWorldStateArchiveForPrivacyBlockProcessor(
        protocolContext.getWorldStateArchive());

    Optional<Pruner> maybePruner = Optional.empty();
    if (isPruningEnabled) {
      if (!storageProvider.isWorldStateIterable()) {
        LOG.warn(
            "Cannot enable pruning with current database version. Disabling. Resync to get the latest database version or disable pruning explicitly on the command line to remove this warning.");
      } else if (dataStorageConfiguration.getDataStorageFormat().equals(DataStorageFormat.BONSAI)) {
        LOG.warn(
            "Cannot enable pruning with Bonsai data storage format. Disabling. Change the data storage format or disable pruning explicitly on the command line to remove this warning.");
      } else {
        maybePruner =
            Optional.of(
                new Pruner(
                    new MarkSweepPruner(
                        ((DefaultWorldStateArchive) worldStateArchive).getWorldStateStorage(),
                        blockchain,
                        storageProvider.getStorageBySegmentIdentifier(
                            KeyValueSegmentIdentifier.PRUNING_STATE),
                        metricsSystem),
                    blockchain,
                    prunerConfiguration));
      }
    }
    final int maxMessageSize = ethereumWireProtocolConfiguration.getMaxMessageSize();
    final Supplier<ProtocolSpec> currentProtocolSpecSupplier =
        () -> protocolSchedule.getByBlockHeader(blockchain.getChainHeadHeader());
    final EthPeers ethPeers =
        new EthPeers(
            getSupportedProtocol(),
            currentProtocolSpecSupplier,
            clock,
            metricsSystem,
            maxMessageSize,
            messagePermissioningProviders,
            nodeKey.getPublicKey().getEncodedBytes(),
            peerLowerBound,
            maxPeers,
            maxRemotelyInitiatedPeers,
            randomPeerPriority);

    final EthMessages ethMessages = new EthMessages();
    final EthMessages snapMessages = new EthMessages();

    final EthScheduler scheduler =
        new EthScheduler(
            syncConfig.getDownloaderParallelism(),
            syncConfig.getTransactionsParallelism(),
            syncConfig.getComputationParallelism(),
            metricsSystem);

    final GenesisConfigOptions configOptions =
        genesisConfig.getConfigOptions(genesisConfigOverrides);

    Optional<Checkpoint> checkpoint = Optional.empty();
    if (configOptions.getCheckpointOptions().isValid()) {
      checkpoint =
          Optional.of(
              ImmutableCheckpoint.builder()
                  .blockHash(
                      Hash.fromHexString(configOptions.getCheckpointOptions().getHash().get()))
                  .blockNumber(configOptions.getCheckpointOptions().getNumber().getAsLong())
                  .totalDifficulty(
                      Difficulty.fromHexString(
                          configOptions.getCheckpointOptions().getTotalDifficulty().get()))
                  .build());
    }

    final EthContext ethContext = new EthContext(ethPeers, ethMessages, snapMessages, scheduler);
    final boolean fullSyncDisabled = !SyncMode.isFullSync(syncConfig.getSyncMode());
    final SyncState syncState = new SyncState(blockchain, ethPeers, fullSyncDisabled, checkpoint);

    final TransactionPool transactionPool =
        TransactionPoolFactory.createTransactionPool(
            protocolSchedule,
            protocolContext,
            ethContext,
            clock,
            metricsSystem,
            syncState,
            miningParameters,
            transactionPoolConfiguration);

    final List<PeerValidator> peerValidators = createPeerValidators(protocolSchedule);

    final EthProtocolManager ethProtocolManager =
        createEthProtocolManager(
            protocolContext,
            syncConfig,
            transactionPool,
            ethereumWireProtocolConfiguration,
            ethPeers,
            ethContext,
            ethMessages,
            scheduler,
            peerValidators,
            Optional.empty());

    final Optional<SnapProtocolManager> maybeSnapProtocolManager =
        createSnapProtocolManager(peerValidators, ethPeers, snapMessages, worldStateArchive);

    final PivotBlockSelector pivotBlockSelector =
        createPivotSelector(
            protocolSchedule, protocolContext, ethContext, syncState, metricsSystem);

    final Synchronizer synchronizer =
        createSynchronizer(
            protocolSchedule,
            worldStateStorage,
            protocolContext,
            maybePruner,
            ethContext,
            syncState,
            ethProtocolManager,
            pivotBlockSelector);

    protocolContext.setSynchronizer(Optional.of(synchronizer));

    final MiningCoordinator miningCoordinator =
        createMiningCoordinator(
            protocolSchedule,
            protocolContext,
            transactionPool,
            miningParameters,
            syncState,
            ethProtocolManager);

    final PluginServiceFactory additionalPluginServices =
        createAdditionalPluginServices(blockchain, protocolContext);

    final SubProtocolConfiguration subProtocolConfiguration =
        createSubProtocolConfiguration(ethProtocolManager, maybeSnapProtocolManager);
    ;

    final JsonRpcMethods additionalJsonRpcMethodFactory =
        createAdditionalJsonRpcMethodFactory(protocolContext);

    final List<Closeable> closeables = new ArrayList<>();
    closeables.add(protocolContext.getWorldStateArchive());
    closeables.add(storageProvider);
    if (privacyParameters.getPrivateStorageProvider() != null) {
      closeables.add(privacyParameters.getPrivateStorageProvider());
    }

    return new BesuController(
        protocolSchedule,
        protocolContext,
        ethProtocolManager,
        configOptionsSupplier.get(),
        subProtocolConfiguration,
        synchronizer,
        syncState,
        transactionPool,
        miningCoordinator,
        privacyParameters,
        miningParameters,
        additionalJsonRpcMethodFactory,
        nodeKey,
        closeables,
        additionalPluginServices,
        ethPeers);
  }

  /**
   * Create synchronizer synchronizer.
   *
   * @param protocolSchedule the protocol schedule
   * @param worldStateStorage the world state storage
   * @param protocolContext the protocol context
   * @param maybePruner the maybe pruner
   * @param ethContext the eth context
   * @param syncState the sync state
   * @param ethProtocolManager the eth protocol manager
   * @param pivotBlockSelector the pivot block selector
   * @return the synchronizer
   */
  protected Synchronizer createSynchronizer(
      final ProtocolSchedule protocolSchedule,
      final WorldStateStorage worldStateStorage,
      final ProtocolContext protocolContext,
      final Optional<Pruner> maybePruner,
      final EthContext ethContext,
      final SyncState syncState,
      final EthProtocolManager ethProtocolManager,
      final PivotBlockSelector pivotBlockSelector) {

    final DefaultSynchronizer toUse =
        new DefaultSynchronizer(
            syncConfig,
            protocolSchedule,
            protocolContext,
            worldStateStorage,
            ethProtocolManager.getBlockBroadcaster(),
            maybePruner,
            ethContext,
            syncState,
            dataDirectory,
            storageProvider,
            clock,
            metricsSystem,
            getFullSyncTerminationCondition(protocolContext.getBlockchain()),
            pivotBlockSelector);

    return toUse;
  }

  private PivotBlockSelector createPivotSelector(
      final ProtocolSchedule protocolSchedule,
      final ProtocolContext protocolContext,
      final EthContext ethContext,
      final SyncState syncState,
      final MetricsSystem metricsSystem) {

    final GenesisConfigOptions genesisConfigOptions = configOptionsSupplier.get();

    if (genesisConfigOptions.getTerminalTotalDifficulty().isPresent()) {
      LOG.info("TTD difficulty is present, creating initial sync for PoS");

      final MergeContext mergeContext = protocolContext.getConsensusContext(MergeContext.class);
      final UnverifiedForkchoiceSupplier unverifiedForkchoiceSupplier =
          new UnverifiedForkchoiceSupplier();
      final long subscriptionId =
          mergeContext.addNewUnverifiedForkchoiceListener(unverifiedForkchoiceSupplier);

      final Runnable unsubscribeForkchoiceListener =
          () -> {
            mergeContext.removeNewUnverifiedForkchoiceListener(subscriptionId);
            LOG.info("Initial sync done, unsubscribe forkchoice supplier");
          };

      return new PivotSelectorFromSafeBlock(
          protocolContext,
          protocolSchedule,
          ethContext,
          metricsSystem,
          genesisConfigOptions,
          unverifiedForkchoiceSupplier,
          unsubscribeForkchoiceListener);
    } else {
      LOG.info("TTD difficulty is not present, creating initial sync phase for PoW");
      return new PivotSelectorFromPeers(ethContext, syncConfig, syncState, metricsSystem);
    }
  }

  /**
   * Gets full sync termination condition.
   *
   * @param blockchain the blockchain
   * @return the full sync termination condition
   */
  protected SyncTerminationCondition getFullSyncTerminationCondition(final Blockchain blockchain) {
    return configOptionsSupplier
        .get()
        .getTerminalTotalDifficulty()
        .map(difficulty -> SyncTerminationCondition.difficulty(difficulty, blockchain))
        .orElse(SyncTerminationCondition.never());
  }

  /** Prep for build. */
  protected void prepForBuild() {}

  /**
   * Create additional json rpc method factory json rpc methods.
   *
   * @param protocolContext the protocol context
   * @return the json rpc methods
   */
  protected JsonRpcMethods createAdditionalJsonRpcMethodFactory(
      final ProtocolContext protocolContext) {
    return apis -> Collections.emptyMap();
  }

  /**
   * Create sub protocol configuration sub protocol configuration.
   *
   * @param ethProtocolManager the eth protocol manager
   * @param maybeSnapProtocolManager the maybe snap protocol manager
   * @return the sub protocol configuration
   */
  protected SubProtocolConfiguration createSubProtocolConfiguration(
      final EthProtocolManager ethProtocolManager,
      final Optional<SnapProtocolManager> maybeSnapProtocolManager) {
    final SubProtocolConfiguration subProtocolConfiguration =
        new SubProtocolConfiguration().withSubProtocol(EthProtocol.get(), ethProtocolManager);
    maybeSnapProtocolManager.ifPresent(
        snapProtocolManager -> {
          subProtocolConfiguration.withSubProtocol(SnapProtocol.get(), snapProtocolManager);
        });
    return subProtocolConfiguration;
  }

  /**
   * Create mining coordinator mining coordinator.
   *
   * @param protocolSchedule the protocol schedule
   * @param protocolContext the protocol context
   * @param transactionPool the transaction pool
   * @param miningParameters the mining parameters
   * @param syncState the sync state
   * @param ethProtocolManager the eth protocol manager
   * @return the mining coordinator
   */
  protected abstract MiningCoordinator createMiningCoordinator(
      ProtocolSchedule protocolSchedule,
      ProtocolContext protocolContext,
      TransactionPool transactionPool,
      MiningParameters miningParameters,
      SyncState syncState,
      EthProtocolManager ethProtocolManager);

  /**
   * Create protocol schedule protocol schedule.
   *
   * @return the protocol schedule
   */
  protected abstract ProtocolSchedule createProtocolSchedule();

  /**
   * Validate context.
   *
   * @param context the context
   */
  protected void validateContext(final ProtocolContext context) {}

  /**
   * Create consensus context consensus context.
   *
   * @param blockchain the blockchain
   * @param worldStateArchive the world state archive
   * @param protocolSchedule the protocol schedule
   * @return the consensus context
   */
  protected abstract ConsensusContext createConsensusContext(
      Blockchain blockchain,
      WorldStateArchive worldStateArchive,
      ProtocolSchedule protocolSchedule);

  /**
   * Gets supported protocol.
   *
   * @return the supported protocol
   */
  protected String getSupportedProtocol() {
    return EthProtocol.NAME;
  }

  /**
   * Create eth protocol manager eth protocol manager.
   *
   * @param protocolContext the protocol context
   * @param synchronizerConfiguration the synchronizer configuration
   * @param transactionPool the transaction pool
   * @param ethereumWireProtocolConfiguration the ethereum wire protocol configuration
   * @param ethPeers the eth peers
   * @param ethContext the eth context
   * @param ethMessages the eth messages
   * @param scheduler the scheduler
   * @param peerValidators the peer validators
   * @param mergePeerFilter the merge peer filter
   * @return the eth protocol manager
   */
  protected EthProtocolManager createEthProtocolManager(
      final ProtocolContext protocolContext,
      final SynchronizerConfiguration synchronizerConfiguration,
      final TransactionPool transactionPool,
      final EthProtocolConfiguration ethereumWireProtocolConfiguration,
      final EthPeers ethPeers,
      final EthContext ethContext,
      final EthMessages ethMessages,
      final EthScheduler scheduler,
      final List<PeerValidator> peerValidators,
      final Optional<MergePeerFilter> mergePeerFilter) {
    return new EthProtocolManager(
        protocolContext.getBlockchain(),
        networkId,
        protocolContext.getWorldStateArchive(),
        transactionPool,
        ethereumWireProtocolConfiguration,
        ethPeers,
        ethMessages,
        ethContext,
        peerValidators,
        mergePeerFilter,
        synchronizerConfiguration,
        scheduler,
        genesisConfig.getForkBlockNumbers(),
        genesisConfig.getForkTimestamps());
  }

  /**
   * Create protocol context protocol context.
   *
   * @param blockchain the blockchain
   * @param worldStateArchive the world state archive
   * @param protocolSchedule the protocol schedule
   * @param consensusContextFactory the consensus context factory
   * @return the protocol context
   */
  protected ProtocolContext createProtocolContext(
      final MutableBlockchain blockchain,
      final WorldStateArchive worldStateArchive,
      final ProtocolSchedule protocolSchedule,
      final ConsensusContextFactory consensusContextFactory,
      final Optional<TransactionSelectorFactory> transactionSelectorFactory) {
    return ProtocolContext.init(
        blockchain,
        worldStateArchive,
        protocolSchedule,
        consensusContextFactory,
        transactionSelectorFactory);
  }

  private Optional<SnapProtocolManager> createSnapProtocolManager(
      final List<PeerValidator> peerValidators,
      final EthPeers ethPeers,
      final EthMessages snapMessages,
      final WorldStateArchive worldStateArchive) {
    return Optional.of(
        new SnapProtocolManager(peerValidators, ethPeers, snapMessages, worldStateArchive));
  }

  WorldStateArchive createWorldStateArchive(
      final WorldStateStorage worldStateStorage,
      final Blockchain blockchain,
      final CachedMerkleTrieLoader cachedMerkleTrieLoader) {
    switch (dataStorageConfiguration.getDataStorageFormat()) {
      case BONSAI:
        return new BonsaiWorldStateProvider(
            (BonsaiWorldStateKeyValueStorage) worldStateStorage,
            blockchain,
            Optional.of(dataStorageConfiguration.getBonsaiMaxLayersToLoad()),
            cachedMerkleTrieLoader,
            metricsSystem);

      case FOREST:
      default:
        final WorldStatePreimageStorage preimageStorage =
            storageProvider.createWorldStatePreimageStorage();
        return new DefaultWorldStateArchive(worldStateStorage, preimageStorage);
    }
  }

  private ChainDataPruner createChainPruner(final BlockchainStorage blockchainStorage) {
    return new ChainDataPruner(
        blockchainStorage,
        new ChainDataPrunerStorage(
            storageProvider.getStorageBySegmentIdentifier(
                KeyValueSegmentIdentifier.CHAIN_PRUNER_STATE)),
        chainPrunerConfiguration.getChainPruningBlocksRetained(),
        chainPrunerConfiguration.getChainPruningBlocksFrequency(),
        MonitoredExecutors.newBoundedThreadPool(
            ChainDataPruner.class.getSimpleName(),
            1,
            1,
            ChainDataPruner.MAX_PRUNING_THREAD_QUEUE_SIZE,
            metricsSystem));
  }

  /**
   * Create peer validators list.
   *
   * @param protocolSchedule the protocol schedule
   * @return the list
   */
  protected List<PeerValidator> createPeerValidators(final ProtocolSchedule protocolSchedule) {
    final List<PeerValidator> validators = new ArrayList<>();

    final OptionalLong daoBlock = configOptionsSupplier.get().getDaoForkBlock();
    if (daoBlock.isPresent()) {
      // Setup dao validator
      validators.add(
          new DaoForkPeerValidator(protocolSchedule, metricsSystem, daoBlock.getAsLong()));
    }

    final OptionalLong classicBlock = configOptionsSupplier.get().getClassicForkBlock();
    // setup classic validator
    if (classicBlock.isPresent()) {
      validators.add(
          new ClassicForkPeerValidator(protocolSchedule, metricsSystem, classicBlock.getAsLong()));
    }

    for (final Map.Entry<Long, Hash> requiredBlock : requiredBlocks.entrySet()) {
      validators.add(
          new RequiredBlocksPeerValidator(
              protocolSchedule, metricsSystem, requiredBlock.getKey(), requiredBlock.getValue()));
    }

    final CheckpointConfigOptions checkpointConfigOptions =
        genesisConfig.getConfigOptions(genesisConfigOverrides).getCheckpointOptions();
    if (SyncMode.X_CHECKPOINT.equals(syncConfig.getSyncMode())
        && checkpointConfigOptions.isValid()) {
      validators.add(
          new CheckpointBlocksPeerValidator(
              protocolSchedule,
              metricsSystem,
              checkpointConfigOptions.getNumber().orElseThrow(),
              checkpointConfigOptions.getHash().map(Hash::fromHexString).orElseThrow()));
    }
    return validators;
  }

  /**
   * Create additional plugin services plugin service factory.
   *
   * @param blockchain the blockchain
   * @param protocolContext the protocol context
   * @return the plugin service factory
   */
  protected abstract PluginServiceFactory createAdditionalPluginServices(
      final Blockchain blockchain, final ProtocolContext protocolContext);
}<|MERGE_RESOLUTION|>--- conflicted
+++ resolved
@@ -180,12 +180,11 @@
 
   private NetworkingConfiguration networkingConfiguration;
   private Boolean randomPeerPriority;
-<<<<<<< HEAD
   private Optional<TransactionSelectorFactory> transactionSelectorFactory = Optional.empty();
-=======
   /** the Dagger configured context that can provide dependencies */
   protected BesuComponent besuComponent = null;
 
+
   /**
    * Provide a BesuComponent which can be used to get other dependencies
    *
@@ -196,7 +195,6 @@
     this.besuComponent = besuComponent;
     return this;
   }
->>>>>>> 4875ba3a
 
   /**
    * Storage provider besu controller builder.
