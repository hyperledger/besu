/*
 * Copyright ConsenSys AG.
 *
 * Licensed under the Apache License, Version 2.0 (the "License"); you may not use this file except in compliance with
 * the License. You may obtain a copy of the License at
 *
 * http://www.apache.org/licenses/LICENSE-2.0
 *
 * Unless required by applicable law or agreed to in writing, software distributed under the License is distributed on
 * an "AS IS" BASIS, WITHOUT WARRANTIES OR CONDITIONS OF ANY KIND, either express or implied. See the License for the
 * specific language governing permissions and limitations under the License.
 *
 * SPDX-License-Identifier: Apache-2.0
 */
package org.hyperledger.besu.controller;

import static com.google.common.base.Preconditions.checkNotNull;

import org.hyperledger.besu.components.BesuComponent;
import org.hyperledger.besu.config.CheckpointConfigOptions;
import org.hyperledger.besu.config.GenesisConfigFile;
import org.hyperledger.besu.config.GenesisConfigOptions;
import org.hyperledger.besu.consensus.merge.MergeContext;
import org.hyperledger.besu.consensus.merge.UnverifiedForkchoiceSupplier;
import org.hyperledger.besu.consensus.qbft.pki.PkiBlockCreationConfiguration;
import org.hyperledger.besu.cryptoservices.NodeKey;
import org.hyperledger.besu.datatypes.Hash;
import org.hyperledger.besu.ethereum.ConsensusContext;
import org.hyperledger.besu.ethereum.ConsensusContextFactory;
import org.hyperledger.besu.ethereum.GasLimitCalculator;
import org.hyperledger.besu.ethereum.ProtocolContext;
import org.hyperledger.besu.ethereum.api.jsonrpc.methods.JsonRpcMethods;
import org.hyperledger.besu.ethereum.blockcreation.MiningCoordinator;
import org.hyperledger.besu.ethereum.chain.Blockchain;
import org.hyperledger.besu.ethereum.chain.BlockchainStorage;
import org.hyperledger.besu.ethereum.chain.ChainDataPruner;
import org.hyperledger.besu.ethereum.chain.ChainDataPrunerStorage;
import org.hyperledger.besu.ethereum.chain.ChainPrunerConfiguration;
import org.hyperledger.besu.ethereum.chain.DefaultBlockchain;
import org.hyperledger.besu.ethereum.chain.GenesisState;
import org.hyperledger.besu.ethereum.chain.MutableBlockchain;
import org.hyperledger.besu.ethereum.chain.VariablesStorage;
import org.hyperledger.besu.ethereum.core.Difficulty;
import org.hyperledger.besu.ethereum.core.MiningParameters;
import org.hyperledger.besu.ethereum.core.PrivacyParameters;
import org.hyperledger.besu.ethereum.core.Synchronizer;
import org.hyperledger.besu.ethereum.eth.EthProtocol;
import org.hyperledger.besu.ethereum.eth.EthProtocolConfiguration;
import org.hyperledger.besu.ethereum.eth.SnapProtocol;
import org.hyperledger.besu.ethereum.eth.manager.EthContext;
import org.hyperledger.besu.ethereum.eth.manager.EthMessages;
import org.hyperledger.besu.ethereum.eth.manager.EthPeers;
import org.hyperledger.besu.ethereum.eth.manager.EthProtocolManager;
import org.hyperledger.besu.ethereum.eth.manager.EthScheduler;
import org.hyperledger.besu.ethereum.eth.manager.MergePeerFilter;
import org.hyperledger.besu.ethereum.eth.manager.MonitoredExecutors;
import org.hyperledger.besu.ethereum.eth.manager.snap.SnapProtocolManager;
import org.hyperledger.besu.ethereum.eth.peervalidation.CheckpointBlocksPeerValidator;
import org.hyperledger.besu.ethereum.eth.peervalidation.ClassicForkPeerValidator;
import org.hyperledger.besu.ethereum.eth.peervalidation.DaoForkPeerValidator;
import org.hyperledger.besu.ethereum.eth.peervalidation.PeerValidator;
import org.hyperledger.besu.ethereum.eth.peervalidation.RequiredBlocksPeerValidator;
import org.hyperledger.besu.ethereum.eth.sync.DefaultSynchronizer;
import org.hyperledger.besu.ethereum.eth.sync.PivotBlockSelector;
import org.hyperledger.besu.ethereum.eth.sync.SyncMode;
import org.hyperledger.besu.ethereum.eth.sync.SynchronizerConfiguration;
import org.hyperledger.besu.ethereum.eth.sync.fastsync.PivotSelectorFromPeers;
import org.hyperledger.besu.ethereum.eth.sync.fastsync.PivotSelectorFromSafeBlock;
import org.hyperledger.besu.ethereum.eth.sync.fastsync.checkpoint.Checkpoint;
import org.hyperledger.besu.ethereum.eth.sync.fastsync.checkpoint.ImmutableCheckpoint;
import org.hyperledger.besu.ethereum.eth.sync.fullsync.SyncTerminationCondition;
import org.hyperledger.besu.ethereum.eth.sync.state.SyncState;
import org.hyperledger.besu.ethereum.eth.transactions.BlobCache;
import org.hyperledger.besu.ethereum.eth.transactions.TransactionPool;
import org.hyperledger.besu.ethereum.eth.transactions.TransactionPoolConfiguration;
import org.hyperledger.besu.ethereum.eth.transactions.TransactionPoolFactory;
import org.hyperledger.besu.ethereum.mainnet.ProtocolSchedule;
import org.hyperledger.besu.ethereum.mainnet.ProtocolSpec;
import org.hyperledger.besu.ethereum.p2p.config.NetworkingConfiguration;
import org.hyperledger.besu.ethereum.p2p.config.SubProtocolConfiguration;
import org.hyperledger.besu.ethereum.storage.StorageProvider;
import org.hyperledger.besu.ethereum.storage.keyvalue.KeyValueSegmentIdentifier;
import org.hyperledger.besu.ethereum.trie.bonsai.BonsaiWorldStateProvider;
import org.hyperledger.besu.ethereum.trie.bonsai.cache.CachedMerkleTrieLoader;
import org.hyperledger.besu.ethereum.trie.bonsai.storage.BonsaiWorldStateKeyValueStorage;
import org.hyperledger.besu.ethereum.trie.bonsai.trielog.TrieLogManager;
import org.hyperledger.besu.ethereum.trie.bonsai.trielog.TrieLogPruner;
import org.hyperledger.besu.ethereum.trie.forest.ForestWorldStateArchive;
import org.hyperledger.besu.ethereum.trie.forest.pruner.MarkSweepPruner;
import org.hyperledger.besu.ethereum.trie.forest.pruner.Pruner;
import org.hyperledger.besu.ethereum.trie.forest.pruner.PrunerConfiguration;
import org.hyperledger.besu.ethereum.worldstate.DataStorageConfiguration;
import org.hyperledger.besu.ethereum.worldstate.DataStorageFormat;
import org.hyperledger.besu.ethereum.worldstate.WorldStateArchive;
import org.hyperledger.besu.ethereum.worldstate.WorldStatePreimageStorage;
import org.hyperledger.besu.ethereum.worldstate.WorldStateStorage;
import org.hyperledger.besu.evm.internal.EvmConfiguration;
import org.hyperledger.besu.metrics.ObservableMetricsSystem;
import org.hyperledger.besu.plugin.services.MetricsSystem;
import org.hyperledger.besu.plugin.services.permissioning.NodeMessagePermissioningProvider;
import org.hyperledger.besu.plugin.services.txselection.PluginTransactionSelectorFactory;
import org.hyperledger.besu.plugin.services.txvalidator.PluginTransactionValidatorFactory;

import java.io.Closeable;
import java.math.BigInteger;
import java.nio.file.Path;
import java.time.Clock;
import java.util.ArrayList;
import java.util.Collections;
import java.util.List;
import java.util.Map;
import java.util.Optional;
import java.util.OptionalLong;
import java.util.function.Supplier;

import org.slf4j.Logger;
import org.slf4j.LoggerFactory;

/** The Besu controller builder that builds Besu Controller. */
public abstract class BesuControllerBuilder implements MiningParameterOverrides {
  private static final Logger LOG = LoggerFactory.getLogger(BesuControllerBuilder.class);

  private GenesisConfigFile genesisConfig;
  private Map<String, String> genesisConfigOverrides = Collections.emptyMap();

  /** The Config options supplier. */
  protected Supplier<GenesisConfigOptions> configOptionsSupplier =
      () ->
          Optional.ofNullable(genesisConfig)
              .map(conf -> conf.getConfigOptions(genesisConfigOverrides))
              .orElseThrow();

  /** The Sync config. */
  protected SynchronizerConfiguration syncConfig;
  /** The Ethereum wire protocol configuration. */
  protected EthProtocolConfiguration ethereumWireProtocolConfiguration;
  /** The Transaction pool configuration. */
  protected TransactionPoolConfiguration transactionPoolConfiguration;
  /** The Network id. */
  protected BigInteger networkId;
  /** The Mining parameters. */
  protected MiningParameters miningParameters;
  /** The Metrics system. */
  protected ObservableMetricsSystem metricsSystem;
  /** The Privacy parameters. */
  protected PrivacyParameters privacyParameters;
  /** The Pki block creation configuration. */
  protected Optional<PkiBlockCreationConfiguration> pkiBlockCreationConfiguration =
      Optional.empty();
  /** The Data directory. */
  protected Path dataDirectory;
  /** The Clock. */
  protected Clock clock;
  /** The Node key. */
  protected NodeKey nodeKey;
  /** The Is revert reason enabled. */
  protected boolean isRevertReasonEnabled;
  /** The Gas limit calculator. */
  GasLimitCalculator gasLimitCalculator;
  /** The Storage provider. */
  protected StorageProvider storageProvider;
  /** The Is pruning enabled. */
  protected boolean isPruningEnabled;
  /** The Pruner configuration. */
  protected PrunerConfiguration prunerConfiguration;
  /** The Required blocks. */
  protected Map<Long, Hash> requiredBlocks = Collections.emptyMap();
  /** The Reorg logging threshold. */
  protected long reorgLoggingThreshold;
  /** The Data storage configuration. */
  protected DataStorageConfiguration dataStorageConfiguration =
      DataStorageConfiguration.DEFAULT_CONFIG;
  /** The Message permissioning providers. */
  protected List<NodeMessagePermissioningProvider> messagePermissioningProviders =
      Collections.emptyList();
  /** The Evm configuration. */
  protected EvmConfiguration evmConfiguration;
  /** The Max peers. */
  protected int maxPeers;

  private int peerLowerBound;
  private int maxRemotelyInitiatedPeers;
  /** The Chain pruner configuration. */
  protected ChainPrunerConfiguration chainPrunerConfiguration = ChainPrunerConfiguration.DEFAULT;

  private NetworkingConfiguration networkingConfiguration;
  private Boolean randomPeerPriority;
  private Optional<PluginTransactionSelectorFactory> transactionSelectorFactory = Optional.empty();
  /** the Dagger configured context that can provide dependencies */
  protected Optional<BesuComponent> besuComponent = Optional.empty();

  private PluginTransactionValidatorFactory pluginTransactionValidatorFactory;

  private int numberOfBlocksToCache = 0;

  /**
   * Provide a BesuComponent which can be used to get other dependencies
   *
   * @param besuComponent application context that can be used to get other dependencies
   * @return the besu controller builder
   */
  public BesuControllerBuilder besuComponent(final BesuComponent besuComponent) {
    this.besuComponent = Optional.ofNullable(besuComponent);
    return this;
  }

  /**
   * Storage provider besu controller builder.
   *
   * @param storageProvider the storage provider
   * @return the besu controller builder
   */
  public BesuControllerBuilder storageProvider(final StorageProvider storageProvider) {
    this.storageProvider = storageProvider;
    return this;
  }

  /**
   * Genesis config file besu controller builder.
   *
   * @param genesisConfig the genesis config
   * @return the besu controller builder
   */
  public BesuControllerBuilder genesisConfigFile(final GenesisConfigFile genesisConfig) {
    this.genesisConfig = genesisConfig;
    return this;
  }

  /**
   * Synchronizer configuration besu controller builder.
   *
   * @param synchronizerConfig the synchronizer config
   * @return the besu controller builder
   */
  public BesuControllerBuilder synchronizerConfiguration(
      final SynchronizerConfiguration synchronizerConfig) {
    this.syncConfig = synchronizerConfig;
    return this;
  }

  /**
   * Eth protocol configuration besu controller builder.
   *
   * @param ethProtocolConfiguration the eth protocol configuration
   * @return the besu controller builder
   */
  public BesuControllerBuilder ethProtocolConfiguration(
      final EthProtocolConfiguration ethProtocolConfiguration) {
    this.ethereumWireProtocolConfiguration = ethProtocolConfiguration;
    return this;
  }

  /**
   * Network id besu controller builder.
   *
   * @param networkId the network id
   * @return the besu controller builder
   */
  public BesuControllerBuilder networkId(final BigInteger networkId) {
    this.networkId = networkId;
    return this;
  }

  /**
   * Mining parameters besu controller builder.
   *
   * @param miningParameters the mining parameters
   * @return the besu controller builder
   */
  public BesuControllerBuilder miningParameters(final MiningParameters miningParameters) {
    this.miningParameters = miningParameters;
    return this;
  }

  /**
   * Message permissioning providers besu controller builder.
   *
   * @param messagePermissioningProviders the message permissioning providers
   * @return the besu controller builder
   */
  public BesuControllerBuilder messagePermissioningProviders(
      final List<NodeMessagePermissioningProvider> messagePermissioningProviders) {
    this.messagePermissioningProviders = messagePermissioningProviders;
    return this;
  }

  /**
   * Node key besu controller builder.
   *
   * @param nodeKey the node key
   * @return the besu controller builder
   */
  public BesuControllerBuilder nodeKey(final NodeKey nodeKey) {
    this.nodeKey = nodeKey;
    return this;
  }

  /**
   * Metrics system besu controller builder.
   *
   * @param metricsSystem the metrics system
   * @return the besu controller builder
   */
  public BesuControllerBuilder metricsSystem(final ObservableMetricsSystem metricsSystem) {
    this.metricsSystem = metricsSystem;
    return this;
  }

  /**
   * Privacy parameters besu controller builder.
   *
   * @param privacyParameters the privacy parameters
   * @return the besu controller builder
   */
  public BesuControllerBuilder privacyParameters(final PrivacyParameters privacyParameters) {
    this.privacyParameters = privacyParameters;
    return this;
  }

  /**
   * Pki block creation configuration besu controller builder.
   *
   * @param pkiBlockCreationConfiguration the pki block creation configuration
   * @return the besu controller builder
   */
  public BesuControllerBuilder pkiBlockCreationConfiguration(
      final Optional<PkiBlockCreationConfiguration> pkiBlockCreationConfiguration) {
    this.pkiBlockCreationConfiguration = pkiBlockCreationConfiguration;
    return this;
  }

  /**
   * Data directory besu controller builder.
   *
   * @param dataDirectory the data directory
   * @return the besu controller builder
   */
  public BesuControllerBuilder dataDirectory(final Path dataDirectory) {
    this.dataDirectory = dataDirectory;
    return this;
  }

  /**
   * Clock besu controller builder.
   *
   * @param clock the clock
   * @return the besu controller builder
   */
  public BesuControllerBuilder clock(final Clock clock) {
    this.clock = clock;
    return this;
  }

  /**
   * Transaction pool configuration besu controller builder.
   *
   * @param transactionPoolConfiguration the transaction pool configuration
   * @return the besu controller builder
   */
  public BesuControllerBuilder transactionPoolConfiguration(
      final TransactionPoolConfiguration transactionPoolConfiguration) {
    this.transactionPoolConfiguration = transactionPoolConfiguration;
    return this;
  }

  /**
   * Is revert reason enabled besu controller builder.
   *
   * @param isRevertReasonEnabled the is revert reason enabled
   * @return the besu controller builder
   */
  public BesuControllerBuilder isRevertReasonEnabled(final boolean isRevertReasonEnabled) {
    this.isRevertReasonEnabled = isRevertReasonEnabled;
    return this;
  }

  /**
   * Is pruning enabled besu controller builder.
   *
   * @param isPruningEnabled the is pruning enabled
   * @return the besu controller builder
   */
  public BesuControllerBuilder isPruningEnabled(final boolean isPruningEnabled) {
    this.isPruningEnabled = isPruningEnabled;
    return this;
  }

  /**
   * Pruning configuration besu controller builder.
   *
   * @param prunerConfiguration the pruner configuration
   * @return the besu controller builder
   */
  public BesuControllerBuilder pruningConfiguration(final PrunerConfiguration prunerConfiguration) {
    this.prunerConfiguration = prunerConfiguration;
    return this;
  }

  /**
   * Genesis config overrides besu controller builder.
   *
   * @param genesisConfigOverrides the genesis config overrides
   * @return the besu controller builder
   */
  public BesuControllerBuilder genesisConfigOverrides(
      final Map<String, String> genesisConfigOverrides) {
    this.genesisConfigOverrides = genesisConfigOverrides;
    return this;
  }

  /**
   * Gas limit calculator besu controller builder.
   *
   * @param gasLimitCalculator the gas limit calculator
   * @return the besu controller builder
   */
  public BesuControllerBuilder gasLimitCalculator(final GasLimitCalculator gasLimitCalculator) {
    this.gasLimitCalculator = gasLimitCalculator;
    return this;
  }

  /**
   * Required blocks besu controller builder.
   *
   * @param requiredBlocks the required blocks
   * @return the besu controller builder
   */
  public BesuControllerBuilder requiredBlocks(final Map<Long, Hash> requiredBlocks) {
    this.requiredBlocks = requiredBlocks;
    return this;
  }

  /**
   * Reorg logging threshold besu controller builder.
   *
   * @param reorgLoggingThreshold the reorg logging threshold
   * @return the besu controller builder
   */
  public BesuControllerBuilder reorgLoggingThreshold(final long reorgLoggingThreshold) {
    this.reorgLoggingThreshold = reorgLoggingThreshold;
    return this;
  }

  /**
   * Data storage configuration besu controller builder.
   *
   * @param dataStorageConfiguration the data storage configuration
   * @return the besu controller builder
   */
  public BesuControllerBuilder dataStorageConfiguration(
      final DataStorageConfiguration dataStorageConfiguration) {
    this.dataStorageConfiguration = dataStorageConfiguration;
    return this;
  }

  /**
   * Evm configuration besu controller builder.
   *
   * @param evmConfiguration the evm configuration
   * @return the besu controller builder
   */
  public BesuControllerBuilder evmConfiguration(final EvmConfiguration evmConfiguration) {
    this.evmConfiguration = evmConfiguration;
    return this;
  }

  /**
   * Max peers besu controller builder.
   *
   * @param maxPeers the max peers
   * @return the besu controller builder
   */
  public BesuControllerBuilder maxPeers(final int maxPeers) {
    this.maxPeers = maxPeers;
    return this;
  }

  /**
   * Lower bound of peers where we stop actively trying to initiate new outgoing connections
   *
   * @param peerLowerBound lower bound of peers where we stop actively trying to initiate new
   *     outgoing connections
   * @return the besu controller builder
   */
  public BesuControllerBuilder lowerBoundPeers(final int peerLowerBound) {
    this.peerLowerBound = peerLowerBound;
    return this;
  }

  /**
   * Maximum number of remotely initiated peer connections
   *
   * @param maxRemotelyInitiatedPeers aximum number of remotely initiated peer connections
   * @return the besu controller builder
   */
  public BesuControllerBuilder maxRemotelyInitiatedPeers(final int maxRemotelyInitiatedPeers) {
    this.maxRemotelyInitiatedPeers = maxRemotelyInitiatedPeers;
    return this;
  }

  /**
   * Chain pruning configuration besu controller builder.
   *
   * @param chainPrunerConfiguration the chain pruner configuration
   * @return the besu controller builder
   */
  public BesuControllerBuilder chainPruningConfiguration(
      final ChainPrunerConfiguration chainPrunerConfiguration) {
    this.chainPrunerConfiguration = chainPrunerConfiguration;
    return this;
  }

  /**
   * Chain pruning configuration besu controller builder.
   *
   * @param numberOfBlocksToCache the number of blocks to cache
   * @return the besu controller builder
   */
  public BesuControllerBuilder cacheLastBlocks(final Integer numberOfBlocksToCache) {
    this.numberOfBlocksToCache = numberOfBlocksToCache;
    return this;
  }

  /**
   * sets the networkConfiguration in the builder
   *
   * @param networkingConfiguration the networking config
   * @return the besu controller builder
   */
  public BesuControllerBuilder networkConfiguration(
      final NetworkingConfiguration networkingConfiguration) {
    this.networkingConfiguration = networkingConfiguration;
    return this;
  }

  /**
   * sets the randomPeerPriority flag in the builder
   *
   * @param randomPeerPriority the random peer priority flag
   * @return the besu controller builder
   */
  public BesuControllerBuilder randomPeerPriority(final Boolean randomPeerPriority) {
    this.randomPeerPriority = randomPeerPriority;
    return this;
  }

  /**
   * sets the transactionSelectorFactory in the builder
   *
   * @param transactionSelectorFactory the optional transaction selector factory
   * @return the besu controller builder
   */
  public BesuControllerBuilder transactionSelectorFactory(
      final Optional<PluginTransactionSelectorFactory> transactionSelectorFactory) {
    this.transactionSelectorFactory = transactionSelectorFactory;
    return this;
  }

  /**
   * sets the pluginTransactionValidatorFactory
   *
   * @param pluginTransactionValidatorFactory factory that creates plugin transaction Validators
   * @return the besu controller builder
   */
  public BesuControllerBuilder pluginTransactionValidatorFactory(
      final PluginTransactionValidatorFactory pluginTransactionValidatorFactory) {
    this.pluginTransactionValidatorFactory = pluginTransactionValidatorFactory;
    return this;
  }

  /**
   * Build besu controller.
   *
   * @return the besu controller
   */
  public BesuController build() {
    checkNotNull(genesisConfig, "Missing genesis config");
    checkNotNull(syncConfig, "Missing sync config");
    checkNotNull(ethereumWireProtocolConfiguration, "Missing ethereum protocol configuration");
    checkNotNull(networkId, "Missing network ID");
    checkNotNull(miningParameters, "Missing mining parameters");
    checkNotNull(metricsSystem, "Missing metrics system");
    checkNotNull(privacyParameters, "Missing privacy parameters");
    checkNotNull(dataDirectory, "Missing data directory"); // Why do we need this?
    checkNotNull(clock, "Missing clock");
    checkNotNull(transactionPoolConfiguration, "Missing transaction pool configuration");
    checkNotNull(nodeKey, "Missing node key");
    checkNotNull(storageProvider, "Must supply a storage provider");
    checkNotNull(gasLimitCalculator, "Missing gas limit calculator");
    checkNotNull(evmConfiguration, "Missing evm config");
    checkNotNull(networkingConfiguration, "Missing network configuration");
    prepForBuild();

    final ProtocolSchedule protocolSchedule = createProtocolSchedule();
    final GenesisState genesisState =
        GenesisState.fromConfig(
            dataStorageConfiguration.getDataStorageFormat(), genesisConfig, protocolSchedule);

    final VariablesStorage variablesStorage = storageProvider.createVariablesStorage();

    final WorldStateStorage worldStateStorage =
        storageProvider.createWorldStateStorage(dataStorageConfiguration);

    final BlockchainStorage blockchainStorage =
        storageProvider.createBlockchainStorage(protocolSchedule, variablesStorage);

    final MutableBlockchain blockchain =
        DefaultBlockchain.createMutable(
            genesisState.getBlock(),
            blockchainStorage,
            metricsSystem,
            reorgLoggingThreshold,
            dataDirectory.toString(),
            numberOfBlocksToCache);

    final CachedMerkleTrieLoader cachedMerkleTrieLoader =
        besuComponent
            .map(BesuComponent::getCachedMerkleTrieLoader)
            .orElseGet(() -> new CachedMerkleTrieLoader(metricsSystem));

    final WorldStateArchive worldStateArchive =
        createWorldStateArchive(worldStateStorage, blockchain, cachedMerkleTrieLoader);

    if (blockchain.getChainHeadBlockNumber() < 1) {
      genesisState.writeStateTo(worldStateArchive.getMutable());
    }

    final ProtocolContext protocolContext =
        createProtocolContext(
            blockchain,
            worldStateArchive,
            protocolSchedule,
            this::createConsensusContext,
            transactionSelectorFactory);
    validateContext(protocolContext);

    if (chainPrunerConfiguration.getChainPruningEnabled()) {
      protocolContext
          .safeConsensusContext(MergeContext.class)
          .ifPresent(mergeContext -> mergeContext.setIsChainPruningEnabled(true));
      final ChainDataPruner chainDataPruner = createChainPruner(blockchainStorage);
      blockchain.observeBlockAdded(chainDataPruner);
      LOG.info(
          "Chain data pruning enabled with recent blocks retained to be: "
              + chainPrunerConfiguration.getChainPruningBlocksRetained()
              + " and frequency to be: "
              + chainPrunerConfiguration.getChainPruningBlocksFrequency());
    }

    protocolSchedule.setPublicWorldStateArchiveForPrivacyBlockProcessor(
        protocolContext.getWorldStateArchive());

    Optional<Pruner> maybePruner = Optional.empty();
    if (isPruningEnabled) {
      if (dataStorageConfiguration.getDataStorageFormat().equals(DataStorageFormat.BONSAI)) {
        LOG.warn(
            "Cannot enable pruning with Bonsai data storage format. Disabling. Change the data storage format or disable pruning explicitly on the command line to remove this warning.");
      } else {
        maybePruner =
            Optional.of(
                new Pruner(
                    new MarkSweepPruner(
                        ((ForestWorldStateArchive) worldStateArchive).getWorldStateStorage(),
                        blockchain,
                        storageProvider.getStorageBySegmentIdentifier(
                            KeyValueSegmentIdentifier.PRUNING_STATE),
                        metricsSystem),
                    blockchain,
                    prunerConfiguration));
      }
    }
    final int maxMessageSize = ethereumWireProtocolConfiguration.getMaxMessageSize();
    final Supplier<ProtocolSpec> currentProtocolSpecSupplier =
        () -> protocolSchedule.getByBlockHeader(blockchain.getChainHeadHeader());
    final EthPeers ethPeers =
        new EthPeers(
            getSupportedProtocol(),
            currentProtocolSpecSupplier,
            clock,
            metricsSystem,
            maxMessageSize,
            messagePermissioningProviders,
            nodeKey.getPublicKey().getEncodedBytes(),
            peerLowerBound,
            maxPeers,
            maxRemotelyInitiatedPeers,
            randomPeerPriority);

    final EthMessages ethMessages = new EthMessages();
    final EthMessages snapMessages = new EthMessages();

    final EthScheduler scheduler =
        new EthScheduler(
            syncConfig.getDownloaderParallelism(),
            syncConfig.getTransactionsParallelism(),
            syncConfig.getComputationParallelism(),
            metricsSystem);

    final GenesisConfigOptions configOptions =
        genesisConfig.getConfigOptions(genesisConfigOverrides);

    Optional<Checkpoint> checkpoint = Optional.empty();
    if (configOptions.getCheckpointOptions().isValid()) {
      checkpoint =
          Optional.of(
              ImmutableCheckpoint.builder()
                  .blockHash(
                      Hash.fromHexString(configOptions.getCheckpointOptions().getHash().get()))
                  .blockNumber(configOptions.getCheckpointOptions().getNumber().getAsLong())
                  .totalDifficulty(
                      Difficulty.fromHexString(
                          configOptions.getCheckpointOptions().getTotalDifficulty().get()))
                  .build());
    }

    final EthContext ethContext = new EthContext(ethPeers, ethMessages, snapMessages, scheduler);
    final boolean fullSyncDisabled = !SyncMode.isFullSync(syncConfig.getSyncMode());
    final SyncState syncState = new SyncState(blockchain, ethPeers, fullSyncDisabled, checkpoint);

    final TransactionPool transactionPool =
        TransactionPoolFactory.createTransactionPool(
            protocolSchedule,
            protocolContext,
            ethContext,
            clock,
            metricsSystem,
            syncState,
            transactionPoolConfiguration,
            pluginTransactionValidatorFactory,
            besuComponent.map(BesuComponent::getBlobCache).orElse(new BlobCache()));

    final List<PeerValidator> peerValidators = createPeerValidators(protocolSchedule);

    final EthProtocolManager ethProtocolManager =
        createEthProtocolManager(
            protocolContext,
            syncConfig,
            transactionPool,
            ethereumWireProtocolConfiguration,
            ethPeers,
            ethContext,
            ethMessages,
            scheduler,
            peerValidators,
            Optional.empty());

    final Optional<SnapProtocolManager> maybeSnapProtocolManager =
        createSnapProtocolManager(peerValidators, ethPeers, snapMessages, worldStateArchive);

    final PivotBlockSelector pivotBlockSelector =
        createPivotSelector(
            protocolSchedule, protocolContext, ethContext, syncState, metricsSystem);

    final Synchronizer synchronizer =
        createSynchronizer(
            protocolSchedule,
            worldStateStorage,
            protocolContext,
            maybePruner,
            ethContext,
            syncState,
            ethProtocolManager,
            pivotBlockSelector);

    protocolContext.setSynchronizer(Optional.of(synchronizer));

    final MiningCoordinator miningCoordinator =
        createMiningCoordinator(
            protocolSchedule,
            protocolContext,
            transactionPool,
            miningParameters,
            syncState,
            ethProtocolManager);

    final PluginServiceFactory additionalPluginServices =
        createAdditionalPluginServices(blockchain, protocolContext);

    final SubProtocolConfiguration subProtocolConfiguration =
        createSubProtocolConfiguration(ethProtocolManager, maybeSnapProtocolManager);

    final JsonRpcMethods additionalJsonRpcMethodFactory =
        createAdditionalJsonRpcMethodFactory(protocolContext);

    if (dataStorageConfiguration.getUnstable().getBonsaiTrieLogPruningEnabled()
        && DataStorageFormat.BONSAI.equals(dataStorageConfiguration.getDataStorageFormat())) {
      final TrieLogManager trieLogManager =
          ((BonsaiWorldStateProvider) worldStateArchive).getTrieLogManager();
      final TrieLogPruner trieLogPruner =
          createTrieLogPruner(worldStateStorage, blockchain, scheduler);
      trieLogManager.subscribe(trieLogPruner);
    }

    final List<Closeable> closeables = new ArrayList<>();
    closeables.add(protocolContext.getWorldStateArchive());
    closeables.add(storageProvider);
    if (privacyParameters.getPrivateStorageProvider() != null) {
      closeables.add(privacyParameters.getPrivateStorageProvider());
    }

    return new BesuController(
        protocolSchedule,
        protocolContext,
        ethProtocolManager,
        configOptionsSupplier.get(),
        subProtocolConfiguration,
        synchronizer,
        syncState,
        transactionPool,
        miningCoordinator,
        privacyParameters,
        miningParameters,
        additionalJsonRpcMethodFactory,
        nodeKey,
        closeables,
        additionalPluginServices,
        ethPeers,
        storageProvider,
        dataStorageConfiguration);
  }

  private TrieLogPruner createTrieLogPruner(
      final WorldStateStorage worldStateStorage,
      final Blockchain blockchain,
      final EthScheduler scheduler) {
    final GenesisConfigOptions genesisConfigOptions = configOptionsSupplier.get();
    final boolean isProofOfStake = genesisConfigOptions.getTerminalTotalDifficulty().isPresent();

    final TrieLogPruner trieLogPruner =
        new TrieLogPruner(
            (BonsaiWorldStateKeyValueStorage) worldStateStorage,
            blockchain,
            scheduler::executeServiceTask,
            dataStorageConfiguration.getUnstable().getBonsaiTrieLogRetentionThreshold(),
            dataStorageConfiguration.getUnstable().getBonsaiTrieLogPruningLimit(),
            isProofOfStake);
    trieLogPruner.initialize();

    return trieLogPruner;
  }

  /**
   * Create synchronizer synchronizer.
   *
   * @param protocolSchedule the protocol schedule
   * @param worldStateStorage the world state storage
   * @param protocolContext the protocol context
   * @param maybePruner the maybe pruner
   * @param ethContext the eth context
   * @param syncState the sync state
   * @param ethProtocolManager the eth protocol manager
   * @param pivotBlockSelector the pivot block selector
   * @return the synchronizer
   */
  protected Synchronizer createSynchronizer(
      final ProtocolSchedule protocolSchedule,
      final WorldStateStorage worldStateStorage,
      final ProtocolContext protocolContext,
      final Optional<Pruner> maybePruner,
      final EthContext ethContext,
      final SyncState syncState,
      final EthProtocolManager ethProtocolManager,
      final PivotBlockSelector pivotBlockSelector) {

    return new DefaultSynchronizer(
        syncConfig,
        protocolSchedule,
        protocolContext,
        worldStateStorage,
        ethProtocolManager.getBlockBroadcaster(),
        maybePruner,
        ethContext,
        syncState,
        dataDirectory,
        storageProvider,
        clock,
        metricsSystem,
        getFullSyncTerminationCondition(protocolContext.getBlockchain()),
        pivotBlockSelector);
  }

  private PivotBlockSelector createPivotSelector(
      final ProtocolSchedule protocolSchedule,
      final ProtocolContext protocolContext,
      final EthContext ethContext,
      final SyncState syncState,
      final MetricsSystem metricsSystem) {

    final GenesisConfigOptions genesisConfigOptions = configOptionsSupplier.get();

    if (genesisConfigOptions.getTerminalTotalDifficulty().isPresent()) {
      LOG.info("TTD difficulty is present, creating initial sync for PoS");

      final MergeContext mergeContext = protocolContext.getConsensusContext(MergeContext.class);
      final UnverifiedForkchoiceSupplier unverifiedForkchoiceSupplier =
          new UnverifiedForkchoiceSupplier();
      final long subscriptionId =
          mergeContext.addNewUnverifiedForkchoiceListener(unverifiedForkchoiceSupplier);

      final Runnable unsubscribeForkchoiceListener =
          () -> {
            mergeContext.removeNewUnverifiedForkchoiceListener(subscriptionId);
            LOG.info("Initial sync done, unsubscribe forkchoice supplier");
          };

      return new PivotSelectorFromSafeBlock(
          protocolContext,
          protocolSchedule,
          ethContext,
          metricsSystem,
          genesisConfigOptions,
          unverifiedForkchoiceSupplier,
          unsubscribeForkchoiceListener);
    } else {
      LOG.info("TTD difficulty is not present, creating initial sync phase for PoW");
      return new PivotSelectorFromPeers(ethContext, syncConfig, syncState, metricsSystem);
    }
  }

  /**
   * Gets full sync termination condition.
   *
   * @param blockchain the blockchain
   * @return the full sync termination condition
   */
  protected SyncTerminationCondition getFullSyncTerminationCondition(final Blockchain blockchain) {
    return configOptionsSupplier
        .get()
        .getTerminalTotalDifficulty()
        .map(difficulty -> SyncTerminationCondition.difficulty(difficulty, blockchain))
        .orElse(SyncTerminationCondition.never());
  }

  /** Prep for build. */
  protected void prepForBuild() {}

  /**
   * Create additional json rpc method factory json rpc methods.
   *
   * @param protocolContext the protocol context
   * @return the json rpc methods
   */
  protected JsonRpcMethods createAdditionalJsonRpcMethodFactory(
      final ProtocolContext protocolContext) {
    return apis -> Collections.emptyMap();
  }

  /**
   * Create sub protocol configuration sub protocol configuration.
   *
   * @param ethProtocolManager the eth protocol manager
   * @param maybeSnapProtocolManager the maybe snap protocol manager
   * @return the sub protocol configuration
   */
  protected SubProtocolConfiguration createSubProtocolConfiguration(
      final EthProtocolManager ethProtocolManager,
      final Optional<SnapProtocolManager> maybeSnapProtocolManager) {
    final SubProtocolConfiguration subProtocolConfiguration =
        new SubProtocolConfiguration().withSubProtocol(EthProtocol.get(), ethProtocolManager);
    maybeSnapProtocolManager.ifPresent(
        snapProtocolManager ->
            subProtocolConfiguration.withSubProtocol(SnapProtocol.get(), snapProtocolManager));
    return subProtocolConfiguration;
  }

  /**
   * Create mining coordinator mining coordinator.
   *
   * @param protocolSchedule the protocol schedule
   * @param protocolContext the protocol context
   * @param transactionPool the transaction pool
   * @param miningParameters the mining parameters
   * @param syncState the sync state
   * @param ethProtocolManager the eth protocol manager
   * @return the mining coordinator
   */
  protected abstract MiningCoordinator createMiningCoordinator(
      ProtocolSchedule protocolSchedule,
      ProtocolContext protocolContext,
      TransactionPool transactionPool,
      MiningParameters miningParameters,
      SyncState syncState,
      EthProtocolManager ethProtocolManager);

  /**
   * Create protocol schedule protocol schedule.
   *
   * @return the protocol schedule
   */
  protected abstract ProtocolSchedule createProtocolSchedule();

  /**
   * Validate context.
   *
   * @param context the context
   */
  protected void validateContext(final ProtocolContext context) {}

  /**
   * Create consensus context consensus context.
   *
   * @param blockchain the blockchain
   * @param worldStateArchive the world state archive
   * @param protocolSchedule the protocol schedule
   * @return the consensus context
   */
  protected abstract ConsensusContext createConsensusContext(
      Blockchain blockchain,
      WorldStateArchive worldStateArchive,
      ProtocolSchedule protocolSchedule);

  /**
   * Gets supported protocol.
   *
   * @return the supported protocol
   */
  protected String getSupportedProtocol() {
    return EthProtocol.NAME;
  }

  /**
   * Create eth protocol manager eth protocol manager.
   *
   * @param protocolContext the protocol context
   * @param synchronizerConfiguration the synchronizer configuration
   * @param transactionPool the transaction pool
   * @param ethereumWireProtocolConfiguration the ethereum wire protocol configuration
   * @param ethPeers the eth peers
   * @param ethContext the eth context
   * @param ethMessages the eth messages
   * @param scheduler the scheduler
   * @param peerValidators the peer validators
   * @param mergePeerFilter the merge peer filter
   * @return the eth protocol manager
   */
  protected EthProtocolManager createEthProtocolManager(
      final ProtocolContext protocolContext,
      final SynchronizerConfiguration synchronizerConfiguration,
      final TransactionPool transactionPool,
      final EthProtocolConfiguration ethereumWireProtocolConfiguration,
      final EthPeers ethPeers,
      final EthContext ethContext,
      final EthMessages ethMessages,
      final EthScheduler scheduler,
      final List<PeerValidator> peerValidators,
      final Optional<MergePeerFilter> mergePeerFilter) {
    return new EthProtocolManager(
        protocolContext.getBlockchain(),
        networkId,
        protocolContext.getWorldStateArchive(),
        transactionPool,
        ethereumWireProtocolConfiguration,
        ethPeers,
        ethMessages,
        ethContext,
        peerValidators,
        mergePeerFilter,
        synchronizerConfiguration,
        scheduler,
        genesisConfig.getForkBlockNumbers(),
        genesisConfig.getForkTimestamps());
  }

  /**
   * Create protocol context protocol context.
   *
   * @param blockchain the blockchain
   * @param worldStateArchive the world state archive
   * @param protocolSchedule the protocol schedule
   * @param consensusContextFactory the consensus context factory
   * @param transactionSelectorFactory optional transaction selector factory
   * @return the protocol context
   */
  protected ProtocolContext createProtocolContext(
      final MutableBlockchain blockchain,
      final WorldStateArchive worldStateArchive,
      final ProtocolSchedule protocolSchedule,
      final ConsensusContextFactory consensusContextFactory,
      final Optional<PluginTransactionSelectorFactory> transactionSelectorFactory) {
    return ProtocolContext.init(
        blockchain,
        worldStateArchive,
        protocolSchedule,
        consensusContextFactory,
        transactionSelectorFactory);
  }

  private Optional<SnapProtocolManager> createSnapProtocolManager(
      final List<PeerValidator> peerValidators,
      final EthPeers ethPeers,
      final EthMessages snapMessages,
      final WorldStateArchive worldStateArchive) {
    return Optional.of(
        new SnapProtocolManager(peerValidators, ethPeers, snapMessages, worldStateArchive));
  }

  WorldStateArchive createWorldStateArchive(
      final WorldStateStorage worldStateStorage,
      final Blockchain blockchain,
      final CachedMerkleTrieLoader cachedMerkleTrieLoader) {
    return switch (dataStorageConfiguration.getDataStorageFormat()) {
<<<<<<< HEAD
      case BONSAI -> new BonsaiWorldStateProvider(
          (BonsaiWorldStateKeyValueStorage) worldStateStorage,
          blockchain,
          Optional.of(dataStorageConfiguration.getBonsaiMaxLayersToLoad()),
          cachedMerkleTrieLoader,
          metricsSystem,
          besuComponent.map(BesuComponent::getBesuPluginContext).orElse(null),
          evmConfiguration);
=======
      case BONSAI -> {
        final GenesisConfigOptions genesisConfigOptions = configOptionsSupplier.get();
        final boolean isProofOfStake =
            genesisConfigOptions.getTerminalTotalDifficulty().isPresent();
        final TrieLogPruner trieLogPruner =
            dataStorageConfiguration.getUnstable().getBonsaiTrieLogPruningEnabled()
                ? new TrieLogPruner(
                    (BonsaiWorldStateKeyValueStorage) worldStateStorage,
                    blockchain,
                    dataStorageConfiguration.getUnstable().getBonsaiTrieLogRetentionThreshold(),
                    dataStorageConfiguration.getUnstable().getBonsaiTrieLogPruningLimit(),
                    isProofOfStake)
                : TrieLogPruner.noOpTrieLogPruner();
        trieLogPruner.initialize();
        yield new BonsaiWorldStateProvider(
            (BonsaiWorldStateKeyValueStorage) worldStateStorage,
            blockchain,
            Optional.of(dataStorageConfiguration.getBonsaiMaxLayersToLoad()),
            cachedMerkleTrieLoader,
            besuComponent.map(BesuComponent::getBesuPluginContext).orElse(null),
            evmConfiguration,
            trieLogPruner);
      }
>>>>>>> 94d86afb
      case FOREST -> {
        final WorldStatePreimageStorage preimageStorage =
            storageProvider.createWorldStatePreimageStorage();
        yield new ForestWorldStateArchive(worldStateStorage, preimageStorage, evmConfiguration);
      }
    };
  }

  private ChainDataPruner createChainPruner(final BlockchainStorage blockchainStorage) {
    return new ChainDataPruner(
        blockchainStorage,
        new ChainDataPrunerStorage(
            storageProvider.getStorageBySegmentIdentifier(
                KeyValueSegmentIdentifier.CHAIN_PRUNER_STATE)),
        chainPrunerConfiguration.getChainPruningBlocksRetained(),
        chainPrunerConfiguration.getChainPruningBlocksFrequency(),
        MonitoredExecutors.newBoundedThreadPool(
            ChainDataPruner.class.getSimpleName(),
            1,
            1,
            ChainDataPruner.MAX_PRUNING_THREAD_QUEUE_SIZE,
            metricsSystem));
  }

  /**
   * Create peer validators list.
   *
   * @param protocolSchedule the protocol schedule
   * @return the list
   */
  protected List<PeerValidator> createPeerValidators(final ProtocolSchedule protocolSchedule) {
    final List<PeerValidator> validators = new ArrayList<>();

    final OptionalLong daoBlock = configOptionsSupplier.get().getDaoForkBlock();
    if (daoBlock.isPresent()) {
      // Setup dao validator
      validators.add(
          new DaoForkPeerValidator(protocolSchedule, metricsSystem, daoBlock.getAsLong()));
    }

    final OptionalLong classicBlock = configOptionsSupplier.get().getClassicForkBlock();
    // setup classic validator
    if (classicBlock.isPresent()) {
      validators.add(
          new ClassicForkPeerValidator(protocolSchedule, metricsSystem, classicBlock.getAsLong()));
    }

    for (final Map.Entry<Long, Hash> requiredBlock : requiredBlocks.entrySet()) {
      validators.add(
          new RequiredBlocksPeerValidator(
              protocolSchedule, metricsSystem, requiredBlock.getKey(), requiredBlock.getValue()));
    }

    final CheckpointConfigOptions checkpointConfigOptions =
        genesisConfig.getConfigOptions(genesisConfigOverrides).getCheckpointOptions();
    if (SyncMode.X_CHECKPOINT.equals(syncConfig.getSyncMode())
        && checkpointConfigOptions.isValid()) {
      validators.add(
          new CheckpointBlocksPeerValidator(
              protocolSchedule,
              metricsSystem,
              checkpointConfigOptions.getNumber().orElseThrow(),
              checkpointConfigOptions.getHash().map(Hash::fromHexString).orElseThrow()));
    }
    return validators;
  }

  /**
   * Create additional plugin services plugin service factory.
   *
   * @param blockchain the blockchain
   * @param protocolContext the protocol context
   * @return the plugin service factory
   */
  protected abstract PluginServiceFactory createAdditionalPluginServices(
      final Blockchain blockchain, final ProtocolContext protocolContext);
}<|MERGE_RESOLUTION|>--- conflicted
+++ resolved
@@ -1099,40 +1099,13 @@
       final Blockchain blockchain,
       final CachedMerkleTrieLoader cachedMerkleTrieLoader) {
     return switch (dataStorageConfiguration.getDataStorageFormat()) {
-<<<<<<< HEAD
       case BONSAI -> new BonsaiWorldStateProvider(
           (BonsaiWorldStateKeyValueStorage) worldStateStorage,
           blockchain,
           Optional.of(dataStorageConfiguration.getBonsaiMaxLayersToLoad()),
           cachedMerkleTrieLoader,
-          metricsSystem,
           besuComponent.map(BesuComponent::getBesuPluginContext).orElse(null),
           evmConfiguration);
-=======
-      case BONSAI -> {
-        final GenesisConfigOptions genesisConfigOptions = configOptionsSupplier.get();
-        final boolean isProofOfStake =
-            genesisConfigOptions.getTerminalTotalDifficulty().isPresent();
-        final TrieLogPruner trieLogPruner =
-            dataStorageConfiguration.getUnstable().getBonsaiTrieLogPruningEnabled()
-                ? new TrieLogPruner(
-                    (BonsaiWorldStateKeyValueStorage) worldStateStorage,
-                    blockchain,
-                    dataStorageConfiguration.getUnstable().getBonsaiTrieLogRetentionThreshold(),
-                    dataStorageConfiguration.getUnstable().getBonsaiTrieLogPruningLimit(),
-                    isProofOfStake)
-                : TrieLogPruner.noOpTrieLogPruner();
-        trieLogPruner.initialize();
-        yield new BonsaiWorldStateProvider(
-            (BonsaiWorldStateKeyValueStorage) worldStateStorage,
-            blockchain,
-            Optional.of(dataStorageConfiguration.getBonsaiMaxLayersToLoad()),
-            cachedMerkleTrieLoader,
-            besuComponent.map(BesuComponent::getBesuPluginContext).orElse(null),
-            evmConfiguration,
-            trieLogPruner);
-      }
->>>>>>> 94d86afb
       case FOREST -> {
         final WorldStatePreimageStorage preimageStorage =
             storageProvider.createWorldStatePreimageStorage();
