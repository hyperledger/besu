/*
 * Copyright Hyperledger Besu Contributors.
 *
 * Licensed under the Apache License, Version 2.0 (the "License"); you may not use this file except in compliance with
 * the License. You may obtain a copy of the License at
 *
 * http://www.apache.org/licenses/LICENSE-2.0
 *
 * Unless required by applicable law or agreed to in writing, software distributed under the License is distributed on
 * an "AS IS" BASIS, WITHOUT WARRANTIES OR CONDITIONS OF ANY KIND, either express or implied. See the License for the
 * specific language governing permissions and limitations under the License.
 *
 * SPDX-License-Identifier: Apache-2.0
 */
package org.hyperledger.besu.services;

import static com.google.common.base.Preconditions.checkArgument;
import static org.hyperledger.besu.ethereum.mainnet.feemarket.ExcessBlobGasCalculator.calculateExcessBlobGasForParent;

import org.hyperledger.besu.datatypes.BlobGas;
import org.hyperledger.besu.datatypes.Hash;
import org.hyperledger.besu.datatypes.Wei;
import org.hyperledger.besu.ethereum.api.jsonrpc.internal.methods.TraceBlock.ChainUpdater;
import org.hyperledger.besu.ethereum.api.jsonrpc.internal.processor.Tracer;
import org.hyperledger.besu.ethereum.api.query.BlockchainQueries;
import org.hyperledger.besu.ethereum.chain.Blockchain;
import org.hyperledger.besu.ethereum.core.Block;
import org.hyperledger.besu.ethereum.core.BlockHeader;
import org.hyperledger.besu.ethereum.core.Transaction;
import org.hyperledger.besu.ethereum.mainnet.MainnetTransactionProcessor;
import org.hyperledger.besu.ethereum.mainnet.ProtocolSchedule;
import org.hyperledger.besu.ethereum.mainnet.ProtocolSpec;
import org.hyperledger.besu.ethereum.processing.TransactionProcessingResult;
import org.hyperledger.besu.ethereum.vm.CachingBlockHashLookup;
import org.hyperledger.besu.evm.worldstate.WorldUpdater;
import org.hyperledger.besu.plugin.Unstable;
import org.hyperledger.besu.plugin.data.BlockTraceResult;
import org.hyperledger.besu.plugin.data.TransactionTraceResult;
import org.hyperledger.besu.plugin.services.TraceService;
import org.hyperledger.besu.plugin.services.tracer.BlockAwareOperationTracer;

import java.util.ArrayList;
import java.util.List;
import java.util.Optional;
import java.util.function.Consumer;
import java.util.stream.LongStream;

import org.slf4j.Logger;
import org.slf4j.LoggerFactory;

/** The Trace service implementation. */
@Unstable
public class TraceServiceImpl implements TraceService {
  private static final Logger LOG = LoggerFactory.getLogger(TraceServiceImpl.class);

  private final BlockchainQueries blockchainQueries;
  private final ProtocolSchedule protocolSchedule;

  /**
   * Instantiates a new TraceServiceImpl service.
   *
   * @param blockchainQueries the blockchainQueries
   * @param protocolSchedule the protocolSchedule
   */
  public TraceServiceImpl(
      final BlockchainQueries blockchainQueries, final ProtocolSchedule protocolSchedule) {
    this.blockchainQueries = blockchainQueries;
    this.protocolSchedule = protocolSchedule;
  }

  /**
   * Traces block
   *
   * @param blockNumber the block number to be traced
   * @param tracer an instance of OperationTracer
   */
  @Override
  public BlockTraceResult traceBlock(
      final long blockNumber, final BlockAwareOperationTracer tracer) {
    return traceBlock(blockchainQueries.getBlockchain().getBlockByNumber(blockNumber), tracer);
  }

  /**
   * Traces block
   *
   * @param hash the block hash to be traced
   * @param tracer an instance of OperationTracer
   */
  @Override
  public BlockTraceResult traceBlock(final Hash hash, final BlockAwareOperationTracer tracer) {
    return traceBlock(blockchainQueries.getBlockchain().getBlockByHash(hash), tracer);
  }

  private BlockTraceResult traceBlock(
      final Optional<Block> maybeBlock, final BlockAwareOperationTracer tracer) {
    checkArgument(tracer != null);
    if (maybeBlock.isEmpty()) {
      return BlockTraceResult.empty();
    }

    final Optional<List<TransactionProcessingResult>> results = trace(maybeBlock.get(), tracer);

    if (results.isEmpty()) {
      return BlockTraceResult.empty();
    }

    final BlockTraceResult.Builder builder = BlockTraceResult.builder();

    final List<TransactionProcessingResult> transactionProcessingResults = results.get();
    final List<Transaction> transactions = maybeBlock.get().getBody().getTransactions();
    for (int i = 0; i < transactionProcessingResults.size(); i++) {
      final TransactionProcessingResult transactionProcessingResult =
          transactionProcessingResults.get(i);
      final TransactionTraceResult transactionTraceResult =
          transactionProcessingResult.isInvalid()
              ? TransactionTraceResult.error(
                  transactions.get(i).getHash(),
                  transactionProcessingResult.getValidationResult().getErrorMessage())
              : TransactionTraceResult.success(transactions.get(i).getHash());

      builder.addTransactionTraceResult(transactionTraceResult);
    }

    return builder.build();
  }

  /**
   * Traces range of blocks
   *
   * @param fromBlockNumber the beginning of the range (inclusive)
   * @param toBlockNumber the end of the range (inclusive)
   * @param beforeTracing Function which performs an operation on a MutableWorldState before tracing
   * @param afterTracing Function which performs an operation on a MutableWorldState after tracing
   * @param tracer an instance of OperationTracer
   */
  @Override
  public void trace(
      final long fromBlockNumber,
      final long toBlockNumber,
      final Consumer<WorldUpdater> beforeTracing,
      final Consumer<WorldUpdater> afterTracing,
      final BlockAwareOperationTracer tracer) {
    checkArgument(tracer != null);
    LOG.debug("Tracing from block {} to block {}", fromBlockNumber, toBlockNumber);
    final Blockchain blockchain = blockchainQueries.getBlockchain();
    final List<Block> blocks =
        LongStream.rangeClosed(fromBlockNumber, toBlockNumber)
            .mapToObj(
                number ->
                    blockchain
                        .getBlockByNumber(number)
                        .orElseThrow(() -> new RuntimeException("Block not found " + number)))
            .toList();
    Tracer.processTracing(
        blockchainQueries,
        blocks.get(0).getHash(),
        traceableState -> {
          final WorldUpdater worldStateUpdater = traceableState.updater();
          final ChainUpdater chainUpdater = new ChainUpdater(traceableState, worldStateUpdater);
          beforeTracing.accept(worldStateUpdater);
          final List<TransactionProcessingResult> results = new ArrayList<>();
          blocks.forEach(
              block -> {
                results.addAll(trace(blockchain, block, chainUpdater, tracer));
              });
          afterTracing.accept(chainUpdater.getNextUpdater());
          return Optional.of(results);
        });
  }

  private Optional<List<TransactionProcessingResult>> trace(
      final Block block, final BlockAwareOperationTracer tracer) {
    LOG.debug("Tracing block {}", block.toLogString());
    final Blockchain blockchain = blockchainQueries.getBlockchain();

    final Optional<List<TransactionProcessingResult>> results =
        Tracer.processTracing(
            blockchainQueries,
            block.getHash(),
            traceableState ->
                Optional.of(trace(blockchain, block, new ChainUpdater(traceableState), tracer)));
<<<<<<< HEAD
    tracer.traceEndBlock(block.getHeader(), block.getBody());
=======
>>>>>>> c4f7a946

    return results;
  }

  private List<TransactionProcessingResult> trace(
      final Blockchain blockchain,
      final Block block,
      final ChainUpdater chainUpdater,
      final BlockAwareOperationTracer tracer) {
    final List<TransactionProcessingResult> results = new ArrayList<>();
    final ProtocolSpec protocolSpec = protocolSchedule.getByBlockHeader(block.getHeader());
    final MainnetTransactionProcessor transactionProcessor = protocolSpec.getTransactionProcessor();
    final BlockHeader header = block.getHeader();
    tracer.traceStartBlock(block.getHeader(), block.getBody());

    block
        .getBody()
        .getTransactions()
        .forEach(
            transaction -> {
              final Optional<BlockHeader> maybeParentHeader =
                  blockchain.getBlockHeader(header.getParentHash());
              final Wei blobGasPrice =
                  protocolSpec
                      .getFeeMarket()
                      .blobGasPricePerGas(
                          maybeParentHeader
                              .map(parent -> calculateExcessBlobGasForParent(protocolSpec, parent))
                              .orElse(BlobGas.ZERO));

              final WorldUpdater worldUpdater = chainUpdater.getNextUpdater();
              final TransactionProcessingResult result =
                  transactionProcessor.processTransaction(
                      blockchain,
                      worldUpdater,
                      header,
                      transaction,
                      header.getCoinbase(),
                      tracer,
                      new CachingBlockHashLookup(header, blockchain),
                      false,
                      blobGasPrice);

              results.add(result);
            });

    tracer.traceEndBlock(block.getHeader(), block.getBody());

    return results;
  }
}<|MERGE_RESOLUTION|>--- conflicted
+++ resolved
@@ -179,10 +179,6 @@
             block.getHash(),
             traceableState ->
                 Optional.of(trace(blockchain, block, new ChainUpdater(traceableState), tracer)));
-<<<<<<< HEAD
-    tracer.traceEndBlock(block.getHeader(), block.getBody());
-=======
->>>>>>> c4f7a946
 
     return results;
   }
