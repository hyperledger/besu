<?xml version="1.0" encoding="UTF-8"?>
<Configuration status="WARN">
    <Properties>
        <Property name="root.log.level">${env:LOG_LEVEL:-INFO}</Property>
        <Property name="root.log.logger">${env:LOGGER:-Console}</Property>
        <Property name="host">${env:HOST:-${docker:containerId:-${hostName:-localhost}}}</Property>
        <Property name="splunk.url">${env:SPLUNK_URL}</Property>
        <Property name="splunk.token">${env:SPLUNK_TOKEN}</Property>
        <Property name="splunk.index">${env:SPLUNK_INDEX}</Property>
        <Property name="splunk.source">${env:SPLUNK_SOURCE:-besu}</Property>
        <Property name="splunk.sourcetype">${env:SPLUNK_SOURCETYPE:-besu}</Property>
        <Property name="splunk.batch_size_bytes">${env:SPLUNK_BATCH_SIZE_BYTES:-65536}</Property>
        <Property name="splunk.batch_size_count">${env:SPLUNK_BATCH_SIZE_COUNT:-1000}</Property>
        <Property name="splunk.batch_interval">${env:SPLUNK_BATCH_INTERVAL:-500}</Property>
        <Property name="splunk.disableCertificateValidation">${env:SPLUNK_SKIPTLSVERIFY:-false}</Property>
    </Properties>

    <Appenders>
        <Routing name="Router">
            <Routes pattern="$${sys:root.log.logger}">
                <Route key="Splunk">
                    <SplunkHttp name="Splunk"
                                url="${sys:splunk.url}"
                                token="${sys:splunk.token}"
                                host="${sys:host}"
                                index="${sys:splunk.index}"
                                source="${sys:splunk.source}"
                                sourcetype="${sys:splunk.sourcetype}"
                                messageFormat="text"
                                batch_size_bytes="${sys:splunk.batch_size_bytes}"
                                batch_size_count="${sys:splunk.batch_size_count}"
                                batch_interval="${sys:splunk.batch_interval}"
                                disableCertificateValidation="${sys:splunk.disableCertificateValidation}">
                        <PatternLayout pattern="%msg" />
                    </SplunkHttp>
                </Route>
            </Routes>
        </Routing>
    </Appenders>
    <Loggers>
        <Logger name="org.apache.logging.log4j.status.StatusLogger" level="OFF"/>
        <Logger name="org.apache.tuweni.discovery.DNSTimerTask">
            <RegexFilter regex="Refreshing DNS records with .*" onMatch="DENY" onMismatch="NEUTRAL" />
        </Logger>
        <Logger name="org.apache.tuweni.discovery.DNSResolver">
            <RegexFilter regex="DNS query error with .*" onMatch="DENY" onMismatch="NEUTRAL" />
        </Logger>
        <Logger name="io.vertx.core.dns.DnsException">
            <RegexFilter regex="DNS query error occurred:.*" onMatch="DENY" onMismatch="NEUTRAL" />
        </Logger>
<<<<<<< HEAD
        <Logger name="io.opentelemetry.extension.trace.propagation.B3PropagatorExtractorMultipleHeaders">
            <RegexFilter regex="Invalid TraceId in B3 header:.*" onMatch="DENY" onMismatch="NEUTRAL" />
=======
        <Logger name="org.hyperledger.besu.ethereum.eth.transactions">
            <MarkerFilter marker="INVALID_TX_REMOVED" onMatch="DENY" onMismatch="NEUTRAL" />
>>>>>>> eab55f75
        </Logger>
        <Root level="${sys:root.log.level}">
            <AppenderRef ref="Router" />
        </Root>
    </Loggers>
</Configuration><|MERGE_RESOLUTION|>--- conflicted
+++ resolved
@@ -48,13 +48,11 @@
         <Logger name="io.vertx.core.dns.DnsException">
             <RegexFilter regex="DNS query error occurred:.*" onMatch="DENY" onMismatch="NEUTRAL" />
         </Logger>
-<<<<<<< HEAD
+        <Logger name="org.hyperledger.besu.ethereum.eth.transactions">
+            <MarkerFilter marker="INVALID_TX_REMOVED" onMatch="DENY" onMismatch="NEUTRAL" />
+        </Logger>
         <Logger name="io.opentelemetry.extension.trace.propagation.B3PropagatorExtractorMultipleHeaders">
             <RegexFilter regex="Invalid TraceId in B3 header:.*" onMatch="DENY" onMismatch="NEUTRAL" />
-=======
-        <Logger name="org.hyperledger.besu.ethereum.eth.transactions">
-            <MarkerFilter marker="INVALID_TX_REMOVED" onMatch="DENY" onMismatch="NEUTRAL" />
->>>>>>> eab55f75
         </Logger>
         <Root level="${sys:root.log.level}">
             <AppenderRef ref="Router" />
