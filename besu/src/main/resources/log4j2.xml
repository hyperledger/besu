--- conflicted
+++ resolved
@@ -51,12 +51,9 @@
         <Logger name="org.hyperledger.besu.ethereum.eth.transactions">
             <MarkerFilter marker="INVALID_TX_REMOVED" onMatch="DENY" onMismatch="NEUTRAL" />
         </Logger>
-<<<<<<< HEAD
-=======
         <Logger name="io.opentelemetry.extension.trace.propagation.B3PropagatorExtractorMultipleHeaders">
             <RegexFilter regex="Invalid TraceId in B3 header:.*" onMatch="DENY" onMismatch="NEUTRAL" />
         </Logger>
->>>>>>> b6a26c42
         <Root level="${sys:root.log.level}">
             <AppenderRef ref="Router" />
         </Root>
