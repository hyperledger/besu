--- conflicted
+++ resolved
@@ -190,7 +190,9 @@
       final String help,
       final DoubleSupplier valueSupplier) {
     if (isCategoryEnabled(category)) {
-      registerCollector(category, new PrometheusGauge(category, name, help, valueSupplier));
+      final var gauge = new PrometheusSuppliedGauge(category, name, help);
+      gauge.labels(valueSupplier);
+      registerCollector(category, gauge);
     }
   }
 
@@ -200,37 +202,26 @@
       final String name,
       final String help,
       final String... labelNames) {
-<<<<<<< HEAD
-    if (isCategoryEnabled(category)) {
-      final PrometheusGauge gauge = new PrometheusGauge(category, name, help, labelNames);
+    if (isCategoryEnabled(category)) {
+      final PrometheusSuppliedCounter counter =
+          new PrometheusSuppliedCounter(category, name, help, labelNames);
+      registerCollector(category, counter);
+      return counter;
+    }
+    return NoOpMetricsSystem.getLabelledSuppliedMetric(labelNames.length);
+  }
+
+  @Override
+  public LabelledSuppliedMetric createLabelledSuppliedGauge(
+      final MetricCategory category,
+      final String name,
+      final String help,
+      final String... labelNames) {
+    if (isCategoryEnabled(category)) {
+      final PrometheusSuppliedGauge gauge =
+          new PrometheusSuppliedGauge(category, name, help, labelNames);
       registerCollector(category, gauge);
       return gauge;
-=======
-    return createLabelledSuppliedMetric(category, Collector.Type.COUNTER, name, help, labelNames);
-  }
-
-  @Override
-  public LabelledSuppliedMetric createLabelledSuppliedGauge(
-      final MetricCategory category,
-      final String name,
-      final String help,
-      final String... labelNames) {
-    return createLabelledSuppliedMetric(category, Collector.Type.GAUGE, name, help, labelNames);
-  }
-
-  private LabelledSuppliedMetric createLabelledSuppliedMetric(
-      final MetricCategory category,
-      final Collector.Type type,
-      final String name,
-      final String help,
-      final String... labelNames) {
-    final String metricName = convertToPrometheusName(category, name);
-    if (isCategoryEnabled(category)) {
-      final PrometheusSuppliedValueCollector suppliedValueCollector =
-          new PrometheusSuppliedValueCollector(type, metricName, help, List.of(labelNames));
-      registerCollector(category, suppliedValueCollector);
-      return suppliedValueCollector;
->>>>>>> d8ffff4d
     }
     return NoOpMetricsSystem.getLabelledSuppliedMetric(labelNames.length);
   }
