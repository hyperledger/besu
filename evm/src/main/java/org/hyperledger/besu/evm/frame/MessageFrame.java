--- conflicted
+++ resolved
@@ -1276,18 +1276,19 @@
     this.currentOperation = currentOperation;
   }
 
-<<<<<<< HEAD
+  /**
+   * Gets warmedUp Storage.
+   *
+   * @return the maybe updated memory
+   */
   public Multimap<Address, Bytes32> getWarmedUpStorage() {
     return warmedUpStorage;
   }
-
-=======
   /**
    * Gets maybe updated memory.
    *
    * @return the maybe updated memory
    */
->>>>>>> db10bebd
   public Optional<MemoryEntry> getMaybeUpdatedMemory() {
     return maybeUpdatedMemory;
   }
