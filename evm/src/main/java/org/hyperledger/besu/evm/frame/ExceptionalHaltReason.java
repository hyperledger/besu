/*
 * Copyright ConsenSys AG.
 *
 * Licensed under the Apache License, Version 2.0 (the "License"); you may not use this file except in compliance with
 * the License. You may obtain a copy of the License at
 *
 * http://www.apache.org/licenses/LICENSE-2.0
 *
 * Unless required by applicable law or agreed to in writing, software distributed under the License is distributed on
 * an "AS IS" BASIS, WITHOUT WARRANTIES OR CONDITIONS OF ANY KIND, either express or implied. See the License for the
 * specific language governing permissions and limitations under the License.
 *
 * SPDX-License-Identifier: Apache-2.0
 */
package org.hyperledger.besu.evm.frame;

/** The interface Exceptional halt reason. */
public interface ExceptionalHaltReason {

  /** The constant NONE. */
  ExceptionalHaltReason NONE = DefaultExceptionalHaltReason.NONE;
  /** The constant INSUFFICIENT_GAS. */
  ExceptionalHaltReason INSUFFICIENT_GAS = DefaultExceptionalHaltReason.INSUFFICIENT_GAS;
  /** The constant INSUFFICIENT_STACK_ITEMS. */
  ExceptionalHaltReason INSUFFICIENT_STACK_ITEMS =
      DefaultExceptionalHaltReason.INSUFFICIENT_STACK_ITEMS;
  /** The constant INVALID_JUMP_DESTINATION. */
  ExceptionalHaltReason INVALID_JUMP_DESTINATION =
      DefaultExceptionalHaltReason.INVALID_JUMP_DESTINATION;
  /** The constant INVALID_OPERATION. */
  ExceptionalHaltReason INVALID_OPERATION = DefaultExceptionalHaltReason.INVALID_OPERATION;
  /** The constant INVALID_RETURN_DATA_BUFFER_ACCESS. */
  ExceptionalHaltReason INVALID_RETURN_DATA_BUFFER_ACCESS =
      DefaultExceptionalHaltReason.INVALID_RETURN_DATA_BUFFER_ACCESS;
  /** The constant TOO_MANY_STACK_ITEMS. */
  ExceptionalHaltReason TOO_MANY_STACK_ITEMS = DefaultExceptionalHaltReason.TOO_MANY_STACK_ITEMS;
  /** The constant ILLEGAL_STATE_CHANGE. */
  ExceptionalHaltReason ILLEGAL_STATE_CHANGE = DefaultExceptionalHaltReason.ILLEGAL_STATE_CHANGE;
  /** The constant OUT_OF_BOUNDS. */
  ExceptionalHaltReason OUT_OF_BOUNDS = DefaultExceptionalHaltReason.OUT_OF_BOUNDS;
  /** The constant CODE_TOO_LARGE. */
  ExceptionalHaltReason CODE_TOO_LARGE = DefaultExceptionalHaltReason.CODE_TOO_LARGE;
  /** The constant INVALID_CODE. */
  ExceptionalHaltReason INVALID_CODE = DefaultExceptionalHaltReason.INVALID_CODE;
  /** The constant PRECOMPILE_ERROR. */
  ExceptionalHaltReason PRECOMPILE_ERROR = DefaultExceptionalHaltReason.PRECOMPILE_ERROR;
<<<<<<< HEAD
  /** The constant INVALID_CODE_FORMAT. */
  ExceptionalHaltReason INVALID_CODE_FORMAT = DefaultExceptionalHaltReason.INVALID_CODE_FORMAT;
=======
  ExceptionalHaltReason CODE_SECTION_MISSING = DefaultExceptionalHaltReason.CODE_SECTION_MISSING;
  ExceptionalHaltReason INCORRECT_CODE_SECTION_RETURN_OUTPUTS =
      DefaultExceptionalHaltReason.INCORRECT_CODE_SECTION_RETURN_OUTPUTS;
  ExceptionalHaltReason TOO_FEW_INPUTS_FOR_CODE_SECTION =
      DefaultExceptionalHaltReason.TOO_FEW_INPUTS_FOR_CODE_SECTION;
  ExceptionalHaltReason JUMPF_STACK_MISMATCH = DefaultExceptionalHaltReason.JUMPF_STACK_MISMATCH;
>>>>>>> 65df02f9

  /**
   * Name string.
   *
   * @return the string
   */
  String name();

  /**
   * Gets description.
   *
   * @return the description
   */
  String getDescription();

  /** The enum Default exceptional halt reason. */
  enum DefaultExceptionalHaltReason implements ExceptionalHaltReason {
    /** None default exceptional halt reason. */
    NONE(""),
    /** The Insufficient gas. */
    INSUFFICIENT_GAS("Out of gas"),
    /** The Insufficient stack items. */
    INSUFFICIENT_STACK_ITEMS("Stack underflow"),
    /** The Invalid jump destination. */
    INVALID_JUMP_DESTINATION("Bad jump destination"),
    /** The Invalid operation. */
    INVALID_OPERATION("Bad instruction"),
    /** The Invalid return data buffer access. */
    INVALID_RETURN_DATA_BUFFER_ACCESS("Out of bounds"),
    /** The Too many stack items. */
    TOO_MANY_STACK_ITEMS("Out of stack"),
    /** The Illegal state change. */
    ILLEGAL_STATE_CHANGE("Illegal state change"),
    /** The Out of bounds. */
    OUT_OF_BOUNDS("Out of bounds"),
    /** The Code too large. */
    CODE_TOO_LARGE("Code is too large"),
    /** The Invalid code. */
    INVALID_CODE("Code is invalid"),
    /** The Precompile error. */
    PRECOMPILE_ERROR("Precompile error"),
<<<<<<< HEAD
    /** The Invalid code format. */
    INVALID_CODE_FORMAT("Code violates EOF validation rules");
=======
    CODE_SECTION_MISSING("No code section at requested index"),
    INSUFFICIENT_CODE_SECTION_RETURN_DATA("The stack for a return "),
    INCORRECT_CODE_SECTION_RETURN_OUTPUTS(
        "The return of a code section does not have the correct number of outputs"),
    TOO_FEW_INPUTS_FOR_CODE_SECTION("Not enough stack items for a function call"),
    JUMPF_STACK_MISMATCH(
        "The stack height for a JUMPF does not match the requirements of the target section");
>>>>>>> 65df02f9

    /** The Description. */
    final String description;

    DefaultExceptionalHaltReason(final String description) {
      this.description = description;
    }

    @Override
    public String getDescription() {
      return description;
    }
  }
}<|MERGE_RESOLUTION|>--- conflicted
+++ resolved
@@ -44,17 +44,12 @@
   ExceptionalHaltReason INVALID_CODE = DefaultExceptionalHaltReason.INVALID_CODE;
   /** The constant PRECOMPILE_ERROR. */
   ExceptionalHaltReason PRECOMPILE_ERROR = DefaultExceptionalHaltReason.PRECOMPILE_ERROR;
-<<<<<<< HEAD
-  /** The constant INVALID_CODE_FORMAT. */
-  ExceptionalHaltReason INVALID_CODE_FORMAT = DefaultExceptionalHaltReason.INVALID_CODE_FORMAT;
-=======
   ExceptionalHaltReason CODE_SECTION_MISSING = DefaultExceptionalHaltReason.CODE_SECTION_MISSING;
   ExceptionalHaltReason INCORRECT_CODE_SECTION_RETURN_OUTPUTS =
       DefaultExceptionalHaltReason.INCORRECT_CODE_SECTION_RETURN_OUTPUTS;
   ExceptionalHaltReason TOO_FEW_INPUTS_FOR_CODE_SECTION =
       DefaultExceptionalHaltReason.TOO_FEW_INPUTS_FOR_CODE_SECTION;
   ExceptionalHaltReason JUMPF_STACK_MISMATCH = DefaultExceptionalHaltReason.JUMPF_STACK_MISMATCH;
->>>>>>> 65df02f9
 
   /**
    * Name string.
@@ -96,10 +91,6 @@
     INVALID_CODE("Code is invalid"),
     /** The Precompile error. */
     PRECOMPILE_ERROR("Precompile error"),
-<<<<<<< HEAD
-    /** The Invalid code format. */
-    INVALID_CODE_FORMAT("Code violates EOF validation rules");
-=======
     CODE_SECTION_MISSING("No code section at requested index"),
     INSUFFICIENT_CODE_SECTION_RETURN_DATA("The stack for a return "),
     INCORRECT_CODE_SECTION_RETURN_OUTPUTS(
@@ -107,7 +98,6 @@
     TOO_FEW_INPUTS_FOR_CODE_SECTION("Not enough stack items for a function call"),
     JUMPF_STACK_MISMATCH(
         "The stack height for a JUMPF does not match the requirements of the target section");
->>>>>>> 65df02f9
 
     /** The Description. */
     final String description;
