--- conflicted
+++ resolved
@@ -18,7 +18,8 @@
 
 import java.util.Optional;
 
-<<<<<<< HEAD
+import org.apache.tuweni.bytes.Bytes;
+
 /** The interface Contract validation rule. */
 @FunctionalInterface
 public interface ContractValidationRule {
@@ -26,16 +27,8 @@
   /**
    * Validate.
    *
-   * @param frame the frame
+   * @param contractCode the contract code to validate
    * @return the optional halt reason
    */
-  Optional<ExceptionalHaltReason> validate(MessageFrame frame);
-=======
-import org.apache.tuweni.bytes.Bytes;
-
-@FunctionalInterface
-public interface ContractValidationRule {
-
   Optional<ExceptionalHaltReason> validate(Bytes contractCode);
->>>>>>> 65df02f9
 }