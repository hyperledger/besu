--- conflicted
+++ resolved
@@ -17,17 +17,10 @@
 import org.hyperledger.besu.evm.frame.ExceptionalHaltReason;
 import org.hyperledger.besu.evm.frame.MessageFrame;
 
-<<<<<<< HEAD
-=======
-import java.io.File;
-import java.io.IOException;
-import java.io.InputStream;
-import java.nio.file.Files;
-import java.nio.file.Path;
->>>>>>> 51956b7f
 import java.util.Optional;
 import java.util.concurrent.atomic.AtomicBoolean;
 
+import com.google.common.annotations.VisibleForTesting;
 import ethereum.ckzg4844.CKZG4844JNI;
 import org.apache.tuweni.bytes.Bytes;
 import org.apache.tuweni.bytes.Bytes32;
@@ -39,41 +32,7 @@
 
   private final Bytes successResult;
 
-<<<<<<< HEAD
-=======
-  /** Instantiates a new KZGPointEval precompile contract. */
   public KZGPointEvalPrecompiledContract() {
-    this(Optional.empty());
-  }
-
-  /**
-   * Instantiates a new KZGPointEval precompile contract.
-   *
-   * @param pathToTrustedSetup the trusted setup path
-   */
-  public KZGPointEvalPrecompiledContract(final Optional<Path> pathToTrustedSetup) {
-    if (loaded.compareAndSet(false, true)) {
-      String absolutePathToSetup;
-      if (pathToTrustedSetup.isPresent()) {
-        Path pathToSetup = pathToTrustedSetup.get();
-        absolutePathToSetup = pathToSetup.toAbsolutePath().toString();
-      } else {
-        InputStream is =
-            KZGPointEvalPrecompiledContract.class.getResourceAsStream(
-                "mainnet_kzg_trusted_setup_4096.txt");
-        try {
-          File jniWillLoadFrom = File.createTempFile("kzgTrustedSetup", "txt");
-          jniWillLoadFrom.deleteOnExit();
-          Files.copy(is, jniWillLoadFrom.toPath(), REPLACE_EXISTING);
-          is.close();
-          absolutePathToSetup = jniWillLoadFrom.getAbsolutePath();
-        } catch (IOException e) {
-          throw new RuntimeException(e);
-        }
-      }
-      CKZG4844JNI.loadNativeLibrary(CKZG4844JNI.Preset.MAINNET);
-      CKZG4844JNI.loadTrustedSetup(absolutePathToSetup);
-    }
     Bytes fieldElementsPerBlob =
         Bytes32.wrap(Bytes.ofUnsignedInt(CKZG4844JNI.getFieldElementsPerBlob()).xor(Bytes32.ZERO));
     Bytes blsModulus =
@@ -84,12 +43,11 @@
 
   /** free up resources. */
   @VisibleForTesting
-  public void tearDown() {
+  void tearDown() {
     CKZG4844JNI.freeTrustedSetup();
     loaded.set(false);
   }
 
->>>>>>> 51956b7f
   @Override
   public String getName() {
     return "KZGPointEval";
