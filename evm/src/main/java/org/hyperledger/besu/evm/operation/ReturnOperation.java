--- conflicted
+++ resolved
@@ -24,11 +24,7 @@
 /** The Return operation. */
 public class ReturnOperation extends AbstractOperation {
 
-<<<<<<< HEAD
-  /** Opcode of RETURN operation */
-=======
   /** RETURN opcode number */
->>>>>>> 2bfd5107
   public static final int OPCODE = 0xF3;
 
   /**
