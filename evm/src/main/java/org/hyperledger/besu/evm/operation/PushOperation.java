--- conflicted
+++ resolved
@@ -23,70 +23,48 @@
 /** The Push operation. */
 public class PushOperation extends AbstractOperation {
 
-  /** The constant PUSH_BASE. */
-  public static final int PUSH_BASE = 0x5F;
+    /** The constant PUSH_BASE. */
+    public static final int PUSH_BASE = 0x5F;
 
-  /** The constant PUSH_MAX. */
-  public static final int PUSH_MAX = 0x7F;
+    private final int length;
 
-  private final int length;
+    /**
+     * Instantiates a new Push operation.
+     *
+     * @param length the length
+     * @param gasCalculator the gas calculator
+     */
+    public PushOperation(final int length, final GasCalculator gasCalculator) {
+        super(PUSH_BASE + length, "PUSH" + length, 0, 1, gasCalculator);
+        this.length = length;
+    }
 
-  /**
-   * Instantiates a new Push operation.
-   *
-   * @param length the length
-   * @param gasCalculator the gas calculator
-   */
-  public PushOperation(final int length, final GasCalculator gasCalculator) {
-    super(PUSH_BASE + length, "PUSH" + length, 0, 1, gasCalculator);
-    this.length = length;
-  }
+    @Override
+    public OperationResult execute(final MessageFrame frame, final EVM evm) {
 
-  @Override
-  public OperationResult execute(final MessageFrame frame, final EVM evm) {
-    final byte[] code = frame.getCode().getBytes().toArrayUnsafe();
-    int pc = frame.getPC();
+        final byte[] code = frame.getCode().getBytes().toArrayUnsafe();
+        int pc = frame.getPC();
+        final int copyStart = pc + 1;
 
-<<<<<<< HEAD
-    int copyStart = pc + 1;
+        long gasCost = gasCalculator().pushOperationGasCost(frame, copyStart, length, code.length);
 
-    long gasCost = gasCalculator().pushOperationGasCost(frame, copyStart, length, code.length);
-=======
-  /**
-   * Performs Push operation.
-   *
-   * @param frame the frame
-   * @param code the code
-   * @param pc the pc
-   * @param pushSize the push size
-   * @return the operation result
-   */
-  public static OperationResult staticOperation(
-      final MessageFrame frame, final byte[] code, final int pc, final int pushSize) {
-    final int copyStart = pc + 1;
->>>>>>> 674a7bae
-    Bytes push;
-    if (code.length <= copyStart) {
-      push = Bytes.EMPTY;
-    } else {
-<<<<<<< HEAD
-      final int copyLength = Math.min(length, code.length - copyStart);
-      push = Bytes.wrap(code, copyStart, copyLength);
-=======
-      final int copyLength = Math.min(pushSize, code.length - pc - 1);
-      final int rightPad = pushSize - copyLength;
-      if (rightPad == 0) {
-        push = Bytes.wrap(code, copyStart, copyLength);
-      } else {
-        // Right Pad the push with 0s up to pushSize if greater than the copyLength
-        var bytecodeLocal = new byte[pushSize];
-        System.arraycopy(code, copyStart, bytecodeLocal, 0, copyLength);
-        push = Bytes.wrap(bytecodeLocal);
-      }
->>>>>>> 674a7bae
+        Bytes push;
+        if (code.length <= copyStart) {
+            push = Bytes.EMPTY;
+        } else {
+            final int copyLength = Math.min(length, code.length - pc - 1);
+            final int rightPad = length - copyLength;
+            if (rightPad == 0) {
+                push = Bytes.wrap(code, copyStart, copyLength);
+            } else {
+                // Right Pad the push with 0s up to pushSize if greater than the copyLength
+                var bytecodeLocal = new byte[length];
+                System.arraycopy(code, copyStart, bytecodeLocal, 0, copyLength);
+                push = Bytes.wrap(bytecodeLocal);
+            }
+        }
+        frame.pushStackItem(push);
+        frame.setPC(pc + length);
+        return new OperationResult(gasCost, null);
     }
-    frame.pushStackItem(push);
-    frame.setPC(pc + length);
-    return new OperationResult(gasCost, null);
-  }
 }