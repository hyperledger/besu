--- conflicted
+++ resolved
@@ -286,7 +286,6 @@
     return NEW_ACCOUNT_GAS_COST;
   }
 
-<<<<<<< HEAD
   @Override
   public long pushOperationGasCost(
       final MessageFrame frame, final long codeOffset, final long readSize, final long codeSize) {
@@ -318,8 +317,6 @@
         true);
   }
 
-=======
->>>>>>> 38d901d2
   @Override
   public long callCodeOperationGasCost(
       final MessageFrame frame,
@@ -407,52 +404,11 @@
     return 0;
   }
 
-<<<<<<< HEAD
   @Override
   public long completedCreateContractGasCost(final MessageFrame frame) {
     return 0;
   }
 
-  /**
-   * Returns the amount of gas the CREATE operation will consume.
-   *
-   * @param frame The current frame
-   * @return the amount of gas the CREATE operation will consume
-   * @deprecated Compose the operation cost from {@link #txCreateCost()}, {@link
-   *     #memoryExpansionGasCost(MessageFrame, long, long)}, and {@link #initcodeCost(int)} As done
-   *     in {@link org.hyperledger.besu.evm.operation.CreateOperation#cost(MessageFrame, Supplier)}
-   */
-  @SuppressWarnings("removal")
-  @Override
-  @Deprecated(since = "24.4.1", forRemoval = true)
-  public long createOperationGasCost(final MessageFrame frame) {
-    final long initCodeOffset = clampedToLong(frame.getStackItem(1));
-    final int initCodeLength = clampedToInt(frame.getStackItem(2));
-
-    return clampedAdd(
-        clampedAdd(txCreateCost(), memoryExpansionGasCost(frame, initCodeOffset, initCodeLength)),
-        initcodeCost(initCodeLength));
-  }
-
-  /**
-   * Returns the amount of gas the CREATE2 operation will consume.
-   *
-   * @param frame The current frame
-   * @return the amount of gas the CREATE2 operation will consume
-   * @deprecated Compose the operation cost from {@link #txCreateCost()}, {@link
-   *     #memoryExpansionGasCost(MessageFrame, long, long)}, {@link #createKeccakCost(int)}, and
-   *     {@link #initcodeCost(int)}
-   */
-  @SuppressWarnings("removal")
-  @Override
-  @Deprecated(since = "24.4.1", forRemoval = true)
-  public long create2OperationGasCost(final MessageFrame frame) {
-    throw new UnsupportedOperationException(
-        "CREATE2 operation not supported by " + getClass().getSimpleName());
-  }
-
-=======
->>>>>>> 38d901d2
   @Override
   public long txCreateCost() {
     return CREATE_OPERATION_GAS_COST;
