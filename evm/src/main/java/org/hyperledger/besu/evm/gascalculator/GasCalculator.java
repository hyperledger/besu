--- conflicted
+++ resolved
@@ -489,25 +489,34 @@
   long getMaximumTransactionCost(int size);
 
   /**
-<<<<<<< HEAD
+   * Returns the cost of a loading from Transient Storage
+   *
+   * @return the cost of a TLOAD from a storage slot
+   */
+  default long getTransientLoadOperationGasCost() {
+    return 0L;
+  }
+
+  /**
+   * Returns the cost of a storing to Transient Storage
+   *
+   * @return the cost of a TSTORE to a storage slot
+   */
+  default long getTransientStoreOperationGasCost() {
+    return 0L;
+  }
+
+  /**
    * Return the gas cost given the number of blobs
    *
    * @param blobCount the number of blobs
    * @return the total gas cost
    */
   default long dataGasCost(final int blobCount) {
-=======
-   * Returns the cost of a loading from Transient Storage
-   *
-   * @return the cost of a TLOAD from a storage slot
-   */
-  default long getTransientLoadOperationGasCost() {
->>>>>>> a3a32dda
-    return 0L;
-  }
-
-  /**
-<<<<<<< HEAD
+    return 0L;
+  }
+
+  /**
    * Compute the new value for the excess data gas, given the parent value and the count of new
    * blobs
    *
@@ -516,13 +525,6 @@
    * @return the new excess data gas value
    */
   default long computeExcessDataGas(final long parentExcessDataGas, final int newBlobs) {
-=======
-   * Returns the cost of a storing to Transient Storage
-   *
-   * @return the cost of a TSTORE to a storage slot
-   */
-  default long getTransientStoreOperationGasCost() {
->>>>>>> a3a32dda
     return 0L;
   }
 }