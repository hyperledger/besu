/*
 * Copyright contributors to Hyperledger Besu.
 *
 * Licensed under the Apache License, Version 2.0 (the "License"); you may not use this file except in compliance with
 * the License. You may obtain a copy of the License at
 *
 * http://www.apache.org/licenses/LICENSE-2.0
 *
 * Unless required by applicable law or agreed to in writing, software distributed under the License is distributed on
 * an "AS IS" BASIS, WITHOUT WARRANTIES OR CONDITIONS OF ANY KIND, either express or implied. See the License for the
 * specific language governing permissions and limitations under the License.
 *
 * SPDX-License-Identifier: Apache-2.0
 */
package org.hyperledger.besu.evm.gascalculator;

import org.hyperledger.besu.datatypes.AccessListEntry;
import org.hyperledger.besu.datatypes.AccessWitness;
import org.hyperledger.besu.datatypes.Address;
import org.hyperledger.besu.datatypes.Wei;
import org.hyperledger.besu.evm.account.Account;
import org.hyperledger.besu.evm.frame.MessageFrame;
import org.hyperledger.besu.evm.gascalculator.stateless.NoopAccessWitness;
import org.hyperledger.besu.evm.operation.BalanceOperation;
import org.hyperledger.besu.evm.operation.BlockHashOperation;
import org.hyperledger.besu.evm.operation.ExpOperation;
import org.hyperledger.besu.evm.operation.ExtCodeCopyOperation;
import org.hyperledger.besu.evm.operation.ExtCodeHashOperation;
import org.hyperledger.besu.evm.operation.ExtCodeSizeOperation;
import org.hyperledger.besu.evm.operation.JumpDestOperation;
import org.hyperledger.besu.evm.operation.Keccak256Operation;
import org.hyperledger.besu.evm.operation.LogOperation;
import org.hyperledger.besu.evm.operation.MLoadOperation;
import org.hyperledger.besu.evm.operation.MStore8Operation;
import org.hyperledger.besu.evm.operation.MStoreOperation;
import org.hyperledger.besu.evm.operation.SLoadOperation;
import org.hyperledger.besu.evm.operation.SelfDestructOperation;
import org.hyperledger.besu.evm.precompile.ECRECPrecompiledContract;
import org.hyperledger.besu.evm.precompile.IDPrecompiledContract;
import org.hyperledger.besu.evm.precompile.RIPEMD160PrecompiledContract;
import org.hyperledger.besu.evm.precompile.SHA256PrecompiledContract;
import org.hyperledger.besu.evm.processor.AbstractMessageProcessor;

import java.util.List;
import java.util.function.Supplier;

import org.apache.tuweni.bytes.Bytes;
import org.apache.tuweni.units.bigints.UInt256;

/**
 * Provides various gas cost lookups and calculations used during block processing.
 *
 * <p>The {@code GasCalculator} is meant to encapsulate all Gas-related calculations except for the
 * following "safe" operations:
 *
 * <ul>
 *   <li><b>Operation Gas Deductions:</b> Deducting the operation's gas cost from the VM's current
 *       message frame because the
 * </ul>
 */
public interface GasCalculator {

  // Precompiled Contract Gas Calculations

  /**
   * Returns the gas cost to execute the {@link IDPrecompiledContract}.
   *
   * @param input The input to the ID precompiled contract
   * @return the gas cost to execute the ID precompiled contract
   */
  long idPrecompiledContractGasCost(Bytes input);

  /**
   * Returns the gas cost to execute the {@link ECRECPrecompiledContract}.
   *
   * @return the gas cost to execute the ECREC precompiled contract
   */
  long getEcrecPrecompiledContractGasCost();

  /**
   * Returns the gas cost to execute the {@link SHA256PrecompiledContract}.
   *
   * @param input The input to the SHA256 precompiled contract
   * @return the gas cost to execute the SHA256 precompiled contract
   */
  long sha256PrecompiledContractGasCost(Bytes input);

  /**
   * Returns the gas cost to execute the {@link RIPEMD160PrecompiledContract}.
   *
   * @param input The input to the RIPEMD160 precompiled contract
   * @return the gas cost to execute the RIPEMD160 precompiled contract
   */
  long ripemd160PrecompiledContractGasCost(Bytes input);

  // Gas Tier Lookups

  /**
   * Returns the gas cost for the zero gas tier.
   *
   * @return the gas cost for the zero gas tier
   */
  long getZeroTierGasCost();

  /**
   * Returns the gas cost for the very low gas tier.
   *
   * @return the gas cost for the very low gas tier
   */
  long getVeryLowTierGasCost();

  /**
   * Returns the gas cost for the low gas tier.
   *
   * @return the gas cost for the low gas tier
   */
  long getLowTierGasCost();

  /**
   * Returns the gas cost for the base gas tier.
   *
   * @return the gas cost for the base gas tier
   */
  long getBaseTierGasCost();

  /**
   * Returns the gas cost for the mid gas tier.
   *
   * @return the gas cost for the mid gas tier
   */
  long getMidTierGasCost();

  /**
   * Returns the gas cost for the high gas tier.
   *
   * @return the gas cost for the high gas tier
   */
  long getHighTierGasCost();

  // Call/Create Operation Calculations

  /**
   * Returns the base gas cost to execute a call operation.
   *
   * @return the base gas cost to execute a call operation
   */
  long callOperationBaseGasCost();

  /**
   * Returns the gas cost to transfer funds in a call operation.
   *
   * @return the gas cost to transfer funds in a call operation
   */
  long callValueTransferGasCost();

  /**
   * Returns the gas cost to create a new account.
   *
   * @return the gas cost to create a new account
   */
  long newAccountGasCost();

  /**
   * Returns the gas cost for one of the various CALL operations.
   *
   * @param frame The current frame
   * @param stipend The gas stipend being provided by the CALL caller
   * @param inputDataOffset The offset in memory to retrieve the CALL input data
   * @param inputDataLength The CALL input data length
   * @param outputDataOffset The offset in memory to place the CALL output data
   * @param outputDataLength The CALL output data length
   * @param transferValue The wei being transferred
   * @param recipient The CALL recipient (may be null if self destructed or new)
   * @param contract The address of the recipient (never null)
   * @return The gas cost for the CALL operation
   * @deprecated use the variant with the `accountIsWarm` parameter.
   */
  @Deprecated(since = "24.2.0", forRemoval = true)
  default long callOperationGasCost(
      final MessageFrame frame,
      final long stipend,
      final long inputDataOffset,
      final long inputDataLength,
      final long outputDataOffset,
      final long outputDataLength,
      final Wei transferValue,
      final Account recipient,
      final Address contract) {
    return callOperationGasCost(
        frame,
        stipend,
        inputDataOffset,
        inputDataLength,
        outputDataOffset,
        outputDataLength,
        transferValue,
        recipient,
        contract,
        true);
  }

  /**
   * Returns the gas cost for one of the various CALL operations.
   *
   * @param frame The current frame
   * @param stipend The gas stipend being provided by the CALL caller
   * @param inputDataOffset The offset in memory to retrieve the CALL input data
   * @param inputDataLength The CALL input data length
   * @param outputDataOffset The offset in memory to place the CALL output data
   * @param outputDataLength The CALL output data length
   * @param transferValue The wei being transferred
   * @param recipient The CALL recipient (may be null if self destructed or new)
   * @param contract The address of the recipient (never null)
   * @param accountIsWarm The address of the contract is "warm" as per EIP-2929
   * @return The gas cost for the CALL operation
   */
  long callOperationGasCost(
      MessageFrame frame,
      long stipend,
      long inputDataOffset,
      long inputDataLength,
      long outputDataOffset,
      long outputDataLength,
      Wei transferValue,
      Account recipient,
      Address contract,
      boolean accountIsWarm);

  /**
   * Gets additional call stipend.
   *
   * @return the additional call stipend
   */
  long getAdditionalCallStipend();

  /**
   * Returns the amount of gas parent will provide its child CALL.
   *
   * @param frame The current frame
   * @param stipend The gas stipend being provided by the CALL caller
   * @param transfersValue Whether call transfers any wei
   * @return the amount of gas parent will provide its child CALL
   */
  long gasAvailableForChildCall(MessageFrame frame, long stipend, boolean transfersValue);

  long completedCreateContractGasCost(final MessageFrame frame);

  /**
   * For EXT*CALL, the minimum amount of gas the parent must retain. First described in EIP-7069
   *
   * @return MIN_RETAINED_GAS
   */
  long getMinRetainedGas();

  /**
   * For EXT*CALL, the minimum amount of gas that a child must receive. First described in EIP-7069
   *
   * @return MIN_CALLEE_GAS
   */
  long getMinCalleeGas();

  /**
   * Returns the amount of gas the CREATE operation will consume.
   *
   * @param frame The current frame
   * @return the amount of gas the CREATE operation will consume
   * @deprecated Compose the operation cost from {@link #txCreateCost()}, {@link
   *     #memoryExpansionGasCost(MessageFrame, long, long)}, and {@link #initcodeCost(int)}
   */
  @Deprecated(since = "24.4.1", forRemoval = true)
  long createOperationGasCost(MessageFrame frame);

  /**
   * Returns the amount of gas the CREATE2 operation will consume.
   *
   * @param frame The current frame
   * @return the amount of gas the CREATE2 operation will consume
   * @deprecated Compose the operation cost from {@link #txCreateCost()}, {@link
   *     #memoryExpansionGasCost(MessageFrame, long, long)}, {@link #createKeccakCost(int)}, and
   *     {@link #initcodeCost(int)}
   */
  @Deprecated(since = "24.4.1", forRemoval = true)
  long create2OperationGasCost(MessageFrame frame);

  /**
   * Returns the base create cost, or TX_CREATE_COST as defined in the execution specs
   *
   * @return the TX_CREATE value for this gas schedule
   */
  long txCreateCost();

  /**
   * For Creates that need to hash the initcode, this is the gas cost for such hashing
   *
   * @param initCodeLength length of the init code, in bytes
   * @return gas cost to charge for hashing
   */
  long createKeccakCost(int initCodeLength);

  /**
   * The cost of a create operation's initcode charge. This is just the initcode cost, separate from
   * the operation base cost and initcode hashing cost.
   *
   * @param initCodeLength Number of bytes in the initcode
   * @return the gas cost for the create initcode
   */
  long initcodeCost(final int initCodeLength);

  default long proofOfAbsenceCost(final MessageFrame frame, final Address address) {
    return 0;
  }

  /**
   * Returns the amount of gas parent will provide its child CREATE.
   *
   * @param stipend The gas stipend being provided by the CREATE caller
   * @return the amount of gas parent will provide its child CREATE
   */
  long gasAvailableForChildCreate(long stipend);

  // Re-used Operation Calculations

  /**
   * Returns the amount of gas consumed by the data copy operation.
   *
   * @param frame The current frame
   * @param offset The offset in memory to copy the data to
   * @param readSize The length of the data being copied into memory
   * @return the amount of gas consumed by the data copy operation
   */
  long dataCopyOperationGasCost(MessageFrame frame, long offset, long readSize);

  /**
   * Returns the amount of gas consumed by the code copy operation.
   *
   * @param frame The current frame
   * @param memOffset The offset in memory to copy the code to
   * @param codeOffset The starting offset within the code from which to begin copying
   * @param readSize The length of the code being copied into memory
   * @param codeSize The size of the code to copy
   * @return the amount of gas consumed by the code copy operation
   */
  long codeCopyOperationGasCost(
      MessageFrame frame, long memOffset, long codeOffset, long readSize, final long codeSize);

  long pushOperationGasCost(MessageFrame frame, long codeOffset, long readSize, long codeSize);

  /**
   * Returns the cost of expanding memory for the specified access.
   *
   * @param frame The current frame
   * @param offset The offset in memory where the access occurs
   * @param length the length of the memory access
   * @return The gas required to expand memory for the specified access
   */
  long memoryExpansionGasCost(MessageFrame frame, long offset, long length);

  // Specific Non-call Operation Calculations

  /**
   * Returns the cost for executing a {@link BalanceOperation}.
   *
   * @param frame The current frame
   * @param accountIsWarm true to add warm storage read cost, false to add cold account access cost
   * @param address targeted address
   * @return the cost for executing the balance operation
   */
  long balanceOperationGasCost(
      MessageFrame frame, final boolean accountIsWarm, final Address address);

  /**
   * Returns the cost for executing a {@link BlockHashOperation}.
   *
   * @return the cost for executing the block hash operation
   */
  long getBlockHashOperationGasCost();

  /**
   * Returns the cost for executing a {@link ExpOperation}.
   *
   * @param numBytes The number of bytes for the exponent parameter
   * @return the cost for executing the exp operation
   */
  long expOperationGasCost(int numBytes);

  /**
   * Returns the cost for executing a {@link ExtCodeCopyOperation}.
   *
   * @param frame The current frame
   * @param memOffset The offset in memory to external code copy the data to
   * @param readSize The length of the code being copied into memory
   * @return the cost for executing the external code size operation
   */
  long extCodeCopyOperationGasCost(MessageFrame frame, long memOffset, long readSize);

  /**
   * Returns the cost for executing a {@link ExtCodeCopyOperation}.
   *
   * @param frame The current frame
   * @param address The address to use for the gas cost computation
   * @param accountIsWarm true to add warm storage read cost, false to add cold account access cost
   * @param memOffset The offset in memory to external code copy the data to
   * @param codeOffset The starting offset within the code from which to begin copying
   * @param readSize The length of the code being copied into memory
   * @param codeSize The size of the code to copy
   * @return the cost for executing the external code size operation
   */
  long extCodeCopyOperationGasCost(
      MessageFrame frame,
      Address address,
      boolean accountIsWarm,
      long memOffset,
      long codeOffset,
      long readSize,
      long codeSize);

  /**
   * Returns the cost for executing a {@link ExtCodeHashOperation}.
   *
   * @param frame The current frame
   * @param accountIsWarm true to add warm storage read cost, false to add cold account access cost
   * @param address targeted address
   * @return the cost for executing the external code hash operation
   */
  long extCodeHashOperationGasCost(
      final MessageFrame frame, final boolean accountIsWarm, Address address);

  /**
   * Returns the cost for executing a {@link ExtCodeSizeOperation}.
   *
   * @param frame The current frame
   * @param accountIsWarm true to add warm storage read cost, false to add cold account access cost
   * @param address targeted address
   * @return the cost for executing the external code size operation
   */
  long extCodeSizeOperationGasCost(
      MessageFrame frame, final boolean accountIsWarm, Address address);

  /**
   * Returns the cost for executing a {@link JumpDestOperation}.
   *
   * @return the cost for executing the jump destination operation
   */
  long getJumpDestOperationGasCost();

  /**
   * Returns the cost for executing a {@link LogOperation}.
   *
   * @param frame The current frame
   * @param dataOffset The offset in memory where the log data exists
   * @param dataLength The length of the log data to read from memory
   * @param numTopics The number of topics in the log
   * @return the cost for executing the external code size operation
   */
  long logOperationGasCost(MessageFrame frame, long dataOffset, long dataLength, int numTopics);

  /**
   * Returns the cost for executing a {@link MLoadOperation}.
   *
   * @param frame The current frame
   * @param offset The offset in memory where the access takes place
   * @return the cost for executing the memory load operation
   */
  long mLoadOperationGasCost(MessageFrame frame, long offset);

  /**
   * Returns the cost for executing a {@link MStoreOperation}.
   *
   * @param frame The current frame
   * @param offset The offset in memory where the access takes place
   * @return the cost for executing the memory store operation
   */
  long mStoreOperationGasCost(MessageFrame frame, long offset);

  /**
   * Returns the cost for executing a {@link MStore8Operation}.
   *
   * @param frame The current frame
   * @param offset The offset in memory where the access takes place
   * @return the cost for executing the memory byte store operation
   */
  long mStore8OperationGasCost(MessageFrame frame, long offset);

  /**
   * Returns the cost for executing a {@link SelfDestructOperation}.
   *
   * @param frame The current frame
   * @param recipient The recipient of the self destructed inheritance (may be null)
   * @param recipientAddress The address of the self destructed account
   * @param inheritance The amount the recipient will receive
   * @param originatorAddress The address of the self destructing account
   * @return the cost for executing the self destruct operation
   */
  long selfDestructOperationGasCost(
      MessageFrame frame,
      Account recipient,
      final Address recipientAddress,
      Wei inheritance,
      Address originatorAddress);

  /**
   * Returns the cost for executing a {@link Keccak256Operation}.
   *
   * @param frame The current frame
   * @param offset The offset in memory where the data to be hashed exists
   * @param length The hashed data length
   * @return the cost for executing the memory byte store operation
   */
  long keccak256OperationGasCost(MessageFrame frame, long offset, long length);

  /**
   * Returns the cost for executing a {@link SLoadOperation}.
   *
   * @return the cost for executing the storage load operation
   */
  long sloadOperationGasCost(MessageFrame frame, UInt256 key, final boolean slotIsWarm);

  /**
   * Returns the cost for an SSTORE operation.
   *
   * @param frame the current frame
   * @param key the slot key
   * @param newValue the new value to be stored
   * @param currentValue the supplier of the current value
   * @param originalValue the supplier of the original value
   * @return the gas cost for the SSTORE operation
   */
  long calculateStorageCost(
      MessageFrame frame,
      UInt256 key,
      UInt256 newValue,
      Supplier<UInt256> currentValue,
      Supplier<UInt256> originalValue);

  /**
   * Returns the refund amount for an SSTORE operation.
   *
   * @param newValue the new value to be stored
   * @param currentValue the supplier of the current value
   * @param originalValue the supplier of the original value
   * @return the gas refund for the SSTORE operation
   */
  long calculateStorageRefundAmount(
      UInt256 newValue, Supplier<UInt256> currentValue, Supplier<UInt256> originalValue);

  /**
   * Returns the refund amount for deleting an account in a {@link SelfDestructOperation}.
   *
   * @return the refund amount for deleting an account in a self destruct operation
   */
  long getSelfDestructRefundAmount();

  /**
   * Returns the cost of a SLOAD to a storage slot not previously loaded in the TX context.
   *
   * @return the cost of a SLOAD to a storage slot not previously loaded in the TX context.
   */
  default long getColdSloadCost() {
    return 0L;
  }

  /**
   * Returns the cost to access an account not previously accessed in the TX context.
   *
   * @return the cost to access an account not previously accessed in the TX context.
   */
  default long getColdAccountAccessCost() {
    return 0L;
  }

  /**
   * Returns the cost of a SLOAD to a storage slot that has previously been loaded in the TX
   * context.
   *
   * @return the cost of a SLOAD to a storage slot that has previously been loaded in the TX
   *     context.
   */
  default long getWarmStorageReadCost() {
    return 0L;
  }

  /**
   * For the purposes of this gas calculator, is this address a precompile?
   *
   * @param address the address to test for being a precompile
   * @return true if it is a precompile.
   */
  default boolean isPrecompile(final Address address) {
    return false;
  }

  /**
   * Mod exp gas cost.
   *
   * @param input the input
   * @return the long
   */
  default long modExpGasCost(final Bytes input) {
    return 0L;
  }

  /**
   * Returns the cost for a {@link AbstractMessageProcessor} to deposit the code in storage
   *
   * @param frame The current frame
   * @param codeSize The size of the code in bytes
   * @return the code deposit cost
   */
  long codeDepositGasCost(MessageFrame frame, int codeSize);

  /**
   * Returns the intrinsic gas cost of a transaction payload, i.e. the cost deriving from its
   * encoded binary representation when stored on-chain.
   *
   * @param transactionPayload The encoded transaction, as bytes
   * @param isContractCreate Is this transaction a contract creation transaction?
   * @return the transaction's intrinsic gas cost
   */
  long transactionIntrinsicGasCost(Bytes transactionPayload, boolean isContractCreate);

  /**
   * Returns the gas cost of the explicitly declared access list.
   *
   * @param accessListEntries The access list entries
   * @return the access list's gas cost
   */
  default long accessListGasCost(final List<AccessListEntry> accessListEntries) {
    return accessListGasCost(
        accessListEntries.size(),
        accessListEntries.stream().mapToInt(e -> e.storageKeys().size()).sum());
  }

  /**
   * Returns the gas cost of the explicitly declared access list.
   *
   * @param addresses The count of addresses accessed
   * @param storageSlots The count of storage slots accessed
   * @return the access list's gas cost
   */
  default long accessListGasCost(final int addresses, final int storageSlots) {
    return 0L;
  }

  /**
   * A measure of the maximum amount of refunded gas a transaction will be credited with.
   *
   * @return the quotient of the equation `txGasCost / refundQuotient`.
   */
  default long getMaxRefundQuotient() {
    return 2;
  }

  /**
   * Maximum Cost of a Transaction of a certain length.
   *
   * @param size the length of the transaction, in bytes
   * @return the maximum gas cost
   */
  // what would be the gas for a PMT with hash of all non-zeros
  long getMaximumTransactionCost(int size);

  /**
   * Minimum gas cost of a transaction.
   *
   * @return the minimum gas cost
   */
  long getMinimumTransactionCost();

  /**
   * Returns the cost of a loading from Transient Storage
   *
   * @return the cost of a TLOAD from a storage slot
   */
  default long getTransientLoadOperationGasCost() {
    return 0L;
  }

  /**
   * Returns the cost of a storing to Transient Storage
   *
   * @return the cost of a TSTORE to a storage slot
   */
  default long getTransientStoreOperationGasCost() {
    return 0L;
  }

  /**
   * Return the gas cost given the number of blobs
   *
   * @param blobCount the number of blobs
   * @return the total gas cost
   */
  default long blobGasCost(final int blobCount) {
    return 0L;
  }

  /**
   * Compute the new value for the excess blob gas, given the parent value and the count of new
   * blobs
   *
   * @param parentExcessBlobGas excess blob gas from the parent
   * @param newBlobs count of new blobs
   * @return the new excess blob gas value
   */
  default long computeExcessBlobGas(final long parentExcessBlobGas, final int newBlobs) {
    return 0L;
  }

  /**
   * Compute the new value for the excess blob gas, given the parent value and the blob gas used
   *
   * @param parentExcessBlobGas excess blob gas from the parent
   * @param blobGasUsed blob gas used
   * @return the new excess blob gas value
   */
  default long computeExcessBlobGas(final long parentExcessBlobGas, final long blobGasUsed) {
    return 0L;
  }

  /**
   * Returns the upfront gas cost for EIP 7702 authorization processing.
   *
   * @param delegateCodeListLength The length of the code delegation list
   * @return the gas cost
   */
  default long delegateCodeGasCost(final int delegateCodeListLength) {
    return 0L;
  }

  /**
   * Calculates the refund for proessing the 7702 code delegation list if an delegater account
   * already exist in the trie.
   *
   * @param alreadyExistingAccountSize The number of accounts already in the trie
   * @return the gas refund
   */
  default long calculateDelegateCodeGasRefund(final long alreadyExistingAccountSize) {
    return 0L;
  }

  /**
   * Returns the gas cost for resolving the code of a delegate account.
   *
   * @param isWarm whether the account is warm
   * @return the gas cost
   */
  default long delegatedCodeResolutionGasCost(final boolean isWarm) {
    return 0L;
  }

<<<<<<< HEAD
  /**
   * Compute access events cost of a transaction
   *
   * @param transaction transaction
   * @return gas cost after computing all access events
   */
  default long computeBaseAccessEventsCost(
      final AccessWitness accessWitness, final Transaction transaction) {
    return 0L;
  }

=======
>>>>>>> d000c7a8
  default AccessWitness newAccessWitness() {
    return NoopAccessWitness.get();
  }
}<|MERGE_RESOLUTION|>--- conflicted
+++ resolved
@@ -748,20 +748,6 @@
     return 0L;
   }
 
-<<<<<<< HEAD
-  /**
-   * Compute access events cost of a transaction
-   *
-   * @param transaction transaction
-   * @return gas cost after computing all access events
-   */
-  default long computeBaseAccessEventsCost(
-      final AccessWitness accessWitness, final Transaction transaction) {
-    return 0L;
-  }
-
-=======
->>>>>>> d000c7a8
   default AccessWitness newAccessWitness() {
     return NoopAccessWitness.get();
   }
