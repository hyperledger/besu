/*
 * Copyright contributors to Hyperledger Besu.
 *
 * Licensed under the Apache License, Version 2.0 (the "License"); you may not use this file except in compliance with
 * the License. You may obtain a copy of the License at
 *
 * http://www.apache.org/licenses/LICENSE-2.0
 *
 * Unless required by applicable law or agreed to in writing, software distributed under the License is distributed on
 * an "AS IS" BASIS, WITHOUT WARRANTIES OR CONDITIONS OF ANY KIND, either express or implied. See the License for the
 * specific language governing permissions and limitations under the License.
 *
 * SPDX-License-Identifier: Apache-2.0
 */
package org.hyperledger.besu.evm.gascalculator;

import org.hyperledger.besu.datatypes.AccessListEntry;
import org.hyperledger.besu.datatypes.AccessWitness;
import org.hyperledger.besu.datatypes.Address;
import org.hyperledger.besu.datatypes.Transaction;
import org.hyperledger.besu.datatypes.Wei;
import org.hyperledger.besu.evm.account.Account;
import org.hyperledger.besu.evm.frame.MessageFrame;
import org.hyperledger.besu.evm.gascalculator.stateless.NoopAccessWitness;
import org.hyperledger.besu.evm.operation.BalanceOperation;
import org.hyperledger.besu.evm.operation.BlockHashOperation;
import org.hyperledger.besu.evm.operation.ExpOperation;
import org.hyperledger.besu.evm.operation.ExtCodeCopyOperation;
import org.hyperledger.besu.evm.operation.ExtCodeHashOperation;
import org.hyperledger.besu.evm.operation.ExtCodeSizeOperation;
import org.hyperledger.besu.evm.operation.JumpDestOperation;
import org.hyperledger.besu.evm.operation.Keccak256Operation;
import org.hyperledger.besu.evm.operation.LogOperation;
import org.hyperledger.besu.evm.operation.MLoadOperation;
import org.hyperledger.besu.evm.operation.MStore8Operation;
import org.hyperledger.besu.evm.operation.MStoreOperation;
import org.hyperledger.besu.evm.operation.SLoadOperation;
import org.hyperledger.besu.evm.operation.SelfDestructOperation;
import org.hyperledger.besu.evm.precompile.ECRECPrecompiledContract;
import org.hyperledger.besu.evm.precompile.IDPrecompiledContract;
import org.hyperledger.besu.evm.precompile.RIPEMD160PrecompiledContract;
import org.hyperledger.besu.evm.precompile.SHA256PrecompiledContract;
import org.hyperledger.besu.evm.processor.AbstractMessageProcessor;

import java.util.List;
import java.util.function.Supplier;

import org.apache.tuweni.bytes.Bytes;
import org.apache.tuweni.units.bigints.UInt256;

/**
 * Provides various gas cost lookups and calculations used during block processing.
 *
 * <p>The {@code GasCalculator} is meant to encapsulate all Gas-related calculations except for the
 * following "safe" operations:
 *
 * <ul>
 *   <li><b>Operation Gas Deductions:</b> Deducting the operation's gas cost from the VM's current
 *       message frame because the
 * </ul>
 */
public interface GasCalculator {

  // Precompiled Contract Gas Calculations

  /**
   * Returns the gas cost to execute the {@link IDPrecompiledContract}.
   *
   * @param input The input to the ID precompiled contract
   * @return the gas cost to execute the ID precompiled contract
   */
  long idPrecompiledContractGasCost(Bytes input);

  /**
   * Returns the gas cost to execute the {@link ECRECPrecompiledContract}.
   *
   * @return the gas cost to execute the ECREC precompiled contract
   */
  long getEcrecPrecompiledContractGasCost();

  /**
   * Returns the gas cost to execute the {@link SHA256PrecompiledContract}.
   *
   * @param input The input to the SHA256 precompiled contract
   * @return the gas cost to execute the SHA256 precompiled contract
   */
  long sha256PrecompiledContractGasCost(Bytes input);

  /**
   * Returns the gas cost to execute the {@link RIPEMD160PrecompiledContract}.
   *
   * @param input The input to the RIPEMD160 precompiled contract
   * @return the gas cost to execute the RIPEMD160 precompiled contract
   */
  long ripemd160PrecompiledContractGasCost(Bytes input);

  // Gas Tier Lookups

  /**
   * Returns the gas cost for the zero gas tier.
   *
   * @return the gas cost for the zero gas tier
   */
  long getZeroTierGasCost();

  /**
   * Returns the gas cost for the very low gas tier.
   *
   * @return the gas cost for the very low gas tier
   */
  long getVeryLowTierGasCost();

  /**
   * Returns the gas cost for the low gas tier.
   *
   * @return the gas cost for the low gas tier
   */
  long getLowTierGasCost();

  /**
   * Returns the gas cost for the base gas tier.
   *
   * @return the gas cost for the base gas tier
   */
  long getBaseTierGasCost();

  /**
   * Returns the gas cost for the mid gas tier.
   *
   * @return the gas cost for the mid gas tier
   */
  long getMidTierGasCost();

  /**
   * Returns the gas cost for the high gas tier.
   *
   * @return the gas cost for the high gas tier
   */
  long getHighTierGasCost();

  // Call/Create Operation Calculations

  /**
   * Returns the base gas cost to execute a call operation.
   *
   * @return the base gas cost to execute a call operation
   */
  long callOperationBaseGasCost();

  /**
   * Returns the gas cost to transfer funds in a call operation.
   *
   * @return the gas cost to transfer funds in a call operation
   */
  long callValueTransferGasCost();

  /**
   * Returns the gas cost to create a new account.
   *
   * @return the gas cost to create a new account
   */
  long newAccountGasCost();

  /**
   * Returns the gas cost for one of the various CALL operations.
   *
   * @param frame The current frame
   * @param stipend The gas stipend being provided by the CALL caller
   * @param inputDataOffset The offset in memory to retrieve the CALL input data
   * @param inputDataLength The CALL input data length
   * @param outputDataOffset The offset in memory to place the CALL output data
   * @param outputDataLength The CALL output data length
   * @param transferValue The wei being transferred
   * @param recipient The CALL recipient (may be null if self destructed or new)
   * @param contract The address of the recipient (never null)
   * @return The gas cost for the CALL operation
   * @deprecated use the variant with the `accountIsWarm` parameter.
   */
  @Deprecated(since = "24.2.0", forRemoval = true)
  default long callOperationGasCost(
      final MessageFrame frame,
      final long stipend,
      final long inputDataOffset,
      final long inputDataLength,
      final long outputDataOffset,
      final long outputDataLength,
      final Wei transferValue,
      final Account recipient,
      final Address contract) {
    return callOperationGasCost(
        frame,
        stipend,
        inputDataOffset,
        inputDataLength,
        outputDataOffset,
        outputDataLength,
        transferValue,
        recipient,
        contract,
        true);
  }

  /**
   * Returns the gas cost that the CALLCODE operation will consume.
   *
   * @param frame The current frame
   * @param stipend The gas stipend being provided by the CALL caller
   * @param inputDataOffset The offset in memory to retrieve the CALL input data
   * @param inputDataLength The CALL input data length
   * @param outputDataOffset The offset in memory to place the CALL output data
   * @param outputDataLength The CALL output data length
   * @param transferValue The wei being transferred
   * @param recipient The CALL recipient (may be null if self destructed or new)
   * @param contract The address of the recipient (never null)
   * @param accountIsWarm The address of the contract is "warm" as per EIP-2929
   * @return The gas cost for the CALL operation
   */
  long callCodeOperationGasCost(
      final MessageFrame frame,
      final long stipend,
      final long inputDataOffset,
      final long inputDataLength,
      final long outputDataOffset,
      final long outputDataLength,
      final Wei transferValue,
      final Account recipient,
      final Address contract,
      final boolean accountIsWarm);

  /**
   * Returns the gas cost for one of the various CALL operations.
   *
   * @param frame The current frame
   * @param stipend The gas stipend being provided by the CALL caller
   * @param inputDataOffset The offset in memory to retrieve the CALL input data
   * @param inputDataLength The CALL input data length
   * @param outputDataOffset The offset in memory to place the CALL output data
   * @param outputDataLength The CALL output data length
   * @param transferValue The wei being transferred
   * @param recipient The CALL recipient (may be null if self destructed or new)
   * @param contract The address of the recipient (never null)
   * @param accountIsWarm The address of the contract is "warm" as per EIP-2929
   * @return The gas cost for the CALL operation
   */
  long callOperationGasCost(
      MessageFrame frame,
      long stipend,
      long inputDataOffset,
      long inputDataLength,
      long outputDataOffset,
      long outputDataLength,
      Wei transferValue,
      Account recipient,
      Address contract,
      boolean accountIsWarm);

  /**
   * Gets additional call stipend.
   *
   * @return the additional call stipend
   */
  long getAdditionalCallStipend();

  /**
   * Returns the amount of gas parent will provide its child CALL.
   *
   * @param frame The current frame
   * @param stipend The gas stipend being provided by the CALL caller
   * @param transfersValue Whether call transfers any wei
   * @return the amount of gas parent will provide its child CALL
   */
  long gasAvailableForChildCall(MessageFrame frame, long stipend, boolean transfersValue);

  /**
   * The cost of creating a contract account to the trie.
   *
   * @param frame The current frame
   * @return the gas cost
   */
  long completedCreateContractGasCost(final MessageFrame frame);

  /**
   * For EXT*CALL, the minimum amount of gas the parent must retain. First described in EIP-7069
   *
   * @return MIN_RETAINED_GAS
   */
  long getMinRetainedGas();

  /**
   * For EXT*CALL, the minimum amount of gas that a child must receive. First described in EIP-7069
   *
   * @return MIN_CALLEE_GAS
   */
  long getMinCalleeGas();

  /**
   * Returns the amount of gas the CREATE operation will consume.
   *
   * @param frame The current frame
   * @return the amount of gas the CREATE operation will consume
   * @deprecated Compose the operation cost from {@link #txCreateCost()}, {@link
   *     #memoryExpansionGasCost(MessageFrame, long, long)}, and {@link #initcodeCost(int)}
   */
  @Deprecated(since = "24.4.1", forRemoval = true)
  long createOperationGasCost(MessageFrame frame);

  /**
   * Returns the amount of gas the CREATE2 operation will consume.
   *
   * @param frame The current frame
   * @return the amount of gas the CREATE2 operation will consume
   * @deprecated Compose the operation cost from {@link #txCreateCost()}, {@link
   *     #memoryExpansionGasCost(MessageFrame, long, long)}, {@link #createKeccakCost(int)}, and
   *     {@link #initcodeCost(int)}
   */
  @Deprecated(since = "24.4.1", forRemoval = true)
  long create2OperationGasCost(MessageFrame frame);

  /**
   * Returns the base create cost, or TX_CREATE_COST as defined in the execution specs
   *
   * @return the TX_CREATE value for this gas schedule
   */
  long txCreateCost();

  /**
   * For Creates that need to hash the initcode, this is the gas cost for such hashing
   *
   * @param initCodeLength length of the init code, in bytes
   * @return gas cost to charge for hashing
   */
  long createKeccakCost(int initCodeLength);

  /**
   * The cost of a create operation's initcode charge. This is just the initcode cost, separate from
   * the operation base cost and initcode hashing cost.
   *
   * @param initCodeLength Number of bytes in the initcode
   * @return the gas cost for the create initcode
   */
  long initcodeCost(final int initCodeLength);

  /**
   * The cost of checking if a contract already exists in the trie.
   *
   * @param frame The current frame
   * @param address The contract address
   * @return the gas cost for the proof of absence check
   */
  default long proofOfAbsenceCost(final MessageFrame frame, final Address address) {
    return 0;
  }

  /**
   * Returns the amount of gas parent will provide its child CREATE.
   *
   * @param stipend The gas stipend being provided by the CREATE caller
   * @return the amount of gas parent will provide its child CREATE
   */
  long gasAvailableForChildCreate(long stipend);

  // Re-used Operation Calculations

  /**
   * Returns the amount of gas consumed by the data copy operation.
   *
   * @param frame The current frame
   * @param offset The offset in memory to copy the data to
   * @param readSize The length of the data being copied into memory
   * @return the amount of gas consumed by the data copy operation
   */
  long dataCopyOperationGasCost(MessageFrame frame, long offset, long readSize);

  /**
   * Returns the amount of gas consumed by the code copy operation.
   *
   * @param frame The current frame
   * @param memOffset The offset in memory to copy the code to
   * @param codeOffset The starting offset within the code from which to begin copying
   * @param readSize The length of the code being copied into memory
   * @param codeSize The size of the code to copy
   * @return the amount of gas consumed by the code copy operation
   */
  long codeCopyOperationGasCost(
      MessageFrame frame, long memOffset, long codeOffset, long readSize, final long codeSize);

  /**
   * Returns the amount of gas consumed by a PUSH operation.
   *
   * @param frame The current frame
   * @param codeOffset offset of the code in bytes where the EVM is currently executing
   * @param readSize size, in bytes, of the code that is being read by the PUSH operation
   * @param codeSize full size of the code
   * @return the amount of gas consumed by a PUSH operation
   */
  long pushOperationGasCost(MessageFrame frame, long codeOffset, long readSize, long codeSize);

  /**
   * Returns the cost of expanding memory for the specified access.
   *
   * @param frame The current frame
   * @param offset The offset in memory where the access occurs
   * @param length the length of the memory access
   * @return The gas required to expand memory for the specified access
   */
  long memoryExpansionGasCost(MessageFrame frame, long offset, long length);

  // Specific Non-call Operation Calculations

  /**
   * Returns the cost for executing a {@link BalanceOperation}.
   *
   * @param frame The current frame
   * @param accountIsWarm true to add warm storage read cost, false to add cold account access cost
   * @param address targeted address
   * @return the cost for executing the balance operation
   */
  long balanceOperationGasCost(
      MessageFrame frame, final boolean accountIsWarm, final Address address);

  /**
   * Returns the cost for executing a {@link BlockHashOperation}.
   *
   * @return the cost for executing the block hash operation
   */
  long getBlockHashOperationGasCost();

  /**
   * Returns the cost for executing a {@link ExpOperation}.
   *
   * @param numBytes The number of bytes for the exponent parameter
   * @return the cost for executing the exp operation
   */
  long expOperationGasCost(int numBytes);

  /**
   * Returns the cost for executing a {@link ExtCodeCopyOperation}.
   *
   * @param frame The current frame
   * @param memOffset The offset in memory to external code copy the data to
   * @param readSize The length of the code being copied into memory
   * @return the cost for executing the external code size operation
   */
  long extCodeCopyOperationGasCost(MessageFrame frame, long memOffset, long readSize);

  /**
   * Returns the cost for executing a {@link ExtCodeCopyOperation}.
   *
   * @param frame The current frame
   * @param address The address to use for the gas cost computation
   * @param accountIsWarm true to add warm storage read cost, false to add cold account access cost
   * @param memOffset The offset in memory to external code copy the data to
   * @param codeOffset The starting offset within the code from which to begin copying
   * @param readSize The length of the code being copied into memory
   * @param codeSize The size of the code to copy
   * @return the cost for executing the external code size operation
   */
  long extCodeCopyOperationGasCost(
      MessageFrame frame,
      Address address,
      boolean accountIsWarm,
      long memOffset,
      long codeOffset,
      long readSize,
      long codeSize);

  /**
   * Returns the cost for executing a {@link ExtCodeHashOperation}.
   *
   * @param frame The current frame
   * @param accountIsWarm true to add warm storage read cost, false to add cold account access cost
   * @param address targeted address
   * @return the cost for executing the external code hash operation
   */
  long extCodeHashOperationGasCost(
      final MessageFrame frame, final boolean accountIsWarm, Address address);

  /**
   * Returns the cost for executing a {@link ExtCodeSizeOperation}.
   *
   * @param frame The current frame
   * @param accountIsWarm true to add warm storage read cost, false to add cold account access cost
   * @param address targeted address
   * @return the cost for executing the external code size operation
   */
  long extCodeSizeOperationGasCost(
      MessageFrame frame, final boolean accountIsWarm, Address address);

  /**
   * Returns the cost for executing a {@link JumpDestOperation}.
   *
   * @return the cost for executing the jump destination operation
   */
  long getJumpDestOperationGasCost();

  /**
   * Returns the cost for executing a {@link LogOperation}.
   *
   * @param frame The current frame
   * @param dataOffset The offset in memory where the log data exists
   * @param dataLength The length of the log data to read from memory
   * @param numTopics The number of topics in the log
   * @return the cost for executing the external code size operation
   */
  long logOperationGasCost(MessageFrame frame, long dataOffset, long dataLength, int numTopics);

  /**
   * Returns the cost for executing a {@link MLoadOperation}.
   *
   * @param frame The current frame
   * @param offset The offset in memory where the access takes place
   * @return the cost for executing the memory load operation
   */
  long mLoadOperationGasCost(MessageFrame frame, long offset);

  /**
   * Returns the cost for executing a {@link MStoreOperation}.
   *
   * @param frame The current frame
   * @param offset The offset in memory where the access takes place
   * @return the cost for executing the memory store operation
   */
  long mStoreOperationGasCost(MessageFrame frame, long offset);

  /**
   * Returns the cost for executing a {@link MStore8Operation}.
   *
   * @param frame The current frame
   * @param offset The offset in memory where the access takes place
   * @return the cost for executing the memory byte store operation
   */
  long mStore8OperationGasCost(MessageFrame frame, long offset);

  /**
   * Returns the cost for executing a {@link SelfDestructOperation}.
   *
   * @param frame The current frame
   * @param recipient The recipient of the self destructed inheritance (may be null)
   * @param recipientAddress The address of the self destructed account
   * @param inheritance The amount the recipient will receive
   * @param originatorAddress The address of the self destructing account
   * @return the cost for executing the self destruct operation
   */
  long selfDestructOperationGasCost(
      MessageFrame frame,
      Account recipient,
      final Address recipientAddress,
      Wei inheritance,
      Address originatorAddress);

  /**
   * Returns the cost for executing a {@link Keccak256Operation}.
   *
   * @param frame The current frame
   * @param offset The offset in memory where the data to be hashed exists
   * @param length The hashed data length
   * @return the cost for executing the memory byte store operation
   */
  long keccak256OperationGasCost(MessageFrame frame, long offset, long length);

  /**
   * Returns the cost for executing a {@link SLoadOperation}.
   *
   * @param frame The current frame
   * @param key The slot key
   * @param slotIsWarm The storage slot is warm
   * @return the cost for executing the storage load operation
   */
  long sloadOperationGasCost(MessageFrame frame, UInt256 key, final boolean slotIsWarm);

  /**
   * Returns the cost for an SSTORE operation.
   *
   * @param frame the current frame
   * @param key the slot key
   * @param newValue the new value to be stored
   * @param currentValue the supplier of the current value
   * @param originalValue the supplier of the original value
   * @return the gas cost for the SSTORE operation
   */
  long calculateStorageCost(
      MessageFrame frame,
      UInt256 key,
      UInt256 newValue,
      Supplier<UInt256> currentValue,
      Supplier<UInt256> originalValue);

  /**
   * Returns the refund amount for an SSTORE operation.
   *
   * @param newValue the new value to be stored
   * @param currentValue the supplier of the current value
   * @param originalValue the supplier of the original value
   * @return the gas refund for the SSTORE operation
   */
  long calculateStorageRefundAmount(
      UInt256 newValue, Supplier<UInt256> currentValue, Supplier<UInt256> originalValue);

  /**
   * Returns the refund amount for deleting an account in a {@link SelfDestructOperation}.
   *
   * @return the refund amount for deleting an account in a self destruct operation
   */
  long getSelfDestructRefundAmount();

  /**
   * Returns the cost of a SLOAD to a storage slot not previously loaded in the TX context.
   *
   * @return the cost of a SLOAD to a storage slot not previously loaded in the TX context.
   */
  default long getColdSloadCost() {
    return 0L;
  }

  /**
   * Returns the cost to access an account not previously accessed in the TX context.
   *
   * @return the cost to access an account not previously accessed in the TX context.
   */
  default long getColdAccountAccessCost() {
    return 0L;
  }

  /**
   * Returns the cost of a SLOAD to a storage slot that has previously been loaded in the TX
   * context.
   *
   * @return the cost of a SLOAD to a storage slot that has previously been loaded in the TX
   *     context.
   */
  default long getWarmStorageReadCost() {
    return 0L;
  }

  /**
   * For the purposes of this gas calculator, is this address a precompile?
   *
   * @param address the address to test for being a precompile
   * @return true if it is a precompile.
   */
  default boolean isPrecompile(final Address address) {
    return false;
  }

  /**
   * Mod exp gas cost.
   *
   * @param input the input
   * @return the long
   */
  default long modExpGasCost(final Bytes input) {
    return 0L;
  }

  /**
   * Returns the cost for a {@link AbstractMessageProcessor} to deposit the code in storage
   *
   * @param frame The current frame
   * @param codeSize The size of the code in bytes
   * @return the code deposit cost
   */
  long codeDepositGasCost(MessageFrame frame, int codeSize);

  /**
   * Returns the intrinsic gas cost of a transaction payload, i.e. the cost deriving from its
   * encoded binary representation when stored on-chain.
   *
   * @param transactionPayload The encoded transaction, as bytes
   * @param isContractCreation Is this transaction a contract creation transaction?
   * @param baselineGas The gas used by access lists and code delegation authorizations
   * @return the transaction's intrinsic gas cost
   */
  long transactionIntrinsicGasCost(
      Bytes transactionPayload, boolean isContractCreation, long baselineGas);

  /**
   * Returns the floor gas cost of a transaction payload, i.e. the minimum gas cost that a
   * transaction will be charged based on its calldata. Introduced in EIP-7623 in Prague.
   *
   * @param transactionPayload The encoded transaction, as bytes
   * @return the transaction's floor gas cost
   */
  long transactionFloorCost(final Bytes transactionPayload);

  /**
   * Returns the gas cost of the explicitly declared access list.
   *
   * @param accessListEntries The access list entries
   * @return the access list's gas cost
   */
  default long accessListGasCost(final List<AccessListEntry> accessListEntries) {
    return accessListGasCost(
        accessListEntries.size(),
        accessListEntries.stream().mapToInt(e -> e.storageKeys().size()).sum());
  }

  /**
   * Returns the gas cost of the explicitly declared access list.
   *
   * @param addresses The count of addresses accessed
   * @param storageSlots The count of storage slots accessed
   * @return the access list's gas cost
   */
  default long accessListGasCost(final int addresses, final int storageSlots) {
    return 0L;
  }

  /**
   * A measure of the maximum amount of refunded gas a transaction will be credited with.
   *
   * @return the quotient of the equation `txGasCost / refundQuotient`.
   */
  default long getMaxRefundQuotient() {
    return 2;
  }

  /**
   * Minimum gas cost of a transaction.
   *
   * @return the minimum gas cost
   */
  long getMinimumTransactionCost();

  /**
   * Returns the cost of a loading from Transient Storage
   *
   * @return the cost of a TLOAD from a storage slot
   */
  default long getTransientLoadOperationGasCost() {
    return 0L;
  }

  /**
   * Returns the cost of a storing to Transient Storage
   *
   * @return the cost of a TSTORE to a storage slot
   */
  default long getTransientStoreOperationGasCost() {
    return 0L;
  }

  /**
   * Returns the blob gas cost per blob. This is the gas cost for each blob of data that is added to
   * the block.
   *
   * @return the blob gas cost per blob
   */
  default long getBlobGasPerBlob() {
    return 0L;
  }

  /**
   * Return the gas cost given the number of blobs
   *
   * @param blobCount the number of blobs
   * @return the total gas cost
   */
  default long blobGasCost(final long blobCount) {
    return 0L;
  }

  /**
   * Compute the new value for the excess blob gas, given the parent value and the blob gas used
   *
   * @param parentExcessBlobGas excess blob gas from the parent
   * @param blobGasUsed blob gas used
   * @return the new excess blob gas value
   */
  default long computeExcessBlobGas(final long parentExcessBlobGas, final long blobGasUsed) {
    return 0L;
  }

  /**
   * Returns the upfront gas cost for EIP 7702 authorization processing.
   *
   * @param delegateCodeListLength The length of the code delegation list
   * @return the gas cost
   */
  default long delegateCodeGasCost(final int delegateCodeListLength) {
    return 0L;
  }

  /**
   * Calculates the refund for processing the 7702 code delegation list if a delegator account
   * already exists in the trie.
   *
   * @param alreadyExistingAccountSize The number of accounts already in the trie
   * @return the gas refund
   */
  default long calculateDelegateCodeGasRefund(final long alreadyExistingAccountSize) {
    return 0L;
  }

  /**
<<<<<<< HEAD
   * Creates a new access witness instance.
   *
   * @return an access witness instance that by default is an access witness that does nothing
   */
  default AccessWitness newAccessWitness() {
    return NoopAccessWitness.get();
  }
=======
   * Calculate the gas refund for a transaction.
   *
   * @param transaction the transaction
   * @param initialFrame the initial frame
   * @param codeDelegationRefund the code delegation refund
   * @return the gas refund
   */
  long calculateGasRefund(
      Transaction transaction, MessageFrame initialFrame, long codeDelegationRefund);
>>>>>>> c1c37158
}<|MERGE_RESOLUTION|>--- conflicted
+++ resolved
@@ -792,15 +792,6 @@
   }
 
   /**
-<<<<<<< HEAD
-   * Creates a new access witness instance.
-   *
-   * @return an access witness instance that by default is an access witness that does nothing
-   */
-  default AccessWitness newAccessWitness() {
-    return NoopAccessWitness.get();
-  }
-=======
    * Calculate the gas refund for a transaction.
    *
    * @param transaction the transaction
@@ -810,5 +801,13 @@
    */
   long calculateGasRefund(
       Transaction transaction, MessageFrame initialFrame, long codeDelegationRefund);
->>>>>>> c1c37158
+
+  /**
+   * Creates a new access witness instance.
+   *
+   * @return an access witness instance that by default is an access witness that does nothing
+   */
+  default AccessWitness newAccessWitness() {
+    return NoopAccessWitness.get();
+  }
 }