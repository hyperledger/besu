/*
 * Copyright ConsenSys AG.
 *
 * Licensed under the Apache License, Version 2.0 (the "License"); you may not use this file except in compliance with
 * the License. You may obtain a copy of the License at
 *
 * http://www.apache.org/licenses/LICENSE-2.0
 *
 * Unless required by applicable law or agreed to in writing, software distributed under the License is distributed on
 * an "AS IS" BASIS, WITHOUT WARRANTIES OR CONDITIONS OF ANY KIND, either express or implied. See the License for the
 * specific language governing permissions and limitations under the License.
 *
 * SPDX-License-Identifier: Apache-2.0
 */
package org.hyperledger.besu.evm.operation;

import org.hyperledger.besu.datatypes.Address;
import org.hyperledger.besu.evm.EVM;
import org.hyperledger.besu.evm.account.Account;
import org.hyperledger.besu.evm.code.EOFLayout;
import org.hyperledger.besu.evm.frame.ExceptionalHaltReason;
import org.hyperledger.besu.evm.frame.MessageFrame;
import org.hyperledger.besu.evm.gascalculator.GasCalculator;
import org.hyperledger.besu.evm.internal.Words;

import org.apache.tuweni.bytes.Bytes;

/** The Ext code size operation. */
public class ExtCodeSizeOperation extends AbstractOperation {

  static final Bytes EOF_SIZE = Bytes.of(2);

  private final boolean enableEIP3540;

  /**
   * Instantiates a new Ext code size operation.
   *
   * @param gasCalculator the gas calculator
   */
  public ExtCodeSizeOperation(final GasCalculator gasCalculator) {
    this(gasCalculator, false);
  }

  /**
   * Instantiates a new Ext code size operation.
   *
   * @param gasCalculator the gas calculator
   * @param enableEIP3540 enable EIP-3540 semantics (EOF is size 2)
   */
  public ExtCodeSizeOperation(final GasCalculator gasCalculator, final boolean enableEIP3540) {
    super(0x3B, "EXTCODESIZE", 1, 1, gasCalculator);
    this.enableEIP3540 = enableEIP3540;
  }

  /**
   * Cost of Ext code size operation.
   *
   * @param frame The current frame
   * @param address The address of the account's code
   * @param accountIsWarm the account is warm
   * @return the long
   */
  protected long cost(
      final MessageFrame frame, final Address address, final boolean accountIsWarm) {
    return gasCalculator().extCodeSizeOperationGasCost(frame, accountIsWarm, address);
  }

  @Override
  public OperationResult execute(final MessageFrame frame, final EVM evm) {
    final Address address = Words.toAddress(frame.popStackItem());
    final boolean accountIsWarm =
        frame.warmUpAddress(address) || gasCalculator().isPrecompile(address);
    final long cost = cost(frame, address, accountIsWarm);
    if (frame.getRemainingGas() < cost) {
      return new OperationResult(cost, ExceptionalHaltReason.INSUFFICIENT_GAS);
    } else {
      final Account account = frame.getWorldUpdater().get(address);

<<<<<<< HEAD
      if (account != null) {
        final DelegatedCodeGasCostHelper.Result result =
            deductDelegatedCodeGasCost(frame, gasCalculator(), account);
        if (result.status() != DelegatedCodeGasCostHelper.Status.SUCCESS) {
          return new Operation.OperationResult(
              result.gasCost(), ExceptionalHaltReason.INSUFFICIENT_GAS);
        }
      }

      Bytes codeSize;
      if (account == null) {
        codeSize = Bytes.EMPTY;
      } else {
        final Bytes code = account.getCode();
        if (enableEIP3540
            && code.size() >= 2
            && code.get(0) == EOFLayout.EOF_PREFIX_BYTE
            && code.get(1) == 0) {
          codeSize = EOF_SIZE;
=======
        Bytes codeSize;
        if (account == null) {
          codeSize = Bytes.EMPTY;
>>>>>>> c1c37158
        } else {
          codeSize = Words.intBytes(code.size());
        }
      }
      frame.pushStackItem(codeSize);
      return new OperationResult(cost, null);
    }
  }
}<|MERGE_RESOLUTION|>--- conflicted
+++ resolved
@@ -76,16 +76,6 @@
     } else {
       final Account account = frame.getWorldUpdater().get(address);
 
-<<<<<<< HEAD
-      if (account != null) {
-        final DelegatedCodeGasCostHelper.Result result =
-            deductDelegatedCodeGasCost(frame, gasCalculator(), account);
-        if (result.status() != DelegatedCodeGasCostHelper.Status.SUCCESS) {
-          return new Operation.OperationResult(
-              result.gasCost(), ExceptionalHaltReason.INSUFFICIENT_GAS);
-        }
-      }
-
       Bytes codeSize;
       if (account == null) {
         codeSize = Bytes.EMPTY;
@@ -96,11 +86,6 @@
             && code.get(0) == EOFLayout.EOF_PREFIX_BYTE
             && code.get(1) == 0) {
           codeSize = EOF_SIZE;
-=======
-        Bytes codeSize;
-        if (account == null) {
-          codeSize = Bytes.EMPTY;
->>>>>>> c1c37158
         } else {
           codeSize = Words.intBytes(code.size());
         }
