/*
 * Copyright contributors to Hyperledger Besu.
 *
 * Licensed under the Apache License, Version 2.0 (the "License"); you may not use this file except in compliance with
 * the License. You may obtain a copy of the License at
 *
 * http://www.apache.org/licenses/LICENSE-2.0
 *
 * Unless required by applicable law or agreed to in writing, software distributed under the License is distributed on
 * an "AS IS" BASIS, WITHOUT WARRANTIES OR CONDITIONS OF ANY KIND, either express or implied. See the License for the
 * specific language governing permissions and limitations under the License.
 *
 * SPDX-License-Identifier: Apache-2.0
 */
package org.hyperledger.besu.evm;

import org.hyperledger.besu.datatypes.HardforkId;
import org.hyperledger.besu.datatypes.HardforkId.MainnetHardforkId;

import java.util.Comparator;
import java.util.stream.Stream;

import org.slf4j.Logger;
import org.slf4j.LoggerFactory;

/** The enum Evm spec version. */
public enum EvmSpecVersion {
  /** Frontier evm spec version. */
  FRONTIER(MainnetHardforkId.FRONTIER, Integer.MAX_VALUE, Integer.MAX_VALUE, 0),
  /** Homestead evm spec version. */
  HOMESTEAD(MainnetHardforkId.HOMESTEAD, Integer.MAX_VALUE, Integer.MAX_VALUE, 0),
  /** Tangerine Whistle evm spec version. */
  TANGERINE_WHISTLE(MainnetHardforkId.TANGERINE_WHISTLE, Integer.MAX_VALUE, Integer.MAX_VALUE, 0),
  /** Spurious Dragon evm spec version. */
  SPURIOUS_DRAGON(MainnetHardforkId.SPURIOUS_DRAGON, 0x6000, Integer.MAX_VALUE, 0),
  /** Byzantium evm spec version. */
  BYZANTIUM(MainnetHardforkId.BYZANTIUM, 0x6000, Integer.MAX_VALUE, 0),
  /** Constantinople evm spec version. */
  CONSTANTINOPLE(MainnetHardforkId.CONSTANTINOPLE, 0x6000, Integer.MAX_VALUE, 0),
  /** Petersburg / ConstantinopleFix evm spec version. */
  PETERSBURG(MainnetHardforkId.PETERSBURG, 0x6000, Integer.MAX_VALUE, 0),
  /** Istanbul evm spec version. */
  ISTANBUL(MainnetHardforkId.ISTANBUL, 0x6000, Integer.MAX_VALUE, 0),
  /** Berlin evm spec version */
  BERLIN(MainnetHardforkId.BERLIN, 0x6000, Integer.MAX_VALUE, 0),
  /** London evm spec version. */
  LONDON(MainnetHardforkId.LONDON, 0x6000, Integer.MAX_VALUE, 0),
  /** Paris evm spec version. */
  PARIS(MainnetHardforkId.PARIS, 0x6000, Integer.MAX_VALUE, 0),
  /** Shanghai evm spec version. */
  SHANGHAI(MainnetHardforkId.SHANGHAI, 0x6000, 0xc000, 0),
  /** Cancun evm spec version. */
  CANCUN(MainnetHardforkId.CANCUN, 0x6000, 0xc000, 0),
  /** Cancun evm spec version. */
  CANCUN_EOF(MainnetHardforkId.CANCUN_EOF, 0x6000, 0xc000, 1),
  /** Prague evm spec version. */
  PRAGUE(MainnetHardforkId.PRAGUE, 0x6000, 0xc000, 0),
  /** PragueEOF evm spec version. */
  PRAGUE_EOF(MainnetHardforkId.PRAGUE_EOF, 0x6000, 0xc000, 1),
  /** Osaka evm spec version. */
  OSAKA(MainnetHardforkId.OSAKA, 0x6000, 0xc000, 1),
  /** Amsterdam evm spec version. */
  AMSTERDAM(MainnetHardforkId.AMSTERDAM, 0x6000, 0xc000, 1),
  /** Bogota evm spec version. */
  BOGOTA(MainnetHardforkId.BOGOTA, 0x6000, 0xc000, 1),
  /** Polis evm spec version. */
  POLIS(MainnetHardforkId.POLIS, 0x6000, 0xc000, 1),
  /** Bangkok evm spec version. */
  BANGKOK(MainnetHardforkId.BANGKOK, 0x6000, 0xc000, 1),
  /** Development fork for unscheduled EIPs */
<<<<<<< HEAD
  FUTURE_EIPS(
      0x6000, 0xc000, 1, false, "Future_EIPs", "Development, for accepted and unscheduled EIPs"),
  /** Development fork for EIPs not accepted to Mainnet */
  EXPERIMENTAL_EIPS(
      0x6000, 0xc000, 1, false, "Experimental_EIPs", "Development, for experimental EIPs"),
  /** Linea evm spec version */
  LINEA(0x6000, 0xc000, Integer.MAX_VALUE, false, "Linea", "Linea");
=======
  FUTURE_EIPS(MainnetHardforkId.FUTURE_EIPS, 0x6000, 0xc000, 1),
  /** Development fork for EIPs that are not yet accepted to Mainnet */
  EXPERIMENTAL_EIPS(MainnetHardforkId.EXPERIMENTAL_EIPS, 0x6000, 0xc000, 1);

>>>>>>> d7041d42
  private static final Logger LOGGER = LoggerFactory.getLogger(EvmSpecVersion.class);

  /** What hardfork did this VM version first show up in? */
  final HardforkId initialHardfork;

  /** The Max eof version. */
  final int maxEofVersion;

  /** Maximum size of deployed code */
  final int maxCodeSize;

  /** Maximum size of initcode */
  final int maxInitcodeSize;

  /** The Version warned. */
  boolean versionWarned = false;

  EvmSpecVersion(
      final HardforkId initialHarfork,
      final int maxCodeSize,
      final int maxInitcodeSize,
      final int maxEofVersion) {
    this.initialHardfork = initialHarfork;
    this.maxEofVersion = maxEofVersion;
    this.maxCodeSize = maxCodeSize;
    this.maxInitcodeSize = maxInitcodeSize;
  }

  /**
   * What is the "default" version of EVM that should be made. Newer versions of Besu will adjust
   * this to reflect mainnet fork development.
   *
   * @return the current mainnet for as of the release of this version of Besu
   */
  public static EvmSpecVersion defaultVersion() {
    EvmSpecVersion answer = null;
    for (EvmSpecVersion version : EvmSpecVersion.values()) {
      if (version.initialHardfork.finalized()) {
        answer = version;
      }
    }
    return answer;
  }

  /**
   * Gets max eof version.
   *
   * @return the max eof version
   */
  public int getMaxEofVersion() {
    return maxEofVersion;
  }

  /**
   * Gets max deployed code size this EVM supports.
   *
   * @return the max eof version
   */
  public int getMaxCodeSize() {
    return maxCodeSize;
  }

  /**
   * Gets max initcode size this EVM supports.
   *
   * @return the max eof version
   */
  public int getMaxInitcodeSize() {
    return maxInitcodeSize;
  }

  /**
   * Name of the fork, in execution-spec-tests form
   *
   * @return name of the fork
   */
  public String getName() {
    return initialHardfork.name();
  }

  /**
   * Description of the fork
   *
   * @return description
   */
  public String getDescription() {
    return initialHardfork.description();
  }

  /** Maybe warn version. */
  @SuppressWarnings("AlreadyChecked") // false positive
  public void maybeWarnVersion() {
    if (versionWarned) {
      return;
    }

    if (!initialHardfork.finalized()) {
      LOGGER.error(
          "****** Not for Production Network Use ******\nExecuting code from EVM Spec Version {}, which has not been finalized.\n****** Not for Production Network Use ******",
          this.name());
    }
    versionWarned = true;
  }

  /**
   * Calculate a spec version from a text fork name.
   *
   * @param name The name of the fork, such as "shanghai" or "berlin"
   * @return the EVM spec version for that fork, or null if no fork matched.
   */
  public static EvmSpecVersion fromName(final String name) {
    // TODO remove once PragueEOF settles
    if ("prague".equalsIgnoreCase(name)) {
      return EvmSpecVersion.PRAGUE_EOF;
    }
    // TODO remove once PragueEOF settles
    if ("cancuneof".equalsIgnoreCase(name)) {
      return EvmSpecVersion.CANCUN_EOF;
    }
    for (var version : EvmSpecVersion.values()) {
      if (version.name().equalsIgnoreCase(name)) {
        return version;
      }
    }
    return null;
  }

  /**
   * The most recent deployed evm supported by the library. This will change across versions and
   * will be updated after mainnet activations.
   *
   * @return the most recently activated mainnet spec.
   */
  public static EvmSpecVersion mostRecent() {
    return Stream.of(EvmSpecVersion.values())
        .filter(v -> v.initialHardfork.finalized())
        .max(Comparator.naturalOrder())
        .orElseThrow();
  }
}<|MERGE_RESOLUTION|>--- conflicted
+++ resolved
@@ -15,6 +15,7 @@
 package org.hyperledger.besu.evm;
 
 import org.hyperledger.besu.datatypes.HardforkId;
+import org.hyperledger.besu.datatypes.HardforkId.LineaHardforkId;
 import org.hyperledger.besu.datatypes.HardforkId.MainnetHardforkId;
 
 import java.util.Comparator;
@@ -68,20 +69,12 @@
   /** Bangkok evm spec version. */
   BANGKOK(MainnetHardforkId.BANGKOK, 0x6000, 0xc000, 1),
   /** Development fork for unscheduled EIPs */
-<<<<<<< HEAD
-  FUTURE_EIPS(
-      0x6000, 0xc000, 1, false, "Future_EIPs", "Development, for accepted and unscheduled EIPs"),
-  /** Development fork for EIPs not accepted to Mainnet */
-  EXPERIMENTAL_EIPS(
-      0x6000, 0xc000, 1, false, "Experimental_EIPs", "Development, for experimental EIPs"),
-  /** Linea evm spec version */
-  LINEA(0x6000, 0xc000, Integer.MAX_VALUE, false, "Linea", "Linea");
-=======
   FUTURE_EIPS(MainnetHardforkId.FUTURE_EIPS, 0x6000, 0xc000, 1),
   /** Development fork for EIPs that are not yet accepted to Mainnet */
-  EXPERIMENTAL_EIPS(MainnetHardforkId.EXPERIMENTAL_EIPS, 0x6000, 0xc000, 1);
-
->>>>>>> d7041d42
+  EXPERIMENTAL_EIPS(MainnetHardforkId.EXPERIMENTAL_EIPS, 0x6000, 0xc000, 1),
+  /** Linea evm spec version */
+  LINEA(LineaHardforkId.OP_CODES_CHANGES, 0x6000, 0xc000, Integer.MAX_VALUE);
+
   private static final Logger LOGGER = LoggerFactory.getLogger(EvmSpecVersion.class);
 
   /** What hardfork did this VM version first show up in? */
