/*
 * Copyright ConsenSys AG.
 *
 * Licensed under the Apache License, Version 2.0 (the "License"); you may not use this file except in compliance with
 * the License. You may obtain a copy of the License at
 *
 * http://www.apache.org/licenses/LICENSE-2.0
 *
 * Unless required by applicable law or agreed to in writing, software distributed under the License is distributed on
 * an "AS IS" BASIS, WITHOUT WARRANTIES OR CONDITIONS OF ANY KIND, either express or implied. See the License for the
 * specific language governing permissions and limitations under the License.
 *
 * SPDX-License-Identifier: Apache-2.0
 */
package org.hyperledger.besu.evm.operation;

import org.hyperledger.besu.datatypes.Address;
import org.hyperledger.besu.datatypes.Hash;
import org.hyperledger.besu.evm.EVM;
import org.hyperledger.besu.evm.account.Account;
import org.hyperledger.besu.evm.code.EOFLayout;
import org.hyperledger.besu.evm.frame.ExceptionalHaltReason;
import org.hyperledger.besu.evm.frame.MessageFrame;
import org.hyperledger.besu.evm.gascalculator.GasCalculator;
import org.hyperledger.besu.evm.internal.Words;

import org.apache.tuweni.bytes.Bytes;

/** The Ext code hash operation. */
public class ExtCodeHashOperation extends AbstractOperation {

  // // 0x9dbf3648db8210552e9c4f75c6a1c3057c0ca432043bd648be15fe7be05646f5
  static final Hash EOF_REPLACEMENT_HASH = Hash.hash(ExtCodeCopyOperation.EOF_REPLACEMENT_CODE);

  private final boolean enableEIP3540;

  /**
   * Instantiates a new Ext code hash operation.
   *
   * @param gasCalculator the gas calculator
   */
  public ExtCodeHashOperation(final GasCalculator gasCalculator) {
    this(gasCalculator, false);
  }

  /**
   * Instantiates a new Ext code copy operation.
   *
   * @param gasCalculator the gas calculator
   * @param enableEIP3540 enable EIP-3540 semantics (don't copy EOF)
   */
  public ExtCodeHashOperation(final GasCalculator gasCalculator, final boolean enableEIP3540) {
    super(0x3F, "EXTCODEHASH", 1, 1, gasCalculator);
    this.enableEIP3540 = enableEIP3540;
  }

  /**
   * Cost of Ext code hash operation.
   *
   * @param frame the current frame
   * @param address the address to use
   * @param accountIsWarm the account is warm
   * @return the long
   */
  protected long cost(
      final MessageFrame frame, final Address address, final boolean accountIsWarm) {
    return gasCalculator().extCodeHashOperationGasCost(frame, accountIsWarm, address);
  }

  @Override
  public OperationResult execute(final MessageFrame frame, final EVM evm) {
    final Address address = Words.toAddress(frame.popStackItem());
    final boolean accountIsWarm =
        frame.warmUpAddress(address) || gasCalculator().isPrecompile(address);
    final long cost = cost(frame, address, accountIsWarm);
    if (frame.getRemainingGas() < cost) {
      return new OperationResult(cost, ExceptionalHaltReason.INSUFFICIENT_GAS);
    }

    final Account account = frame.getWorldUpdater().get(address);

<<<<<<< HEAD
    if (account != null) {
      final DelegatedCodeGasCostHelper.Result result =
          deductDelegatedCodeGasCost(frame, gasCalculator(), account);
      if (result.status() != DelegatedCodeGasCostHelper.Status.SUCCESS) {
        return new Operation.OperationResult(
            result.gasCost(), ExceptionalHaltReason.INSUFFICIENT_GAS);
      }
    }

    if (account == null || account.isEmpty()) {
      frame.pushStackItem(Bytes.EMPTY);
    } else {
      final Bytes code = account.getCode();
      if (enableEIP3540
          && code.size() >= 2
          && code.get(0) == EOFLayout.EOF_PREFIX_BYTE
          && code.get(1) == 0) {
        frame.pushStackItem(EOF_REPLACEMENT_HASH);
=======
      if (account == null || account.isEmpty()) {
        frame.pushStackItem(Bytes.EMPTY);
>>>>>>> c1c37158
      } else {
        frame.pushStackItem(account.getCodeHash());
      }
    }
    return new OperationResult(cost, null);
  }
}<|MERGE_RESOLUTION|>--- conflicted
+++ resolved
@@ -79,16 +79,6 @@
 
     final Account account = frame.getWorldUpdater().get(address);
 
-<<<<<<< HEAD
-    if (account != null) {
-      final DelegatedCodeGasCostHelper.Result result =
-          deductDelegatedCodeGasCost(frame, gasCalculator(), account);
-      if (result.status() != DelegatedCodeGasCostHelper.Status.SUCCESS) {
-        return new Operation.OperationResult(
-            result.gasCost(), ExceptionalHaltReason.INSUFFICIENT_GAS);
-      }
-    }
-
     if (account == null || account.isEmpty()) {
       frame.pushStackItem(Bytes.EMPTY);
     } else {
@@ -98,10 +88,6 @@
           && code.get(0) == EOFLayout.EOF_PREFIX_BYTE
           && code.get(1) == 0) {
         frame.pushStackItem(EOF_REPLACEMENT_HASH);
-=======
-      if (account == null || account.isEmpty()) {
-        frame.pushStackItem(Bytes.EMPTY);
->>>>>>> c1c37158
       } else {
         frame.pushStackItem(account.getCodeHash());
       }
