/*
 * Copyright ConsenSys AG.
 *
 * Licensed under the Apache License, Version 2.0 (the "License"); you may not use this file except in compliance with
 * the License. You may obtain a copy of the License at
 *
 * http://www.apache.org/licenses/LICENSE-2.0
 *
 * Unless required by applicable law or agreed to in writing, software distributed under the License is distributed on
 * an "AS IS" BASIS, WITHOUT WARRANTIES OR CONDITIONS OF ANY KIND, either express or implied. See the License for the
 * specific language governing permissions and limitations under the License.
 *
 * SPDX-License-Identifier: Apache-2.0
 */
package org.hyperledger.besu.evm.processor;

import org.hyperledger.besu.datatypes.Address;
import org.hyperledger.besu.evm.EVM;
import org.hyperledger.besu.evm.ModificationNotAllowedException;
import org.hyperledger.besu.evm.account.Account;
import org.hyperledger.besu.evm.account.MutableAccount;
import org.hyperledger.besu.evm.contractvalidation.ContractValidationRule;
import org.hyperledger.besu.evm.frame.ExceptionalHaltReason;
import org.hyperledger.besu.evm.frame.MessageFrame;
import org.hyperledger.besu.evm.tracing.OperationTracer;

import java.util.Collection;
import java.util.List;
import java.util.Optional;
import java.util.Set;

import org.apache.tuweni.bytes.Bytes;
import org.slf4j.Logger;
import org.slf4j.LoggerFactory;

/** A contract creation message processor. */
public class ContractCreationProcessor extends AbstractMessageProcessor {

  private static final Logger LOG = LoggerFactory.getLogger(ContractCreationProcessor.class);

  private final boolean requireCodeDepositToSucceed;

  private final long initialContractNonce;

  private final List<ContractValidationRule> contractValidationRules;

  /**
   * Instantiates a new Contract creation processor.
   *
   * @param evm the evm
   * @param requireCodeDepositToSucceed the require code deposit to succeed
   * @param contractValidationRules the contract validation rules
   * @param initialContractNonce the initial contract nonce
   * @param forceCommitAddresses the force commit addresses
   */
  public ContractCreationProcessor(
      final EVM evm,
      final boolean requireCodeDepositToSucceed,
      final List<ContractValidationRule> contractValidationRules,
      final long initialContractNonce,
      final Collection<Address> forceCommitAddresses) {
    super(evm, forceCommitAddresses);
    this.requireCodeDepositToSucceed = requireCodeDepositToSucceed;
    this.contractValidationRules = contractValidationRules;
    this.initialContractNonce = initialContractNonce;
  }

  /**
   * Instantiates a new Contract creation processor.
   *
   * @param evm the evm
   * @param requireCodeDepositToSucceed the require code deposit to succeed
   * @param contractValidationRules the contract validation rules
   * @param initialContractNonce the initial contract nonce
   */
  public ContractCreationProcessor(
      final EVM evm,
      final boolean requireCodeDepositToSucceed,
      final List<ContractValidationRule> contractValidationRules,
      final long initialContractNonce) {
    this(evm, requireCodeDepositToSucceed, contractValidationRules, initialContractNonce, Set.of());
  }

  private static boolean accountExists(final Account account) {
    // The account exists if it has sent a transaction
    // or already has its code initialized.
    return account.getNonce() != 0 || !account.getCode().isEmpty() || !account.isStorageEmpty();
  }

  @Override
  public void start(final MessageFrame frame, final OperationTracer operationTracer) {
    if (LOG.isTraceEnabled()) {
      LOG.trace("Executing contract-creation");
    }
    try {
      final MutableAccount sender = frame.getWorldUpdater().getSenderAccount(frame);
      sender.decrementBalance(frame.getValue());

      Address contractAddress = frame.getContractAddress();

      final MutableAccount contract = frame.getWorldUpdater().getOrCreate(contractAddress);
      if (accountExists(contract)) {
        LOG.trace(
            "Contract creation error: account has already been created for address {}",
            contractAddress);
        frame.setExceptionalHaltReason(Optional.of(ExceptionalHaltReason.ILLEGAL_STATE_CHANGE));
        frame.setState(MessageFrame.State.EXCEPTIONAL_HALT);
        operationTracer.traceAccountCreationResult(
            frame, Optional.of(ExceptionalHaltReason.ILLEGAL_STATE_CHANGE));
      } else {
        frame.addCreate(contractAddress);
        contract.incrementBalance(frame.getValue());
        contract.setNonce(initialContractNonce);
        contract.clearStorage();
        frame.setState(MessageFrame.State.CODE_EXECUTING);
      }
    } catch (final ModificationNotAllowedException ex) {
      LOG.trace("Contract creation error: attempt to mutate an immutable account");
      frame.setExceptionalHaltReason(Optional.of(ExceptionalHaltReason.ILLEGAL_STATE_CHANGE));
      frame.setState(MessageFrame.State.EXCEPTIONAL_HALT);
    }
  }

  @Override
  public void codeSuccess(final MessageFrame frame, final OperationTracer operationTracer) {
<<<<<<< HEAD
    final Bytes contractCode = frame.getOutputData();
    final long depositFee = gasCalculator.codeDepositGasCost(frame, contractCode.size());
=======
    final Bytes contractCode =
        frame.getCreatedCode() == null ? frame.getOutputData() : frame.getCreatedCode().getBytes();

    final long depositFee = evm.getGasCalculator().codeDepositGasCost(contractCode.size());

>>>>>>> cfc3e76d
    if (frame.getRemainingGas() < depositFee) {
      LOG.trace(
          "Not enough gas to pay the code deposit fee for {}: "
              + "remaining gas = {} < {} = deposit fee",
          frame.getContractAddress(),
          frame.getRemainingGas(),
          depositFee);
      if (requireCodeDepositToSucceed) {
        LOG.trace("Contract creation error: insufficient funds for code deposit");
        frame.setExceptionalHaltReason(Optional.of(ExceptionalHaltReason.INSUFFICIENT_GAS));
        frame.setState(MessageFrame.State.EXCEPTIONAL_HALT);
        operationTracer.traceAccountCreationResult(
            frame, Optional.of(ExceptionalHaltReason.INSUFFICIENT_GAS));
      } else {
        frame.setState(MessageFrame.State.COMPLETED_SUCCESS);
      }
    } else {
      final var invalidReason =
          contractValidationRules.stream()
              .map(rule -> rule.validate(contractCode, frame, evm))
              .filter(Optional::isPresent)
              .findFirst();
      if (invalidReason.isEmpty()) {
        frame.decrementRemainingGas(depositFee);

        final long statelessContractCompletionFee =
            gasCalculator.completedCreateContractGasCost(frame);
        if (frame.getRemainingGas() < statelessContractCompletionFee) {
          LOG.trace(
              "Not enough gas to pay the contract creation completion fee for {}: "
                  + "remaining gas = {} < {} = deposit fee",
              frame.getContractAddress(),
              frame.getRemainingGas(),
              statelessContractCompletionFee);
          frame.setExceptionalHaltReason(Optional.of(ExceptionalHaltReason.INSUFFICIENT_GAS));
          frame.setState(MessageFrame.State.EXCEPTIONAL_HALT);
        } else {
          frame.decrementRemainingGas(statelessContractCompletionFee);
          // Finalize contract creation, setting the contract code.
          final MutableAccount contract =
              frame.getWorldUpdater().getOrCreate(frame.getContractAddress());
          contract.setCode(contractCode);
          LOG.trace(
              "Successful creation of contract {} with code of size {} (Gas remaining: {})",
              frame.getContractAddress(),
              contractCode.size(),
              frame.getRemainingGas());
          frame.setState(MessageFrame.State.COMPLETED_SUCCESS);
        }

        if (operationTracer.isExtendedTracing()) {
          operationTracer.traceAccountCreationResult(frame, Optional.empty());
        }
      } else {
        final Optional<ExceptionalHaltReason> exceptionalHaltReason = invalidReason.get();
        frame.setExceptionalHaltReason(exceptionalHaltReason);
        frame.setState(MessageFrame.State.EXCEPTIONAL_HALT);
        operationTracer.traceAccountCreationResult(frame, exceptionalHaltReason);
      }
    }
  }
}<|MERGE_RESOLUTION|>--- conflicted
+++ resolved
@@ -123,16 +123,12 @@
 
   @Override
   public void codeSuccess(final MessageFrame frame, final OperationTracer operationTracer) {
-<<<<<<< HEAD
-    final Bytes contractCode = frame.getOutputData();
-    final long depositFee = gasCalculator.codeDepositGasCost(frame, contractCode.size());
-=======
+
     final Bytes contractCode =
         frame.getCreatedCode() == null ? frame.getOutputData() : frame.getCreatedCode().getBytes();
 
-    final long depositFee = evm.getGasCalculator().codeDepositGasCost(contractCode.size());
+    final long depositFee = evm.getGasCalculator().codeDepositGasCost(frame, contractCode.size());
 
->>>>>>> cfc3e76d
     if (frame.getRemainingGas() < depositFee) {
       LOG.trace(
           "Not enough gas to pay the code deposit fee for {}: "
@@ -159,7 +155,7 @@
         frame.decrementRemainingGas(depositFee);
 
         final long statelessContractCompletionFee =
-            gasCalculator.completedCreateContractGasCost(frame);
+            evm.getGasCalculator().completedCreateContractGasCost(frame);
         if (frame.getRemainingGas() < statelessContractCompletionFee) {
           LOG.trace(
               "Not enough gas to pay the contract creation completion fee for {}: "
