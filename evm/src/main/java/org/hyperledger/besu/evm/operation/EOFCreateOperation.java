--- conflicted
+++ resolved
@@ -60,17 +60,13 @@
   }
 
   @Override
-<<<<<<< HEAD
   protected long statelessCost(
       final MessageFrame frame, final Address contractAddress, final Wei value) {
     return gasCalculator().initcodeStatelessCost(frame, contractAddress, value);
   }
 
   @Override
-  public Address targetContractAddress(final MessageFrame frame, final Code initcode) {
-=======
   public Address generateTargetContractAddress(final MessageFrame frame, final Code initcode) {
->>>>>>> 94099d18
     final Address sender = frame.getRecipientAddress();
     final Bytes32 salt = Bytes32.leftPad(frame.getStackItem(1));
     final Bytes32 hash = keccak256(Bytes.concatenate(PREFIX, sender, salt, initcode.getCodeHash()));
