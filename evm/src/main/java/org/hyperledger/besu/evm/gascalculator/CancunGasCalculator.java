--- conflicted
+++ resolved
@@ -26,17 +26,6 @@
  */
 public class CancunGasCalculator extends ShanghaiGasCalculator {
 
-<<<<<<< HEAD
-  /** The default mainnet target blobs per block for Cancun */
-  private static final int DEFAULT_TARGET_BLOBS_PER_BLOCK_CANCUN = 3;
-
-  /** this.getBlobGasPerBlob() * 3 blobs = 131072 * 6 = 393216 = 0x60000 */
-  private final long targetBlobGasPerBlock;
-
-  private final int targetBlobsPerBlock;
-
-=======
->>>>>>> ab130a34
   /** Instantiates a new Cancun Gas Calculator. */
   public CancunGasCalculator() {
     this(KZG_POINT_EVAL.toArrayUnsafe()[19]);
@@ -49,11 +38,6 @@
    */
   protected CancunGasCalculator(final int maxPrecompile) {
     super(maxPrecompile);
-<<<<<<< HEAD
-    this.targetBlobsPerBlock = targetBlobsPerBlock;
-    this.targetBlobGasPerBlock = getBlobGasPerBlob() * targetBlobsPerBlock;
-=======
->>>>>>> ab130a34
   }
 
   private static final long TLOAD_GAS = WARM_STORAGE_READ_COST;
@@ -85,30 +69,4 @@
   public long getBlobGasPerBlob() {
     return BLOB_GAS_PER_BLOB;
   }
-<<<<<<< HEAD
-
-  @Override
-  public int getBlobTarget() {
-    return targetBlobsPerBlock;
-  }
-
-  /**
-   * Retrieves the target blob gas per block.
-   *
-   * @return The target blob gas per block.
-   */
-  public long getTargetBlobGasPerBlock() {
-    return targetBlobGasPerBlock;
-  }
-
-  @Override
-  public long computeExcessBlobGas(final long parentExcessBlobGas, final long parentBlobGasUsed) {
-    final long currentExcessBlobGas = parentExcessBlobGas + parentBlobGasUsed;
-    if (currentExcessBlobGas < targetBlobGasPerBlock) {
-      return 0L;
-    }
-    return currentExcessBlobGas - targetBlobGasPerBlock;
-  }
-=======
->>>>>>> ab130a34
 }