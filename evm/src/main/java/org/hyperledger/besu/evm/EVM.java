/*
 * Copyright ConsenSys AG.
 *
 * Licensed under the Apache License, Version 2.0 (the "License"); you may not use this file except in compliance with
 * the License. You may obtain a copy of the License at
 *
 * http://www.apache.org/licenses/LICENSE-2.0
 *
 * Unless required by applicable law or agreed to in writing, software distributed under the License is distributed on
 * an "AS IS" BASIS, WITHOUT WARRANTIES OR CONDITIONS OF ANY KIND, either express or implied. See the License for the
 * specific language governing permissions and limitations under the License.
 *
 * SPDX-License-Identifier: Apache-2.0
 */
package org.hyperledger.besu.evm;

import static com.google.common.base.Preconditions.checkNotNull;
import static org.hyperledger.besu.evm.operation.SwapOperation.SWAP_BASE;

import org.hyperledger.besu.datatypes.Address;
import org.hyperledger.besu.datatypes.Hash;
import org.hyperledger.besu.evm.code.CodeFactory;
import org.hyperledger.besu.evm.code.EOFLayout;
import org.hyperledger.besu.evm.frame.ExceptionalHaltReason;
import org.hyperledger.besu.evm.frame.MessageFrame;
import org.hyperledger.besu.evm.frame.MessageFrame.State;
import org.hyperledger.besu.evm.gascalculator.GasCalculator;
import org.hyperledger.besu.evm.internal.CodeCache;
import org.hyperledger.besu.evm.internal.EvmConfiguration;
import org.hyperledger.besu.evm.internal.OverflowException;
import org.hyperledger.besu.evm.internal.UnderflowException;
import org.hyperledger.besu.evm.operation.AddModOperation;
import org.hyperledger.besu.evm.operation.AddOperation;
import org.hyperledger.besu.evm.operation.AndOperation;
import org.hyperledger.besu.evm.operation.ByteOperation;
import org.hyperledger.besu.evm.operation.ChainIdOperation;
import org.hyperledger.besu.evm.operation.DivOperation;
import org.hyperledger.besu.evm.operation.DupOperation;
import org.hyperledger.besu.evm.operation.ExpOperation;
import org.hyperledger.besu.evm.operation.GtOperation;
import org.hyperledger.besu.evm.operation.InvalidOperation;
import org.hyperledger.besu.evm.operation.IsZeroOperation;
import org.hyperledger.besu.evm.operation.JumpDestOperation;
import org.hyperledger.besu.evm.operation.JumpOperation;
import org.hyperledger.besu.evm.operation.JumpiOperation;
import org.hyperledger.besu.evm.operation.LtOperation;
import org.hyperledger.besu.evm.operation.ModOperation;
import org.hyperledger.besu.evm.operation.MulModOperation;
import org.hyperledger.besu.evm.operation.MulOperation;
import org.hyperledger.besu.evm.operation.NotOperation;
import org.hyperledger.besu.evm.operation.Operation;
import org.hyperledger.besu.evm.operation.Operation.OperationResult;
import org.hyperledger.besu.evm.operation.OperationRegistry;
import org.hyperledger.besu.evm.operation.OrOperation;
import org.hyperledger.besu.evm.operation.PopOperation;
import org.hyperledger.besu.evm.operation.Push0Operation;
import org.hyperledger.besu.evm.operation.SDivOperation;
import org.hyperledger.besu.evm.operation.SGtOperation;
import org.hyperledger.besu.evm.operation.SLtOperation;
import org.hyperledger.besu.evm.operation.SModOperation;
import org.hyperledger.besu.evm.operation.SignExtendOperation;
import org.hyperledger.besu.evm.operation.StopOperation;
import org.hyperledger.besu.evm.operation.SubOperation;
import org.hyperledger.besu.evm.operation.SwapOperation;
import org.hyperledger.besu.evm.operation.VirtualOperation;
import org.hyperledger.besu.evm.operation.XorOperation;
import org.hyperledger.besu.evm.tracing.OperationTracer;

import java.util.Optional;

import org.apache.tuweni.bytes.Bytes;
import org.slf4j.Logger;
import org.slf4j.LoggerFactory;

/** The Evm. */
public class EVM {
  private static final Logger LOG = LoggerFactory.getLogger(EVM.class);

  /** The constant OVERFLOW_RESPONSE. */
  protected static final OperationResult OVERFLOW_RESPONSE =
      new OperationResult(0L, ExceptionalHaltReason.TOO_MANY_STACK_ITEMS);

  /** The constant UNDERFLOW_RESPONSE. */
  protected static final OperationResult UNDERFLOW_RESPONSE =
      new OperationResult(0L, ExceptionalHaltReason.INSUFFICIENT_STACK_ITEMS);

  private final OperationRegistry operations;
  private final GasCalculator gasCalculator;
  private final Operation endOfScriptStop;
  private final CodeFactory codeFactory;
  private final CodeCache codeCache;
  private final EvmConfiguration evmConfiguration;
  private final EvmSpecVersion evmSpecVersion;

  // Optimized operation flags
  private final boolean enableShanghai;

  /**
   * Instantiates a new Evm.
   *
   * @param operations the operations
   * @param gasCalculator the gas calculator
   * @param evmConfiguration the evm configuration
   * @param evmSpecVersion the evm spec version
   */
  public EVM(
      final OperationRegistry operations,
      final GasCalculator gasCalculator,
      final EvmConfiguration evmConfiguration,
      final EvmSpecVersion evmSpecVersion) {
    this.operations = operations;
    this.gasCalculator = gasCalculator;
    this.endOfScriptStop = new VirtualOperation(new StopOperation(gasCalculator));
    this.evmConfiguration = evmConfiguration;
    this.codeCache = new CodeCache(evmConfiguration);
    this.evmSpecVersion = evmSpecVersion;

    codeFactory =
        new CodeFactory(
            evmSpecVersion.maxEofVersion,
            evmConfiguration.maxInitcodeSizeOverride().orElse(evmSpecVersion.maxInitcodeSize));

    enableShanghai = EvmSpecVersion.SHANGHAI.ordinal() <= evmSpecVersion.ordinal();
  }

  /**
   * Gets gas calculator.
   *
   * @return the gas calculator
   */
  public GasCalculator getGasCalculator() {
    return gasCalculator;
  }

  /**
   * Gets max eof version.
   *
   * @return the max eof version
   */
  public int getMaxEOFVersion() {
    return evmSpecVersion.maxEofVersion;
  }

  /**
   * Gets the max code size, taking configuration and version into account
   *
   * @return The max code size override, if not set the max code size for the EVM version.
   */
  public int getMaxCodeSize() {
    return evmConfiguration.maxCodeSizeOverride().orElse(evmSpecVersion.maxCodeSize);
  }

  /**
   * Gets the max initcode Size, taking configuration and version into account
   *
   * @return The max initcode size override, if not set the max initcode size for the EVM version.
   */
  public int getMaxInitcodeSize() {
    return evmConfiguration.maxInitcodeSizeOverride().orElse(evmSpecVersion.maxInitcodeSize);
  }

  /**
   * Returns the non-fork related configuration parameters of the EVM.
   *
   * @return the EVM configuration.
   */
  public EvmConfiguration getEvmConfiguration() {
    return evmConfiguration;
  }

  /**
   * Returns the configured EVM spec version for this EVM
   *
   * @return the evm spec version
   */
  public EvmSpecVersion getEvmVersion() {
    return evmSpecVersion;
  }

  /**
   * Return the ChainId this Executor is using, or empty if the EVM version does not expose chain
   * ID.
   *
   * @return the ChainId, or empty if not exposed.
   */
  public Optional<Bytes> getChainId() {
    Operation op = operations.get(ChainIdOperation.OPCODE);
    if (op instanceof ChainIdOperation chainIdOperation) {
      return Optional.of(chainIdOperation.getChainId());
    } else {
      return Optional.empty();
    }
  }

  /**
   * Run to halt.
   *
   * @param frame the frame
   * @param tracing the tracing
   */
  // Note to maintainers: lots of Java idioms and OO principals are being set aside in the
  // name of performance. This is one of the hottest sections of code.
  //
  // Please benchmark before refactoring.
  public void runToHalt(final MessageFrame frame, final OperationTracer tracing) {
    evmSpecVersion.maybeWarnVersion();

    var operationTracer = tracing == OperationTracer.NO_TRACING ? null : tracing;
    byte[] code = frame.getCode().getBytes().toArrayUnsafe();

    Operation[] operationArray = operations.getOperations();
    while (frame.getState() == MessageFrame.State.CODE_EXECUTING) {
      Operation currentOperation;
      int opcode;
      int pc = frame.getPC();

      try {
        opcode = code[pc] & 0xff;
        currentOperation = operationArray[opcode];

        final Address contractAddress = frame.getContractAddress();
        long statelessGas =
            frame
                .getAccessWitness()
                .touchCodeChunks(
                    contractAddress,
                    frame.wasCreatedInTransaction(contractAddress),
                    frame.getPC(),
                    1,
                    code.length);
        frame.decrementRemainingGas(statelessGas);

      } catch (ArrayIndexOutOfBoundsException aiiobe) {
        opcode = 0;
        currentOperation = endOfScriptStop;
      }
      frame.setCurrentOperation(currentOperation);
      if (operationTracer != null) {
        operationTracer.tracePreExecution(frame);
      }

      OperationResult result;
      try {
        result =
            switch (opcode) {
              case 0x00 -> StopOperation.staticOperation(frame);
              case 0x01 -> AddOperation.staticOperation(frame);
              case 0x02 -> MulOperation.staticOperation(frame);
              case 0x03 -> SubOperation.staticOperation(frame);
              case 0x04 -> DivOperation.staticOperation(frame);
              case 0x05 -> SDivOperation.staticOperation(frame);
              case 0x06 -> ModOperation.staticOperation(frame);
              case 0x07 -> SModOperation.staticOperation(frame);
              case 0x08 -> AddModOperation.staticOperation(frame);
              case 0x09 -> MulModOperation.staticOperation(frame);
              case 0x0a -> ExpOperation.staticOperation(frame, gasCalculator);
              case 0x0b -> SignExtendOperation.staticOperation(frame);
              case 0x0c, 0x0d, 0x0e, 0x0f -> InvalidOperation.invalidOperationResult(opcode);
              case 0x10 -> LtOperation.staticOperation(frame);
              case 0x11 -> GtOperation.staticOperation(frame);
              case 0x12 -> SLtOperation.staticOperation(frame);
              case 0x13 -> SGtOperation.staticOperation(frame);
              case 0x15 -> IsZeroOperation.staticOperation(frame);
              case 0x16 -> AndOperation.staticOperation(frame);
              case 0x17 -> OrOperation.staticOperation(frame);
              case 0x18 -> XorOperation.staticOperation(frame);
              case 0x19 -> NotOperation.staticOperation(frame);
              case 0x1a -> ByteOperation.staticOperation(frame);
              case 0x50 -> PopOperation.staticOperation(frame);
              case 0x56 -> JumpOperation.staticOperation(frame);
              case 0x57 -> JumpiOperation.staticOperation(frame);
              case 0x5b -> JumpDestOperation.JUMPDEST_SUCCESS;
              case 0x5f ->
                  enableShanghai
                      ? Push0Operation.staticOperation(frame)
<<<<<<< HEAD
                      : InvalidOperation.INVALID_RESULT;
=======
                      : InvalidOperation.invalidOperationResult(opcode);
              case 0x60, // PUSH1-32
                      0x61,
                      0x62,
                      0x63,
                      0x64,
                      0x65,
                      0x66,
                      0x67,
                      0x68,
                      0x69,
                      0x6a,
                      0x6b,
                      0x6c,
                      0x6d,
                      0x6e,
                      0x6f,
                      0x70,
                      0x71,
                      0x72,
                      0x73,
                      0x74,
                      0x75,
                      0x76,
                      0x77,
                      0x78,
                      0x79,
                      0x7a,
                      0x7b,
                      0x7c,
                      0x7d,
                      0x7e,
                      0x7f ->
                  PushOperation.staticOperation(frame, code, pc, opcode - PUSH_BASE);
>>>>>>> c1c37158
              case 0x80, // DUP1-16
                      0x81,
                      0x82,
                      0x83,
                      0x84,
                      0x85,
                      0x86,
                      0x87,
                      0x88,
                      0x89,
                      0x8a,
                      0x8b,
                      0x8c,
                      0x8d,
                      0x8e,
                      0x8f ->
                  DupOperation.staticOperation(frame, opcode - DupOperation.DUP_BASE);
              case 0x90, // SWAP1-16
                      0x91,
                      0x92,
                      0x93,
                      0x94,
                      0x95,
                      0x96,
                      0x97,
                      0x98,
                      0x99,
                      0x9a,
                      0x9b,
                      0x9c,
                      0x9d,
                      0x9e,
                      0x9f ->
                  SwapOperation.staticOperation(frame, opcode - SWAP_BASE);
              default -> { // unoptimized operations
                frame.setCurrentOperation(currentOperation);
                yield currentOperation.execute(frame, this);
              }
            };
      } catch (final OverflowException oe) {
        result = OVERFLOW_RESPONSE;
      } catch (final UnderflowException ue) {
        result = UNDERFLOW_RESPONSE;
      }

      final ExceptionalHaltReason haltReason = result.getHaltReason();
      if (haltReason != null) {
        LOG.trace("MessageFrame evaluation halted because of {}", haltReason);
        frame.setExceptionalHaltReason(Optional.of(haltReason));
        frame.setState(State.EXCEPTIONAL_HALT);
      } else if (frame.decrementRemainingGas(result.getGasCost()) < 0) {
        frame.setExceptionalHaltReason(Optional.of(ExceptionalHaltReason.INSUFFICIENT_GAS));
        frame.setState(State.EXCEPTIONAL_HALT);
      }
      if (frame.getState() == State.CODE_EXECUTING) {
        final int currentPC = frame.getPC();
        final int opSize = result.getPcIncrement();
        frame.setPC(currentPC + opSize);
      }
      if (operationTracer != null) {
        operationTracer.tracePostExecution(frame, result);
      }
    }
  }

  /**
   * Get Operations (unsafe)
   *
   * @return Operations array
   */
  public Operation[] getOperationsUnsafe() {
    return operations.getOperations();
  }

  /**
   * Gets code.
   *
   * @param codeHash the code hash
   * @param codeBytes the code bytes
   * @return the code
   */
  public Code getCode(final Hash codeHash, final Bytes codeBytes) {
    checkNotNull(codeHash);
    Code result = codeCache.getIfPresent(codeHash);
    if (result == null) {
      result = getCodeUncached(codeBytes);
      codeCache.put(codeHash, result);
    }
    return result;
  }

  /**
   * Gets code skipping the code cache.
   *
   * @param codeBytes the code bytes
   * @return the code
   */
  public Code getCodeUncached(final Bytes codeBytes) {
    return codeFactory.createCode(codeBytes);
  }

  /**
   * Gets code for creation. Skips code cache and allows for extra data after EOF contracts.
   *
   * @param codeBytes the code bytes
   * @return the code
   */
  public Code getCodeForCreation(final Bytes codeBytes) {
    return codeFactory.createCode(codeBytes, true);
  }

  /**
   * Parse the EOF Layout of a byte-stream. No Code or stack validation is performed.
   *
   * @param bytes the bytes to parse
   * @return an EOF layout represented by they byte-stream.
   */
  public EOFLayout parseEOF(final Bytes bytes) {
    return EOFLayout.parseEOF(bytes, true);
  }
}<|MERGE_RESOLUTION|>--- conflicted
+++ resolved
@@ -273,44 +273,7 @@
               case 0x5f ->
                   enableShanghai
                       ? Push0Operation.staticOperation(frame)
-<<<<<<< HEAD
-                      : InvalidOperation.INVALID_RESULT;
-=======
                       : InvalidOperation.invalidOperationResult(opcode);
-              case 0x60, // PUSH1-32
-                      0x61,
-                      0x62,
-                      0x63,
-                      0x64,
-                      0x65,
-                      0x66,
-                      0x67,
-                      0x68,
-                      0x69,
-                      0x6a,
-                      0x6b,
-                      0x6c,
-                      0x6d,
-                      0x6e,
-                      0x6f,
-                      0x70,
-                      0x71,
-                      0x72,
-                      0x73,
-                      0x74,
-                      0x75,
-                      0x76,
-                      0x77,
-                      0x78,
-                      0x79,
-                      0x7a,
-                      0x7b,
-                      0x7c,
-                      0x7d,
-                      0x7e,
-                      0x7f ->
-                  PushOperation.staticOperation(frame, code, pc, opcode - PUSH_BASE);
->>>>>>> c1c37158
               case 0x80, // DUP1-16
                       0x81,
                       0x82,
