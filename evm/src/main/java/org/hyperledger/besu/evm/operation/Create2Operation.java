--- conflicted
+++ resolved
@@ -30,18 +30,14 @@
 
   private static final Bytes PREFIX = Bytes.fromHexString("0xFF");
 
-<<<<<<< HEAD
   /**
    * Instantiates a new Create2 operation.
    *
    * @param gasCalculator the gas calculator
+   * @param maxInitcodeSize Maximum init code size
    */
-  public Create2Operation(final GasCalculator gasCalculator) {
-    super(0xF5, "CREATE2", 4, 1, gasCalculator);
-=======
   public Create2Operation(final GasCalculator gasCalculator, final int maxInitcodeSize) {
     super(0xF5, "CREATE2", 4, 1, gasCalculator, maxInitcodeSize);
->>>>>>> 515ddad5
   }
 
   @Override
