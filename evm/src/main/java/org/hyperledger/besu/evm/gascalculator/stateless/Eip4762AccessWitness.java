--- conflicted
+++ resolved
@@ -299,9 +299,6 @@
     if (AccessEvents.isLeafSet(accessEvents)) {
       gas = clampedAdd(gas, AccessEvents.getLeafSetCost());
     }
-<<<<<<< HEAD
-    LOG.atDebug().log("<<<<<<<<<<<<<<<<<<<<<<<<<<<<<<<<<<<<<<<");
-=======
 
     final long gasView = gas;
     LOG.atDebug().log(
@@ -316,7 +313,6 @@
                 + gasView
                 + costSchedulePrettyPrint(accessEvents));
 
->>>>>>> 588a0581
     return gas;
   }
 
