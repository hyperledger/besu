/*
 * Copyright contributors to Hyperledger Besu.
 *
 * Licensed under the Apache License, Version 2.0 (the "License"); you may not use this file except in compliance with
 * the License. You may obtain a copy of the License at
 *
 * http://www.apache.org/licenses/LICENSE-2.0
 *
 * Unless required by applicable law or agreed to in writing, software distributed under the License is distributed on
 * an "AS IS" BASIS, WITHOUT WARRANTIES OR CONDITIONS OF ANY KIND, either express or implied. See the License for the
 * specific language governing permissions and limitations under the License.
 *
 * SPDX-License-Identifier: Apache-2.0
 */
package org.hyperledger.besu.evm.gascalculator.stateless;

import static org.hyperledger.besu.ethereum.trie.verkle.util.Parameters.BASIC_DATA_LEAF_KEY;
import static org.hyperledger.besu.ethereum.trie.verkle.util.Parameters.CODE_HASH_LEAF_KEY;
import static org.hyperledger.besu.ethereum.trie.verkle.util.Parameters.CODE_OFFSET;
import static org.hyperledger.besu.ethereum.trie.verkle.util.Parameters.VERKLE_NODE_WIDTH;
import static org.hyperledger.besu.evm.internal.Words.clampedAdd;

import org.hyperledger.besu.datatypes.AccessWitness;
import org.hyperledger.besu.datatypes.Address;
import org.hyperledger.besu.datatypes.Wei;
import org.hyperledger.besu.ethereum.trie.verkle.adapter.TrieKeyAdapter;
import org.hyperledger.besu.ethereum.trie.verkle.hasher.PedersenHasher;

import java.util.HashMap;
import java.util.List;
import java.util.Map;
import java.util.Objects;
import java.util.Optional;

import org.apache.tuweni.bytes.Bytes;
import org.apache.tuweni.units.bigints.UInt256;
import org.slf4j.Logger;
import org.slf4j.LoggerFactory;

public class Eip4762AccessWitness implements AccessWitness {

  private static final Logger LOG = LoggerFactory.getLogger(Eip4762AccessWitness.class);
  private static final TrieKeyAdapter TRIE_KEY_ADAPTER = new TrieKeyAdapter(new PedersenHasher());
  private static final long WITNESS_BRANCH_COST = 1900;
  private static final long WITNESS_CHUNK_COST = 200;
  private static final long SUBTREE_EDIT_COST = 3000;
  private static final long CHUNK_EDIT_COST = 500;
  private static final long CHUNK_FILL_COST = 6200;

  private static final UInt256 zeroTreeIndex = UInt256.ZERO;
  private final Map<LeafAccessKey, Integer> leaves;
  private final Map<BranchAccessKey, Integer> branches;

  public Eip4762AccessWitness() {
    this(new HashMap<>(), new HashMap<>());
  }

  public Eip4762AccessWitness(
      final Map<LeafAccessKey, Integer> leaves, final Map<BranchAccessKey, Integer> branches) {
    this.branches = branches;
    this.leaves = leaves;
  }

  @Override
<<<<<<< HEAD
  public List<Address> keys() {
    return this.leaves.keySet().stream()
        .map(leafAccessKey -> leafAccessKey.branchAccessKey().address())
        .toList();
=======
  public long touchAddressAndChargeRead(final Address address, final UInt256 leafKey) {
    return touchAddressOnReadAndComputeGas(address, zeroTreeIndex, leafKey);
>>>>>>> d000c7a8
  }

  @Override
  public long touchAndChargeValueTransfer(
      final Address caller,
      final Address target,
      final boolean isAccountCreation,
      final long warmReadCost) {

    long gas = 0;

    gas =
        clampedAdd(
<<<<<<< HEAD
            gas, touchAddressOnReadAndComputeGas(address, zeroTreeIndex, BASIC_DATA_LEAF_KEY));
    return gas;
  }

  @Override
  public long touchAndChargeMessageCall(final Address address) {
    return touchAddressOnReadAndComputeGas(address, zeroTreeIndex, BASIC_DATA_LEAF_KEY);
  }

  @Override
  public long touchAndChargeValueTransfer(
      final Address caller, final Address target, final boolean isAccountCreation) {
=======
            gas, touchAddressOnWriteResetAndComputeGas(caller, zeroTreeIndex, BASIC_DATA_LEAF_KEY));

    if (isAccountCreation) {
      gas =
          clampedAdd(
              gas, touchAddressOnWriteSetAndComputeGas(target, zeroTreeIndex, BASIC_DATA_LEAF_KEY));
      gas =
          clampedAdd(
              gas, touchAddressOnWriteSetAndComputeGas(target, zeroTreeIndex, CODE_HASH_LEAF_KEY));
      return gas;
    }
>>>>>>> d000c7a8

    long readTargetStatelessGas =
        touchAddressOnReadAndComputeGas(target, zeroTreeIndex, BASIC_DATA_LEAF_KEY);
    if (readTargetStatelessGas == 0) {
      readTargetStatelessGas = clampedAdd(readTargetStatelessGas, warmReadCost);
    }

    gas =
        clampedAdd(
<<<<<<< HEAD
            gas, touchAddressOnWriteResetAndComputeGas(caller, zeroTreeIndex, BASIC_DATA_LEAF_KEY));
    if (isAccountCreation) {
      gas =
          clampedAdd(
              gas, touchAddressOnWriteSetAndComputeGas(target, zeroTreeIndex, BASIC_DATA_LEAF_KEY));
      gas =
          clampedAdd(
              gas, touchAddressOnWriteSetAndComputeGas(target, zeroTreeIndex, CODE_HASH_LEAF_KEY));
    } else {
      gas =
          clampedAdd(
              gas,
              touchAddressOnWriteResetAndComputeGas(target, zeroTreeIndex, BASIC_DATA_LEAF_KEY));
    }
=======
            gas, touchAddressOnWriteResetAndComputeGas(target, zeroTreeIndex, BASIC_DATA_LEAF_KEY));
>>>>>>> d000c7a8

    return clampedAdd(gas, readTargetStatelessGas);
  }

  @Override
<<<<<<< HEAD
  public long touchAndChargeContractCreateInit(final Address address) {
    return touchAddressOnWriteResetAndComputeGas(address, zeroTreeIndex, BASIC_DATA_LEAF_KEY);
=======
  public long touchAndChargeValueTransferSelfDestruct(
      final Address caller,
      final Address target,
      final boolean isAccountCreation,
      final long warmReadCost) {

    long gas = 0;

    gas =
        clampedAdd(
            gas, touchAddressOnWriteResetAndComputeGas(caller, zeroTreeIndex, BASIC_DATA_LEAF_KEY));

    if (caller.equals(target)) {
      return gas;
    }

    if (isAccountCreation) {
      gas =
          clampedAdd(
              gas, touchAddressOnWriteSetAndComputeGas(target, zeroTreeIndex, BASIC_DATA_LEAF_KEY));
      gas =
          clampedAdd(
              gas, touchAddressOnWriteSetAndComputeGas(target, zeroTreeIndex, CODE_HASH_LEAF_KEY));
      return gas;
    }

    long readTargetStatelessGas =
        touchAddressOnReadAndComputeGas(target, zeroTreeIndex, BASIC_DATA_LEAF_KEY);
    if (readTargetStatelessGas == 0) {
      readTargetStatelessGas = clampedAdd(readTargetStatelessGas, warmReadCost);
    }

    gas =
        clampedAdd(
            gas, touchAddressOnWriteResetAndComputeGas(target, zeroTreeIndex, BASIC_DATA_LEAF_KEY));

    return clampedAdd(gas, readTargetStatelessGas);
>>>>>>> d000c7a8
  }

  @Override
  public long touchAndChargeProofOfAbsence(final Address address) {
    long gas = 0;

    gas =
        clampedAdd(
<<<<<<< HEAD
            gas,
            touchAddressOnWriteResetAndComputeGas(address, zeroTreeIndex, BASIC_DATA_LEAF_KEY));
    gas =
        clampedAdd(
            gas, touchAddressOnWriteResetAndComputeGas(address, zeroTreeIndex, CODE_HASH_LEAF_KEY));
=======
            gas, touchAddressOnReadAndComputeGas(address, zeroTreeIndex, BASIC_DATA_LEAF_KEY));

    gas =
        clampedAdd(
            gas, touchAddressOnReadAndComputeGas(address, zeroTreeIndex, CODE_HASH_LEAF_KEY));
>>>>>>> d000c7a8

    return gas;
  }

  @Override
<<<<<<< HEAD
  public long touchTxOriginAndComputeGas(final Address origin) {
    long gas = 0;
    gas =
        clampedAdd(
            gas, touchAddressOnWriteResetAndComputeGas(origin, zeroTreeIndex, BASIC_DATA_LEAF_KEY));
    gas =
        clampedAdd(gas, touchAddressOnReadAndComputeGas(origin, zeroTreeIndex, CODE_HASH_LEAF_KEY));
=======
  public long touchAndChargeContractCreateCompleted(final Address address) {

    long gas = 0;

    gas =
        clampedAdd(
            gas,
            touchAddressOnWriteResetAndComputeGas(address, zeroTreeIndex, BASIC_DATA_LEAF_KEY));
    gas =
        clampedAdd(
            gas, touchAddressOnWriteResetAndComputeGas(address, zeroTreeIndex, CODE_HASH_LEAF_KEY));

>>>>>>> d000c7a8
    return gas;
  }

  @Override
<<<<<<< HEAD
  public long touchTxExistingAndComputeGas(final Address target, final boolean sendsValue) {
    long gas = touchAddressOnReadAndComputeGas(target, zeroTreeIndex, CODE_HASH_LEAF_KEY);
    if (!sendsValue) {
      gas =
          clampedAdd(
              gas, touchAddressOnReadAndComputeGas(target, zeroTreeIndex, BASIC_DATA_LEAF_KEY));
    } else {
      gas =
          clampedAdd(
              gas,
              touchAddressOnWriteResetAndComputeGas(target, zeroTreeIndex, BASIC_DATA_LEAF_KEY));
    }
    return gas;
=======
  public void touchBaseTx(final Address origin, final Optional<Address> target, final Wei value) {
    LOG.atDebug().log("START OF UNCHARGED COSTS");
    touchTxOrigin(origin);
    if (target.isPresent()) { // is not contract creation
      final Address to = target.get();
      final boolean sendsValue = !Wei.ZERO.equals(value);
      touchTxExisting(to, sendsValue);
    }
    LOG.atDebug().log("END OF UNCHARGED COSTS");
  }

  private void touchTxOrigin(final Address origin) {
    touchAddressOnWriteResetAndComputeGas(origin, zeroTreeIndex, BASIC_DATA_LEAF_KEY);
    touchAddressOnReadAndComputeGas(origin, zeroTreeIndex, CODE_HASH_LEAF_KEY);
  }

  private void touchTxExisting(final Address target, final boolean sendsValue) {
    touchAddressOnReadAndComputeGas(target, zeroTreeIndex, CODE_HASH_LEAF_KEY);
    if (!sendsValue) {
      touchAddressOnReadAndComputeGas(target, zeroTreeIndex, BASIC_DATA_LEAF_KEY);
      return;
    }
    // TODO: not done right now on Geth either - implement case if target does not exist yet - a
    // CODEHASH_LEAF will be touched too and WriteSet will be called
    touchAddressOnWriteResetAndComputeGas(target, zeroTreeIndex, BASIC_DATA_LEAF_KEY);
>>>>>>> d000c7a8
  }

  @Override
  public long touchCodeChunksUponContractCreation(final Address address, final long codeLength) {
    long gas = 0;
    for (long i = 0; i < (codeLength + 30) / 31; i++) {
      gas =
          clampedAdd(
              gas,
<<<<<<< HEAD
              touchAddressOnWriteResetAndComputeGas(
=======
              touchAddressOnWriteSetAndComputeGas(
>>>>>>> d000c7a8
                  address,
                  CODE_OFFSET.add(i).divide(VERKLE_NODE_WIDTH),
                  CODE_OFFSET.add(i).mod(VERKLE_NODE_WIDTH)));
    }
    return gas;
  }

  @Override
  public long touchCodeChunks(
      final Address contractAddress,
      final boolean isContractInDeployment,
      final long startPc,
      final long readSize,
      final long codeLength) {
    long gas = 0;
<<<<<<< HEAD
    if (readSize == 0 || startPc > codeLength) {
      return 0;
    }
    long endPc = Math.min(startPc + readSize, codeLength - 1);
    for (long i = startPc / 31; i <= endPc / 31; i++) {
=======

    if (isContractInDeployment || readSize == 0 || startPc >= codeLength) {
      return 0;
    }

    // last byte read is limited by code length, and it is an index, hence the decrement
    long endPc = Math.min(startPc + readSize, codeLength) - 1L;
    for (long i = startPc / 31L; i <= endPc / 31L; i++) {
>>>>>>> d000c7a8
      gas =
          clampedAdd(
              gas,
              touchAddressOnReadAndComputeGas(
                  contractAddress,
                  CODE_OFFSET.add(i).divide(VERKLE_NODE_WIDTH),
                  CODE_OFFSET.add(i).mod(VERKLE_NODE_WIDTH)));
    }

    return gas;
  }

<<<<<<< HEAD
  @Override
  public long touchAddressOnWriteResetAndComputeGas(
=======
  private long touchAddressOnWriteResetAndComputeGas(
>>>>>>> d000c7a8
      final Address address, final UInt256 treeIndex, final UInt256 subIndex) {
    return touchAddressAndChargeGas(address, treeIndex, subIndex, AccessMode.WRITE_RESET);
  }

<<<<<<< HEAD
  @Override
  public long touchAddressOnWriteSetAndComputeGas(
=======
  private long touchAddressOnWriteSetAndComputeGas(
>>>>>>> d000c7a8
      final Address address, final UInt256 treeIndex, final UInt256 subIndex) {
    // TODO: change to WRITE_SET when CHUNK_FILL is implemented. Still not implemented in devnet-7
    return touchAddressAndChargeGas(address, treeIndex, subIndex, AccessMode.WRITE_RESET);
  }

  private long touchAddressOnReadAndComputeGas(
      final Address address, final UInt256 treeIndex, final UInt256 subIndex) {
    return touchAddressAndChargeGas(address, treeIndex, subIndex, AccessMode.READ);
<<<<<<< HEAD
=======
  }

  private List<UInt256> getStorageSlotTreeIndexes(final UInt256 storageKey) {
    return List.of(
        TRIE_KEY_ADAPTER.locateStorageKeyOffset(storageKey),
        TRIE_KEY_ADAPTER.locateStorageKeySuffix(storageKey));
  }

  @Override
  public long touchAndChargeStorageLoad(final Address address, final UInt256 storageKey) {
    List<UInt256> treeIndexes = getStorageSlotTreeIndexes(storageKey);
    return touchAddressOnReadAndComputeGas(address, treeIndexes.get(0), treeIndexes.get(1));
  }

  @Override
  public long touchAndChargeStorageStore(
      final Address address, final UInt256 storageKey, final boolean hasPreviousValue) {
    List<UInt256> treeIndexes = getStorageSlotTreeIndexes(storageKey);
    if (!hasPreviousValue) {
      return touchAddressOnWriteSetAndComputeGas(address, treeIndexes.get(0), treeIndexes.get(1));
    }
    return touchAddressOnWriteResetAndComputeGas(address, treeIndexes.get(0), treeIndexes.get(1));
>>>>>>> d000c7a8
  }

  public long touchAddressAndChargeGas(
      final Address address,
      final UInt256 treeIndex,
      final UInt256 subIndex,
      final int accessMode) {
<<<<<<< HEAD
    // TODO: consider getting rid of accessEvents and compute gas inside touchAddress
    final short accessEvents = touchAddress(address, treeIndex, subIndex, accessMode);
    boolean logEnabled = true;
    if (logEnabled) {
      System.out.println(">>>>>>>>>>>>>>>>>>>>>>>>>>>>>>>>");
    }
    long gas = 0;
    if (AccessEvents.isBranchRead(accessEvents)) {
      gas = clampedAdd(gas, WITNESS_BRANCH_COST);
      if (logEnabled) {
        System.out.println(
            "touchAddressAndChargeGas WITNESS_BRANCH_COST "
                + address
                + " "
                + treeIndex
                + " "
                + subIndex
                + " "
                + AccessMode.toString(accessMode)
                + " "
                + gas);
      }
    }
    if (AccessEvents.isLeafRead(accessEvents)) {
      gas = clampedAdd(gas, WITNESS_CHUNK_COST);
      if (logEnabled) {
        System.out.println(
            "touchAddressAndChargeGas WITNESS_CHUNK_COST "
                + address
                + " "
                + treeIndex
                + " "
                + subIndex
                + " "
                + AccessMode.toString(accessMode)
                + " "
                + gas);
      }
    }
    if (AccessEvents.isBranchWrite(accessEvents)) {
      gas = clampedAdd(gas, SUBTREE_EDIT_COST);
      if (logEnabled) {
        System.out.println(
            "touchAddressAndChargeGas SUBTREE_EDIT_COST "
                + address
                + " "
                + treeIndex
                + " "
                + subIndex
                + " "
                + AccessMode.toString(accessMode)
                + " "
                + gas);
      }
    }
    if (AccessEvents.isLeafReset(accessEvents)) {
      gas = clampedAdd(gas, CHUNK_EDIT_COST);
      if (logEnabled) {
        System.out.println(
            "touchAddressAndChargeGas CHUNK_EDIT_COST "
                + address
                + " "
                + treeIndex
                + " "
                + subIndex
                + " "
                + AccessMode.toString(accessMode)
                + " "
                + gas);
      }
    }
    if (AccessEvents.isLeafSet(accessEvents)) {
      gas = clampedAdd(gas, CHUNK_FILL_COST);
      if (logEnabled) {
        System.out.println(
            "touchAddressAndChargeGas CHUNK_FILL_COST "
                + address
                + " "
                + treeIndex
                + " "
                + subIndex
                + " "
                + AccessMode.toString(accessMode)
                + " "
                + gas);
      }
=======
    final short accessEvents = touchAddress(address, treeIndex, subIndex, accessMode);
    long gas = 0;
    if (AccessEvents.isBranchRead(accessEvents)) {
      gas = clampedAdd(gas, WITNESS_BRANCH_COST);
      final long gasView = gas;
      LOG.atDebug().log(
          () ->
              "touchAddressAndChargeGas WITNESS_BRANCH_COST "
                  + address
                  + " "
                  + treeIndex
                  + " "
                  + subIndex
                  + " "
                  + AccessMode.toString(accessMode)
                  + " "
                  + gasView);
    }
    if (AccessEvents.isLeafRead(accessEvents)) {
      gas = clampedAdd(gas, WITNESS_CHUNK_COST);
      final long gasView = gas;
      LOG.atDebug().log(
          () ->
              "touchAddressAndChargeGas WITNESS_CHUNK_COST "
                  + address
                  + " "
                  + treeIndex
                  + " "
                  + subIndex
                  + " "
                  + AccessMode.toString(accessMode)
                  + " "
                  + gasView);
    }
    if (AccessEvents.isBranchWrite(accessEvents)) {
      gas = clampedAdd(gas, SUBTREE_EDIT_COST);
      final long gasView = gas;
      LOG.atDebug().log(
          () ->
              "touchAddressAndChargeGas SUBTREE_EDIT_COST "
                  + address
                  + " "
                  + treeIndex
                  + " "
                  + subIndex
                  + " "
                  + AccessMode.toString(accessMode)
                  + " "
                  + gasView);
    }
    if (AccessEvents.isLeafReset(accessEvents)) {
      gas = clampedAdd(gas, CHUNK_EDIT_COST);
      final long gasView = gas;
      LOG.atDebug().log(
          () ->
              "touchAddressAndChargeGas CHUNK_EDIT_COST "
                  + address
                  + " "
                  + treeIndex
                  + " "
                  + subIndex
                  + " "
                  + AccessMode.toString(accessMode)
                  + " "
                  + gasView);
    }
    if (AccessEvents.isLeafSet(accessEvents)) {
      gas = clampedAdd(gas, CHUNK_FILL_COST);
      final long gasView = gas;
      LOG.atDebug().log(
          () ->
              "touchAddressAndChargeGas CHUNK_FILL_COST "
                  + address
                  + " "
                  + treeIndex
                  + " "
                  + subIndex
                  + " "
                  + AccessMode.toString(accessMode)
                  + " "
                  + gasView);
>>>>>>> d000c7a8
    }

    return gas;
  }

  public short touchAddress(
      final Address addr, final UInt256 treeIndex, final UInt256 leafIndex, final int accessMode) {
    short accessEvents = AccessEvents.NONE;
    BranchAccessKey branchKey = new BranchAccessKey(addr, treeIndex);

    accessEvents |= touchAddressForBranch(branchKey, accessMode);
    if (leafIndex != null) {
      accessEvents |= touchAddressForLeaf(branchKey, leafIndex, accessMode);
    }

    return accessEvents;
  }

  private short touchAddressForBranch(final BranchAccessKey branchKey, final int accessMode) {
    short accessEvents = AccessEvents.NONE;

    if (!this.branches.containsKey(branchKey)) {
      accessEvents |= AccessEvents.BRANCH_READ;
      this.branches.put(branchKey, AccessMode.READ);
    }

    // A write is always a read
    if (AccessMode.isWrite(accessMode)) {
      int previousAccessMode =
          !this.branches.containsKey(branchKey) ? AccessMode.NONE : this.branches.get(branchKey);
      if (!AccessMode.isWrite(previousAccessMode)) {
        accessEvents |= AccessEvents.BRANCH_WRITE;
        this.branches.put(branchKey, (previousAccessMode | accessMode));
      }
    }

    return accessEvents;
  }

  private short touchAddressForLeaf(
      final BranchAccessKey branchKey, final UInt256 subIndex, final int accessMode) {
    LeafAccessKey leafKey = new LeafAccessKey(branchKey, subIndex);
    short accessEvents = AccessEvents.NONE;

    if (!this.leaves.containsKey(leafKey)) {
      accessEvents |= AccessEvents.LEAF_READ;
      this.leaves.put(leafKey, AccessMode.READ);
    }

    // A write is always a read
    if (AccessMode.isWrite(accessMode)) {
      int previousAccessMode =
          !this.leaves.containsKey(leafKey) ? AccessMode.NONE : this.leaves.get(leafKey);
      if (!AccessMode.isWrite(previousAccessMode)) {
        accessEvents |= AccessEvents.LEAF_RESET;
        if (AccessMode.isWriteSet(accessMode)) {
          accessEvents |= AccessEvents.LEAF_SET;
        }
        this.leaves.put(leafKey, (previousAccessMode | accessMode));
      }
    }
    return accessEvents;
  }

  @Override
  public boolean equals(final Object o) {
    if (this == o) return true;
    if (o == null || getClass() != o.getClass()) return false;
    Eip4762AccessWitness that = (Eip4762AccessWitness) o;
    return Objects.equals(branches, that.branches) && Objects.equals(leaves, that.leaves);
  }

  @Override
  public int hashCode() {
    return Objects.hash(branches, leaves);
  }

  @Override
  public String toString() {
    return "AccessWitness{" + "leaves=" + leaves + ", branches=" + branches + '}';
  }

  public record BranchAccessKey(Address address, UInt256 treeIndex) {}

<<<<<<< HEAD
  public record LeafAccessKey(BranchAccessKey branchAccessKey, Bytes leafIndex) {}

  @Override
  public List<UInt256> getStorageSlotTreeIndexes(final UInt256 storageKey) {
    return List.of(
        TRIE_KEY_ADAPTER.getStorageKeyTrieIndex(storageKey),
        UInt256.fromBytes(TRIE_KEY_ADAPTER.getStorageKeySuffix(storageKey)));
  }
=======
  public record LeafAccessKey(BranchAccessKey branchAccessKey, UInt256 leafIndex) {}
>>>>>>> d000c7a8
}<|MERGE_RESOLUTION|>--- conflicted
+++ resolved
@@ -32,7 +32,6 @@
 import java.util.Objects;
 import java.util.Optional;
 
-import org.apache.tuweni.bytes.Bytes;
 import org.apache.tuweni.units.bigints.UInt256;
 import org.slf4j.Logger;
 import org.slf4j.LoggerFactory;
@@ -62,15 +61,8 @@
   }
 
   @Override
-<<<<<<< HEAD
-  public List<Address> keys() {
-    return this.leaves.keySet().stream()
-        .map(leafAccessKey -> leafAccessKey.branchAccessKey().address())
-        .toList();
-=======
   public long touchAddressAndChargeRead(final Address address, final UInt256 leafKey) {
     return touchAddressOnReadAndComputeGas(address, zeroTreeIndex, leafKey);
->>>>>>> d000c7a8
   }
 
   @Override
@@ -84,20 +76,6 @@
 
     gas =
         clampedAdd(
-<<<<<<< HEAD
-            gas, touchAddressOnReadAndComputeGas(address, zeroTreeIndex, BASIC_DATA_LEAF_KEY));
-    return gas;
-  }
-
-  @Override
-  public long touchAndChargeMessageCall(final Address address) {
-    return touchAddressOnReadAndComputeGas(address, zeroTreeIndex, BASIC_DATA_LEAF_KEY);
-  }
-
-  @Override
-  public long touchAndChargeValueTransfer(
-      final Address caller, final Address target, final boolean isAccountCreation) {
-=======
             gas, touchAddressOnWriteResetAndComputeGas(caller, zeroTreeIndex, BASIC_DATA_LEAF_KEY));
 
     if (isAccountCreation) {
@@ -109,7 +87,6 @@
               gas, touchAddressOnWriteSetAndComputeGas(target, zeroTreeIndex, CODE_HASH_LEAF_KEY));
       return gas;
     }
->>>>>>> d000c7a8
 
     long readTargetStatelessGas =
         touchAddressOnReadAndComputeGas(target, zeroTreeIndex, BASIC_DATA_LEAF_KEY);
@@ -119,33 +96,12 @@
 
     gas =
         clampedAdd(
-<<<<<<< HEAD
-            gas, touchAddressOnWriteResetAndComputeGas(caller, zeroTreeIndex, BASIC_DATA_LEAF_KEY));
-    if (isAccountCreation) {
-      gas =
-          clampedAdd(
-              gas, touchAddressOnWriteSetAndComputeGas(target, zeroTreeIndex, BASIC_DATA_LEAF_KEY));
-      gas =
-          clampedAdd(
-              gas, touchAddressOnWriteSetAndComputeGas(target, zeroTreeIndex, CODE_HASH_LEAF_KEY));
-    } else {
-      gas =
-          clampedAdd(
-              gas,
-              touchAddressOnWriteResetAndComputeGas(target, zeroTreeIndex, BASIC_DATA_LEAF_KEY));
-    }
-=======
             gas, touchAddressOnWriteResetAndComputeGas(target, zeroTreeIndex, BASIC_DATA_LEAF_KEY));
->>>>>>> d000c7a8
 
     return clampedAdd(gas, readTargetStatelessGas);
   }
 
   @Override
-<<<<<<< HEAD
-  public long touchAndChargeContractCreateInit(final Address address) {
-    return touchAddressOnWriteResetAndComputeGas(address, zeroTreeIndex, BASIC_DATA_LEAF_KEY);
-=======
   public long touchAndChargeValueTransferSelfDestruct(
       final Address caller,
       final Address target,
@@ -183,7 +139,6 @@
             gas, touchAddressOnWriteResetAndComputeGas(target, zeroTreeIndex, BASIC_DATA_LEAF_KEY));
 
     return clampedAdd(gas, readTargetStatelessGas);
->>>>>>> d000c7a8
   }
 
   @Override
@@ -192,65 +147,32 @@
 
     gas =
         clampedAdd(
-<<<<<<< HEAD
+            gas, touchAddressOnReadAndComputeGas(address, zeroTreeIndex, BASIC_DATA_LEAF_KEY));
+
+    gas =
+        clampedAdd(
+            gas, touchAddressOnReadAndComputeGas(address, zeroTreeIndex, CODE_HASH_LEAF_KEY));
+
+    return gas;
+  }
+
+  @Override
+  public long touchAndChargeContractCreateCompleted(final Address address) {
+
+    long gas = 0;
+
+    gas =
+        clampedAdd(
             gas,
             touchAddressOnWriteResetAndComputeGas(address, zeroTreeIndex, BASIC_DATA_LEAF_KEY));
     gas =
         clampedAdd(
             gas, touchAddressOnWriteResetAndComputeGas(address, zeroTreeIndex, CODE_HASH_LEAF_KEY));
-=======
-            gas, touchAddressOnReadAndComputeGas(address, zeroTreeIndex, BASIC_DATA_LEAF_KEY));
-
-    gas =
-        clampedAdd(
-            gas, touchAddressOnReadAndComputeGas(address, zeroTreeIndex, CODE_HASH_LEAF_KEY));
->>>>>>> d000c7a8
 
     return gas;
   }
 
   @Override
-<<<<<<< HEAD
-  public long touchTxOriginAndComputeGas(final Address origin) {
-    long gas = 0;
-    gas =
-        clampedAdd(
-            gas, touchAddressOnWriteResetAndComputeGas(origin, zeroTreeIndex, BASIC_DATA_LEAF_KEY));
-    gas =
-        clampedAdd(gas, touchAddressOnReadAndComputeGas(origin, zeroTreeIndex, CODE_HASH_LEAF_KEY));
-=======
-  public long touchAndChargeContractCreateCompleted(final Address address) {
-
-    long gas = 0;
-
-    gas =
-        clampedAdd(
-            gas,
-            touchAddressOnWriteResetAndComputeGas(address, zeroTreeIndex, BASIC_DATA_LEAF_KEY));
-    gas =
-        clampedAdd(
-            gas, touchAddressOnWriteResetAndComputeGas(address, zeroTreeIndex, CODE_HASH_LEAF_KEY));
-
->>>>>>> d000c7a8
-    return gas;
-  }
-
-  @Override
-<<<<<<< HEAD
-  public long touchTxExistingAndComputeGas(final Address target, final boolean sendsValue) {
-    long gas = touchAddressOnReadAndComputeGas(target, zeroTreeIndex, CODE_HASH_LEAF_KEY);
-    if (!sendsValue) {
-      gas =
-          clampedAdd(
-              gas, touchAddressOnReadAndComputeGas(target, zeroTreeIndex, BASIC_DATA_LEAF_KEY));
-    } else {
-      gas =
-          clampedAdd(
-              gas,
-              touchAddressOnWriteResetAndComputeGas(target, zeroTreeIndex, BASIC_DATA_LEAF_KEY));
-    }
-    return gas;
-=======
   public void touchBaseTx(final Address origin, final Optional<Address> target, final Wei value) {
     LOG.atDebug().log("START OF UNCHARGED COSTS");
     touchTxOrigin(origin);
@@ -276,7 +198,6 @@
     // TODO: not done right now on Geth either - implement case if target does not exist yet - a
     // CODEHASH_LEAF will be touched too and WriteSet will be called
     touchAddressOnWriteResetAndComputeGas(target, zeroTreeIndex, BASIC_DATA_LEAF_KEY);
->>>>>>> d000c7a8
   }
 
   @Override
@@ -286,11 +207,7 @@
       gas =
           clampedAdd(
               gas,
-<<<<<<< HEAD
-              touchAddressOnWriteResetAndComputeGas(
-=======
               touchAddressOnWriteSetAndComputeGas(
->>>>>>> d000c7a8
                   address,
                   CODE_OFFSET.add(i).divide(VERKLE_NODE_WIDTH),
                   CODE_OFFSET.add(i).mod(VERKLE_NODE_WIDTH)));
@@ -306,13 +223,6 @@
       final long readSize,
       final long codeLength) {
     long gas = 0;
-<<<<<<< HEAD
-    if (readSize == 0 || startPc > codeLength) {
-      return 0;
-    }
-    long endPc = Math.min(startPc + readSize, codeLength - 1);
-    for (long i = startPc / 31; i <= endPc / 31; i++) {
-=======
 
     if (isContractInDeployment || readSize == 0 || startPc >= codeLength) {
       return 0;
@@ -321,7 +231,6 @@
     // last byte read is limited by code length, and it is an index, hence the decrement
     long endPc = Math.min(startPc + readSize, codeLength) - 1L;
     for (long i = startPc / 31L; i <= endPc / 31L; i++) {
->>>>>>> d000c7a8
       gas =
           clampedAdd(
               gas,
@@ -334,22 +243,12 @@
     return gas;
   }
 
-<<<<<<< HEAD
-  @Override
-  public long touchAddressOnWriteResetAndComputeGas(
-=======
   private long touchAddressOnWriteResetAndComputeGas(
->>>>>>> d000c7a8
       final Address address, final UInt256 treeIndex, final UInt256 subIndex) {
     return touchAddressAndChargeGas(address, treeIndex, subIndex, AccessMode.WRITE_RESET);
   }
 
-<<<<<<< HEAD
-  @Override
-  public long touchAddressOnWriteSetAndComputeGas(
-=======
   private long touchAddressOnWriteSetAndComputeGas(
->>>>>>> d000c7a8
       final Address address, final UInt256 treeIndex, final UInt256 subIndex) {
     // TODO: change to WRITE_SET when CHUNK_FILL is implemented. Still not implemented in devnet-7
     return touchAddressAndChargeGas(address, treeIndex, subIndex, AccessMode.WRITE_RESET);
@@ -358,14 +257,12 @@
   private long touchAddressOnReadAndComputeGas(
       final Address address, final UInt256 treeIndex, final UInt256 subIndex) {
     return touchAddressAndChargeGas(address, treeIndex, subIndex, AccessMode.READ);
-<<<<<<< HEAD
-=======
   }
 
   private List<UInt256> getStorageSlotTreeIndexes(final UInt256 storageKey) {
     return List.of(
-        TRIE_KEY_ADAPTER.locateStorageKeyOffset(storageKey),
-        TRIE_KEY_ADAPTER.locateStorageKeySuffix(storageKey));
+        TRIE_KEY_ADAPTER.getStorageKeyTrieIndex(storageKey),
+        UInt256.fromBytes(TRIE_KEY_ADAPTER.getStorageKeySuffix(storageKey)));
   }
 
   @Override
@@ -382,7 +279,6 @@
       return touchAddressOnWriteSetAndComputeGas(address, treeIndexes.get(0), treeIndexes.get(1));
     }
     return touchAddressOnWriteResetAndComputeGas(address, treeIndexes.get(0), treeIndexes.get(1));
->>>>>>> d000c7a8
   }
 
   public long touchAddressAndChargeGas(
@@ -390,94 +286,6 @@
       final UInt256 treeIndex,
       final UInt256 subIndex,
       final int accessMode) {
-<<<<<<< HEAD
-    // TODO: consider getting rid of accessEvents and compute gas inside touchAddress
-    final short accessEvents = touchAddress(address, treeIndex, subIndex, accessMode);
-    boolean logEnabled = true;
-    if (logEnabled) {
-      System.out.println(">>>>>>>>>>>>>>>>>>>>>>>>>>>>>>>>");
-    }
-    long gas = 0;
-    if (AccessEvents.isBranchRead(accessEvents)) {
-      gas = clampedAdd(gas, WITNESS_BRANCH_COST);
-      if (logEnabled) {
-        System.out.println(
-            "touchAddressAndChargeGas WITNESS_BRANCH_COST "
-                + address
-                + " "
-                + treeIndex
-                + " "
-                + subIndex
-                + " "
-                + AccessMode.toString(accessMode)
-                + " "
-                + gas);
-      }
-    }
-    if (AccessEvents.isLeafRead(accessEvents)) {
-      gas = clampedAdd(gas, WITNESS_CHUNK_COST);
-      if (logEnabled) {
-        System.out.println(
-            "touchAddressAndChargeGas WITNESS_CHUNK_COST "
-                + address
-                + " "
-                + treeIndex
-                + " "
-                + subIndex
-                + " "
-                + AccessMode.toString(accessMode)
-                + " "
-                + gas);
-      }
-    }
-    if (AccessEvents.isBranchWrite(accessEvents)) {
-      gas = clampedAdd(gas, SUBTREE_EDIT_COST);
-      if (logEnabled) {
-        System.out.println(
-            "touchAddressAndChargeGas SUBTREE_EDIT_COST "
-                + address
-                + " "
-                + treeIndex
-                + " "
-                + subIndex
-                + " "
-                + AccessMode.toString(accessMode)
-                + " "
-                + gas);
-      }
-    }
-    if (AccessEvents.isLeafReset(accessEvents)) {
-      gas = clampedAdd(gas, CHUNK_EDIT_COST);
-      if (logEnabled) {
-        System.out.println(
-            "touchAddressAndChargeGas CHUNK_EDIT_COST "
-                + address
-                + " "
-                + treeIndex
-                + " "
-                + subIndex
-                + " "
-                + AccessMode.toString(accessMode)
-                + " "
-                + gas);
-      }
-    }
-    if (AccessEvents.isLeafSet(accessEvents)) {
-      gas = clampedAdd(gas, CHUNK_FILL_COST);
-      if (logEnabled) {
-        System.out.println(
-            "touchAddressAndChargeGas CHUNK_FILL_COST "
-                + address
-                + " "
-                + treeIndex
-                + " "
-                + subIndex
-                + " "
-                + AccessMode.toString(accessMode)
-                + " "
-                + gas);
-      }
-=======
     final short accessEvents = touchAddress(address, treeIndex, subIndex, accessMode);
     long gas = 0;
     if (AccessEvents.isBranchRead(accessEvents)) {
@@ -559,7 +367,6 @@
                   + AccessMode.toString(accessMode)
                   + " "
                   + gasView);
->>>>>>> d000c7a8
     }
 
     return gas;
@@ -644,16 +451,5 @@
 
   public record BranchAccessKey(Address address, UInt256 treeIndex) {}
 
-<<<<<<< HEAD
-  public record LeafAccessKey(BranchAccessKey branchAccessKey, Bytes leafIndex) {}
-
-  @Override
-  public List<UInt256> getStorageSlotTreeIndexes(final UInt256 storageKey) {
-    return List.of(
-        TRIE_KEY_ADAPTER.getStorageKeyTrieIndex(storageKey),
-        UInt256.fromBytes(TRIE_KEY_ADAPTER.getStorageKeySuffix(storageKey)));
-  }
-=======
   public record LeafAccessKey(BranchAccessKey branchAccessKey, UInt256 leafIndex) {}
->>>>>>> d000c7a8
 }