/*
 * Copyright ConsenSys AG.
 *
 * Licensed under the Apache License, Version 2.0 (the "License"); you may not use this file except in compliance with
 * the License. You may obtain a copy of the License at
 *
 * http://www.apache.org/licenses/LICENSE-2.0
 *
 * Unless required by applicable law or agreed to in writing, software distributed under the License is distributed on
 * an "AS IS" BASIS, WITHOUT WARRANTIES OR CONDITIONS OF ANY KIND, either express or implied. See the License for the
 * specific language governing permissions and limitations under the License.
 *
 * SPDX-License-Identifier: Apache-2.0
 */
package org.hyperledger.besu.evm;

import java.math.BigInteger;
import java.nio.ByteBuffer;
import java.nio.ByteOrder;

import com.google.common.annotations.VisibleForTesting;

/**
 * 256-bits wide unsigned integer class.
 *
 * <p>This class is an optimised version of BigInteger for fixed width 256-bits integers.
 */
public final class UInt256 {
  // region Internals
  // --------------------------------------------------------------------------
  // UInt256 is a big-endian up to 256-bits integer.
  // Internally, it is represented with fixed-size int/long limbs in little-endian order.
  // Length is used to optimise algorithms, skipping leading zeroes.
  // Nonetheless, 256bits are always allocated and initialised to zeroes.

  /** Fixed size in bytes. */
  public static final int BYTESIZE = 32;

  /** Fixed size in bits. */
  public static final int BITSIZE = 256;

  // Fixed number of limbs or digits
  private static final int N_LIMBS = 8;
  // Fixed number of bits per limb.
  private static final int N_BITS_PER_LIMB = 32;
  // Mask for long values
  private static final long MASK_L = 0xFFFFFFFFL;

  private final int[] limbs;
  private final int length;

  @VisibleForTesting
  int[] limbs() {
    return limbs;
  }

  // --------------------------------------------------------------------------
  // endregion

  /** The constant 0. */
  public static final UInt256 ZERO = new UInt256(new int[] {0, 0, 0, 0, 0, 0, 0, 0}, 0);

  /** The constant All ones */
  public static final UInt256 ALL_ONES =
      new UInt256(
          new int[] {
            0xFFFFFFFF,
            0xFFFFFFFF,
            0xFFFFFFFF,
            0xFFFFFFFF,
            0xFFFFFFFF,
            0xFFFFFFFF,
            0xFFFFFFFF,
            0xFFFFFFFF
          },
          N_LIMBS);

  // region Constructors
  // --------------------------------------------------------------------------

  UInt256(final int[] limbs, final int length) {
    // Unchecked length: assumes limbs have length == N_LIMBS
    this.limbs = limbs;
    this.length = length;
  }

  UInt256(final int[] limbs) {
    this(limbs, N_LIMBS);
  }

  /**
   * Instantiates a new UInt256 from byte array.
   *
   * @param bytes raw bytes in BigEndian order.
   * @return Big-endian UInt256 represented by the bytes.
   */
  public static UInt256 fromBytesBE(final byte[] bytes) {
    int byteLen = bytes.length;
    if (byteLen == 0) return ZERO;

    int[] limbs = new int[N_LIMBS];

    // Fast path for exactly 32 bytes
    if (byteLen == 32) {
      limbs[7] = getIntBE(bytes, 0);
      limbs[6] = getIntBE(bytes, 4);
      limbs[5] = getIntBE(bytes, 8);
      limbs[4] = getIntBE(bytes, 12);
      limbs[3] = getIntBE(bytes, 16);
      limbs[2] = getIntBE(bytes, 20);
      limbs[1] = getIntBE(bytes, 24);
      limbs[0] = getIntBE(bytes, 28);
      return new UInt256(limbs, N_LIMBS);
    }

    // General path for variable length
    int limbIndex = 0;
    int byteIndex = byteLen - 1;

    while (byteIndex >= 0 && limbIndex < N_LIMBS) {
      int limb = 0;
      int shift = 0;

      for (int j = 0; j < 4 && byteIndex >= 0; j++, byteIndex--, shift += 8) {
        limb |= (bytes[byteIndex] & 0xFF) << shift;
      }

      limbs[limbIndex++] = limb;
    }

    return new UInt256(limbs, limbIndex);
  }

  // Helper method to read 4 bytes as big-endian int
  private static int getIntBE(final byte[] bytes, final int offset) {
    return ((bytes[offset] & 0xFF) << 24)
        | ((bytes[offset + 1] & 0xFF) << 16)
        | ((bytes[offset + 2] & 0xFF) << 8)
        | (bytes[offset + 3] & 0xFF);
  }

  /**
   * Instantiates a new UInt256 from an int.
   *
   * @param value int value to convert to UInt256.
   * @return The UInt256 equivalent of value.
   */
  public static UInt256 fromInt(final int value) {
    if (value == 0) return ZERO;
    int[] limbs = new int[N_LIMBS];
    limbs[0] = value;
    return new UInt256(limbs, 1);
  }

  /**
   * Instantiates a new UInt256 from a long.
   *
   * @param value long value to convert to UInt256.
   * @return The UInt256 equivalent of value.
   */
  public static UInt256 fromLong(final long value) {
    if (value == 0) return ZERO;
    int[] limbs = new int[N_LIMBS];
    limbs[0] = (int) value;
    limbs[1] = (int) (value >>> 32);
    return new UInt256(limbs, 2);
  }

  /**
   * Instantiates a new UInt256 from an int array.
   *
   * <p>The array is interpreted in little-endian order. It is either padded with 0s or truncated if
   * necessary.
   *
   * @param arr int array of limbs.
   * @return The UInt256 equivalent of value.
   */
  public static UInt256 fromArray(final int[] arr) {
    int[] limbs = new int[N_LIMBS];
    int len = Math.min(N_LIMBS, arr.length);
    System.arraycopy(arr, 0, limbs, 0, len);
    return new UInt256(limbs, len);
  }

  // --------------------------------------------------------------------------
  // endregion

  // region Conversions
  // --------------------------------------------------------------------------
  /**
   * Convert to int.
   *
   * @return Value truncated to an int, possibly lossy.
   */
  public int intValue() {
    return limbs[0];
  }

  /**
   * Convert to long.
   *
   * @return Value truncated to a long, possibly lossy.
   */
  public long longValue() {
    return (limbs[0] & MASK_L) | ((limbs[1] & MASK_L) << 32);
  }

  /**
   * Convert to BigEndian byte array.
   *
   * @return Big-endian ordered bytes for this UInt256 value.
   */
  public byte[] toBytesBE() {
    ByteBuffer buf = ByteBuffer.allocate(BYTESIZE).order(ByteOrder.BIG_ENDIAN);
    for (int i = N_LIMBS - 1; i >= 0; i--) {
      buf.putInt(limbs[i]);
    }
    return buf.array();
  }

  /**
   * Convert to BigInteger.
   *
   * @return BigInteger representing the integer.
   */
  public BigInteger toBigInteger() {
    return new BigInteger(1, toBytesBE());
  }

  @Override
  public String toString() {
    StringBuilder sb = new StringBuilder("0x");
    for (byte b : toBytesBE()) {
      sb.append(String.format("%02x", b));
    }
    return sb.toString();
  }

  // --------------------------------------------------------------------------
  // endregion

  // region Comparisons
  // --------------------------------------------------------------------------

  /**
   * Is the value 0 ?
   *
   * @return true if this UInt256 value is 0.
   */
  public boolean isZero() {
    return (limbs[0] | limbs[1] | limbs[2] | limbs[3] | limbs[4] | limbs[5] | limbs[6] | limbs[7])
        == 0;
  }

  /**
   * Compares two UInt256.
   *
   * @param a left UInt256
   * @param b right UInt256
   * @return 0 if a == b, negative if a &lt; b and positive if a &gt; b.
   */
  public static int compare(final UInt256 a, final UInt256 b) {
    int comp;
    for (int i = N_LIMBS - 1; i >= 0; i--) {
      comp = Integer.compareUnsigned(a.limbs[i], b.limbs[i]);
      if (comp != 0) return comp;
    }
    return 0;
  }

  @Override
  public boolean equals(final Object obj) {
    if (this == obj) return true;
    if (!(obj instanceof UInt256)) return false;
    UInt256 other = (UInt256) obj;

    int xor =
        (this.limbs[0] ^ other.limbs[0])
            | (this.limbs[1] ^ other.limbs[1])
            | (this.limbs[2] ^ other.limbs[2])
            | (this.limbs[3] ^ other.limbs[3])
            | (this.limbs[4] ^ other.limbs[4])
            | (this.limbs[5] ^ other.limbs[5])
            | (this.limbs[6] ^ other.limbs[6])
            | (this.limbs[7] ^ other.limbs[7]);
    return xor == 0;
  }

  @Override
  public int hashCode() {
    int h = 1;
    for (int i = 0; i < N_LIMBS; i++) {
      h = 31 * h + limbs[i];
    }
    return h;
  }

  // --------------------------------------------------------------------------
  // endregion

  // region Arithmetic Operations
  // --------------------------------------------------------------------------

  /**
   * Unsigned modulo reduction.
   *
   * @param modulus The modulus of the reduction
   * @return The remainder modulo {@code modulus}.
   */
  public UInt256 mod(final UInt256 modulus) {
    if (this.isZero() || modulus.isZero()) return ZERO;
    return new UInt256(knuthRemainder(this.limbs, modulus.limbs), modulus.length);
  }

  /**
   * Signed modulo reduction.
   *
   * <p>In signed modulo reduction, integers are interpretated as fixed 256 bits width two's
   * complement signed integers.
   *
   * @param modulus The modulus of the reduction
   * @return The remainder modulo {@code modulus}.
   */
  public UInt256 signedMod(final UInt256 modulus) {
    if (this.isZero() || modulus.isZero()) return ZERO;
    int[] x = new int[N_LIMBS];
    int[] y = new int[N_LIMBS];
    absInto(x, this.limbs, N_LIMBS);
    absInto(y, modulus.limbs, N_LIMBS);
    int[] r = knuthRemainder(x, y);
    if (isNeg(this.limbs, N_LIMBS)) {
      negate(r, N_LIMBS);
      return new UInt256(r);
    }
    return new UInt256(r, modulus.length);
  }

  /**
   * Modular addition.
   *
   * @param other The integer to add to this.
   * @param modulus The modulus of the reduction.
   * @return This integer this + other (mod modulus).
   */
  public UInt256 addMod(final UInt256 other, final UInt256 modulus) {
    if (modulus.isZero()) return ZERO;
    int[] sum = addWithCarry(this.limbs, this.length, other.limbs, other.length);
    int[] rem = knuthRemainder(sum, modulus.limbs);
    return new UInt256(rem, modulus.length);
  }

  /**
   * Modular multiplication.
   *
   * @param other The integer to add to this.
   * @param modulus The modulus of the reduction.
   * @return This integer this + other (mod modulus).
   */
  public UInt256 mulMod(final UInt256 other, final UInt256 modulus) {
    if (this.isZero() || other.isZero() || modulus.isZero()) return ZERO;
    int[] result = addMul(this.limbs, this.length, other.limbs, other.length);
    result = knuthRemainder(result, modulus.limbs);
    return new UInt256(result, modulus.length);
  }

  /**
<<<<<<< HEAD
   * Simple addition
   *
   * @param other The UInt256 to add to this.
   * @return The UInt256 result from the addition
   */
  public UInt256 add(final UInt256 other) {
    return new UInt256(
        addWithCarry(this.limbs, this.limbs.length, other.limbs, other.limbs.length));
=======
   * Bitwise AND operation
   *
   * @param other The UInt256 to AND with this.
   * @return The UInt256 result from the bitwise AND operation
   */
  public UInt256 and(final UInt256 other) {
    int[] result = new int[N_LIMBS];
    result[0] = this.limbs[0] & other.limbs[0];
    result[1] = this.limbs[1] & other.limbs[1];
    result[2] = this.limbs[2] & other.limbs[2];
    result[3] = this.limbs[3] & other.limbs[3];
    result[4] = this.limbs[4] & other.limbs[4];
    result[5] = this.limbs[5] & other.limbs[5];
    result[6] = this.limbs[6] & other.limbs[6];
    result[7] = this.limbs[7] & other.limbs[7];
    return new UInt256(result, N_LIMBS);
  }

  /**
   * Bitwise XOR operation
   *
   * @param other The UInt256 to XOR with this.
   * @return The UInt256 result from the bitwise XOR operation
   */
  public UInt256 xor(final UInt256 other) {
    int[] result = new int[N_LIMBS];
    result[0] = this.limbs[0] ^ other.limbs[0];
    result[1] = this.limbs[1] ^ other.limbs[1];
    result[2] = this.limbs[2] ^ other.limbs[2];
    result[3] = this.limbs[3] ^ other.limbs[3];
    result[4] = this.limbs[4] ^ other.limbs[4];
    result[5] = this.limbs[5] ^ other.limbs[5];
    result[6] = this.limbs[6] ^ other.limbs[6];
    result[7] = this.limbs[7] ^ other.limbs[7];
    return new UInt256(result, N_LIMBS);
  }

  /**
   * Bitwise OR operation
   *
   * @param other The UInt256 to OR with this.
   * @return The UInt256 result from the bitwise OR operation
   */
  public UInt256 or(final UInt256 other) {
    int[] result = new int[N_LIMBS];
    result[0] = this.limbs[0] | other.limbs[0];
    result[1] = this.limbs[1] | other.limbs[1];
    result[2] = this.limbs[2] | other.limbs[2];
    result[3] = this.limbs[3] | other.limbs[3];
    result[4] = this.limbs[4] | other.limbs[4];
    result[5] = this.limbs[5] | other.limbs[5];
    result[6] = this.limbs[6] | other.limbs[6];
    result[7] = this.limbs[7] | other.limbs[7];
    return new UInt256(result, N_LIMBS);
  }

  /**
   * Bitwise NOT operation
   *
   * @return The UInt256 result from the bitwise NOT operation
   */
  public UInt256 not() {
    int[] result = new int[N_LIMBS];
    result[0] = ~this.limbs[0];
    result[1] = ~this.limbs[1];
    result[2] = ~this.limbs[2];
    result[3] = ~this.limbs[3];
    result[4] = ~this.limbs[4];
    result[5] = ~this.limbs[5];
    result[6] = ~this.limbs[6];
    result[7] = ~this.limbs[7];
    return new UInt256(result, N_LIMBS);
>>>>>>> 33b52025
  }

  // --------------------------------------------------------------------------
  // endregion

  // region Support (private) Algorithms
  // --------------------------------------------------------------------------
  private static int nSetLimbs(final int[] x) {
    int offset = x.length - 1;
    while ((offset >= 0) && (x[offset] == 0)) offset--;
    return offset + 1;
  }

  private static int compareLimbs(final int[] a, final int aLen, final int[] b, final int bLen) {
    int cmp;
    if (aLen > bLen) {
      for (int i = aLen - 1; i >= bLen; i--) {
        cmp = Integer.compareUnsigned(a[i], 0);
        if (cmp != 0) return cmp;
      }
    } else if (aLen < bLen) {
      for (int i = bLen - 1; i >= aLen; i--) {
        cmp = Integer.compareUnsigned(0, b[i]);
        if (cmp != 0) return cmp;
      }
    }
    for (int i = Math.min(aLen, bLen) - 1; i >= 0; i--) {
      cmp = Integer.compareUnsigned(a[i], b[i]);
      if (cmp != 0) return cmp;
    }
    return 0;
  }

  private static boolean isNeg(final int[] x, final int xLen) {
    return x[xLen - 1] < 0;
  }

  private static void negate(final int[] x, final int xLen) {
    int carry = 1;
    for (int i = 0; i < xLen; i++) {
      x[i] = ~x[i] + carry;
      carry = (x[i] == 0 && carry == 1) ? 1 : 0;
    }
  }

  private static void absInplace(final int[] x, final int xLen) {
    if (isNeg(x, xLen)) negate(x, xLen);
  }

  private static void absInto(final int[] dst, final int[] src, final int srcLen) {
    System.arraycopy(src, 0, dst, 0, srcLen);
    absInplace(dst, dst.length);
  }

  private static int numberOfLeadingZeros(final int[] x, final int xLen) {
    int leadingIndex = xLen - 1;
    while ((leadingIndex >= 0) && (x[leadingIndex] == 0)) leadingIndex--;
    return 32 * (xLen - leadingIndex - 1) + Integer.numberOfLeadingZeros(x[leadingIndex]);
  }

  private static void shiftLeftInto(
      final int[] result, final int[] x, final int xLen, final int shift) {
    // Unchecked: result should be initialised with zeroes
    // Unchecked: result length should be at least x.length + limbShift
    int limbShift = shift / N_BITS_PER_LIMB;
    int bitShift = shift % N_BITS_PER_LIMB;
    if (bitShift == 0) {
      System.arraycopy(x, 0, result, limbShift, xLen);
      return;
    }

    int j = limbShift;
    int carry = 0;
    for (int i = 0; i < xLen; ++i, ++j) {
      result[j] = (x[i] << bitShift) | carry;
      carry = x[i] >>> (32 - bitShift);
    }
    if (carry != 0) result[j] = carry; // last carry
  }

  private static void shiftRightInto(
      final int[] result, final int[] x, final int xLen, final int shift) {
    // Unchecked: result length should be at least x.length - limbShift
    int limbShift = shift / 32;
    int bitShift = shift % 32;
    int nLimbs = xLen - limbShift;
    if (nLimbs <= 0) return;

    if (bitShift == 0) {
      System.arraycopy(x, limbShift, result, 0, nLimbs);
      return;
    }

    int carry = 0;
    for (int i = nLimbs - 1 + limbShift, j = nLimbs - 1; j >= 0; i--, j--) {
      int r = (x[i] >>> bitShift) | carry;
      result[j] = r;
      carry = x[i] << (32 - bitShift);
    }
  }

  private static int[] addWithCarry(final int[] x, final int xLen, final int[] y, final int yLen) {
    // Step 1: Add with carry
    int[] a;
    int[] b;
    int aLen;
    int bLen;
    if (xLen < yLen) {
      a = y;
      aLen = yLen;
      b = x;
      bLen = xLen;
    } else {
      a = x;
      aLen = xLen;
      b = y;
      bLen = yLen;
    }
    int[] sum = new int[aLen + 1];
    long carry = 0;
    for (int i = 0; i < bLen; i++) {
      long ai = a[i] & MASK_L;
      long bi = b[i] & MASK_L;
      long s = ai + bi + carry;
      sum[i] = (int) s;
      carry = s >>> 32;
    }
    int icarry = (int) carry;
    for (int i = bLen; i < aLen; i++) {
      sum[i] = a[i] + icarry;
      icarry = (a[i] != 0 && sum[i] == 0) ? 1 : 0;
    }
    sum[aLen] = icarry;
    return sum;
  }

  private static int[] addMul(final int[] a, final int aLen, final int[] b, final int bLen) {
    // Shortest in outer loop, swap if needed
    int[] x;
    int xLen;
    int[] y;
    int yLen;
    if (a.length < b.length) {
      x = b;
      xLen = bLen;
      y = a;
      yLen = aLen;
    } else {
      x = a;
      xLen = aLen;
      y = b;
      yLen = bLen;
    }
    int[] lhs = new int[xLen + yLen + 1];

    // Main algo
    for (int i = 0; i < yLen; i++) {
      long carry = 0;
      long yi = y[i] & MASK_L;

      int k = i;
      for (int j = 0; j < xLen; j++, k++) {
        long prod = yi * (x[j] & MASK_L);
        long sum = (lhs[k] & MASK_L) + prod + carry;
        lhs[k] = (int) sum;
        carry = sum >>> 32;
      }

      // propagate leftover carry
      while (carry != 0 && k < lhs.length) {
        long sum = (lhs[k] & MASK_L) + carry;
        lhs[k] = (int) sum;
        carry = sum >>> 32;
        k++;
      }
    }
    return lhs;
  }

  private static int[] knuthRemainder(final int[] dividend, final int[] modulus) {
    int[] result = new int[N_LIMBS];
    int divLen = nSetLimbs(dividend);
    int modLen = nSetLimbs(modulus);
    int cmp = compareLimbs(dividend, divLen, modulus, modLen);
    if (cmp < 0) {
      System.arraycopy(dividend, 0, result, 0, divLen);
      return result;
    } else if (cmp == 0) {
      return result;
    }

    int shift = numberOfLeadingZeros(modulus, modLen);
    int limbShift = shift / 32;
    int n = modLen - limbShift;
    if (n == 0) return result;
    if (n == 1) {
      if (divLen == 1) {
        result[0] = Integer.remainderUnsigned(dividend[0], modulus[0]);
        return result;
      }
      long d = modulus[0] & MASK_L;
      long rem = 0;
      // Process from most significant limb downwards
      for (int i = divLen - 1; i >= 0; i--) {
        long cur = (rem << 32) | (dividend[i] & MASK_L);
        rem = Long.remainderUnsigned(cur, d);
      }
      result[0] = (int) rem;
      result[1] = (int) (rem >>> 32);
      return result;
    }
    // Normalize
    int m = divLen - n;
    int bitShift = shift % 32;
    int[] vLimbs = new int[n];
    shiftLeftInto(vLimbs, modulus, modLen, shift);
    int[] uLimbs = new int[divLen + 1];
    shiftLeftInto(uLimbs, dividend, divLen, bitShift);

    long[] vLimbsAsLong = new long[n];
    for (int i = 0; i < n; i++) {
      vLimbsAsLong[i] = vLimbs[i] & MASK_L;
    }

    // Main division loop
    long vn1 = vLimbsAsLong[n - 1];
    long vn2 = vLimbsAsLong[n - 2];
    for (int j = m; j >= 0; j--) {
      long ujn = (uLimbs[j + n] & MASK_L);
      long ujn1 = (uLimbs[j + n - 1] & MASK_L);
      long ujn2 = (uLimbs[j + n - 2] & MASK_L);

      long dividendPart = (ujn << 32) | ujn1;
      // Check that no need for Unsigned version of divrem.
      long qhat = Long.divideUnsigned(dividendPart, vn1);
      long rhat = Long.remainderUnsigned(dividendPart, vn1);

      while (qhat == 0x1_0000_0000L || Long.compareUnsigned(qhat * vn2, (rhat << 32) | ujn2) > 0) {
        qhat--;
        rhat += vn1;
        if (rhat >= 0x1_0000_0000L) break;
      }

      // Multiply-subtract qhat*v from u slice
      long borrow = 0;
      for (int i = 0; i < n; i++) {
        long prod = vLimbsAsLong[i] * qhat;
        long sub = (uLimbs[i + j] & MASK_L) - (prod & MASK_L) - borrow;
        uLimbs[i + j] = (int) sub;
        borrow = (prod >>> 32) - (sub >> 32);
      }
      long sub = (uLimbs[j + n] & MASK_L) - borrow;
      uLimbs[j + n] = (int) sub;

      if (sub < 0) {
        // Add back
        long carry = 0;
        for (int i = 0; i < n; i++) {
          long sum = (uLimbs[i + j] & MASK_L) + vLimbsAsLong[i] + carry;
          uLimbs[i + j] = (int) sum;
          carry = sum >>> 32;
        }
        uLimbs[j + n] = (int) (uLimbs[j + n] + carry);
      }
    }
    // Unnormalize remainder
    shiftRightInto(result, uLimbs, n, bitShift);
    return result;
  }
  // --------------------------------------------------------------------------
  // endregion
}<|MERGE_RESOLUTION|>--- conflicted
+++ resolved
@@ -364,16 +364,6 @@
   }
 
   /**
-<<<<<<< HEAD
-   * Simple addition
-   *
-   * @param other The UInt256 to add to this.
-   * @return The UInt256 result from the addition
-   */
-  public UInt256 add(final UInt256 other) {
-    return new UInt256(
-        addWithCarry(this.limbs, this.limbs.length, other.limbs, other.limbs.length));
-=======
    * Bitwise AND operation
    *
    * @param other The UInt256 to AND with this.
@@ -446,11 +436,21 @@
     result[6] = ~this.limbs[6];
     result[7] = ~this.limbs[7];
     return new UInt256(result, N_LIMBS);
->>>>>>> 33b52025
   }
 
   // --------------------------------------------------------------------------
   // endregion
+
+  /**
+   * Simple addition
+   *
+   * @param other The UInt256 to add to this.
+   * @return The UInt256 result from the addition
+   */
+  public UInt256 add(final UInt256 other) {
+    return new UInt256(
+        addWithCarry(this.limbs, this.limbs.length, other.limbs, other.limbs.length));
+  }
 
   // region Support (private) Algorithms
   // --------------------------------------------------------------------------
