--- conflicted
+++ resolved
@@ -87,41 +87,6 @@
   }
 
   @Override
-<<<<<<< HEAD
-  protected boolean isStatic(final MessageFrame frame) {
-    return frame.isStatic();
-  }
-
-  @Override
-  protected boolean isDelegate() {
-    return false;
-  }
-
-  @Override
-  public long cost(final MessageFrame frame) {
-    final long stipend = gas(frame);
-    final long inputDataOffset = inputDataOffset(frame);
-    final long inputDataLength = inputDataLength(frame);
-    final long outputDataOffset = outputDataOffset(frame);
-    final long outputDataLength = outputDataLength(frame);
-    final Account recipient = frame.getWorldUpdater().get(address(frame));
-
-    return gasCalculator()
-        .callOperationGasCost(
-            frame,
-            stipend,
-            inputDataOffset,
-            inputDataLength,
-            outputDataOffset,
-            outputDataLength,
-            value(frame),
-            recipient,
-            to(frame));
-  }
-
-  @Override
-=======
->>>>>>> 2bfd5107
   public OperationResult execute(final MessageFrame frame, final EVM evm) {
     if (frame.isStatic() && !value(frame).isZero()) {
       return new OperationResult(cost(frame, true), ExceptionalHaltReason.ILLEGAL_STATE_CHANGE);
