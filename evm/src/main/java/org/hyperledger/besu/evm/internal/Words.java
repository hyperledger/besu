--- conflicted
+++ resolved
@@ -143,28 +143,6 @@
       return ((a ^ b) < 0) ? Long.MIN_VALUE : Long.MAX_VALUE;
     } else {
       return r;
-<<<<<<< HEAD
-    }
-  }
-
-  /**
-   * Multiplies a and b, but if an underflow/overflow occurs return the Integer max/min value
-   *
-   * @param a first value
-   * @param b second value
-   * @return value of a times b if no over/underflows or Integer.MAX_VALUE/Integer.MIN_VALUE
-   *     otherwise
-   */
-  static int clampedMultiply(final int a, final int b) {
-    long r = (long) a * (long) b;
-    int ri = (int) r;
-    if (ri == r) {
-      return ri;
-    } else {
-      // out of bounds, clamp it!
-      return ((a ^ b) < 0) ? Integer.MIN_VALUE : Integer.MAX_VALUE;
-=======
->>>>>>> 5542730c
     }
   }
 
