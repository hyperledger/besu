/*
 * Copyright contributors to Hyperledger Besu
 *
 * Licensed under the Apache License, Version 2.0 (the "License"); you may not use this file except in compliance with
 * the License. You may obtain a copy of the License at
 *
 * http://www.apache.org/licenses/LICENSE-2.0
 *
 * Unless required by applicable law or agreed to in writing, software distributed under the License is distributed on
 * an "AS IS" BASIS, WITHOUT WARRANTIES OR CONDITIONS OF ANY KIND, either express or implied. See the License for the
 * specific language governing permissions and limitations under the License.
 *
 * SPDX-License-Identifier: Apache-2.0
 */
package org.hyperledger.besu.evm.operation;

import static org.hyperledger.besu.evm.internal.Words.clampedToLong;

import org.hyperledger.besu.datatypes.Address;
import org.hyperledger.besu.datatypes.Hash;
import org.hyperledger.besu.datatypes.Wei;
import org.hyperledger.besu.evm.Code;
import org.hyperledger.besu.evm.EVM;
import org.hyperledger.besu.evm.account.MutableAccount;
import org.hyperledger.besu.evm.code.CodeFactory;
import org.hyperledger.besu.evm.frame.ExceptionalHaltReason;
import org.hyperledger.besu.evm.frame.MessageFrame;
import org.hyperledger.besu.evm.gascalculator.GasCalculator;
import org.hyperledger.besu.evm.internal.Words;

import org.apache.tuweni.bytes.Bytes;
import org.apache.tuweni.units.bigints.UInt256;

/** The Abstract create operation. */
public abstract class AbstractCreateOperation extends AbstractOperation {

  /** The constant UNDERFLOW_RESPONSE. */
  protected static final OperationResult UNDERFLOW_RESPONSE =
      new OperationResult(0L, ExceptionalHaltReason.INSUFFICIENT_STACK_ITEMS);

<<<<<<< HEAD
  /**
   * Instantiates a new Abstract create operation.
   *
   * @param opcode the opcode
   * @param name the name
   * @param stackItemsConsumed the stack items consumed
   * @param stackItemsProduced the stack items produced
   * @param gasCalculator the gas calculator
   */
=======
  protected int maxInitcodeSize;

>>>>>>> 515ddad5
  protected AbstractCreateOperation(
      final int opcode,
      final String name,
      final int stackItemsConsumed,
      final int stackItemsProduced,
      final GasCalculator gasCalculator,
      final int maxInitcodeSize) {
    super(opcode, name, stackItemsConsumed, stackItemsProduced, gasCalculator);
    this.maxInitcodeSize = maxInitcodeSize;
  }

  @Override
  public OperationResult execute(final MessageFrame frame, final EVM evm) {
    // manual check because some reads won't come until the "complete" step.
    if (frame.stackSize() < getStackItemsConsumed()) {
      return UNDERFLOW_RESPONSE;
    }

    final long cost = cost(frame);
    if (frame.isStatic()) {
      return new OperationResult(cost, ExceptionalHaltReason.ILLEGAL_STATE_CHANGE);
    } else if (frame.getRemainingGas() < cost) {
      return new OperationResult(cost, ExceptionalHaltReason.INSUFFICIENT_GAS);
    }
    final Wei value = Wei.wrap(frame.getStackItem(0));

    final Address address = frame.getRecipientAddress();
    final MutableAccount account = frame.getWorldUpdater().getAccount(address).getMutable();

    frame.clearReturnData();

    if (value.compareTo(account.getBalance()) > 0
        || frame.getMessageStackDepth() >= 1024
        || account.getNonce() == -1) {
      fail(frame);
    } else {
      account.incrementNonce();

      final long inputOffset = clampedToLong(frame.getStackItem(1));
      final long inputSize = clampedToLong(frame.getStackItem(2));
      if (inputSize > maxInitcodeSize) {
        frame.popStackItems(getStackItemsConsumed());
        return new OperationResult(cost, ExceptionalHaltReason.CODE_TOO_LARGE);
      }
      final Bytes inputData = frame.readMemory(inputOffset, inputSize);
      Code code = evm.getCode(Hash.hash(inputData), inputData);

      if (code.isValid()) {
        frame.decrementRemainingGas(cost);
        spawnChildMessage(frame, code, evm);
        frame.incrementRemainingGas(cost);
      } else {
        fail(frame);
      }
    }

    return new OperationResult(cost, null);
  }

  /**
   * Cost operation.
   *
   * @param frame the frame
   * @return the long
   */
  protected abstract long cost(final MessageFrame frame);

  /**
   * Target contract address.
   *
   * @param frame the frame
   * @return the address
   */
  protected abstract Address targetContractAddress(MessageFrame frame);

  private void fail(final MessageFrame frame) {
    final long inputOffset = clampedToLong(frame.getStackItem(1));
    final long inputSize = clampedToLong(frame.getStackItem(2));
    frame.readMutableMemory(inputOffset, inputSize);
    frame.popStackItems(getStackItemsConsumed());
    frame.pushStackItem(UInt256.ZERO);
  }

  private void spawnChildMessage(final MessageFrame frame, final Code code, final EVM evm) {
    final Wei value = Wei.wrap(frame.getStackItem(0));

    final Address contractAddress = targetContractAddress(frame);

    final long childGasStipend =
        gasCalculator().gasAvailableForChildCreate(frame.getRemainingGas());
    frame.decrementRemainingGas(childGasStipend);

    final MessageFrame childFrame =
        MessageFrame.builder()
            .type(MessageFrame.Type.CONTRACT_CREATION)
            .messageFrameStack(frame.getMessageFrameStack())
            .worldUpdater(frame.getWorldUpdater().updater())
            .initialGas(childGasStipend)
            .address(contractAddress)
            .originator(frame.getOriginatorAddress())
            .contract(contractAddress)
            .gasPrice(frame.getGasPrice())
            .inputData(Bytes.EMPTY)
            .sender(frame.getRecipientAddress())
            .value(value)
            .apparentValue(value)
            .code(code)
            .blockValues(frame.getBlockValues())
            .depth(frame.getMessageStackDepth() + 1)
            .completer(child -> complete(frame, child, evm))
            .miningBeneficiary(frame.getMiningBeneficiary())
            .blockHashLookup(frame.getBlockHashLookup())
            .maxStackSize(frame.getMaxStackSize())
            .build();

    frame.getMessageFrameStack().addFirst(childFrame);
    frame.setState(MessageFrame.State.CODE_SUSPENDED);
  }

  private void complete(final MessageFrame frame, final MessageFrame childFrame, final EVM evm) {
    frame.setState(MessageFrame.State.CODE_EXECUTING);

    Code outputCode =
        CodeFactory.createCode(
            childFrame.getOutputData(),
            Hash.hash(childFrame.getOutputData()),
            evm.getMaxEOFVersion(),
            true);
    frame.popStackItems(getStackItemsConsumed());

    if (outputCode.isValid()) {
      frame.incrementRemainingGas(childFrame.getRemainingGas());
      frame.addLogs(childFrame.getLogs());
      frame.addSelfDestructs(childFrame.getSelfDestructs());
      frame.incrementGasRefund(childFrame.getGasRefund());

      if (childFrame.getState() == MessageFrame.State.COMPLETED_SUCCESS) {
        frame.mergeWarmedUpFields(childFrame);
        frame.pushStackItem(Words.fromAddress(childFrame.getContractAddress()));
      } else {
        frame.setReturnData(childFrame.getOutputData());
        frame.pushStackItem(UInt256.ZERO);
      }
    } else {
      frame.getWorldUpdater().deleteAccount(childFrame.getRecipientAddress());
      frame.setReturnData(childFrame.getOutputData());
      frame.pushStackItem(UInt256.ZERO);
    }

    final int currentPC = frame.getPC();
    frame.setPC(currentPC + 1);
  }
}<|MERGE_RESOLUTION|>--- conflicted
+++ resolved
@@ -38,7 +38,8 @@
   protected static final OperationResult UNDERFLOW_RESPONSE =
       new OperationResult(0L, ExceptionalHaltReason.INSUFFICIENT_STACK_ITEMS);
 
-<<<<<<< HEAD
+  protected int maxInitcodeSize;
+
   /**
    * Instantiates a new Abstract create operation.
    *
@@ -47,11 +48,8 @@
    * @param stackItemsConsumed the stack items consumed
    * @param stackItemsProduced the stack items produced
    * @param gasCalculator the gas calculator
+   * @param maxInitcodeSize Maximum init code size
    */
-=======
-  protected int maxInitcodeSize;
-
->>>>>>> 515ddad5
   protected AbstractCreateOperation(
       final int opcode,
       final String name,
