--- conflicted
+++ resolved
@@ -64,8 +64,8 @@
    * @param address to use
    * @param memOffset the mem offset
    * @param sourceOffset the code offset
-   * @param codeSize the size of the code <<<<<<< HEAD
-   * @param accountIsWarm the account is warm =======
+   * @param readSize The length of the code being copied into memory
+   * @param codeSize The size of the code to copy
    * @param accountIsWarm true to add warm storage read cost, false to add cold account access cost
    * @return the long
    */
@@ -103,11 +103,6 @@
       return new OperationResult(cost, ExceptionalHaltReason.INSUFFICIENT_GAS);
     }
 
-<<<<<<< HEAD
-=======
-    final Account account = frame.getWorldUpdater().get(address);
-
->>>>>>> 94099d18
     if (account != null) {
       final DelegatedCodeGasCostHelper.Result result =
           deductDelegatedCodeGasCost(frame, gasCalculator(), account);
@@ -116,21 +111,13 @@
             result.gasCost(), ExceptionalHaltReason.INSUFFICIENT_GAS);
       }
     }
-<<<<<<< HEAD
-=======
-
-    final Bytes code = account != null ? account.getCode() : Bytes.EMPTY;
->>>>>>> 94099d18
 
     if (enableEIP3540
         && code.size() >= 2
         && code.get(0) == EOFLayout.EOF_PREFIX_BYTE
         && code.get(1) == 0) {
-<<<<<<< HEAD
       frame.writeMemory(memOffset, sourceOffset, readSize, EOF_REPLACEMENT_CODE);
-=======
-      frame.writeMemory(memOffset, sourceOffset, numBytes, EOF_REPLACEMENT_CODE);
->>>>>>> 94099d18
+
     } else {
       frame.writeMemory(memOffset, sourceOffset, readSize, code);
     }
