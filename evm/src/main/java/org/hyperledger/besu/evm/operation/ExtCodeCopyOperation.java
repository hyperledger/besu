/*
 * Copyright ConsenSys AG.
 *
 * Licensed under the Apache License, Version 2.0 (the "License"); you may not use this file except in compliance with
 * the License. You may obtain a copy of the License at
 *
 * http://www.apache.org/licenses/LICENSE-2.0
 *
 * Unless required by applicable law or agreed to in writing, software distributed under the License is distributed on
 * an "AS IS" BASIS, WITHOUT WARRANTIES OR CONDITIONS OF ANY KIND, either express or implied. See the License for the
 * specific language governing permissions and limitations under the License.
 *
 * SPDX-License-Identifier: Apache-2.0
 */
package org.hyperledger.besu.evm.operation;

import static org.hyperledger.besu.evm.internal.Words.clampedToLong;
import static org.hyperledger.besu.evm.worldstate.DelegatedCodeGasCostHelper.deductDelegatedCodeGasCost;

import org.hyperledger.besu.datatypes.Address;
import org.hyperledger.besu.evm.EVM;
import org.hyperledger.besu.evm.account.Account;
import org.hyperledger.besu.evm.code.EOFLayout;
import org.hyperledger.besu.evm.frame.ExceptionalHaltReason;
import org.hyperledger.besu.evm.frame.MessageFrame;
import org.hyperledger.besu.evm.gascalculator.GasCalculator;
import org.hyperledger.besu.evm.internal.Words;
import org.hyperledger.besu.evm.worldstate.DelegatedCodeGasCostHelper;

import org.apache.tuweni.bytes.Bytes;

/** The Ext code copy operation. */
public class ExtCodeCopyOperation extends AbstractOperation {

  /** This is the "code" legacy contracts see when copying code from an EOF contract. */
  public static final Bytes EOF_REPLACEMENT_CODE = Bytes.fromHexString("0xef00");

  private final boolean enableEIP3540;

  /**
   * Instantiates a new Ext code copy operation.
   *
   * @param gasCalculator the gas calculator
   */
  public ExtCodeCopyOperation(final GasCalculator gasCalculator) {
    this(gasCalculator, false);
  }

  /**
   * Instantiates a new Ext code copy operation.
   *
   * @param gasCalculator the gas calculator
   * @param enableEIP3540 enable EIP-3540 semantics (don't copy EOF)
   */
  public ExtCodeCopyOperation(final GasCalculator gasCalculator, final boolean enableEIP3540) {
    super(0x3C, "EXTCODECOPY", 4, 0, gasCalculator);
    this.enableEIP3540 = enableEIP3540;
  }

  /**
   * Cost of Ext Code Copy operation.
   *
   * @param frame the frame
   * @param address to use
   * @param memOffset the mem offset
   * @param sourceOffset the code offset
   * @param codeSize the size of the code <<<<<<< HEAD
   * @param accountIsWarm the account is warm =======
   * @param accountIsWarm true to add warm storage read cost, false to add cold account access cost
   * @return the long
   */
  protected long cost(
      final MessageFrame frame,
      final Address address,
      final long memOffset,
      final long sourceOffset,
      final long readSize,
      final long codeSize,
      final boolean accountIsWarm) {
    return gasCalculator()
        .extCodeCopyOperationGasCost(
            frame, address, accountIsWarm, memOffset, sourceOffset, readSize, codeSize);
  }

  @Override
  public OperationResult execute(final MessageFrame frame, final EVM evm) {
    final Address address = Words.toAddress(frame.popStackItem());
    final long memOffset = clampedToLong(frame.popStackItem());
    final long sourceOffset = clampedToLong(frame.popStackItem());
    final long readSize = clampedToLong(frame.popStackItem());

    final boolean isPrecompiled = gasCalculator().isPrecompile(address);
    final boolean accountIsWarm = frame.warmUpAddress(address) || isPrecompiled;

    final Account account = frame.getWorldUpdater().get(address);
    // TODO get account and get code before cost checking only for verkle ? maybe move this call
    final Bytes code = account != null ? account.getCode() : Bytes.EMPTY;

    final long cost =
        cost(frame, address, memOffset, sourceOffset, readSize, code.size(), accountIsWarm);
    if (frame.getRemainingGas() < cost) {
      return new OperationResult(cost, ExceptionalHaltReason.INSUFFICIENT_GAS);
    }

<<<<<<< HEAD
    if (code.size() >= 2 && code.get(0) == EOFLayout.EOF_PREFIX_BYTE && code.get(1) == 0) {
      frame.writeMemory(memOffset, sourceOffset, readSize, EOF_REPLACEMENT_CODE);
=======
    final Account account = frame.getWorldUpdater().get(address);

    if (account != null) {
      final DelegatedCodeGasCostHelper.Result result =
          deductDelegatedCodeGasCost(frame, gasCalculator(), account);
      if (result.status() != DelegatedCodeGasCostHelper.Status.SUCCESS) {
        return new Operation.OperationResult(
            result.gasCost(), ExceptionalHaltReason.INSUFFICIENT_GAS);
      }
    }

    final Bytes code = account != null ? account.getCode() : Bytes.EMPTY;

    if (enableEIP3540
        && code.size() >= 2
        && code.get(0) == EOFLayout.EOF_PREFIX_BYTE
        && code.get(1) == 0) {
      frame.writeMemory(memOffset, sourceOffset, numBytes, EOF_REPLACEMENT_CODE);
>>>>>>> 94099d18
    } else {
      frame.writeMemory(memOffset, sourceOffset, readSize, code);
    }

    return new OperationResult(cost, null);
  }
}<|MERGE_RESOLUTION|>--- conflicted
+++ resolved
@@ -64,8 +64,8 @@
    * @param address to use
    * @param memOffset the mem offset
    * @param sourceOffset the code offset
-   * @param codeSize the size of the code <<<<<<< HEAD
-   * @param accountIsWarm the account is warm =======
+   * @param readSize The length of the code being copied into memory
+   * @param codeSize The size of the code to copy
    * @param accountIsWarm true to add warm storage read cost, false to add cold account access cost
    * @return the long
    */
@@ -89,23 +89,9 @@
     final long sourceOffset = clampedToLong(frame.popStackItem());
     final long readSize = clampedToLong(frame.popStackItem());
 
-    final boolean isPrecompiled = gasCalculator().isPrecompile(address);
-    final boolean accountIsWarm = frame.warmUpAddress(address) || isPrecompiled;
+    final boolean accountIsWarm =
+        frame.warmUpAddress(address) || gasCalculator().isPrecompile(address);
 
-    final Account account = frame.getWorldUpdater().get(address);
-    // TODO get account and get code before cost checking only for verkle ? maybe move this call
-    final Bytes code = account != null ? account.getCode() : Bytes.EMPTY;
-
-    final long cost =
-        cost(frame, address, memOffset, sourceOffset, readSize, code.size(), accountIsWarm);
-    if (frame.getRemainingGas() < cost) {
-      return new OperationResult(cost, ExceptionalHaltReason.INSUFFICIENT_GAS);
-    }
-
-<<<<<<< HEAD
-    if (code.size() >= 2 && code.get(0) == EOFLayout.EOF_PREFIX_BYTE && code.get(1) == 0) {
-      frame.writeMemory(memOffset, sourceOffset, readSize, EOF_REPLACEMENT_CODE);
-=======
     final Account account = frame.getWorldUpdater().get(address);
 
     if (account != null) {
@@ -117,14 +103,20 @@
       }
     }
 
+    // TODO get account and get code before cost checking only for verkle ? maybe move this call
     final Bytes code = account != null ? account.getCode() : Bytes.EMPTY;
+
+    final long cost =
+        cost(frame, address, memOffset, sourceOffset, readSize, code.size(), accountIsWarm);
+    if (frame.getRemainingGas() < cost) {
+      return new OperationResult(cost, ExceptionalHaltReason.INSUFFICIENT_GAS);
+    }
 
     if (enableEIP3540
         && code.size() >= 2
         && code.get(0) == EOFLayout.EOF_PREFIX_BYTE
         && code.get(1) == 0) {
-      frame.writeMemory(memOffset, sourceOffset, numBytes, EOF_REPLACEMENT_CODE);
->>>>>>> 94099d18
+      frame.writeMemory(memOffset, sourceOffset, readSize, EOF_REPLACEMENT_CODE);
     } else {
       frame.writeMemory(memOffset, sourceOffset, readSize, code);
     }
