--- conflicted
+++ resolved
@@ -52,7 +52,6 @@
    * @param codeSize the size of the code <<<<<<< HEAD
    * @param accountIsWarm the account is warm =======
    * @param accountIsWarm true to add warm storage read cost, false to add cold account access cost
-   *     >>>>>>> fork/verkle-22038
    * @return the long
    */
   protected long cost(
@@ -79,6 +78,7 @@
     final boolean accountIsWarm = frame.warmUpAddress(address) || isPrecompiled;
 
     final Account account = frame.getWorldUpdater().get(address);
+    // TODO get account and get code before cost checking only for verkle ? maybe move this call
     final Bytes code = account != null ? account.getCode() : Bytes.EMPTY;
 
     final long cost =
@@ -87,19 +87,12 @@
       return new OperationResult(cost, ExceptionalHaltReason.INSUFFICIENT_GAS);
     }
 
-<<<<<<< HEAD
-    frame.writeMemory(memOffset, sourceOffset, readSize, code);
-=======
-    final Account account = frame.getWorldUpdater().get(address);
-    final Bytes code = account != null ? account.getCode() : Bytes.EMPTY;
-
     if (code.size() >= 2 && code.get(0) == EOFLayout.EOF_PREFIX_BYTE && code.get(1) == 0) {
-      frame.writeMemory(memOffset, sourceOffset, numBytes, EOF_REPLACEMENT_CODE);
+      frame.writeMemory(memOffset, sourceOffset, readSize, EOF_REPLACEMENT_CODE);
     } else {
-      frame.writeMemory(memOffset, sourceOffset, numBytes, code);
+      frame.writeMemory(memOffset, sourceOffset, readSize, code);
     }
 
->>>>>>> cfc3e76d
     return new OperationResult(cost, null);
   }
 }