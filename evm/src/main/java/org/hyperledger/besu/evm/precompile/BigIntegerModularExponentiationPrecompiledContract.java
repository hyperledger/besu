/*
 * Copyright ConsenSys AG.
 *
 * Licensed under the Apache License, Version 2.0 (the "License"); you may not use this file except in compliance with
 * the License. You may obtain a copy of the License at
 *
 * http://www.apache.org/licenses/LICENSE-2.0
 *
 * Unless required by applicable law or agreed to in writing, software distributed under the License is distributed on
 * an "AS IS" BASIS, WITHOUT WARRANTIES OR CONDITIONS OF ANY KIND, either express or implied. See the License for the
 * specific language governing permissions and limitations under the License.
 *
 * SPDX-License-Identifier: Apache-2.0
 */
package org.hyperledger.besu.evm.precompile;

import static org.hyperledger.besu.evm.internal.Words.clampedAdd;
import static org.hyperledger.besu.evm.internal.Words.clampedMultiply;
import static org.hyperledger.besu.evm.internal.Words.clampedToInt;
import static org.hyperledger.besu.evm.internal.Words.clampedToLong;

import org.hyperledger.besu.evm.frame.ExceptionalHaltReason;
import org.hyperledger.besu.evm.frame.MessageFrame;
import org.hyperledger.besu.evm.gascalculator.GasCalculator;
import org.hyperledger.besu.nativelib.arithmetic.LibArithmetic;

import java.math.BigInteger;
import java.util.Optional;

import com.github.benmanes.caffeine.cache.Cache;
import com.github.benmanes.caffeine.cache.Caffeine;
import com.sun.jna.ptr.IntByReference;
import jakarta.validation.constraints.NotNull;
import org.apache.tuweni.bytes.Bytes;
import org.apache.tuweni.bytes.MutableBytes;
import org.slf4j.Logger;
import org.slf4j.LoggerFactory;

/** The Big integer modular exponentiation precompiled contract defined in EIP-198. */
public class BigIntegerModularExponentiationPrecompiledContract
    extends AbstractPrecompiledContract {

  private static final String PRECOMPILE_NAME = "BigIntModExp";
  private static final Logger LOG =
      LoggerFactory.getLogger(BigIntegerModularExponentiationPrecompiledContract.class);

  /** Use native Arithmetic libraries. */
  private static boolean useNative;

  /** The constant BASE_OFFSET. */
  public static final int BASE_OFFSET = 96;

  private static final int PARAMETER_LENGTH = 32;
  private static final int BASE_LENGTH_OFFSET = 0;
  private static final int EXPONENT_LENGTH_OFFSET = 32;
  private static final int MODULUS_LENGTH_OFFSET = 64;

  private final long upperBound;

  private static final Cache<Integer, PrecompileInputResultTuple> modexpCache =
      Caffeine.newBuilder().maximumSize(1000).build();

  /**
   * Instantiates a new BigInteger modular exponentiation precompiled contract.
   *
   * @param gasCalculator the gas calculator
   */
  BigIntegerModularExponentiationPrecompiledContract(
      final GasCalculator gasCalculator, final long upperBound) {
<<<<<<< HEAD
    super(PRECOMPILE_NAME, gasCalculator);
=======
    super("MODEXP", gasCalculator);
>>>>>>> c5e1d1f7
    this.upperBound = upperBound;
  }

  /** Disable native Arithmetic libraries. */
  public static void disableNative() {
    useNative = false;
  }

  /**
   * Attempt to enable the native library for ModExp
   *
   * @return true if the native library was enabled.
   */
  public static boolean maybeEnableNative() {
    try {
      useNative = LibArithmetic.ENABLED;
    } catch (UnsatisfiedLinkError | NoClassDefFoundError ule) {
      LOG.info("modexp native precompile not available: {}", ule.getMessage());
      useNative = false;
    }
    return useNative;
  }

  /**
   * Check if native Arithmetic libraries are enabled.
   *
   * @return the boolean
   */
  public static boolean isNative() {
    return useNative;
  }

  @Override
  public long gasRequirement(final Bytes input) {
    return gasCalculator().modExpGasCost(input);
  }

  @NotNull
  @Override
  public PrecompileContractResult computePrecompile(
      final Bytes input, @NotNull final MessageFrame messageFrame) {
    // https://eips.ethereum.org/EIPS/eip-7823
    // We introduce an upper bound to the inputs of the precompile,
    // each of the length inputs (length_of_BASE, length_of_EXPONENT and length_of_MODULUS)
    // MUST be less than or equal to 1024 bytes
    final long length_of_BASE = baseLength(input);
    final long length_of_EXPONENT = exponentLength(input);
    final long length_of_MODULUS = modulusLength(input);
    if (length_of_BASE > upperBound
        || length_of_EXPONENT > upperBound
        || length_of_MODULUS > upperBound) {
      return PrecompileContractResult.halt(
          null, Optional.of(ExceptionalHaltReason.PRECOMPILE_ERROR));
    }

<<<<<<< HEAD
    Integer cacheKey = null;
    if (enableResultCaching) {
      cacheKey = getCacheKey(input);
      PrecompileInputResultTuple res = modexpCache.getIfPresent(cacheKey);

      if (res != null) {
        if (res.cachedInput().equals(input)) {
          cacheEventConsumer.accept(new CacheEvent(PRECOMPILE_NAME, CacheMetric.HIT));
          return res.cachedResult();
        } else {
          LOG.debug(
              "false positive modexp {}, cache key {}, cached input: {}, input: {}",
              input.getClass().getSimpleName(),
              cacheKey,
              res.cachedInput().toHexString(),
              input.toHexString());
          cacheEventConsumer.accept(new CacheEvent(PRECOMPILE_NAME, CacheMetric.FALSE_POSITIVE));
        }
      } else {
        cacheEventConsumer.accept(new CacheEvent(PRECOMPILE_NAME, CacheMetric.MISS));
      }
    }

    final PrecompileContractResult precompileContractResult;

=======
>>>>>>> c5e1d1f7
    // OPTIMIZATION: overwrite native setting for this case
    if (LibArithmetic.ENABLED) {
      final int baseOffset = clampedToInt(BASE_OFFSET);
      final int baseLength = clampedToInt(length_of_BASE);
      final int modulusOffset = clampedToInt(BASE_OFFSET + length_of_BASE + length_of_EXPONENT);
      final int modulusLength = clampedToInt(length_of_MODULUS);
      if ((extractLastByte(input, baseOffset, baseLength) & 1) != 1
          && (extractLastByte(input, modulusOffset, modulusLength) & 1) != 1) {
<<<<<<< HEAD
        precompileContractResult = computeNative(input, length_of_MODULUS);
        if (enableResultCaching) {
          modexpCache.put(
              cacheKey, new PrecompileInputResultTuple(input.copy(), precompileContractResult));
        }
        return precompileContractResult;
=======
        return computeNative(input, modulusLength);
>>>>>>> c5e1d1f7
      }
    }

    if (useNative) {
<<<<<<< HEAD
      precompileContractResult = computeNative(input, length_of_MODULUS);
    } else {
      precompileContractResult =
          computeDefault(input, length_of_BASE, length_of_EXPONENT, length_of_MODULUS);
    }
    if (enableResultCaching) {
      modexpCache.put(
          cacheKey, new PrecompileInputResultTuple(input.copy(), precompileContractResult));
=======
      final int modulusLength = clampedToInt(length_of_MODULUS);
      return computeNative(input, modulusLength);
    } else {
      final int baseLength = clampedToInt(length_of_BASE);
      final int exponentLength = clampedToInt(length_of_EXPONENT);
      final int modulusLength = clampedToInt(length_of_MODULUS);
      return computeDefault(input, baseLength, exponentLength, modulusLength);
>>>>>>> c5e1d1f7
    }
    return precompileContractResult;
  }

  @NotNull
  private PrecompileContractResult computeDefault(
      final Bytes input, final int baseLength, final int exponentLength, final int modulusLength) {
    // If baseLength and modulusLength are zero
    // we could have a massively overflowing exp because it wouldn't have been filtered out at the
    // gas cost phase
    if ((baseLength == 0) && (modulusLength == 0)) {
      return PrecompileContractResult.success(Bytes.EMPTY);
    }
    final int exponentOffset = BASE_OFFSET + baseLength;
    final int modulusOffset = exponentOffset + exponentLength;
    final BigInteger base = extractParameter(input, BASE_OFFSET, baseLength);
    final BigInteger exp = extractParameter(input, exponentOffset, exponentLength);
    final BigInteger mod = extractParameter(input, modulusOffset, modulusLength);

    final Bytes modExp;
    // Result must be the length of the modulus.
    final MutableBytes result = MutableBytes.create(modulusLength);
    if (mod.compareTo(BigInteger.ZERO) == 0) {
      modExp = MutableBytes.EMPTY;
    } else {
      // BigInteger zero-pads positive values whose most significant bit is a 1 if
      // the padding was not there.
      modExp = Bytes.wrap(base.modPow(exp, mod).toByteArray()).trimLeadingZeros();
    }

    modExp.copyTo(result, result.size() - modExp.size());
    return PrecompileContractResult.success(result);
  }

  /**
   * Equation to estimate the multiplication complexity.
   *
   * @param x the x
   * @return the long
   */
  public static long multiplicationComplexity(final long x) {
    if (x <= 64) {
      return square(x);
    } else if (x <= 1024) {
      return clampedAdd((square(x) / 4), clampedMultiply(x, 96)) - 3072;
    } else {
      return clampedAdd((square(x) / 16), clampedMultiply(480, x)) - 199680;
    }
  }

  /**
   * Base length.
   *
   * @param input the input
   * @return the long
   */
  public static long baseLength(final Bytes input) {
    return extractParameterLong(input, BASE_LENGTH_OFFSET, PARAMETER_LENGTH);
  }

  /**
   * Exponent length.
   *
   * @param input the input
   * @return the long
   */
  public static long exponentLength(final Bytes input) {
    return extractParameterLong(input, EXPONENT_LENGTH_OFFSET, PARAMETER_LENGTH);
  }

  /**
   * Modulus length.
   *
   * @param input the input
   * @return the long
   */
  public static long modulusLength(final Bytes input) {
    return extractParameterLong(input, MODULUS_LENGTH_OFFSET, PARAMETER_LENGTH);
  }

  /**
   * Extract parameter.
   *
   * @param input the input
   * @param offset the offset
   * @param length the length
   * @return the big integer
   */
  public static BigInteger extractParameter(final Bytes input, final int offset, final int length) {
    if (offset >= input.size() || length == 0) {
      return BigInteger.ZERO;
    } else if (offset + length < input.size()) {
      return new BigInteger(1, input.slice(offset, length).toArray());
    } else {
      byte[] raw = new byte[length];
      Bytes partial = input.slice(offset);
      System.arraycopy(partial.toArray(), 0, raw, 0, partial.size());
      return new BigInteger(1, raw);
    }
  }

  private static byte extractLastByte(final Bytes input, final int offset, final int length) {
    if (offset >= input.size() || length == 0) {
      return 0;
    } else if (offset + length <= input.size()) {
      return input.get(offset + length - 1);
    }
    Bytes partial = input.slice(offset);
    return partial.get(partial.size() - 1);
  }

  /**
   * Extract parameter.
   *
   * @param input the input
   * @param offset the offset
   * @param length the length
   * @return the long
   */
  public static long extractParameterLong(final Bytes input, final int offset, final int length) {
    if (offset >= input.size() || length == 0) {
      return 0;
    }
    Bytes num;
    if (offset + length <= input.size()) {
      num = input.slice(offset, length).trimLeadingZeros();
    } else {
      // Ethereum's memory is always infinitely full of zeros, but we don't store those zeros, just
      // what we write.  If we are asked for a range that is outside the written memory create a
      // result of the correct size (defaults to zeros) and copy the memory we do have into there.
      MutableBytes mut = MutableBytes.create(length);
      input.slice(offset).copyTo(mut, 0);
      num = mut.trimLeadingZeros();
    }
    return clampedToLong(num);
  }

  private static long square(final long n) {
    return clampedMultiply(n, n);
  }

  private PrecompileContractResult computeNative(
      final @NotNull Bytes input, final int modulusLength) {
    final IntByReference o_len = new IntByReference(modulusLength);

    final byte[] result = new byte[modulusLength];
    final int errorNo =
        LibArithmetic.modexp_precompiled(input.toArrayUnsafe(), input.size(), result, o_len);
    if (errorNo == 0) {
      return PrecompileContractResult.success(Bytes.wrap(result, 0, o_len.getValue()));
    } else {
      LOG.trace("Error executing precompiled contract {}: {}", getName(), errorNo);
      return PrecompileContractResult.halt(
          null, Optional.of(ExceptionalHaltReason.PRECOMPILE_ERROR));
    }
  }
}<|MERGE_RESOLUTION|>--- conflicted
+++ resolved
@@ -40,7 +40,7 @@
 public class BigIntegerModularExponentiationPrecompiledContract
     extends AbstractPrecompiledContract {
 
-  private static final String PRECOMPILE_NAME = "BigIntModExp";
+  private static final String PRECOMPILE_NAME = "MODEXP";
   private static final Logger LOG =
       LoggerFactory.getLogger(BigIntegerModularExponentiationPrecompiledContract.class);
 
@@ -67,11 +67,7 @@
    */
   BigIntegerModularExponentiationPrecompiledContract(
       final GasCalculator gasCalculator, final long upperBound) {
-<<<<<<< HEAD
     super(PRECOMPILE_NAME, gasCalculator);
-=======
-    super("MODEXP", gasCalculator);
->>>>>>> c5e1d1f7
     this.upperBound = upperBound;
   }
 
@@ -113,21 +109,7 @@
   @Override
   public PrecompileContractResult computePrecompile(
       final Bytes input, @NotNull final MessageFrame messageFrame) {
-    // https://eips.ethereum.org/EIPS/eip-7823
-    // We introduce an upper bound to the inputs of the precompile,
-    // each of the length inputs (length_of_BASE, length_of_EXPONENT and length_of_MODULUS)
-    // MUST be less than or equal to 1024 bytes
-    final long length_of_BASE = baseLength(input);
-    final long length_of_EXPONENT = exponentLength(input);
-    final long length_of_MODULUS = modulusLength(input);
-    if (length_of_BASE > upperBound
-        || length_of_EXPONENT > upperBound
-        || length_of_MODULUS > upperBound) {
-      return PrecompileContractResult.halt(
-          null, Optional.of(ExceptionalHaltReason.PRECOMPILE_ERROR));
-    }
-
-<<<<<<< HEAD
+
     Integer cacheKey = null;
     if (enableResultCaching) {
       cacheKey = getCacheKey(input);
@@ -153,8 +135,25 @@
 
     final PrecompileContractResult precompileContractResult;
 
-=======
->>>>>>> c5e1d1f7
+    // https://eips.ethereum.org/EIPS/eip-7823
+    // We introduce an upper bound to the inputs of the precompile,
+    // each of the length inputs (length_of_BASE, length_of_EXPONENT and length_of_MODULUS)
+    // MUST be less than or equal to 1024 bytes
+    final long length_of_BASE = baseLength(input);
+    final long length_of_EXPONENT = exponentLength(input);
+    final long length_of_MODULUS = modulusLength(input);
+    if (length_of_BASE > upperBound
+        || length_of_EXPONENT > upperBound
+        || length_of_MODULUS > upperBound) {
+      precompileContractResult =
+          PrecompileContractResult.halt(null, Optional.of(ExceptionalHaltReason.PRECOMPILE_ERROR));
+      if (enableResultCaching) {
+        modexpCache.put(
+            cacheKey, new PrecompileInputResultTuple(input.copy(), precompileContractResult));
+      }
+      return precompileContractResult;
+    }
+
     // OPTIMIZATION: overwrite native setting for this case
     if (LibArithmetic.ENABLED) {
       final int baseOffset = clampedToInt(BASE_OFFSET);
@@ -163,38 +162,27 @@
       final int modulusLength = clampedToInt(length_of_MODULUS);
       if ((extractLastByte(input, baseOffset, baseLength) & 1) != 1
           && (extractLastByte(input, modulusOffset, modulusLength) & 1) != 1) {
-<<<<<<< HEAD
-        precompileContractResult = computeNative(input, length_of_MODULUS);
+        precompileContractResult = computeNative(input, modulusLength);
         if (enableResultCaching) {
           modexpCache.put(
               cacheKey, new PrecompileInputResultTuple(input.copy(), precompileContractResult));
         }
         return precompileContractResult;
-=======
-        return computeNative(input, modulusLength);
->>>>>>> c5e1d1f7
       }
     }
 
     if (useNative) {
-<<<<<<< HEAD
-      precompileContractResult = computeNative(input, length_of_MODULUS);
-    } else {
-      precompileContractResult =
-          computeDefault(input, length_of_BASE, length_of_EXPONENT, length_of_MODULUS);
+      final int modulusLength = clampedToInt(length_of_MODULUS);
+      precompileContractResult = computeNative(input, modulusLength);
+    } else {
+      final int baseLength = clampedToInt(length_of_BASE);
+      final int exponentLength = clampedToInt(length_of_EXPONENT);
+      final int modulusLength = clampedToInt(length_of_MODULUS);
+      precompileContractResult = computeDefault(input, baseLength, exponentLength, modulusLength);
     }
     if (enableResultCaching) {
       modexpCache.put(
           cacheKey, new PrecompileInputResultTuple(input.copy(), precompileContractResult));
-=======
-      final int modulusLength = clampedToInt(length_of_MODULUS);
-      return computeNative(input, modulusLength);
-    } else {
-      final int baseLength = clampedToInt(length_of_BASE);
-      final int exponentLength = clampedToInt(length_of_EXPONENT);
-      final int modulusLength = clampedToInt(length_of_MODULUS);
-      return computeDefault(input, baseLength, exponentLength, modulusLength);
->>>>>>> c5e1d1f7
     }
     return precompileContractResult;
   }
