/*
 * Copyright ConsenSys AG.
 *
 * Licensed under the Apache License, Version 2.0 (the "License"); you may not use this file except in compliance with
 * the License. You may obtain a copy of the License at
 *
 * http://www.apache.org/licenses/LICENSE-2.0
 *
 * Unless required by applicable law or agreed to in writing, software distributed under the License is distributed on
 * an "AS IS" BASIS, WITHOUT WARRANTIES OR CONDITIONS OF ANY KIND, either express or implied. See the License for the
 * specific language governing permissions and limitations under the License.
 *
 * SPDX-License-Identifier: Apache-2.0
 */
package org.hyperledger.besu.evm.precompile;

import static org.hyperledger.besu.evm.internal.Words.clampedAdd;
import static org.hyperledger.besu.evm.internal.Words.clampedMultiply;
import static org.hyperledger.besu.evm.internal.Words.clampedToInt;
import static org.hyperledger.besu.evm.internal.Words.clampedToLong;

import org.hyperledger.besu.evm.frame.ExceptionalHaltReason;
import org.hyperledger.besu.evm.frame.MessageFrame;
import org.hyperledger.besu.evm.gascalculator.GasCalculator;
import org.hyperledger.besu.nativelib.arithmetic.LibArithmetic;

import java.math.BigInteger;
import java.util.Optional;

import com.sun.jna.ptr.IntByReference;
import jakarta.validation.constraints.NotNull;
import org.apache.tuweni.bytes.Bytes;
import org.apache.tuweni.bytes.MutableBytes;
import org.slf4j.Logger;
import org.slf4j.LoggerFactory;

/** The Big integer modular exponentiation precompiled contract defined in EIP-198. */
public class BigIntegerModularExponentiationPrecompiledContract
    extends AbstractPrecompiledContract {

  private static final Logger LOG =
      LoggerFactory.getLogger(BigIntegerModularExponentiationPrecompiledContract.class);

  /** Use native Arithmetic libraries. */
  private static boolean useNative;

  /** The constant BASE_OFFSET. */
  public static final int BASE_OFFSET = 96;

  private static final int PARAMETER_LENGTH = 32;
  private static final int BASE_LENGTH_OFFSET = 0;
  private static final int EXPONENT_LENGTH_OFFSET = 32;
  private static final int MODULUS_LENGTH_OFFSET = 64;

  private final long upperBound;

  /**
   * Instantiates a new BigInteger modular exponentiation precompiled contract.
   *
   * @param gasCalculator the gas calculator
   */
<<<<<<< HEAD
  public BigIntegerModularExponentiationPrecompiledContract(final GasCalculator gasCalculator) {
    super("MODEXP", gasCalculator);
=======
  BigIntegerModularExponentiationPrecompiledContract(
      final GasCalculator gasCalculator, final long upperBound) {
    super("BigIntModExp", gasCalculator);
    this.upperBound = upperBound;
>>>>>>> ab130a34
  }

  /** Disable native Arithmetic libraries. */
  public static void disableNative() {
    useNative = false;
  }

  /**
   * Attempt to enable the native library for ModExp
   *
   * @return true if the native library was enabled.
   */
  public static boolean maybeEnableNative() {
    try {
      useNative = LibArithmetic.ENABLED;
    } catch (UnsatisfiedLinkError | NoClassDefFoundError ule) {
      LOG.info("modexp native precompile not available: {}", ule.getMessage());
      useNative = false;
    }
    return useNative;
  }

  /**
   * Check if native Arithmetic libraries are enabled.
   *
   * @return the boolean
   */
  public static boolean isNative() {
    return useNative;
  }

  @Override
  public long gasRequirement(final Bytes input) {
    return gasCalculator().modExpGasCost(input);
  }

  @NotNull
  @Override
  public PrecompileContractResult computePrecompile(
      final Bytes input, @NotNull final MessageFrame messageFrame) {
    // https://eips.ethereum.org/EIPS/eip-7823
    // We introduce an upper bound to the inputs of the precompile,
    // each of the length inputs (length_of_BASE, length_of_EXPONENT and length_of_MODULUS)
    // MUST be less than or equal to 1024 bytes
    final long length_of_BASE = baseLength(input);
    final long length_of_EXPONENT = exponentLength(input);
    final long length_of_MODULUS = modulusLength(input);
    if (length_of_BASE > upperBound
        || length_of_EXPONENT > upperBound
        || length_of_MODULUS > upperBound) {
      return PrecompileContractResult.halt(
          null, Optional.of(ExceptionalHaltReason.PRECOMPILE_ERROR));
    }
    if (useNative) {
      return computeNative(input, length_of_MODULUS);
    } else {
      return computeDefault(input, length_of_BASE, length_of_EXPONENT, length_of_MODULUS);
    }
  }

  @NotNull
  private PrecompileContractResult computeDefault(
      final Bytes input,
      final long length_of_BASE,
      final long length_of_EXPONENT,
      final long length_of_MODULUS) {
    final int baseLength = clampedToInt(length_of_BASE);
    final int exponentLength = clampedToInt(length_of_EXPONENT);
    final int modulusLength = clampedToInt(length_of_MODULUS);
    // If baseLength and modulusLength are zero
    // we could have a massively overflowing exp because it wouldn't have been filtered out at the
    // gas cost phase
    if ((baseLength == 0) && (modulusLength == 0)) {
      return PrecompileContractResult.success(Bytes.EMPTY);
    }
    final int exponentOffset = BASE_OFFSET + baseLength;
    final int modulusOffset = exponentOffset + exponentLength;
    final BigInteger base = extractParameter(input, BASE_OFFSET, baseLength);
    final BigInteger exp = extractParameter(input, exponentOffset, exponentLength);
    final BigInteger mod = extractParameter(input, modulusOffset, modulusLength);

    final Bytes modExp;
    // Result must be the length of the modulus.
    final MutableBytes result = MutableBytes.create(modulusLength);
    if (mod.compareTo(BigInteger.ZERO) == 0) {
      modExp = MutableBytes.EMPTY;
    } else {
      // BigInteger zero-pads positive values whose most significant bit is a 1 if
      // the padding was not there.
      modExp = Bytes.wrap(base.modPow(exp, mod).toByteArray()).trimLeadingZeros();
    }

    modExp.copyTo(result, result.size() - modExp.size());
    return PrecompileContractResult.success(result);
  }

  /**
   * Equation to estimate the multiplication complexity.
   *
   * @param x the x
   * @return the long
   */
  public static long multiplicationComplexity(final long x) {
    if (x <= 64) {
      return square(x);
    } else if (x <= 1024) {
      return clampedAdd((square(x) / 4), clampedMultiply(x, 96)) - 3072;
    } else {
      return clampedAdd((square(x) / 16), clampedMultiply(480, x)) - 199680;
    }
  }

  /**
   * Base length.
   *
   * @param input the input
   * @return the long
   */
  public static long baseLength(final Bytes input) {
    return extractParameterLong(input, BASE_LENGTH_OFFSET, PARAMETER_LENGTH);
  }

  /**
   * Exponent length.
   *
   * @param input the input
   * @return the long
   */
  public static long exponentLength(final Bytes input) {
    return extractParameterLong(input, EXPONENT_LENGTH_OFFSET, PARAMETER_LENGTH);
  }

  /**
   * Modulus length.
   *
   * @param input the input
   * @return the long
   */
  public static long modulusLength(final Bytes input) {
    return extractParameterLong(input, MODULUS_LENGTH_OFFSET, PARAMETER_LENGTH);
  }

  /**
   * Extract parameter.
   *
   * @param input the input
   * @param offset the offset
   * @param length the length
   * @return the big integer
   */
  public static BigInteger extractParameter(final Bytes input, final int offset, final int length) {
    if (offset >= input.size() || length == 0) {
      return BigInteger.ZERO;
    } else if (offset + length < input.size()) {
      return new BigInteger(1, input.slice(offset, length).toArray());
    } else {
      byte[] raw = new byte[length];
      Bytes partial = input.slice(offset);
      System.arraycopy(partial.toArray(), 0, raw, 0, partial.size());
      return new BigInteger(1, raw);
    }
  }

  /**
   * Extract parameter.
   *
   * @param input the input
   * @param offset the offset
   * @param length the length
   * @return the long
   */
  public static long extractParameterLong(final Bytes input, final int offset, final int length) {
    if (offset >= input.size() || length == 0) {
      return 0;
    }
    Bytes num;
    if (offset + length <= input.size()) {
      num = input.slice(offset, length).trimLeadingZeros();
    } else {
      // Ethereum's memory is always infinitely full of zeros, but we don't store those zeros, just
      // what we write.  If we are asked for a range that is outside the written memory create a
      // result of the correct size (defaults to zeros) and copy the memory we do have into there.
      MutableBytes mut = MutableBytes.create(length);
      input.slice(offset).copyTo(mut, 0);
      num = mut.trimLeadingZeros();
    }
    return clampedToLong(num);
  }

  private static long square(final long n) {
    return clampedMultiply(n, n);
  }

  private PrecompileContractResult computeNative(
      final @NotNull Bytes input, final long length_of_MODULUS) {
    final int modulusLength = clampedToInt(length_of_MODULUS);
    final IntByReference o_len = new IntByReference(modulusLength);

    final byte[] result = new byte[modulusLength];
    final int errorNo =
        LibArithmetic.modexp_precompiled(input.toArrayUnsafe(), input.size(), result, o_len);
    if (errorNo == 0) {
      return PrecompileContractResult.success(Bytes.wrap(result, 0, o_len.getValue()));
    } else {
      LOG.trace("Error executing precompiled contract {}: {}", getName(), errorNo);
      return PrecompileContractResult.halt(
          null, Optional.of(ExceptionalHaltReason.PRECOMPILE_ERROR));
    }
  }
}<|MERGE_RESOLUTION|>--- conflicted
+++ resolved
@@ -59,15 +59,10 @@
    *
    * @param gasCalculator the gas calculator
    */
-<<<<<<< HEAD
-  public BigIntegerModularExponentiationPrecompiledContract(final GasCalculator gasCalculator) {
-    super("MODEXP", gasCalculator);
-=======
   BigIntegerModularExponentiationPrecompiledContract(
       final GasCalculator gasCalculator, final long upperBound) {
-    super("BigIntModExp", gasCalculator);
+    super("MODEXP", gasCalculator);
     this.upperBound = upperBound;
->>>>>>> ab130a34
   }
 
   /** Disable native Arithmetic libraries. */
