--- conflicted
+++ resolved
@@ -113,18 +113,11 @@
 
 /** Provides EVMs supporting the appropriate operations for mainnet hard forks. */
 public class MainnetEVMs {
-<<<<<<< HEAD
-=======
+
+  public static final BigInteger DEV_NET_CHAIN_ID = BigInteger.valueOf(1337);
 
   private MainnetEVMs() {
     // utility class
-  }
->>>>>>> 1c143f16
-
-  public static final BigInteger DEV_NET_CHAIN_ID = BigInteger.valueOf(1337);
-
-  private MainnetEVMs() {
-    // prevent instantiations.
   }
 
   public static EVM frontier(final EvmConfiguration evmConfiguration) {
@@ -417,7 +410,7 @@
       final GasCalculator gasCalculator,
       final BigInteger chainId,
       final EvmConfiguration evmConfiguration) {
-    return new EVM(shandongOperations(gasCalculator, chainId), gasCalculator, evmConfiguration);
+    return new EVM(shandongOperations(gasCalculator, chainId), gasCalculator, evmConfiguration, EvmSpecVersion.SHANDONG);
   }
 
   public static OperationRegistry shandongOperations(
