--- conflicted
+++ resolved
@@ -105,9 +105,9 @@
 import org.hyperledger.besu.evm.operation.StopOperation;
 import org.hyperledger.besu.evm.operation.SubOperation;
 import org.hyperledger.besu.evm.operation.SwapOperation;
+import org.hyperledger.besu.evm.operation.TimestampOperation;
 import org.hyperledger.besu.evm.operation.TLoadOperation;
 import org.hyperledger.besu.evm.operation.TStoreOperation;
-import org.hyperledger.besu.evm.operation.TimestampOperation;
 import org.hyperledger.besu.evm.operation.XorOperation;
 
 import java.math.BigInteger;
@@ -430,7 +430,37 @@
     registry.put(new PrevRanDaoOperation(gasCalculator));
   }
 
-<<<<<<< HEAD
+  public static EVM shandong(final BigInteger chainId, final EvmConfiguration evmConfiguration) {
+    return shandong(new LondonGasCalculator(), chainId, evmConfiguration);
+  }
+
+  public static EVM shandong(
+      final GasCalculator gasCalculator,
+      final BigInteger chainId,
+      final EvmConfiguration evmConfiguration) {
+    return new EVM(
+        shandongOperations(gasCalculator, chainId),
+        gasCalculator,
+        evmConfiguration,
+        EvmSpecVersion.SHANDONG);
+  }
+
+  public static OperationRegistry shandongOperations(
+      final GasCalculator gasCalculator, final BigInteger chainId) {
+    OperationRegistry operationRegistry = new OperationRegistry();
+    registerShandongOperations(operationRegistry, gasCalculator, chainId);
+    return operationRegistry;
+  }
+
+  public static void registerShandongOperations(
+      final OperationRegistry registry,
+      final GasCalculator gasCalculator,
+      final BigInteger chainID) {
+    registerParisOperations(registry, gasCalculator, chainID);
+    // Register the PUSH0 operation.
+    registry.put(new Push0Operation(gasCalculator));
+  }
+
   // TODO EIP-1153 change for the actual fork name when known
   public static EVM eip1153(final BigInteger chainId, final EvmConfiguration evmConfiguration) {
     return eip1153(new EIP1153GasCalculator(), chainId, evmConfiguration);
@@ -440,7 +470,11 @@
       final GasCalculator gasCalculator,
       final BigInteger chainId,
       final EvmConfiguration evmConfiguration) {
-    return new EVM(eip1153Operations(gasCalculator, chainId), gasCalculator, evmConfiguration);
+    return new EVM(
+            eip1153Operations(gasCalculator, chainId),
+            gasCalculator,
+            evmConfiguration,
+            EvmSpecVersion.SHANGHAI);
   }
 
   public static OperationRegistry eip1153Operations(
@@ -451,41 +485,11 @@
   }
 
   public static void registerEIP1153Operations(
-=======
-  public static EVM shandong(final BigInteger chainId, final EvmConfiguration evmConfiguration) {
-    return shandong(new LondonGasCalculator(), chainId, evmConfiguration);
-  }
-
-  public static EVM shandong(
-      final GasCalculator gasCalculator,
-      final BigInteger chainId,
-      final EvmConfiguration evmConfiguration) {
-    return new EVM(
-        shandongOperations(gasCalculator, chainId),
-        gasCalculator,
-        evmConfiguration,
-        EvmSpecVersion.SHANDONG);
-  }
-
-  public static OperationRegistry shandongOperations(
-      final GasCalculator gasCalculator, final BigInteger chainId) {
-    OperationRegistry operationRegistry = new OperationRegistry();
-    registerShandongOperations(operationRegistry, gasCalculator, chainId);
-    return operationRegistry;
-  }
-
-  public static void registerShandongOperations(
->>>>>>> d5a18433
       final OperationRegistry registry,
       final GasCalculator gasCalculator,
       final BigInteger chainID) {
     registerParisOperations(registry, gasCalculator, chainID);
-<<<<<<< HEAD
     registry.put(new TStoreOperation(gasCalculator));
     registry.put(new TLoadOperation(gasCalculator));
-=======
-    // Register the PUSH0 operation.
-    registry.put(new Push0Operation(gasCalculator));
->>>>>>> d5a18433
   }
 }