--- conflicted
+++ resolved
@@ -214,15 +214,10 @@
                     + " - "
                     + parsedContainer.invalidReason);
       }
-<<<<<<< HEAD
-      if (step.container.size() < parsedContainer.container.size()) {
-        return invalidLayout(container, parsedContainer.version, "excess data in subcontainer");
-=======
       // This ReferenceEquality check is correct
       if ((strictSize || result != parsedContainer)
           && step.container.size() != parsedContainer.container.size()) {
         return invalidLayout(container, parsedContainer.version, "subcontainer size mismatch");
->>>>>>> 1a915458
       }
       if (step.index >= 0) {
         step.parentSubcontainers[step.index] = parsedContainer;
