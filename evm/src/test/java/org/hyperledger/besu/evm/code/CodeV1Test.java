/*
 * Copyright contributors to Hyperledger Besu.
 *
 * Licensed under the Apache License, Version 2.0 (the "License"); you may not use this file except in compliance with
 * the License. You may obtain a copy of the License at
 *
 * http://www.apache.org/licenses/LICENSE-2.0
 *
 * Unless required by applicable law or agreed to in writing, software distributed under the License is distributed on
 * an "AS IS" BASIS, WITHOUT WARRANTIES OR CONDITIONS OF ANY KIND, either express or implied. See the License for the
 * specific language governing permissions and limitations under the License.
 *
 * SPDX-License-Identifier: Apache-2.0
 */
package org.hyperledger.besu.evm.code;

import static org.assertj.core.api.Assertions.assertThat;

import java.util.Arrays;
import java.util.List;
import java.util.concurrent.atomic.AtomicReference;
import java.util.stream.IntStream;
import java.util.stream.Stream;

import org.apache.tuweni.bytes.Bytes;
import org.junit.jupiter.api.Test;
import org.junit.jupiter.params.ParameterizedTest;
import org.junit.jupiter.params.provider.Arguments;
import org.junit.jupiter.params.provider.MethodSource;
import org.junit.jupiter.params.provider.ValueSource;

/**
 * These tests focus on code-only validations, which are checked within the code runs themselves.
 * Tests that depend on the EOF container (such as CallF into other sections) are in EOFLayoutTest.
 */
class CodeV1Test {

  public static final String ZERO_HEX = "00";
  public static final String NOOP_HEX = "5b";

  private static void assertValidation(final String error, final String code) {
    assertValidation(error, code, false, 1, 5);
  }

  private static void assertValidation(
      final String error,
      final String code,
      final boolean returning,
      final int... codeSectionSizes) {
    Bytes codeBytes = Bytes.fromHexString(code);
    for (int i : codeSectionSizes) {
      CodeSection[] codeSections = new CodeSection[i];
      Arrays.fill(codeSections, new CodeSection(1, 0, returning ? 0 : 0x80, 1, 1));
      EOFLayout testLayout =
          new EOFLayout(
              codeBytes,
              1,
              codeSections,
              new EOFLayout[0],
              0,
              Bytes.EMPTY,
              error,
              new AtomicReference<>());
      assertValidation(error, codeBytes, codeSections[0], testLayout);
    }
  }

  private static void assertValidation(
      final String error,
      final Bytes codeBytes,
      final CodeSection thisCodeSection,
      final EOFLayout eofLayout) {
    CodeV1Validation validator = new CodeV1Validation(0xc000);
    final String validationError = validator.validateCode(codeBytes, thisCodeSection, eofLayout);
    if (error == null) {
      assertThat(validationError).isNull();
    } else {
      assertThat(validationError).startsWith(error);
    }
  }

  @Test
  void validCode() {
    String codeHex =
        "0xEF0001 01000C 020003 000b 0002 0008 040000 00 00800000 02010001 01000002 60016002e30001e30002f3 01e4 60005360106000e4";
    final EOFLayout layout = EOFLayout.parseEOF(Bytes.fromHexString(codeHex.replace(" ", "")));
    CodeV1Validation validator = new CodeV1Validation(0xc000);
    String validationError = validator.validateCode(layout);

    assertThat(validationError).isNull();
  }

  @Test
  void invalidCode() {
    String codeHex =
        "0xEF0001 01000C 020003 000b 0002 0008 040000 00 00000000 02010001 01000002 60016002e30001e30002f3 01e4 60005360106000e4";
    final EOFLayout layout = EOFLayout.parseEOF(Bytes.fromHexString(codeHex.replace(" ", "")));
    CodeV1Validation validator = new CodeV1Validation(0xc000);
    String validationError = validator.validateCode(layout);

    assertThat(validationError)
        .isEqualTo(
            "Invalid EOF container - Code section at zero expected non-returning flag, but had return stack of 0");
  }

  @ParameterizedTest
  @ValueSource(
      strings = {"3000", "5000", "e0000000", "6000e1000000", "6000e200000000", "fe00", "0000"})
  void testValidOpcodes(final String code) {
    assertValidation(null, code);
  }

  @ParameterizedTest
  @ValueSource(strings = {"00", "3030f3", "3030fd", "fe"})
  void testValidCodeTerminator(final String code) {
    assertValidation(null, code);
  }

  @ParameterizedTest
  @MethodSource("testPushValidImmediateArguments")
  void testPushValidImmediate(final String code) {
    assertValidation(null, code);
  }

  private static Stream<Arguments> testPushValidImmediateArguments() {
    final int codeBegin = 96;
    return IntStream.range(0, 32)
        .mapToObj(i -> String.format("%02x", codeBegin + i) + ZERO_HEX.repeat(i + 1) + ZERO_HEX)
        .map(Arguments::arguments);
  }

  @ParameterizedTest
  @MethodSource("testRjumpValidImmediateArguments")
  void testRjumpValidImmediate(final String code) {
    assertValidation(null, code);
  }

  private static Stream<Arguments> testRjumpValidImmediateArguments() {
    return Stream.of(
            "e0000000",
            "e000010000",
            "e000010000000000",
            "e00100" + NOOP_HEX.repeat(256) + ZERO_HEX,
            "e07fff" + NOOP_HEX.repeat(32767) + ZERO_HEX,
            "e0fffd0000",
            "00e0fffc00",
            NOOP_HEX.repeat(253) + "e0ff0000",
            NOOP_HEX.repeat(32765) + "e0800000")
        .map(Arguments::arguments);
  }

  @ParameterizedTest
  @MethodSource("testRjumpiValidImmediateArguments")
  void testRjumpiValidImmediate(final String code) {
    assertValidation(null, code);
  }

  private static Stream<Arguments> testRjumpiValidImmediateArguments() {
    return Stream.of(
            "6001e1000000",
            "6001e100010000",
            "6001e100010000000000",
            "6001e10100" + "5b".repeat(256) + ZERO_HEX,
            "6001e17fff" + "5b".repeat(32767) + ZERO_HEX,
            "6001e1fffd0000",
            "6001e1fffb00",
            NOOP_HEX.repeat(252) + "6001e1ff0000",
            NOOP_HEX.repeat(32763) + "6001e1800000",
            "e1000000")
        .map(Arguments::arguments);
  }

  @ParameterizedTest
  @MethodSource("rjumptableValidImmediateArguments")
  void testRjumptableValidImmediate(final String code) {
    assertValidation(null, code);
  }

  private static Stream<Arguments> rjumptableValidImmediateArguments() {
    return Stream.of(
            "6001e200000000",
            "6001e201000000010000",
            "6001e202000600080100" + "5b".repeat(256) + ZERO_HEX,
            "6001e2030008000801007ffe" + "5b".repeat(32767) + ZERO_HEX,
            "6001e200fffc0000",
            "5b".repeat(252) + "6001e201fffaff0000",
            "5b".repeat(32764) + "6001e201fffa800000",
            "e200000000")
        .map(Arguments::arguments);
  }

  @ParameterizedTest
  @MethodSource("invalidCodeArguments")
  void testInvalidCode(final String code) {
    assertValidation("undefined_instruction", code);
  }

  private static Stream<Arguments> invalidCodeArguments() {
    return Stream.of(
            IntStream.rangeClosed(0x0c, 0x0f),
            IntStream.of(0x1e, 0x1f),
            IntStream.rangeClosed(0x21, 0x2f),
            IntStream.rangeClosed(0x4b, 0x4f),
            IntStream.rangeClosed(0xa5, 0xaf),
            IntStream.rangeClosed(0xb0, 0xcf),
            IntStream.rangeClosed(0xd4, 0xdf),
            IntStream.rangeClosed(0xe9, 0xeb),
            IntStream.of(0xef, 0xf6, 0xfc))
        .flatMapToInt(i -> i)
        .mapToObj(i -> String.format("%02x", i) + ZERO_HEX)
        .map(Arguments::arguments);
  }

  @ParameterizedTest
  @MethodSource("pushTruncatedImmediateArguments")
  void testPushTruncatedImmediate(final String code) {
    assertValidation("missing_stop_opcode", code);
  }

  private static Stream<Arguments> pushTruncatedImmediateArguments() {
    return Stream.concat(
            Stream.of("60"),
            IntStream.range(0, 31)
                .mapToObj(i -> String.format("%02x", 0x61 + i) + NOOP_HEX.repeat(i + 1)))
        .map(Arguments::arguments);
  }

  @ParameterizedTest
  @ValueSource(strings = {"e0", "e000"})
  void testRjumpTruncatedImmediate(final String code) {
    assertValidation("truncated_instruction", code);
  }

  @ParameterizedTest
  @ValueSource(strings = {"6001e1", "6001e100"})
  void testRjumpiTruncatedImmediate(final String code) {
    assertValidation("truncated_instruction", code);
  }

  @ParameterizedTest
  @ValueSource(
      strings = {
        "6001e2",
        "6001e201",
        "6001e20100",
        "6001e2030000",
        "6001e20300000001",
        "6001e2030000000100"
      })
  void testRjumpvTruncatedImmediate(final String code) {
    assertValidation("truncated_instruction", code);
  }

  @ParameterizedTest
  @ValueSource(
      strings = {
        "e00000",
        "e0000100",
        "e0fffc00",
        "6001e10000",
        "6001e1000100",
        "6001e1fffa00",
        "6001e200000300",
        "6001e200fff900"
      })
  void testRjumpsOutOfBounds(final String code) {
    assertValidation("invalid_rjump_destination", code);
  }

  @ParameterizedTest
  @MethodSource("rjumpsIntoImmediateExtraArguments")
  @ValueSource(
      strings = {
        // RJUMP into RJUMP immediate
        "e0ffff00",
        "e0fffe00",
        "e00001e0000000",
        "e00002e0000000",
        // RJUMPI into RJUMP immediate
        "6001e10001e0000000",
        "6001e10002e0000000",
        // RJUMPV into RJUMP immediate
        "6001e2000001e0000000",
        "6001e2000002e0000000",
        // RJUMP into RJUMPI immediate
        "e000036001e1000000",
        "e000046001e1000000",
        // RJUMPI backwards into push
        "6001e1fffc00",
        // RJUMPI into RJUMPI immediate
        "6001e1ffff00",
        "6001e1fffe00",
        "6001e100036001e1000000",
        "6001e100046001e1000000",
        // RJUMPV into RJUMPI immediate
        "6001e20000036001e1000000",
        "6001e20000046001e1000000",
        // RJUMP into RJUMPV immediate
        "e00001e200000000",
        "e00002e200000000",
        "e00003e200000000",
        // RJUMPI into RJUMPV immediate
        "6001e10001e200000000",
        "6001e10002e200000000",
        "6001e10003e200000000",
        // RJUMPV into RJUMPV immediate
        "6001e200ffff00",
        "6001e200fffe00",
        "6001e200fffd00",
        "6001e2000001e200000000",
        "6001e2000002e200000000",
        "6001e2000003e200000000",
        "6001e2000001e2010000000000",
        "6001e2000002e2010000000000",
        "6001e2000003e2010000000000",
        "6001e2000004e2010000000000",
        "6001e2000005e2010000000000"
      })
  void testRjumpsIntoImmediate(final String code) {
    assertValidation("invalid_rjump_destination", code);
  }

  private static Stream<Arguments> rjumpsIntoImmediateExtraArguments() {
    return IntStream.range(1, 33)
        .mapToObj(
            n ->
                IntStream.range(1, n + 1)
                    .mapToObj(
                        offset ->
                            Stream.of(
                                String.format("e000%02x", offset)
                                    + // RJUMP offset
                                    String.format("%02x", 0x60 + n - 1)
                                    + // PUSHn
                                    ZERO_HEX.repeat(n)
                                    + // push data
                                    ZERO_HEX, // STOP
                                String.format("6001e100%02x", offset)
                                    + // PUSH1 1 RJUMI offset
                                    String.format("%02x", 0x60 + n - 1)
                                    + // PUSHn
                                    ZERO_HEX.repeat(n)
                                    + // push data
                                    ZERO_HEX, // STOP
                                String.format("6001e20000%02x", offset)
                                    + String.format("%02x", 0x60 + n - 1)
                                    + // PUSHn
                                    ZERO_HEX.repeat(n)
                                    + // push data
                                    ZERO_HEX // STOP
                                )))
        .flatMap(i -> i)
        .flatMap(i -> i)
        .map(Arguments::arguments);
  }

  @ParameterizedTest
  @ValueSource(strings = {"e3", "e300"})
  void testCallFTruncated(final String code) {
    assertValidation("truncated_instruction", code);
  }

  @ParameterizedTest
  @ValueSource(strings = {"e5", "e500"})
  void testJumpCallFTruncated(final String code) {
    assertValidation("truncated_instruction", code);
  }

  @ParameterizedTest
  @ValueSource(strings = {"e30004", "e303ff", "e3ffff"})
  void testCallFWrongSection(final String code) {
    assertValidation("invalid_code_section_index", code, false, 3);
  }

  @ParameterizedTest
  @ValueSource(strings = {"e50004", "e503ff", "e5ffff"})
  void testJumpFWrongSection(final String code) {
    assertValidation("invalid_code_section_index", code, false, 3);
  }

  @ParameterizedTest
  @ValueSource(strings = {"e3000100", "e3000200"})
  void testCallFValid(final String code) {
    var testContainer =
        EOFLayout.parseEOF(
            Bytes.fromHexString(
                "ef000101000c0200030001000100010400000000800000000000000000000000e4e4"));

    assertValidation(
        null, Bytes.fromHexString(code), testContainer.getCodeSection(0), testContainer);
  }

  @ParameterizedTest
  @ValueSource(strings = {"e50001", "e50002", "e50000"})
  void testJumpFValid(final String code) {
    assertValidation(null, code, false, 3);
  }

  @ParameterizedTest
  @MethodSource("immediateContainsOpcodeArguments")
  void testImmediateContainsOpcode(final String code) {
    assertValidation(null, code);
  }

  private static Stream<Arguments> immediateContainsOpcodeArguments() {
    return Stream.of(
            // 0xe0 byte which could be interpreted a RJUMP, but it's not because it's in PUSH data
            "60e0001000",
            "6100e0001000",
            // 0xe1 byte which could be interpreted a RJUMPI, but it's not because it's in PUSH data
            "60e1001000",
            "6100e1001000",
            // 0xe2 byte which could be interpreted a RJUMPV, but it's not because it's in PUSH data
            "60e201000000",
            "6100e201000000",
            // 0x60 byte which could be interpreted as PUSH, but it's not because it's in RJUMP data
            // offset = -160
            "5b".repeat(160) + "e0ff6000",
            // 0x60 byte which could be interpreted as PUSH, but it's not because it's in RJUMPI
            // data
            // offset = -160
            "5b".repeat(160) + "e1ff6000",
            // 0x60 byte which could be interpreted as PUSH, but it's not because it's in RJUMPV
            // data
            // offset = -160
            "5b".repeat(160) + "e200ff6000")
        .map(Arguments::arguments);
  }

  @ParameterizedTest(name = "{index}: {0}")
  @MethodSource({
    "stackEmpty",
    "stackEmptyAtExit",
    "stackImmediateBytes",
    "stackUnderflow",
    "stackRJumpForward",
    "stackRJumpBackward",
    "stackRJumpI",
    "stackCallF",
    "stackRetF",
    "stackUnreachable",
    "stackHeight",
    "invalidInstructions",
  })
  void validateStackAnalysis(
      final String ignoredName,
      final String expectedError,
      final int sectionToTest,
      final List<List<Object>> rawCodeSections) {

    StringBuilder codeLengths = new StringBuilder();
    StringBuilder typesData = new StringBuilder();
    StringBuilder codeData = new StringBuilder();

    for (var rawCodeSection : rawCodeSections) {
      var code = Bytes.fromHexString(((String) rawCodeSection.get(0)).replace(" ", ""));
      int inputs = (Integer) rawCodeSection.get(1);
      int outputs = (Integer) rawCodeSection.get(2);
      int length = (Integer) rawCodeSection.get(3);

      codeLengths.append(String.format("%04x", code.size()));
      typesData.append(String.format("%02x%02x%04x", inputs, outputs, length));
      codeData.append(code.toUnprefixedHexString());
    }
    int sectionCount = rawCodeSections.size();
    String sb =
        "0xef0001"
            + String.format("01%04x", sectionCount * 4)
            + String.format("02%04x", sectionCount)
            + codeLengths
            + "040000"
            + "00"
            + typesData
            + codeData;

    EOFLayout eofLayout = EOFLayout.parseEOF(Bytes.fromHexString(sb));
    CodeV1Validation validator = new CodeV1Validation(0xc000);

    String validation =
        validator.validateStack(sectionToTest, eofLayout, new WorkList(sectionCount));
    if (expectedError != null) {
      assertThat(validation).contains(expectedError);
    } else {
      assertThat(validation).isNull();
    }
  }

  /**
   * Vectors from an early <a
   * href="https://github.com/ipsilon/eof/commit/c1a2422ddbb72db48bacd2406ed7dad28567b403#diff-ce64373581560ddf02962cb731dfa06457d5ff8615fe12b63c881ab97432f1cf">Ipsilon
   * Prototype</a>
   *
   * @return parameterized test vectors
   */
  static Stream<Arguments> stackEmpty() {
    return Stream.of(Arguments.of("Empty", null, 0, List.of(List.of("00", 0, 0x80, 0))));
  }

  static Stream<Arguments> stackEmptyAtExit() {
    return Stream.of(
        // this depends on requiring stacks to be "clean" returns
        Arguments.of("Stack Empty at Exit", null, 0, List.of(List.of("43 50 00", 0, 0x80, 1))),
        Arguments.of(
            "Stack empty with input",
            null,
            1,
            List.of(List.of("00", 0, 0x80, 0), List.of("50 00", 1, 0x80, 1))),
        // this depends on requiring stacks to be "clean" returns
        Arguments.of(
            "Stack not empty at output",
            null,
            1,
            List.of(List.of("00", 0, 0x80, 0), List.of("00", 1, 0x80, 1))));
  }

  static Stream<Arguments> stackImmediateBytes() {
    return Stream.of(
        Arguments.of(
            "Immediate Bytes - simple push", null, 0, List.of(List.of("6001 50 00", 0, 0x80, 1))));
  }

  static Stream<Arguments> stackUnderflow() {
    return Stream.of(
        Arguments.of(
            "Stack underflow", "stack_underflow", 0, List.of(List.of("50 00", 0, 0x80, 1))),
        Arguments.of(
            "double rjumpi",
            "stack_underflow",
            0,
            List.of(List.of("5f 5f e10005 5f 5f e10000 f3", 0, 0x80, 1))));
  }

  static Stream<Arguments> stackRJumpForward() {
    return Stream.of(
        Arguments.of("RJUMP 0", null, 0, List.of(List.of("e00000 00", 0, 0x80, 0))),
        Arguments.of(
            "RJUMP 1 w/ dead code",
            "unreachable_instructions",
            0,
            List.of(List.of("e00001 43 00", 0, 0x80, 0))),
        Arguments.of(
            "RJUMP 2 w/ dead code",
            "unreachable_instructions",
            0,
            List.of(List.of("e00002 43 50 00", 0, 0x80, 0))),
        Arguments.of(
            "RJUMP 3 and -10",
            "unreachable_instructions",
            0,
            List.of(List.of("e00003 01 50 00 6001 6001 e0fff6", 0, 0x80, 2))));
  }

  static Stream<Arguments> stackRJumpBackward() {
    return Stream.of(
        Arguments.of("RJUMP -3", null, 0, List.of(List.of("e0fffd", 0, 0x80, 0))),
        Arguments.of("RJUMP -4", null, 0, List.of(List.of("5B e0fffc", 0, 0x80, 0))),
        Arguments.of(
            "RJUMP -4 unmatched stack",
<<<<<<< HEAD
            "Stack minimum violation on backwards RJUMP from 1 to 0, 0 != 1",
=======
            "stack_height_mismatch",
>>>>>>> 4c0d7b5d
            0,
            List.of(List.of("43 e0fffc", 0, 0x80, 0))),
        Arguments.of(
            "RJUMP -4 unmatched stack",
<<<<<<< HEAD
            "Stack minimum violation on backwards RJUMP from 2 to 1, 1 != 0",
=======
            "stack_height_mismatch",
>>>>>>> 4c0d7b5d
            0,
            List.of(List.of("43 50 e0fffc 00", 0, 0x80, 0))),
        Arguments.of(
            "RJUMP -3 matched stack", null, 0, List.of(List.of("43 50 e0fffd", 0, 0x80, 1))),
        Arguments.of(
            "RJUMP -4 matched stack", null, 0, List.of(List.of("43 50 5B e0fffc", 0, 0x80, 1))),
        Arguments.of(
            "RJUMP -5 matched stack", null, 0, List.of(List.of("43 50 43 e0fffb", 0, 0x80, 1))),
        Arguments.of(
            "RJUMP -4 unmatched stack",
<<<<<<< HEAD
            "Stack minimum violation on backwards RJUMP from 3 to 2, 0 != 1",
=======
            "stack_height_mismatch",
>>>>>>> 4c0d7b5d
            0,
            List.of(List.of("43 50 43 e0fffc 50 00", 0, 0x80, 0))));
  }

  static Stream<Arguments> stackRJumpI() {
    return Stream.of(
        Arguments.of(
            "RJUMPI Each branch ending with STOP",
            null,
            0,
            List.of(List.of("60ff 6001 e10002 50 00 50 00", 0, 0x80, 2))),
        Arguments.of(
            "RJUMPI One branch ending with RJUMP",
            null,
            0,
            List.of(List.of("60ff 6001 e10004 50 e00001 50 00", 0, 0x80, 2))),
        Arguments.of(
            "RJUMPI Fallthrough",
            null,
            0,
            List.of(List.of("60ff 6001 e10004 80 80 50 50 50 00", 0, 0x80, 3))),
        Arguments.of(
            "RJUMPI Offset 0", null, 0, List.of(List.of("60ff 6001 e10000 50 00", 0, 0x80, 2))),
        Arguments.of(
            "Simple loop (RJUMPI offset = -5)",
            null,
            0,
            List.of(List.of("6001 60ff 81 02 80 e1fffa 50 50 00", 0, 0x80, 3))),
        Arguments.of(
            "RJUMPI One branch increasing max stack more stack than another",
            null,
            0,
            List.of(List.of("6001 e10007 30 30 30 50 50 50 00 30 50 00", 0, 0x80, 3))),
        Arguments.of(
            "RJUMPI One branch increasing max stack more stack than another II",
            null,
            0,
            List.of(List.of("6001 e10003 30 50 00 30 30 30 50 50 50 00", 0, 0x80, 3))),
        Arguments.of(
            "RJUMPI Missing stack argument",
            "stack_underflow",
            0,
            List.of(List.of("e10000 00", 0, 0x80, 0))),
        Arguments.of(
            "Stack underflow one branch",
            "stack_underflow",
            0,
            List.of(List.of("60ff 6001 e10002 50 00 02 50 00", 0, 0x80, 0))),
        Arguments.of(
            "Stack underflow another branch",
            "stack_underflow",
            0,
            List.of(List.of("60ff 6001 e10002 02 00 19 50 00", 0, 0x80, 0))),
        // this depends on requiring stacks to be "clean" returns
        Arguments.of(
            "RJUMPI Stack not empty in the end of one branch",
            null,
            0,
            List.of(List.of("60ff 6001 e10002 50 00 19 00", 0, 0x80, 2))),
        // this depends on requiring stacks to be "clean" returns
        Arguments.of(
            "RJUMPI Stack not empty in the end of one branch II",
            null,
            0,
            List.of(List.of("60ff 6001 e10002 19 00 50 00", 0, 0x80, 2))));
  }

  static Stream<Arguments> stackCallF() {
    return Stream.of(
        Arguments.of(
            "0 input 0 output",
            null,
            0,
            List.of(List.of("e30001 00", 0, 0x80, 0), List.of("e4", 0, 0, 0))),
        Arguments.of(
            "0 inputs, 0 output 3 sections",
            null,
            0,
            List.of(
                List.of("e30002 00", 0, 0x80, 0), List.of("e4", 1, 1, 1), List.of("e4", 0, 0, 0))),
        Arguments.of(
            "more than 0 inputs",
            null,
            0,
            List.of(List.of("30 e30001 00", 0, 0x80, 1), List.of("00", 1, 0x80, 1))),
        Arguments.of(
            "forwarding an argument",
            null,
            1,
            List.of(
                List.of("00", 0, 0x80, 0),
                List.of("e30002 00", 1, 0x80, 1),
                List.of("00", 1, 0x80, 1))),
        Arguments.of(
            "more than 1 inputs",
            null,
            0,
            List.of(List.of("30 80 e30001 00", 0, 0x80, 2), List.of("00", 2, 0x80, 2))),
        Arguments.of(
            "more than 0 outputs",
            null,
            0,
            List.of(List.of("e30001 50 00", 0, 0x80, 1), List.of("30e4", 0, 1, 1))),
        Arguments.of(
            "more than 0 outputs 3 sections",
            null,
            0,
            List.of(
                List.of("e30002 50 00", 0, 0x80, 1),
                List.of("00", 0, 0x80, 0),
                List.of("30305000", 0, 1, 2))),
        Arguments.of(
            "more than 1 outputs",
            null,
            0,
            List.of(List.of("e30001 50 50 00", 0, 0x80, 2), List.of("3030e4", 0, 2, 2))),
        Arguments.of(
            "more than 0 inputs, more than 0 outputs",
            null,
            0,
            List.of(
                List.of("30 30 e30001 50 50 50 00", 0, 0x80, 3),
                List.of("30 30 e30001 50 50 e4", 2, 3, 5))),
        Arguments.of("recursion", null, 0, List.of(List.of("e30000 00", 0, 0x80, 0))),
        Arguments.of(
            "recursion 2 inputs",
            null,
            1,
            List.of(List.of("00", 0, 0x80, 0), List.of("e30000 00", 2, 0x80, 2))),
        Arguments.of(
            "recursion 2 inputs 2 outputs",
            null,
            1,
            List.of(List.of("00", 0, 0x80, 0), List.of("e30000 50 50 00", 2, 2, 2))),
        Arguments.of(
            "recursion 2 inputs 1 output",
            null,
            1,
            List.of(List.of("00", 0, 0x80, 0), List.of("30 30 e30001 50 50 50 00", 2, 1, 4))),
        Arguments.of(
            "multiple CALLFs with different types",
            null,
            1,
            List.of(
                List.of("00", 0, 0x80, 0),
                List.of("44 e30002 80 80 e30003 44 80 e30004 50 50 e4", 0, 0, 3),
                List.of("30305050e4", 1, 1, 3),
                List.of("505050e4", 3, 0, 3),
                List.of("e4", 2, 2, 2))),
        Arguments.of(
            "underflow",
            "stack_underflow",
            0,
            List.of(List.of("e30001 00", 0, 0x80, 0), List.of("e4", 1, 0, 0))),
        Arguments.of(
            "underflow 2",
            "stack_underflow",
            0,
            List.of(List.of("30 e30001 00", 0, 0x80, 0), List.of("e4", 2, 0, 2))),
        Arguments.of(
            "underflow 3",
            "stack_underflow",
            1,
            List.of(List.of("00", 0, 0x80, 0), List.of("50 e30001 e4", 1, 0, 1))),
        Arguments.of(
            "underflow 4",
            "stack_underflow",
            0,
            List.of(
                List.of("44 e30001 80 e30002 00", 0, 0x80, 0),
                List.of("e4", 1, 1, 1),
                List.of("e4", 3, 0, 3))));
  }

  static Stream<Arguments> stackRetF() {
    return Stream.of(
        Arguments.of(
            "0 outputs at section 0",
            "EOF Layout invalid - Code section at zero expected non-returning flag, but had return stack of 0",
            0,
            List.of(List.of("e4", 0, 0, 0), List.of("e4", 0, 0, 0))),
        Arguments.of(
            "0 outputs at section 1",
            null,
            1,
            List.of(List.of("00", 0, 0x80, 0), List.of("e4", 0, 0, 0))),
        Arguments.of(
            "0 outputs at section 2",
            null,
            2,
            List.of(List.of("00", 0, 0x80, 0), List.of("e4", 1, 1, 1), List.of("e4", 0, 0, 0))),
        Arguments.of(
            "more than 0 outputs section 0",
            "EOF Layout invalid - Code section at zero expected non-returning flag, but had return stack of 0",
            0,
            List.of(List.of("44 50 e4", 0, 0, 1), List.of("4400", 0, 1, 1))),
        Arguments.of(
            "more than 0 outputs section 0",
            "EOF Layout invalid - Code section at zero expected non-returning flag, but had return stack of 0",
            1,
            List.of(List.of("00", 0, 0, 0), List.of("44 e4", 0, 1, 1))),
        Arguments.of(
            "more than 1 outputs section 1",
            null,
            1,
            List.of(List.of("00", 0, 0x80, 0), List.of("44 80 e4", 0, 2, 2))),
        Arguments.of(
            "Forwarding return values",
            null,
            1,
            List.of(List.of("00", 0, 0x80, 0), List.of("e4", 1, 1, 1))),
        Arguments.of(
            "Forwarding of return values 2",
            null,
            1,
            List.of(
                List.of("00", 0, 0x80, 0),
                List.of("e30002 e4", 0, 1, 1),
                List.of("30e4", 0, 1, 1))),
        Arguments.of(
            "Multiple RETFs",
            null,
            1,
            List.of(List.of("00", 0, 0x80, 0), List.of("e10003 44 80 e4 30 80 e4", 1, 2, 2))),
        Arguments.of(
            "underflow 1",
            "RETF in section 1 calculated height 0 does not match configured return stack 1, min height 0, and max height 0",
            1,
            List.of(List.of("00", 0, 0x80, 0), List.of("e4", 0, 1, 0))),
        Arguments.of(
            "underflow 2",
            "RETF in section 1 calculated height 1 does not match configured return stack 2, min height 1, and max height 1",
            1,
            List.of(List.of("00", 0, 0x80, 0), List.of("44 e4", 0, 2, 1))),
        Arguments.of(
            "underflow 3",
            "RETF in section 1 calculated height 1 does not match configured return stack 2, min height 1, and max height 1",
            1,
            List.of(List.of("00", 0, 0x80, 0), List.of("e10003 44 80 e4 30 e4", 1, 2, 2))));
  }

  static Stream<Arguments> stackUnreachable() {
    return Stream.of(
        Arguments.of(
            "Max stack not changed by unreachable code",
            "unreachable_instructions",
            0,
            List.of(List.of("30 50 00 30 30 30 50 50 50 00", 0, 0x80, 1))),
        Arguments.of(
            "Max stack not changed by unreachable code RETf",
            "unreachable_instructions",
            0,
            List.of(List.of("30 50 e4 30 30 30 50 50 50 00", 0, 0x80, 1))),
        Arguments.of(
            "Max stack not changed by unreachable code RJUMP",
            "unreachable_instructions",
            0,
            List.of(List.of("30 50 e00006 30 30 30 50 50 50 00", 0, 0x80, 1))),
        Arguments.of(
            "Stack underflow in unreachable code",
            "unreachable_instructions",
            0,
            List.of(List.of("30 50 00 50 00", 0, 0x80, 1))),
        Arguments.of(
            "Stack underflow in unreachable code RETF",
            "unreachable_instructions",
            0,
            List.of(List.of("30 50 e4 50 00", 0, 0x80, 1))),
        Arguments.of(
            "Stack underflow in unreachable code RJUMP",
            "unreachable_instructions",
            0,
            List.of(List.of("30 50 e00001 50 00", 0, 0x80, 1))));
  }

  static Stream<Arguments> stackHeight() {
    return Stream.of(
        Arguments.of(
            "Stack height mismatch backwards",
<<<<<<< HEAD
            "Stack minimum violation on backwards RJUMP from 1 to 0, 0 != 1",
=======
            "stack_height_mismatch",
>>>>>>> 4c0d7b5d
            0,
            List.of(List.of("30 e0fffc00", 0, 0x80, 1))),
        Arguments.of(
            "Stack height mismatch forwards",
            "invalid_max_stack_height",
            0,
            List.of(List.of("30e10003303030303000", 0, 0x80, 2))));
  }

  static Stream<Arguments> invalidInstructions() {
    return IntStream.range(0, 256)
        .filter(opcode -> !OpcodeInfo.V1_OPCODES[opcode].valid())
        .mapToObj(
            opcode ->
                Arguments.of(
                    String.format("Invalid opcode %02x", opcode),
                    "undefined_instruction",
                    0,
                    List.of(List.of(String.format("0x%02x", opcode), 0, 0x80, 0))));
  }
}<|MERGE_RESOLUTION|>--- conflicted
+++ resolved
@@ -556,20 +556,12 @@
         Arguments.of("RJUMP -4", null, 0, List.of(List.of("5B e0fffc", 0, 0x80, 0))),
         Arguments.of(
             "RJUMP -4 unmatched stack",
-<<<<<<< HEAD
-            "Stack minimum violation on backwards RJUMP from 1 to 0, 0 != 1",
-=======
             "stack_height_mismatch",
->>>>>>> 4c0d7b5d
             0,
             List.of(List.of("43 e0fffc", 0, 0x80, 0))),
         Arguments.of(
             "RJUMP -4 unmatched stack",
-<<<<<<< HEAD
-            "Stack minimum violation on backwards RJUMP from 2 to 1, 1 != 0",
-=======
             "stack_height_mismatch",
->>>>>>> 4c0d7b5d
             0,
             List.of(List.of("43 50 e0fffc 00", 0, 0x80, 0))),
         Arguments.of(
@@ -580,11 +572,7 @@
             "RJUMP -5 matched stack", null, 0, List.of(List.of("43 50 43 e0fffb", 0, 0x80, 1))),
         Arguments.of(
             "RJUMP -4 unmatched stack",
-<<<<<<< HEAD
-            "Stack minimum violation on backwards RJUMP from 3 to 2, 0 != 1",
-=======
             "stack_height_mismatch",
->>>>>>> 4c0d7b5d
             0,
             List.of(List.of("43 50 43 e0fffc 50 00", 0, 0x80, 0))));
   }
@@ -864,11 +852,7 @@
     return Stream.of(
         Arguments.of(
             "Stack height mismatch backwards",
-<<<<<<< HEAD
-            "Stack minimum violation on backwards RJUMP from 1 to 0, 0 != 1",
-=======
             "stack_height_mismatch",
->>>>>>> 4c0d7b5d
             0,
             List.of(List.of("30 e0fffc00", 0, 0x80, 1))),
         Arguments.of(
