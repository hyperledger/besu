--- conflicted
+++ resolved
@@ -117,17 +117,13 @@
     }
 
     @Override
-<<<<<<< HEAD
     protected long statelessCost(
         final MessageFrame frame, final Address contractAddress, final Wei value) {
       return gasCalculator().initcodeStatelessCost(frame, contractAddress, value);
     }
 
     @Override
-    protected Address targetContractAddress(final MessageFrame frame, final Code initcode) {
-=======
     protected Address generateTargetContractAddress(final MessageFrame frame, final Code initcode) {
->>>>>>> 94099d18
       final Account sender = frame.getWorldUpdater().get(frame.getRecipientAddress());
       // Decrement nonce by 1 to normalize the effect of transaction execution
       final Address address =
