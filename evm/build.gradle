--- conflicted
+++ resolved
@@ -44,10 +44,7 @@
   testImplementation 'info.picocli:picocli'
   testImplementation 'junit:junit'
   testImplementation 'org.assertj:assertj-core'
-<<<<<<< HEAD
-=======
   testImplementation 'org.mockito:mockito-core'
->>>>>>> 54b13d0f
 }
 
 publishing {
