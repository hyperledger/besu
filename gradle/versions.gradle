--- conflicted
+++ resolved
@@ -219,17 +219,9 @@
     }
 
     dependency 'org.springframework.security:spring-security-crypto:6.0.2'
-
-<<<<<<< HEAD
     dependency  'org.openquantumsafe:liboqs-java:1.1-SNAPSHOT'
 
-    dependency 'org.web3j:abi:4.5.15'
-    dependency 'org.web3j:besu:4.5.15'
-    dependency 'org.web3j:core:4.5.15'
-    dependency 'org.web3j:crypto:4.5.15'
-=======
     dependency 'org.testcontainers:testcontainers:1.17.6'
->>>>>>> d81abd66
 
     dependency 'org.web3j:quorum:4.9.5'
     dependencySet(group: 'org.web3j', version: '4.9.7') {
