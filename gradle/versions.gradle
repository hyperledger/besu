--- conflicted
+++ resolved
@@ -102,17 +102,8 @@
 
     dependency 'org.xerial.snappy:snappy-java:1.1.7.3'
 
-<<<<<<< HEAD
-    dependency 'com.github.docker-java:docker-java:3.1.5'
-    dependency 'javax.activation:activation:1.1.1'
-
-    dependency "tech.pegasys.ethsigner.internal:core:0.3.0"
-    dependency "tech.pegasys.ethsigner.internal:file-based:0.3.0"
-    dependency "tech.pegasys.ethsigner.internal:signing-api:0.3.0"
-=======
     dependency 'tech.pegasys.ethsigner.internal:core:0.4.0'
     dependency 'tech.pegasys.ethsigner.internal:file-based:0.4.0'
     dependency 'tech.pegasys.ethsigner.internal:signing-api:0.4.0'
->>>>>>> 1b0dffcb
   }
 }