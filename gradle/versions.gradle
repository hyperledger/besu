--- conflicted
+++ resolved
@@ -93,13 +93,8 @@
     dependency 'org.bouncycastle:bcpkix-jdk15on:1.65'
     dependency 'org.bouncycastle:bcprov-jdk15on:1.65.01'
 
-<<<<<<< HEAD
-    dependency 'org.hyperledger.besu:bls12-381:0.3.0-SNAPSHOT'
-    dependency 'org.hyperledger.besu:secp256k1:0.3.0-SNAPSHOT'
-=======
     dependency 'org.hyperledger.besu:bls12-381:0.3.0'
     dependency 'org.hyperledger.besu:secp256k1:0.3.0'
->>>>>>> ea2e9e25
 
     dependency 'org.java-websocket:Java-WebSocket:1.5.1'
 
