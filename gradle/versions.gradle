/*
 * Copyright ConsenSys AG.
 *
 * Licensed under the Apache License, Version 2.0 (the "License"); you may not use this file except in compliance with
 * the License. You may obtain a copy of the License at
 *
 * http://www.apache.org/licenses/LICENSE-2.0
 *
 * Unless required by applicable law or agreed to in writing, software distributed under the License is distributed on
 * an "AS IS" BASIS, WITHOUT WARRANTIES OR CONDITIONS OF ANY KIND, either express or implied. See the License for the
 * specific language governing permissions and limitations under the License.
 *
 * SPDX-License-Identifier: Apache-2.0
 */

dependencyManagement {
  dependencies {
    dependency 'com.fasterxml.jackson.core:jackson-databind:2.10.1'
    dependency 'com.fasterxml.jackson.datatype:jackson-datatype-jdk8:2.10.1'

    dependency 'com.github.docker-java:docker-java:3.0.14'

    dependency 'com.github.tomakehurst:wiremock-jre8:2.25.1'

    dependency 'com.google.auto.service:auto-service:1.0-rc6'

    dependency 'com.google.errorprone:error_prone_annotation:2.3.3'
    dependency 'com.google.errorprone:error_prone_check_api:2.3.3'
    dependency 'com.google.errorprone:error_prone_core:2.3.3'
    dependency 'com.google.errorprone:error_prone_test_helpers:2.3.3'

    dependency 'com.google.guava:guava:28.1-jre'

    dependency 'com.graphql-java:graphql-java:13.0'

    dependency 'com.squareup.okhttp3:okhttp:4.2.2'

    dependency 'commons-cli:commons-cli:1.4'

    dependency 'info.picocli:picocli:3.9.6'

    dependency 'io.pkts:pkts-core:3.0.5'

    dependency 'io.prometheus:simpleclient:0.8.0'
    dependency 'io.prometheus:simpleclient_common:0.8.0'
    dependency 'io.prometheus:simpleclient_hotspot:0.8.0'
    dependency 'io.prometheus:simpleclient_pushgateway:0.8.0'

    dependency 'io.reactivex.rxjava2:rxjava:2.2.16'

    dependency 'io.vertx:vertx-auth-jwt:3.8.0'
    dependency 'io.vertx:vertx-codegen:3.8.0'
    dependency 'io.vertx:vertx-core:3.8.0'
    dependency 'io.vertx:vertx-unit:3.8.0'
    dependency 'io.vertx:vertx-web:3.8.0'

    dependency 'junit:junit:4.12'

    dependency 'net.consensys:orion:1.5.0-SNAPSHOT'

    dependency 'org.apache.commons:commons-text:1.8'

    dependency 'org.apache.logging.log4j:log4j-api:2.13.0'
    dependency 'org.apache.logging.log4j:log4j-core:2.13.0'
    dependency 'org.apache.logging.log4j:log4j-slf4j-impl:2.13.0'

    dependency 'org.apache.tuweni:tuweni-bytes:0.10.0'
    dependency 'org.apache.tuweni:tuweni-config:0.10.0'
    dependency 'org.apache.tuweni:tuweni-crypto:0.10.0'
    dependency 'org.apache.tuweni:tuweni-io:0.10.0'
    dependency 'org.apache.tuweni:tuweni-toml:0.10.0'
    dependency 'org.apache.tuweni:tuweni-units:0.10.0'

    dependency 'org.assertj:assertj-core:3.14.0'

    dependency 'org.awaitility:awaitility:4.0.1'

    dependency 'org.bouncycastle:bcprov-jdk15on:1.64'

    dependency 'org.java-websocket:Java-WebSocket:1.4.0'

    dependency 'org.jupnp:org.jupnp.support:2.5.2'
    dependency 'org.jupnp:org.jupnp:2.5.2'

    dependency 'org.mockito:mockito-core:3.2.4'

    dependency 'org.openjdk.jmh:jmh-core:1.22'
    dependency 'org.openjdk.jmh:jmh-generator-annprocess:1.22'

    dependency 'org.rocksdb:rocksdbjni:6.4.6'

    dependency 'org.slf4j:slf4j-log4j12:1.7.26'

    dependency 'org.springframework.security:spring-security-crypto:5.2.1.RELEASE'

<<<<<<< HEAD
    dependency 'org.web3j:abi:4.6.0-SNAPSHOT'
    dependency 'org.web3j:core:4.6.0-SNAPSHOT'
    dependency 'org.web3j:crypto:4.6.0-SNAPSHOT'
    dependency 'org.web3j:besu:4.6.0-SNAPSHOT'
=======
    dependency 'org.web3j:abi:4.5.11'
    dependency 'org.web3j:besu:4.5.11'
    dependency 'org.web3j:core:4.5.11'
    dependency 'org.web3j:crypto:4.5.11'
>>>>>>> 76d62ee4

    dependency 'org.xerial.snappy:snappy-java:1.1.7.3'

    dependency 'tech.pegasys.ethsigner.internal:core:0.4.0'
    dependency 'tech.pegasys.ethsigner.internal:file-based:0.4.0'
    dependency 'tech.pegasys.ethsigner.internal:signing-api:0.4.0'
  }
}<|MERGE_RESOLUTION|>--- conflicted
+++ resolved
@@ -93,17 +93,10 @@
 
     dependency 'org.springframework.security:spring-security-crypto:5.2.1.RELEASE'
 
-<<<<<<< HEAD
-    dependency 'org.web3j:abi:4.6.0-SNAPSHOT'
-    dependency 'org.web3j:core:4.6.0-SNAPSHOT'
-    dependency 'org.web3j:crypto:4.6.0-SNAPSHOT'
-    dependency 'org.web3j:besu:4.6.0-SNAPSHOT'
-=======
     dependency 'org.web3j:abi:4.5.11'
     dependency 'org.web3j:besu:4.5.11'
     dependency 'org.web3j:core:4.5.11'
     dependency 'org.web3j:crypto:4.5.11'
->>>>>>> 76d62ee4
 
     dependency 'org.xerial.snappy:snappy-java:1.1.7.3'
 
