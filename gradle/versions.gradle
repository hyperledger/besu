/*
 * Copyright ConsenSys AG.
 *
 * Licensed under the Apache License, Version 2.0 (the "License"); you may not use this file except in compliance with
 * the License. You may obtain a copy of the License at
 *
 * http://www.apache.org/licenses/LICENSE-2.0
 *
 * Unless required by applicable law or agreed to in writing, software distributed under the License is distributed on
 * an "AS IS" BASIS, WITHOUT WARRANTIES OR CONDITIONS OF ANY KIND, either express or implied. See the License for the
 * specific language governing permissions and limitations under the License.
 *
 * SPDX-License-Identifier: Apache-2.0
 */

dependencyManagement {
  dependencies {
    dependencySet(group: 'com.fasterxml.jackson.core', version: '2.13.1') {
      entry 'jackson-databind'
      entry 'jackson-datatype-jdk8'
    }

    dependency 'com.github.ben-manes.caffeine:caffeine:3.0.5'

    dependencySet(group: 'com.github.tomakehurst', version: '2.29.1') {
      entry'wiremock-jre8-standalone'
      entry'wiremock-jre8'
    }

    dependency 'com.google.auto.service:auto-service:1.0.1'

    dependencySet(group: 'com.google.dagger', version: '2.40.5') {
      entry'dagger-compiler'
      entry'dagger'
    }

    dependencySet(group: 'com.google.errorprone', version: '2.10.0') {
      entry 'error_prone_annotation'
      entry 'error_prone_check_api'
      entry 'error_prone_core'
      entry 'error_prone_test_helpers'
    }

    dependency 'com.google.guava:guava:31.0.1-jre'

<<<<<<< HEAD
=======
    dependency 'com.graphql-java:graphql-java:17.3'

>>>>>>> b23b45bc
    dependency 'com.splunk.logging:splunk-library-javalogging:1.11.3'

    dependency 'com.squareup.okhttp3:okhttp:4.9.1'

    dependency 'commons-codec:commons-codec:1.13'

    dependency 'commons-io:commons-io:2.11.0'

    dependency 'dnsjava:dnsjava:3.4.3'

    dependency 'info.picocli:picocli:4.6.2'

    dependencySet(group: 'io.grpc', version: '1.43.1') {
      entry'grpc-core'
      entry'grpc-netty'
      entry'grpc-stub'
    }

    dependency 'io.jaegertracing:jaeger-client:1.6.0'

    dependency 'io.kubernetes:client-java:5.0.0'

    dependency 'io.netty:netty-all:4.1.72.Final'
    dependency 'io.netty:netty-tcnative-boringssl-static:2.0.46.Final'
    dependency group: 'io.netty', name: 'netty-transport-native-epoll', version:'4.1.72.Final', classifier: 'linux-x86_64'

    dependency 'io.opentelemetry:opentelemetry-api:1.5.0'
    dependency 'io.opentelemetry:opentelemetry-exporter-otlp-metrics:1.5.0-alpha'
    dependency 'io.opentelemetry:opentelemetry-exporter-otlp:1.5.0'
    dependency 'io.opentelemetry:opentelemetry-extension-trace-propagators:1.5.0'
    dependency 'io.opentelemetry:opentelemetry-proto:1.5.0-alpha'
    dependency 'io.opentelemetry:opentelemetry-sdk-trace:1.5.0'
    dependency 'io.opentelemetry:opentelemetry-sdk:1.5.0'
    dependency 'io.opentelemetry:opentelemetry-semconv:1.5.0-alpha'

    dependency 'io.opentracing.contrib:opentracing-okhttp3:3.0.0'
    dependency 'io.opentracing:opentracing-api:0.33.0'
    dependency 'io.opentracing:opentracing-util:0.33.0'

    dependency 'io.pkts:pkts-core:3.0.10'

    dependency 'io.prometheus:simpleclient:0.9.0'
    dependency 'io.prometheus:simpleclient_common:0.9.0'
    dependency 'io.prometheus:simpleclient_hotspot:0.9.0'
    dependency 'io.prometheus:simpleclient_pushgateway:0.9.0'

    dependency 'io.reactivex.rxjava2:rxjava:2.2.21'

    dependency 'io.vertx:vertx-auth-jwt:4.2.1'
    dependency 'io.vertx:vertx-codegen:4.2.1'
    dependency 'io.vertx:vertx-core:4.2.1'
    dependency 'io.vertx:vertx-unit:4.2.1'
    dependency 'io.vertx:vertx-web:4.2.1'
    dependency 'io.vertx:vertx-web-client:4.2.1'
    dependency 'io.vertx:vertx-auth-jwt:4.2.1'

    dependency 'junit:junit:4.13.2'

    dependency 'net.consensys:orion:21.1.1'

    dependency 'net.consensys.services:quorum-mainnet-launcher:1.0.1'

    dependency 'net.java.dev.jna:jna:5.10.0'

    dependency 'org.apache.commons:commons-compress:1.21'
    dependency 'org.apache.commons:commons-text:1.9'

<<<<<<< HEAD
    dependency 'org.apache.logging.log4j:log4j-api:2.17.0'
    dependency 'org.apache.logging.log4j:log4j-core:2.17.0'
    dependency 'org.apache.logging.log4j:log4j-jul:2.17.0'
    dependency 'org.apache.logging.log4j:log4j-slf4j-impl:2.17.0'
=======
    dependency 'org.apache.logging.log4j:log4j-api:2.17.1'
    dependency 'org.apache.logging.log4j:log4j-core:2.17.1'
    dependency 'org.apache.logging.log4j:log4j-jul:2.17.1'
    dependency 'org.apache.logging.log4j:log4j-slf4j-impl:2.17.1'
>>>>>>> b23b45bc

    dependency 'org.apache.tuweni:tuweni-bytes:2.0.0'
    dependency 'org.apache.tuweni:tuweni-config:2.0.0'
    dependency 'org.apache.tuweni:tuweni-concurrent:2.0.0'
    dependency 'org.apache.tuweni:tuweni-crypto:2.0.0'
    dependency 'org.apache.tuweni:tuweni-devp2p:2.0.0'
    dependency 'org.apache.tuweni:tuweni-dns-discovery:2.0.0'
    dependency 'org.apache.tuweni:tuweni-io:2.0.0'
    dependency 'org.apache.tuweni:tuweni-net:2.0.0'
    dependency 'org.apache.tuweni:tuweni-rlp:2.0.0'
    dependency 'org.apache.tuweni:tuweni-toml:2.0.0'
    dependency 'org.apache.tuweni:tuweni-units:2.0.0'

    dependency 'org.assertj:assertj-core:3.20.2'

    dependency 'org.awaitility:awaitility:4.1.1'

    dependencySet(group: 'org.bouncycastle', version: '1.70') {
      entry'bcpkix-jdk15on'
      entry'bcprov-jdk15on'
    }

    dependency 'org.fusesource.jansi:jansi:2.4.0'

    // Not updating bls12-381 because of https://github.com/hyperledger/besu/issues/2668
    dependency 'org.hyperledger.besu:bls12-381:0.4.2'
    dependency 'org.hyperledger.besu:secp256k1:0.4.2'
    dependency 'org.hyperledger.besu:secp256r1:0.4.2'

    dependency 'org.immutables:value-annotations:2.8.8'
    dependency 'org.immutables:value:2.8.8'

    dependency 'org.java-websocket:Java-WebSocket:1.5.2'

    dependency 'org.jetbrains.kotlin:kotlin-stdlib:1.6.10'

    dependency 'org.jupnp:org.jupnp.support:2.6.0'
    dependency 'org.jupnp:org.jupnp:2.6.0'

    dependency 'org.mockito:mockito-core:4.2.0'

    dependency 'org.openjdk.jmh:jmh-core:1.33'
    dependency 'org.openjdk.jmh:jmh-generator-annprocess:1.33'

    dependency 'org.rocksdb:rocksdbjni:6.15.2'

    dependency 'org.slf4j:slf4j-log4j12:1.7.26'

    dependency 'org.springframework.security:spring-security-crypto:5.6.1'

    dependency 'org.testcontainers:testcontainers:1.16.2'

    dependency 'org.web3j:abi:4.8.9'
    dependency 'org.web3j:besu:4.8.9'
    dependency('org.web3j:core:4.8.9') {
      exclude group: 'com.github.jnr', name: 'jnr-unixsocket'
    }
    dependency 'org.web3j:crypto:4.8.9'
    dependency 'org.web3j:quorum:4.8.4'

    dependency 'org.xerial.snappy:snappy-java:1.1.8.4'

    dependency 'org.yaml:snakeyaml:1.26'

    dependency 'tech.pegasys.discovery:discovery:21.12.1'
  }
}<|MERGE_RESOLUTION|>--- conflicted
+++ resolved
@@ -43,11 +43,8 @@
 
     dependency 'com.google.guava:guava:31.0.1-jre'
 
-<<<<<<< HEAD
-=======
     dependency 'com.graphql-java:graphql-java:17.3'
 
->>>>>>> b23b45bc
     dependency 'com.splunk.logging:splunk-library-javalogging:1.11.3'
 
     dependency 'com.squareup.okhttp3:okhttp:4.9.1'
@@ -115,17 +112,10 @@
     dependency 'org.apache.commons:commons-compress:1.21'
     dependency 'org.apache.commons:commons-text:1.9'
 
-<<<<<<< HEAD
-    dependency 'org.apache.logging.log4j:log4j-api:2.17.0'
-    dependency 'org.apache.logging.log4j:log4j-core:2.17.0'
-    dependency 'org.apache.logging.log4j:log4j-jul:2.17.0'
-    dependency 'org.apache.logging.log4j:log4j-slf4j-impl:2.17.0'
-=======
     dependency 'org.apache.logging.log4j:log4j-api:2.17.1'
     dependency 'org.apache.logging.log4j:log4j-core:2.17.1'
     dependency 'org.apache.logging.log4j:log4j-jul:2.17.1'
     dependency 'org.apache.logging.log4j:log4j-slf4j-impl:2.17.1'
->>>>>>> b23b45bc
 
     dependency 'org.apache.tuweni:tuweni-bytes:2.0.0'
     dependency 'org.apache.tuweni:tuweni-config:2.0.0'
