--- conflicted
+++ resolved
@@ -158,11 +158,8 @@
     dependency 'org.jupnp:org.jupnp:2.6.0'
 
     dependency 'org.junit.jupiter:junit-jupiter:5.8.2'
-<<<<<<< HEAD
+    dependency 'org.junit.jupiter:junit-jupiter-api:5.8.2'
     dependency 'org.junit.jupiter:junit-jupiter-params:5.8.2'
-=======
-    dependency 'org.junit.jupiter:junit-jupiter-api:5.8.2'
->>>>>>> dabd16df
     dependency 'org.junit.vintage:junit-vintage-engine:5.8.2'
 
     dependency 'org.junit.platform:junit-platform-runner:1.8.2'
