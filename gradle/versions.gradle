--- conflicted
+++ resolved
@@ -231,14 +231,11 @@
 
     dependency 'org.yaml:snakeyaml:2.0'
 
-<<<<<<< HEAD
-    dependency 'tech.pegasys.discovery:discovery:22.2.0'
-
     dependency 'com.github.oshi:oshi-core:6.4.1'
 
     dependency 'org.apache.maven:maven-artifact:3.9.6'
-=======
+
     dependency 'tech.pegasys.discovery:discovery:22.12.0'
->>>>>>> f125aed7
+
   }
 }