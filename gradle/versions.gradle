/*
 * Copyright ConsenSys AG.
 *
 * Licensed under the Apache License, Version 2.0 (the "License"); you may not use this file except in compliance with
 * the License. You may obtain a copy of the License at
 *
 * http://www.apache.org/licenses/LICENSE-2.0
 *
 * Unless required by applicable law or agreed to in writing, software distributed under the License is distributed on
 * an "AS IS" BASIS, WITHOUT WARRANTIES OR CONDITIONS OF ANY KIND, either express or implied. See the License for the
 * specific language governing permissions and limitations under the License.
 *
 * SPDX-License-Identifier: Apache-2.0
 */

dependencyManagement {
  dependencies {
<<<<<<< HEAD
    dependencySet(group: 'com.fasterxml.jackson.core', version: '2.13.1') {
      entry 'jackson-databind'
      entry 'jackson-datatype-jdk8'
    }

    dependency 'com.github.ben-manes.caffeine:caffeine:3.0.5'

    dependencySet(group: 'com.github.tomakehurst', version: '2.29.1') {
      entry'wiremock-jre8-standalone'
      entry'wiremock-jre8'
    }

=======
    dependency 'com.fasterxml.jackson.core:jackson-databind:2.13.1'
    dependency 'com.fasterxml.jackson.datatype:jackson-datatype-jdk8:2.13.1'

    dependency 'com.github.ben-manes.caffeine:caffeine:3.0.5'

    dependencySet(group: 'com.github.tomakehurst', version: '2.29.1') {
      entry'wiremock-jre8-standalone'
      entry'wiremock-jre8'
    }

>>>>>>> 1b45cac3
    dependency 'com.google.auto.service:auto-service:1.0.1'

    dependencySet(group: 'com.google.dagger', version: '2.40.5') {
      entry'dagger-compiler'
      entry'dagger'
    }

    dependencySet(group: 'com.google.errorprone', version: '2.10.0') {
      entry 'error_prone_annotation'
      entry 'error_prone_check_api'
      entry 'error_prone_core'
      entry 'error_prone_test_helpers'
    }

    dependency 'com.google.guava:guava:31.0.1-jre'

    dependency 'com.graphql-java:graphql-java:17.3'
<<<<<<< HEAD

    dependency 'com.splunk.logging:splunk-library-javalogging:1.11.3'
=======
>>>>>>> 1b45cac3

    dependency 'com.splunk.logging:splunk-library-javalogging:1.11.3'

    dependency 'com.squareup.okhttp3:okhttp:4.9.3'

    dependency 'commons-codec:commons-codec:1.15'

    dependency 'commons-io:commons-io:2.11.0'

    dependency 'dnsjava:dnsjava:3.4.3'

    dependency 'info.picocli:picocli:4.6.2'

    dependencySet(group: 'io.grpc', version: '1.43.1') {
      entry'grpc-core'
      entry'grpc-netty'
      entry'grpc-stub'
    }

    dependency 'io.jaegertracing:jaeger-client:1.6.0'

    dependency 'io.kubernetes:client-java:14.0.0'

    dependency 'io.netty:netty-all:4.1.72.Final'
    dependency 'io.netty:netty-tcnative-boringssl-static:2.0.46.Final'
    dependency group: 'io.netty', name: 'netty-transport-native-epoll', version:'4.1.72.Final', classifier: 'linux-x86_64'

    dependency 'io.opentelemetry:opentelemetry-api:1.5.0'
    dependency 'io.opentelemetry:opentelemetry-exporter-otlp-metrics:1.5.0-alpha'
    dependency 'io.opentelemetry:opentelemetry-exporter-otlp:1.5.0'
    dependency 'io.opentelemetry:opentelemetry-extension-trace-propagators:1.5.0'
    dependency 'io.opentelemetry:opentelemetry-proto:1.5.0-alpha'
    dependency 'io.opentelemetry:opentelemetry-sdk-trace:1.5.0'
    dependency 'io.opentelemetry:opentelemetry-sdk:1.5.0'
    dependency 'io.opentelemetry:opentelemetry-semconv:1.5.0-alpha'

    dependency 'io.opentracing.contrib:opentracing-okhttp3:3.0.0'
    dependency 'io.opentracing:opentracing-api:0.33.0'
    dependency 'io.opentracing:opentracing-util:0.33.0'

    dependency 'io.pkts:pkts-core:3.0.10'

    dependency 'io.prometheus:simpleclient:0.9.0'
    dependency 'io.prometheus:simpleclient_common:0.9.0'
    dependency 'io.prometheus:simpleclient_hotspot:0.9.0'
    dependency 'io.prometheus:simpleclient_pushgateway:0.9.0'

    dependency 'io.reactivex.rxjava2:rxjava:2.2.21'

<<<<<<< HEAD
    dependency 'io.vertx:vertx-auth-jwt:4.2.1'
    dependency 'io.vertx:vertx-codegen:4.2.1'
    dependency 'io.vertx:vertx-core:4.2.1'
    dependency 'io.vertx:vertx-unit:4.2.1'
    dependency 'io.vertx:vertx-web:4.2.1'
    dependency 'io.vertx:vertx-web-client:4.2.1'
    dependency 'io.vertx:vertx-auth-jwt:4.2.1'
=======
>>>>>>> 1b45cac3

    dependencySet(group: 'io.vertx', version: '4.2.3') {
      entry 'vertx-auth-jwt'
      entry 'vertx-codegen'
      entry 'vertx-core'
      entry 'vertx-unit'
      entry 'vertx-web'
      entry 'vertx-web-client'
      entry 'vertx-auth-jwt'
    }

    dependency 'junit:junit:4.13.2'

    dependency 'net.consensys.services:quorum-mainnet-launcher:1.0.1'

    dependency 'net.java.dev.jna:jna:5.10.0'

    dependency 'org.apache.commons:commons-compress:1.21'
    dependency 'org.apache.commons:commons-text:1.9'

    dependency 'org.apache.logging.log4j:log4j-api:2.17.1'
    dependency 'org.apache.logging.log4j:log4j-core:2.17.1'
    dependency 'org.apache.logging.log4j:log4j-jul:2.17.1'
    dependency 'org.apache.logging.log4j:log4j-slf4j-impl:2.17.1'

    dependency 'org.apache.tuweni:tuweni-bytes:2.0.0'
    dependency 'org.apache.tuweni:tuweni-config:2.0.0'
    dependency 'org.apache.tuweni:tuweni-concurrent:2.0.0'
    dependency 'org.apache.tuweni:tuweni-crypto:2.0.0'
    dependency 'org.apache.tuweni:tuweni-devp2p:2.0.0'
    dependency 'org.apache.tuweni:tuweni-dns-discovery:2.0.0'
    dependency 'org.apache.tuweni:tuweni-io:2.0.0'
    dependency 'org.apache.tuweni:tuweni-net:2.0.0'
    dependency 'org.apache.tuweni:tuweni-rlp:2.0.0'
    dependency 'org.apache.tuweni:tuweni-toml:2.0.0'
    dependency 'org.apache.tuweni:tuweni-units:2.0.0'

    dependency 'org.assertj:assertj-core:3.22.0'

    dependency 'org.awaitility:awaitility:4.1.1'

    dependencySet(group: 'org.bouncycastle', version: '1.70') {
      entry'bcpkix-jdk15on'
      entry'bcprov-jdk15on'
    }

    dependency 'org.fusesource.jansi:jansi:2.4.0'

    dependency 'org.hyperledger.besu:bls12-381:0.4.2'
    dependency 'org.hyperledger.besu:secp256k1:0.4.2'
    dependency 'org.hyperledger.besu:secp256r1:0.4.2'

    dependency 'org.immutables:value-annotations:2.8.8'
    dependency 'org.immutables:value:2.8.8'

    dependency 'org.java-websocket:Java-WebSocket:1.5.2'

    dependency 'org.jetbrains.kotlin:kotlin-stdlib:1.6.10'

    dependency 'org.jupnp:org.jupnp.support:2.6.0'
    dependency 'org.jupnp:org.jupnp:2.6.0'

    dependency 'org.mockito:mockito-core:4.2.0'

    dependency 'org.openjdk.jmh:jmh-core:1.33'
    dependency 'org.openjdk.jmh:jmh-generator-annprocess:1.33'

    dependency 'org.rocksdb:rocksdbjni:6.15.2'

    dependency 'org.slf4j:slf4j-log4j12:1.7.26'

    dependency 'org.springframework.security:spring-security-crypto:5.6.1'

    dependency 'org.testcontainers:testcontainers:1.16.2'

    dependency 'org.web3j:abi:4.8.9'
    dependency 'org.web3j:besu:4.8.9'
    dependency('org.web3j:core:4.8.9') {
      exclude group: 'com.github.jnr', name: 'jnr-unixsocket'
    }
    dependency 'org.web3j:crypto:4.8.9'
    dependency 'org.web3j:quorum:4.8.4'

    dependency 'org.xerial.snappy:snappy-java:1.1.8.4'

    dependency 'org.yaml:snakeyaml:1.26'

    dependency 'tech.pegasys.discovery:discovery:21.12.1'
  }
}<|MERGE_RESOLUTION|>--- conflicted
+++ resolved
@@ -15,20 +15,6 @@
 
 dependencyManagement {
   dependencies {
-<<<<<<< HEAD
-    dependencySet(group: 'com.fasterxml.jackson.core', version: '2.13.1') {
-      entry 'jackson-databind'
-      entry 'jackson-datatype-jdk8'
-    }
-
-    dependency 'com.github.ben-manes.caffeine:caffeine:3.0.5'
-
-    dependencySet(group: 'com.github.tomakehurst', version: '2.29.1') {
-      entry'wiremock-jre8-standalone'
-      entry'wiremock-jre8'
-    }
-
-=======
     dependency 'com.fasterxml.jackson.core:jackson-databind:2.13.1'
     dependency 'com.fasterxml.jackson.datatype:jackson-datatype-jdk8:2.13.1'
 
@@ -39,7 +25,6 @@
       entry'wiremock-jre8'
     }
 
->>>>>>> 1b45cac3
     dependency 'com.google.auto.service:auto-service:1.0.1'
 
     dependencySet(group: 'com.google.dagger', version: '2.40.5') {
@@ -57,11 +42,6 @@
     dependency 'com.google.guava:guava:31.0.1-jre'
 
     dependency 'com.graphql-java:graphql-java:17.3'
-<<<<<<< HEAD
-
-    dependency 'com.splunk.logging:splunk-library-javalogging:1.11.3'
-=======
->>>>>>> 1b45cac3
 
     dependency 'com.splunk.logging:splunk-library-javalogging:1.11.3'
 
@@ -111,16 +91,6 @@
 
     dependency 'io.reactivex.rxjava2:rxjava:2.2.21'
 
-<<<<<<< HEAD
-    dependency 'io.vertx:vertx-auth-jwt:4.2.1'
-    dependency 'io.vertx:vertx-codegen:4.2.1'
-    dependency 'io.vertx:vertx-core:4.2.1'
-    dependency 'io.vertx:vertx-unit:4.2.1'
-    dependency 'io.vertx:vertx-web:4.2.1'
-    dependency 'io.vertx:vertx-web-client:4.2.1'
-    dependency 'io.vertx:vertx-auth-jwt:4.2.1'
-=======
->>>>>>> 1b45cac3
 
     dependencySet(group: 'io.vertx', version: '4.2.3') {
       entry 'vertx-auth-jwt'
