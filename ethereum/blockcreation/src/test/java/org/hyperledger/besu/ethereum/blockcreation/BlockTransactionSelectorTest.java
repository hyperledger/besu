--- conflicted
+++ resolved
@@ -142,12 +142,7 @@
     when(transactionProcessor.processTransaction(
             any(), any(), any(), eq(transaction), any(), any(), anyBoolean(), any()))
         .thenReturn(
-<<<<<<< HEAD
-            MainnetTransactionProcessor.TransactionProcessingResult.failed(
-                0, 5, ValidationResult.valid(), Optional.empty()));
-=======
             TransactionProcessingResult.failed(0, 5, ValidationResult.valid(), Optional.empty()));
->>>>>>> 4ff73342
 
     // The block should fit 3 transactions only
     final ProcessableBlockHeader blockHeader = createBlockWithGasLimit(5000);
@@ -191,11 +186,7 @@
     when(transactionProcessor.processTransaction(
             any(), any(), any(), any(), any(), any(), anyBoolean(), any()))
         .thenReturn(
-<<<<<<< HEAD
-            MainnetTransactionProcessor.TransactionProcessingResult.successful(
-=======
             TransactionProcessingResult.successful(
->>>>>>> 4ff73342
                 new ArrayList<>(), 0, 0, Bytes.EMPTY, ValidationResult.valid()));
     when(transactionProcessor.processTransaction(
             any(),
@@ -207,11 +198,7 @@
             anyBoolean(),
             any()))
         .thenReturn(
-<<<<<<< HEAD
-            MainnetTransactionProcessor.TransactionProcessingResult.invalid(
-=======
             TransactionProcessingResult.invalid(
->>>>>>> 4ff73342
                 ValidationResult.invalid(
                     TransactionValidator.TransactionInvalidReason.NONCE_TOO_LOW)));
 
@@ -258,11 +245,7 @@
     when(transactionProcessor.processTransaction(
             any(), any(), any(), any(), any(), any(), anyBoolean(), any()))
         .thenReturn(
-<<<<<<< HEAD
-            MainnetTransactionProcessor.TransactionProcessingResult.successful(
-=======
             TransactionProcessingResult.successful(
->>>>>>> 4ff73342
                 new ArrayList<>(), 0, 0, Bytes.EMPTY, ValidationResult.valid()));
 
     final ProcessableBlockHeader blockHeader = createBlockWithGasLimit(301);
@@ -338,11 +321,7 @@
     when(transactionProcessor.processTransaction(
             any(), any(), any(), any(), any(), any(), anyBoolean(), any()))
         .thenReturn(
-<<<<<<< HEAD
-            MainnetTransactionProcessor.TransactionProcessingResult.successful(
-=======
             TransactionProcessingResult.successful(
->>>>>>> 4ff73342
                 new ArrayList<>(), 0, 0, Bytes.EMPTY, ValidationResult.valid()));
 
     final Address miningBeneficiary = AddressHelpers.ofValue(1);
@@ -400,11 +379,7 @@
     when(transactionProcessor.processTransaction(
             any(), any(), any(), any(), any(), any(), anyBoolean(), any()))
         .thenReturn(
-<<<<<<< HEAD
-            MainnetTransactionProcessor.TransactionProcessingResult.successful(
-=======
             TransactionProcessingResult.successful(
->>>>>>> 4ff73342
                 new ArrayList<>(), 0, 0, Bytes.EMPTY, ValidationResult.valid()));
 
     final Address miningBeneficiary = AddressHelpers.ofValue(1);
@@ -505,11 +480,7 @@
             anyBoolean(),
             any()))
         .thenReturn(
-<<<<<<< HEAD
-            MainnetTransactionProcessor.TransactionProcessingResult.successful(
-=======
             TransactionProcessingResult.successful(
->>>>>>> 4ff73342
                 new ArrayList<>(), 2000, 10000, Bytes.EMPTY, ValidationResult.valid()));
     when(transactionProcessor.processTransaction(
             eq(blockchain),
@@ -521,11 +492,7 @@
             anyBoolean(),
             any()))
         .thenReturn(
-<<<<<<< HEAD
-            MainnetTransactionProcessor.TransactionProcessingResult.invalid(
-=======
             TransactionProcessingResult.invalid(
->>>>>>> 4ff73342
                 ValidationResult.invalid(
                     TransactionValidator.TransactionInvalidReason.EXCEEDS_BLOCK_GAS_LIMIT)));
 
@@ -557,11 +524,7 @@
             anyBoolean(),
             any()))
         .thenReturn(
-<<<<<<< HEAD
-            MainnetTransactionProcessor.TransactionProcessingResult.invalid(
-=======
             TransactionProcessingResult.invalid(
->>>>>>> 4ff73342
                 ValidationResult.invalid(
                     TransactionValidator.TransactionInvalidReason.INCORRECT_NONCE)));
 
