/*
 * Copyright ConsenSys AG.
 *
 * Licensed under the Apache License, Version 2.0 (the "License"); you may not use this file except in compliance with
 * the License. You may obtain a copy of the License at
 *
 * http://www.apache.org/licenses/LICENSE-2.0
 *
 * Unless required by applicable law or agreed to in writing, software distributed under the License is distributed on
 * an "AS IS" BASIS, WITHOUT WARRANTIES OR CONDITIONS OF ANY KIND, either express or implied. See the License for the
 * specific language governing permissions and limitations under the License.
 *
 * SPDX-License-Identifier: Apache-2.0
 */
package org.hyperledger.besu.ethereum.blockcreation;

import static org.assertj.core.api.Assertions.assertThat;
import static org.mockito.ArgumentMatchers.any;
import static org.mockito.ArgumentMatchers.anyBoolean;
import static org.mockito.ArgumentMatchers.eq;
import static org.mockito.Mockito.mock;
import static org.mockito.Mockito.when;

import org.hyperledger.besu.config.GenesisConfigFile;
import org.hyperledger.besu.crypto.KeyPair;
import org.hyperledger.besu.crypto.SignatureAlgorithmFactory;
import org.hyperledger.besu.ethereum.chain.Blockchain;
import org.hyperledger.besu.ethereum.core.Address;
import org.hyperledger.besu.ethereum.core.AddressHelpers;
import org.hyperledger.besu.ethereum.core.BlockHeader;
import org.hyperledger.besu.ethereum.core.BlockHeaderBuilder;
import org.hyperledger.besu.ethereum.core.Difficulty;
import org.hyperledger.besu.ethereum.core.Hash;
import org.hyperledger.besu.ethereum.core.InMemoryKeyValueStorageProvider;
import org.hyperledger.besu.ethereum.core.MutableWorldState;
import org.hyperledger.besu.ethereum.core.ProcessableBlockHeader;
import org.hyperledger.besu.ethereum.core.Transaction;
import org.hyperledger.besu.ethereum.core.TransactionReceipt;
import org.hyperledger.besu.ethereum.core.TransactionTestFixture;
import org.hyperledger.besu.ethereum.core.Wei;
import org.hyperledger.besu.ethereum.core.WorldState;
import org.hyperledger.besu.ethereum.core.WorldUpdater;
import org.hyperledger.besu.ethereum.core.fees.TransactionPriceCalculator;
import org.hyperledger.besu.ethereum.difficulty.fixed.FixedDifficultyProtocolSchedule;
import org.hyperledger.besu.ethereum.eth.transactions.PendingTransactions;
import org.hyperledger.besu.ethereum.eth.transactions.TransactionPoolConfiguration;
import org.hyperledger.besu.ethereum.mainnet.MainnetTransactionProcessor;
import org.hyperledger.besu.ethereum.mainnet.ProtocolSchedule;
import org.hyperledger.besu.ethereum.mainnet.ValidationResult;
import org.hyperledger.besu.ethereum.processing.TransactionProcessingResult;
import org.hyperledger.besu.ethereum.referencetests.ReferenceTestBlockchain;
import org.hyperledger.besu.ethereum.transaction.TransactionInvalidReason;
import org.hyperledger.besu.metrics.noop.NoOpMetricsSystem;
import org.hyperledger.besu.plugin.data.TransactionType;
import org.hyperledger.besu.plugin.services.MetricsSystem;
import org.hyperledger.besu.testutil.TestClock;

import java.math.BigInteger;
import java.time.Instant;
import java.util.ArrayList;
import java.util.List;
import java.util.Optional;

import com.google.common.collect.Lists;
import org.apache.tuweni.bytes.Bytes;
import org.assertj.core.api.Assertions;
import org.junit.Test;

public class BlockTransactionSelectorTest {

  private static final KeyPair keyPair = SignatureAlgorithmFactory.getInstance().generateKeyPair();
  private final MetricsSystem metricsSystem = new NoOpMetricsSystem();

  private final Blockchain blockchain = new ReferenceTestBlockchain();
  private final PendingTransactions pendingTransactions =
      new PendingTransactions(
          TransactionPoolConfiguration.DEFAULT_TX_RETENTION_HOURS,
          5,
          5,
          TestClock.fixed(),
          metricsSystem,
          BlockTransactionSelectorTest::mockBlockHeader,
          TransactionPoolConfiguration.DEFAULT_PRICE_BUMP);
  private final MutableWorldState worldState =
      InMemoryKeyValueStorageProvider.createInMemoryWorldState();
  private final MainnetTransactionProcessor transactionProcessor =
      mock(MainnetTransactionProcessor.class);

  private static BlockHeader mockBlockHeader() {
    final BlockHeader blockHeader = mock(BlockHeader.class);
    when(blockHeader.getBaseFee()).thenReturn(Optional.empty());
    return blockHeader;
  }

  private Boolean isCancelled() {
    return false;
  }

  private ProcessableBlockHeader createBlockWithGasLimit(final long gasLimit) {
    return BlockHeaderBuilder.create()
        .parentHash(Hash.EMPTY)
        .coinbase(Address.fromHexString(String.format("%020x", 1)))
        .difficulty(Difficulty.ONE)
        .number(1)
        .gasLimit(gasLimit)
        .timestamp(Instant.now().toEpochMilli())
        .baseFee(1L)
        .buildProcessableBlockHeader();
  }

  @Test
  public void emptyPendingTransactionsResultsInEmptyVettingResult() {
    final ProtocolSchedule protocolSchedule =
        FixedDifficultyProtocolSchedule.create(GenesisConfigFile.development().getConfigOptions());
    final MainnetTransactionProcessor mainnetTransactionProcessor =
        protocolSchedule.getByBlockNumber(0).getTransactionProcessor();

    // The block should fit 5 transactions only
    final ProcessableBlockHeader blockHeader = createBlockWithGasLimit(5000);

    final Address miningBeneficiary = AddressHelpers.ofValue(1);

    final BlockTransactionSelector selector =
        new BlockTransactionSelector(
            mainnetTransactionProcessor,
            blockchain,
            worldState,
            pendingTransactions,
            blockHeader,
            this::createReceipt,
            Wei.ZERO,
            0.8,
            this::isCancelled,
            miningBeneficiary,
<<<<<<< HEAD
            TransactionPriceCalculator.frontier());
=======
            TransactionPriceCalculator.frontier(),
            TransactionGasBudgetCalculator.frontier());
>>>>>>> d028c337

    final BlockTransactionSelector.TransactionSelectionResults results =
        selector.buildTransactionListForBlock();

    assertThat(results.getTransactions().size()).isEqualTo(0);
    assertThat(results.getReceipts().size()).isEqualTo(0);
    assertThat(results.getCumulativeGasUsed()).isEqualTo(0);
  }

  @Test
  public void failedTransactionsAreIncludedInTheBlock() {
    final Transaction transaction = createTransaction(1);
    pendingTransactions.addRemoteTransaction(transaction);

    when(transactionProcessor.processTransaction(
            any(), any(), any(), eq(transaction), any(), any(), anyBoolean(), any()))
        .thenReturn(
            TransactionProcessingResult.failed(0, 5, ValidationResult.valid(), Optional.empty()));

    // The block should fit 3 transactions only
    final ProcessableBlockHeader blockHeader = createBlockWithGasLimit(5000);

    final Address miningBeneficiary = AddressHelpers.ofValue(1);

    final BlockTransactionSelector selector =
        new BlockTransactionSelector(
            transactionProcessor,
            blockchain,
            worldState,
            pendingTransactions,
            blockHeader,
            this::createReceipt,
            Wei.ZERO,
            0.8,
            this::isCancelled,
            miningBeneficiary,
<<<<<<< HEAD
            TransactionPriceCalculator.frontier());
=======
            TransactionPriceCalculator.frontier(),
            TransactionGasBudgetCalculator.frontier());
>>>>>>> d028c337

    final BlockTransactionSelector.TransactionSelectionResults results =
        selector.buildTransactionListForBlock();

    assertThat(results.getTransactions().size()).isEqualTo(1);
    Assertions.assertThat(results.getTransactions()).contains(transaction);
    assertThat(results.getReceipts().size()).isEqualTo(1);
    assertThat(results.getCumulativeGasUsed()).isEqualTo(95L);
  }

  @Test
  public void invalidTransactionsTransactionProcessingAreSkippedButBlockStillFills() {
    final List<Transaction> transactionsToInject = Lists.newArrayList();
    for (int i = 0; i < 5; i++) {
      final Transaction tx = createTransaction(i);
      transactionsToInject.add(tx);
      pendingTransactions.addRemoteTransaction(tx);
    }

    when(transactionProcessor.processTransaction(
            any(), any(), any(), any(), any(), any(), anyBoolean(), any()))
        .thenReturn(
            TransactionProcessingResult.successful(
                new ArrayList<>(), 0, 0, Bytes.EMPTY, ValidationResult.valid()));
    when(transactionProcessor.processTransaction(
            any(),
            any(),
            any(),
            eq(transactionsToInject.get(1)),
            any(),
            any(),
            anyBoolean(),
            any()))
        .thenReturn(
            TransactionProcessingResult.invalid(
                ValidationResult.invalid(TransactionInvalidReason.NONCE_TOO_LOW)));

    // The block should fit 3 transactions only
    final ProcessableBlockHeader blockHeader = createBlockWithGasLimit(5000);

    final Address miningBeneficiary = AddressHelpers.ofValue(1);

    final BlockTransactionSelector selector =
        new BlockTransactionSelector(
            transactionProcessor,
            blockchain,
            worldState,
            pendingTransactions,
            blockHeader,
            this::createReceipt,
            Wei.ZERO,
            0.8,
            this::isCancelled,
            miningBeneficiary,
<<<<<<< HEAD
            TransactionPriceCalculator.frontier());
=======
            TransactionPriceCalculator.frontier(),
            TransactionGasBudgetCalculator.frontier());
>>>>>>> d028c337

    final BlockTransactionSelector.TransactionSelectionResults results =
        selector.buildTransactionListForBlock();

    assertThat(results.getTransactions().size()).isEqualTo(4);
    assertThat(results.getTransactions().contains(transactionsToInject.get(1))).isFalse();
    assertThat(results.getReceipts().size()).isEqualTo(4);
    assertThat(results.getCumulativeGasUsed()).isEqualTo(400);
  }

  @Test
  public void subsetOfPendingTransactionsIncludedWhenBlockGasLimitHit() {
    final List<Transaction> transactionsToInject = Lists.newArrayList();
    // Transactions are reported in reverse order.
    for (int i = 0; i < 5; i++) {
      final Transaction tx = createTransaction(i);
      transactionsToInject.add(tx);
      pendingTransactions.addRemoteTransaction(tx);
    }

    when(transactionProcessor.processTransaction(
            any(), any(), any(), any(), any(), any(), anyBoolean(), any()))
        .thenReturn(
            TransactionProcessingResult.successful(
                new ArrayList<>(), 0, 0, Bytes.EMPTY, ValidationResult.valid()));

    final ProcessableBlockHeader blockHeader = createBlockWithGasLimit(301);

    final Address miningBeneficiary = AddressHelpers.ofValue(1);

    final BlockTransactionSelector selector =
        new BlockTransactionSelector(
            transactionProcessor,
            blockchain,
            worldState,
            pendingTransactions,
            blockHeader,
            this::createReceipt,
            Wei.ZERO,
            0.8,
            this::isCancelled,
            miningBeneficiary,
<<<<<<< HEAD
            TransactionPriceCalculator.frontier());
=======
            TransactionPriceCalculator.frontier(),
            TransactionGasBudgetCalculator.frontier());
>>>>>>> d028c337

    final BlockTransactionSelector.TransactionSelectionResults results =
        selector.buildTransactionListForBlock();

    assertThat(results.getTransactions().size()).isEqualTo(3);

    assertThat(results.getTransactions().containsAll(transactionsToInject.subList(0, 3))).isTrue();
    assertThat(results.getReceipts().size()).isEqualTo(3);
    assertThat(results.getCumulativeGasUsed()).isEqualTo(300);

    // Ensure receipts have the correct cumulative gas
    Assertions.assertThat(results.getReceipts().get(0).getCumulativeGasUsed()).isEqualTo(100);
    Assertions.assertThat(results.getReceipts().get(1).getCumulativeGasUsed()).isEqualTo(200);
    Assertions.assertThat(results.getReceipts().get(2).getCumulativeGasUsed()).isEqualTo(300);
  }

  @Test
  public void transactionOfferingGasPriceLessThanMinimumIsIdentifiedAndRemovedFromPending() {
    final ProcessableBlockHeader blockHeader = createBlockWithGasLimit(301);

    final Address miningBeneficiary = AddressHelpers.ofValue(1);
    final BlockTransactionSelector selector =
        new BlockTransactionSelector(
            transactionProcessor,
            blockchain,
            worldState,
            pendingTransactions,
            blockHeader,
            this::createReceipt,
            Wei.of(6),
            0.8,
            this::isCancelled,
            miningBeneficiary,
<<<<<<< HEAD
            TransactionPriceCalculator.frontier());
=======
            TransactionPriceCalculator.frontier(),
            TransactionGasBudgetCalculator.frontier());
>>>>>>> d028c337

    final Transaction tx = createTransaction(1);
    pendingTransactions.addRemoteTransaction(tx);

    final BlockTransactionSelector.TransactionSelectionResults results =
        selector.buildTransactionListForBlock();

    assertThat(results.getTransactions().size()).isEqualTo(0);
    assertThat(pendingTransactions.size()).isEqualTo(0);
  }

  @Test
  public void useSingleGasSpaceForAllTransactions() {
    final ProcessableBlockHeader blockHeader = createBlockWithGasLimit(300);

    final Address miningBeneficiary = AddressHelpers.ofValue(1);
    final BlockTransactionSelector selector =
        new BlockTransactionSelector(
            transactionProcessor,
            blockchain,
            worldState,
            pendingTransactions,
            blockHeader,
            this::createReceipt,
            Wei.of(6),
            0.8,
            this::isCancelled,
            miningBeneficiary,
            TransactionPriceCalculator.eip1559(),
            TransactionGasBudgetCalculator.frontier());

    // this should fill up all the block space
    final Transaction fillingLegacyTx =
        Transaction.builder()
            .type(TransactionType.FRONTIER)
            .gasLimit(300)
            .gasPrice(Wei.of(10))
            .nonce(1)
            .payload(Bytes.EMPTY)
            .to(Address.ID)
            .value(Wei.ZERO)
            .sender(Address.ID)
            .chainId(BigInteger.ONE)
            .signAndBuild(keyPair);

    // so we shouldn't include this
    final Transaction extraEIP1559Tx =
        Transaction.builder()
            .type(TransactionType.EIP1559)
            .nonce(0)
            .maxPriorityFeePerGas(Wei.of(10))
            .maxFeePerGas(Wei.of(10))
            .gasLimit(50)
            .to(Address.ID)
            .value(Wei.of(0))
            .payload(Bytes.EMPTY)
            .chainId(BigInteger.ONE)
            .signAndBuild(keyPair);

    when(transactionProcessor.processTransaction(
            any(), any(), any(), any(), any(), any(), anyBoolean(), any()))
        .thenReturn(
            TransactionProcessingResult.successful(
                new ArrayList<>(), 0, 0, Bytes.EMPTY, ValidationResult.valid()));

    pendingTransactions.addRemoteTransaction(fillingLegacyTx);
    pendingTransactions.addRemoteTransaction(extraEIP1559Tx);
    final BlockTransactionSelector.TransactionSelectionResults results =
        selector.buildTransactionListForBlock(blockHeader.getNumber(), blockHeader.getGasLimit());

    assertThat(results.getTransactions().size()).isEqualTo(1);
  }

  @Test
  public void transactionTooLargeForBlockDoesNotPreventMoreBeingAddedIfBlockOccupancyNotReached() {
    final ProcessableBlockHeader blockHeader = createBlockWithGasLimit(300);

    when(transactionProcessor.processTransaction(
            any(), any(), any(), any(), any(), any(), anyBoolean(), any()))
        .thenReturn(
            TransactionProcessingResult.successful(
                new ArrayList<>(), 0, 0, Bytes.EMPTY, ValidationResult.valid()));

    final Address miningBeneficiary = AddressHelpers.ofValue(1);
    final BlockTransactionSelector selector =
        new BlockTransactionSelector(
            transactionProcessor,
            blockchain,
            worldState,
            pendingTransactions,
            blockHeader,
            this::createReceipt,
            Wei.ZERO,
            0.8,
            this::isCancelled,
            miningBeneficiary,
<<<<<<< HEAD
            TransactionPriceCalculator.frontier());
=======
            TransactionPriceCalculator.frontier(),
            TransactionGasBudgetCalculator.frontier());
>>>>>>> d028c337

    final TransactionTestFixture txTestFixture = new TransactionTestFixture();
    // Add 3 transactions to the Pending Transactions, 79% of block, 100% of block and 10% of block
    // should end up selecting the first and third only.
    // NOTE - PendingTransactions outputs these in nonce order
    final List<Transaction> transactionsToInject = Lists.newArrayList();
    transactionsToInject.add(
        txTestFixture
            .gasLimit((long) (blockHeader.getGasLimit() * 0.79))
            .nonce(1)
            .createTransaction(keyPair));
    transactionsToInject.add(
        txTestFixture.gasLimit(blockHeader.getGasLimit()).nonce(2).createTransaction(keyPair));
    transactionsToInject.add(
        txTestFixture
            .gasLimit((long) (blockHeader.getGasLimit() * 0.1))
            .nonce(3)
            .createTransaction(keyPair));

    for (final Transaction tx : transactionsToInject) {
      pendingTransactions.addRemoteTransaction(tx);
    }

    final BlockTransactionSelector.TransactionSelectionResults results =
        selector.buildTransactionListForBlock();

    assertThat(results.getTransactions().size()).isEqualTo(2);
    Assertions.assertThat(results.getTransactions().get(0)).isEqualTo(transactionsToInject.get(0));
    Assertions.assertThat(results.getTransactions().get(1)).isEqualTo(transactionsToInject.get(2));
  }

  @Test
  public void transactionSelectionStopsWhenSufficientBlockOccupancyIsReached() {
    final ProcessableBlockHeader blockHeader = createBlockWithGasLimit(300);

    // TransactionProcessor mock assumes all gas in the transaction was used (i.e. gasLimit).
    when(transactionProcessor.processTransaction(
            any(), any(), any(), any(), any(), any(), anyBoolean(), any()))
        .thenReturn(
            TransactionProcessingResult.successful(
                new ArrayList<>(), 0, 0, Bytes.EMPTY, ValidationResult.valid()));

    final Address miningBeneficiary = AddressHelpers.ofValue(1);
    final BlockTransactionSelector selector =
        new BlockTransactionSelector(
            transactionProcessor,
            blockchain,
            worldState,
            pendingTransactions,
            blockHeader,
            this::createReceipt,
            Wei.ZERO,
            0.8,
            this::isCancelled,
            miningBeneficiary,
<<<<<<< HEAD
            TransactionPriceCalculator.frontier());
=======
            TransactionPriceCalculator.frontier(),
            TransactionGasBudgetCalculator.frontier());
>>>>>>> d028c337

    final TransactionTestFixture txTestFixture = new TransactionTestFixture();
    // Add 4 transactions to the Pending Transactions 15% (ok), 79% (ok), 25% (too large), 10%
    // (not included, it would fit, however previous transaction was too large and block was
    // suitably populated).
    // NOTE - PendingTransactions will output these in nonce order.
    final Transaction transaction1 =
        txTestFixture
            .gasLimit((long) (blockHeader.getGasLimit() * 0.15))
            .nonce(1)
            .createTransaction(keyPair);
    final Transaction transaction2 =
        txTestFixture
            .gasLimit((long) (blockHeader.getGasLimit() * 0.79))
            .nonce(2)
            .createTransaction(keyPair);
    final Transaction transaction3 =
        txTestFixture
            .gasLimit((long) (blockHeader.getGasLimit() * 0.25))
            .nonce(3)
            .createTransaction(keyPair);
    final Transaction transaction4 =
        txTestFixture
            .gasLimit((long) (blockHeader.getGasLimit() * 0.1))
            .nonce(4)
            .createTransaction(keyPair);

    pendingTransactions.addRemoteTransaction(transaction1);
    pendingTransactions.addRemoteTransaction(transaction2);
    pendingTransactions.addRemoteTransaction(transaction3);
    pendingTransactions.addRemoteTransaction(transaction4);

    final BlockTransactionSelector.TransactionSelectionResults results =
        selector.buildTransactionListForBlock();

    assertThat(results.getTransactions().size()).isEqualTo(2);
    Assertions.assertThat(results.getTransactions().get(0)).isEqualTo(transaction1);
    Assertions.assertThat(results.getTransactions().get(1)).isEqualTo(transaction2);
    assertThat(results.getTransactions().contains(transaction4)).isFalse();
    assertThat(results.getTransactions().contains(transaction3)).isFalse();
  }

  @Test
  public void shouldDiscardTransactionsThatFailValidation() {
    final ProcessableBlockHeader blockHeader = createBlockWithGasLimit(300);

    final Address miningBeneficiary = AddressHelpers.ofValue(1);
    final BlockTransactionSelector selector =
        new BlockTransactionSelector(
            transactionProcessor,
            blockchain,
            worldState,
            pendingTransactions,
            blockHeader,
            this::createReceipt,
            Wei.ZERO,
            0.8,
            this::isCancelled,
            miningBeneficiary,
<<<<<<< HEAD
            TransactionPriceCalculator.frontier());
=======
            TransactionPriceCalculator.frontier(),
            TransactionGasBudgetCalculator.frontier());
>>>>>>> d028c337

    final TransactionTestFixture txTestFixture = new TransactionTestFixture();
    final Transaction validTransaction =
        txTestFixture.nonce(1).gasLimit(1).createTransaction(keyPair);
    final Transaction invalidTransaction =
        txTestFixture.nonce(2).gasLimit(2).createTransaction(keyPair);

    pendingTransactions.addRemoteTransaction(validTransaction);
    pendingTransactions.addRemoteTransaction(invalidTransaction);

    when(transactionProcessor.processTransaction(
            eq(blockchain),
            any(WorldUpdater.class),
            eq(blockHeader),
            eq(validTransaction),
            any(),
            any(),
            anyBoolean(),
            any()))
        .thenReturn(
            TransactionProcessingResult.successful(
                new ArrayList<>(), 2000, 10000, Bytes.EMPTY, ValidationResult.valid()));
    when(transactionProcessor.processTransaction(
            eq(blockchain),
            any(WorldUpdater.class),
            eq(blockHeader),
            eq(invalidTransaction),
            any(),
            any(),
            anyBoolean(),
            any()))
        .thenReturn(
            TransactionProcessingResult.invalid(
                ValidationResult.invalid(TransactionInvalidReason.EXCEEDS_BLOCK_GAS_LIMIT)));

    selector.buildTransactionListForBlock();

    Assertions.assertThat(pendingTransactions.getTransactionByHash(validTransaction.getHash()))
        .isPresent();
    Assertions.assertThat(pendingTransactions.getTransactionByHash(invalidTransaction.getHash()))
        .isNotPresent();
  }

  @Test
  public void transactionWithIncorrectNonceRemainsInPoolAndNotSelected() {
    final ProcessableBlockHeader blockHeader = createBlockWithGasLimit(5000);

    final TransactionTestFixture txTestFixture = new TransactionTestFixture();
    final Transaction futureTransaction =
        txTestFixture.nonce(5).gasLimit(1).createTransaction(keyPair);

    pendingTransactions.addRemoteTransaction(futureTransaction);

    when(transactionProcessor.processTransaction(
            eq(blockchain),
            any(WorldUpdater.class),
            eq(blockHeader),
            eq(futureTransaction),
            any(),
            any(),
            anyBoolean(),
            any()))
        .thenReturn(
            TransactionProcessingResult.invalid(
                ValidationResult.invalid(TransactionInvalidReason.INCORRECT_NONCE)));

    final Address miningBeneficiary = AddressHelpers.ofValue(1);
    final BlockTransactionSelector selector =
        new BlockTransactionSelector(
            transactionProcessor,
            blockchain,
            worldState,
            pendingTransactions,
            blockHeader,
            this::createReceipt,
            Wei.ZERO,
            0.8,
            this::isCancelled,
            miningBeneficiary,
<<<<<<< HEAD
            TransactionPriceCalculator.frontier());
=======
            TransactionPriceCalculator.frontier(),
            TransactionGasBudgetCalculator.frontier());
>>>>>>> d028c337

    final BlockTransactionSelector.TransactionSelectionResults results =
        selector.buildTransactionListForBlock();

    Assertions.assertThat(pendingTransactions.getTransactionByHash(futureTransaction.getHash()))
        .isPresent();
    assertThat(results.getTransactions().size()).isEqualTo(0);
  }

  private Transaction createTransaction(final int transactionNumber) {
    return Transaction.builder()
        .gasLimit(100)
        .gasPrice(Wei.of(5))
        .nonce(transactionNumber)
        .payload(Bytes.EMPTY)
        .to(Address.ID)
        .value(Wei.of(transactionNumber))
        .sender(Address.ID)
        .chainId(BigInteger.ONE)
        .guessType()
        .signAndBuild(keyPair);
  }

  // This is a duplicate of the MainnetProtocolSpec::frontierTransactionReceiptFactory
  private TransactionReceipt createReceipt(
      final TransactionType __,
      final TransactionProcessingResult result,
      final WorldState worldState,
      final long gasUsed) {
    return new TransactionReceipt(
        worldState.rootHash(), gasUsed, Lists.newArrayList(), Optional.empty());
  }
}<|MERGE_RESOLUTION|>--- conflicted
+++ resolved
@@ -132,12 +132,7 @@
             0.8,
             this::isCancelled,
             miningBeneficiary,
-<<<<<<< HEAD
-            TransactionPriceCalculator.frontier());
-=======
-            TransactionPriceCalculator.frontier(),
-            TransactionGasBudgetCalculator.frontier());
->>>>>>> d028c337
+            TransactionPriceCalculator.frontier());
 
     final BlockTransactionSelector.TransactionSelectionResults results =
         selector.buildTransactionListForBlock();
@@ -174,12 +169,7 @@
             0.8,
             this::isCancelled,
             miningBeneficiary,
-<<<<<<< HEAD
-            TransactionPriceCalculator.frontier());
-=======
-            TransactionPriceCalculator.frontier(),
-            TransactionGasBudgetCalculator.frontier());
->>>>>>> d028c337
+            TransactionPriceCalculator.frontier());
 
     final BlockTransactionSelector.TransactionSelectionResults results =
         selector.buildTransactionListForBlock();
@@ -234,12 +224,7 @@
             0.8,
             this::isCancelled,
             miningBeneficiary,
-<<<<<<< HEAD
-            TransactionPriceCalculator.frontier());
-=======
-            TransactionPriceCalculator.frontier(),
-            TransactionGasBudgetCalculator.frontier());
->>>>>>> d028c337
+            TransactionPriceCalculator.frontier());
 
     final BlockTransactionSelector.TransactionSelectionResults results =
         selector.buildTransactionListForBlock();
@@ -282,12 +267,7 @@
             0.8,
             this::isCancelled,
             miningBeneficiary,
-<<<<<<< HEAD
-            TransactionPriceCalculator.frontier());
-=======
-            TransactionPriceCalculator.frontier(),
-            TransactionGasBudgetCalculator.frontier());
->>>>>>> d028c337
+            TransactionPriceCalculator.frontier());
 
     final BlockTransactionSelector.TransactionSelectionResults results =
         selector.buildTransactionListForBlock();
@@ -321,12 +301,7 @@
             0.8,
             this::isCancelled,
             miningBeneficiary,
-<<<<<<< HEAD
-            TransactionPriceCalculator.frontier());
-=======
-            TransactionPriceCalculator.frontier(),
-            TransactionGasBudgetCalculator.frontier());
->>>>>>> d028c337
+            TransactionPriceCalculator.frontier());
 
     final Transaction tx = createTransaction(1);
     pendingTransactions.addRemoteTransaction(tx);
@@ -355,8 +330,7 @@
             0.8,
             this::isCancelled,
             miningBeneficiary,
-            TransactionPriceCalculator.eip1559(),
-            TransactionGasBudgetCalculator.frontier());
+            TransactionPriceCalculator.eip1559());
 
     // this should fill up all the block space
     final Transaction fillingLegacyTx =
@@ -395,7 +369,7 @@
     pendingTransactions.addRemoteTransaction(fillingLegacyTx);
     pendingTransactions.addRemoteTransaction(extraEIP1559Tx);
     final BlockTransactionSelector.TransactionSelectionResults results =
-        selector.buildTransactionListForBlock(blockHeader.getNumber(), blockHeader.getGasLimit());
+        selector.buildTransactionListForBlock();
 
     assertThat(results.getTransactions().size()).isEqualTo(1);
   }
@@ -423,12 +397,7 @@
             0.8,
             this::isCancelled,
             miningBeneficiary,
-<<<<<<< HEAD
-            TransactionPriceCalculator.frontier());
-=======
-            TransactionPriceCalculator.frontier(),
-            TransactionGasBudgetCalculator.frontier());
->>>>>>> d028c337
+            TransactionPriceCalculator.frontier());
 
     final TransactionTestFixture txTestFixture = new TransactionTestFixture();
     // Add 3 transactions to the Pending Transactions, 79% of block, 100% of block and 10% of block
@@ -484,12 +453,7 @@
             0.8,
             this::isCancelled,
             miningBeneficiary,
-<<<<<<< HEAD
-            TransactionPriceCalculator.frontier());
-=======
-            TransactionPriceCalculator.frontier(),
-            TransactionGasBudgetCalculator.frontier());
->>>>>>> d028c337
+            TransactionPriceCalculator.frontier());
 
     final TransactionTestFixture txTestFixture = new TransactionTestFixture();
     // Add 4 transactions to the Pending Transactions 15% (ok), 79% (ok), 25% (too large), 10%
@@ -549,12 +513,7 @@
             0.8,
             this::isCancelled,
             miningBeneficiary,
-<<<<<<< HEAD
-            TransactionPriceCalculator.frontier());
-=======
-            TransactionPriceCalculator.frontier(),
-            TransactionGasBudgetCalculator.frontier());
->>>>>>> d028c337
+            TransactionPriceCalculator.frontier());
 
     final TransactionTestFixture txTestFixture = new TransactionTestFixture();
     final Transaction validTransaction =
@@ -634,12 +593,7 @@
             0.8,
             this::isCancelled,
             miningBeneficiary,
-<<<<<<< HEAD
-            TransactionPriceCalculator.frontier());
-=======
-            TransactionPriceCalculator.frontier(),
-            TransactionGasBudgetCalculator.frontier());
->>>>>>> d028c337
+            TransactionPriceCalculator.frontier());
 
     final BlockTransactionSelector.TransactionSelectionResults results =
         selector.buildTransactionListForBlock();
