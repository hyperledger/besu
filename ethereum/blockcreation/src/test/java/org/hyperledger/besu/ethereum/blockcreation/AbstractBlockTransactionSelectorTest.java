/*
 * Copyright Hyperledger Besu Contributors.
 *
 * Licensed under the Apache License, Version 2.0 (the "License"); you may not use this file except in compliance with
 * the License. You may obtain a copy of the License at
 *
 * http://www.apache.org/licenses/LICENSE-2.0
 *
 * Unless required by applicable law or agreed to in writing, software distributed under the License is distributed on
 * an "AS IS" BASIS, WITHOUT WARRANTIES OR CONDITIONS OF ANY KIND, either express or implied. See the License for the
 * specific language governing permissions and limitations under the License.
 *
 * SPDX-License-Identifier: Apache-2.0
 */
package org.hyperledger.besu.ethereum.blockcreation;

import static org.assertj.core.api.Assertions.assertThat;
import static org.mockito.ArgumentMatchers.any;
import static org.mockito.ArgumentMatchers.anyBoolean;
import static org.mockito.ArgumentMatchers.eq;
import static org.mockito.Mockito.mock;
import static org.mockito.Mockito.when;

import org.hyperledger.besu.config.GenesisConfigFile;
import org.hyperledger.besu.crypto.KeyPair;
import org.hyperledger.besu.crypto.SignatureAlgorithmFactory;
import org.hyperledger.besu.datatypes.Address;
import org.hyperledger.besu.datatypes.Hash;
import org.hyperledger.besu.datatypes.Wei;
import org.hyperledger.besu.ethereum.GasLimitCalculator;
import org.hyperledger.besu.ethereum.chain.Blockchain;
import org.hyperledger.besu.ethereum.core.AddressHelpers;
import org.hyperledger.besu.ethereum.core.BlockHeader;
import org.hyperledger.besu.ethereum.core.BlockHeaderBuilder;
import org.hyperledger.besu.ethereum.core.BlockHeaderTestFixture;
import org.hyperledger.besu.ethereum.core.Difficulty;
import org.hyperledger.besu.ethereum.core.InMemoryKeyValueStorageProvider;
import org.hyperledger.besu.ethereum.core.MutableWorldState;
import org.hyperledger.besu.ethereum.core.ProcessableBlockHeader;
import org.hyperledger.besu.ethereum.core.Transaction;
import org.hyperledger.besu.ethereum.core.TransactionReceipt;
import org.hyperledger.besu.ethereum.core.TransactionTestFixture;
import org.hyperledger.besu.ethereum.difficulty.fixed.FixedDifficultyProtocolSchedule;
import org.hyperledger.besu.ethereum.eth.transactions.ImmutableTransactionPoolConfiguration;
import org.hyperledger.besu.ethereum.eth.transactions.PendingTransactions;
import org.hyperledger.besu.ethereum.eth.transactions.sorter.BaseFeePendingTransactionsSorter;
import org.hyperledger.besu.ethereum.mainnet.MainnetTransactionProcessor;
import org.hyperledger.besu.ethereum.mainnet.ProtocolSchedule;
import org.hyperledger.besu.ethereum.mainnet.ValidationResult;
import org.hyperledger.besu.ethereum.mainnet.feemarket.FeeMarket;
import org.hyperledger.besu.ethereum.processing.TransactionProcessingResult;
import org.hyperledger.besu.ethereum.referencetests.ReferenceTestBlockchain;
import org.hyperledger.besu.ethereum.transaction.TransactionInvalidReason;
import org.hyperledger.besu.evm.gascalculator.GasCalculator;
import org.hyperledger.besu.evm.gascalculator.LondonGasCalculator;
import org.hyperledger.besu.evm.internal.EvmConfiguration;
import org.hyperledger.besu.evm.worldstate.WorldState;
import org.hyperledger.besu.metrics.noop.NoOpMetricsSystem;
import org.hyperledger.besu.plugin.data.TransactionSelectionResult;
import org.hyperledger.besu.plugin.data.TransactionType;
import org.hyperledger.besu.plugin.services.MetricsSystem;
import org.hyperledger.besu.plugin.services.txselection.TransactionSelectorFactory;
import org.hyperledger.besu.testutil.TestClock;

import java.math.BigInteger;
import java.time.Instant;
import java.time.ZoneId;
import java.util.ArrayList;
import java.util.List;
import java.util.Optional;

import com.google.common.collect.Lists;
import org.apache.tuweni.bytes.Bytes;
import org.assertj.core.api.Assertions;
import org.junit.Before;
import org.junit.Test;
import org.junit.runner.RunWith;
import org.mockito.Mock;
import org.mockito.junit.MockitoJUnitRunner;

@RunWith(MockitoJUnitRunner.class)
public abstract class AbstractBlockTransactionSelectorTest {
  protected static final double MIN_OCCUPANCY_80_PERCENT = 0.8;
  protected static final double MIN_OCCUPANCY_100_PERCENT = 1;
  protected static final KeyPair keyPair =
      SignatureAlgorithmFactory.getInstance().generateKeyPair();

  protected final MetricsSystem metricsSystem = new NoOpMetricsSystem();

  protected final Blockchain blockchain = new ReferenceTestBlockchain();
  protected PendingTransactions pendingTransactions;
  protected MutableWorldState worldState;
  @Mock protected MainnetTransactionProcessor transactionProcessor;

  @Before
  public void setup() {
    worldState = InMemoryKeyValueStorageProvider.createInMemoryWorldState();
    pendingTransactions = createPendingTransactions();
  }

  protected abstract PendingTransactions createPendingTransactions();

  private Boolean isCancelled() {
    return false;
  }

  protected ProcessableBlockHeader createBlock(final long gasLimit) {
    return createBlock(gasLimit, Wei.ONE);
  }

  protected ProcessableBlockHeader createBlock(final long gasLimit, final Wei baseFee) {
    return BlockHeaderBuilder.create()
        .parentHash(Hash.EMPTY)
        .coinbase(Address.fromHexString(String.format("%020x", 1)))
        .difficulty(Difficulty.ONE)
        .number(1)
        .gasLimit(gasLimit)
        .timestamp(Instant.now().toEpochMilli())
        .baseFee(baseFee)
        .buildProcessableBlockHeader();
  }

  @Test
  public void emptyPendingTransactionsResultsInEmptyVettingResult() {
    final ProtocolSchedule protocolSchedule =
        FixedDifficultyProtocolSchedule.create(
            GenesisConfigFile.development().getConfigOptions(), EvmConfiguration.DEFAULT);
    final MainnetTransactionProcessor mainnetTransactionProcessor =
        protocolSchedule.getByBlockHeader(blockHeader(0)).getTransactionProcessor();

    // The block should fit 5 transactions only
    final ProcessableBlockHeader blockHeader = createBlock(5000);

    final Address miningBeneficiary = AddressHelpers.ofValue(1);

    final BlockTransactionSelector selector =
        createBlockSelector(
            mainnetTransactionProcessor,
            blockHeader,
            Wei.ZERO,
            miningBeneficiary,
            Wei.ZERO,
            MIN_OCCUPANCY_80_PERCENT);

    final BlockTransactionSelector.TransactionSelectionResults results =
        selector.buildTransactionListForBlock();

    assertThat(results.getTransactions().size()).isEqualTo(0);
    assertThat(results.getReceipts().size()).isEqualTo(0);
    assertThat(results.getCumulativeGasUsed()).isEqualTo(0);
  }

  @Test
  public void failedTransactionsAreIncludedInTheBlock() {
    final Transaction transaction = createTransaction(1);
    pendingTransactions.addRemoteTransaction(transaction, Optional.empty());

    ensureTransactionIsValid(transaction, 0, 5);

    // The block should fit 3 transactions only
    final ProcessableBlockHeader blockHeader = createBlock(5000);

    final Address miningBeneficiary = AddressHelpers.ofValue(1);

    final BlockTransactionSelector selector =
        createBlockSelector(
            transactionProcessor,
            blockHeader,
            Wei.ZERO,
            miningBeneficiary,
            Wei.ZERO,
            MIN_OCCUPANCY_80_PERCENT);

    final BlockTransactionSelector.TransactionSelectionResults results =
        selector.buildTransactionListForBlock();

    assertThat(results.getTransactions().size()).isEqualTo(1);
    Assertions.assertThat(results.getTransactions()).contains(transaction);
    assertThat(results.getReceipts().size()).isEqualTo(1);
    assertThat(results.getCumulativeGasUsed()).isEqualTo(95L);
  }

  @Test
  public void invalidTransactionsTransactionProcessingAreSkippedButBlockStillFills() {
    final List<Transaction> transactionsToInject = Lists.newArrayList();
    for (int i = 0; i < 5; i++) {
      final Transaction tx = createTransaction(i);
      transactionsToInject.add(tx);
      pendingTransactions.addRemoteTransaction(tx, Optional.empty());
      if (i == 1) {
        ensureTransactionIsInvalid(tx, TransactionInvalidReason.NONCE_TOO_LOW);
      } else {
        ensureTransactionIsValid(tx);
      }
    }

    // The block should fit 3 transactions only
    final ProcessableBlockHeader blockHeader = createBlock(5000);

    final Address miningBeneficiary = AddressHelpers.ofValue(1);

    final BlockTransactionSelector selector =
        createBlockSelector(
            transactionProcessor,
            blockHeader,
            Wei.ZERO,
            miningBeneficiary,
            Wei.ZERO,
            MIN_OCCUPANCY_80_PERCENT);

    final BlockTransactionSelector.TransactionSelectionResults results =
        selector.buildTransactionListForBlock();

    assertThat(results.getTransactions().size()).isEqualTo(4);
    assertThat(results.getTransactions().contains(transactionsToInject.get(1))).isFalse();
    assertThat(results.getReceipts().size()).isEqualTo(4);
    assertThat(results.getCumulativeGasUsed()).isEqualTo(400);
  }

  @Test
  public void subsetOfPendingTransactionsIncludedWhenBlockGasLimitHit() {
    final List<Transaction> transactionsToInject = Lists.newArrayList();
    // Transactions are reported in reverse order.
    for (int i = 0; i < 5; i++) {
      final Transaction tx = createTransaction(i);
      transactionsToInject.add(tx);
      pendingTransactions.addRemoteTransaction(tx, Optional.empty());
      ensureTransactionIsValid(tx);
    }

    final ProcessableBlockHeader blockHeader = createBlock(301);

    final Address miningBeneficiary = AddressHelpers.ofValue(1);

    final BlockTransactionSelector selector =
        createBlockSelector(
            transactionProcessor,
            blockHeader,
            Wei.ZERO,
            miningBeneficiary,
            Wei.ZERO,
            MIN_OCCUPANCY_80_PERCENT);

    final BlockTransactionSelector.TransactionSelectionResults results =
        selector.buildTransactionListForBlock();

    assertThat(results.getTransactions().size()).isEqualTo(3);

    assertThat(results.getTransactions().containsAll(transactionsToInject.subList(0, 3))).isTrue();
    assertThat(results.getReceipts().size()).isEqualTo(3);
    assertThat(results.getCumulativeGasUsed()).isEqualTo(300);

    // Ensure receipts have the correct cumulative gas
    Assertions.assertThat(results.getReceipts().get(0).getCumulativeGasUsed()).isEqualTo(100);
    Assertions.assertThat(results.getReceipts().get(1).getCumulativeGasUsed()).isEqualTo(200);
    Assertions.assertThat(results.getReceipts().get(2).getCumulativeGasUsed()).isEqualTo(300);
  }

  @Test
  public void useSingleGasSpaceForAllTransactions() {
    final ProcessableBlockHeader blockHeader = createBlock(300);

    final Address miningBeneficiary = AddressHelpers.ofValue(1);
    final BaseFeePendingTransactionsSorter pendingTransactions1559 =
        new BaseFeePendingTransactionsSorter(
            ImmutableTransactionPoolConfiguration.builder().txPoolMaxSize(5).build(),
            TestClock.system(ZoneId.systemDefault()),
            metricsSystem,
            () -> {
              final BlockHeader mockBlockHeader = mock(BlockHeader.class);
              when(mockBlockHeader.getBaseFee()).thenReturn(Optional.of(Wei.ONE));
              return mockBlockHeader;
            });
    final BlockTransactionSelector selector =
        new BlockTransactionSelector(
            transactionProcessor,
            blockchain,
            worldState,
            pendingTransactions1559,
            blockHeader,
            this::createReceipt,
            Wei.of(6),
            0.8,
            this::isCancelled,
            miningBeneficiary,
            Wei.ZERO,
            FeeMarket.london(0L),
            new LondonGasCalculator(),
            GasLimitCalculator.constant(),
<<<<<<< HEAD
            -1);
=======
            Optional.empty());
>>>>>>> bb24f090

    // this should fill up all the block space
    final Transaction fillingLegacyTx =
        Transaction.builder()
            .type(TransactionType.FRONTIER)
            .gasLimit(300)
            .gasPrice(Wei.of(10))
            .nonce(1)
            .payload(Bytes.EMPTY)
            .to(Address.ID)
            .value(Wei.ZERO)
            .sender(Address.ID)
            .chainId(BigInteger.ONE)
            .signAndBuild(keyPair);

    ensureTransactionIsValid(fillingLegacyTx);

    // so we shouldn't include this
    final Transaction extraEIP1559Tx =
        Transaction.builder()
            .type(TransactionType.EIP1559)
            .nonce(0)
            .maxPriorityFeePerGas(Wei.of(10))
            .maxFeePerGas(Wei.of(10))
            .gasLimit(50)
            .to(Address.ID)
            .value(Wei.of(0))
            .payload(Bytes.EMPTY)
            .chainId(BigInteger.ONE)
            .signAndBuild(keyPair);

    ensureTransactionIsValid(extraEIP1559Tx);

    pendingTransactions1559.addRemoteTransaction(fillingLegacyTx, Optional.empty());
    pendingTransactions1559.addRemoteTransaction(extraEIP1559Tx, Optional.empty());
    final BlockTransactionSelector.TransactionSelectionResults results =
        selector.buildTransactionListForBlock();

    assertThat(results.getTransactions().size()).isEqualTo(1);
  }

  @Test
  public void transactionTooLargeForBlockDoesNotPreventMoreBeingAddedIfBlockOccupancyNotReached() {
    final ProcessableBlockHeader blockHeader = createBlock(300_000);

    final Address miningBeneficiary = AddressHelpers.ofValue(1);
    final BlockTransactionSelector selector =
        createBlockSelector(
            transactionProcessor,
            blockHeader,
            Wei.ZERO,
            miningBeneficiary,
            Wei.ZERO,
            MIN_OCCUPANCY_80_PERCENT);

    final TransactionTestFixture txTestFixture = new TransactionTestFixture();
    // Add 3 transactions to the Pending Transactions, 79% of block, 100% of block and 10% of block
    // should end up selecting the first and third only.
    // NOTE - PendingTransactions outputs these in nonce order
    final List<Transaction> transactionsToInject = Lists.newArrayList();
    transactionsToInject.add(
        txTestFixture
            .gasLimit((long) (blockHeader.getGasLimit() * 0.79))
            .nonce(1)
            .createTransaction(keyPair));
    transactionsToInject.add(
        txTestFixture.gasLimit(blockHeader.getGasLimit()).nonce(2).createTransaction(keyPair));
    transactionsToInject.add(
        txTestFixture
            .gasLimit((long) (blockHeader.getGasLimit() * 0.1))
            .nonce(3)
            .createTransaction(keyPair));

    for (final Transaction tx : transactionsToInject) {
      pendingTransactions.addRemoteTransaction(tx, Optional.empty());
      ensureTransactionIsValid(tx);
    }

    final BlockTransactionSelector.TransactionSelectionResults results =
        selector.buildTransactionListForBlock();

    assertThat(results.getTransactions().size()).isEqualTo(2);
    Assertions.assertThat(results.getTransactions().get(0)).isEqualTo(transactionsToInject.get(0));
    Assertions.assertThat(results.getTransactions().get(1)).isEqualTo(transactionsToInject.get(2));
  }

  @Test
  public void transactionSelectionStopsWhenSufficientBlockOccupancyIsReached() {
    final ProcessableBlockHeader blockHeader = createBlock(300);

    final Address miningBeneficiary = AddressHelpers.ofValue(1);
    final BlockTransactionSelector selector =
        createBlockSelector(
            transactionProcessor,
            blockHeader,
            Wei.ZERO,
            miningBeneficiary,
            Wei.ZERO,
            MIN_OCCUPANCY_80_PERCENT);

    final TransactionTestFixture txTestFixture = new TransactionTestFixture();
    // Add 4 transactions to the Pending Transactions 15% (ok), 79% (ok), 25% (too large), 10%
    // (not included, it would fit, however previous transaction was too large and block was
    // suitably populated).
    // NOTE - PendingTransactions will output these in nonce order.
    final Transaction[] txs =
        new Transaction[] {
          txTestFixture
              .gasLimit((long) (blockHeader.getGasLimit() * 0.15))
              .nonce(1)
              .createTransaction(keyPair),
          txTestFixture
              .gasLimit((long) (blockHeader.getGasLimit() * 0.79))
              .nonce(2)
              .createTransaction(keyPair),
          txTestFixture
              .gasLimit((long) (blockHeader.getGasLimit() * 0.25))
              .nonce(3)
              .createTransaction(keyPair),
          txTestFixture
              .gasLimit((long) (blockHeader.getGasLimit() * 0.1))
              .nonce(4)
              .createTransaction(keyPair)
        };

    for (Transaction tx : txs) {
      pendingTransactions.addRemoteTransaction(tx, Optional.empty());
      ensureTransactionIsValid(tx);
    }

    final BlockTransactionSelector.TransactionSelectionResults results =
        selector.buildTransactionListForBlock();

    assertThat(results.getTransactions().size()).isEqualTo(2);
    Assertions.assertThat(results.getTransactions().get(0)).isEqualTo(txs[0]);
    Assertions.assertThat(results.getTransactions().get(1)).isEqualTo(txs[1]);
    assertThat(results.getTransactions().contains(txs[3])).isFalse();
    assertThat(results.getTransactions().contains(txs[2])).isFalse();
  }

  @Test
  public void transactionSelectionStopsWhenBlockIsFull() {
    final ProcessableBlockHeader blockHeader = createBlock(3_000_000);

    final Address miningBeneficiary = AddressHelpers.ofValue(1);
    final BlockTransactionSelector selector =
        createBlockSelector(
            transactionProcessor,
            blockHeader,
            Wei.ZERO,
            miningBeneficiary,
            Wei.ZERO,
            MIN_OCCUPANCY_100_PERCENT);

    final long minTxGasCost = getGasCalculator().getMinimumTransactionCost();

    // Add 4 transactions to the Pending Transactions
    // 0) 90% of block (selected)
    // 1) 90% of block (skipped since too large)
    // 2) enough gas to only leave space for a transaction with the min gas cost (selected)
    // 3) min gas cost (selected and 100% block gas used)
    // 4) min gas cost (not selected since selection stopped after tx 3)
    // NOTE - PendingTransactions outputs these in nonce order

    final long gasLimit0 = (long) (blockHeader.getGasLimit() * 0.9);
    final long gasLimit1 = (long) (blockHeader.getGasLimit() * 0.9);
    final long gasLimit2 = blockHeader.getGasLimit() - gasLimit0 - minTxGasCost;
    final long gasLimit3 = minTxGasCost;
    final long gasLimit4 = minTxGasCost;

    final TransactionTestFixture txTestFixture = new TransactionTestFixture();
    final List<Transaction> transactionsToInject = Lists.newArrayList();
    transactionsToInject.add(txTestFixture.gasLimit(gasLimit0).nonce(0).createTransaction(keyPair));
    transactionsToInject.add(txTestFixture.gasLimit(gasLimit1).nonce(1).createTransaction(keyPair));
    transactionsToInject.add(txTestFixture.gasLimit(gasLimit2).nonce(2).createTransaction(keyPair));
    transactionsToInject.add(txTestFixture.gasLimit(gasLimit3).nonce(3).createTransaction(keyPair));
    transactionsToInject.add(txTestFixture.gasLimit(gasLimit4).nonce(4).createTransaction(keyPair));

    for (final Transaction tx : transactionsToInject) {
      pendingTransactions.addRemoteTransaction(tx, Optional.empty());
      ensureTransactionIsValid(tx);
    }

    final BlockTransactionSelector.TransactionSelectionResults results =
        selector.buildTransactionListForBlock();

    assertThat(results.getTransactions())
        .containsExactly(
            transactionsToInject.get(0), transactionsToInject.get(2), transactionsToInject.get(3));
    assertThat(results.getCumulativeGasUsed()).isEqualTo(blockHeader.getGasLimit());
  }

  @Test
  public void transactionSelectionStopsWhenRemainingGasIsNotEnoughForAnyMoreTransaction() {
    final ProcessableBlockHeader blockHeader = createBlock(3_000_000);

    final Address miningBeneficiary = AddressHelpers.ofValue(1);
    final BlockTransactionSelector selector =
        createBlockSelector(
            transactionProcessor,
            blockHeader,
            Wei.ZERO,
            miningBeneficiary,
            Wei.ZERO,
            MIN_OCCUPANCY_100_PERCENT);

    final long minTxGasCost = getGasCalculator().getMinimumTransactionCost();

    // Add 4 transactions to the Pending Transactions
    // 0) 90% of block (selected)
    // 1) 90% of block (skipped since too large)
    // 2) do not fill the block, but leaves less gas than the min for a tx (selected)
    // 3) min gas cost (skipped since not enough gas remaining)
    // NOTE - PendingTransactions outputs these in nonce order

    final long gasLimit0 = (long) (blockHeader.getGasLimit() * 0.9);
    final long gasLimit1 = (long) (blockHeader.getGasLimit() * 0.9);
    final long gasLimit2 = blockHeader.getGasLimit() - gasLimit0 - (minTxGasCost - 1);
    final long gasLimit3 = minTxGasCost;

    final TransactionTestFixture txTestFixture = new TransactionTestFixture();
    final List<Transaction> transactionsToInject = Lists.newArrayList();
    transactionsToInject.add(txTestFixture.gasLimit(gasLimit0).nonce(0).createTransaction(keyPair));
    transactionsToInject.add(txTestFixture.gasLimit(gasLimit1).nonce(1).createTransaction(keyPair));
    transactionsToInject.add(txTestFixture.gasLimit(gasLimit2).nonce(2).createTransaction(keyPair));
    transactionsToInject.add(txTestFixture.gasLimit(gasLimit3).nonce(3).createTransaction(keyPair));

    for (final Transaction tx : transactionsToInject) {
      pendingTransactions.addRemoteTransaction(tx, Optional.empty());
      ensureTransactionIsValid(tx);
    }

    final BlockTransactionSelector.TransactionSelectionResults results =
        selector.buildTransactionListForBlock();

    assertThat(results.getTransactions())
        .containsExactly(transactionsToInject.get(0), transactionsToInject.get(2));
    assertThat(blockHeader.getGasLimit() - results.getCumulativeGasUsed()).isLessThan(minTxGasCost);
  }

  @Test
  public void shouldDiscardTransactionsThatFailValidation() {
    final ProcessableBlockHeader blockHeader = createBlock(300);

    final Address miningBeneficiary = AddressHelpers.ofValue(1);
    final BlockTransactionSelector selector =
        createBlockSelector(
            transactionProcessor,
            blockHeader,
            Wei.ZERO,
            miningBeneficiary,
            Wei.ZERO,
            MIN_OCCUPANCY_80_PERCENT);

    final TransactionTestFixture txTestFixture = new TransactionTestFixture();
    final Transaction validTransaction =
        txTestFixture.nonce(1).gasLimit(1).createTransaction(keyPair);
    ensureTransactionIsValid(validTransaction, 2000, 10000);
    final Transaction invalidTransaction =
        txTestFixture.nonce(2).gasLimit(2).createTransaction(keyPair);
    ensureTransactionIsInvalid(
        invalidTransaction, TransactionInvalidReason.EXCEEDS_BLOCK_GAS_LIMIT);

    pendingTransactions.addRemoteTransaction(validTransaction, Optional.empty());
    pendingTransactions.addRemoteTransaction(invalidTransaction, Optional.empty());

    selector.buildTransactionListForBlock();

    Assertions.assertThat(pendingTransactions.getTransactionByHash(validTransaction.getHash()))
        .isPresent();
    Assertions.assertThat(pendingTransactions.getTransactionByHash(invalidTransaction.getHash()))
        .isNotPresent();
  }

  @Test
  public void transactionSelectionPluginShouldWork() {
    final ProcessableBlockHeader blockHeader = createBlock(300);

    final TransactionTestFixture txTestFixture = new TransactionTestFixture();
    final Transaction selected =
        txTestFixture
            .nonce(1)
            .gasLimit(1)
            .createTransaction(SignatureAlgorithmFactory.getInstance().generateKeyPair());
    ensureTransactionIsValid(selected, 2000, 10000);

    final Transaction notSelectedTransient =
        txTestFixture
            .nonce(1)
            .gasLimit(1)
            .createTransaction(SignatureAlgorithmFactory.getInstance().generateKeyPair());
    ensureTransactionIsValid(notSelectedTransient, 2000, 10000);

    final Transaction notSelectedInvalid =
        txTestFixture
            .nonce(1)
            .gasLimit(1)
            .createTransaction(SignatureAlgorithmFactory.getInstance().generateKeyPair());
    ensureTransactionIsValid(notSelectedInvalid, 2000, 10000);

    final TransactionSelectorFactory transactionSelectorFactory =
        (TransactionSelectorFactory)
            () ->
                (tx, s, logs, cg) -> {
                  if (tx.equals(notSelectedTransient))
                    return TransactionSelectionResult.invalidTransient("transient");
                  if (tx.equals(notSelectedInvalid))
                    return TransactionSelectionResult.invalid("invalid");
                  return TransactionSelectionResult.SELECTED;
                };

    final Address miningBeneficiary = AddressHelpers.ofValue(1);
    final BlockTransactionSelector selector =
        createBlockSelectorWithTxSelPlugin(
            transactionProcessor,
            blockHeader,
            Wei.ZERO,
            miningBeneficiary,
            Wei.ZERO,
            MIN_OCCUPANCY_80_PERCENT,
            transactionSelectorFactory);

    pendingTransactions.addRemoteTransaction(selected, Optional.empty());
    pendingTransactions.addRemoteTransaction(notSelectedTransient, Optional.empty());
    pendingTransactions.addRemoteTransaction(notSelectedInvalid, Optional.empty());

    final BlockTransactionSelector.TransactionSelectionResults transactionSelectionResults =
        selector.buildTransactionListForBlock();

    Assertions.assertThat(pendingTransactions.getTransactionByHash(notSelectedTransient.getHash()))
        .isPresent();
    Assertions.assertThat(pendingTransactions.getTransactionByHash(notSelectedInvalid.getHash()))
        .isNotPresent();
    //    Assertions.assertThat(pendingTransactions.getTransactionByHash(selected.getHash()))
    //            .isNotPresent(); // TODO check with Fabio what should happen with selected txs
    Assertions.assertThat(transactionSelectionResults.getTransactions()).contains(selected);
    Assertions.assertThat(transactionSelectionResults.getTransactions())
        .doesNotContain(notSelectedTransient);
    Assertions.assertThat(transactionSelectionResults.getTransactions())
        .doesNotContain(notSelectedInvalid);
  }

  @Test
  public void transactionWithIncorrectNonceRemainsInPoolAndNotSelected() {
    final ProcessableBlockHeader blockHeader = createBlock(5000);

    final TransactionTestFixture txTestFixture = new TransactionTestFixture();
    final Transaction futureTransaction =
        txTestFixture.nonce(4).gasLimit(1).createTransaction(keyPair);

    pendingTransactions.addRemoteTransaction(futureTransaction, Optional.empty());
    ensureTransactionIsInvalid(futureTransaction, TransactionInvalidReason.NONCE_TOO_HIGH);

    final Address miningBeneficiary = AddressHelpers.ofValue(1);
    final BlockTransactionSelector selector =
        createBlockSelector(
            transactionProcessor,
            blockHeader,
            Wei.ZERO,
            miningBeneficiary,
            Wei.ZERO,
            MIN_OCCUPANCY_80_PERCENT);

    final BlockTransactionSelector.TransactionSelectionResults results =
        selector.buildTransactionListForBlock();

    Assertions.assertThat(pendingTransactions.getTransactionByHash(futureTransaction.getHash()))
        .isPresent();
    assertThat(results.getTransactions().size()).isEqualTo(0);
  }

  protected BlockTransactionSelector createBlockSelector(
      final MainnetTransactionProcessor transactionProcessor,
      final ProcessableBlockHeader blockHeader,
      final Wei minGasPrice,
      final Address miningBeneficiary,
<<<<<<< HEAD
      final Wei dataGasPrice) {

    return createBlockSelector(
        transactionProcessor, blockHeader, minGasPrice, miningBeneficiary, dataGasPrice, -1);
  }

  protected BlockTransactionSelector createBlockSelector(
      final MainnetTransactionProcessor transactionProcessor,
      final ProcessableBlockHeader blockHeader,
      final Wei minGasPrice,
      final Address miningBeneficiary,
      final Wei dataGasPrice,
      final int blockMaxCalldataSize) {
=======
      final Wei dataGasPrice,
      final double minBlockOccupancyRatio) {
>>>>>>> bb24f090
    final BlockTransactionSelector selector =
        new BlockTransactionSelector(
            transactionProcessor,
            blockchain,
            worldState,
            pendingTransactions,
            blockHeader,
            this::createReceipt,
            minGasPrice,
            minBlockOccupancyRatio,
            this::isCancelled,
            miningBeneficiary,
            dataGasPrice,
            getFeeMarket(),
            new LondonGasCalculator(),
            GasLimitCalculator.constant(),
<<<<<<< HEAD
            blockMaxCalldataSize);
=======
            Optional.empty());

>>>>>>> bb24f090
    return selector;
  }

  protected BlockTransactionSelector createBlockSelectorWithTxSelPlugin(
      final MainnetTransactionProcessor transactionProcessor,
      final ProcessableBlockHeader blockHeader,
      final Wei minGasPrice,
      final Address miningBeneficiary,
      final Wei dataGasPrice,
      final double minBlockOccupancyRatio,
      final TransactionSelectorFactory transactionSelectorFactory) {
    final BlockTransactionSelector selector =
        new BlockTransactionSelector(
            transactionProcessor,
            blockchain,
            worldState,
            pendingTransactions,
            blockHeader,
            this::createReceipt,
            minGasPrice,
            minBlockOccupancyRatio,
            this::isCancelled,
            miningBeneficiary,
            dataGasPrice,
            getFeeMarket(),
            new LondonGasCalculator(),
            GasLimitCalculator.constant(),
            Optional.of(transactionSelectorFactory));

    return selector;
  }

  protected abstract GasCalculator getGasCalculator();

  protected abstract FeeMarket getFeeMarket();

  private Transaction createTransaction(final int transactionNumber) {
    return Transaction.builder()
        .gasLimit(100)
        .gasPrice(Wei.of(5))
        .nonce(transactionNumber)
        .payload(Bytes.EMPTY)
        .to(Address.ID)
        .value(Wei.of(transactionNumber))
        .sender(Address.ID)
        .chainId(BigInteger.ONE)
        .guessType()
        .signAndBuild(keyPair);
  }

  // This is a duplicate of the MainnetProtocolSpec::frontierTransactionReceiptFactory
  private TransactionReceipt createReceipt(
      final TransactionType __,
      final TransactionProcessingResult result,
      final WorldState worldState,
      final long gasUsed) {
    return new TransactionReceipt(
        worldState.rootHash(), gasUsed, Lists.newArrayList(), Optional.empty());
  }

  protected void ensureTransactionIsValid(final Transaction tx) {
    ensureTransactionIsValid(tx, 0, 0);
  }

  protected void ensureTransactionIsValid(
      final Transaction tx, final long gasUsedByTransaction, final long gasRemaining) {
    when(transactionProcessor.processTransaction(
            any(), any(), any(), eq(tx), any(), any(), anyBoolean(), any(), any()))
        .thenReturn(
            TransactionProcessingResult.successful(
                new ArrayList<>(),
                gasUsedByTransaction,
                gasRemaining,
                Bytes.EMPTY,
                ValidationResult.valid()));
  }

  protected void ensureTransactionIsInvalid(
      final Transaction tx, final TransactionInvalidReason invalidReason) {
    when(transactionProcessor.processTransaction(
            any(), any(), any(), eq(tx), any(), any(), anyBoolean(), any(), any()))
        .thenReturn(TransactionProcessingResult.invalid(ValidationResult.invalid(invalidReason)));
  }

  private BlockHeader blockHeader(final long number) {
    return new BlockHeaderTestFixture().number(number).buildHeader();
  }
}<|MERGE_RESOLUTION|>--- conflicted
+++ resolved
@@ -287,11 +287,7 @@
             FeeMarket.london(0L),
             new LondonGasCalculator(),
             GasLimitCalculator.constant(),
-<<<<<<< HEAD
-            -1);
-=======
             Optional.empty());
->>>>>>> bb24f090
 
     // this should fill up all the block space
     final Transaction fillingLegacyTx =
@@ -668,24 +664,8 @@
       final ProcessableBlockHeader blockHeader,
       final Wei minGasPrice,
       final Address miningBeneficiary,
-<<<<<<< HEAD
-      final Wei dataGasPrice) {
-
-    return createBlockSelector(
-        transactionProcessor, blockHeader, minGasPrice, miningBeneficiary, dataGasPrice, -1);
-  }
-
-  protected BlockTransactionSelector createBlockSelector(
-      final MainnetTransactionProcessor transactionProcessor,
-      final ProcessableBlockHeader blockHeader,
-      final Wei minGasPrice,
-      final Address miningBeneficiary,
-      final Wei dataGasPrice,
-      final int blockMaxCalldataSize) {
-=======
       final Wei dataGasPrice,
       final double minBlockOccupancyRatio) {
->>>>>>> bb24f090
     final BlockTransactionSelector selector =
         new BlockTransactionSelector(
             transactionProcessor,
@@ -702,12 +682,8 @@
             getFeeMarket(),
             new LondonGasCalculator(),
             GasLimitCalculator.constant(),
-<<<<<<< HEAD
-            blockMaxCalldataSize);
-=======
             Optional.empty());
 
->>>>>>> bb24f090
     return selector;
   }
 
