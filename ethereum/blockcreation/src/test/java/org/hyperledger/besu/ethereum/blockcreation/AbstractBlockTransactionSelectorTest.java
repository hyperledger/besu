--- conflicted
+++ resolved
@@ -83,18 +83,7 @@
   protected static final double MIN_OCCUPANCY_100_PERCENT = 1;
   protected static final KeyPair keyPair =
       SignatureAlgorithmFactory.getInstance().generateKeyPair();
-<<<<<<< HEAD
-  public static final TransactionSelector DO_NOTHING_TRANSACTION_SELECTOR =
-      new TransactionSelector() {
-        @Override
-        public TransactionSelectionResult selectTransaction(
-            final org.hyperledger.besu.plugin.data.Transaction transaction,
-            final org.hyperledger.besu.plugin.data.TransactionReceipt receipt) {
-          return TransactionSelectionResult.SELECTED;
-        }
-      };
-=======
->>>>>>> 610812c8
+
   protected final MetricsSystem metricsSystem = new NoOpMetricsSystem();
 
   protected final Blockchain blockchain = new ReferenceTestBlockchain();
