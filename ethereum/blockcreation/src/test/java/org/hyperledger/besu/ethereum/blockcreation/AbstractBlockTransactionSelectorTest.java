/*
 * Copyright Hyperledger Besu Contributors.
 *
 * Licensed under the Apache License, Version 2.0 (the "License"); you may not use this file except in compliance with
 * the License. You may obtain a copy of the License at
 *
 * http://www.apache.org/licenses/LICENSE-2.0
 *
 * Unless required by applicable law or agreed to in writing, software distributed under the License is distributed on
 * an "AS IS" BASIS, WITHOUT WARRANTIES OR CONDITIONS OF ANY KIND, either express or implied. See the License for the
 * specific language governing permissions and limitations under the License.
 *
 * SPDX-License-Identifier: Apache-2.0
 */
package org.hyperledger.besu.ethereum.blockcreation;

import static org.assertj.core.api.Assertions.assertThat;
import static org.mockito.ArgumentMatchers.any;
import static org.mockito.ArgumentMatchers.anyBoolean;
import static org.mockito.ArgumentMatchers.eq;
import static org.mockito.Mockito.mock;
import static org.mockito.Mockito.when;

import org.hyperledger.besu.config.GenesisConfigFile;
import org.hyperledger.besu.crypto.KeyPair;
import org.hyperledger.besu.crypto.SignatureAlgorithmFactory;
import org.hyperledger.besu.datatypes.Address;
import org.hyperledger.besu.datatypes.Hash;
import org.hyperledger.besu.datatypes.Wei;
import org.hyperledger.besu.ethereum.GasLimitCalculator;
import org.hyperledger.besu.ethereum.chain.Blockchain;
import org.hyperledger.besu.ethereum.core.AddressHelpers;
import org.hyperledger.besu.ethereum.core.BlockHeader;
import org.hyperledger.besu.ethereum.core.BlockHeaderBuilder;
import org.hyperledger.besu.ethereum.core.BlockHeaderTestFixture;
import org.hyperledger.besu.ethereum.core.Difficulty;
import org.hyperledger.besu.ethereum.core.InMemoryKeyValueStorageProvider;
import org.hyperledger.besu.ethereum.core.MutableWorldState;
import org.hyperledger.besu.ethereum.core.ProcessableBlockHeader;
import org.hyperledger.besu.ethereum.core.Transaction;
import org.hyperledger.besu.ethereum.core.TransactionReceipt;
import org.hyperledger.besu.ethereum.core.TransactionTestFixture;
import org.hyperledger.besu.ethereum.difficulty.fixed.FixedDifficultyProtocolSchedule;
import org.hyperledger.besu.ethereum.eth.transactions.ImmutableTransactionPoolConfiguration;
import org.hyperledger.besu.ethereum.eth.transactions.PendingTransactions;
import org.hyperledger.besu.ethereum.eth.transactions.sorter.BaseFeePendingTransactionsSorter;
import org.hyperledger.besu.ethereum.mainnet.MainnetTransactionProcessor;
import org.hyperledger.besu.ethereum.mainnet.MainnetTransactionValidator;
import org.hyperledger.besu.ethereum.mainnet.ProtocolSchedule;
import org.hyperledger.besu.ethereum.mainnet.ValidationResult;
import org.hyperledger.besu.ethereum.mainnet.feemarket.FeeMarket;
import org.hyperledger.besu.ethereum.processing.TransactionProcessingResult;
import org.hyperledger.besu.ethereum.referencetests.ReferenceTestBlockchain;
import org.hyperledger.besu.ethereum.transaction.TransactionInvalidReason;
import org.hyperledger.besu.evm.gascalculator.GasCalculator;
import org.hyperledger.besu.evm.gascalculator.LondonGasCalculator;
import org.hyperledger.besu.evm.internal.EvmConfiguration;
import org.hyperledger.besu.evm.worldstate.WorldState;
import org.hyperledger.besu.metrics.noop.NoOpMetricsSystem;
import org.hyperledger.besu.plugin.data.TransactionType;
import org.hyperledger.besu.plugin.services.MetricsSystem;
import org.hyperledger.besu.testutil.TestClock;

import java.math.BigInteger;
import java.time.Instant;
import java.time.ZoneId;
import java.util.ArrayList;
import java.util.List;
import java.util.Optional;

import com.google.common.collect.Lists;
import org.apache.tuweni.bytes.Bytes;
import org.assertj.core.api.Assertions;
import org.junit.Before;
import org.junit.Test;
import org.junit.runner.RunWith;
import org.mockito.Mock;
import org.mockito.junit.MockitoJUnitRunner;

@RunWith(MockitoJUnitRunner.class)
public abstract class AbstractBlockTransactionSelectorTest {
  protected static final double MIN_OCCUPANCY_80_PERCENT = 0.8;
  protected static final double MIN_OCCUPANCY_100_PERCENT = 1;
  protected static final KeyPair keyPair =
      SignatureAlgorithmFactory.getInstance().generateKeyPair();
<<<<<<< HEAD
  public static final TransactionSelector DO_NOTHING_TRANSACTION_SELECTOR =
      new TransactionSelector() {
        @Override
        public TransactionSelectionResult selectTransaction(
            final org.hyperledger.besu.plugin.data.Transaction transaction,
            final org.hyperledger.besu.plugin.data.TransactionReceipt receipt) {
          return TransactionSelectionResult.SELECTED;
        }
      };
=======

>>>>>>> 93608383
  protected final MetricsSystem metricsSystem = new NoOpMetricsSystem();

  protected final Blockchain blockchain = new ReferenceTestBlockchain();
  protected PendingTransactions pendingTransactions;
  protected MutableWorldState worldState;
  @Mock protected MainnetTransactionProcessor transactionProcessor;
  @Mock protected MainnetTransactionValidator transactionValidator;

  @Before
  public void setup() {
    worldState = InMemoryKeyValueStorageProvider.createInMemoryWorldState();
    pendingTransactions = createPendingTransactions();
  }

  protected abstract PendingTransactions createPendingTransactions();

  private Boolean isCancelled() {
    return false;
  }

  protected ProcessableBlockHeader createBlock(final long gasLimit) {
    return createBlock(gasLimit, Wei.ONE);
  }

  protected ProcessableBlockHeader createBlock(final long gasLimit, final Wei baseFee) {
    return BlockHeaderBuilder.create()
        .parentHash(Hash.EMPTY)
        .coinbase(Address.fromHexString(String.format("%020x", 1)))
        .difficulty(Difficulty.ONE)
        .number(1)
        .gasLimit(gasLimit)
        .timestamp(Instant.now().toEpochMilli())
        .baseFee(baseFee)
        .buildProcessableBlockHeader();
  }

  @Test
  public void emptyPendingTransactionsResultsInEmptyVettingResult() {
    final ProtocolSchedule protocolSchedule =
        FixedDifficultyProtocolSchedule.create(
            GenesisConfigFile.development().getConfigOptions(), EvmConfiguration.DEFAULT);
    final MainnetTransactionProcessor mainnetTransactionProcessor =
        protocolSchedule.getByBlockHeader(blockHeader(0)).getTransactionProcessor();

    // The block should fit 5 transactions only
    final ProcessableBlockHeader blockHeader = createBlock(5000);

    final Address miningBeneficiary = AddressHelpers.ofValue(1);

    final BlockTransactionSelector selector =
        createBlockSelector(
            mainnetTransactionProcessor,
            blockHeader,
            Wei.ZERO,
            miningBeneficiary,
            Wei.ZERO,
            MIN_OCCUPANCY_80_PERCENT);

    final BlockTransactionSelector.TransactionSelectionResults results =
        selector.buildTransactionListForBlock();

    assertThat(results.getTransactions().size()).isEqualTo(0);
    assertThat(results.getReceipts().size()).isEqualTo(0);
    assertThat(results.getCumulativeGasUsed()).isEqualTo(0);
  }

  @Test
  public void failedTransactionsAreIncludedInTheBlock() {
    final Transaction transaction = createTransaction(1);
    pendingTransactions.addRemoteTransaction(transaction, Optional.empty());

    ensureTransactionIsValid(transaction, 0, 5);

    // The block should fit 3 transactions only
    final ProcessableBlockHeader blockHeader = createBlock(5000);

    final Address miningBeneficiary = AddressHelpers.ofValue(1);

    final BlockTransactionSelector selector =
        createBlockSelector(
            transactionProcessor,
            blockHeader,
            Wei.ZERO,
            miningBeneficiary,
            Wei.ZERO,
            MIN_OCCUPANCY_80_PERCENT);

    final BlockTransactionSelector.TransactionSelectionResults results =
        selector.buildTransactionListForBlock();

    assertThat(results.getTransactions().size()).isEqualTo(1);
    Assertions.assertThat(results.getTransactions()).contains(transaction);
    assertThat(results.getReceipts().size()).isEqualTo(1);
    assertThat(results.getCumulativeGasUsed()).isEqualTo(95L);
  }

  @Test
  public void invalidTransactionsTransactionProcessingAreSkippedButBlockStillFills() {
    final List<Transaction> transactionsToInject = Lists.newArrayList();
    for (int i = 0; i < 5; i++) {
      final Transaction tx = createTransaction(i);
      transactionsToInject.add(tx);
      pendingTransactions.addRemoteTransaction(tx, Optional.empty());
      if (i == 1) {
        ensureTransactionIsInvalid(tx, TransactionInvalidReason.NONCE_TOO_LOW);
      } else {
        ensureTransactionIsValid(tx);
      }
    }

    // The block should fit 3 transactions only
    final ProcessableBlockHeader blockHeader = createBlock(5000);

    final Address miningBeneficiary = AddressHelpers.ofValue(1);

    final BlockTransactionSelector selector =
        createBlockSelector(
            transactionProcessor,
            blockHeader,
            Wei.ZERO,
            miningBeneficiary,
            Wei.ZERO,
            MIN_OCCUPANCY_80_PERCENT);

    final BlockTransactionSelector.TransactionSelectionResults results =
        selector.buildTransactionListForBlock();

    assertThat(results.getTransactions().size()).isEqualTo(4);
    assertThat(results.getTransactions().contains(transactionsToInject.get(1))).isFalse();
    assertThat(results.getReceipts().size()).isEqualTo(4);
    assertThat(results.getCumulativeGasUsed()).isEqualTo(400);
  }

  @Test
  public void subsetOfPendingTransactionsIncludedWhenBlockGasLimitHit() {
    final List<Transaction> transactionsToInject = Lists.newArrayList();
    // Transactions are reported in reverse order.
    for (int i = 0; i < 5; i++) {
      final Transaction tx = createTransaction(i);
      transactionsToInject.add(tx);
      pendingTransactions.addRemoteTransaction(tx, Optional.empty());
      ensureTransactionIsValid(tx);
    }

    final ProcessableBlockHeader blockHeader = createBlock(301);

    final Address miningBeneficiary = AddressHelpers.ofValue(1);

    final BlockTransactionSelector selector =
        createBlockSelector(
            transactionProcessor,
            blockHeader,
            Wei.ZERO,
            miningBeneficiary,
            Wei.ZERO,
            MIN_OCCUPANCY_80_PERCENT);

    final BlockTransactionSelector.TransactionSelectionResults results =
        selector.buildTransactionListForBlock();

    assertThat(results.getTransactions().size()).isEqualTo(3);

    assertThat(results.getTransactions().containsAll(transactionsToInject.subList(0, 3))).isTrue();
    assertThat(results.getReceipts().size()).isEqualTo(3);
    assertThat(results.getCumulativeGasUsed()).isEqualTo(300);

    // Ensure receipts have the correct cumulative gas
    Assertions.assertThat(results.getReceipts().get(0).getCumulativeGasUsed()).isEqualTo(100);
    Assertions.assertThat(results.getReceipts().get(1).getCumulativeGasUsed()).isEqualTo(200);
    Assertions.assertThat(results.getReceipts().get(2).getCumulativeGasUsed()).isEqualTo(300);
  }

  @Test
  public void useSingleGasSpaceForAllTransactions() {
    final ProcessableBlockHeader blockHeader = createBlock(300);

    final Address miningBeneficiary = AddressHelpers.ofValue(1);
    final BaseFeePendingTransactionsSorter pendingTransactions1559 =
        new BaseFeePendingTransactionsSorter(
            ImmutableTransactionPoolConfiguration.builder().txPoolMaxSize(5).build(),
            TestClock.system(ZoneId.systemDefault()),
            metricsSystem,
            () -> {
              final BlockHeader mockBlockHeader = mock(BlockHeader.class);
              when(mockBlockHeader.getBaseFee()).thenReturn(Optional.of(Wei.ONE));
              return mockBlockHeader;
            });
    final BlockTransactionSelector selector =
        new BlockTransactionSelector(
            transactionProcessor,
            blockchain,
            worldState,
            pendingTransactions1559,
            blockHeader,
            this::createReceipt,
            Wei.of(6),
            0.8,
            this::isCancelled,
            miningBeneficiary,
            Wei.ZERO,
            FeeMarket.london(0L),
            new LondonGasCalculator(),
            GasLimitCalculator.constant());

    // this should fill up all the block space
    final Transaction fillingLegacyTx =
        Transaction.builder()
            .type(TransactionType.FRONTIER)
            .gasLimit(300)
            .gasPrice(Wei.of(10))
            .nonce(1)
            .payload(Bytes.EMPTY)
            .to(Address.ID)
            .value(Wei.ZERO)
            .sender(Address.ID)
            .chainId(BigInteger.ONE)
            .signAndBuild(keyPair);

    ensureTransactionIsValid(fillingLegacyTx);

    // so we shouldn't include this
    final Transaction extraEIP1559Tx =
        Transaction.builder()
            .type(TransactionType.EIP1559)
            .nonce(0)
            .maxPriorityFeePerGas(Wei.of(10))
            .maxFeePerGas(Wei.of(10))
            .gasLimit(50)
            .to(Address.ID)
            .value(Wei.of(0))
            .payload(Bytes.EMPTY)
            .chainId(BigInteger.ONE)
            .signAndBuild(keyPair);

    ensureTransactionIsValid(extraEIP1559Tx);

    pendingTransactions1559.addRemoteTransaction(fillingLegacyTx, Optional.empty());
    pendingTransactions1559.addRemoteTransaction(extraEIP1559Tx, Optional.empty());
    final BlockTransactionSelector.TransactionSelectionResults results =
        selector.buildTransactionListForBlock();

    assertThat(results.getTransactions().size()).isEqualTo(1);
  }

  @Test
  public void transactionTooLargeForBlockDoesNotPreventMoreBeingAddedIfBlockOccupancyNotReached() {
    final ProcessableBlockHeader blockHeader = createBlock(300_000);

    final Address miningBeneficiary = AddressHelpers.ofValue(1);
    final BlockTransactionSelector selector =
        createBlockSelector(
            transactionProcessor,
            blockHeader,
            Wei.ZERO,
            miningBeneficiary,
            Wei.ZERO,
            MIN_OCCUPANCY_80_PERCENT);

    final TransactionTestFixture txTestFixture = new TransactionTestFixture();
    // Add 3 transactions to the Pending Transactions, 79% of block, 100% of block and 10% of block
    // should end up selecting the first and third only.
    // NOTE - PendingTransactions outputs these in nonce order
    final List<Transaction> transactionsToInject = Lists.newArrayList();
    transactionsToInject.add(
        txTestFixture
            .gasLimit((long) (blockHeader.getGasLimit() * 0.79))
            .nonce(1)
            .createTransaction(keyPair));
    transactionsToInject.add(
        txTestFixture.gasLimit(blockHeader.getGasLimit()).nonce(2).createTransaction(keyPair));
    transactionsToInject.add(
        txTestFixture
            .gasLimit((long) (blockHeader.getGasLimit() * 0.1))
            .nonce(3)
            .createTransaction(keyPair));

    for (final Transaction tx : transactionsToInject) {
      pendingTransactions.addRemoteTransaction(tx, Optional.empty());
      ensureTransactionIsValid(tx);
    }

    final BlockTransactionSelector.TransactionSelectionResults results =
        selector.buildTransactionListForBlock();

    assertThat(results.getTransactions().size()).isEqualTo(2);
    Assertions.assertThat(results.getTransactions().get(0)).isEqualTo(transactionsToInject.get(0));
    Assertions.assertThat(results.getTransactions().get(1)).isEqualTo(transactionsToInject.get(2));
  }

  @Test
  public void transactionSelectionStopsWhenSufficientBlockOccupancyIsReached() {
    final ProcessableBlockHeader blockHeader = createBlock(300);

    final Address miningBeneficiary = AddressHelpers.ofValue(1);
    final BlockTransactionSelector selector =
        createBlockSelector(
            transactionProcessor,
            blockHeader,
            Wei.ZERO,
            miningBeneficiary,
            Wei.ZERO,
            MIN_OCCUPANCY_80_PERCENT);

    final TransactionTestFixture txTestFixture = new TransactionTestFixture();
    // Add 4 transactions to the Pending Transactions 15% (ok), 79% (ok), 25% (too large), 10%
    // (not included, it would fit, however previous transaction was too large and block was
    // suitably populated).
    // NOTE - PendingTransactions will output these in nonce order.
    final Transaction[] txs =
        new Transaction[] {
          txTestFixture
              .gasLimit((long) (blockHeader.getGasLimit() * 0.15))
              .nonce(1)
              .createTransaction(keyPair),
          txTestFixture
              .gasLimit((long) (blockHeader.getGasLimit() * 0.79))
              .nonce(2)
              .createTransaction(keyPair),
          txTestFixture
              .gasLimit((long) (blockHeader.getGasLimit() * 0.25))
              .nonce(3)
              .createTransaction(keyPair),
          txTestFixture
              .gasLimit((long) (blockHeader.getGasLimit() * 0.1))
              .nonce(4)
              .createTransaction(keyPair)
        };

    for (Transaction tx : txs) {
      pendingTransactions.addRemoteTransaction(tx, Optional.empty());
      ensureTransactionIsValid(tx);
    }

    final BlockTransactionSelector.TransactionSelectionResults results =
        selector.buildTransactionListForBlock();

    assertThat(results.getTransactions().size()).isEqualTo(2);
    Assertions.assertThat(results.getTransactions().get(0)).isEqualTo(txs[0]);
    Assertions.assertThat(results.getTransactions().get(1)).isEqualTo(txs[1]);
    assertThat(results.getTransactions().contains(txs[3])).isFalse();
    assertThat(results.getTransactions().contains(txs[2])).isFalse();
  }

  @Test
  public void transactionSelectionStopsWhenBlockIsFull() {
    final ProcessableBlockHeader blockHeader = createBlock(3_000_000);

    final Address miningBeneficiary = AddressHelpers.ofValue(1);
    final BlockTransactionSelector selector =
        createBlockSelector(
            transactionProcessor,
            blockHeader,
            Wei.ZERO,
            miningBeneficiary,
            Wei.ZERO,
            MIN_OCCUPANCY_100_PERCENT);

    final long minTxGasCost = getGasCalculator().getMinimumTransactionCost();

    // Add 4 transactions to the Pending Transactions
<<<<<<< HEAD
    // 1) 90% of block (selected)
    // 2) 90% of block (skipped since too large)
    // 3) enough gas to only leave space for a transaction with the min gas cost (selected)
    // 4) min gas cost (selected and 100% block gas used)
    // 5) min gas cost (not selected since selection stopped after tx 4)
=======
    // 0) 90% of block (selected)
    // 1) 90% of block (skipped since too large)
    // 2) enough gas to only leave space for a transaction with the min gas cost (selected)
    // 3) min gas cost (selected and 100% block gas used)
    // 4) min gas cost (not selected since selection stopped after tx 3)
>>>>>>> 93608383
    // NOTE - PendingTransactions outputs these in nonce order

    final long gasLimit0 = (long) (blockHeader.getGasLimit() * 0.9);
    final long gasLimit1 = (long) (blockHeader.getGasLimit() * 0.9);
    final long gasLimit2 = blockHeader.getGasLimit() - gasLimit0 - minTxGasCost;
    final long gasLimit3 = minTxGasCost;
    final long gasLimit4 = minTxGasCost;

    final TransactionTestFixture txTestFixture = new TransactionTestFixture();
    final List<Transaction> transactionsToInject = Lists.newArrayList();
    transactionsToInject.add(txTestFixture.gasLimit(gasLimit0).nonce(0).createTransaction(keyPair));
    transactionsToInject.add(txTestFixture.gasLimit(gasLimit1).nonce(1).createTransaction(keyPair));
    transactionsToInject.add(txTestFixture.gasLimit(gasLimit2).nonce(2).createTransaction(keyPair));
    transactionsToInject.add(txTestFixture.gasLimit(gasLimit3).nonce(3).createTransaction(keyPair));
    transactionsToInject.add(txTestFixture.gasLimit(gasLimit4).nonce(4).createTransaction(keyPair));

    for (final Transaction tx : transactionsToInject) {
      pendingTransactions.addRemoteTransaction(tx, Optional.empty());
      ensureTransactionIsValid(tx);
    }

    final BlockTransactionSelector.TransactionSelectionResults results =
        selector.buildTransactionListForBlock();

    assertThat(results.getTransactions())
        .containsExactly(
            transactionsToInject.get(0), transactionsToInject.get(2), transactionsToInject.get(3));
    assertThat(results.getCumulativeGasUsed()).isEqualTo(blockHeader.getGasLimit());
  }

  @Test
  public void transactionSelectionStopsWhenRemainingGasIsNotEnoughForAnyMoreTransaction() {
    final ProcessableBlockHeader blockHeader = createBlock(3_000_000);

    final Address miningBeneficiary = AddressHelpers.ofValue(1);
    final BlockTransactionSelector selector =
        createBlockSelector(
            transactionProcessor,
            blockHeader,
            Wei.ZERO,
            miningBeneficiary,
            Wei.ZERO,
            MIN_OCCUPANCY_100_PERCENT);

    final long minTxGasCost = getGasCalculator().getMinimumTransactionCost();

    // Add 4 transactions to the Pending Transactions
<<<<<<< HEAD
    // 1) 90% of block (selected)
    // 2) 90% of block (skipped since too large)
    // 3) dot not fill the block, but leaves less gas than the min for a tx (selected)
    // 4) min gas cost (skipped since not enough gas remaining)
=======
    // 0) 90% of block (selected)
    // 1) 90% of block (skipped since too large)
    // 2) do not fill the block, but leaves less gas than the min for a tx (selected)
    // 3) min gas cost (skipped since not enough gas remaining)
>>>>>>> 93608383
    // NOTE - PendingTransactions outputs these in nonce order

    final long gasLimit0 = (long) (blockHeader.getGasLimit() * 0.9);
    final long gasLimit1 = (long) (blockHeader.getGasLimit() * 0.9);
    final long gasLimit2 = blockHeader.getGasLimit() - gasLimit0 - (minTxGasCost - 1);
    final long gasLimit3 = minTxGasCost;

    final TransactionTestFixture txTestFixture = new TransactionTestFixture();
    final List<Transaction> transactionsToInject = Lists.newArrayList();
    transactionsToInject.add(txTestFixture.gasLimit(gasLimit0).nonce(0).createTransaction(keyPair));
    transactionsToInject.add(txTestFixture.gasLimit(gasLimit1).nonce(1).createTransaction(keyPair));
    transactionsToInject.add(txTestFixture.gasLimit(gasLimit2).nonce(2).createTransaction(keyPair));
    transactionsToInject.add(txTestFixture.gasLimit(gasLimit3).nonce(3).createTransaction(keyPair));

    for (final Transaction tx : transactionsToInject) {
      pendingTransactions.addRemoteTransaction(tx, Optional.empty());
      ensureTransactionIsValid(tx);
    }

    final BlockTransactionSelector.TransactionSelectionResults results =
        selector.buildTransactionListForBlock();

    assertThat(results.getTransactions())
        .containsExactly(transactionsToInject.get(0), transactionsToInject.get(2));
    assertThat(blockHeader.getGasLimit() - results.getCumulativeGasUsed()).isLessThan(minTxGasCost);
  }

  @Test
  public void shouldDiscardTransactionsThatFailValidation() {
    final ProcessableBlockHeader blockHeader = createBlock(300);

    final Address miningBeneficiary = AddressHelpers.ofValue(1);
    final BlockTransactionSelector selector =
        createBlockSelector(
            transactionProcessor,
            blockHeader,
            Wei.ZERO,
            miningBeneficiary,
            Wei.ZERO,
            MIN_OCCUPANCY_80_PERCENT);

    final TransactionTestFixture txTestFixture = new TransactionTestFixture();
    final Transaction validTransaction =
        txTestFixture.nonce(1).gasLimit(1).createTransaction(keyPair);
    ensureTransactionIsValid(validTransaction, 2000, 10000);
    final Transaction invalidTransaction =
        txTestFixture.nonce(2).gasLimit(2).createTransaction(keyPair);
    ensureTransactionIsInvalid(
        invalidTransaction, TransactionInvalidReason.EXCEEDS_BLOCK_GAS_LIMIT);

    pendingTransactions.addRemoteTransaction(validTransaction, Optional.empty());
    pendingTransactions.addRemoteTransaction(invalidTransaction, Optional.empty());

    selector.buildTransactionListForBlock();

    Assertions.assertThat(pendingTransactions.getTransactionByHash(validTransaction.getHash()))
        .isPresent();
    Assertions.assertThat(pendingTransactions.getTransactionByHash(invalidTransaction.getHash()))
        .isNotPresent();
  }

  @Test
  public void transactionWithIncorrectNonceRemainsInPoolAndNotSelected() {
    final ProcessableBlockHeader blockHeader = createBlock(5000);

    final TransactionTestFixture txTestFixture = new TransactionTestFixture();
    final Transaction futureTransaction =
        txTestFixture.nonce(4).gasLimit(1).createTransaction(keyPair);

    pendingTransactions.addRemoteTransaction(futureTransaction, Optional.empty());
    ensureTransactionIsInvalid(futureTransaction, TransactionInvalidReason.NONCE_TOO_HIGH);

    final Address miningBeneficiary = AddressHelpers.ofValue(1);
    final BlockTransactionSelector selector =
        createBlockSelector(
            transactionProcessor,
            blockHeader,
            Wei.ZERO,
            miningBeneficiary,
            Wei.ZERO,
            MIN_OCCUPANCY_80_PERCENT);

    final BlockTransactionSelector.TransactionSelectionResults results =
        selector.buildTransactionListForBlock();

    Assertions.assertThat(pendingTransactions.getTransactionByHash(futureTransaction.getHash()))
        .isPresent();
    assertThat(results.getTransactions().size()).isEqualTo(0);
  }

  protected BlockTransactionSelector createBlockSelector(
      final MainnetTransactionProcessor transactionProcessor,
      final ProcessableBlockHeader blockHeader,
      final Wei minGasPrice,
      final Address miningBeneficiary,
      final Wei dataGasPrice,
      final double minBlockOccupancyRatio) {
    final BlockTransactionSelector selector =
        new BlockTransactionSelector(
            transactionProcessor,
            blockchain,
            worldState,
            pendingTransactions,
            blockHeader,
            this::createReceipt,
            minGasPrice,
            minBlockOccupancyRatio,
            this::isCancelled,
            miningBeneficiary,
            dataGasPrice,
            getFeeMarket(),
            getGasCalculator(),
<<<<<<< HEAD
            GasLimitCalculator.constant(),
            Optional.empty());
=======
            GasLimitCalculator.constant());
>>>>>>> 93608383
    return selector;
  }

  protected abstract GasCalculator getGasCalculator();

  protected abstract FeeMarket getFeeMarket();

  private Transaction createTransaction(final int transactionNumber) {
    return Transaction.builder()
        .gasLimit(100)
        .gasPrice(Wei.of(5))
        .nonce(transactionNumber)
        .payload(Bytes.EMPTY)
        .to(Address.ID)
        .value(Wei.of(transactionNumber))
        .sender(Address.ID)
        .chainId(BigInteger.ONE)
        .guessType()
        .signAndBuild(keyPair);
  }

  // This is a duplicate of the MainnetProtocolSpec::frontierTransactionReceiptFactory
  private TransactionReceipt createReceipt(
      final TransactionType __,
      final TransactionProcessingResult result,
      final WorldState worldState,
      final long gasUsed) {
    return new TransactionReceipt(
        worldState.rootHash(), gasUsed, Lists.newArrayList(), Optional.empty());
  }

  protected void ensureTransactionIsValid(final Transaction tx) {
    ensureTransactionIsValid(tx, 0, 0);
  }

  protected void ensureTransactionIsValid(
      final Transaction tx, final long gasUsedByTransaction, final long gasRemaining) {
    when(transactionProcessor.processTransaction(
            any(), any(), any(), eq(tx), any(), any(), anyBoolean(), any(), any()))
        .thenReturn(
            TransactionProcessingResult.successful(
                new ArrayList<>(),
                gasUsedByTransaction,
                gasRemaining,
                Bytes.EMPTY,
                ValidationResult.valid()));
  }

  protected void ensureTransactionIsInvalid(
      final Transaction tx, final TransactionInvalidReason invalidReason) {
    when(transactionProcessor.processTransaction(
            any(), any(), any(), eq(tx), any(), any(), anyBoolean(), any(), any()))
        .thenReturn(TransactionProcessingResult.invalid(ValidationResult.invalid(invalidReason)));
  }

  private BlockHeader blockHeader(final long number) {
    return new BlockHeaderTestFixture().number(number).buildHeader();
  }
}<|MERGE_RESOLUTION|>--- conflicted
+++ resolved
@@ -83,19 +83,7 @@
   protected static final double MIN_OCCUPANCY_100_PERCENT = 1;
   protected static final KeyPair keyPair =
       SignatureAlgorithmFactory.getInstance().generateKeyPair();
-<<<<<<< HEAD
-  public static final TransactionSelector DO_NOTHING_TRANSACTION_SELECTOR =
-      new TransactionSelector() {
-        @Override
-        public TransactionSelectionResult selectTransaction(
-            final org.hyperledger.besu.plugin.data.Transaction transaction,
-            final org.hyperledger.besu.plugin.data.TransactionReceipt receipt) {
-          return TransactionSelectionResult.SELECTED;
-        }
-      };
-=======
-
->>>>>>> 93608383
+
   protected final MetricsSystem metricsSystem = new NoOpMetricsSystem();
 
   protected final Blockchain blockchain = new ReferenceTestBlockchain();
@@ -456,19 +444,11 @@
     final long minTxGasCost = getGasCalculator().getMinimumTransactionCost();
 
     // Add 4 transactions to the Pending Transactions
-<<<<<<< HEAD
-    // 1) 90% of block (selected)
-    // 2) 90% of block (skipped since too large)
-    // 3) enough gas to only leave space for a transaction with the min gas cost (selected)
-    // 4) min gas cost (selected and 100% block gas used)
-    // 5) min gas cost (not selected since selection stopped after tx 4)
-=======
     // 0) 90% of block (selected)
     // 1) 90% of block (skipped since too large)
     // 2) enough gas to only leave space for a transaction with the min gas cost (selected)
     // 3) min gas cost (selected and 100% block gas used)
     // 4) min gas cost (not selected since selection stopped after tx 3)
->>>>>>> 93608383
     // NOTE - PendingTransactions outputs these in nonce order
 
     final long gasLimit0 = (long) (blockHeader.getGasLimit() * 0.9);
@@ -516,17 +496,10 @@
     final long minTxGasCost = getGasCalculator().getMinimumTransactionCost();
 
     // Add 4 transactions to the Pending Transactions
-<<<<<<< HEAD
-    // 1) 90% of block (selected)
-    // 2) 90% of block (skipped since too large)
-    // 3) dot not fill the block, but leaves less gas than the min for a tx (selected)
-    // 4) min gas cost (skipped since not enough gas remaining)
-=======
     // 0) 90% of block (selected)
     // 1) 90% of block (skipped since too large)
     // 2) do not fill the block, but leaves less gas than the min for a tx (selected)
     // 3) min gas cost (skipped since not enough gas remaining)
->>>>>>> 93608383
     // NOTE - PendingTransactions outputs these in nonce order
 
     final long gasLimit0 = (long) (blockHeader.getGasLimit() * 0.9);
@@ -639,12 +612,7 @@
             dataGasPrice,
             getFeeMarket(),
             getGasCalculator(),
-<<<<<<< HEAD
-            GasLimitCalculator.constant(),
-            Optional.empty());
-=======
             GasLimitCalculator.constant());
->>>>>>> 93608383
     return selector;
   }
 
