/*
 * Copyright Hyperledger Besu Contributors.
 *
 * Licensed under the Apache License, Version 2.0 (the "License"); you may not use this file except in compliance with
 * the License. You may obtain a copy of the License at
 *
 * http://www.apache.org/licenses/LICENSE-2.0
 *
 * Unless required by applicable law or agreed to in writing, software distributed under the License is distributed on
 * an "AS IS" BASIS, WITHOUT WARRANTIES OR CONDITIONS OF ANY KIND, either express or implied. See the License for the
 * specific language governing permissions and limitations under the License.
 *
 * SPDX-License-Identifier: Apache-2.0
 */
package org.hyperledger.besu.ethereum.blockcreation;

import static org.assertj.core.api.Assertions.assertThat;
import static org.mockito.ArgumentMatchers.any;
import static org.mockito.ArgumentMatchers.anyBoolean;
import static org.mockito.ArgumentMatchers.eq;
import static org.mockito.Mockito.mock;
import static org.mockito.Mockito.when;

import org.hyperledger.besu.config.GenesisConfigFile;
import org.hyperledger.besu.crypto.KeyPair;
import org.hyperledger.besu.crypto.SignatureAlgorithmFactory;
import org.hyperledger.besu.datatypes.Address;
import org.hyperledger.besu.datatypes.Hash;
import org.hyperledger.besu.datatypes.Wei;
import org.hyperledger.besu.ethereum.GasLimitCalculator;
import org.hyperledger.besu.ethereum.chain.Blockchain;
import org.hyperledger.besu.ethereum.core.AddressHelpers;
import org.hyperledger.besu.ethereum.core.BlockHeader;
import org.hyperledger.besu.ethereum.core.BlockHeaderBuilder;
import org.hyperledger.besu.ethereum.core.Difficulty;
import org.hyperledger.besu.ethereum.core.InMemoryKeyValueStorageProvider;
import org.hyperledger.besu.ethereum.core.MutableWorldState;
import org.hyperledger.besu.ethereum.core.ProcessableBlockHeader;
import org.hyperledger.besu.ethereum.core.Transaction;
import org.hyperledger.besu.ethereum.core.TransactionReceipt;
import org.hyperledger.besu.ethereum.core.TransactionTestFixture;
import org.hyperledger.besu.ethereum.difficulty.fixed.FixedDifficultyProtocolSchedule;
import org.hyperledger.besu.ethereum.eth.transactions.ImmutableTransactionPoolConfiguration;
import org.hyperledger.besu.ethereum.eth.transactions.PendingTransactions;
import org.hyperledger.besu.ethereum.eth.transactions.sorter.BaseFeePendingTransactionsSorter;
import org.hyperledger.besu.ethereum.mainnet.MainnetTransactionProcessor;
import org.hyperledger.besu.ethereum.mainnet.MainnetTransactionValidator;
import org.hyperledger.besu.ethereum.mainnet.ProtocolSchedule;
import org.hyperledger.besu.ethereum.mainnet.ValidationResult;
import org.hyperledger.besu.ethereum.mainnet.feemarket.FeeMarket;
import org.hyperledger.besu.ethereum.processing.TransactionProcessingResult;
import org.hyperledger.besu.ethereum.referencetests.ReferenceTestBlockchain;
import org.hyperledger.besu.ethereum.transaction.TransactionInvalidReason;
import org.hyperledger.besu.evm.gascalculator.LondonGasCalculator;
import org.hyperledger.besu.evm.internal.EvmConfiguration;
import org.hyperledger.besu.evm.worldstate.WorldState;
import org.hyperledger.besu.metrics.noop.NoOpMetricsSystem;
import org.hyperledger.besu.plugin.data.TransactionType;
import org.hyperledger.besu.plugin.services.MetricsSystem;
import org.hyperledger.besu.testutil.TestClock;

import java.math.BigInteger;
import java.time.Instant;
import java.time.ZoneId;
import java.util.ArrayList;
import java.util.List;
import java.util.Optional;

import com.google.common.collect.Lists;
import org.apache.tuweni.bytes.Bytes;
import org.assertj.core.api.Assertions;
import org.junit.Before;
import org.junit.Test;
import org.junit.runner.RunWith;
import org.mockito.Mock;
import org.mockito.junit.MockitoJUnitRunner;

@RunWith(MockitoJUnitRunner.class)
public abstract class AbstractBlockTransactionSelectorTest {

  protected static final KeyPair keyPair =
      SignatureAlgorithmFactory.getInstance().generateKeyPair();
  protected final MetricsSystem metricsSystem = new NoOpMetricsSystem();

  protected final Blockchain blockchain = new ReferenceTestBlockchain();
  protected PendingTransactions pendingTransactions;
  protected MutableWorldState worldState;
  @Mock protected MainnetTransactionProcessor transactionProcessor;
  @Mock protected MainnetTransactionValidator transactionValidator;

  @Before
  public void setup() {
    worldState = InMemoryKeyValueStorageProvider.createInMemoryWorldState();
    pendingTransactions = createPendingTransactions();
    when(transactionProcessor.getTransactionValidator()).thenReturn(transactionValidator);
    when(transactionValidator.getGoQuorumCompatibilityMode()).thenReturn(true);
  }

  protected abstract PendingTransactions createPendingTransactions();

  private Boolean isCancelled() {
    return false;
  }

  protected ProcessableBlockHeader createBlock(final long gasLimit) {
    return createBlock(gasLimit, Wei.ONE);
  }

  protected ProcessableBlockHeader createBlock(final long gasLimit, final Wei baseFee) {
    return BlockHeaderBuilder.create()
        .parentHash(Hash.EMPTY)
        .coinbase(Address.fromHexString(String.format("%020x", 1)))
        .difficulty(Difficulty.ONE)
        .number(1)
        .gasLimit(gasLimit)
        .timestamp(Instant.now().toEpochMilli())
        .baseFee(baseFee)
        .buildProcessableBlockHeader();
  }

  @Test
  public void emptyPendingTransactionsResultsInEmptyVettingResult() {
    final ProtocolSchedule protocolSchedule =
        FixedDifficultyProtocolSchedule.create(
            GenesisConfigFile.development().getConfigOptions(), EvmConfiguration.DEFAULT);
    final MainnetTransactionProcessor mainnetTransactionProcessor =
        protocolSchedule.getByBlockNumber(0).getTransactionProcessor();

    // The block should fit 5 transactions only
    final ProcessableBlockHeader blockHeader = createBlock(5000);

    final Address miningBeneficiary = AddressHelpers.ofValue(1);

    final BlockTransactionSelector selector =
        createBlockSelector(
            mainnetTransactionProcessor, blockHeader, Wei.ZERO, miningBeneficiary, Wei.ZERO);

    final BlockTransactionSelector.TransactionSelectionResults results =
        selector.buildTransactionListForBlock();

    assertThat(results.getTransactions().size()).isEqualTo(0);
    assertThat(results.getReceipts().size()).isEqualTo(0);
    assertThat(results.getCumulativeGasUsed()).isEqualTo(0);
  }

  @Test
  public void failedTransactionsAreIncludedInTheBlock() {
    final Transaction transaction = createTransaction(1);
    pendingTransactions.addRemoteTransaction(transaction, Optional.empty());

    ensureTransactionIsValid(transaction, 0, 5);

    // The block should fit 3 transactions only
    final ProcessableBlockHeader blockHeader = createBlock(5000);

    final Address miningBeneficiary = AddressHelpers.ofValue(1);

    final BlockTransactionSelector selector =
        createBlockSelector(
            transactionProcessor, blockHeader, Wei.ZERO, miningBeneficiary, Wei.ZERO);

    final BlockTransactionSelector.TransactionSelectionResults results =
        selector.buildTransactionListForBlock();

    assertThat(results.getTransactions().size()).isEqualTo(1);
    Assertions.assertThat(results.getTransactions()).contains(transaction);
    assertThat(results.getReceipts().size()).isEqualTo(1);
    assertThat(results.getCumulativeGasUsed()).isEqualTo(95L);
  }

  @Test
  public void invalidTransactionsTransactionProcessingAreSkippedButBlockStillFills() {
    final List<Transaction> transactionsToInject = Lists.newArrayList();
    for (int i = 0; i < 5; i++) {
      final Transaction tx = createTransaction(i);
      transactionsToInject.add(tx);
      pendingTransactions.addRemoteTransaction(tx, Optional.empty());
      if (i == 1) {
        ensureTransactionIsInvalid(tx, TransactionInvalidReason.NONCE_TOO_LOW);
      } else {
        ensureTransactionIsValid(tx);
      }
    }

    // The block should fit 3 transactions only
    final ProcessableBlockHeader blockHeader = createBlock(5000);

    final Address miningBeneficiary = AddressHelpers.ofValue(1);

    final BlockTransactionSelector selector =
        createBlockSelector(
            transactionProcessor, blockHeader, Wei.ZERO, miningBeneficiary, Wei.ZERO);

    final BlockTransactionSelector.TransactionSelectionResults results =
        selector.buildTransactionListForBlock();

    assertThat(results.getTransactions().size()).isEqualTo(4);
    assertThat(results.getTransactions().contains(transactionsToInject.get(1))).isFalse();
    assertThat(results.getReceipts().size()).isEqualTo(4);
    assertThat(results.getCumulativeGasUsed()).isEqualTo(400);
  }

  @Test
  public void subsetOfPendingTransactionsIncludedWhenBlockGasLimitHit() {
    final List<Transaction> transactionsToInject = Lists.newArrayList();
    // Transactions are reported in reverse order.
    for (int i = 0; i < 5; i++) {
      final Transaction tx = createTransaction(i);
      transactionsToInject.add(tx);
      pendingTransactions.addRemoteTransaction(tx, Optional.empty());
      ensureTransactionIsValid(tx);
    }

    final ProcessableBlockHeader blockHeader = createBlock(301);

    final Address miningBeneficiary = AddressHelpers.ofValue(1);

    final BlockTransactionSelector selector =
        createBlockSelector(
            transactionProcessor, blockHeader, Wei.ZERO, miningBeneficiary, Wei.ZERO);

    final BlockTransactionSelector.TransactionSelectionResults results =
        selector.buildTransactionListForBlock();

    assertThat(results.getTransactions().size()).isEqualTo(3);

    assertThat(results.getTransactions().containsAll(transactionsToInject.subList(0, 3))).isTrue();
    assertThat(results.getReceipts().size()).isEqualTo(3);
    assertThat(results.getCumulativeGasUsed()).isEqualTo(300);

    // Ensure receipts have the correct cumulative gas
    Assertions.assertThat(results.getReceipts().get(0).getCumulativeGasUsed()).isEqualTo(100);
    Assertions.assertThat(results.getReceipts().get(1).getCumulativeGasUsed()).isEqualTo(200);
    Assertions.assertThat(results.getReceipts().get(2).getCumulativeGasUsed()).isEqualTo(300);
  }

  @Test
  public void useSingleGasSpaceForAllTransactions() {
    final ProcessableBlockHeader blockHeader = createBlock(300);

    final Address miningBeneficiary = AddressHelpers.ofValue(1);
    final BaseFeePendingTransactionsSorter pendingTransactions1559 =
        new BaseFeePendingTransactionsSorter(
            ImmutableTransactionPoolConfiguration.builder().txPoolMaxSize(5).build(),
            TestClock.system(ZoneId.systemDefault()),
            metricsSystem,
            () -> {
              final BlockHeader mockBlockHeader = mock(BlockHeader.class);
              when(mockBlockHeader.getBaseFee()).thenReturn(Optional.of(Wei.ONE));
              return mockBlockHeader;
            });
    final BlockTransactionSelector selector =
        new BlockTransactionSelector(
            transactionProcessor,
            blockchain,
            worldState,
            pendingTransactions1559,
            blockHeader,
            this::createReceipt,
            Wei.of(6),
            0.8,
            this::isCancelled,
            miningBeneficiary,
<<<<<<< HEAD
=======
            Wei.ZERO,
>>>>>>> 28f2bd4a
            FeeMarket.london(0L),
            new LondonGasCalculator(),
            GasLimitCalculator.constant());

    // this should fill up all the block space
    final Transaction fillingLegacyTx =
        Transaction.builder()
            .type(TransactionType.FRONTIER)
            .gasLimit(300)
            .gasPrice(Wei.of(10))
            .nonce(1)
            .payload(Bytes.EMPTY)
            .to(Address.ID)
            .value(Wei.ZERO)
            .sender(Address.ID)
            .chainId(BigInteger.ONE)
            .signAndBuild(keyPair);

    ensureTransactionIsValid(fillingLegacyTx);

    // so we shouldn't include this
    final Transaction extraEIP1559Tx =
        Transaction.builder()
            .type(TransactionType.EIP1559)
            .nonce(0)
            .maxPriorityFeePerGas(Wei.of(10))
            .maxFeePerGas(Wei.of(10))
            .gasLimit(50)
            .to(Address.ID)
            .value(Wei.of(0))
            .payload(Bytes.EMPTY)
            .chainId(BigInteger.ONE)
            .signAndBuild(keyPair);

    ensureTransactionIsValid(extraEIP1559Tx);

    pendingTransactions1559.addRemoteTransaction(fillingLegacyTx, Optional.empty());
    pendingTransactions1559.addRemoteTransaction(extraEIP1559Tx, Optional.empty());
    final BlockTransactionSelector.TransactionSelectionResults results =
        selector.buildTransactionListForBlock();

    assertThat(results.getTransactions().size()).isEqualTo(1);
  }

  @Test
  public void transactionTooLargeForBlockDoesNotPreventMoreBeingAddedIfBlockOccupancyNotReached() {
    final ProcessableBlockHeader blockHeader = createBlock(300);

    final Address miningBeneficiary = AddressHelpers.ofValue(1);
    final BlockTransactionSelector selector =
        createBlockSelector(
            transactionProcessor, blockHeader, Wei.ZERO, miningBeneficiary, Wei.ZERO);

    final TransactionTestFixture txTestFixture = new TransactionTestFixture();
    // Add 3 transactions to the Pending Transactions, 79% of block, 100% of block and 10% of block
    // should end up selecting the first and third only.
    // NOTE - PendingTransactions outputs these in nonce order
    final List<Transaction> transactionsToInject = Lists.newArrayList();
    transactionsToInject.add(
        txTestFixture
            .gasLimit((long) (blockHeader.getGasLimit() * 0.79))
            .nonce(1)
            .createTransaction(keyPair));
    transactionsToInject.add(
        txTestFixture.gasLimit(blockHeader.getGasLimit()).nonce(2).createTransaction(keyPair));
    transactionsToInject.add(
        txTestFixture
            .gasLimit((long) (blockHeader.getGasLimit() * 0.1))
            .nonce(3)
            .createTransaction(keyPair));

    for (final Transaction tx : transactionsToInject) {
      pendingTransactions.addRemoteTransaction(tx, Optional.empty());
      ensureTransactionIsValid(tx);
    }

    final BlockTransactionSelector.TransactionSelectionResults results =
        selector.buildTransactionListForBlock();

    assertThat(results.getTransactions().size()).isEqualTo(2);
    Assertions.assertThat(results.getTransactions().get(0)).isEqualTo(transactionsToInject.get(0));
    Assertions.assertThat(results.getTransactions().get(1)).isEqualTo(transactionsToInject.get(2));
  }

  @Test
  public void transactionSelectionStopsWhenSufficientBlockOccupancyIsReached() {
    final ProcessableBlockHeader blockHeader = createBlock(300);

    final Address miningBeneficiary = AddressHelpers.ofValue(1);
    final BlockTransactionSelector selector =
        createBlockSelector(
            transactionProcessor, blockHeader, Wei.ZERO, miningBeneficiary, Wei.ZERO);

    final TransactionTestFixture txTestFixture = new TransactionTestFixture();
    // Add 4 transactions to the Pending Transactions 15% (ok), 79% (ok), 25% (too large), 10%
    // (not included, it would fit, however previous transaction was too large and block was
    // suitably populated).
    // NOTE - PendingTransactions will output these in nonce order.
    final Transaction[] txs =
        new Transaction[] {
          txTestFixture
              .gasLimit((long) (blockHeader.getGasLimit() * 0.15))
              .nonce(1)
              .createTransaction(keyPair),
          txTestFixture
              .gasLimit((long) (blockHeader.getGasLimit() * 0.79))
              .nonce(2)
              .createTransaction(keyPair),
          txTestFixture
              .gasLimit((long) (blockHeader.getGasLimit() * 0.25))
              .nonce(3)
              .createTransaction(keyPair),
          txTestFixture
              .gasLimit((long) (blockHeader.getGasLimit() * 0.1))
              .nonce(4)
              .createTransaction(keyPair)
        };

    for (Transaction tx : txs) {
      pendingTransactions.addRemoteTransaction(tx, Optional.empty());
      ensureTransactionIsValid(tx);
    }

    final BlockTransactionSelector.TransactionSelectionResults results =
        selector.buildTransactionListForBlock();

    assertThat(results.getTransactions().size()).isEqualTo(2);
    Assertions.assertThat(results.getTransactions().get(0)).isEqualTo(txs[0]);
    Assertions.assertThat(results.getTransactions().get(1)).isEqualTo(txs[1]);
    assertThat(results.getTransactions().contains(txs[3])).isFalse();
    assertThat(results.getTransactions().contains(txs[2])).isFalse();
  }

  @Test
  public void shouldDiscardTransactionsThatFailValidation() {
    final ProcessableBlockHeader blockHeader = createBlock(300);

    final Address miningBeneficiary = AddressHelpers.ofValue(1);
    final BlockTransactionSelector selector =
        createBlockSelector(
            transactionProcessor, blockHeader, Wei.ZERO, miningBeneficiary, Wei.ZERO);

    final TransactionTestFixture txTestFixture = new TransactionTestFixture();
    final Transaction validTransaction =
        txTestFixture.nonce(1).gasLimit(1).createTransaction(keyPair);
    ensureTransactionIsValid(validTransaction, 2000, 10000);
    final Transaction invalidTransaction =
        txTestFixture.nonce(2).gasLimit(2).createTransaction(keyPair);
    ensureTransactionIsInvalid(
        invalidTransaction, TransactionInvalidReason.EXCEEDS_BLOCK_GAS_LIMIT);

    pendingTransactions.addRemoteTransaction(validTransaction, Optional.empty());
    pendingTransactions.addRemoteTransaction(invalidTransaction, Optional.empty());

    selector.buildTransactionListForBlock();

    Assertions.assertThat(pendingTransactions.getTransactionByHash(validTransaction.getHash()))
        .isPresent();
    Assertions.assertThat(pendingTransactions.getTransactionByHash(invalidTransaction.getHash()))
        .isNotPresent();
  }

  @Test
  public void transactionWithIncorrectNonceRemainsInPoolAndNotSelected() {
    final ProcessableBlockHeader blockHeader = createBlock(5000);

    final TransactionTestFixture txTestFixture = new TransactionTestFixture();
    final Transaction futureTransaction =
        txTestFixture.nonce(4).gasLimit(1).createTransaction(keyPair);

    pendingTransactions.addRemoteTransaction(futureTransaction, Optional.empty());
    ensureTransactionIsInvalid(futureTransaction, TransactionInvalidReason.NONCE_TOO_HIGH);

    final Address miningBeneficiary = AddressHelpers.ofValue(1);
    final BlockTransactionSelector selector =
        createBlockSelector(
            transactionProcessor, blockHeader, Wei.ZERO, miningBeneficiary, Wei.ZERO);

    final BlockTransactionSelector.TransactionSelectionResults results =
        selector.buildTransactionListForBlock();

    Assertions.assertThat(pendingTransactions.getTransactionByHash(futureTransaction.getHash()))
        .isPresent();
    assertThat(results.getTransactions().size()).isEqualTo(0);
  }

  protected BlockTransactionSelector createBlockSelector(
      final MainnetTransactionProcessor transactionProcessor,
      final ProcessableBlockHeader blockHeader,
      final Wei minGasPrice,
      final Address miningBeneficiary,
      final Wei dataGasPrice) {
    final BlockTransactionSelector selector =
        new BlockTransactionSelector(
            transactionProcessor,
            blockchain,
            worldState,
            pendingTransactions,
            blockHeader,
            this::createReceipt,
            minGasPrice,
            0.8,
            this::isCancelled,
            miningBeneficiary,
<<<<<<< HEAD
=======
            dataGasPrice,
>>>>>>> 28f2bd4a
            getFeeMarket(),
            new LondonGasCalculator(),
            GasLimitCalculator.constant());
    return selector;
  }

  protected abstract FeeMarket getFeeMarket();

  private Transaction createTransaction(final int transactionNumber) {
    return Transaction.builder()
        .gasLimit(100)
        .gasPrice(Wei.of(5))
        .nonce(transactionNumber)
        .payload(Bytes.EMPTY)
        .to(Address.ID)
        .value(Wei.of(transactionNumber))
        .sender(Address.ID)
        .chainId(BigInteger.ONE)
        .guessType()
        .signAndBuild(keyPair);
  }

  // This is a duplicate of the MainnetProtocolSpec::frontierTransactionReceiptFactory
  private TransactionReceipt createReceipt(
      final TransactionType __,
      final TransactionProcessingResult result,
      final WorldState worldState,
      final long gasUsed) {
    return new TransactionReceipt(
        worldState.rootHash(), gasUsed, Lists.newArrayList(), Optional.empty());
  }

  protected void ensureTransactionIsValid(final Transaction tx) {
    ensureTransactionIsValid(tx, 0, 0);
  }

  protected void ensureTransactionIsValid(
      final Transaction tx, final long gasUsedByTransaction, final long gasRemaining) {
    when(transactionProcessor.processTransaction(
            any(), any(), any(), eq(tx), any(), any(), anyBoolean(), any(), any()))
        .thenReturn(
            TransactionProcessingResult.successful(
                new ArrayList<>(),
                gasUsedByTransaction,
                gasRemaining,
                Bytes.EMPTY,
                ValidationResult.valid()));
  }

  protected void ensureTransactionIsInvalid(
      final Transaction tx, final TransactionInvalidReason invalidReason) {
    when(transactionProcessor.processTransaction(
            any(), any(), any(), eq(tx), any(), any(), anyBoolean(), any(), any()))
        .thenReturn(TransactionProcessingResult.invalid(ValidationResult.invalid(invalidReason)));
  }
}<|MERGE_RESOLUTION|>--- conflicted
+++ resolved
@@ -261,10 +261,7 @@
             0.8,
             this::isCancelled,
             miningBeneficiary,
-<<<<<<< HEAD
-=======
             Wei.ZERO,
->>>>>>> 28f2bd4a
             FeeMarket.london(0L),
             new LondonGasCalculator(),
             GasLimitCalculator.constant());
@@ -469,10 +466,7 @@
             0.8,
             this::isCancelled,
             miningBeneficiary,
-<<<<<<< HEAD
-=======
             dataGasPrice,
->>>>>>> 28f2bd4a
             getFeeMarket(),
             new LondonGasCalculator(),
             GasLimitCalculator.constant());
