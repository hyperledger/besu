/*
 * Copyright Hyperledger Besu Contributors.
 *
 * Licensed under the Apache License, Version 2.0 (the "License"); you may not use this file except in compliance with
 * the License. You may obtain a copy of the License at
 *
 * http://www.apache.org/licenses/LICENSE-2.0
 *
 * Unless required by applicable law or agreed to in writing, software distributed under the License is distributed on
 * an "AS IS" BASIS, WITHOUT WARRANTIES OR CONDITIONS OF ANY KIND, either express or implied. See the License for the
 * specific language governing permissions and limitations under the License.
 *
 * SPDX-License-Identifier: Apache-2.0
 */
package org.hyperledger.besu.ethereum.blockcreation;

import static org.assertj.core.api.Assertions.assertThat;
import static org.assertj.core.api.Assertions.entry;
import static org.mockito.ArgumentMatchers.any;
import static org.mockito.ArgumentMatchers.anyBoolean;
import static org.mockito.ArgumentMatchers.eq;
import static org.mockito.Mockito.mock;
import static org.mockito.Mockito.spy;
import static org.mockito.Mockito.verify;
import static org.mockito.Mockito.when;

import org.hyperledger.besu.config.GenesisConfigFile;
import org.hyperledger.besu.crypto.KeyPair;
import org.hyperledger.besu.crypto.SignatureAlgorithmFactory;
import org.hyperledger.besu.datatypes.Address;
import org.hyperledger.besu.datatypes.Hash;
import org.hyperledger.besu.datatypes.PendingTransaction;
import org.hyperledger.besu.datatypes.TransactionType;
import org.hyperledger.besu.datatypes.Wei;
import org.hyperledger.besu.ethereum.GasLimitCalculator;
import org.hyperledger.besu.ethereum.ProtocolContext;
import org.hyperledger.besu.ethereum.blockcreation.txselection.BlockTransactionSelector;
import org.hyperledger.besu.ethereum.blockcreation.txselection.TransactionSelectionResults;
import org.hyperledger.besu.ethereum.blockcreation.txselection.selectors.AllAcceptingTransactionSelector;
import org.hyperledger.besu.ethereum.chain.DefaultBlockchain;
import org.hyperledger.besu.ethereum.chain.GenesisState;
import org.hyperledger.besu.ethereum.chain.MutableBlockchain;
import org.hyperledger.besu.ethereum.core.AddressHelpers;
import org.hyperledger.besu.ethereum.core.Block;
import org.hyperledger.besu.ethereum.core.BlockHeader;
import org.hyperledger.besu.ethereum.core.BlockHeaderBuilder;
import org.hyperledger.besu.ethereum.core.BlockHeaderTestFixture;
import org.hyperledger.besu.ethereum.core.Difficulty;
import org.hyperledger.besu.ethereum.core.ImmutableMiningParameters;
import org.hyperledger.besu.ethereum.core.ImmutableMiningParameters.MutableInitValues;
import org.hyperledger.besu.ethereum.core.InMemoryKeyValueStorageProvider;
import org.hyperledger.besu.ethereum.core.MiningParameters;
import org.hyperledger.besu.ethereum.core.MutableWorldState;
import org.hyperledger.besu.ethereum.core.ProcessableBlockHeader;
import org.hyperledger.besu.ethereum.core.Transaction;
import org.hyperledger.besu.ethereum.core.TransactionReceipt;
import org.hyperledger.besu.ethereum.difficulty.fixed.FixedDifficultyProtocolSchedule;
import org.hyperledger.besu.ethereum.eth.manager.EthContext;
import org.hyperledger.besu.ethereum.eth.transactions.TransactionPool;
import org.hyperledger.besu.ethereum.mainnet.MainnetBlockHeaderFunctions;
import org.hyperledger.besu.ethereum.mainnet.MainnetTransactionProcessor;
import org.hyperledger.besu.ethereum.mainnet.ProtocolSchedule;
import org.hyperledger.besu.ethereum.mainnet.ValidationResult;
import org.hyperledger.besu.ethereum.mainnet.feemarket.FeeMarket;
import org.hyperledger.besu.ethereum.processing.TransactionProcessingResult;
import org.hyperledger.besu.ethereum.storage.keyvalue.KeyValueStoragePrefixedKeyBlockchainStorage;
import org.hyperledger.besu.ethereum.storage.keyvalue.VariablesKeyValueStorage;
import org.hyperledger.besu.ethereum.transaction.TransactionInvalidReason;
import org.hyperledger.besu.evm.gascalculator.GasCalculator;
import org.hyperledger.besu.evm.gascalculator.LondonGasCalculator;
import org.hyperledger.besu.evm.internal.EvmConfiguration;
import org.hyperledger.besu.evm.worldstate.WorldState;
import org.hyperledger.besu.metrics.noop.NoOpMetricsSystem;
import org.hyperledger.besu.plugin.data.TransactionSelectionResult;
import org.hyperledger.besu.plugin.services.MetricsSystem;
import org.hyperledger.besu.plugin.services.txselection.PluginTransactionSelector;
import org.hyperledger.besu.plugin.services.txselection.PluginTransactionSelectorFactory;
import org.hyperledger.besu.services.kvstore.InMemoryKeyValueStorage;

import java.math.BigInteger;
import java.time.Instant;
import java.util.ArrayList;
import java.util.Arrays;
import java.util.List;
import java.util.Optional;

import com.google.common.collect.Lists;
import org.apache.tuweni.bytes.Bytes;
import org.junit.jupiter.api.BeforeEach;
import org.junit.jupiter.api.Test;
import org.junit.jupiter.api.extension.ExtendWith;
import org.mockito.Answers;
import org.mockito.ArgumentCaptor;
import org.mockito.Mock;
import org.mockito.junit.jupiter.MockitoExtension;
import org.mockito.junit.jupiter.MockitoSettings;
import org.mockito.quality.Strictness;

@ExtendWith(MockitoExtension.class)
@MockitoSettings(strictness = Strictness.LENIENT)
public abstract class AbstractBlockTransactionSelectorTest {
  protected static final double MIN_OCCUPANCY_80_PERCENT = 0.8;
  protected static final double MIN_OCCUPANCY_100_PERCENT = 1;
  protected static final BigInteger CHAIN_ID = BigInteger.valueOf(42L);
  protected static final KeyPair keyPair =
      SignatureAlgorithmFactory.getInstance().generateKeyPair();
  protected static final Address sender =
      Address.extract(Hash.hash(keyPair.getPublicKey().getEncodedBytes()));

  protected final MetricsSystem metricsSystem = new NoOpMetricsSystem();
  protected GenesisConfigFile genesisConfigFile;
  protected MutableBlockchain blockchain;
  protected TransactionPool transactionPool;
  protected MutableWorldState worldState;
  protected ProtocolSchedule protocolSchedule;
  protected MiningParameters miningParameters;

  @Mock(answer = Answers.RETURNS_DEEP_STUBS)
  protected ProtocolContext protocolContext;

  @Mock protected MainnetTransactionProcessor transactionProcessor;

  @Mock(answer = Answers.RETURNS_DEEP_STUBS)
  protected EthContext ethContext;

  @BeforeEach
  public void setup() {
    genesisConfigFile = getGenesisConfigFile();
    protocolSchedule = createProtocolSchedule();
    final Block genesisBlock =
        GenesisState.fromConfig(genesisConfigFile, protocolSchedule).getBlock();

    blockchain =
        DefaultBlockchain.createMutable(
            genesisBlock,
            new KeyValueStoragePrefixedKeyBlockchainStorage(
                new InMemoryKeyValueStorage(),
                new VariablesKeyValueStorage(new InMemoryKeyValueStorage()),
                new MainnetBlockHeaderFunctions()),
            new NoOpMetricsSystem(),
            0);

    when(protocolContext.getBlockchain()).thenReturn(blockchain);

    worldState = InMemoryKeyValueStorageProvider.createInMemoryWorldState();
    final var worldStateUpdater = worldState.updater();
    worldStateUpdater.createAccount(sender, 0, Wei.of(1_000_000_000L));
    worldStateUpdater.commit();

    when(protocolContext.getWorldStateArchive().getMutable(any(), anyBoolean()))
        .thenReturn(Optional.of(worldState));
    when(ethContext.getEthPeers().subscribeConnect(any())).thenReturn(1L);
<<<<<<< HEAD
    when(miningParameters.getMinTransactionGasPrice()).thenReturn(getMinGasPrice());
=======
    miningParameters =
        ImmutableMiningParameters.builder()
            .mutableInitValues(MutableInitValues.builder().minTransactionGasPrice(Wei.ONE).build())
            .build();
>>>>>>> accac1cc

    transactionPool = createTransactionPool();
  }

  protected abstract GenesisConfigFile getGenesisConfigFile();

  protected abstract ProtocolSchedule createProtocolSchedule();

  protected abstract TransactionPool createTransactionPool();

  private Boolean isCancelled() {
    return false;
  }

  protected Wei getMinGasPrice() {
    return Wei.ONE;
  }

  protected ProcessableBlockHeader createBlock(final long gasLimit) {
    return createBlock(gasLimit, Wei.ONE);
  }

  protected ProcessableBlockHeader createBlock(final long gasLimit, final Wei baseFee) {
    return BlockHeaderBuilder.create()
        .parentHash(Hash.EMPTY)
        .coinbase(Address.fromHexString(String.format("%020x", 1)))
        .difficulty(Difficulty.ONE)
        .number(1)
        .gasLimit(gasLimit)
        .timestamp(Instant.now().toEpochMilli())
        .baseFee(baseFee)
        .buildProcessableBlockHeader();
  }

  @Test
  public void emptyPendingTransactionsResultsInEmptyVettingResult() {
    final ProtocolSchedule protocolSchedule =
        FixedDifficultyProtocolSchedule.create(
            GenesisConfigFile.development().getConfigOptions(), EvmConfiguration.DEFAULT);
    final MainnetTransactionProcessor mainnetTransactionProcessor =
        protocolSchedule.getByBlockHeader(blockHeader(0)).getTransactionProcessor();

    // The block should fit 5 transactions only
    final ProcessableBlockHeader blockHeader = createBlock(500_000);

    final Address miningBeneficiary = AddressHelpers.ofValue(1);

    final BlockTransactionSelector selector =
        createBlockSelector(
            mainnetTransactionProcessor,
            blockHeader,
            Wei.ZERO,
            miningBeneficiary,
            Wei.ZERO,
            MIN_OCCUPANCY_80_PERCENT);

    final TransactionSelectionResults results = selector.buildTransactionListForBlock();

    assertThat(results.getSelectedTransactions()).isEmpty();
    assertThat(results.getNotSelectedTransactions()).isEmpty();
    assertThat(results.getReceipts()).isEmpty();
    assertThat(results.getCumulativeGasUsed()).isEqualTo(0);
  }

  @Test
  public void validPendingTransactionIsIncludedInTheBlock() {
    final Transaction transaction = createTransaction(1, Wei.of(7L), 100_000);
    transactionPool.addRemoteTransactions(List.of(transaction));

    ensureTransactionIsValid(transaction, 0, 5);

    final ProcessableBlockHeader blockHeader = createBlock(500_000);

    final Address miningBeneficiary = AddressHelpers.ofValue(1);

    final BlockTransactionSelector selector =
        createBlockSelector(
            transactionProcessor,
            blockHeader,
            Wei.ZERO,
            miningBeneficiary,
            Wei.ZERO,
            MIN_OCCUPANCY_80_PERCENT);

    final TransactionSelectionResults results = selector.buildTransactionListForBlock();

    assertThat(results.getSelectedTransactions()).containsExactly(transaction);
    assertThat(results.getNotSelectedTransactions()).isEmpty();
    assertThat(results.getReceipts().size()).isEqualTo(1);
    assertThat(results.getCumulativeGasUsed()).isEqualTo(99995L);
  }

  @Test
  public void invalidTransactionsAreSkippedButBlockStillFills() {
    final List<Transaction> transactionsToInject = Lists.newArrayList();
    for (int i = 0; i < 5; i++) {
      final Transaction tx = createTransaction(i, Wei.of(7), 100_000);
      transactionsToInject.add(tx);
      if (i == 1) {
        ensureTransactionIsInvalid(tx, TransactionInvalidReason.UPFRONT_COST_EXCEEDS_BALANCE);
      } else {
        ensureTransactionIsValid(tx);
      }
    }
    transactionPool.addRemoteTransactions(transactionsToInject);

    // The block should fit 4 transactions only
    final ProcessableBlockHeader blockHeader = createBlock(400_000);

    final Address miningBeneficiary = AddressHelpers.ofValue(1);

    final BlockTransactionSelector selector =
        createBlockSelector(
            transactionProcessor,
            blockHeader,
            Wei.ZERO,
            miningBeneficiary,
            Wei.ZERO,
            MIN_OCCUPANCY_80_PERCENT);

    final TransactionSelectionResults results = selector.buildTransactionListForBlock();

    final Transaction invalidTx = transactionsToInject.get(1);

    assertThat(results.getNotSelectedTransactions())
        .containsOnly(
            entry(
                invalidTx,
                TransactionSelectionResult.invalid(
                    TransactionInvalidReason.UPFRONT_COST_EXCEEDS_BALANCE.name())));
    assertThat(results.getSelectedTransactions().size()).isEqualTo(4);
    assertThat(results.getSelectedTransactions().contains(invalidTx)).isFalse();
    assertThat(results.getReceipts().size()).isEqualTo(4);
    assertThat(results.getCumulativeGasUsed()).isEqualTo(400_000);
  }

  @Test
  public void subsetOfPendingTransactionsIncludedWhenBlockGasLimitHit() {
    final List<Transaction> transactionsToInject = Lists.newArrayList();
    for (int i = 0; i < 5; i++) {
      final Transaction tx = createTransaction(i, Wei.of(7), 100_000);
      transactionsToInject.add(tx);
      ensureTransactionIsValid(tx);
    }
    transactionPool.addRemoteTransactions(transactionsToInject);

    final ProcessableBlockHeader blockHeader = createBlock(301_000);

    final Address miningBeneficiary = AddressHelpers.ofValue(1);

    final BlockTransactionSelector selector =
        createBlockSelector(
            transactionProcessor,
            blockHeader,
            Wei.ZERO,
            miningBeneficiary,
            Wei.ZERO,
            MIN_OCCUPANCY_80_PERCENT);

    final TransactionSelectionResults results = selector.buildTransactionListForBlock();

    assertThat(results.getSelectedTransactions().size()).isEqualTo(3);

    assertThat(results.getSelectedTransactions().containsAll(transactionsToInject.subList(0, 3)))
        .isTrue();
    assertThat(results.getNotSelectedTransactions())
        .containsOnly(
            entry(
                transactionsToInject.get(3),
                TransactionSelectionResult.BLOCK_OCCUPANCY_ABOVE_THRESHOLD));
    assertThat(results.getReceipts().size()).isEqualTo(3);
    assertThat(results.getCumulativeGasUsed()).isEqualTo(300_000);

    // Ensure receipts have the correct cumulative gas
    assertThat(results.getReceipts().get(0).getCumulativeGasUsed()).isEqualTo(100_000);
    assertThat(results.getReceipts().get(1).getCumulativeGasUsed()).isEqualTo(200_000);
    assertThat(results.getReceipts().get(2).getCumulativeGasUsed()).isEqualTo(300_000);
  }

  @Test
  public void transactionTooLargeForBlockDoesNotPreventMoreBeingAddedIfBlockOccupancyNotReached() {
    final ProcessableBlockHeader blockHeader = createBlock(300_000);

    final Address miningBeneficiary = AddressHelpers.ofValue(1);
    final BlockTransactionSelector selector =
        createBlockSelector(
            transactionProcessor,
            blockHeader,
            Wei.ZERO,
            miningBeneficiary,
            Wei.ZERO,
            MIN_OCCUPANCY_80_PERCENT);

    // Add 3 transactions to the Pending Transactions, 79% of block, 100% of block and 10% of block
    // should end up selecting the first and third only.
    // NOTE - PendingTransactions outputs these in nonce order
    final Transaction[] txs =
        new Transaction[] {
          createTransaction(1, Wei.of(10), (long) (blockHeader.getGasLimit() * 0.79)),
          createTransaction(2, Wei.of(10), blockHeader.getGasLimit()),
          createTransaction(3, Wei.of(10), (long) (blockHeader.getGasLimit() * 0.1))
        };

    for (final Transaction tx : txs) {
      ensureTransactionIsValid(tx);
    }
    transactionPool.addRemoteTransactions(Arrays.stream(txs).toList());

    final TransactionSelectionResults results = selector.buildTransactionListForBlock();

    assertThat(results.getSelectedTransactions()).containsExactly(txs[0], txs[2]);
    assertThat(results.getNotSelectedTransactions())
        .containsOnly(entry(txs[1], TransactionSelectionResult.TX_TOO_LARGE_FOR_REMAINING_GAS));
  }

  @Test
  public void transactionSelectionStopsWhenSufficientBlockOccupancyIsReached() {
    final ProcessableBlockHeader blockHeader = createBlock(300_000);

    final Address miningBeneficiary = AddressHelpers.ofValue(1);
    final BlockTransactionSelector selector =
        createBlockSelector(
            transactionProcessor,
            blockHeader,
            Wei.ZERO,
            miningBeneficiary,
            Wei.ZERO,
            MIN_OCCUPANCY_80_PERCENT);

    // Add 4 transactions to the Pending Transactions 15% (ok), 79% (ok), 25% (too large), 10%
    // (not included, it would fit, however previous transaction was too large and block was
    // suitably populated).
    // NOTE - PendingTransactions will output these in nonce order.
    final Transaction[] txs =
        new Transaction[] {
          createTransaction(0, Wei.of(10), (long) (blockHeader.getGasLimit() * 0.15)),
          createTransaction(1, Wei.of(10), (long) (blockHeader.getGasLimit() * 0.79)),
          createTransaction(2, Wei.of(10), (long) (blockHeader.getGasLimit() * 0.25)),
          createTransaction(3, Wei.of(10), (long) (blockHeader.getGasLimit() * 0.1))
        };

    for (Transaction tx : txs) {
      ensureTransactionIsValid(tx);
    }
    transactionPool.addRemoteTransactions(Arrays.stream(txs).toList());

    final TransactionSelectionResults results = selector.buildTransactionListForBlock();

    assertThat(results.getSelectedTransactions()).containsExactly(txs[0], txs[1]);
    assertThat(results.getNotSelectedTransactions())
        .containsOnly(entry(txs[2], TransactionSelectionResult.BLOCK_OCCUPANCY_ABOVE_THRESHOLD));
  }

  @Test
  public void transactionSelectionStopsWhenBlockIsFull() {
    final ProcessableBlockHeader blockHeader = createBlock(3_000_000);

    final Address miningBeneficiary = AddressHelpers.ofValue(1);
    final BlockTransactionSelector selector =
        createBlockSelector(
            transactionProcessor,
            blockHeader,
            Wei.ZERO,
            miningBeneficiary,
            Wei.ZERO,
            MIN_OCCUPANCY_100_PERCENT);

    final long minTxGasCost = getGasCalculator().getMinimumTransactionCost();

    // Add 4 transactions to the Pending Transactions
    // 0) 90% of block (selected)
    // 1) 90% of block (skipped since too large)
    // 2) enough gas to only leave space for a transaction with the min gas cost (selected)
    // 3) min gas cost (selected and 100% block gas used)
    // 4) min gas cost (not selected since selection stopped after tx 3)
    // NOTE - PendingTransactions outputs these in nonce order

    final long gasLimit0 = (long) (blockHeader.getGasLimit() * 0.9);
    final long gasLimit1 = (long) (blockHeader.getGasLimit() * 0.9);
    final long gasLimit2 = blockHeader.getGasLimit() - gasLimit0 - minTxGasCost;
    final long gasLimit3 = minTxGasCost;
    final long gasLimit4 = minTxGasCost;

    final List<Transaction> transactionsToInject = Lists.newArrayList();
    transactionsToInject.add(createTransaction(0, Wei.of(7), gasLimit0));
    transactionsToInject.add(createTransaction(1, Wei.of(7), gasLimit1));
    transactionsToInject.add(createTransaction(2, Wei.of(7), gasLimit2));
    transactionsToInject.add(createTransaction(3, Wei.of(7), gasLimit3));
    transactionsToInject.add(createTransaction(4, Wei.of(7), gasLimit4));

    for (final Transaction tx : transactionsToInject) {
      ensureTransactionIsValid(tx);
    }
    transactionPool.addRemoteTransactions(transactionsToInject);

    final TransactionSelectionResults results = selector.buildTransactionListForBlock();

    assertThat(results.getSelectedTransactions())
        .containsExactly(
            transactionsToInject.get(0), transactionsToInject.get(2), transactionsToInject.get(3));
    assertThat(results.getNotSelectedTransactions())
        .containsOnly(
            entry(
                transactionsToInject.get(1),
                TransactionSelectionResult.TX_TOO_LARGE_FOR_REMAINING_GAS),
            entry(
                transactionsToInject.get(4),
                TransactionSelectionResult.BLOCK_OCCUPANCY_ABOVE_THRESHOLD));
    assertThat(results.getCumulativeGasUsed()).isEqualTo(blockHeader.getGasLimit());
  }

  @Test
  public void transactionSelectionStopsWhenRemainingGasIsNotEnoughForAnyMoreTransaction() {
    final ProcessableBlockHeader blockHeader = createBlock(3_000_000);

    final Address miningBeneficiary = AddressHelpers.ofValue(1);
    final BlockTransactionSelector selector =
        createBlockSelector(
            transactionProcessor,
            blockHeader,
            Wei.ZERO,
            miningBeneficiary,
            Wei.ZERO,
            MIN_OCCUPANCY_100_PERCENT);

    final long minTxGasCost = getGasCalculator().getMinimumTransactionCost();

    // Add 4 transactions to the Pending Transactions
    // 0) 90% of block (selected)
    // 1) 90% of block (skipped since too large)
    // 2) do not fill the block, but leaves less gas than the min for a tx (selected)
    // 3) min gas cost (skipped since not enough gas remaining)
    // NOTE - PendingTransactions outputs these in nonce order

    final long gasLimit0 = (long) (blockHeader.getGasLimit() * 0.9);
    final long gasLimit1 = (long) (blockHeader.getGasLimit() * 0.9);
    final long gasLimit2 = blockHeader.getGasLimit() - gasLimit0 - (minTxGasCost - 1);
    final long gasLimit3 = minTxGasCost;

    final List<Transaction> transactionsToInject = Lists.newArrayList();
    transactionsToInject.add(createTransaction(0, Wei.of(10), gasLimit0));
    transactionsToInject.add(createTransaction(1, Wei.of(10), gasLimit1));
    transactionsToInject.add(createTransaction(2, Wei.of(10), gasLimit2));
    transactionsToInject.add(createTransaction(3, Wei.of(10), gasLimit3));

    for (final Transaction tx : transactionsToInject) {
      ensureTransactionIsValid(tx);
    }
    transactionPool.addRemoteTransactions(transactionsToInject);

    final TransactionSelectionResults results = selector.buildTransactionListForBlock();

    assertThat(results.getSelectedTransactions())
        .containsExactly(transactionsToInject.get(0), transactionsToInject.get(2));
    assertThat(results.getNotSelectedTransactions())
        .containsOnly(
            entry(
                transactionsToInject.get(1),
                TransactionSelectionResult.TX_TOO_LARGE_FOR_REMAINING_GAS),
            entry(transactionsToInject.get(3), TransactionSelectionResult.BLOCK_FULL));
    assertThat(blockHeader.getGasLimit() - results.getCumulativeGasUsed()).isLessThan(minTxGasCost);
  }

  @Test
  public void shouldDiscardTransactionsThatFailValidation() {
    final ProcessableBlockHeader blockHeader = createBlock(300_000);

    final Address miningBeneficiary = AddressHelpers.ofValue(1);
    final BlockTransactionSelector selector =
        createBlockSelector(
            transactionProcessor,
            blockHeader,
            Wei.ZERO,
            miningBeneficiary,
            Wei.ZERO,
            MIN_OCCUPANCY_80_PERCENT);

    final Transaction validTransaction = createTransaction(0, Wei.of(10), 21_000);

    ensureTransactionIsValid(validTransaction, 21_000, 0);
    final Transaction invalidTransaction = createTransaction(3, Wei.of(10), 21_000);
    ensureTransactionIsInvalid(
        invalidTransaction, TransactionInvalidReason.UPFRONT_COST_EXCEEDS_BALANCE);

    transactionPool.addRemoteTransactions(List.of(validTransaction, invalidTransaction));

    final TransactionSelectionResults results = selector.buildTransactionListForBlock();

    assertThat(transactionPool.getTransactionByHash(validTransaction.getHash())).isPresent();
    assertThat(transactionPool.getTransactionByHash(invalidTransaction.getHash())).isNotPresent();
    assertThat(results.getSelectedTransactions()).containsExactly(validTransaction);
    assertThat(results.getNotSelectedTransactions())
        .containsOnly(
            entry(
                invalidTransaction,
                TransactionSelectionResult.invalid(
                    TransactionInvalidReason.UPFRONT_COST_EXCEEDS_BALANCE.name())));
  }

  @Test
  public void transactionSelectionPluginShouldWork_PreProcessing() {
    final ProcessableBlockHeader blockHeader = createBlock(300_000);

    final Transaction selected = createTransaction(0, Wei.of(10), 21_000);
    ensureTransactionIsValid(selected, 21_000, 0);

    final Transaction notSelectedTransient = createTransaction(1, Wei.of(10), 21_000);
    ensureTransactionIsValid(notSelectedTransient, 21_000, 0);

    final Transaction notSelectedInvalid = createTransaction(2, Wei.of(10), 21_000);
    ensureTransactionIsValid(notSelectedInvalid, 21_000, 0);

    final PluginTransactionSelectorFactory transactionSelectorFactory =
        () ->
            new PluginTransactionSelector() {
              @Override
              public TransactionSelectionResult evaluateTransactionPreProcessing(
                  final PendingTransaction pendingTransaction) {
                if (pendingTransaction.getTransaction().equals(notSelectedTransient))
                  return TransactionSelectionResult.invalidTransient("transient");
                if (pendingTransaction.getTransaction().equals(notSelectedInvalid))
                  return TransactionSelectionResult.invalid("invalid");
                return TransactionSelectionResult.SELECTED;
              }

              @Override
              public TransactionSelectionResult evaluateTransactionPostProcessing(
                  final PendingTransaction pendingTransaction,
                  final org.hyperledger.besu.plugin.data.TransactionProcessingResult
                      processingResult) {
                return TransactionSelectionResult.SELECTED;
              }
            };

    final Address miningBeneficiary = AddressHelpers.ofValue(1);
    final BlockTransactionSelector selector =
        createBlockSelectorWithTxSelPlugin(
            transactionProcessor,
            blockHeader,
            miningBeneficiary,
            Wei.ZERO,
            transactionSelectorFactory);

    transactionPool.addRemoteTransactions(
        List.of(selected, notSelectedTransient, notSelectedInvalid));

    final TransactionSelectionResults transactionSelectionResults =
        selector.buildTransactionListForBlock();

    assertThat(transactionPool.getTransactionByHash(notSelectedTransient.getHash())).isPresent();
    assertThat(transactionPool.getTransactionByHash(notSelectedInvalid.getHash())).isNotPresent();
    assertThat(transactionSelectionResults.getSelectedTransactions()).containsOnly(selected);
    assertThat(transactionSelectionResults.getNotSelectedTransactions())
        .containsOnly(
            entry(notSelectedTransient, TransactionSelectionResult.invalidTransient("transient")),
            entry(notSelectedInvalid, TransactionSelectionResult.invalid("invalid")));
  }

  @Test
  public void transactionSelectionPluginShouldWork_PostProcessing() {
    final ProcessableBlockHeader blockHeader = createBlock(300_000);

    long maxGasUsedByTransaction = 21_000;

    final Transaction selected = createTransaction(0, Wei.of(10), 21_000);
    ensureTransactionIsValid(selected, maxGasUsedByTransaction, 0);

    // Add + 1 to gasUsedByTransaction so it will fail in the post processing selection
    final Transaction notSelected = createTransaction(1, Wei.of(10), 30_000);
    ensureTransactionIsValid(notSelected, maxGasUsedByTransaction + 1, 0);

    final Transaction selected3 = createTransaction(3, Wei.of(10), 21_000);
    ensureTransactionIsValid(selected3, maxGasUsedByTransaction, 0);

    final PluginTransactionSelectorFactory transactionSelectorFactory =
        () ->
            new PluginTransactionSelector() {
              @Override
              public TransactionSelectionResult evaluateTransactionPreProcessing(
                  final PendingTransaction pendingTransaction) {
                return TransactionSelectionResult.SELECTED;
              }

              @Override
              public TransactionSelectionResult evaluateTransactionPostProcessing(
                  final PendingTransaction pendingTransaction,
                  final org.hyperledger.besu.plugin.data.TransactionProcessingResult
                      processingResult) {
                // the transaction with max gas +1 should fail
                if (processingResult.getEstimateGasUsedByTransaction() > maxGasUsedByTransaction) {
                  return TransactionSelectionResult.invalidTransient("Invalid");
                }
                return TransactionSelectionResult.SELECTED;
              }
            };

    final Address miningBeneficiary = AddressHelpers.ofValue(1);
    final BlockTransactionSelector selector =
        createBlockSelectorWithTxSelPlugin(
            transactionProcessor,
            blockHeader,
            miningBeneficiary,
            Wei.ZERO,
            transactionSelectorFactory);

    transactionPool.addRemoteTransactions(List.of(selected, notSelected, selected3));

    final TransactionSelectionResults transactionSelectionResults =
        selector.buildTransactionListForBlock();

    assertThat(transactionSelectionResults.getSelectedTransactions()).contains(selected, selected3);
    assertThat(transactionSelectionResults.getNotSelectedTransactions())
        .containsOnly(entry(notSelected, TransactionSelectionResult.invalidTransient("Invalid")));
  }

  @Test
  public void transactionSelectionPluginShouldBeNotifiedWhenTransactionSelectionCompletes() {
    final PluginTransactionSelectorFactory transactionSelectorFactory =
        mock(PluginTransactionSelectorFactory.class);
    PluginTransactionSelector transactionSelector = spy(AllAcceptingTransactionSelector.INSTANCE);
    when(transactionSelectorFactory.create()).thenReturn(transactionSelector);

    final Transaction transaction = createTransaction(0, Wei.of(10), 21_000);
    ensureTransactionIsValid(transaction, 21_000, 0);

    final TransactionInvalidReason invalidReason = TransactionInvalidReason.PLUGIN_TX_VALIDATOR;
    final Transaction invalidTransaction = createTransaction(1, Wei.of(10), 21_000);
    ensureTransactionIsInvalid(invalidTransaction, TransactionInvalidReason.PLUGIN_TX_VALIDATOR);
    transactionPool.addRemoteTransactions(List.of(transaction, invalidTransaction));

    createBlockSelectorWithTxSelPlugin(
            transactionProcessor,
            createBlock(300_000),
            AddressHelpers.ofValue(1),
            Wei.ZERO,
            transactionSelectorFactory)
        .buildTransactionListForBlock();

    ArgumentCaptor<PendingTransaction> argumentCaptor =
        ArgumentCaptor.forClass(PendingTransaction.class);

    // selected transaction must be notified to the selector
    verify(transactionSelector)
        .onTransactionSelected(argumentCaptor.capture(), any(TransactionProcessingResult.class));
    PendingTransaction selected = argumentCaptor.getValue();
    assertThat(selected.getTransaction()).isEqualTo(transaction);

    // unselected transaction must be notified to the selector with correct reason
    verify(transactionSelector)
        .onTransactionNotSelected(
            argumentCaptor.capture(),
            eq(TransactionSelectionResult.invalid(invalidReason.toString())));
    PendingTransaction rejectedTransaction = argumentCaptor.getValue();
    assertThat(rejectedTransaction.getTransaction()).isEqualTo(invalidTransaction);
  }

  @Test
  public void transactionWithIncorrectNonceRemainsInPoolAndNotSelected() {
    final ProcessableBlockHeader blockHeader = createBlock(5_000_000);

    final Transaction futureTransaction = createTransaction(4, Wei.of(10), 100_000);

    transactionPool.addRemoteTransactions(List.of(futureTransaction));
    ensureTransactionIsInvalid(futureTransaction, TransactionInvalidReason.NONCE_TOO_HIGH);

    final Address miningBeneficiary = AddressHelpers.ofValue(1);
    final BlockTransactionSelector selector =
        createBlockSelector(
            transactionProcessor,
            blockHeader,
            Wei.ZERO,
            miningBeneficiary,
            Wei.ZERO,
            MIN_OCCUPANCY_80_PERCENT);

    final TransactionSelectionResults results = selector.buildTransactionListForBlock();

    assertThat(transactionPool.getTransactionByHash(futureTransaction.getHash())).isPresent();
    assertThat(results.getSelectedTransactions()).isEmpty();
    assertThat(results.getNotSelectedTransactions())
        .containsOnly(
            entry(
                futureTransaction,
                TransactionSelectionResult.invalidTransient(
                    TransactionInvalidReason.NONCE_TOO_HIGH.name())));
  }

  protected BlockTransactionSelector createBlockSelector(
      final MainnetTransactionProcessor transactionProcessor,
      final ProcessableBlockHeader blockHeader,
      final Wei minGasPrice,
      final Address miningBeneficiary,
      final Wei blobGasPrice,
      final double minBlockOccupancyRatio) {
    final BlockTransactionSelector selector =
        new BlockTransactionSelector(
            miningParameters
                .setMinTransactionGasPrice(minGasPrice)
                .setMinBlockOccupancyRatio(minBlockOccupancyRatio),
            transactionProcessor,
            blockchain,
            worldState,
            transactionPool,
            blockHeader,
            this::createReceipt,
            this::isCancelled,
            miningBeneficiary,
            blobGasPrice,
            getFeeMarket(),
            new LondonGasCalculator(),
            GasLimitCalculator.constant(),
            Optional.empty());

    return selector;
  }

  protected BlockTransactionSelector createBlockSelectorWithTxSelPlugin(
      final MainnetTransactionProcessor transactionProcessor,
      final ProcessableBlockHeader blockHeader,
      final Address miningBeneficiary,
      final Wei blobGasPrice,
      final PluginTransactionSelectorFactory transactionSelectorFactory) {
    final BlockTransactionSelector selector =
        new BlockTransactionSelector(
            miningParameters,
            transactionProcessor,
            blockchain,
            worldState,
            transactionPool,
            blockHeader,
            this::createReceipt,
            this::isCancelled,
            miningBeneficiary,
            blobGasPrice,
            getFeeMarket(),
            new LondonGasCalculator(),
            GasLimitCalculator.constant(),
            Optional.of(transactionSelectorFactory));

    return selector;
  }

  protected GasCalculator getGasCalculator() {
    return protocolSchedule.getByBlockHeader(blockchain.getChainHeadHeader()).getGasCalculator();
  }

  protected FeeMarket getFeeMarket() {
    return protocolSchedule.getByBlockHeader(blockchain.getChainHeadHeader()).getFeeMarket();
  }

  protected Transaction createTransaction(
      final int nonce, final Wei gasPrice, final long gasLimit) {
    return Transaction.builder()
        .gasLimit(gasLimit)
        .gasPrice(gasPrice)
        .nonce(nonce)
        .payload(Bytes.EMPTY)
        .to(Address.ID)
        .value(Wei.of(nonce))
        .sender(sender)
        .chainId(CHAIN_ID)
        .guessType()
        .signAndBuild(keyPair);
  }

  protected Transaction createEIP1559Transaction(
      final int nonce,
      final Wei maxFeePerGas,
      final Wei maxPriorityFeePerGas,
      final long gasLimit) {
    return Transaction.builder()
        .type(TransactionType.EIP1559)
        .gasLimit(gasLimit)
        .maxFeePerGas(maxFeePerGas)
        .maxPriorityFeePerGas(maxPriorityFeePerGas)
        .nonce(nonce)
        .payload(Bytes.EMPTY)
        .to(Address.ID)
        .value(Wei.of(nonce))
        .sender(sender)
        .chainId(CHAIN_ID)
        .signAndBuild(keyPair);
  }

  // This is a duplicate of the MainnetProtocolSpec::frontierTransactionReceiptFactory
  private TransactionReceipt createReceipt(
      final TransactionType __,
      final TransactionProcessingResult result,
      final WorldState worldState,
      final long gasUsed) {
    return new TransactionReceipt(
        worldState.rootHash(), gasUsed, Lists.newArrayList(), Optional.empty());
  }

  protected void ensureTransactionIsValid(final Transaction tx) {
    ensureTransactionIsValid(tx, 0, 0);
  }

  protected void ensureTransactionIsValid(
      final Transaction tx, final long gasUsedByTransaction, final long gasRemaining) {
    when(transactionProcessor.processTransaction(
            any(), any(), any(), eq(tx), any(), any(), any(), anyBoolean(), any(), any()))
        .thenReturn(
            TransactionProcessingResult.successful(
                new ArrayList<>(),
                gasUsedByTransaction,
                gasRemaining,
                Bytes.EMPTY,
                ValidationResult.valid()));
  }

  protected void ensureTransactionIsInvalid(
      final Transaction tx, final TransactionInvalidReason invalidReason) {
    when(transactionProcessor.processTransaction(
            any(), any(), any(), eq(tx), any(), any(), any(), anyBoolean(), any(), any()))
        .thenReturn(TransactionProcessingResult.invalid(ValidationResult.invalid(invalidReason)));
  }

  private BlockHeader blockHeader(final long number) {
    return new BlockHeaderTestFixture().number(number).buildHeader();
  }
}<|MERGE_RESOLUTION|>--- conflicted
+++ resolved
@@ -150,14 +150,10 @@
     when(protocolContext.getWorldStateArchive().getMutable(any(), anyBoolean()))
         .thenReturn(Optional.of(worldState));
     when(ethContext.getEthPeers().subscribeConnect(any())).thenReturn(1L);
-<<<<<<< HEAD
-    when(miningParameters.getMinTransactionGasPrice()).thenReturn(getMinGasPrice());
-=======
     miningParameters =
         ImmutableMiningParameters.builder()
             .mutableInitValues(MutableInitValues.builder().minTransactionGasPrice(Wei.ONE).build())
             .build();
->>>>>>> accac1cc
 
     transactionPool = createTransactionPool();
   }
