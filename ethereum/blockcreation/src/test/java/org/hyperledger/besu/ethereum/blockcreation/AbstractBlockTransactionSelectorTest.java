--- conflicted
+++ resolved
@@ -610,14 +610,8 @@
             miningBeneficiary,
             dataGasPrice,
             getFeeMarket(),
-<<<<<<< HEAD
             getGasCalculator(),
-            GasLimitCalculator.constant(),
-            Optional.empty());
-=======
-            new LondonGasCalculator(),
             GasLimitCalculator.constant());
->>>>>>> df559917
     return selector;
   }
 
