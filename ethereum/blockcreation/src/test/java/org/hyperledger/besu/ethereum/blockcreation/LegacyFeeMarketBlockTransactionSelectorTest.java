/*
 * Copyright Hyperledger Besu Contributors.
 *
 * Licensed under the Apache License, Version 2.0 (the "License"); you may not use this file except in compliance with
 * the License. You may obtain a copy of the License at
 *
 * http://www.apache.org/licenses/LICENSE-2.0
 *
 * Unless required by applicable law or agreed to in writing, software distributed under the License is distributed on
 * an "AS IS" BASIS, WITHOUT WARRANTIES OR CONDITIONS OF ANY KIND, either express or implied. See the License for the
 * specific language governing permissions and limitations under the License.
 *
 * SPDX-License-Identifier: Apache-2.0
 */
package org.hyperledger.besu.ethereum.blockcreation;

import static org.mockito.ArgumentMatchers.any;
import static org.mockito.Mockito.RETURNS_DEEP_STUBS;
import static org.mockito.Mockito.mock;
import static org.mockito.Mockito.when;

import org.hyperledger.besu.config.GenesisConfigFile;
import org.hyperledger.besu.datatypes.Wei;
import org.hyperledger.besu.ethereum.chain.BadBlockManager;
import org.hyperledger.besu.ethereum.core.PrivacyParameters;
import org.hyperledger.besu.ethereum.eth.manager.EthContext;
import org.hyperledger.besu.ethereum.eth.transactions.ImmutableTransactionPoolConfiguration;
import org.hyperledger.besu.ethereum.eth.transactions.PendingTransactions;
import org.hyperledger.besu.ethereum.eth.transactions.TransactionBroadcaster;
import org.hyperledger.besu.ethereum.eth.transactions.TransactionPool;
import org.hyperledger.besu.ethereum.eth.transactions.TransactionPoolConfiguration;
import org.hyperledger.besu.ethereum.eth.transactions.TransactionPoolMetrics;
import org.hyperledger.besu.ethereum.eth.transactions.sorter.GasPricePendingTransactionsSorter;
import org.hyperledger.besu.ethereum.mainnet.ProtocolSchedule;
import org.hyperledger.besu.ethereum.mainnet.ProtocolScheduleBuilder;
import org.hyperledger.besu.ethereum.mainnet.ProtocolSpecAdapters;
import org.hyperledger.besu.evm.internal.EvmConfiguration;
import org.hyperledger.besu.plugin.services.PluginTransactionValidatorService;
import org.hyperledger.besu.plugin.services.txvalidator.PluginTransactionValidatorFactory;
import org.hyperledger.besu.testutil.TestClock;
import org.hyperledger.besu.util.number.Fraction;

import java.time.ZoneId;
import java.util.function.Function;

public class LegacyFeeMarketBlockTransactionSelectorTest
    extends AbstractBlockTransactionSelectorTest {

  @Override
  protected GenesisConfigFile getGenesisConfigFile() {
    return GenesisConfigFile.genesisFileFromResources(
        "/block-transaction-selector/gas-price-genesis.json");
  }

  @Override
  protected ProtocolSchedule createProtocolSchedule() {
    return new ProtocolScheduleBuilder(
            genesisConfigFile.getConfigOptions(),
            CHAIN_ID,
            ProtocolSpecAdapters.create(0, Function.identity()),
            new PrivacyParameters(),
            false,
            EvmConfiguration.DEFAULT,
            new BadBlockManager())
        .createProtocolSchedule();
  }

  @Override
  protected TransactionPool createTransactionPool() {
    final TransactionPoolConfiguration poolConf =
        ImmutableTransactionPoolConfiguration.builder()
            .txPoolMaxSize(5)
            .txPoolLimitByAccountPercentage(Fraction.fromFloat(1f))
            .minGasPrice(Wei.ONE)
            .build();

    final PendingTransactions pendingTransactions =
        new GasPricePendingTransactionsSorter(
            poolConf,
            TestClock.system(ZoneId.systemDefault()),
            metricsSystem,
            blockchain::getChainHeadHeader);

    final EthContext ethContext = mock(EthContext.class, RETURNS_DEEP_STUBS);
    when(ethContext.getEthPeers().subscribeConnect(any())).thenReturn(1L);

    final TransactionPool transactionPool =
        new TransactionPool(
            () -> pendingTransactions,
            protocolSchedule,
            protocolContext,
            mock(TransactionBroadcaster.class),
            ethContext,
            new TransactionPoolMetrics(metricsSystem),
<<<<<<< HEAD
            poolConf,
            new PluginTransactionValidatorService() {
              @Override
              public PluginTransactionValidatorFactory get() {
                return null;
              }

              @Override
              public void registerTransactionValidatorFactory(
                  final PluginTransactionValidatorFactory transactionValidatorFactory) {}
            });
=======
            poolConf);
>>>>>>> 2b8d44ec
    transactionPool.setEnabled();
    return transactionPool;
  }
}<|MERGE_RESOLUTION|>--- conflicted
+++ resolved
@@ -35,8 +35,6 @@
 import org.hyperledger.besu.ethereum.mainnet.ProtocolScheduleBuilder;
 import org.hyperledger.besu.ethereum.mainnet.ProtocolSpecAdapters;
 import org.hyperledger.besu.evm.internal.EvmConfiguration;
-import org.hyperledger.besu.plugin.services.PluginTransactionValidatorService;
-import org.hyperledger.besu.plugin.services.txvalidator.PluginTransactionValidatorFactory;
 import org.hyperledger.besu.testutil.TestClock;
 import org.hyperledger.besu.util.number.Fraction;
 
@@ -92,21 +90,7 @@
             mock(TransactionBroadcaster.class),
             ethContext,
             new TransactionPoolMetrics(metricsSystem),
-<<<<<<< HEAD
-            poolConf,
-            new PluginTransactionValidatorService() {
-              @Override
-              public PluginTransactionValidatorFactory get() {
-                return null;
-              }
-
-              @Override
-              public void registerTransactionValidatorFactory(
-                  final PluginTransactionValidatorFactory transactionValidatorFactory) {}
-            });
-=======
             poolConf);
->>>>>>> 2b8d44ec
     transactionPool.setEnabled();
     return transactionPool;
   }
