--- conflicted
+++ resolved
@@ -55,8 +55,6 @@
 import org.hyperledger.besu.evm.internal.EvmConfiguration;
 import org.hyperledger.besu.metrics.noop.NoOpMetricsSystem;
 import org.hyperledger.besu.plugin.services.MetricsSystem;
-import org.hyperledger.besu.plugin.services.PluginTransactionValidatorService;
-import org.hyperledger.besu.plugin.services.txvalidator.PluginTransactionValidatorFactory;
 import org.hyperledger.besu.testutil.TestClock;
 import org.hyperledger.besu.util.Subscribers;
 
@@ -340,21 +338,7 @@
             mock(TransactionBroadcaster.class),
             ethContext,
             new TransactionPoolMetrics(metricsSystem),
-<<<<<<< HEAD
-            poolConf,
-            new PluginTransactionValidatorService() {
-              @Override
-              public PluginTransactionValidatorFactory get() {
-                return null;
-              }
-
-              @Override
-              public void registerTransactionValidatorFactory(
-                  final PluginTransactionValidatorFactory transactionValidatorFactory) {}
-            });
-=======
             poolConf);
->>>>>>> 2b8d44ec
     transactionPool.setEnabled();
 
     return transactionPool;
