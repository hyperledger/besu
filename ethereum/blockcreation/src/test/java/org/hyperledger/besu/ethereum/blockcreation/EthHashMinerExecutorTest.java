--- conflicted
+++ resolved
@@ -56,12 +56,8 @@
             pendingTransactions,
             miningParameters,
             new DefaultBlockScheduler(1, 10, TestClock.fixed()),
-<<<<<<< HEAD
-            Function.identity(),
+            GasLimitCalculator.constant(),
             EthHash::epoch);
-=======
-            GasLimitCalculator.constant());
->>>>>>> d6a70462
 
     assertThatExceptionOfType(CoinbaseNotSetException.class)
         .isThrownBy(() -> executor.startAsyncMining(Subscribers.create(), Subscribers.none(), null))
@@ -90,12 +86,8 @@
             pendingTransactions,
             miningParameters,
             new DefaultBlockScheduler(1, 10, TestClock.fixed()),
-<<<<<<< HEAD
-            Function.identity(),
+            GasLimitCalculator.constant(),
             EthHash::epoch);
-=======
-            GasLimitCalculator.constant());
->>>>>>> d6a70462
 
     assertThatExceptionOfType(IllegalArgumentException.class)
         .isThrownBy(() -> executor.setCoinbase(null))
