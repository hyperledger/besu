/*
 * Copyright ConsenSys AG.
 *
 * Licensed under the Apache License, Version 2.0 (the "License"); you may not use this file except in compliance with
 * the License. You may obtain a copy of the License at
 *
 * http://www.apache.org/licenses/LICENSE-2.0
 *
 * Unless required by applicable law or agreed to in writing, software distributed under the License is distributed on
 * an "AS IS" BASIS, WITHOUT WARRANTIES OR CONDITIONS OF ANY KIND, either express or implied. See the License for the
 * specific language governing permissions and limitations under the License.
 *
 * SPDX-License-Identifier: Apache-2.0
 */
package org.hyperledger.besu.ethereum.blockcreation;

import static org.assertj.core.api.Assertions.assertThat;
import static org.mockito.ArgumentMatchers.any;
import static org.mockito.ArgumentMatchers.anyLong;
import static org.mockito.Mockito.mock;
import static org.mockito.Mockito.times;
import static org.mockito.Mockito.verify;
import static org.mockito.Mockito.when;

import org.hyperledger.besu.ethereum.ProtocolContext;
import org.hyperledger.besu.ethereum.blockcreation.BlockCreator.BlockCreationResult;
import org.hyperledger.besu.ethereum.blockcreation.txselection.TransactionSelectionResults;
import org.hyperledger.besu.ethereum.chain.BadBlockManager;
import org.hyperledger.besu.ethereum.chain.MinedBlockObserver;
import org.hyperledger.besu.ethereum.core.Block;
import org.hyperledger.besu.ethereum.core.BlockBody;
import org.hyperledger.besu.ethereum.core.BlockHeader;
import org.hyperledger.besu.ethereum.core.BlockHeaderTestFixture;
import org.hyperledger.besu.ethereum.core.BlockImporter;
import org.hyperledger.besu.ethereum.mainnet.BlockImportResult;
import org.hyperledger.besu.ethereum.mainnet.DefaultProtocolSchedule;
import org.hyperledger.besu.ethereum.mainnet.HeaderValidationMode;
import org.hyperledger.besu.ethereum.mainnet.ProtocolSchedule;
import org.hyperledger.besu.ethereum.mainnet.ProtocolSpec;
import org.hyperledger.besu.util.Subscribers;

import java.math.BigInteger;
import java.util.Optional;
import java.util.concurrent.atomic.AtomicInteger;
import java.util.function.Function;

import com.google.common.collect.Lists;
import org.junit.jupiter.api.Test;

public class BlockMinerTest {

  @Test
  public void blockCreatedIsAddedToBlockChain() throws InterruptedException {
    final BlockHeaderTestFixture headerBuilder = new BlockHeaderTestFixture();

    final Block blockToCreate =
        new Block(
            headerBuilder.buildHeader(), new BlockBody(Lists.newArrayList(), Lists.newArrayList()));

<<<<<<< HEAD
    final ProtocolContext protocolContext = new ProtocolContext(null, null, null, null);
=======
    final ProtocolContext protocolContext =
        new ProtocolContext(null, null, null, Optional.empty(), new BadBlockManager());
>>>>>>> 1b335ad7

    final PoWBlockCreator blockCreator = mock(PoWBlockCreator.class);
    final Function<BlockHeader, PoWBlockCreator> blockCreatorSupplier =
        (parentHeader) -> blockCreator;
    when(blockCreator.createBlock(anyLong()))
        .thenReturn(new BlockCreationResult(blockToCreate, new TransactionSelectionResults()));

    final BlockImporter blockImporter = mock(BlockImporter.class);
    final ProtocolSpec protocolSpec = mock(ProtocolSpec.class);

    final ProtocolSchedule protocolSchedule = singleSpecSchedule(protocolSpec);

    when(protocolSpec.getBlockImporter()).thenReturn(blockImporter);
    when(blockImporter.importBlock(any(), any(), any())).thenReturn(new BlockImportResult(true));

    final MinedBlockObserver observer = mock(MinedBlockObserver.class);
    final DefaultBlockScheduler scheduler = mock(DefaultBlockScheduler.class);
    when(scheduler.waitUntilNextBlockCanBeMined(any())).thenReturn(5L);
    final BlockMiner<PoWBlockCreator> miner =
        new PoWBlockMiner(
            blockCreatorSupplier,
            protocolSchedule,
            protocolContext,
            subscribersContaining(observer),
            scheduler,
            headerBuilder.buildHeader()); // parent header is arbitrary for the test.

    miner.run();
    verify(blockImporter).importBlock(protocolContext, blockToCreate, HeaderValidationMode.FULL);
    verify(observer, times(1)).blockMined(blockToCreate);
  }

  @Test
  public void failureToImportDoesNotTriggerObservers() throws InterruptedException {
    final BlockHeaderTestFixture headerBuilder = new BlockHeaderTestFixture();

    final Block blockToCreate =
        new Block(
            headerBuilder.buildHeader(), new BlockBody(Lists.newArrayList(), Lists.newArrayList()));

<<<<<<< HEAD
    final ProtocolContext protocolContext = new ProtocolContext(null, null, null, null);
=======
    final ProtocolContext protocolContext =
        new ProtocolContext(null, null, null, Optional.empty(), new BadBlockManager());
>>>>>>> 1b335ad7

    final PoWBlockCreator blockCreator = mock(PoWBlockCreator.class);
    final Function<BlockHeader, PoWBlockCreator> blockCreatorSupplier =
        (parentHeader) -> blockCreator;
    when(blockCreator.createBlock(anyLong()))
        .thenReturn(new BlockCreationResult(blockToCreate, new TransactionSelectionResults()));

    final BlockImporter blockImporter = mock(BlockImporter.class);
    final ProtocolSpec protocolSpec = mock(ProtocolSpec.class);
    final ProtocolSchedule protocolSchedule = singleSpecSchedule(protocolSpec);

    when(protocolSpec.getBlockImporter()).thenReturn(blockImporter);
    when(blockImporter.importBlock(any(), any(), any()))
        .thenReturn(
            new BlockImportResult(false),
            new BlockImportResult(false),
            new BlockImportResult(true));

    final MinedBlockObserver observer = mock(MinedBlockObserver.class);
    final DefaultBlockScheduler scheduler = mock(DefaultBlockScheduler.class);
    when(scheduler.waitUntilNextBlockCanBeMined(any())).thenReturn(5L);
    final BlockMiner<PoWBlockCreator> miner =
        new PoWBlockMiner(
            blockCreatorSupplier,
            protocolSchedule,
            protocolContext,
            subscribersContaining(observer),
            scheduler,
            headerBuilder.buildHeader()); // parent header is arbitrary for the test.

    miner.run();
    verify(blockImporter, times(3))
        .importBlock(protocolContext, blockToCreate, HeaderValidationMode.FULL);
    verify(observer, times(1)).blockMined(blockToCreate);
  }

  @Test
  public void blockValidationFailureBeforeImportDoesNotImportBlock() throws InterruptedException {
    final BlockHeaderTestFixture headerBuilder = new BlockHeaderTestFixture();

    final Block blockToCreate =
        new Block(
            headerBuilder.buildHeader(), new BlockBody(Lists.newArrayList(), Lists.newArrayList()));

<<<<<<< HEAD
    final ProtocolContext protocolContext = new ProtocolContext(null, null, null, null);
=======
    final ProtocolContext protocolContext =
        new ProtocolContext(null, null, null, Optional.empty(), new BadBlockManager());
>>>>>>> 1b335ad7

    final PoWBlockCreator blockCreator = mock(PoWBlockCreator.class);
    final Function<BlockHeader, PoWBlockCreator> blockCreatorSupplier =
        (parentHeader) -> blockCreator;
    when(blockCreator.createBlock(anyLong()))
        .thenReturn(new BlockCreationResult(blockToCreate, new TransactionSelectionResults()));

    final BlockImporter blockImporter = mock(BlockImporter.class);
    final ProtocolSpec protocolSpec = mock(ProtocolSpec.class);
    final ProtocolSchedule protocolSchedule = singleSpecSchedule(protocolSpec);

    when(protocolSpec.getBlockImporter()).thenReturn(blockImporter);
    when(blockImporter.importBlock(any(), any(), any())).thenReturn(new BlockImportResult(true));

    final MinedBlockObserver observer = mock(MinedBlockObserver.class);
    final DefaultBlockScheduler scheduler = mock(DefaultBlockScheduler.class);
    when(scheduler.waitUntilNextBlockCanBeMined(any())).thenReturn(5L);
    final AtomicInteger importValidationCount = new AtomicInteger();
    final BlockMiner<PoWBlockCreator> miner =
        new BlockMiner<>(
            blockCreatorSupplier,
            protocolSchedule,
            protocolContext,
            subscribersContaining(observer),
            scheduler,
            headerBuilder.buildHeader()) {
          @Override
          protected boolean shouldImportBlock(final Block block) {
            return importValidationCount.getAndIncrement() > 0;
          }
        };

    miner.run();
    assertThat(importValidationCount.get()).isEqualTo(2);
    verify(blockImporter, times(1))
        .importBlock(protocolContext, blockToCreate, HeaderValidationMode.FULL);
    verify(observer, times(1)).blockMined(blockToCreate);
  }

  private static Subscribers<MinedBlockObserver> subscribersContaining(
      final MinedBlockObserver... observers) {
    final Subscribers<MinedBlockObserver> result = Subscribers.create();
    for (final MinedBlockObserver obs : observers) {
      result.subscribe(obs);
    }
    return result;
  }

  private ProtocolSchedule singleSpecSchedule(final ProtocolSpec protocolSpec) {
    final DefaultProtocolSchedule protocolSchedule =
        new DefaultProtocolSchedule(Optional.of(BigInteger.valueOf(1234)));
    protocolSchedule.putBlockNumberMilestone(0, protocolSpec);
    return protocolSchedule;
  }
}<|MERGE_RESOLUTION|>--- conflicted
+++ resolved
@@ -57,12 +57,8 @@
         new Block(
             headerBuilder.buildHeader(), new BlockBody(Lists.newArrayList(), Lists.newArrayList()));
 
-<<<<<<< HEAD
-    final ProtocolContext protocolContext = new ProtocolContext(null, null, null, null);
-=======
     final ProtocolContext protocolContext =
-        new ProtocolContext(null, null, null, Optional.empty(), new BadBlockManager());
->>>>>>> 1b335ad7
+        new ProtocolContext(null, null, null, null, new BadBlockManager());
 
     final PoWBlockCreator blockCreator = mock(PoWBlockCreator.class);
     final Function<BlockHeader, PoWBlockCreator> blockCreatorSupplier =
@@ -103,12 +99,8 @@
         new Block(
             headerBuilder.buildHeader(), new BlockBody(Lists.newArrayList(), Lists.newArrayList()));
 
-<<<<<<< HEAD
-    final ProtocolContext protocolContext = new ProtocolContext(null, null, null, null);
-=======
     final ProtocolContext protocolContext =
-        new ProtocolContext(null, null, null, Optional.empty(), new BadBlockManager());
->>>>>>> 1b335ad7
+        new ProtocolContext(null, null, null, null, new BadBlockManager());
 
     final PoWBlockCreator blockCreator = mock(PoWBlockCreator.class);
     final Function<BlockHeader, PoWBlockCreator> blockCreatorSupplier =
@@ -153,12 +145,8 @@
         new Block(
             headerBuilder.buildHeader(), new BlockBody(Lists.newArrayList(), Lists.newArrayList()));
 
-<<<<<<< HEAD
-    final ProtocolContext protocolContext = new ProtocolContext(null, null, null, null);
-=======
     final ProtocolContext protocolContext =
-        new ProtocolContext(null, null, null, Optional.empty(), new BadBlockManager());
->>>>>>> 1b335ad7
+        new ProtocolContext(null, null, null, null, new BadBlockManager());
 
     final PoWBlockCreator blockCreator = mock(PoWBlockCreator.class);
     final Function<BlockHeader, PoWBlockCreator> blockCreatorSupplier =
