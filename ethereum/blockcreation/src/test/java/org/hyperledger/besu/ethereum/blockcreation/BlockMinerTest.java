--- conflicted
+++ resolved
@@ -58,11 +58,7 @@
             headerBuilder.buildHeader(), new BlockBody(Lists.newArrayList(), Lists.newArrayList()));
 
     final ProtocolContext protocolContext =
-<<<<<<< HEAD
-        new ProtocolContext(null, null, null, null, new BadBlockManager());
-=======
         new ProtocolContext(null, null, null, new BadBlockManager());
->>>>>>> 2c1733c8
 
     final PoWBlockCreator blockCreator = mock(PoWBlockCreator.class);
     final Function<BlockHeader, PoWBlockCreator> blockCreatorSupplier =
@@ -104,11 +100,7 @@
             headerBuilder.buildHeader(), new BlockBody(Lists.newArrayList(), Lists.newArrayList()));
 
     final ProtocolContext protocolContext =
-<<<<<<< HEAD
-        new ProtocolContext(null, null, null, null, new BadBlockManager());
-=======
         new ProtocolContext(null, null, null, new BadBlockManager());
->>>>>>> 2c1733c8
 
     final PoWBlockCreator blockCreator = mock(PoWBlockCreator.class);
     final Function<BlockHeader, PoWBlockCreator> blockCreatorSupplier =
@@ -154,11 +146,7 @@
             headerBuilder.buildHeader(), new BlockBody(Lists.newArrayList(), Lists.newArrayList()));
 
     final ProtocolContext protocolContext =
-<<<<<<< HEAD
-        new ProtocolContext(null, null, null, null, new BadBlockManager());
-=======
         new ProtocolContext(null, null, null, new BadBlockManager());
->>>>>>> 2c1733c8
 
     final PoWBlockCreator blockCreator = mock(PoWBlockCreator.class);
     final Function<BlockHeader, PoWBlockCreator> blockCreatorSupplier =
