/*
 * Copyright ConsenSys AG.
 *
 * Licensed under the Apache License, Version 2.0 (the "License"); you may not use this file except in compliance with
 * the License. You may obtain a copy of the License at
 *
 * http://www.apache.org/licenses/LICENSE-2.0
 *
 * Unless required by applicable law or agreed to in writing, software distributed under the License is distributed on
 * an "AS IS" BASIS, WITHOUT WARRANTIES OR CONDITIONS OF ANY KIND, either express or implied. See the License for the
 * specific language governing permissions and limitations under the License.
 *
 * SPDX-License-Identifier: Apache-2.0
 */
package org.hyperledger.besu.ethereum.blockcreation;

import org.hyperledger.besu.config.experimental.MergeConfiguration;
import org.hyperledger.besu.datatypes.Address;
import org.hyperledger.besu.ethereum.ProtocolContext;
import org.hyperledger.besu.ethereum.chain.MinedBlockObserver;
import org.hyperledger.besu.ethereum.chain.PoWObserver;
import org.hyperledger.besu.ethereum.core.BlockHeader;
import org.hyperledger.besu.ethereum.core.MiningParameters;
import org.hyperledger.besu.ethereum.eth.transactions.sorter.AbstractPendingTransactionsSorter;
import org.hyperledger.besu.ethereum.mainnet.EpochCalculator;
import org.hyperledger.besu.ethereum.mainnet.PoWSolver;
import org.hyperledger.besu.ethereum.mainnet.ProtocolSchedule;
import org.hyperledger.besu.util.Subscribers;

import java.util.Optional;
import java.util.concurrent.atomic.AtomicLong;
import java.util.function.Function;

public class PoWMinerExecutor extends AbstractMinerExecutor<PoWBlockMiner> {

  protected volatile Optional<Address> coinbase;
  protected boolean stratumMiningEnabled;
  protected final Iterable<Long> nonceGenerator;
  protected final EpochCalculator epochCalculator;
  protected final long powJobTimeToLive;
  protected final int maxOmmerDepth;

  public PoWMinerExecutor(
      final ProtocolContext protocolContext,
      final ProtocolSchedule protocolSchedule,
      final AbstractPendingTransactionsSorter pendingTransactions,
      final MiningParameters miningParams,
      final AbstractBlockScheduler blockScheduler,
      final EpochCalculator epochCalculator,
      final long powJobTimeToLive,
      final int maxOmmerDepth) {
    super(protocolContext, protocolSchedule, pendingTransactions, miningParams, blockScheduler);
    this.coinbase = miningParams.getCoinbase();
    this.nonceGenerator = miningParams.getNonceGenerator().orElse(new RandomNonceGenerator());
    this.epochCalculator = epochCalculator;
    this.powJobTimeToLive = powJobTimeToLive;
    this.maxOmmerDepth = maxOmmerDepth;
  }

  @Override
  public Optional<PoWBlockMiner> startAsyncMining(
      final Subscribers<MinedBlockObserver> observers,
      final Subscribers<PoWObserver> ethHashObservers,
      final BlockHeader parentHeader) {
    if (coinbase.isEmpty()) {
      throw new CoinbaseNotSetException("Unable to start mining without a coinbase.");
    }
    return super.startAsyncMining(observers, ethHashObservers, parentHeader);
  }

  @Override
  public PoWBlockMiner createMiner(
      final Subscribers<MinedBlockObserver> observers,
      final Subscribers<PoWObserver> ethHashObservers,
      final BlockHeader parentHeader) {
    final PoWSolver solver =
        new PoWSolver(
            nonceGenerator,
            protocolSchedule.getByBlockNumber(parentHeader.getNumber() + 1).getPoWHasher().get(),
            stratumMiningEnabled,
            ethHashObservers,
            epochCalculator,
            powJobTimeToLive,
            maxOmmerDepth);
    final Function<BlockHeader, PoWBlockCreator> blockCreator =
        (header) ->
            new PoWBlockCreator(
<<<<<<< HEAD
                coinbase.orElseGet(
                    () ->
                        // TODO: FROMRAYONISM does this still apply to the merge?
                        //  supply a ZERO coinbase if unspecified AND merge is enabled
                        MergeConfiguration.isMergeEnabled() ? Address.ZERO : null),
=======
                coinbase.orElseGet(() -> MergeConfiguration.isMergeEnabled() ? Address.ZERO : null),
>>>>>>> 5643dd9e
                () -> targetGasLimit.map(AtomicLong::longValue),
                parent -> extraData,
                pendingTransactions,
                protocolContext,
                protocolSchedule,
                solver,
                minTransactionGasPrice,
                minBlockOccupancyRatio,
                parentHeader);

    return new PoWBlockMiner(
        blockCreator, protocolSchedule, protocolContext, observers, blockScheduler, parentHeader);
  }

  public void setCoinbase(final Address coinbase) {
    if (coinbase == null) {
      throw new IllegalArgumentException("Coinbase cannot be unset.");
    } else {
      this.coinbase = Optional.of(Address.wrap(coinbase.copy()));
    }
  }

  void setStratumMiningEnabled(final boolean stratumMiningEnabled) {
    this.stratumMiningEnabled = stratumMiningEnabled;
  }

  @Override
  public Optional<Address> getCoinbase() {
    return coinbase;
  }

  public EpochCalculator getEpochCalculator() {
    return epochCalculator;
  }
}<|MERGE_RESOLUTION|>--- conflicted
+++ resolved
@@ -85,15 +85,7 @@
     final Function<BlockHeader, PoWBlockCreator> blockCreator =
         (header) ->
             new PoWBlockCreator(
-<<<<<<< HEAD
-                coinbase.orElseGet(
-                    () ->
-                        // TODO: FROMRAYONISM does this still apply to the merge?
-                        //  supply a ZERO coinbase if unspecified AND merge is enabled
-                        MergeConfiguration.isMergeEnabled() ? Address.ZERO : null),
-=======
                 coinbase.orElseGet(() -> MergeConfiguration.isMergeEnabled() ? Address.ZERO : null),
->>>>>>> 5643dd9e
                 () -> targetGasLimit.map(AtomicLong::longValue),
                 parent -> extraData,
                 pendingTransactions,
