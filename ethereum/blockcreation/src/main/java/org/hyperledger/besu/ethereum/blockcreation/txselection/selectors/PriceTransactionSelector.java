/*
 * Copyright Hyperledger Besu Contributors.
 *
 * Licensed under the Apache License, Version 2.0 (the "License"); you may not use this file except in compliance with
 * the License. You may obtain a copy of the License at
 *
 * http://www.apache.org/licenses/LICENSE-2.0
 *
 * Unless required by applicable law or agreed to in writing, software distributed under the License is distributed on
 * an "AS IS" BASIS, WITHOUT WARRANTIES OR CONDITIONS OF ANY KIND, either express or implied. See the License for the
 * specific language governing permissions and limitations under the License.
 *
 * SPDX-License-Identifier: Apache-2.0
 */
package org.hyperledger.besu.ethereum.blockcreation.txselection.selectors;

import org.hyperledger.besu.datatypes.Wei;
import org.hyperledger.besu.ethereum.blockcreation.txselection.BlockSelectionContext;
import org.hyperledger.besu.ethereum.blockcreation.txselection.TransactionSelectionResults;
import org.hyperledger.besu.ethereum.core.Transaction;
import org.hyperledger.besu.ethereum.eth.transactions.PendingTransaction;
import org.hyperledger.besu.ethereum.processing.TransactionProcessingResult;
import org.hyperledger.besu.plugin.data.TransactionSelectionResult;

import org.slf4j.Logger;
import org.slf4j.LoggerFactory;

/**
 * This class extends AbstractTransactionSelector and provides a specific implementation for
 * evaluating transactions based on transaction price. It checks if a transaction's current price is
 * below the minimum and determines the selection result accordingly.
 */
public class PriceTransactionSelector extends AbstractTransactionSelector {
  private static final Logger LOG = LoggerFactory.getLogger(PriceTransactionSelector.class);

  public PriceTransactionSelector(final BlockSelectionContext context) {
    super(context);
  }

  /**
   * Evaluates a transaction considering its price. If the transaction's current price is below the
   * minimum, it returns a selection result indicating the reason.
   *
   * @param pendingTransaction The transaction to be evaluated.
   * @param ignored The results of other transaction evaluations in the same block.
   * @return The result of the transaction selection.
   */
  @Override
  public TransactionSelectionResult evaluateTransactionPreProcessing(
      final PendingTransaction pendingTransaction, final TransactionSelectionResults ignored) {
    if (transactionCurrentPriceBelowMin(pendingTransaction)) {
      return TransactionSelectionResult.CURRENT_TX_PRICE_BELOW_MIN;
    }
    return TransactionSelectionResult.SELECTED;
  }

  @Override
  public TransactionSelectionResult evaluateTransactionPostProcessing(
      final PendingTransaction pendingTransaction,
      final TransactionSelectionResults blockTransactionResults,
      final TransactionProcessingResult processingResult) {
    // All necessary checks were done in the pre-processing method, so nothing to do here.
    return TransactionSelectionResult.SELECTED;
  }

  /**
   * Checks if the transaction's current price is below the minimum.
   *
   * @param pendingTransaction The transaction to be checked.
   * @return True if the transaction's current price is below the minimum, false otherwise.
   */
  private boolean transactionCurrentPriceBelowMin(final PendingTransaction pendingTransaction) {
    final Transaction transaction = pendingTransaction.getTransaction();
    // Here we only care about EIP1159 since for Frontier and local transactions the checks
    // that we do when accepting them in the pool are enough
    if (transaction.getType().supports1559FeeMarket() && !pendingTransaction.hasPriority()) {

      // For EIP1559 transactions, the price is dynamic and depends on network conditions, so we can
      // only calculate at this time the current minimum price the transaction is willing to pay
      // and if it is above the minimum accepted by the node.
      // If below we do not delete the transaction, since when we added the transaction to the pool,
      // we assured sure that the maxFeePerGas is >= of the minimum price accepted by the node
      // and so the price of the transaction could satisfy this rule in the future
      final Wei currentMinTransactionGasPriceInBlock =
          context
              .feeMarket()
              .getTransactionPriceCalculator()
              .price(transaction, context.processableBlockHeader().getBaseFee());
      if (context
              .miningParameters()
              .getMinTransactionGasPrice()
              .compareTo(currentMinTransactionGasPriceInBlock)
          > 0) {
        LOG.trace(
            "Current gas fee of {} is lower than configured minimum {}, skipping",
<<<<<<< HEAD
            transaction,
            context.miningParameters().getMinTransactionGasPrice());
=======
            pendingTransaction,
            context.minTransactionGasPrice());
>>>>>>> 6d100f30
        return true;
      }
    }
    return false;
  }
}<|MERGE_RESOLUTION|>--- conflicted
+++ resolved
@@ -93,13 +93,8 @@
           > 0) {
         LOG.trace(
             "Current gas fee of {} is lower than configured minimum {}, skipping",
-<<<<<<< HEAD
-            transaction,
+            pendingTransaction,
             context.miningParameters().getMinTransactionGasPrice());
-=======
-            pendingTransaction,
-            context.minTransactionGasPrice());
->>>>>>> 6d100f30
         return true;
       }
     }
