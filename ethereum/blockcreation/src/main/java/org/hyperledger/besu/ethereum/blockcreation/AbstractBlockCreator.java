--- conflicted
+++ resolved
@@ -143,20 +143,13 @@
       final Optional<List<BlockHeader>> maybeOmmers,
       final long timestamp) {
     return createBlock(
-        maybeTransactions,
-        maybeOmmers,
-        Optional.empty(),
-        Optional.empty(),
-        Optional.empty(),
-        timestamp,
-        true);
+        maybeTransactions, maybeOmmers, Optional.empty(), Optional.empty(), timestamp, true);
   }
 
   protected BlockCreationResult createBlock(
       final Optional<List<Transaction>> maybeTransactions,
       final Optional<List<BlockHeader>> maybeOmmers,
       final Optional<List<Withdrawal>> maybeWithdrawals,
-      final Optional<List<Deposit>> maybeDeposits,
       final Optional<Bytes32> maybePrevRandao,
       final long timestamp,
       boolean rewardCoinbase) {
@@ -239,11 +232,7 @@
                   withdrawalsCanBeProcessed
                       ? BodyValidation.withdrawalsRoot(maybeWithdrawals.get())
                       : null)
-<<<<<<< HEAD
               .depositsRoot(maybeDeposits.map(BodyValidation::depositsRoot).orElse(null))
-=======
-              .depositsRoot(null) // TODO 6110: Derive deposit roots from deposits
->>>>>>> 1b29f686
               .excessDataGas(newExcessDataGas)
               .buildSealableBlockHeader();
 
