--- conflicted
+++ resolved
@@ -243,11 +243,8 @@
                   withdrawalsCanBeProcessed
                       ? BodyValidation.withdrawalsRoot(maybeWithdrawals.get())
                       : null)
-<<<<<<< HEAD
               .depositsRoot(maybeDeposits.map(BodyValidation::depositsRoot).orElse(null))
-=======
               .excessDataGas(newExcessDataGas)
->>>>>>> b850aa7b
               .buildSealableBlockHeader();
 
       final BlockHeader blockHeader = createFinalBlockHeader(sealableBlockHeader);
