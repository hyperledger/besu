/*
 * Copyright Hyperledger Besu Contributors.
 *
 * Licensed under the Apache License, Version 2.0 (the "License"); you may not use this file except in compliance with
 * the License. You may obtain a copy of the License at
 *
 * http://www.apache.org/licenses/LICENSE-2.0
 *
 * Unless required by applicable law or agreed to in writing, software distributed under the License is distributed on
 * an "AS IS" BASIS, WITHOUT WARRANTIES OR CONDITIONS OF ANY KIND, either express or implied. See the License for the
 * specific language governing permissions and limitations under the License.
 *
 * SPDX-License-Identifier: Apache-2.0
 */
package org.hyperledger.besu.ethereum.blockcreation;

import org.hyperledger.besu.datatypes.Address;
import org.hyperledger.besu.datatypes.DataGas;
import org.hyperledger.besu.datatypes.Hash;
import org.hyperledger.besu.datatypes.Wei;
import org.hyperledger.besu.ethereum.ProtocolContext;
import org.hyperledger.besu.ethereum.blockcreation.BlockTransactionSelector.TransactionSelectionResults;
import org.hyperledger.besu.ethereum.core.Block;
import org.hyperledger.besu.ethereum.core.BlockBody;
import org.hyperledger.besu.ethereum.core.BlockHeader;
import org.hyperledger.besu.ethereum.core.BlockHeaderBuilder;
import org.hyperledger.besu.ethereum.core.BlockHeaderFunctions;
import org.hyperledger.besu.ethereum.core.Deposit;
import org.hyperledger.besu.ethereum.core.Difficulty;
import org.hyperledger.besu.ethereum.core.MutableWorldState;
import org.hyperledger.besu.ethereum.core.ProcessableBlockHeader;
import org.hyperledger.besu.ethereum.core.SealableBlockHeader;
import org.hyperledger.besu.ethereum.core.Transaction;
import org.hyperledger.besu.ethereum.core.Withdrawal;
import org.hyperledger.besu.ethereum.eth.transactions.PendingTransactions;
import org.hyperledger.besu.ethereum.mainnet.AbstractBlockProcessor;
import org.hyperledger.besu.ethereum.mainnet.BodyValidation;
import org.hyperledger.besu.ethereum.mainnet.DifficultyCalculator;
import org.hyperledger.besu.ethereum.mainnet.MainnetTransactionProcessor;
import org.hyperledger.besu.ethereum.mainnet.ProtocolSchedule;
import org.hyperledger.besu.ethereum.mainnet.ProtocolSpec;
import org.hyperledger.besu.ethereum.mainnet.ScheduleBasedBlockHeaderFunctions;
import org.hyperledger.besu.ethereum.mainnet.WithdrawalsProcessor;
import org.hyperledger.besu.ethereum.mainnet.feemarket.BaseFeeMarket;
import org.hyperledger.besu.ethereum.mainnet.feemarket.FeeMarket;
import org.hyperledger.besu.evm.account.EvmAccount;
import org.hyperledger.besu.evm.worldstate.WorldUpdater;
import org.hyperledger.besu.plugin.data.TransactionType;
import org.hyperledger.besu.plugin.services.exception.StorageException;
import org.hyperledger.besu.plugin.services.securitymodule.SecurityModuleException;

import java.math.BigInteger;
import java.util.List;
import java.util.Optional;
import java.util.concurrent.CancellationException;
import java.util.concurrent.atomic.AtomicBoolean;
import java.util.function.Supplier;

import com.google.common.collect.Lists;
import org.apache.tuweni.bytes.Bytes;
import org.apache.tuweni.bytes.Bytes32;
import org.slf4j.Logger;
import org.slf4j.LoggerFactory;

public abstract class AbstractBlockCreator implements AsyncBlockCreator {

  public interface ExtraDataCalculator {

    Bytes get(final BlockHeader parent);
  }

  private static final Logger LOG = LoggerFactory.getLogger(AbstractBlockCreator.class);

  protected final Address coinbase;
  private final MiningBeneficiaryCalculator miningBeneficiaryCalculator;
  protected final Supplier<Optional<Long>> targetGasLimitSupplier;

  private final ExtraDataCalculator extraDataCalculator;
  private final PendingTransactions pendingTransactions;
  protected final ProtocolContext protocolContext;
  protected final ProtocolSchedule protocolSchedule;
  protected final BlockHeaderFunctions blockHeaderFunctions;
  private final Wei minTransactionGasPrice;
  private final Double minBlockOccupancyRatio;
  protected final BlockHeader parentHeader;

  private final AtomicBoolean isCancelled = new AtomicBoolean(false);

  protected AbstractBlockCreator(
      final Address coinbase,
      final MiningBeneficiaryCalculator miningBeneficiaryCalculator,
      final Supplier<Optional<Long>> targetGasLimitSupplier,
      final ExtraDataCalculator extraDataCalculator,
      final PendingTransactions pendingTransactions,
      final ProtocolContext protocolContext,
      final ProtocolSchedule protocolSchedule,
      final Wei minTransactionGasPrice,
      final Double minBlockOccupancyRatio,
      final BlockHeader parentHeader) {
    this.coinbase = coinbase;
    this.miningBeneficiaryCalculator = miningBeneficiaryCalculator;
    this.targetGasLimitSupplier = targetGasLimitSupplier;
    this.extraDataCalculator = extraDataCalculator;
    this.pendingTransactions = pendingTransactions;
    this.protocolContext = protocolContext;
    this.protocolSchedule = protocolSchedule;
    this.minTransactionGasPrice = minTransactionGasPrice;
    this.minBlockOccupancyRatio = minBlockOccupancyRatio;
    this.parentHeader = parentHeader;
    blockHeaderFunctions = ScheduleBasedBlockHeaderFunctions.create(protocolSchedule);
  }

  /**
   * Create block will create a new block at the head of the blockchain specified in the
   * protocolContext.
   *
   * <p>It will select transactions from the PendingTransaction list for inclusion in the Block
   * body, and will supply an empty Ommers list.
   *
   * <p>Once transactions have been selected and applied to a disposable/temporary world state, the
   * block reward is paid to the relevant coinbase, and a sealable header is constucted.
   *
   * <p>The sealableHeader is then provided to child instances for sealing (i.e. proof of work or
   * otherwise).
   *
   * <p>The constructed block is then returned.
   *
   * @return a block with appropriately selected transactions, seals and ommers.
   */
  @Override
  public BlockCreationResult createBlock(final long timestamp) {
    return createBlock(Optional.empty(), Optional.empty(), timestamp);
  }

  @Override
  public BlockCreationResult createBlock(
      final List<Transaction> transactions, final List<BlockHeader> ommers, final long timestamp) {
    return createBlock(Optional.of(transactions), Optional.of(ommers), timestamp);
  }

  @Override
  public BlockCreationResult createBlock(
      final Optional<List<Transaction>> maybeTransactions,
      final Optional<List<BlockHeader>> maybeOmmers,
      final long timestamp) {
    return createBlock(
        maybeTransactions, maybeOmmers, Optional.empty(), Optional.empty(), timestamp, true);
  }

  protected BlockCreationResult createBlock(
      final Optional<List<Transaction>> maybeTransactions,
      final Optional<List<BlockHeader>> maybeOmmers,
      final Optional<List<Withdrawal>> maybeWithdrawals,
      final Optional<Bytes32> maybePrevRandao,
      final long timestamp,
      boolean rewardCoinbase) {

    try (final MutableWorldState disposableWorldState = duplicateWorldStateAtParent()) {
      final ProtocolSpec newProtocolSpec =
          protocolSchedule.getForNextBlockHeader(parentHeader, timestamp);

      final ProcessableBlockHeader processableBlockHeader =
          createPendingBlockHeader(timestamp, maybePrevRandao, newProtocolSpec);
      final Address miningBeneficiary =
          miningBeneficiaryCalculator.getMiningBeneficiary(processableBlockHeader.getNumber());
      final Wei dataGasPrice =
          newProtocolSpec
              .getFeeMarket()
              .dataPrice(parentHeader.getExcessDataGas().orElse(DataGas.ZERO));

      throwIfStopped();

      final List<BlockHeader> ommers = maybeOmmers.orElse(selectOmmers());

      throwIfStopped();
      final TransactionSelectionResults transactionResults =
          selectTransactions(
              processableBlockHeader,
              disposableWorldState,
              maybeTransactions,
              miningBeneficiary,
              dataGasPrice,
              newProtocolSpec);

      transactionResults.logSelectionStats();

      throwIfStopped();

      final Optional<WithdrawalsProcessor> maybeWithdrawalsProcessor =
          newProtocolSpec.getWithdrawalsProcessor();
      final boolean withdrawalsCanBeProcessed =
          maybeWithdrawalsProcessor.isPresent() && maybeWithdrawals.isPresent();
      if (withdrawalsCanBeProcessed) {
        maybeWithdrawalsProcessor
            .get()
            .processWithdrawals(maybeWithdrawals.get(), disposableWorldState.updater());
      }

      throwIfStopped();

      final Optional<List<Deposit>> maybeDeposits =
          Optional.empty(); // TODO 6110: Extract deposits from transaction receipts

      if (rewardCoinbase
          && !rewardBeneficiary(
              disposableWorldState,
              processableBlockHeader,
              ommers,
              miningBeneficiary,
              newProtocolSpec.getBlockReward(),
              newProtocolSpec.isSkipZeroBlockRewards(),
              newProtocolSpec)) {
        LOG.trace("Failed to apply mining reward, exiting.");
        throw new RuntimeException("Failed to apply mining reward.");
      }

      throwIfStopped();

      final DataGas newExcessDataGas = computeExcessDataGas(transactionResults, newProtocolSpec);

      throwIfStopped();

      final SealableBlockHeader sealableBlockHeader =
          BlockHeaderBuilder.create()
              .populateFrom(processableBlockHeader)
              .ommersHash(BodyValidation.ommersHash(ommers))
              .stateRoot(disposableWorldState.rootHash())
              .transactionsRoot(
                  BodyValidation.transactionsRoot(transactionResults.getTransactions()))
              .receiptsRoot(BodyValidation.receiptsRoot(transactionResults.getReceipts()))
              .logsBloom(BodyValidation.logsBloom(transactionResults.getReceipts()))
              .gasUsed(transactionResults.getCumulativeGasUsed())
              .extraData(extraDataCalculator.get(parentHeader))
              .withdrawalsRoot(
                  withdrawalsCanBeProcessed
                      ? BodyValidation.withdrawalsRoot(maybeWithdrawals.get())
                      : null)
              .depositsRoot(null) // TODO 6110: Derive deposit roots from deposits
              .excessDataGas(newExcessDataGas)
              .buildSealableBlockHeader();

      final BlockHeader blockHeader = createFinalBlockHeader(sealableBlockHeader);

      final Optional<List<Withdrawal>> withdrawals =
          withdrawalsCanBeProcessed ? maybeWithdrawals : Optional.empty();
      final Block block =
          new Block(
              blockHeader,
              new BlockBody(
                  transactionResults.getTransactions(), ommers, withdrawals, maybeDeposits));
      return new BlockCreationResult(block, transactionResults);
    } catch (final SecurityModuleException ex) {
      throw new IllegalStateException("Failed to create block signature", ex);
    } catch (final CancellationException | StorageException ex) {
      throw ex;
    } catch (final Exception ex) {
      throw new IllegalStateException(
          "Block creation failed unexpectedly. Will restart on next block added to chain.", ex);
    }
  }

  private DataGas computeExcessDataGas(
      TransactionSelectionResults transactionResults, ProtocolSpec newProtocolSpec) {

    if (newProtocolSpec.getFeeMarket().implementsDataFee()) {
      final var gasCalculator = newProtocolSpec.getGasCalculator();
      final int newBlobsCount =
          transactionResults.getTransactionsByType(TransactionType.BLOB).stream()
              .map(tx -> tx.getVersionedHashes().orElseThrow())
              .mapToInt(List::size)
              .sum();
      // casting parent excess data gas to long since for the moment it should be well below that
      // limit
      return DataGas.of(
          gasCalculator.computeExcessDataGas(
              parentHeader.getExcessDataGas().map(DataGas::toLong).orElse(0L), newBlobsCount));
    }
    return null;
  }

  private TransactionSelectionResults selectTransactions(
      final ProcessableBlockHeader processableBlockHeader,
      final MutableWorldState disposableWorldState,
      final Optional<List<Transaction>> transactions,
      final Address miningBeneficiary,
      final Wei dataGasPrice,
      final ProtocolSpec protocolSpec)
      throws RuntimeException {
    final MainnetTransactionProcessor transactionProcessor = protocolSpec.getTransactionProcessor();

    final AbstractBlockProcessor.TransactionReceiptFactory transactionReceiptFactory =
        protocolSpec.getTransactionReceiptFactory();

    final BlockTransactionSelector selector =
        new BlockTransactionSelector(
            transactionProcessor,
            protocolContext.getBlockchain(),
            disposableWorldState,
            pendingTransactions,
            processableBlockHeader,
            transactionReceiptFactory,
            minTransactionGasPrice,
            minBlockOccupancyRatio,
            isCancelled::get,
            miningBeneficiary,
            dataGasPrice,
            protocolSpec.getFeeMarket(),
            protocolSpec.getGasCalculator(),
            protocolSpec.getGasLimitCalculator(),
<<<<<<< HEAD
            protocolSpec.getCalldataLimits().blockMaxSize());
=======
            protocolContext.getTransactionSelectorFactory());
>>>>>>> bb24f090

    if (transactions.isPresent()) {
      return selector.evaluateTransactions(transactions.get());
    } else {
      return selector.buildTransactionListForBlock();
    }
  }

  private MutableWorldState duplicateWorldStateAtParent() {
    final Hash parentStateRoot = parentHeader.getStateRoot();
    return protocolContext
        .getWorldStateArchive()
        .getMutable(parentHeader, false)
        .orElseThrow(
            () -> {
              LOG.info("Unable to create block because world state is not available");
              return new CancellationException(
                  "World state not available for block "
                      + parentHeader.getNumber()
                      + " with state root "
                      + parentStateRoot);
            });
  }

  private List<BlockHeader> selectOmmers() {
    return Lists.newArrayList();
  }

  private ProcessableBlockHeader createPendingBlockHeader(
      final long timestamp,
      final Optional<Bytes32> maybePrevRandao,
      final ProtocolSpec protocolSpec) {
    final long newBlockNumber = parentHeader.getNumber() + 1;
    long gasLimit =
        protocolSpec
            .getGasLimitCalculator()
            .nextGasLimit(
                parentHeader.getGasLimit(),
                targetGasLimitSupplier.get().orElse(parentHeader.getGasLimit()),
                newBlockNumber);

    final DifficultyCalculator difficultyCalculator = protocolSpec.getDifficultyCalculator();
    final BigInteger difficulty =
        difficultyCalculator.nextDifficulty(timestamp, parentHeader, protocolContext);

    final Wei baseFee =
        Optional.of(protocolSpec.getFeeMarket())
            .filter(FeeMarket::implementsBaseFee)
            .map(BaseFeeMarket.class::cast)
            .map(
                feeMarket ->
                    feeMarket.computeBaseFee(
                        newBlockNumber,
                        parentHeader.getBaseFee().orElse(Wei.ZERO),
                        parentHeader.getGasUsed(),
                        feeMarket.targetGasUsed(parentHeader)))
            .orElse(null);

    final Bytes32 prevRandao = maybePrevRandao.orElse(null);
    return BlockHeaderBuilder.create()
        .parentHash(parentHeader.getHash())
        .coinbase(coinbase)
        .difficulty(Difficulty.of(difficulty))
        .number(newBlockNumber)
        .gasLimit(gasLimit)
        .timestamp(timestamp)
        .baseFee(baseFee)
        .prevRandao(prevRandao)
        .buildProcessableBlockHeader();
  }

  @Override
  public void cancel() {
    isCancelled.set(true);
  }

  @Override
  public boolean isCancelled() {
    return isCancelled.get();
  }

  private void throwIfStopped() throws CancellationException {
    if (isCancelled.get()) {
      throw new CancellationException();
    }
  }

  /* Copied from BlockProcessor (with modifications). */
  boolean rewardBeneficiary(
      final MutableWorldState worldState,
      final ProcessableBlockHeader header,
      final List<BlockHeader> ommers,
      final Address miningBeneficiary,
      final Wei blockReward,
      final boolean skipZeroBlockRewards,
      final ProtocolSpec protocolSpec) {

    // TODO(tmm): Added to make this work, should come from blockProcessor.
    final int MAX_GENERATION = 6;
    if (skipZeroBlockRewards && blockReward.isZero()) {
      return true;
    }

    final Wei coinbaseReward =
        protocolSpec
            .getBlockProcessor()
            .getCoinbaseReward(blockReward, header.getNumber(), ommers.size());
    final WorldUpdater updater = worldState.updater();
    final EvmAccount beneficiary = updater.getOrCreate(miningBeneficiary);

    beneficiary.getMutable().incrementBalance(coinbaseReward);
    for (final BlockHeader ommerHeader : ommers) {
      if (ommerHeader.getNumber() - header.getNumber() > MAX_GENERATION) {
        LOG.trace(
            "Block processing error: ommer block number {} more than {} generations current block number {}",
            ommerHeader.getNumber(),
            MAX_GENERATION,
            header.getNumber());
        return false;
      }

      final EvmAccount ommerCoinbase = updater.getOrCreate(ommerHeader.getCoinbase());
      final Wei ommerReward =
          protocolSpec
              .getBlockProcessor()
              .getOmmerReward(blockReward, header.getNumber(), ommerHeader.getNumber());
      ommerCoinbase.getMutable().incrementBalance(ommerReward);
    }

    updater.commit();

    return true;
  }

  protected abstract BlockHeader createFinalBlockHeader(
      final SealableBlockHeader sealableBlockHeader);

  @FunctionalInterface
  protected interface MiningBeneficiaryCalculator {
    Address getMiningBeneficiary(long blockNumber);
  }
}<|MERGE_RESOLUTION|>--- conflicted
+++ resolved
@@ -307,11 +307,7 @@
             protocolSpec.getFeeMarket(),
             protocolSpec.getGasCalculator(),
             protocolSpec.getGasLimitCalculator(),
-<<<<<<< HEAD
-            protocolSpec.getCalldataLimits().blockMaxSize());
-=======
             protocolContext.getTransactionSelectorFactory());
->>>>>>> bb24f090
 
     if (transactions.isPresent()) {
       return selector.evaluateTransactions(transactions.get());
