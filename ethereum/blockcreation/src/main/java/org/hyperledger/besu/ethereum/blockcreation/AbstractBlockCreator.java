/*
 * Copyright Hyperledger Besu Contributors.
 *
 * Licensed under the Apache License, Version 2.0 (the "License"); you may not use this file except in compliance with
 * the License. You may obtain a copy of the License at
 *
 * http://www.apache.org/licenses/LICENSE-2.0
 *
 * Unless required by applicable law or agreed to in writing, software distributed under the License is distributed on
 * an "AS IS" BASIS, WITHOUT WARRANTIES OR CONDITIONS OF ANY KIND, either express or implied. See the License for the
 * specific language governing permissions and limitations under the License.
 *
 * SPDX-License-Identifier: Apache-2.0
 */
package org.hyperledger.besu.ethereum.blockcreation;

import static org.hyperledger.besu.ethereum.mainnet.feemarket.ExcessBlobGasCalculator.calculateExcessBlobGasForParent;

import org.hyperledger.besu.datatypes.Address;
import org.hyperledger.besu.datatypes.BlobGas;
import org.hyperledger.besu.datatypes.Hash;
import org.hyperledger.besu.datatypes.TransactionType;
import org.hyperledger.besu.datatypes.Wei;
import org.hyperledger.besu.ethereum.ProtocolContext;
import org.hyperledger.besu.ethereum.blockcreation.txselection.BlockTransactionSelector;
import org.hyperledger.besu.ethereum.blockcreation.txselection.TransactionSelectionResults;
import org.hyperledger.besu.ethereum.core.Block;
import org.hyperledger.besu.ethereum.core.BlockBody;
import org.hyperledger.besu.ethereum.core.BlockHeader;
import org.hyperledger.besu.ethereum.core.BlockHeaderBuilder;
import org.hyperledger.besu.ethereum.core.BlockHeaderFunctions;
import org.hyperledger.besu.ethereum.core.Deposit;
import org.hyperledger.besu.ethereum.core.Difficulty;
import org.hyperledger.besu.ethereum.core.MiningParameters;
import org.hyperledger.besu.ethereum.core.MutableWorldState;
import org.hyperledger.besu.ethereum.core.ProcessableBlockHeader;
import org.hyperledger.besu.ethereum.core.Request;
import org.hyperledger.besu.ethereum.core.SealableBlockHeader;
import org.hyperledger.besu.ethereum.core.Transaction;
import org.hyperledger.besu.ethereum.core.Withdrawal;
import org.hyperledger.besu.ethereum.core.WithdrawalRequest;
import org.hyperledger.besu.ethereum.core.encoding.DepositDecoder;
import org.hyperledger.besu.ethereum.eth.manager.EthScheduler;
import org.hyperledger.besu.ethereum.eth.transactions.TransactionPool;
import org.hyperledger.besu.ethereum.mainnet.AbstractBlockProcessor;
import org.hyperledger.besu.ethereum.mainnet.BodyValidation;
import org.hyperledger.besu.ethereum.mainnet.DepositsValidator;
import org.hyperledger.besu.ethereum.mainnet.DifficultyCalculator;
import org.hyperledger.besu.ethereum.mainnet.MainnetTransactionProcessor;
import org.hyperledger.besu.ethereum.mainnet.ParentBeaconBlockRootHelper;
import org.hyperledger.besu.ethereum.mainnet.ProtocolSchedule;
import org.hyperledger.besu.ethereum.mainnet.ProtocolSpec;
import org.hyperledger.besu.ethereum.mainnet.ScheduleBasedBlockHeaderFunctions;
import org.hyperledger.besu.ethereum.mainnet.WithdrawalRequestContractHelper;
import org.hyperledger.besu.ethereum.mainnet.WithdrawalRequestValidator;
import org.hyperledger.besu.ethereum.mainnet.WithdrawalsProcessor;
import org.hyperledger.besu.ethereum.mainnet.feemarket.BaseFeeMarket;
import org.hyperledger.besu.ethereum.mainnet.feemarket.ExcessBlobGasCalculator;
import org.hyperledger.besu.ethereum.mainnet.feemarket.FeeMarket;
import org.hyperledger.besu.evm.account.MutableAccount;
import org.hyperledger.besu.evm.worldstate.WorldUpdater;
import org.hyperledger.besu.plugin.services.exception.StorageException;
import org.hyperledger.besu.plugin.services.securitymodule.SecurityModuleException;
import org.hyperledger.besu.plugin.services.tracer.BlockAwareOperationTracer;
import org.hyperledger.besu.plugin.services.txselection.PluginTransactionSelector;

import java.math.BigInteger;
import java.util.List;
import java.util.Optional;
import java.util.concurrent.CancellationException;
import java.util.concurrent.atomic.AtomicBoolean;

import com.google.common.annotations.VisibleForTesting;
import com.google.common.collect.Lists;
import org.apache.commons.lang3.NotImplementedException;
import org.apache.tuweni.bytes.Bytes;
import org.apache.tuweni.bytes.Bytes32;
import org.slf4j.Logger;
import org.slf4j.LoggerFactory;

public abstract class AbstractBlockCreator implements AsyncBlockCreator {

  public interface ExtraDataCalculator {

    Bytes get(final BlockHeader parent);
  }

  private static final Logger LOG = LoggerFactory.getLogger(AbstractBlockCreator.class);

  private final MiningBeneficiaryCalculator miningBeneficiaryCalculator;
  private final ExtraDataCalculator extraDataCalculator;
  private final TransactionPool transactionPool;
  protected final MiningParameters miningParameters;
  protected final ProtocolContext protocolContext;
  protected final ProtocolSchedule protocolSchedule;
  protected final BlockHeaderFunctions blockHeaderFunctions;
  protected final BlockHeader parentHeader;
  private final Optional<Address> depositContractAddress;
  private final EthScheduler ethScheduler;
  private final AtomicBoolean isCancelled = new AtomicBoolean(false);

  protected AbstractBlockCreator(
      final MiningParameters miningParameters,
      final MiningBeneficiaryCalculator miningBeneficiaryCalculator,
      final ExtraDataCalculator extraDataCalculator,
      final TransactionPool transactionPool,
      final ProtocolContext protocolContext,
      final ProtocolSchedule protocolSchedule,
      final BlockHeader parentHeader,
      final Optional<Address> depositContractAddress,
      final EthScheduler ethScheduler) {
    this.miningParameters = miningParameters;
    this.miningBeneficiaryCalculator = miningBeneficiaryCalculator;
    this.extraDataCalculator = extraDataCalculator;
    this.transactionPool = transactionPool;
    this.protocolContext = protocolContext;
    this.protocolSchedule = protocolSchedule;
    this.parentHeader = parentHeader;
    this.depositContractAddress = depositContractAddress;
    this.ethScheduler = ethScheduler;
    blockHeaderFunctions = ScheduleBasedBlockHeaderFunctions.create(protocolSchedule);
  }

  /**
   * Create block will create a new block at the head of the blockchain specified in the
   * protocolContext.
   *
   * <p>It will select transactions from the PendingTransaction list for inclusion in the Block
   * body, and will supply an empty Ommers list.
   *
   * <p>Once transactions have been selected and applied to a disposable/temporary world state, the
   * block reward is paid to the relevant coinbase, and a sealable header is constructed.
   *
   * <p>The sealableHeader is then provided to child instances for sealing (i.e. proof of work or
   * otherwise).
   *
   * <p>The constructed block is then returned.
   *
   * @return a block with appropriately selected transactions, seals and ommers.
   */
  @Override
  public BlockCreationResult createBlock(final long timestamp) {
    return createBlock(Optional.empty(), Optional.empty(), timestamp);
  }

  @Override
  public BlockCreationResult createBlock(
      final List<Transaction> transactions, final List<BlockHeader> ommers, final long timestamp) {
    return createBlock(Optional.of(transactions), Optional.of(ommers), timestamp);
  }

  @Override
  public BlockCreationResult createBlock(
      final Optional<List<Transaction>> maybeTransactions,
      final Optional<List<BlockHeader>> maybeOmmers,
      final long timestamp) {
    return createBlock(
        maybeTransactions,
        maybeOmmers,
        Optional.empty(),
        Optional.empty(),
        Optional.empty(),
        timestamp,
        true);
  }

  @Override
  public BlockCreationResult createEmptyWithdrawalsBlock(final long timestamp) {
    throw new UnsupportedOperationException("Only used by BFT block creators");
  }

  public BlockCreationResult createBlock(
      final Optional<List<Transaction>> maybeTransactions,
      final Optional<List<BlockHeader>> maybeOmmers,
      final Optional<List<Withdrawal>> maybeWithdrawals,
      final long timestamp) {
    return createBlock(
        maybeTransactions,
        maybeOmmers,
        maybeWithdrawals,
        Optional.empty(),
        Optional.empty(),
        timestamp,
        true);
  }

  protected BlockCreationResult createBlock(
      final Optional<List<Transaction>> maybeTransactions,
      final Optional<List<BlockHeader>> maybeOmmers,
      final Optional<List<Withdrawal>> maybeWithdrawals,
      final Optional<Bytes32> maybePrevRandao,
      final Optional<Bytes32> maybeParentBeaconBlockRoot,
      final long timestamp,
      boolean rewardCoinbase) {

    final var timings = new BlockCreationTiming();

    try (final MutableWorldState disposableWorldState = duplicateWorldStateAtParent()) {
      timings.register("duplicateWorldState");
      final ProtocolSpec newProtocolSpec =
          protocolSchedule.getForNextBlockHeader(parentHeader, timestamp);

      final ProcessableBlockHeader processableBlockHeader =
          createPendingBlockHeader(
              timestamp, maybePrevRandao, maybeParentBeaconBlockRoot, newProtocolSpec);
      final Address miningBeneficiary =
          miningBeneficiaryCalculator.getMiningBeneficiary(processableBlockHeader.getNumber());

      throwIfStopped();

      final List<BlockHeader> ommers = maybeOmmers.orElse(selectOmmers());

      maybeParentBeaconBlockRoot.ifPresent(
          bytes32 ->
              ParentBeaconBlockRootHelper.storeParentBeaconBlockRoot(
                  disposableWorldState.updater(), timestamp, bytes32));

      throwIfStopped();

      final PluginTransactionSelector pluginTransactionSelector =
          miningParameters.getTransactionSelectionService().createPluginTransactionSelector();

      final BlockAwareOperationTracer operationTracer =
          pluginTransactionSelector.getOperationTracer();

      operationTracer.traceStartBlock(processableBlockHeader);
      timings.register("preTxsSelection");
      final TransactionSelectionResults transactionResults =
          selectTransactions(
              processableBlockHeader,
              disposableWorldState,
              maybeTransactions,
              miningBeneficiary,
              newProtocolSpec,
              pluginTransactionSelector);
      transactionResults.logSelectionStats();
      timings.register("txsSelection");
      throwIfStopped();

      final Optional<WithdrawalsProcessor> maybeWithdrawalsProcessor =
          newProtocolSpec.getWithdrawalsProcessor();
      final boolean withdrawalsCanBeProcessed =
          maybeWithdrawalsProcessor.isPresent() && maybeWithdrawals.isPresent();
      if (withdrawalsCanBeProcessed) {
        maybeWithdrawalsProcessor
            .get()
            .processWithdrawals(maybeWithdrawals.get(), disposableWorldState.updater());
      }

      throwIfStopped();

      final DepositsValidator depositsValidator = newProtocolSpec.getDepositsValidator();
      Optional<List<Deposit>> maybeDeposits = Optional.empty();
      if (depositsValidator instanceof DepositsValidator.AllowedDeposits
          && depositContractAddress.isPresent()) {
        maybeDeposits = Optional.of(findDepositsFromReceipts(transactionResults));
      }

      throwIfStopped();

      final WithdrawalRequestValidator withdrawalRequestsValidator =
          newProtocolSpec.getWithdrawalRequestValidator();
      Optional<List<WithdrawalRequest>> maybeWithdrawalRequests = Optional.empty();
      if (withdrawalRequestsValidator.allowWithdrawalRequests()) {
        maybeWithdrawalRequests =
            Optional.of(
                WithdrawalRequestContractHelper.popWithdrawalRequestsFromQueue(
                    disposableWorldState));
      }

      // todo
      Optional<List<Request>> maybeRequests = getWithdrawalRequest(maybeWithdrawalRequests);

      throwIfStopped();

      if (rewardCoinbase
          && !rewardBeneficiary(
              disposableWorldState,
              processableBlockHeader,
              ommers,
              miningBeneficiary,
              newProtocolSpec.getBlockReward(),
              newProtocolSpec.isSkipZeroBlockRewards(),
              newProtocolSpec)) {
        LOG.trace("Failed to apply mining reward, exiting.");
        throw new RuntimeException("Failed to apply mining reward.");
      }

      throwIfStopped();

      final GasUsage usage = computeExcessBlobGas(transactionResults, newProtocolSpec);

      throwIfStopped();

      BlockHeaderBuilder builder =
          BlockHeaderBuilder.create()
              .populateFrom(processableBlockHeader)
              .ommersHash(BodyValidation.ommersHash(ommers))
              .stateRoot(disposableWorldState.rootHash())
              .transactionsRoot(
                  BodyValidation.transactionsRoot(transactionResults.getSelectedTransactions()))
              .receiptsRoot(BodyValidation.receiptsRoot(transactionResults.getReceipts()))
              .logsBloom(BodyValidation.logsBloom(transactionResults.getReceipts()))
              .gasUsed(transactionResults.getCumulativeGasUsed())
              .extraData(extraDataCalculator.get(parentHeader))
              .withdrawalsRoot(
                  withdrawalsCanBeProcessed
                      ? BodyValidation.withdrawalsRoot(maybeWithdrawals.get())
                      : null)
              .depositsRoot(maybeDeposits.map(BodyValidation::depositsRoot).orElse(null))
<<<<<<< HEAD
              .requestsRoot(maybeRequests.map(BodyValidation::requestsRoot).orElse(null));
=======
              .withdrawalRequestsRoot(
                  maybeWithdrawalRequests.map(BodyValidation::withdrawalRequestsRoot).orElse(null));
>>>>>>> 9006658b
      if (usage != null) {
        builder.blobGasUsed(usage.used.toLong()).excessBlobGas(usage.excessBlobGas);
      }

      final SealableBlockHeader sealableBlockHeader = builder.buildSealableBlockHeader();

      final BlockHeader blockHeader = createFinalBlockHeader(sealableBlockHeader);

      final Optional<List<Withdrawal>> withdrawals =
          withdrawalsCanBeProcessed ? maybeWithdrawals : Optional.empty();
      final BlockBody blockBody =
          new BlockBody(
              transactionResults.getSelectedTransactions(),
              ommers,
              withdrawals,
              maybeDeposits,
<<<<<<< HEAD
              maybeRequests);
=======
              maybeWithdrawalRequests);
>>>>>>> 9006658b
      final Block block = new Block(blockHeader, blockBody);

      operationTracer.traceEndBlock(blockHeader, blockBody);
      timings.register("blockAssembled");
      return new BlockCreationResult(block, transactionResults, timings);
    } catch (final SecurityModuleException ex) {
      throw new IllegalStateException("Failed to create block signature", ex);
    } catch (final CancellationException | StorageException ex) {
      throw ex;
    } catch (final Exception ex) {
      throw new IllegalStateException(
          "Block creation failed unexpectedly. Will restart on next block added to chain.", ex);
    }
  }

  private Optional<List<Request>> getWithdrawalRequest(
      final Optional<List<WithdrawalRequest>> requests) {
    throw new NotImplementedException(requests.toString());
  }

  @VisibleForTesting
  List<Deposit> findDepositsFromReceipts(final TransactionSelectionResults transactionResults) {
    return transactionResults.getReceipts().stream()
        .flatMap(receipt -> receipt.getLogsList().stream())
        .filter(log -> depositContractAddress.get().equals(log.getLogger()))
        .map(DepositDecoder::decodeFromLog)
        .toList();
  }

  record GasUsage(BlobGas excessBlobGas, BlobGas used) {}

  private GasUsage computeExcessBlobGas(
      final TransactionSelectionResults transactionResults, final ProtocolSpec newProtocolSpec) {

    if (newProtocolSpec.getFeeMarket().implementsDataFee()) {
      final var gasCalculator = newProtocolSpec.getGasCalculator();
      final int newBlobsCount =
          transactionResults.getTransactionsByType(TransactionType.BLOB).stream()
              .map(tx -> tx.getVersionedHashes().orElseThrow())
              .mapToInt(List::size)
              .sum();
      // casting parent excess blob gas to long since for the moment it should be well below that
      // limit
      BlobGas excessBlobGas =
          ExcessBlobGasCalculator.calculateExcessBlobGasForParent(newProtocolSpec, parentHeader);
      BlobGas used = BlobGas.of(gasCalculator.blobGasCost(newBlobsCount));
      return new GasUsage(excessBlobGas, used);
    }
    return null;
  }

  private TransactionSelectionResults selectTransactions(
      final ProcessableBlockHeader processableBlockHeader,
      final MutableWorldState disposableWorldState,
      final Optional<List<Transaction>> transactions,
      final Address miningBeneficiary,
      final ProtocolSpec protocolSpec,
      final PluginTransactionSelector pluginTransactionSelector)
      throws RuntimeException {
    final MainnetTransactionProcessor transactionProcessor = protocolSpec.getTransactionProcessor();

    final AbstractBlockProcessor.TransactionReceiptFactory transactionReceiptFactory =
        protocolSpec.getTransactionReceiptFactory();

    Wei blobGasPrice =
        protocolSpec
            .getFeeMarket()
            .blobGasPricePerGas(calculateExcessBlobGasForParent(protocolSpec, parentHeader));

    final BlockTransactionSelector selector =
        new BlockTransactionSelector(
            miningParameters,
            transactionProcessor,
            protocolContext.getBlockchain(),
            disposableWorldState,
            transactionPool,
            processableBlockHeader,
            transactionReceiptFactory,
            isCancelled::get,
            miningBeneficiary,
            blobGasPrice,
            protocolSpec.getFeeMarket(),
            protocolSpec.getGasCalculator(),
            protocolSpec.getGasLimitCalculator(),
            pluginTransactionSelector,
            ethScheduler);

    if (transactions.isPresent()) {
      return selector.evaluateTransactions(transactions.get());
    } else {
      return selector.buildTransactionListForBlock();
    }
  }

  private MutableWorldState duplicateWorldStateAtParent() {
    final Hash parentStateRoot = parentHeader.getStateRoot();
    return protocolContext
        .getWorldStateArchive()
        .getMutable(parentHeader, false)
        .orElseThrow(
            () -> {
              LOG.info("Unable to create block because world state is not available");
              return new CancellationException(
                  "World state not available for block "
                      + parentHeader.getNumber()
                      + " with state root "
                      + parentStateRoot);
            });
  }

  private List<BlockHeader> selectOmmers() {
    return Lists.newArrayList();
  }

  private ProcessableBlockHeader createPendingBlockHeader(
      final long timestamp,
      final Optional<Bytes32> maybePrevRandao,
      final Optional<Bytes32> maybeParentBeaconBlockRoot,
      final ProtocolSpec protocolSpec) {
    final long newBlockNumber = parentHeader.getNumber() + 1;
    long gasLimit =
        protocolSpec
            .getGasLimitCalculator()
            .nextGasLimit(
                parentHeader.getGasLimit(),
                miningParameters.getTargetGasLimit().orElse(parentHeader.getGasLimit()),
                newBlockNumber);

    final DifficultyCalculator difficultyCalculator = protocolSpec.getDifficultyCalculator();
    final BigInteger difficulty =
        difficultyCalculator.nextDifficulty(timestamp, parentHeader, protocolContext);

    final Wei baseFee =
        Optional.of(protocolSpec.getFeeMarket())
            .filter(FeeMarket::implementsBaseFee)
            .map(BaseFeeMarket.class::cast)
            .map(
                feeMarket ->
                    feeMarket.computeBaseFee(
                        newBlockNumber,
                        parentHeader.getBaseFee().orElse(Wei.ZERO),
                        parentHeader.getGasUsed(),
                        feeMarket.targetGasUsed(parentHeader)))
            .orElse(null);

    final Bytes32 prevRandao = maybePrevRandao.orElse(null);
    final Bytes32 parentBeaconBlockRoot = maybeParentBeaconBlockRoot.orElse(null);
    return BlockHeaderBuilder.create()
        .parentHash(parentHeader.getHash())
        .coinbase(miningParameters.getCoinbase().orElseThrow())
        .difficulty(Difficulty.of(difficulty))
        .number(newBlockNumber)
        .gasLimit(gasLimit)
        .timestamp(timestamp)
        .baseFee(baseFee)
        .prevRandao(prevRandao)
        .parentBeaconBlockRoot(parentBeaconBlockRoot)
        .buildProcessableBlockHeader();
  }

  @Override
  public void cancel() {
    isCancelled.set(true);
  }

  @Override
  public boolean isCancelled() {
    return isCancelled.get();
  }

  private void throwIfStopped() throws CancellationException {
    if (isCancelled.get()) {
      throw new CancellationException();
    }
  }

  /* Copied from BlockProcessor (with modifications). */
  boolean rewardBeneficiary(
      final MutableWorldState worldState,
      final ProcessableBlockHeader header,
      final List<BlockHeader> ommers,
      final Address miningBeneficiary,
      final Wei blockReward,
      final boolean skipZeroBlockRewards,
      final ProtocolSpec protocolSpec) {

    // TODO(tmm): Added to make this work, should come from blockProcessor.
    final int MAX_GENERATION = 6;
    if (skipZeroBlockRewards && blockReward.isZero()) {
      return true;
    }

    final Wei coinbaseReward =
        protocolSpec
            .getBlockProcessor()
            .getCoinbaseReward(blockReward, header.getNumber(), ommers.size());
    final WorldUpdater updater = worldState.updater();
    final MutableAccount beneficiary = updater.getOrCreate(miningBeneficiary);

    beneficiary.incrementBalance(coinbaseReward);
    for (final BlockHeader ommerHeader : ommers) {
      if (ommerHeader.getNumber() - header.getNumber() > MAX_GENERATION) {
        LOG.trace(
            "Block processing error: ommer block number {} more than {} generations current block number {}",
            ommerHeader.getNumber(),
            MAX_GENERATION,
            header.getNumber());
        return false;
      }

      final MutableAccount ommerCoinbase = updater.getOrCreate(ommerHeader.getCoinbase());
      final Wei ommerReward =
          protocolSpec
              .getBlockProcessor()
              .getOmmerReward(blockReward, header.getNumber(), ommerHeader.getNumber());
      ommerCoinbase.incrementBalance(ommerReward);
    }

    updater.commit();

    return true;
  }

  protected abstract BlockHeader createFinalBlockHeader(
      final SealableBlockHeader sealableBlockHeader);

  @FunctionalInterface
  protected interface MiningBeneficiaryCalculator {
    Address getMiningBeneficiary(long blockNumber);
  }
}<|MERGE_RESOLUTION|>--- conflicted
+++ resolved
@@ -308,12 +308,7 @@
                       ? BodyValidation.withdrawalsRoot(maybeWithdrawals.get())
                       : null)
               .depositsRoot(maybeDeposits.map(BodyValidation::depositsRoot).orElse(null))
-<<<<<<< HEAD
               .requestsRoot(maybeRequests.map(BodyValidation::requestsRoot).orElse(null));
-=======
-              .withdrawalRequestsRoot(
-                  maybeWithdrawalRequests.map(BodyValidation::withdrawalRequestsRoot).orElse(null));
->>>>>>> 9006658b
       if (usage != null) {
         builder.blobGasUsed(usage.used.toLong()).excessBlobGas(usage.excessBlobGas);
       }
@@ -330,11 +325,7 @@
               ommers,
               withdrawals,
               maybeDeposits,
-<<<<<<< HEAD
               maybeRequests);
-=======
-              maybeWithdrawalRequests);
->>>>>>> 9006658b
       final Block block = new Block(blockHeader, blockBody);
 
       operationTracer.traceEndBlock(blockHeader, blockBody);
