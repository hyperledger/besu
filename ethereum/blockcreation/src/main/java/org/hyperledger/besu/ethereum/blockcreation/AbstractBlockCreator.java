--- conflicted
+++ resolved
@@ -30,12 +30,7 @@
 import org.hyperledger.besu.ethereum.core.BlockHeader;
 import org.hyperledger.besu.ethereum.core.BlockHeaderBuilder;
 import org.hyperledger.besu.ethereum.core.BlockHeaderFunctions;
-<<<<<<< HEAD
-import org.hyperledger.besu.ethereum.core.MiningParameters;
-=======
-import org.hyperledger.besu.ethereum.core.Difficulty;
 import org.hyperledger.besu.ethereum.core.MiningConfiguration;
->>>>>>> 58acfcea
 import org.hyperledger.besu.ethereum.core.MutableWorldState;
 import org.hyperledger.besu.ethereum.core.ProcessableBlockHeader;
 import org.hyperledger.besu.ethereum.core.Request;
@@ -202,7 +197,7 @@
           createPending(
                   newProtocolSpec,
                   parentHeader,
-                  miningParameters,
+                  miningConfiguration,
                   timestamp,
                   maybePrevRandao,
                   maybeParentBeaconBlockRoot)
@@ -425,56 +420,6 @@
     return Lists.newArrayList();
   }
 
-<<<<<<< HEAD
-=======
-  private ProcessableBlockHeader createPendingBlockHeader(
-      final long timestamp,
-      final Optional<Bytes32> maybePrevRandao,
-      final Optional<Bytes32> maybeParentBeaconBlockRoot,
-      final ProtocolSpec protocolSpec,
-      final BlockHeader parentHeader) {
-    final long newBlockNumber = parentHeader.getNumber() + 1;
-    long gasLimit =
-        protocolSpec
-            .getGasLimitCalculator()
-            .nextGasLimit(
-                parentHeader.getGasLimit(),
-                miningConfiguration.getTargetGasLimit().orElse(parentHeader.getGasLimit()),
-                newBlockNumber);
-
-    final DifficultyCalculator difficultyCalculator = protocolSpec.getDifficultyCalculator();
-    final BigInteger difficulty =
-        difficultyCalculator.nextDifficulty(timestamp, parentHeader, protocolContext);
-
-    final Wei baseFee =
-        Optional.of(protocolSpec.getFeeMarket())
-            .filter(FeeMarket::implementsBaseFee)
-            .map(BaseFeeMarket.class::cast)
-            .map(
-                feeMarket ->
-                    feeMarket.computeBaseFee(
-                        newBlockNumber,
-                        parentHeader.getBaseFee().orElse(Wei.ZERO),
-                        parentHeader.getGasUsed(),
-                        feeMarket.targetGasUsed(parentHeader)))
-            .orElse(null);
-
-    final Bytes32 prevRandao = maybePrevRandao.orElse(null);
-    final Bytes32 parentBeaconBlockRoot = maybeParentBeaconBlockRoot.orElse(null);
-    return BlockHeaderBuilder.create()
-        .parentHash(parentHeader.getHash())
-        .coinbase(miningConfiguration.getCoinbase().orElseThrow())
-        .difficulty(Difficulty.of(difficulty))
-        .number(newBlockNumber)
-        .gasLimit(gasLimit)
-        .timestamp(timestamp)
-        .baseFee(baseFee)
-        .prevRandao(prevRandao)
-        .parentBeaconBlockRoot(parentBeaconBlockRoot)
-        .buildProcessableBlockHeader();
-  }
-
->>>>>>> 58acfcea
   @Override
   public void cancel() {
     isCancelled.set(true);
