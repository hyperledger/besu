--- conflicted
+++ resolved
@@ -218,12 +218,8 @@
   private void cancelEvaluatingTxWithGraceTime(final FutureTask<Void> txSelectionTask) {
     final long elapsedTime =
         currTxEvaluationContext.getEvaluationTimer().elapsed(TimeUnit.MILLISECONDS);
-<<<<<<< HEAD
-    final long txRemainingTime = blockTxsSelectionMaxTime - elapsedTime;
-=======
     // adding 100ms so we are sure it take strictly more than the block selection max time
     final long txRemainingTime = (blockTxsSelectionMaxTime - elapsedTime) + 100;
->>>>>>> f9695c18
 
     LOG.atDebug()
         .setMessage(
