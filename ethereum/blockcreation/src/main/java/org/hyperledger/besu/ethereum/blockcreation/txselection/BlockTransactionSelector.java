/*
 * Copyright Hyperledger Besu Contributors.
 *
 * Licensed under the Apache License, Version 2.0 (the "License"); you may not use this file except in compliance with
 * the License. You may obtain a copy of the License at
 *
 * http://www.apache.org/licenses/LICENSE-2.0
 *
 * Unless required by applicable law or agreed to in writing, software distributed under the License is distributed on
 * an "AS IS" BASIS, WITHOUT WARRANTIES OR CONDITIONS OF ANY KIND, either express or implied. See the License for the
 * specific language governing permissions and limitations under the License.
 *
 * SPDX-License-Identifier: Apache-2.0
 */
package org.hyperledger.besu.ethereum.blockcreation.txselection;

import org.hyperledger.besu.datatypes.Address;
import org.hyperledger.besu.datatypes.Wei;
import org.hyperledger.besu.ethereum.GasLimitCalculator;
import org.hyperledger.besu.ethereum.blockcreation.txselection.selectors.AbstractTransactionSelector;
import org.hyperledger.besu.ethereum.blockcreation.txselection.selectors.AllAcceptingTransactionSelector;
import org.hyperledger.besu.ethereum.blockcreation.txselection.selectors.BlobPriceTransactionSelector;
import org.hyperledger.besu.ethereum.blockcreation.txselection.selectors.BlockSizeTransactionSelector;
import org.hyperledger.besu.ethereum.blockcreation.txselection.selectors.PriceTransactionSelector;
import org.hyperledger.besu.ethereum.blockcreation.txselection.selectors.ProcessingResultTransactionSelector;
import org.hyperledger.besu.ethereum.chain.Blockchain;
import org.hyperledger.besu.ethereum.core.MiningParameters;
import org.hyperledger.besu.ethereum.core.MutableWorldState;
import org.hyperledger.besu.ethereum.core.ProcessableBlockHeader;
import org.hyperledger.besu.ethereum.core.Transaction;
import org.hyperledger.besu.ethereum.core.TransactionReceipt;
import org.hyperledger.besu.ethereum.eth.transactions.PendingTransaction;
import org.hyperledger.besu.ethereum.eth.transactions.TransactionPool;
import org.hyperledger.besu.ethereum.mainnet.AbstractBlockProcessor;
import org.hyperledger.besu.ethereum.mainnet.MainnetTransactionProcessor;
import org.hyperledger.besu.ethereum.mainnet.TransactionValidationParams;
import org.hyperledger.besu.ethereum.mainnet.feemarket.FeeMarket;
import org.hyperledger.besu.ethereum.processing.TransactionProcessingResult;
import org.hyperledger.besu.ethereum.vm.BlockHashLookup;
import org.hyperledger.besu.ethereum.vm.CachingBlockHashLookup;
import org.hyperledger.besu.evm.gascalculator.GasCalculator;
import org.hyperledger.besu.evm.tracing.OperationTracer;
import org.hyperledger.besu.evm.worldstate.WorldUpdater;
import org.hyperledger.besu.plugin.data.TransactionSelectionResult;
import org.hyperledger.besu.plugin.services.txselection.PluginTransactionSelector;
import org.hyperledger.besu.plugin.services.txselection.PluginTransactionSelectorFactory;

import java.util.List;
import java.util.Optional;
import java.util.concurrent.CancellationException;
import java.util.concurrent.CompletableFuture;
import java.util.concurrent.ExecutionException;
import java.util.concurrent.TimeUnit;
import java.util.concurrent.TimeoutException;
import java.util.concurrent.atomic.AtomicBoolean;
import java.util.function.Supplier;

import org.slf4j.Logger;
import org.slf4j.LoggerFactory;

/**
 * Responsible for extracting transactions from PendingTransactions and determining if the
 * transaction is suitable for inclusion in the block defined by the provided
 * ProcessableBlockHeader.
 *
 * <p>If a transaction is suitable for inclusion, the world state must be updated, and a receipt
 * generated.
 *
 * <p>The output from this class's execution will be:
 *
 * <ul>
 *   <li>A list of transactions to include in the block being constructed.
 *   <li>A list of receipts for inclusion in the block.
 *   <li>The root hash of the world state at the completion of transaction execution.
 *   <li>The amount of gas consumed when executing all transactions.
 *   <li>A list of transactions evaluated but not included in the block being constructed.
 * </ul>
 *
 * Once "used" this class must be discarded and another created. This class contains state which is
 * not cleared between executions of buildTransactionListForBlock().
 */
public class BlockTransactionSelector {
  private static final Logger LOG = LoggerFactory.getLogger(BlockTransactionSelector.class);
  private final Supplier<Boolean> isCancelled;
  private final MainnetTransactionProcessor transactionProcessor;
  private final Blockchain blockchain;
  private final MutableWorldState worldState;
  private final AbstractBlockProcessor.TransactionReceiptFactory transactionReceiptFactory;
  private final BlockSelectionContext blockSelectionContext;
  private final TransactionSelectionResults transactionSelectionResults =
      new TransactionSelectionResults();
  private final List<AbstractTransactionSelector> transactionSelectors;
<<<<<<< HEAD
  private final TransactionSelector externalTransactionSelector;
  private final AtomicBoolean isTimeout = new AtomicBoolean(false);
=======
  private final PluginTransactionSelector pluginTransactionSelector;
  private final OperationTracer pluginOperationTracer;
>>>>>>> 5fce4fd3

  public BlockTransactionSelector(
      final MiningParameters miningParameters,
      final MainnetTransactionProcessor transactionProcessor,
      final Blockchain blockchain,
      final MutableWorldState worldState,
      final TransactionPool transactionPool,
      final ProcessableBlockHeader processableBlockHeader,
      final AbstractBlockProcessor.TransactionReceiptFactory transactionReceiptFactory,
      final Supplier<Boolean> isCancelled,
      final Address miningBeneficiary,
      final Wei blobGasPrice,
      final FeeMarket feeMarket,
      final GasCalculator gasCalculator,
      final GasLimitCalculator gasLimitCalculator,
      final Optional<PluginTransactionSelectorFactory> transactionSelectorFactory) {
    this.transactionProcessor = transactionProcessor;
    this.blockchain = blockchain;
    this.worldState = worldState;
    this.transactionReceiptFactory = transactionReceiptFactory;
    this.isCancelled = isCancelled;
    this.blockSelectionContext =
        new BlockSelectionContext(
            miningParameters,
            gasCalculator,
            gasLimitCalculator,
            processableBlockHeader,
            feeMarket,
            blobGasPrice,
            miningBeneficiary,
            transactionPool);
    transactionSelectors = createTransactionSelectors(blockSelectionContext);
    pluginTransactionSelector =
        transactionSelectorFactory
            .map(PluginTransactionSelectorFactory::create)
            .orElse(AllAcceptingTransactionSelector.INSTANCE);
    pluginOperationTracer = pluginTransactionSelector.getOperationTracer();
  }

  private List<AbstractTransactionSelector> createTransactionSelectors(
      final BlockSelectionContext context) {
    return List.of(
        new BlockSizeTransactionSelector(context),
        new PriceTransactionSelector(context),
        new BlobPriceTransactionSelector(context),
        new ProcessingResultTransactionSelector(context));
  }

  /**
   * Builds a list of transactions for a block by iterating over all transactions in the
   * PendingTransactions pool. This operation can be long-running and, if executed in a separate
   * thread, can be cancelled via the isCancelled supplier, which would result in a
   * CancellationException.
   *
   * @return The {@code TransactionSelectionResults} containing the results of transaction
   *     evaluation.
   */
  public TransactionSelectionResults buildTransactionListForBlock() {
    LOG.atDebug()
        .setMessage("Transaction pool stats {}")
        .addArgument(blockSelectionContext.transactionPool().logStats())
        .log();
<<<<<<< HEAD
    timeLimitedSelection();
=======
    blockSelectionContext.transactionPool().selectTransactions(this::evaluateTransaction);
>>>>>>> 5fce4fd3
    LOG.atTrace()
        .setMessage("Transaction selection result {}")
        .addArgument(transactionSelectionResults::toTraceLog)
        .log();
    return transactionSelectionResults;
  }

  private void timeLimitedSelection() {
    final var txSelection =
        CompletableFuture.runAsync(
            () ->
                blockSelectionContext
                    .transactionPool()
                    .selectTransactions(
                        pendingTransaction -> {
                          final var res = evaluateTransaction(pendingTransaction);
                          if (!res.selected()) {
                            transactionSelectionResults.updateNotSelected(
                                pendingTransaction.getTransaction(), res);
                          }
                          return res;
                        }));

    try {
      txSelection.get(5000, TimeUnit.MILLISECONDS);
    } catch (InterruptedException | ExecutionException e) {
      if (isCancelled.get()) {
        throw new CancellationException("Cancelled during transaction selection.");
      }
      LOG.warn("Error during block transaction selection", e);
    } catch (TimeoutException e) {
      synchronized (isTimeout) {
        isTimeout.set(true);
      }
      LOG.warn("Timeout during block transaction selection, interrupting transaction selection", e);
    }
  }

  /**
   * Evaluates a list of transactions and updates the selection results accordingly. If a
   * transaction is not selected during the evaluation, it is updated as not selected in the
   * transaction selection results.
   *
   * @param transactions The list of transactions to be evaluated.
   * @return The {@code TransactionSelectionResults} containing the results of the transaction
   *     evaluations.
   */
  public TransactionSelectionResults evaluateTransactions(final List<Transaction> transactions) {
    transactions.forEach(
        transaction -> evaluateTransaction(new PendingTransaction.Local(transaction)));
    return transactionSelectionResults;
  }

  /**
   * Passed into the PendingTransactions, and is called on each transaction until sufficient
   * transactions are found which fill a block worth of gas. This function will continue to be
   * called until the block under construction is suitably full (in terms of gasLimit) and the
   * provided transaction's gasLimit does not fit within the space remaining in the block.
   *
   * @param pendingTransaction The transaction to be evaluated.
   * @return The result of the transaction evaluation process.
   * @throws CancellationException if the transaction selection process is cancelled.
   */
  private TransactionSelectionResult evaluateTransaction(
      final PendingTransaction pendingTransaction) {
    checkCancellation();

    TransactionSelectionResult selectionResult = evaluatePreProcessing(pendingTransaction);
    if (!selectionResult.selected()) {
      return handleTransactionNotSelected(pendingTransaction, selectionResult);
    }

    final WorldUpdater worldStateUpdater = worldState.updater();
    final TransactionProcessingResult processingResult =
        processTransaction(pendingTransaction, worldStateUpdater);

    var postProcessingSelectionResult =
        evaluatePostProcessing(pendingTransaction, processingResult);
    if (!postProcessingSelectionResult.selected()) {
      return handleTransactionNotSelected(pendingTransaction, postProcessingSelectionResult);
    }

<<<<<<< HEAD
    final long gasUsedByTransaction = transaction.getGasLimit() - effectiveResult.getGasRemaining();
    final long cumulativeGasUsed =
        transactionSelectionResults.getCumulativeGasUsed() + gasUsedByTransaction;

    synchronized (isTimeout) {
      if (!isTimeout.get()) {
        worldStateUpdater.commit();
        final TransactionReceipt receipt =
            transactionReceiptFactory.create(
                transaction.getType(), effectiveResult, worldState, cumulativeGasUsed);

        final long blobGasUsed =
            blockSelectionContext.gasCalculator().blobGasCost(transaction.getBlobCount());

        transactionSelectionResults.updateSelected(
            transaction, receipt, gasUsedByTransaction, blobGasUsed);

        LOG.atTrace()
            .setMessage("Selected {} for block creation")
            .addArgument(transaction::toTraceLog)
            .log();

        return TransactionSelectionResult.SELECTED;
      } else {
        return TransactionSelectionResult.BLOCK_SELECTION_TIMEOUT;
      }
    }
=======
    return handleTransactionSelected(pendingTransaction, processingResult, worldStateUpdater);
>>>>>>> 5fce4fd3
  }

  /**
   * This method evaluates a transaction by pre-processing it through a series of selectors. It
   * first processes the transaction through internal selectors, and if the transaction is selected,
   * it then processes it through external selectors. If the transaction is selected by all
   * selectors, it returns SELECTED.
   *
   * @param pendingTransaction The transaction to be evaluated.
   * @return The result of the transaction selection process.
   */
  private TransactionSelectionResult evaluatePreProcessing(
      final PendingTransaction pendingTransaction) {

    for (var selector : transactionSelectors) {
      TransactionSelectionResult result =
          selector.evaluateTransactionPreProcessing(
              pendingTransaction, transactionSelectionResults);
      if (!result.equals(TransactionSelectionResult.SELECTED)) {
        return result;
      }
    }
    return pluginTransactionSelector.evaluateTransactionPreProcessing(pendingTransaction);
  }

  /**
   * This method evaluates a transaction by processing it through a series of selectors. Each
   * selector may use the transaction and/or the result of the transaction processing to decide
   * whether the transaction should be included in a block. If the transaction is selected by all
   * selectors, it returns SELECTED.
   *
   * @param pendingTransaction The transaction to be evaluated.
   * @param processingResult The result of the transaction processing.
   * @return The result of the transaction selection process.
   */
  private TransactionSelectionResult evaluatePostProcessing(
      final PendingTransaction pendingTransaction,
      final TransactionProcessingResult processingResult) {

    for (var selector : transactionSelectors) {
      TransactionSelectionResult result =
          selector.evaluateTransactionPostProcessing(
              pendingTransaction, transactionSelectionResults, processingResult);
      if (!result.equals(TransactionSelectionResult.SELECTED)) {
        return result;
      }
    }
    return pluginTransactionSelector.evaluateTransactionPostProcessing(
        pendingTransaction, processingResult);
  }

  /**
   * Processes a transaction
   *
   * @param pendingTransaction The transaction to be processed.
   * @param worldStateUpdater The world state updater.
   * @return The result of the transaction processing.
   */
  private TransactionProcessingResult processTransaction(
      final PendingTransaction pendingTransaction, final WorldUpdater worldStateUpdater) {
    final BlockHashLookup blockHashLookup =
        new CachingBlockHashLookup(blockSelectionContext.processableBlockHeader(), blockchain);
    return transactionProcessor.processTransaction(
        blockchain,
        worldStateUpdater,
        blockSelectionContext.processableBlockHeader(),
        pendingTransaction.getTransaction(),
        blockSelectionContext.miningBeneficiary(),
        pluginOperationTracer,
        blockHashLookup,
        false,
        TransactionValidationParams.mining(),
        blockSelectionContext.blobGasPrice());
  }

  /**
   * Handles a selected transaction by committing the world state updates, creating a transaction
   * receipt, updating the TransactionSelectionResults with the selected transaction, and notifying
   * the external transaction selector.
   *
   * @param pendingTransaction The pending transaction.
   * @param processingResult The result of the transaction processing.
   * @param worldStateUpdater The world state updater.
   * @return The result of the transaction selection process.
   */
  private TransactionSelectionResult handleTransactionSelected(
      final PendingTransaction pendingTransaction,
      final TransactionProcessingResult processingResult,
      final WorldUpdater worldStateUpdater) {
    worldStateUpdater.commit();
    final Transaction transaction = pendingTransaction.getTransaction();

    final long gasUsedByTransaction =
        transaction.getGasLimit() - processingResult.getGasRemaining();
    final long cumulativeGasUsed =
        transactionSelectionResults.getCumulativeGasUsed() + gasUsedByTransaction;
    final long blobGasUsed =
        blockSelectionContext.gasCalculator().blobGasCost(transaction.getBlobCount());

    final TransactionReceipt receipt =
        transactionReceiptFactory.create(
            transaction.getType(), processingResult, worldState, cumulativeGasUsed);

    logTransactionSelection(pendingTransaction.getTransaction());

    transactionSelectionResults.updateSelected(
        pendingTransaction.getTransaction(), receipt, gasUsedByTransaction, blobGasUsed);
    pluginTransactionSelector.onTransactionSelected(pendingTransaction, processingResult);

    return TransactionSelectionResult.SELECTED;
  }

  /**
   * Handles the scenario when a transaction is not selected. It updates the
   * TransactionSelectionResults with the unselected transaction, and notifies the external
   * transaction selector.
   *
   * @param pendingTransaction The unselected pending transaction.
   * @param selectionResult The result of the transaction selection process.
   * @return The result of the transaction selection process.
   */
  private TransactionSelectionResult handleTransactionNotSelected(
      final PendingTransaction pendingTransaction,
      final TransactionSelectionResult selectionResult) {
    transactionSelectionResults.updateNotSelected(
        pendingTransaction.getTransaction(), selectionResult);
    pluginTransactionSelector.onTransactionNotSelected(pendingTransaction, selectionResult);
    return selectionResult;
  }

  private void checkCancellation() {
    if (isCancelled.get()) {
      throw new CancellationException("Cancelled during transaction selection.");
    }
  }

  private void logTransactionSelection(final Transaction transaction) {
    LOG.atTrace()
        .setMessage("Selected {} for block creation")
        .addArgument(transaction::toTraceLog)
        .log();
  }
}<|MERGE_RESOLUTION|>--- conflicted
+++ resolved
@@ -90,13 +90,9 @@
   private final TransactionSelectionResults transactionSelectionResults =
       new TransactionSelectionResults();
   private final List<AbstractTransactionSelector> transactionSelectors;
-<<<<<<< HEAD
-  private final TransactionSelector externalTransactionSelector;
-  private final AtomicBoolean isTimeout = new AtomicBoolean(false);
-=======
   private final PluginTransactionSelector pluginTransactionSelector;
   private final OperationTracer pluginOperationTracer;
->>>>>>> 5fce4fd3
+  private final AtomicBoolean isTimeout = new AtomicBoolean(false);
 
   public BlockTransactionSelector(
       final MiningParameters miningParameters,
@@ -159,11 +155,7 @@
         .setMessage("Transaction pool stats {}")
         .addArgument(blockSelectionContext.transactionPool().logStats())
         .log();
-<<<<<<< HEAD
     timeLimitedSelection();
-=======
-    blockSelectionContext.transactionPool().selectTransactions(this::evaluateTransaction);
->>>>>>> 5fce4fd3
     LOG.atTrace()
         .setMessage("Transaction selection result {}")
         .addArgument(transactionSelectionResults::toTraceLog)
@@ -178,14 +170,8 @@
                 blockSelectionContext
                     .transactionPool()
                     .selectTransactions(
-                        pendingTransaction -> {
-                          final var res = evaluateTransaction(pendingTransaction);
-                          if (!res.selected()) {
-                            transactionSelectionResults.updateNotSelected(
-                                pendingTransaction.getTransaction(), res);
-                          }
-                          return res;
-                        }));
+                          this::evaluateTransaction
+                        ));
 
     try {
       txSelection.get(5000, TimeUnit.MILLISECONDS);
@@ -246,37 +232,15 @@
       return handleTransactionNotSelected(pendingTransaction, postProcessingSelectionResult);
     }
 
-<<<<<<< HEAD
-    final long gasUsedByTransaction = transaction.getGasLimit() - effectiveResult.getGasRemaining();
-    final long cumulativeGasUsed =
-        transactionSelectionResults.getCumulativeGasUsed() + gasUsedByTransaction;
-
     synchronized (isTimeout) {
       if (!isTimeout.get()) {
-        worldStateUpdater.commit();
-        final TransactionReceipt receipt =
-            transactionReceiptFactory.create(
-                transaction.getType(), effectiveResult, worldState, cumulativeGasUsed);
-
-        final long blobGasUsed =
-            blockSelectionContext.gasCalculator().blobGasCost(transaction.getBlobCount());
-
-        transactionSelectionResults.updateSelected(
-            transaction, receipt, gasUsedByTransaction, blobGasUsed);
-
-        LOG.atTrace()
-            .setMessage("Selected {} for block creation")
-            .addArgument(transaction::toTraceLog)
-            .log();
-
-        return TransactionSelectionResult.SELECTED;
+        return handleTransactionSelected(pendingTransaction, processingResult, worldStateUpdater);
       } else {
-        return TransactionSelectionResult.BLOCK_SELECTION_TIMEOUT;
-      }
-    }
-=======
-    return handleTransactionSelected(pendingTransaction, processingResult, worldStateUpdater);
->>>>>>> 5fce4fd3
+        return handleTransactionNotSelected(pendingTransaction, TransactionSelectionResult.BLOCK_SELECTION_TIMEOUT);
+      }
+    }
+
+
   }
 
   /**
