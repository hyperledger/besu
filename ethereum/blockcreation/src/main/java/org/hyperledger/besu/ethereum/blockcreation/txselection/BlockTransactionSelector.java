/*
 * Copyright Hyperledger Besu Contributors.
 *
 * Licensed under the Apache License, Version 2.0 (the "License"); you may not use this file except in compliance with
 * the License. You may obtain a copy of the License at
 *
 * http://www.apache.org/licenses/LICENSE-2.0
 *
 * Unless required by applicable law or agreed to in writing, software distributed under the License is distributed on
 * an "AS IS" BASIS, WITHOUT WARRANTIES OR CONDITIONS OF ANY KIND, either express or implied. See the License for the
 * specific language governing permissions and limitations under the License.
 *
 * SPDX-License-Identifier: Apache-2.0
 */
package org.hyperledger.besu.ethereum.blockcreation.txselection;

import static org.hyperledger.besu.plugin.data.TransactionSelectionResult.BLOCK_SELECTION_TIMEOUT;
import static org.hyperledger.besu.plugin.data.TransactionSelectionResult.SELECTED;

import org.hyperledger.besu.datatypes.Address;
import org.hyperledger.besu.datatypes.Wei;
import org.hyperledger.besu.ethereum.GasLimitCalculator;
import org.hyperledger.besu.ethereum.blockcreation.txselection.selectors.AbstractTransactionSelector;
import org.hyperledger.besu.ethereum.blockcreation.txselection.selectors.AllAcceptingTransactionSelector;
import org.hyperledger.besu.ethereum.blockcreation.txselection.selectors.BlobPriceTransactionSelector;
import org.hyperledger.besu.ethereum.blockcreation.txselection.selectors.BlockSizeTransactionSelector;
import org.hyperledger.besu.ethereum.blockcreation.txselection.selectors.MinPriorityFeePerGasTransactionSelector;
import org.hyperledger.besu.ethereum.blockcreation.txselection.selectors.PriceTransactionSelector;
import org.hyperledger.besu.ethereum.blockcreation.txselection.selectors.ProcessingResultTransactionSelector;
import org.hyperledger.besu.ethereum.chain.Blockchain;
import org.hyperledger.besu.ethereum.core.MiningParameters;
import org.hyperledger.besu.ethereum.core.MutableWorldState;
import org.hyperledger.besu.ethereum.core.ProcessableBlockHeader;
import org.hyperledger.besu.ethereum.core.Transaction;
import org.hyperledger.besu.ethereum.core.TransactionReceipt;
import org.hyperledger.besu.ethereum.eth.manager.EthScheduler;
import org.hyperledger.besu.ethereum.eth.transactions.PendingTransaction;
import org.hyperledger.besu.ethereum.eth.transactions.TransactionPool;
import org.hyperledger.besu.ethereum.mainnet.AbstractBlockProcessor;
import org.hyperledger.besu.ethereum.mainnet.MainnetTransactionProcessor;
import org.hyperledger.besu.ethereum.mainnet.TransactionValidationParams;
import org.hyperledger.besu.ethereum.mainnet.feemarket.FeeMarket;
import org.hyperledger.besu.ethereum.processing.TransactionProcessingResult;
import org.hyperledger.besu.ethereum.vm.BlockHashLookup;
import org.hyperledger.besu.ethereum.vm.CachingBlockHashLookup;
import org.hyperledger.besu.evm.gascalculator.GasCalculator;
import org.hyperledger.besu.evm.tracing.OperationTracer;
import org.hyperledger.besu.evm.worldstate.WorldUpdater;
import org.hyperledger.besu.plugin.data.TransactionSelectionResult;
<<<<<<< HEAD
import org.hyperledger.besu.plugin.services.txselection.PluginTransactionSelector;
import org.hyperledger.besu.plugin.services.txselection.PluginTransactionSelectorFactory;
=======
import org.hyperledger.besu.plugin.services.tracer.BlockAwareOperationTracer;
import org.hyperledger.besu.plugin.services.txselection.PluginTransactionSelector;
>>>>>>> 5542730c

import java.util.List;
import java.util.concurrent.CancellationException;
import java.util.concurrent.ExecutionException;
import java.util.concurrent.TimeUnit;
import java.util.concurrent.TimeoutException;
import java.util.concurrent.atomic.AtomicBoolean;
import java.util.function.Supplier;

import org.slf4j.Logger;
import org.slf4j.LoggerFactory;

/**
 * Responsible for extracting transactions from PendingTransactions and determining if the
 * transaction is suitable for inclusion in the block defined by the provided
 * ProcessableBlockHeader.
 *
 * <p>If a transaction is suitable for inclusion, the world state must be updated, and a receipt
 * generated.
 *
 * <p>The output from this class's execution will be:
 *
 * <ul>
 *   <li>A list of transactions to include in the block being constructed.
 *   <li>A list of receipts for inclusion in the block.
 *   <li>The root hash of the world state at the completion of transaction execution.
 *   <li>The amount of gas consumed when executing all transactions.
 *   <li>A list of transactions evaluated but not included in the block being constructed.
 * </ul>
 *
 * Once "used" this class must be discarded and another created. This class contains state which is
 * not cleared between executions of buildTransactionListForBlock().
 */
public class BlockTransactionSelector {
  private static final Logger LOG = LoggerFactory.getLogger(BlockTransactionSelector.class);

  private final Supplier<Boolean> isCancelled;
  private final MainnetTransactionProcessor transactionProcessor;
  private final Blockchain blockchain;
  private final MutableWorldState worldState;
  private final AbstractBlockProcessor.TransactionReceiptFactory transactionReceiptFactory;
  private final BlockSelectionContext blockSelectionContext;
  private final TransactionSelectionResults transactionSelectionResults =
      new TransactionSelectionResults();
  private final List<AbstractTransactionSelector> transactionSelectors;
  private final PluginTransactionSelector pluginTransactionSelector;
<<<<<<< HEAD
  private final OperationTracer pluginOperationTracer;
=======
  private final BlockAwareOperationTracer pluginOperationTracer;
  private final EthScheduler ethScheduler;
  private final AtomicBoolean isTimeout = new AtomicBoolean(false);
  private WorldUpdater blockWorldStateUpdater;
>>>>>>> 5542730c

  public BlockTransactionSelector(
      final MiningParameters miningParameters,
      final MainnetTransactionProcessor transactionProcessor,
      final Blockchain blockchain,
      final MutableWorldState worldState,
      final TransactionPool transactionPool,
      final ProcessableBlockHeader processableBlockHeader,
      final AbstractBlockProcessor.TransactionReceiptFactory transactionReceiptFactory,
      final Supplier<Boolean> isCancelled,
      final Address miningBeneficiary,
      final Wei blobGasPrice,
      final FeeMarket feeMarket,
      final GasCalculator gasCalculator,
      final GasLimitCalculator gasLimitCalculator,
<<<<<<< HEAD
      final Optional<PluginTransactionSelectorFactory> transactionSelectorFactory) {
=======
      final PluginTransactionSelector pluginTransactionSelector,
      final EthScheduler ethScheduler) {
>>>>>>> 5542730c
    this.transactionProcessor = transactionProcessor;
    this.blockchain = blockchain;
    this.worldState = worldState;
    this.transactionReceiptFactory = transactionReceiptFactory;
    this.isCancelled = isCancelled;
    this.ethScheduler = ethScheduler;
    this.blockSelectionContext =
        new BlockSelectionContext(
            miningParameters,
            gasCalculator,
            gasLimitCalculator,
            processableBlockHeader,
            feeMarket,
            blobGasPrice,
            miningBeneficiary,
            transactionPool);
    transactionSelectors = createTransactionSelectors(blockSelectionContext);
<<<<<<< HEAD
    pluginTransactionSelector =
        transactionSelectorFactory
            .map(PluginTransactionSelectorFactory::create)
            .orElse(AllAcceptingTransactionSelector.INSTANCE);
    pluginOperationTracer = pluginTransactionSelector.getOperationTracer();
=======
    this.pluginTransactionSelector = pluginTransactionSelector;
    this.pluginOperationTracer = pluginTransactionSelector.getOperationTracer();
    blockWorldStateUpdater = worldState.updater();
>>>>>>> 5542730c
  }

  private List<AbstractTransactionSelector> createTransactionSelectors(
      final BlockSelectionContext context) {
    return List.of(
        new BlockSizeTransactionSelector(context),
        new PriceTransactionSelector(context),
        new BlobPriceTransactionSelector(context),
<<<<<<< HEAD
=======
        new MinPriorityFeePerGasTransactionSelector(context),
>>>>>>> 5542730c
        new ProcessingResultTransactionSelector(context));
  }

  /**
   * Builds a list of transactions for a block by iterating over all transactions in the
   * PendingTransactions pool. This operation can be long-running and, if executed in a separate
   * thread, can be cancelled via the isCancelled supplier, which would result in a
   * CancellationException.
   *
   * @return The {@code TransactionSelectionResults} containing the results of transaction
   *     evaluation.
   */
  public TransactionSelectionResults buildTransactionListForBlock() {
    LOG.atDebug()
        .setMessage("Transaction pool stats {}")
        .addArgument(blockSelectionContext.transactionPool().logStats())
        .log();
<<<<<<< HEAD
    blockSelectionContext.transactionPool().selectTransactions(this::evaluateTransaction);
=======
    timeLimitedSelection();
>>>>>>> 5542730c
    LOG.atTrace()
        .setMessage("Transaction selection result {}")
        .addArgument(transactionSelectionResults::toTraceLog)
        .log();
    return transactionSelectionResults;
  }

  private void timeLimitedSelection() {
    final long blockTxsSelectionMaxTime =
        blockSelectionContext.miningParameters().getUnstable().getBlockTxsSelectionMaxTime();
    final var txSelection =
        ethScheduler.scheduleBlockCreationTask(
            () ->
                blockSelectionContext
                    .transactionPool()
                    .selectTransactions(this::evaluateTransaction));

    try {
      txSelection.get(blockTxsSelectionMaxTime, TimeUnit.MILLISECONDS);
    } catch (InterruptedException | ExecutionException e) {
      if (isCancelled.get()) {
        throw new CancellationException("Cancelled during transaction selection");
      }
      LOG.warn("Error during block transaction selection", e);
    } catch (TimeoutException e) {
      // synchronize since we want to be sure that there is no concurrent state update
      synchronized (isTimeout) {
        isTimeout.set(true);
      }
      LOG.warn(
          "Interrupting transaction selection since it is taking more than the max configured time of "
              + blockTxsSelectionMaxTime
              + "ms",
          e);
    }
  }

  /**
   * Evaluates a list of transactions and updates the selection results accordingly. If a
   * transaction is not selected during the evaluation, it is updated as not selected in the
   * transaction selection results.
   *
   * @param transactions The list of transactions to be evaluated.
   * @return The {@code TransactionSelectionResults} containing the results of the transaction
   *     evaluations.
   */
  public TransactionSelectionResults evaluateTransactions(final List<Transaction> transactions) {
    transactions.forEach(
        transaction -> evaluateTransaction(new PendingTransaction.Local.Priority(transaction)));
    return transactionSelectionResults;
  }

  /**
   * Passed into the PendingTransactions, and is called on each transaction until sufficient
   * transactions are found which fill a block worth of gas. This function will continue to be
   * called until the block under construction is suitably full (in terms of gasLimit) and the
   * provided transaction's gasLimit does not fit within the space remaining in the block.
   *
   * @param pendingTransaction The transaction to be evaluated.
   * @return The result of the transaction evaluation process.
   * @throws CancellationException if the transaction selection process is cancelled.
   */
  private TransactionSelectionResult evaluateTransaction(
      final PendingTransaction pendingTransaction) {
    checkCancellation();

    TransactionSelectionResult selectionResult = evaluatePreProcessing(pendingTransaction);
    if (!selectionResult.selected()) {
      return handleTransactionNotSelected(pendingTransaction, selectionResult);
    }

<<<<<<< HEAD
    final WorldUpdater worldStateUpdater = worldState.updater();
    final TransactionProcessingResult processingResult =
        processTransaction(pendingTransaction, worldStateUpdater);

    var postProcessingSelectionResult =
        evaluatePostProcessing(pendingTransaction, processingResult);
    if (!postProcessingSelectionResult.selected()) {
      return handleTransactionNotSelected(pendingTransaction, postProcessingSelectionResult);
    }

    return handleTransactionSelected(pendingTransaction, processingResult, worldStateUpdater);
=======
    final WorldUpdater txWorldStateUpdater = blockWorldStateUpdater.updater();
    final TransactionProcessingResult processingResult =
        processTransaction(pendingTransaction, txWorldStateUpdater);

    var postProcessingSelectionResult =
        evaluatePostProcessing(pendingTransaction, processingResult);

    if (postProcessingSelectionResult.selected()) {
      return handleTransactionSelected(pendingTransaction, processingResult, txWorldStateUpdater);
    }
    return handleTransactionNotSelected(
        pendingTransaction, postProcessingSelectionResult, txWorldStateUpdater);
>>>>>>> 5542730c
  }

  /**
   * This method evaluates a transaction by pre-processing it through a series of selectors. It
   * first processes the transaction through internal selectors, and if the transaction is selected,
   * it then processes it through external selectors. If the transaction is selected by all
   * selectors, it returns SELECTED.
   *
   * @param pendingTransaction The transaction to be evaluated.
   * @return The result of the transaction selection process.
   */
  private TransactionSelectionResult evaluatePreProcessing(
      final PendingTransaction pendingTransaction) {

    for (var selector : transactionSelectors) {
      TransactionSelectionResult result =
          selector.evaluateTransactionPreProcessing(
              pendingTransaction, transactionSelectionResults);
<<<<<<< HEAD
      if (!result.equals(TransactionSelectionResult.SELECTED)) {
=======
      if (!result.equals(SELECTED)) {
>>>>>>> 5542730c
        return result;
      }
    }
    return pluginTransactionSelector.evaluateTransactionPreProcessing(pendingTransaction);
  }

  /**
   * This method evaluates a transaction by processing it through a series of selectors. Each
   * selector may use the transaction and/or the result of the transaction processing to decide
   * whether the transaction should be included in a block. If the transaction is selected by all
   * selectors, it returns SELECTED.
   *
   * @param pendingTransaction The transaction to be evaluated.
   * @param processingResult The result of the transaction processing.
   * @return The result of the transaction selection process.
   */
  private TransactionSelectionResult evaluatePostProcessing(
      final PendingTransaction pendingTransaction,
      final TransactionProcessingResult processingResult) {

    for (var selector : transactionSelectors) {
      TransactionSelectionResult result =
          selector.evaluateTransactionPostProcessing(
              pendingTransaction, transactionSelectionResults, processingResult);
<<<<<<< HEAD
      if (!result.equals(TransactionSelectionResult.SELECTED)) {
=======
      if (!result.equals(SELECTED)) {
>>>>>>> 5542730c
        return result;
      }
    }
    return pluginTransactionSelector.evaluateTransactionPostProcessing(
        pendingTransaction, processingResult);
  }
<<<<<<< HEAD

  /**
   * Processes a transaction
   *
   * @param pendingTransaction The transaction to be processed.
   * @param worldStateUpdater The world state updater.
   * @return The result of the transaction processing.
   */
  private TransactionProcessingResult processTransaction(
      final PendingTransaction pendingTransaction, final WorldUpdater worldStateUpdater) {
    final BlockHashLookup blockHashLookup =
        new CachingBlockHashLookup(blockSelectionContext.processableBlockHeader(), blockchain);
    return transactionProcessor.processTransaction(
        blockchain,
        worldStateUpdater,
        blockSelectionContext.processableBlockHeader(),
        pendingTransaction.getTransaction(),
        blockSelectionContext.miningBeneficiary(),
        pluginOperationTracer,
        blockHashLookup,
        false,
        TransactionValidationParams.mining(),
        blockSelectionContext.blobGasPrice());
  }

  /**
   * Handles a selected transaction by committing the world state updates, creating a transaction
   * receipt, updating the TransactionSelectionResults with the selected transaction, and notifying
   * the external transaction selector.
   *
   * @param pendingTransaction The pending transaction.
   * @param processingResult The result of the transaction processing.
   * @param worldStateUpdater The world state updater.
   * @return The result of the transaction selection process.
   */
  private TransactionSelectionResult handleTransactionSelected(
      final PendingTransaction pendingTransaction,
      final TransactionProcessingResult processingResult,
      final WorldUpdater worldStateUpdater) {
    worldStateUpdater.commit();
    final Transaction transaction = pendingTransaction.getTransaction();

    final long gasUsedByTransaction =
        transaction.getGasLimit() - processingResult.getGasRemaining();
    final long cumulativeGasUsed =
        transactionSelectionResults.getCumulativeGasUsed() + gasUsedByTransaction;
    final long blobGasUsed =
        blockSelectionContext.gasCalculator().blobGasCost(transaction.getBlobCount());

    final TransactionReceipt receipt =
        transactionReceiptFactory.create(
            transaction.getType(), processingResult, worldState, cumulativeGasUsed);

    logTransactionSelection(pendingTransaction.getTransaction());

    transactionSelectionResults.updateSelected(
        pendingTransaction.getTransaction(), receipt, gasUsedByTransaction, blobGasUsed);
    pluginTransactionSelector.onTransactionSelected(pendingTransaction, processingResult);

    return TransactionSelectionResult.SELECTED;
=======

  /**
   * Processes a transaction
   *
   * @param pendingTransaction The transaction to be processed.
   * @param worldStateUpdater The world state updater.
   * @return The result of the transaction processing.
   */
  private TransactionProcessingResult processTransaction(
      final PendingTransaction pendingTransaction, final WorldUpdater worldStateUpdater) {
    final BlockHashLookup blockHashLookup =
        new CachingBlockHashLookup(blockSelectionContext.processableBlockHeader(), blockchain);
    return transactionProcessor.processTransaction(
        blockchain,
        worldStateUpdater,
        blockSelectionContext.processableBlockHeader(),
        pendingTransaction.getTransaction(),
        blockSelectionContext.miningBeneficiary(),
        pluginOperationTracer,
        blockHashLookup,
        false,
        TransactionValidationParams.mining(),
        blockSelectionContext.blobGasPrice());
  }

  /**
   * Handles a selected transaction by committing the world state updates, creating a transaction
   * receipt, updating the TransactionSelectionResults with the selected transaction, and notifying
   * the external transaction selector.
   *
   * @param pendingTransaction The pending transaction.
   * @param processingResult The result of the transaction processing.
   * @param txWorldStateUpdater The world state updater.
   * @return The result of the transaction selection process.
   */
  private TransactionSelectionResult handleTransactionSelected(
      final PendingTransaction pendingTransaction,
      final TransactionProcessingResult processingResult,
      final WorldUpdater txWorldStateUpdater) {
    final Transaction transaction = pendingTransaction.getTransaction();

    final long gasUsedByTransaction =
        transaction.getGasLimit() - processingResult.getGasRemaining();
    final long cumulativeGasUsed =
        transactionSelectionResults.getCumulativeGasUsed() + gasUsedByTransaction;
    final long blobGasUsed =
        blockSelectionContext.gasCalculator().blobGasCost(transaction.getBlobCount());

    final boolean tooLate;

    // only add this tx to the selected set if it is not too late,
    // this need to be done synchronously to avoid that a concurrent timeout
    // could start packing a block while we are updating the state here
    synchronized (isTimeout) {
      if (!isTimeout.get()) {
        txWorldStateUpdater.commit();
        blockWorldStateUpdater.commit();
        final TransactionReceipt receipt =
            transactionReceiptFactory.create(
                transaction.getType(), processingResult, worldState, cumulativeGasUsed);

        transactionSelectionResults.updateSelected(
            pendingTransaction.getTransaction(), receipt, gasUsedByTransaction, blobGasUsed);
        tooLate = false;
      } else {
        tooLate = true;
      }
    }

    if (tooLate) {
      // even if this tx passed all the checks, it is too late to include it in this block,
      // so we need to treat it as not selected
      LOG.atTrace()
          .setMessage("{} processed too late for block creation")
          .addArgument(transaction::toTraceLog)
          .log();
      // do not rely on the presence of this result, since by the time it is added, the code
      // reading it could have been already executed by another thread
      return handleTransactionNotSelected(
          pendingTransaction, BLOCK_SELECTION_TIMEOUT, txWorldStateUpdater);
    }

    pluginTransactionSelector.onTransactionSelected(pendingTransaction, processingResult);
    blockWorldStateUpdater = worldState.updater();
    LOG.atTrace()
        .setMessage("Selected {} for block creation")
        .addArgument(transaction::toTraceLog)
        .log();
    return SELECTED;
>>>>>>> 5542730c
  }

  /**
   * Handles the scenario when a transaction is not selected. It updates the
   * TransactionSelectionResults with the unselected transaction, and notifies the external
   * transaction selector.
   *
   * @param pendingTransaction The unselected pending transaction.
   * @param selectionResult The result of the transaction selection process.
   * @return The result of the transaction selection process.
   */
  private TransactionSelectionResult handleTransactionNotSelected(
      final PendingTransaction pendingTransaction,
      final TransactionSelectionResult selectionResult) {
<<<<<<< HEAD
=======

>>>>>>> 5542730c
    transactionSelectionResults.updateNotSelected(
        pendingTransaction.getTransaction(), selectionResult);
    pluginTransactionSelector.onTransactionNotSelected(pendingTransaction, selectionResult);
    return selectionResult;
  }

<<<<<<< HEAD
=======
  private TransactionSelectionResult handleTransactionNotSelected(
      final PendingTransaction pendingTransaction,
      final TransactionSelectionResult selectionResult,
      final WorldUpdater txWorldStateUpdater) {
    txWorldStateUpdater.revert();
    return handleTransactionNotSelected(pendingTransaction, selectionResult);
  }

>>>>>>> 5542730c
  private void checkCancellation() {
    if (isCancelled.get()) {
      throw new CancellationException("Cancelled during transaction selection.");
    }
<<<<<<< HEAD
  }

  private void logTransactionSelection(final Transaction transaction) {
    LOG.atTrace()
        .setMessage("Selected {} for block creation")
        .addArgument(transaction::toTraceLog)
        .log();
=======
>>>>>>> 5542730c
  }
}<|MERGE_RESOLUTION|>--- conflicted
+++ resolved
@@ -47,13 +47,8 @@
 import org.hyperledger.besu.evm.tracing.OperationTracer;
 import org.hyperledger.besu.evm.worldstate.WorldUpdater;
 import org.hyperledger.besu.plugin.data.TransactionSelectionResult;
-<<<<<<< HEAD
-import org.hyperledger.besu.plugin.services.txselection.PluginTransactionSelector;
-import org.hyperledger.besu.plugin.services.txselection.PluginTransactionSelectorFactory;
-=======
 import org.hyperledger.besu.plugin.services.tracer.BlockAwareOperationTracer;
 import org.hyperledger.besu.plugin.services.txselection.PluginTransactionSelector;
->>>>>>> 5542730c
 
 import java.util.List;
 import java.util.concurrent.CancellationException;
@@ -100,14 +95,10 @@
       new TransactionSelectionResults();
   private final List<AbstractTransactionSelector> transactionSelectors;
   private final PluginTransactionSelector pluginTransactionSelector;
-<<<<<<< HEAD
-  private final OperationTracer pluginOperationTracer;
-=======
   private final BlockAwareOperationTracer pluginOperationTracer;
   private final EthScheduler ethScheduler;
   private final AtomicBoolean isTimeout = new AtomicBoolean(false);
   private WorldUpdater blockWorldStateUpdater;
->>>>>>> 5542730c
 
   public BlockTransactionSelector(
       final MiningParameters miningParameters,
@@ -123,12 +114,8 @@
       final FeeMarket feeMarket,
       final GasCalculator gasCalculator,
       final GasLimitCalculator gasLimitCalculator,
-<<<<<<< HEAD
-      final Optional<PluginTransactionSelectorFactory> transactionSelectorFactory) {
-=======
       final PluginTransactionSelector pluginTransactionSelector,
       final EthScheduler ethScheduler) {
->>>>>>> 5542730c
     this.transactionProcessor = transactionProcessor;
     this.blockchain = blockchain;
     this.worldState = worldState;
@@ -146,17 +133,9 @@
             miningBeneficiary,
             transactionPool);
     transactionSelectors = createTransactionSelectors(blockSelectionContext);
-<<<<<<< HEAD
-    pluginTransactionSelector =
-        transactionSelectorFactory
-            .map(PluginTransactionSelectorFactory::create)
-            .orElse(AllAcceptingTransactionSelector.INSTANCE);
-    pluginOperationTracer = pluginTransactionSelector.getOperationTracer();
-=======
     this.pluginTransactionSelector = pluginTransactionSelector;
     this.pluginOperationTracer = pluginTransactionSelector.getOperationTracer();
     blockWorldStateUpdater = worldState.updater();
->>>>>>> 5542730c
   }
 
   private List<AbstractTransactionSelector> createTransactionSelectors(
@@ -165,10 +144,7 @@
         new BlockSizeTransactionSelector(context),
         new PriceTransactionSelector(context),
         new BlobPriceTransactionSelector(context),
-<<<<<<< HEAD
-=======
         new MinPriorityFeePerGasTransactionSelector(context),
->>>>>>> 5542730c
         new ProcessingResultTransactionSelector(context));
   }
 
@@ -186,11 +162,7 @@
         .setMessage("Transaction pool stats {}")
         .addArgument(blockSelectionContext.transactionPool().logStats())
         .log();
-<<<<<<< HEAD
-    blockSelectionContext.transactionPool().selectTransactions(this::evaluateTransaction);
-=======
     timeLimitedSelection();
->>>>>>> 5542730c
     LOG.atTrace()
         .setMessage("Transaction selection result {}")
         .addArgument(transactionSelectionResults::toTraceLog)
@@ -262,19 +234,6 @@
       return handleTransactionNotSelected(pendingTransaction, selectionResult);
     }
 
-<<<<<<< HEAD
-    final WorldUpdater worldStateUpdater = worldState.updater();
-    final TransactionProcessingResult processingResult =
-        processTransaction(pendingTransaction, worldStateUpdater);
-
-    var postProcessingSelectionResult =
-        evaluatePostProcessing(pendingTransaction, processingResult);
-    if (!postProcessingSelectionResult.selected()) {
-      return handleTransactionNotSelected(pendingTransaction, postProcessingSelectionResult);
-    }
-
-    return handleTransactionSelected(pendingTransaction, processingResult, worldStateUpdater);
-=======
     final WorldUpdater txWorldStateUpdater = blockWorldStateUpdater.updater();
     final TransactionProcessingResult processingResult =
         processTransaction(pendingTransaction, txWorldStateUpdater);
@@ -287,7 +246,6 @@
     }
     return handleTransactionNotSelected(
         pendingTransaction, postProcessingSelectionResult, txWorldStateUpdater);
->>>>>>> 5542730c
   }
 
   /**
@@ -306,11 +264,7 @@
       TransactionSelectionResult result =
           selector.evaluateTransactionPreProcessing(
               pendingTransaction, transactionSelectionResults);
-<<<<<<< HEAD
-      if (!result.equals(TransactionSelectionResult.SELECTED)) {
-=======
       if (!result.equals(SELECTED)) {
->>>>>>> 5542730c
         return result;
       }
     }
@@ -335,18 +289,13 @@
       TransactionSelectionResult result =
           selector.evaluateTransactionPostProcessing(
               pendingTransaction, transactionSelectionResults, processingResult);
-<<<<<<< HEAD
-      if (!result.equals(TransactionSelectionResult.SELECTED)) {
-=======
       if (!result.equals(SELECTED)) {
->>>>>>> 5542730c
         return result;
       }
     }
     return pluginTransactionSelector.evaluateTransactionPostProcessing(
         pendingTransaction, processingResult);
   }
-<<<<<<< HEAD
 
   /**
    * Processes a transaction
@@ -379,67 +328,6 @@
    *
    * @param pendingTransaction The pending transaction.
    * @param processingResult The result of the transaction processing.
-   * @param worldStateUpdater The world state updater.
-   * @return The result of the transaction selection process.
-   */
-  private TransactionSelectionResult handleTransactionSelected(
-      final PendingTransaction pendingTransaction,
-      final TransactionProcessingResult processingResult,
-      final WorldUpdater worldStateUpdater) {
-    worldStateUpdater.commit();
-    final Transaction transaction = pendingTransaction.getTransaction();
-
-    final long gasUsedByTransaction =
-        transaction.getGasLimit() - processingResult.getGasRemaining();
-    final long cumulativeGasUsed =
-        transactionSelectionResults.getCumulativeGasUsed() + gasUsedByTransaction;
-    final long blobGasUsed =
-        blockSelectionContext.gasCalculator().blobGasCost(transaction.getBlobCount());
-
-    final TransactionReceipt receipt =
-        transactionReceiptFactory.create(
-            transaction.getType(), processingResult, worldState, cumulativeGasUsed);
-
-    logTransactionSelection(pendingTransaction.getTransaction());
-
-    transactionSelectionResults.updateSelected(
-        pendingTransaction.getTransaction(), receipt, gasUsedByTransaction, blobGasUsed);
-    pluginTransactionSelector.onTransactionSelected(pendingTransaction, processingResult);
-
-    return TransactionSelectionResult.SELECTED;
-=======
-
-  /**
-   * Processes a transaction
-   *
-   * @param pendingTransaction The transaction to be processed.
-   * @param worldStateUpdater The world state updater.
-   * @return The result of the transaction processing.
-   */
-  private TransactionProcessingResult processTransaction(
-      final PendingTransaction pendingTransaction, final WorldUpdater worldStateUpdater) {
-    final BlockHashLookup blockHashLookup =
-        new CachingBlockHashLookup(blockSelectionContext.processableBlockHeader(), blockchain);
-    return transactionProcessor.processTransaction(
-        blockchain,
-        worldStateUpdater,
-        blockSelectionContext.processableBlockHeader(),
-        pendingTransaction.getTransaction(),
-        blockSelectionContext.miningBeneficiary(),
-        pluginOperationTracer,
-        blockHashLookup,
-        false,
-        TransactionValidationParams.mining(),
-        blockSelectionContext.blobGasPrice());
-  }
-
-  /**
-   * Handles a selected transaction by committing the world state updates, creating a transaction
-   * receipt, updating the TransactionSelectionResults with the selected transaction, and notifying
-   * the external transaction selector.
-   *
-   * @param pendingTransaction The pending transaction.
-   * @param processingResult The result of the transaction processing.
    * @param txWorldStateUpdater The world state updater.
    * @return The result of the transaction selection process.
    */
@@ -497,7 +385,6 @@
         .addArgument(transaction::toTraceLog)
         .log();
     return SELECTED;
->>>>>>> 5542730c
   }
 
   /**
@@ -512,18 +399,13 @@
   private TransactionSelectionResult handleTransactionNotSelected(
       final PendingTransaction pendingTransaction,
       final TransactionSelectionResult selectionResult) {
-<<<<<<< HEAD
-=======
-
->>>>>>> 5542730c
+
     transactionSelectionResults.updateNotSelected(
         pendingTransaction.getTransaction(), selectionResult);
     pluginTransactionSelector.onTransactionNotSelected(pendingTransaction, selectionResult);
     return selectionResult;
   }
 
-<<<<<<< HEAD
-=======
   private TransactionSelectionResult handleTransactionNotSelected(
       final PendingTransaction pendingTransaction,
       final TransactionSelectionResult selectionResult,
@@ -532,20 +414,9 @@
     return handleTransactionNotSelected(pendingTransaction, selectionResult);
   }
 
->>>>>>> 5542730c
   private void checkCancellation() {
     if (isCancelled.get()) {
       throw new CancellationException("Cancelled during transaction selection.");
     }
-<<<<<<< HEAD
-  }
-
-  private void logTransactionSelection(final Transaction transaction) {
-    LOG.atTrace()
-        .setMessage("Selected {} for block creation")
-        .addArgument(transaction::toTraceLog)
-        .log();
-=======
->>>>>>> 5542730c
   }
 }