/*
 * Copyright ConsenSys AG.
 *
 * Licensed under the Apache License, Version 2.0 (the "License"); you may not use this file except in compliance with
 * the License. You may obtain a copy of the License at
 *
 * http://www.apache.org/licenses/LICENSE-2.0
 *
 * Unless required by applicable law or agreed to in writing, software distributed under the License is distributed on
 * an "AS IS" BASIS, WITHOUT WARRANTIES OR CONDITIONS OF ANY KIND, either express or implied. See the License for the
 * specific language governing permissions and limitations under the License.
 *
 * SPDX-License-Identifier: Apache-2.0
 */
package org.hyperledger.besu.ethereum.blockcreation;

import org.hyperledger.besu.datatypes.Address;
import org.hyperledger.besu.ethereum.chain.BlockAddedObserver;
import org.hyperledger.besu.ethereum.chain.Blockchain;
import org.hyperledger.besu.ethereum.core.BlockHeader;
import org.hyperledger.besu.ethereum.eth.sync.state.SyncState;
import org.hyperledger.besu.ethereum.mainnet.EpochCalculator;
import org.hyperledger.besu.ethereum.mainnet.PoWSolution;
import org.hyperledger.besu.ethereum.mainnet.PoWSolverInputs;

import java.util.Optional;
import java.util.concurrent.TimeUnit;

import com.google.common.cache.Cache;
import com.google.common.cache.CacheBuilder;
import org.slf4j.Logger;
import org.slf4j.LoggerFactory;

/**
 * Responsible for determining when a block mining operation should be started/stopped, then
 * creating an appropriate miner and starting it running in a thread.
 */
<<<<<<< HEAD
@Deprecated(since = "24.11.0")
=======
@Deprecated(since = "24.12.0")
>>>>>>> 63496dbc
public class PoWMiningCoordinator extends AbstractMiningCoordinator<PoWBlockMiner>
    implements BlockAddedObserver {

  private static final Logger LOG = LoggerFactory.getLogger(PoWMiningCoordinator.class);

  private final PoWMinerExecutor executor;

  private final Cache<String, Long> sealerHashRate;

  private volatile Optional<Long> cachedHashesPerSecond = Optional.empty();

  public PoWMiningCoordinator(
      final Blockchain blockchain,
      final PoWMinerExecutor executor,
      final SyncState syncState,
      final int remoteSealersLimit,
      final long remoteSealersTimeToLive) {
    super(blockchain, executor, syncState);
    this.executor = executor;
    this.sealerHashRate =
        CacheBuilder.newBuilder()
            .maximumSize(remoteSealersLimit)
            .expireAfterWrite(remoteSealersTimeToLive, TimeUnit.MINUTES)
            .build();
  }

  @Override
  public void setCoinbase(final Address coinbase) {
    executor.setCoinbase(coinbase);
  }

  public void setStratumMiningEnabled(final boolean stratumMiningEnabled) {
    executor.setStratumMiningEnabled(stratumMiningEnabled);
  }

  @Override
  public void onResumeMining() {
    LOG.info("Resuming mining operations");
  }

  @Override
  public void onPauseMining() {
    LOG.info("Pausing mining while behind chain head");
  }

  @Override
  public Optional<Long> hashesPerSecond() {
    if (sealerHashRate.size() <= 0) {
      return localHashesPerSecond();
    } else {
      return remoteHashesPerSecond();
    }
  }

  private Optional<Long> remoteHashesPerSecond() {
    return Optional.of(sealerHashRate.asMap().values().stream().mapToLong(Long::longValue).sum());
  }

  private Optional<Long> localHashesPerSecond() {
    final Optional<Long> currentHashesPerSecond =
        currentRunningMiner.flatMap(PoWBlockMiner::getHashesPerSecond);

    if (currentHashesPerSecond.isPresent()) {
      cachedHashesPerSecond = currentHashesPerSecond;
      return currentHashesPerSecond;
    } else {
      return cachedHashesPerSecond;
    }
  }

  @Override
  public boolean submitHashRate(final String id, final Long hashrate) {
    if (hashrate == 0) {
      return false;
    }
    LOG.info("Hashrate submitted id {} hashrate {}", id, hashrate);
    sealerHashRate.put(id, hashrate);
    return true;
  }

  @Override
  public void changeTargetGasLimit(final Long targetGasLimit) {
    executor.changeTargetGasLimit(targetGasLimit);
  }

  @Override
  public Optional<PoWSolverInputs> getWorkDefinition() {
    return currentRunningMiner.flatMap(PoWBlockMiner::getWorkDefinition);
  }

  @Override
  public boolean submitWork(final PoWSolution solution) {
    synchronized (this) {
      return currentRunningMiner.map(miner -> miner.submitWork(solution)).orElse(false);
    }
  }

  @Override
  protected void haltMiner(final PoWBlockMiner miner) {
    miner.cancel();
    miner.getHashesPerSecond().ifPresent(val -> cachedHashesPerSecond = Optional.of(val));
  }

  @Override
  protected boolean newChainHeadInvalidatesMiningOperation(final BlockHeader newChainHeadHeader) {
    return true;
  }

  public EpochCalculator getEpochCalculator() {
    return executor.epochCalculator;
  }
}<|MERGE_RESOLUTION|>--- conflicted
+++ resolved
@@ -35,11 +35,7 @@
  * Responsible for determining when a block mining operation should be started/stopped, then
  * creating an appropriate miner and starting it running in a thread.
  */
-<<<<<<< HEAD
-@Deprecated(since = "24.11.0")
-=======
 @Deprecated(since = "24.12.0")
->>>>>>> 63496dbc
 public class PoWMiningCoordinator extends AbstractMiningCoordinator<PoWBlockMiner>
     implements BlockAddedObserver {
 
