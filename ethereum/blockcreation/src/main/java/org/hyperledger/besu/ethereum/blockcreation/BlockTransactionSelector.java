/*
 * Copyright ConsenSys AG.
 *
 * Licensed under the Apache License, Version 2.0 (the "License"); you may not use this file except in compliance with
 * the License. You may obtain a copy of the License at
 *
 * http://www.apache.org/licenses/LICENSE-2.0
 *
 * Unless required by applicable law or agreed to in writing, software distributed under the License is distributed on
 * an "AS IS" BASIS, WITHOUT WARRANTIES OR CONDITIONS OF ANY KIND, either express or implied. See the License for the
 * specific language governing permissions and limitations under the License.
 *
 * SPDX-License-Identifier: Apache-2.0
 */
package org.hyperledger.besu.ethereum.blockcreation;

import org.hyperledger.besu.datatypes.Address;
import org.hyperledger.besu.datatypes.Wei;
import org.hyperledger.besu.ethereum.GasLimitCalculator;
import org.hyperledger.besu.ethereum.chain.Blockchain;
import org.hyperledger.besu.ethereum.core.MutableWorldState;
import org.hyperledger.besu.ethereum.core.ProcessableBlockHeader;
import org.hyperledger.besu.ethereum.core.Transaction;
import org.hyperledger.besu.ethereum.core.TransactionReceipt;
import org.hyperledger.besu.ethereum.eth.transactions.PendingTransactions;
<<<<<<< HEAD
import org.hyperledger.besu.ethereum.eth.transactions.TransactionSelectionResult;
=======
>>>>>>> 65bcc557
import org.hyperledger.besu.ethereum.mainnet.AbstractBlockProcessor;
import org.hyperledger.besu.ethereum.mainnet.MainnetTransactionProcessor;
import org.hyperledger.besu.ethereum.mainnet.TransactionValidationParams;
import org.hyperledger.besu.ethereum.mainnet.ValidationResult;
import org.hyperledger.besu.ethereum.mainnet.feemarket.FeeMarket;
import org.hyperledger.besu.ethereum.processing.TransactionProcessingResult;
import org.hyperledger.besu.ethereum.transaction.TransactionInvalidReason;
import org.hyperledger.besu.ethereum.vm.BlockHashLookup;
import org.hyperledger.besu.ethereum.vm.CachingBlockHashLookup;
import org.hyperledger.besu.evm.gascalculator.GasCalculator;
import org.hyperledger.besu.evm.worldstate.WorldUpdater;
import org.hyperledger.besu.plugin.data.TransactionSelectionResult;
import org.hyperledger.besu.plugin.data.TransactionType;
import org.hyperledger.besu.plugin.services.txselection.TransactionSelector;
import org.hyperledger.besu.plugin.services.txselection.TransactionSelectorFactory;

import java.util.ArrayList;
import java.util.EnumMap;
import java.util.List;
import java.util.Map;
import java.util.Objects;
import java.util.Optional;
import java.util.concurrent.CancellationException;
import java.util.function.Supplier;
import java.util.stream.Collectors;

import com.google.common.collect.Lists;
import org.slf4j.Logger;
import org.slf4j.LoggerFactory;

/**
 * Responsible for extracting transactions from PendingTransactions and determining if the
 * transaction is suitable for inclusion in the block defined by the provided
 * ProcessableBlockHeader.
 *
 * <p>If a transaction is suitable for inclusion, the world state must be updated, and a receipt
 * generated.
 *
 * <p>The output from this class's execution will be:
 *
 * <ul>
 *   <li>A list of transactions to include in the block being constructed.
 *   <li>A list of receipts for inclusion in the block.
 *   <li>The root hash of the world state at the completion of transaction execution.
 *   <li>The amount of gas consumed when executing all transactions.
 * </ul>
 *
 * Once "used" this class must be discarded and another created. This class contains state which is
 * not cleared between executions of buildTransactionListForBlock().
 */
public class BlockTransactionSelector {

  public static class TransactionValidationResult {
    private final Transaction transaction;
    private final ValidationResult<TransactionInvalidReason> validationResult;

    public TransactionValidationResult(
        final Transaction transaction,
        final ValidationResult<TransactionInvalidReason> validationResult) {
      this.transaction = transaction;
      this.validationResult = validationResult;
    }

    public Transaction getTransaction() {
      return transaction;
    }

    public ValidationResult<TransactionInvalidReason> getValidationResult() {
      return validationResult;
    }

    @Override
    public boolean equals(final Object o) {
      if (this == o) {
        return true;
      }
      if (o == null || getClass() != o.getClass()) {
        return false;
      }
      TransactionValidationResult that = (TransactionValidationResult) o;
      return Objects.equals(transaction, that.transaction)
          && Objects.equals(validationResult, that.validationResult);
    }

    @Override
    public int hashCode() {
      return Objects.hash(transaction, validationResult);
    }
  }

  public static class TransactionSelectionResults {
    private final List<Transaction> transactions = Lists.newArrayList();
    private final Map<TransactionType, List<Transaction>> transactionsByType =
        new EnumMap<>(TransactionType.class);
    private final List<TransactionReceipt> receipts = Lists.newArrayList();
    private final List<TransactionValidationResult> invalidTransactions = Lists.newArrayList();
    private long cumulativeGasUsed = 0;
    private long cumulativeDataGasUsed = 0;

    private void update(
        final Transaction transaction,
        final TransactionReceipt receipt,
        final long gasUsed,
        final long dataGasUsed) {
      transactions.add(transaction);
      transactionsByType
          .computeIfAbsent(transaction.getType(), type -> new ArrayList<>())
          .add(transaction);
      receipts.add(receipt);
      cumulativeGasUsed += gasUsed;
      cumulativeDataGasUsed += dataGasUsed;
      LOG.atTrace()
          .setMessage(
              "New selected transaction {}, total transactions {}, cumulative gas used {}, cumulative data gas used {}")
          .addArgument(transaction::toTraceLog)
          .addArgument(transactions::size)
          .addArgument(cumulativeGasUsed)
          .addArgument(cumulativeDataGasUsed)
          .log();
    }

    private void updateWithInvalidTransaction(
        final Transaction transaction,
        final ValidationResult<TransactionInvalidReason> validationResult) {
      invalidTransactions.add(new TransactionValidationResult(transaction, validationResult));
    }

    public List<Transaction> getTransactions() {
      return transactions;
    }

    public List<Transaction> getTransactionsByType(final TransactionType type) {
      return transactionsByType.getOrDefault(type, List.of());
    }

    public List<TransactionReceipt> getReceipts() {
      return receipts;
    }

    public long getCumulativeGasUsed() {
      return cumulativeGasUsed;
    }

    public long getCumulativeDataGasUsed() {
      return cumulativeDataGasUsed;
    }

    public List<TransactionValidationResult> getInvalidTransactions() {
      return invalidTransactions;
    }

    @Override
    public boolean equals(final Object o) {
      if (this == o) {
        return true;
      }
      if (o == null || getClass() != o.getClass()) {
        return false;
      }
      TransactionSelectionResults that = (TransactionSelectionResults) o;
      return cumulativeGasUsed == that.cumulativeGasUsed
          && cumulativeDataGasUsed == that.cumulativeDataGasUsed
          && transactions.equals(that.transactions)
          && receipts.equals(that.receipts)
          && invalidTransactions.equals(that.invalidTransactions);
    }

    @Override
    public int hashCode() {
      return Objects.hash(
          transactions, receipts, invalidTransactions, cumulativeGasUsed, cumulativeDataGasUsed);
    }

    public String toTraceLog() {
      return "cumulativeGasUsed="
          + cumulativeGasUsed
          + ", cumulativeDataGasUsed="
          + cumulativeDataGasUsed
          + ", transactions="
          + transactions.stream().map(Transaction::toTraceLog).collect(Collectors.joining("; "));
    }
  }

  private static final Logger LOG = LoggerFactory.getLogger(BlockTransactionSelector.class);

  private final Wei minTransactionGasPrice;
  private final Double minBlockOccupancyRatio;
  private final Supplier<Boolean> isCancelled;
  private final MainnetTransactionProcessor transactionProcessor;
  private final ProcessableBlockHeader processableBlockHeader;
  private final Blockchain blockchain;
  private final MutableWorldState worldState;
  private final PendingTransactions pendingTransactions;
  private final AbstractBlockProcessor.TransactionReceiptFactory transactionReceiptFactory;
  private final Address miningBeneficiary;
  private final Wei dataGasPrice;
  private final FeeMarket feeMarket;
  private final GasCalculator gasCalculator;
  private final GasLimitCalculator gasLimitCalculator;
  private final TransactionSelector transactionSelector;

  private final TransactionSelectionResults transactionSelectionResults =
      new TransactionSelectionResults();

  public BlockTransactionSelector(
      final MainnetTransactionProcessor transactionProcessor,
      final Blockchain blockchain,
      final MutableWorldState worldState,
      final PendingTransactions pendingTransactions,
      final ProcessableBlockHeader processableBlockHeader,
      final AbstractBlockProcessor.TransactionReceiptFactory transactionReceiptFactory,
      final Wei minTransactionGasPrice,
      final Double minBlockOccupancyRatio,
      final Supplier<Boolean> isCancelled,
      final Address miningBeneficiary,
      final Wei dataGasPrice,
      final FeeMarket feeMarket,
      final GasCalculator gasCalculator,
      final GasLimitCalculator gasLimitCalculator,
      final Optional<TransactionSelectorFactory> transactionSelectorFactory) {
    this.transactionProcessor = transactionProcessor;
    this.blockchain = blockchain;
    this.worldState = worldState;
    this.pendingTransactions = pendingTransactions;
    this.processableBlockHeader = processableBlockHeader;
    this.transactionReceiptFactory = transactionReceiptFactory;
    this.isCancelled = isCancelled;
    this.minTransactionGasPrice = minTransactionGasPrice;
    this.minBlockOccupancyRatio = minBlockOccupancyRatio;
    this.miningBeneficiary = miningBeneficiary;
    this.dataGasPrice = dataGasPrice;
    this.feeMarket = feeMarket;
    this.gasCalculator = gasCalculator;
    this.gasLimitCalculator = gasLimitCalculator;
    this.transactionSelector =
        transactionSelectorFactory.isPresent()
            ? transactionSelectorFactory.get().create()
            : new TransactionSelector() {};
  }

  /*
  This function iterates over (potentially) all transactions in the PendingTransactions, this is a
  long running process.
  If running in a thread, it can be cancelled via the isCancelled supplier (which will result
  in this throwing an CancellationException).
   */
  public TransactionSelectionResults buildTransactionListForBlock() {
    LOG.atDebug()
        .setMessage("Transaction pool stats {}")
        .addArgument(pendingTransactions.logStats())
        .log();
    pendingTransactions.selectTransactions(
        pendingTransaction -> evaluateTransaction(pendingTransaction, false));
    LOG.atTrace()
<<<<<<< HEAD
        .setMessage("Transaction selection result {}")
        .addArgument(transactionSelectionResult::toTraceLog)
=======
        .setMessage("Transaction selection result result {}")
        .addArgument(transactionSelectionResults::toTraceLog)
>>>>>>> 65bcc557
        .log();
    return transactionSelectionResults;
  }

  /**
   * Evaluate the given transactions and return the result of that evaluation.
   *
   * @param transactions The set of transactions to evaluate.
   * @return The {@code TransactionSelectionResults} results of transaction evaluation.
   */
  public TransactionSelectionResults evaluateTransactions(final List<Transaction> transactions) {
    transactions.forEach(transaction -> evaluateTransaction(transaction, true));
    return transactionSelectionResults;
  }

  /*
   * Passed into the PendingTransactions, and is called on each transaction until sufficient
   * transactions are found which fill a block worth of gas.
   *
   * This function will continue to be called until the block under construction is suitably
   * full (in terms of gasLimit) and the provided transaction's gasLimit does not fit within
   * the space remaining in the block.
   *
   */
  private TransactionSelectionResult evaluateTransaction(
      final Transaction transaction, final boolean reportFutureNonceTransactionsAsInvalid) {
    if (isCancelled.get()) {
      throw new CancellationException("Cancelled during transaction selection.");
    }

    if (transactionTooLargeForBlock(transaction)) {
      LOG.atTrace()
          .setMessage("Transaction {} too large to select for block creation")
          .addArgument(transaction::toTraceLog)
          .log();
      if (blockOccupancyAboveThreshold()) {
        LOG.trace("Block occupancy above threshold, completing operation");
        return TransactionSelectionResult.BLOCK_OCCUPANCY_ABOVE_THRESHOLD;
      } else {
        return TransactionSelectionResult.TX_TOO_LARGE;
      }
    }

    if (transactionCurrentPriceBelowMin(transaction)) {
      return TransactionSelectionResult.TX_PRICE_BELOW_MIN;
    }
    if (transactionDataPriceBelowMin(transaction)) {
      return TransactionSelectionResult.DATA_PRICE_BELOW_MIN;
    }

    final WorldUpdater worldStateUpdater = worldState.updater();
    final BlockHashLookup blockHashLookup =
        new CachingBlockHashLookup(processableBlockHeader, blockchain);

    final TransactionProcessingResult effectiveResult =
        transactionProcessor.processTransaction(
            blockchain,
            worldStateUpdater,
            processableBlockHeader,
            transaction,
            miningBeneficiary,
            blockHashLookup,
            false,
            TransactionValidationParams.mining(),
            dataGasPrice);

    if (!effectiveResult.isInvalid()) {

      final long gasUsedByTransaction =
          transaction.getGasLimit() - effectiveResult.getGasRemaining();

      final long cumulativeGasUsed =
          transactionSelectionResults.getCumulativeGasUsed() + gasUsedByTransaction;

      final TransactionReceipt receipt =
          transactionReceiptFactory.create(
              transaction.getType(), effectiveResult, worldState, cumulativeGasUsed);

      final TransactionSelectionResult transactionSelectionResult =
          transactionSelector.selectTransaction(transaction, receipt);

      if (transactionSelectionResult == TransactionSelectionResult.CONTINUE) {
        final long dataGasUsed = gasCalculator.dataGasCost(transaction.getBlobCount());

        transactionSelectionResults.update(transaction, receipt, gasUsedByTransaction, dataGasUsed);

        worldStateUpdater.commit();
        LOG.atTrace()
            .setMessage("Selected {} for block creation")
            .addArgument(transaction::toTraceLog)
            .log();
      }

      return transactionSelectionResult;
    } else {

      final boolean isIncorrectNonce = isIncorrectNonce(effectiveResult.getValidationResult());
      if (!isIncorrectNonce || reportFutureNonceTransactionsAsInvalid) {
        transactionSelectionResults.updateWithInvalidTransaction(
            transaction, effectiveResult.getValidationResult());
      }
      return transactionSelectionResultForInvalidResult(
          transaction, effectiveResult.getValidationResult());
    }
<<<<<<< HEAD
    return TransactionSelectionResult.SELECTED;
=======
>>>>>>> 65bcc557
  }

  private boolean transactionDataPriceBelowMin(final Transaction transaction) {
    if (transaction.getType().supportsBlob()) {
      if (transaction.getMaxFeePerDataGas().orElseThrow().lessThan(dataGasPrice)) {
        return true;
      }
    }
    return false;
  }

  private boolean transactionCurrentPriceBelowMin(final Transaction transaction) {
    // Here we only care about EIP1159 since for Frontier and local transactions the checks
    // that we do when accepting them in the pool are enough
    if (transaction.getType().supports1559FeeMarket()
        && !pendingTransactions.isLocalSender(transaction.getSender())) {

      // For EIP1559 transactions, the price is dynamic and depends on network conditions, so we can
      // only calculate at this time the current minimum price the transaction is willing to pay
      // and if it is above the minimum accepted by the node.
      // If below we do not delete the transaction, since when we added the transaction to the pool,
      // we assured sure that the maxFeePerGas is >= of the minimum price accepted by the node
      // and so the price of the transaction could satisfy this rule in the future
      final Wei currentMinTransactionGasPriceInBlock =
          feeMarket
              .getTransactionPriceCalculator()
              .price(transaction, processableBlockHeader.getBaseFee());
      if (minTransactionGasPrice.compareTo(currentMinTransactionGasPriceInBlock) > 0) {
        LOG.trace(
            "Current gas fee of {} is lower than configured minimum {}, skipping",
            transaction,
            minTransactionGasPrice);
        return true;
      }
    }
    return false;
  }

  private TransactionSelectionResult transactionSelectionResultForInvalidResult(
      final Transaction transaction,
      final ValidationResult<TransactionInvalidReason> invalidReasonValidationResult) {

    final TransactionInvalidReason invalidReason = invalidReasonValidationResult.getInvalidReason();
    // If the invalid reason is transient, then leave the transaction in the pool and continue
    if (isTransientValidationError(invalidReason)) {
      LOG.atTrace()
          .setMessage("Transient validation error {} for transaction {} keeping it in the pool")
          .addArgument(invalidReason)
          .addArgument(transaction::toTraceLog)
          .log();
      return TransactionSelectionResult.invalidTransient(invalidReason);
    }
    // If the transaction was invalid for any other reason, delete it, and continue.
    LOG.atTrace()
        .setMessage("Delete invalid transaction {}, reason {}")
        .addArgument(transaction::toTraceLog)
        .addArgument(invalidReason)
        .log();
    return TransactionSelectionResult.invalid(invalidReason);
  }

  private boolean isTransientValidationError(final TransactionInvalidReason invalidReason) {
    return invalidReason.equals(TransactionInvalidReason.GAS_PRICE_BELOW_CURRENT_BASE_FEE)
        || invalidReason.equals(TransactionInvalidReason.NONCE_TOO_HIGH);
  }

  private boolean isIncorrectNonce(final ValidationResult<TransactionInvalidReason> result) {
    return result.getInvalidReason().equals(TransactionInvalidReason.NONCE_TOO_HIGH);
  }

  private boolean transactionTooLargeForBlock(final Transaction transaction) {
    final long dataGasUsed = gasCalculator.dataGasCost(transaction.getBlobCount());

    if (dataGasUsed
        > gasLimitCalculator.currentDataGasLimit()
            - transactionSelectionResults.getCumulativeDataGasUsed()) {
      return true;
    }

    return transaction.getGasLimit() + dataGasUsed
        > processableBlockHeader.getGasLimit() - transactionSelectionResults.getCumulativeGasUsed();
  }

  private boolean blockOccupancyAboveThreshold() {
    final double gasAvailable = processableBlockHeader.getGasLimit();
    final double gasUsed = transactionSelectionResults.getCumulativeGasUsed();
    final double occupancyRatio = gasUsed / gasAvailable;
    LOG.trace(
        "Min block occupancy ratio {}, gas used {}, available {}, used/available {}",
        minBlockOccupancyRatio,
        gasUsed,
        gasAvailable,
        occupancyRatio);
    return occupancyRatio >= minBlockOccupancyRatio;
  }
}<|MERGE_RESOLUTION|>--- conflicted
+++ resolved
@@ -23,10 +23,6 @@
 import org.hyperledger.besu.ethereum.core.Transaction;
 import org.hyperledger.besu.ethereum.core.TransactionReceipt;
 import org.hyperledger.besu.ethereum.eth.transactions.PendingTransactions;
-<<<<<<< HEAD
-import org.hyperledger.besu.ethereum.eth.transactions.TransactionSelectionResult;
-=======
->>>>>>> 65bcc557
 import org.hyperledger.besu.ethereum.mainnet.AbstractBlockProcessor;
 import org.hyperledger.besu.ethereum.mainnet.MainnetTransactionProcessor;
 import org.hyperledger.besu.ethereum.mainnet.TransactionValidationParams;
@@ -281,13 +277,8 @@
     pendingTransactions.selectTransactions(
         pendingTransaction -> evaluateTransaction(pendingTransaction, false));
     LOG.atTrace()
-<<<<<<< HEAD
         .setMessage("Transaction selection result {}")
-        .addArgument(transactionSelectionResult::toTraceLog)
-=======
-        .setMessage("Transaction selection result result {}")
         .addArgument(transactionSelectionResults::toTraceLog)
->>>>>>> 65bcc557
         .log();
     return transactionSelectionResults;
   }
@@ -369,7 +360,7 @@
       final TransactionSelectionResult transactionSelectionResult =
           transactionSelector.selectTransaction(transaction, receipt);
 
-      if (transactionSelectionResult == TransactionSelectionResult.CONTINUE) {
+      if (transactionSelectionResult == TransactionSelectionResult.SELECTED) {
         final long dataGasUsed = gasCalculator.dataGasCost(transaction.getBlobCount());
 
         transactionSelectionResults.update(transaction, receipt, gasUsedByTransaction, dataGasUsed);
@@ -392,10 +383,6 @@
       return transactionSelectionResultForInvalidResult(
           transaction, effectiveResult.getValidationResult());
     }
-<<<<<<< HEAD
-    return TransactionSelectionResult.SELECTED;
-=======
->>>>>>> 65bcc557
   }
 
   private boolean transactionDataPriceBelowMin(final Transaction transaction) {
@@ -446,7 +433,7 @@
           .addArgument(invalidReason)
           .addArgument(transaction::toTraceLog)
           .log();
-      return TransactionSelectionResult.invalidTransient(invalidReason);
+      return TransactionSelectionResult.invalidTransient(invalidReason.name());
     }
     // If the transaction was invalid for any other reason, delete it, and continue.
     LOG.atTrace()
@@ -454,7 +441,7 @@
         .addArgument(transaction::toTraceLog)
         .addArgument(invalidReason)
         .log();
-    return TransactionSelectionResult.invalid(invalidReason);
+    return TransactionSelectionResult.invalid(invalidReason.name());
   }
 
   private boolean isTransientValidationError(final TransactionInvalidReason invalidReason) {
