--- conflicted
+++ resolved
@@ -348,11 +348,7 @@
               .getTransactionPriceCalculator()
               .price(transaction, processableBlockHeader.getBaseFee());
       if (minTransactionGasPrice.compareTo(currentMinTransactionGasPriceInBlock) > 0) {
-<<<<<<< HEAD
-        LOG.debug(
-=======
         LOG.trace(
->>>>>>> befdfe92
             "Current gas fee of {} is lower than configured minimum {}, skipping",
             transaction,
             minTransactionGasPrice);
