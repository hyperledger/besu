--- conflicted
+++ resolved
@@ -172,12 +172,8 @@
       throw new CancellationException("Cancelled during transaction selection.");
     }
 
-<<<<<<< HEAD
     if (transactionTooLargeForBlock(transaction)) {
-=======
-    if (transactionTooLargeForBlock(blockNumber, gasLimit, transaction)) {
       LOG.trace("{} too large to select for block creation", transaction);
->>>>>>> 3e864234
       if (blockOccupancyAboveThreshold()) {
         return TransactionSelectionResult.COMPLETE_OPERATION;
       } else {
