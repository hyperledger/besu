/*
 * Copyright ConsenSys AG.
 *
 * Licensed under the Apache License, Version 2.0 (the "License"); you may not use this file except in compliance with
 * the License. You may obtain a copy of the License at
 *
 * http://www.apache.org/licenses/LICENSE-2.0
 *
 * Unless required by applicable law or agreed to in writing, software distributed under the License is distributed on
 * an "AS IS" BASIS, WITHOUT WARRANTIES OR CONDITIONS OF ANY KIND, either express or implied. See the License for the
 * specific language governing permissions and limitations under the License.
 *
 * SPDX-License-Identifier: Apache-2.0
 */
package org.hyperledger.besu.ethereum.blockcreation;

import org.hyperledger.besu.datatypes.Address;
import org.hyperledger.besu.datatypes.Wei;
import org.hyperledger.besu.ethereum.GasLimitCalculator;
import org.hyperledger.besu.ethereum.chain.Blockchain;
import org.hyperledger.besu.ethereum.core.MutableWorldState;
import org.hyperledger.besu.ethereum.core.ProcessableBlockHeader;
import org.hyperledger.besu.ethereum.core.Transaction;
import org.hyperledger.besu.ethereum.core.TransactionReceipt;
import org.hyperledger.besu.ethereum.eth.transactions.PendingTransactions;
import org.hyperledger.besu.ethereum.mainnet.AbstractBlockProcessor;
import org.hyperledger.besu.ethereum.mainnet.MainnetTransactionProcessor;
import org.hyperledger.besu.ethereum.mainnet.TransactionValidationParams;
import org.hyperledger.besu.ethereum.mainnet.ValidationResult;
import org.hyperledger.besu.ethereum.mainnet.feemarket.FeeMarket;
import org.hyperledger.besu.ethereum.processing.TransactionProcessingResult;
import org.hyperledger.besu.ethereum.transaction.TransactionInvalidReason;
import org.hyperledger.besu.ethereum.vm.BlockHashLookup;
import org.hyperledger.besu.ethereum.vm.CachingBlockHashLookup;
import org.hyperledger.besu.evm.gascalculator.GasCalculator;
import org.hyperledger.besu.evm.worldstate.WorldUpdater;
import org.hyperledger.besu.plugin.data.TransactionSelectionResult;
import org.hyperledger.besu.plugin.data.TransactionType;
import org.hyperledger.besu.plugin.services.txselection.TransactionSelector;
import org.hyperledger.besu.plugin.services.txselection.TransactionSelectorFactory;

import java.util.ArrayList;
import java.util.EnumMap;
import java.util.List;
import java.util.Map;
import java.util.Objects;
import java.util.Optional;
import java.util.concurrent.CancellationException;
import java.util.function.Function;
import java.util.function.Supplier;
import java.util.stream.Collectors;

import com.google.common.collect.Lists;
import org.slf4j.Logger;
import org.slf4j.LoggerFactory;

/**
 * Responsible for extracting transactions from PendingTransactions and determining if the
 * transaction is suitable for inclusion in the block defined by the provided
 * ProcessableBlockHeader.
 *
 * <p>If a transaction is suitable for inclusion, the world state must be updated, and a receipt
 * generated.
 *
 * <p>The output from this class's execution will be:
 *
 * <ul>
 *   <li>A list of transactions to include in the block being constructed.
 *   <li>A list of receipts for inclusion in the block.
 *   <li>The root hash of the world state at the completion of transaction execution.
 *   <li>The amount of gas consumed when executing all transactions.
 * </ul>
 *
 * Once "used" this class must be discarded and another created. This class contains state which is
 * not cleared between executions of buildTransactionListForBlock().
 */
public class BlockTransactionSelector {

  public record TransactionValidationResult(
      Transaction transaction, ValidationResult<TransactionInvalidReason> validationResult) {}

  public static class TransactionSelectionResults {
    private final List<Transaction> transactions = Lists.newArrayList();
    private final Map<TransactionType, List<Transaction>> transactionsByType =
        new EnumMap<>(TransactionType.class);
    private final List<TransactionReceipt> receipts = Lists.newArrayList();
    private final List<TransactionValidationResult> invalidTransactions = Lists.newArrayList();
    private final List<TransactionSelectionResult> selectionResults = Lists.newArrayList();
    private long cumulativeGasUsed = 0;
    private long cumulativeDataGasUsed = 0;

    private void update(
        final Transaction transaction,
        final TransactionReceipt receipt,
        final long gasUsed,
        final long dataGasUsed) {
      transactions.add(transaction);
      transactionsByType
          .computeIfAbsent(transaction.getType(), type -> new ArrayList<>())
          .add(transaction);
      receipts.add(receipt);
      cumulativeGasUsed += gasUsed;
      cumulativeDataGasUsed += dataGasUsed;
      LOG.atTrace()
          .setMessage(
              "New selected transaction {}, total transactions {}, cumulative gas used {}, cumulative data gas used {}")
          .addArgument(transaction::toTraceLog)
          .addArgument(transactions::size)
          .addArgument(cumulativeGasUsed)
          .addArgument(cumulativeDataGasUsed)
          .log();
    }

    private void updateWithInvalidTransaction(
        final Transaction transaction,
        final ValidationResult<TransactionInvalidReason> validationResult) {
      invalidTransactions.add(new TransactionValidationResult(transaction, validationResult));
    }

    public List<Transaction> getTransactions() {
      return transactions;
    }

    public List<Transaction> getTransactionsByType(final TransactionType type) {
      return transactionsByType.getOrDefault(type, List.of());
    }

    public List<TransactionReceipt> getReceipts() {
      return receipts;
    }

    public long getCumulativeGasUsed() {
      return cumulativeGasUsed;
    }

    public long getCumulativeDataGasUsed() {
      return cumulativeDataGasUsed;
    }

    public List<TransactionValidationResult> getInvalidTransactions() {
      return invalidTransactions;
    }

    public void addSelectionResult(final TransactionSelectionResult res) {
      selectionResults.add(res);
    }

    public void logSelectionStats() {
      if (LOG.isDebugEnabled()) {
        final Map<TransactionSelectionResult, Long> selectionStats =
            selectionResults.stream()
                .collect(Collectors.groupingBy(Function.identity(), Collectors.counting()));

        LOG.debug(
            "Selection stats: Totals[Evaluated={}, Selected={}, Skipped={}, Dropped={}]; Detailed[{}]",
            selectionResults.size(),
            selectionStats.getOrDefault(TransactionSelectionResult.SELECTED, 0L),
            selectionStats.entrySet().stream()
                .filter(e -> e.getKey().skip())
                .map(Map.Entry::getValue)
                .mapToInt(Long::intValue)
                .sum(),
            selectionStats.entrySet().stream()
                .filter(e -> e.getKey().discard())
                .map(Map.Entry::getValue)
                .mapToInt(Long::intValue)
                .sum(),
            selectionStats.entrySet().stream()
                .map(e -> e.getKey().toString() + "=" + e.getValue())
                .collect(Collectors.joining(", ")));
      }
    }

    @Override
    public boolean equals(final Object o) {
      if (this == o) {
        return true;
      }
      if (o == null || getClass() != o.getClass()) {
        return false;
      }
      TransactionSelectionResults that = (TransactionSelectionResults) o;
      return cumulativeGasUsed == that.cumulativeGasUsed
          && cumulativeDataGasUsed == that.cumulativeDataGasUsed
          && transactions.equals(that.transactions)
          && receipts.equals(that.receipts)
          && invalidTransactions.equals(that.invalidTransactions);
    }

    @Override
    public int hashCode() {
      return Objects.hash(
          transactions, receipts, invalidTransactions, cumulativeGasUsed, cumulativeDataGasUsed);
    }

    public String toTraceLog() {
      return "cumulativeGasUsed="
          + cumulativeGasUsed
          + ", cumulativeDataGasUsed="
          + cumulativeDataGasUsed
          + ", transactions="
          + transactions.stream().map(Transaction::toTraceLog).collect(Collectors.joining("; "));
    }
  }

  private static final Logger LOG = LoggerFactory.getLogger(BlockTransactionSelector.class);

  private final Wei minTransactionGasPrice;
  private final Double minBlockOccupancyRatio;
  private final Supplier<Boolean> isCancelled;
  private final MainnetTransactionProcessor transactionProcessor;
  private final ProcessableBlockHeader processableBlockHeader;
  private final Blockchain blockchain;
  private final MutableWorldState worldState;
  private final PendingTransactions pendingTransactions;
  private final AbstractBlockProcessor.TransactionReceiptFactory transactionReceiptFactory;
  private final Address miningBeneficiary;
  private final Wei dataGasPrice;
  private final FeeMarket feeMarket;
  private final GasCalculator gasCalculator;
  private final GasLimitCalculator gasLimitCalculator;
  private final TransactionSelector transactionSelector;

  private final TransactionSelectionResults transactionSelectionResults =
      new TransactionSelectionResults();

  public BlockTransactionSelector(
      final MainnetTransactionProcessor transactionProcessor,
      final Blockchain blockchain,
      final MutableWorldState worldState,
      final PendingTransactions pendingTransactions,
      final ProcessableBlockHeader processableBlockHeader,
      final AbstractBlockProcessor.TransactionReceiptFactory transactionReceiptFactory,
      final Wei minTransactionGasPrice,
      final Double minBlockOccupancyRatio,
      final Supplier<Boolean> isCancelled,
      final Address miningBeneficiary,
      final Wei dataGasPrice,
      final FeeMarket feeMarket,
      final GasCalculator gasCalculator,
      final GasLimitCalculator gasLimitCalculator,
      final Optional<TransactionSelectorFactory> transactionSelectorFactory) {
    this.transactionProcessor = transactionProcessor;
    this.blockchain = blockchain;
    this.worldState = worldState;
    this.pendingTransactions = pendingTransactions;
    this.processableBlockHeader = processableBlockHeader;
    this.transactionReceiptFactory = transactionReceiptFactory;
    this.isCancelled = isCancelled;
    this.minTransactionGasPrice = minTransactionGasPrice;
    this.minBlockOccupancyRatio = minBlockOccupancyRatio;
    this.miningBeneficiary = miningBeneficiary;
    this.dataGasPrice = dataGasPrice;
    this.feeMarket = feeMarket;
    this.gasCalculator = gasCalculator;
    this.gasLimitCalculator = gasLimitCalculator;
    this.transactionSelector =
        transactionSelectorFactory.isPresent()
            ? transactionSelectorFactory.get().create()
            : new TransactionSelector() {};
  }

  /*
  This function iterates over (potentially) all transactions in the PendingTransactions, this is a
  long running process.
  If running in a thread, it can be cancelled via the isCancelled supplier (which will result
  in this throwing an CancellationException).
   */
  public TransactionSelectionResults buildTransactionListForBlock() {
    LOG.atDebug()
        .setMessage("Transaction pool stats {}")
        .addArgument(pendingTransactions.logStats())
        .log();
    pendingTransactions.selectTransactions(
        pendingTransaction -> {
          final var res = evaluateTransaction(pendingTransaction, false);
          transactionSelectionResults.addSelectionResult(res);
          return res;
        });
    LOG.atTrace()
        .setMessage("Transaction selection result {}")
        .addArgument(transactionSelectionResults::toTraceLog)
        .log();
    return transactionSelectionResults;
  }

  /**
   * Evaluate the given transactions and return the result of that evaluation.
   *
   * @param transactions The set of transactions to evaluate.
   * @return The {@code TransactionSelectionResults} results of transaction evaluation.
   */
  public TransactionSelectionResults evaluateTransactions(final List<Transaction> transactions) {
    transactions.forEach(
        transaction ->
            transactionSelectionResults.addSelectionResult(evaluateTransaction(transaction, true)));
    return transactionSelectionResults;
  }

  /*
   * Passed into the PendingTransactions, and is called on each transaction until sufficient
   * transactions are found which fill a block worth of gas.
   *
   * This function will continue to be called until the block under construction is suitably
   * full (in terms of gasLimit) and the provided transaction's gasLimit does not fit within
   * the space remaining in the block.
   *
   */
  private TransactionSelectionResult evaluateTransaction(
      final Transaction transaction, final boolean reportFutureNonceTransactionsAsInvalid) {
    if (isCancelled.get()) {
      throw new CancellationException("Cancelled during transaction selection.");
    }

    if (transactionTooLargeForBlock(transaction)) {
      LOG.atTrace()
          .setMessage("Transaction {} too large to select for block creation")
          .addArgument(transaction::toTraceLog)
          .log();
      if (blockOccupancyAboveThreshold()) {
        LOG.trace("Block occupancy above threshold, completing operation");
<<<<<<< HEAD
        return TransactionSelectionResult.BLOCK_OCCUPANCY_ABOVE_THRESHOLD;
=======
        return TransactionSelectionResult.COMPLETE_OPERATION;
      } else if (blockFull()) {
        LOG.trace("Block full, completing operation");
        return TransactionSelectionResult.COMPLETE_OPERATION;
>>>>>>> 2626861e
      } else {
        return TransactionSelectionResult.TX_TOO_LARGE;
      }
    }

    if (transactionCurrentPriceBelowMin(transaction)) {
      return TransactionSelectionResult.TX_PRICE_BELOW_MIN;
    }
    if (transactionDataPriceBelowMin(transaction)) {
      return TransactionSelectionResult.DATA_PRICE_BELOW_MIN;
    }

    final WorldUpdater worldStateUpdater = worldState.updater();
    final BlockHashLookup blockHashLookup =
        new CachingBlockHashLookup(processableBlockHeader, blockchain);

    final TransactionProcessingResult effectiveResult =
        transactionProcessor.processTransaction(
            blockchain,
            worldStateUpdater,
            processableBlockHeader,
            transaction,
            miningBeneficiary,
            blockHashLookup,
            false,
            TransactionValidationParams.mining(),
            dataGasPrice);

    if (!effectiveResult.isInvalid()) {

      final long gasUsedByTransaction =
          transaction.getGasLimit() - effectiveResult.getGasRemaining();

      final long cumulativeGasUsed =
          transactionSelectionResults.getCumulativeGasUsed() + gasUsedByTransaction;

      final TransactionReceipt receipt =
          transactionReceiptFactory.create(
              transaction.getType(), effectiveResult, worldState, cumulativeGasUsed);

      final TransactionSelectionResult transactionSelectionResult =
          transactionSelector.selectTransaction(transaction, receipt);

      if (transactionSelectionResult.equals(TransactionSelectionResult.SELECTED)) {
        final long dataGasUsed = gasCalculator.dataGasCost(transaction.getBlobCount());

        transactionSelectionResults.update(transaction, receipt, gasUsedByTransaction, dataGasUsed);

        worldStateUpdater.commit();
        LOG.atTrace()
            .setMessage("Selected {} for block creation")
            .addArgument(transaction::toTraceLog)
            .log();
      }

      return transactionSelectionResult;
    } else {

      final boolean isIncorrectNonce = isIncorrectNonce(effectiveResult.getValidationResult());
      if (!isIncorrectNonce || reportFutureNonceTransactionsAsInvalid) {
        transactionSelectionResults.updateWithInvalidTransaction(
            transaction, effectiveResult.getValidationResult());
      }
      return transactionSelectionResultForInvalidResult(
          transaction, effectiveResult.getValidationResult());
    }
  }

  private boolean transactionDataPriceBelowMin(final Transaction transaction) {
    if (transaction.getType().supportsBlob()) {
      if (transaction.getMaxFeePerDataGas().orElseThrow().lessThan(dataGasPrice)) {
        return true;
      }
    }
    return false;
  }

  private boolean transactionCurrentPriceBelowMin(final Transaction transaction) {
    // Here we only care about EIP1159 since for Frontier and local transactions the checks
    // that we do when accepting them in the pool are enough
    if (transaction.getType().supports1559FeeMarket()
        && !pendingTransactions.isLocalSender(transaction.getSender())) {

      // For EIP1559 transactions, the price is dynamic and depends on network conditions, so we can
      // only calculate at this time the current minimum price the transaction is willing to pay
      // and if it is above the minimum accepted by the node.
      // If below we do not delete the transaction, since when we added the transaction to the pool,
      // we assured sure that the maxFeePerGas is >= of the minimum price accepted by the node
      // and so the price of the transaction could satisfy this rule in the future
      final Wei currentMinTransactionGasPriceInBlock =
          feeMarket
              .getTransactionPriceCalculator()
              .price(transaction, processableBlockHeader.getBaseFee());
      if (minTransactionGasPrice.compareTo(currentMinTransactionGasPriceInBlock) > 0) {
        LOG.trace(
            "Current gas fee of {} is lower than configured minimum {}, skipping",
            transaction,
            minTransactionGasPrice);
        return true;
      }
    }
    return false;
  }

  private TransactionSelectionResult transactionSelectionResultForInvalidResult(
      final Transaction transaction,
      final ValidationResult<TransactionInvalidReason> invalidReasonValidationResult) {

    final TransactionInvalidReason invalidReason = invalidReasonValidationResult.getInvalidReason();
    // If the invalid reason is transient, then leave the transaction in the pool and continue
    if (isTransientValidationError(invalidReason)) {
      LOG.atTrace()
          .setMessage("Transient validation error {} for transaction {} keeping it in the pool")
          .addArgument(invalidReason)
          .addArgument(transaction::toTraceLog)
          .log();
      return TransactionSelectionResult.invalidTransient(invalidReason.name());
    }
    // If the transaction was invalid for any other reason, delete it, and continue.
    LOG.atTrace()
        .setMessage("Delete invalid transaction {}, reason {}")
        .addArgument(transaction::toTraceLog)
        .addArgument(invalidReason)
        .log();
    return TransactionSelectionResult.invalid(invalidReason.name());
  }

  private boolean isTransientValidationError(final TransactionInvalidReason invalidReason) {
    return invalidReason.equals(TransactionInvalidReason.GAS_PRICE_BELOW_CURRENT_BASE_FEE)
        || invalidReason.equals(TransactionInvalidReason.NONCE_TOO_HIGH);
  }

  private boolean isIncorrectNonce(final ValidationResult<TransactionInvalidReason> result) {
    return result.getInvalidReason().equals(TransactionInvalidReason.NONCE_TOO_HIGH);
  }

  private boolean transactionTooLargeForBlock(final Transaction transaction) {
    final long dataGasUsed = gasCalculator.dataGasCost(transaction.getBlobCount());

    if (dataGasUsed
        > gasLimitCalculator.currentDataGasLimit()
            - transactionSelectionResults.getCumulativeDataGasUsed()) {
      return true;
    }

    return transaction.getGasLimit() + dataGasUsed
        > processableBlockHeader.getGasLimit() - transactionSelectionResults.getCumulativeGasUsed();
  }

  private boolean blockOccupancyAboveThreshold() {
    final long gasAvailable = processableBlockHeader.getGasLimit();
    final long gasUsed = transactionSelectionResults.getCumulativeGasUsed();
    final long gasRemaining = gasAvailable - gasUsed;

    final double occupancyRatio = (double) gasUsed / (double) gasAvailable;
    LOG.trace(
        "Min block occupancy ratio {}, gas used {}, available {}, remaining {}, used/available {}",
        minBlockOccupancyRatio,
        gasUsed,
        gasAvailable,
        gasRemaining,
        occupancyRatio);

    return occupancyRatio >= minBlockOccupancyRatio;
  }

  private boolean blockFull() {
    final long gasAvailable = processableBlockHeader.getGasLimit();
    final long gasUsed = transactionSelectionResults.getCumulativeGasUsed();
    final long gasRemaining = gasAvailable - gasUsed;

    if (gasRemaining < gasCalculator.getMinimumTransactionCost()) {
      LOG.trace(
          "Block full, remaining gas {} is less that minimum transaction gas cost {}",
          gasRemaining,
          gasCalculator.getMinimumTransactionCost());
      return true;
    }
    return false;
  }
}<|MERGE_RESOLUTION|>--- conflicted
+++ resolved
@@ -319,14 +319,10 @@
           .log();
       if (blockOccupancyAboveThreshold()) {
         LOG.trace("Block occupancy above threshold, completing operation");
-<<<<<<< HEAD
         return TransactionSelectionResult.BLOCK_OCCUPANCY_ABOVE_THRESHOLD;
-=======
-        return TransactionSelectionResult.COMPLETE_OPERATION;
       } else if (blockFull()) {
         LOG.trace("Block full, completing operation");
-        return TransactionSelectionResult.COMPLETE_OPERATION;
->>>>>>> 2626861e
+        return TransactionSelectionResult.BLOCK_FULL;
       } else {
         return TransactionSelectionResult.TX_TOO_LARGE;
       }
