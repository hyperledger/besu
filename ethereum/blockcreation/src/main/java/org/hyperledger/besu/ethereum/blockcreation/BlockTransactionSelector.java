/*
 * Copyright ConsenSys AG.
 *
 * Licensed under the Apache License, Version 2.0 (the "License"); you may not use this file except in compliance with
 * the License. You may obtain a copy of the License at
 *
 * http://www.apache.org/licenses/LICENSE-2.0
 *
 * Unless required by applicable law or agreed to in writing, software distributed under the License is distributed on
 * an "AS IS" BASIS, WITHOUT WARRANTIES OR CONDITIONS OF ANY KIND, either express or implied. See the License for the
 * specific language governing permissions and limitations under the License.
 *
 * SPDX-License-Identifier: Apache-2.0
 */
package org.hyperledger.besu.ethereum.blockcreation;

import org.hyperledger.besu.datatypes.Address;
import org.hyperledger.besu.datatypes.Wei;
import org.hyperledger.besu.ethereum.GasLimitCalculator;
import org.hyperledger.besu.ethereum.chain.Blockchain;
import org.hyperledger.besu.ethereum.core.MutableWorldState;
import org.hyperledger.besu.ethereum.core.ProcessableBlockHeader;
import org.hyperledger.besu.ethereum.core.Transaction;
import org.hyperledger.besu.ethereum.core.TransactionReceipt;
import org.hyperledger.besu.ethereum.eth.transactions.PendingTransactions;
import org.hyperledger.besu.ethereum.eth.transactions.TransactionSelectionResult;
import org.hyperledger.besu.ethereum.mainnet.AbstractBlockProcessor;
import org.hyperledger.besu.ethereum.mainnet.MainnetTransactionProcessor;
import org.hyperledger.besu.ethereum.mainnet.TransactionValidationParams;
import org.hyperledger.besu.ethereum.mainnet.ValidationResult;
import org.hyperledger.besu.ethereum.mainnet.feemarket.FeeMarket;
import org.hyperledger.besu.ethereum.processing.TransactionProcessingResult;
import org.hyperledger.besu.ethereum.transaction.TransactionInvalidReason;
import org.hyperledger.besu.ethereum.vm.BlockHashLookup;
import org.hyperledger.besu.ethereum.vm.CachingBlockHashLookup;
import org.hyperledger.besu.evm.gascalculator.GasCalculator;
import org.hyperledger.besu.evm.worldstate.WorldUpdater;
import org.hyperledger.besu.plugin.data.TransactionType;

import java.util.ArrayList;
import java.util.EnumMap;
import java.util.List;
import java.util.Map;
import java.util.Objects;
import java.util.concurrent.CancellationException;
import java.util.function.Function;
import java.util.function.Supplier;
import java.util.stream.Collectors;

import com.google.common.collect.Lists;
import org.slf4j.Logger;
import org.slf4j.LoggerFactory;

/**
 * Responsible for extracting transactions from PendingTransactions and determining if the
 * transaction is suitable for inclusion in the block defined by the provided
 * ProcessableBlockHeader.
 *
 * <p>If a transaction is suitable for inclusion, the world state must be updated, and a receipt
 * generated.
 *
 * <p>The output from this class's execution will be:
 *
 * <ul>
 *   <li>A list of transactions to include in the block being constructed.
 *   <li>A list of receipts for inclusion in the block.
 *   <li>The root hash of the world state at the completion of transaction execution.
 *   <li>The amount of gas consumed when executing all transactions.
 * </ul>
 *
 * Once "used" this class must be discarded and another created. This class contains state which is
 * not cleared between executions of buildTransactionListForBlock().
 */
public class BlockTransactionSelector {

  public record TransactionValidationResult(
      Transaction transaction, ValidationResult<TransactionInvalidReason> validationResult) {}

  public static class TransactionSelectionResults {
    private final List<Transaction> transactions = Lists.newArrayList();
    private final Map<TransactionType, List<Transaction>> transactionsByType =
        new EnumMap<>(TransactionType.class);
    private final List<TransactionReceipt> receipts = Lists.newArrayList();
    private final List<TransactionValidationResult> invalidTransactions = Lists.newArrayList();
    private final List<TransactionSelectionResult> selectionResults = Lists.newArrayList();
    private long cumulativeGasUsed = 0;
    private long cumulativeDataGasUsed = 0;

    private void update(
        final Transaction transaction,
        final TransactionReceipt receipt,
        final long gasUsed,
        final long dataGasUsed) {
      transactions.add(transaction);
      transactionsByType
          .computeIfAbsent(transaction.getType(), type -> new ArrayList<>())
          .add(transaction);
      receipts.add(receipt);
      cumulativeGasUsed += gasUsed;
      cumulativeDataGasUsed += dataGasUsed;
      LOG.atTrace()
          .setMessage(
              "New selected transaction {}, total transactions {}, cumulative gas used {}, cumulative data gas used {}")
          .addArgument(transaction::toTraceLog)
          .addArgument(transactions::size)
          .addArgument(cumulativeGasUsed)
          .addArgument(cumulativeDataGasUsed)
          .log();
    }

    private void updateWithInvalidTransaction(
        final Transaction transaction,
        final ValidationResult<TransactionInvalidReason> validationResult) {
      invalidTransactions.add(new TransactionValidationResult(transaction, validationResult));
    }

    public List<Transaction> getTransactions() {
      return transactions;
    }

    public List<Transaction> getTransactionsByType(final TransactionType type) {
      return transactionsByType.getOrDefault(type, List.of());
    }

    public List<TransactionReceipt> getReceipts() {
      return receipts;
    }

    public long getCumulativeGasUsed() {
      return cumulativeGasUsed;
    }

    public long getCumulativeDataGasUsed() {
      return cumulativeDataGasUsed;
    }

    public List<TransactionValidationResult> getInvalidTransactions() {
      return invalidTransactions;
    }

    public void addSelectionResult(final TransactionSelectionResult res) {
      selectionResults.add(res);
    }

    public void logSelectionStats() {
      if (LOG.isDebugEnabled()) {
        final Map<TransactionSelectionResult, Long> selectionStats =
            selectionResults.stream()
                .collect(Collectors.groupingBy(Function.identity(), Collectors.counting()));

        LOG.debug(
            "Selection stats: Totals[Evaluated={}, Selected={}, Skipped={}, Dropped={}]; Detailed[{}]",
            selectionResults.size(),
            selectionStats.entrySet().stream()
                .filter(e -> e.getKey().selected())
                .map(Map.Entry::getValue)
                .mapToInt(Long::intValue)
                .sum(),
            selectionStats.entrySet().stream()
                .filter(e -> !e.getKey().selected())
                .map(Map.Entry::getValue)
                .mapToInt(Long::intValue)
                .sum(),
            selectionStats.entrySet().stream()
                .filter(e -> e.getKey().discard())
                .map(Map.Entry::getValue)
                .mapToInt(Long::intValue)
                .sum(),
            selectionStats.entrySet().stream()
                .map(e -> e.getKey().toString() + "=" + e.getValue())
                .sorted()
                .collect(Collectors.joining(", ")));
      }
    }

    @Override
    public boolean equals(final Object o) {
      if (this == o) {
        return true;
      }
      if (o == null || getClass() != o.getClass()) {
        return false;
      }
      TransactionSelectionResults that = (TransactionSelectionResults) o;
      return cumulativeGasUsed == that.cumulativeGasUsed
          && cumulativeDataGasUsed == that.cumulativeDataGasUsed
          && transactions.equals(that.transactions)
          && receipts.equals(that.receipts)
          && invalidTransactions.equals(that.invalidTransactions);
    }

    @Override
    public int hashCode() {
      return Objects.hash(
          transactions, receipts, invalidTransactions, cumulativeGasUsed, cumulativeDataGasUsed);
    }

    public String toTraceLog() {
      return "cumulativeGasUsed="
          + cumulativeGasUsed
          + ", cumulativeDataGasUsed="
          + cumulativeDataGasUsed
          + ", transactions="
          + transactions.stream().map(Transaction::toTraceLog).collect(Collectors.joining("; "));
    }
  }

  private static final Logger LOG = LoggerFactory.getLogger(BlockTransactionSelector.class);

  private final Wei minTransactionGasPrice;
  private final Double minBlockOccupancyRatio;
  private final Supplier<Boolean> isCancelled;
  private final MainnetTransactionProcessor transactionProcessor;
  private final ProcessableBlockHeader processableBlockHeader;
  private final Blockchain blockchain;
  private final MutableWorldState worldState;
  private final PendingTransactions pendingTransactions;
  private final AbstractBlockProcessor.TransactionReceiptFactory transactionReceiptFactory;
  private final Address miningBeneficiary;
  private final Wei dataGasPrice;
  private final FeeMarket feeMarket;
  private final GasCalculator gasCalculator;
  private final GasLimitCalculator gasLimitCalculator;

  private final TransactionSelectionResults transactionSelectionResult =
      new TransactionSelectionResults();

  public BlockTransactionSelector(
      final MainnetTransactionProcessor transactionProcessor,
      final Blockchain blockchain,
      final MutableWorldState worldState,
      final PendingTransactions pendingTransactions,
      final ProcessableBlockHeader processableBlockHeader,
      final AbstractBlockProcessor.TransactionReceiptFactory transactionReceiptFactory,
      final Wei minTransactionGasPrice,
      final Double minBlockOccupancyRatio,
      final Supplier<Boolean> isCancelled,
      final Address miningBeneficiary,
      final Wei dataGasPrice,
      final FeeMarket feeMarket,
      final GasCalculator gasCalculator,
      final GasLimitCalculator gasLimitCalculator) {
    this.transactionProcessor = transactionProcessor;
    this.blockchain = blockchain;
    this.worldState = worldState;
    this.pendingTransactions = pendingTransactions;
    this.processableBlockHeader = processableBlockHeader;
    this.transactionReceiptFactory = transactionReceiptFactory;
    this.isCancelled = isCancelled;
    this.minTransactionGasPrice = minTransactionGasPrice;
    this.minBlockOccupancyRatio = minBlockOccupancyRatio;
    this.miningBeneficiary = miningBeneficiary;
    this.dataGasPrice = dataGasPrice;
    this.feeMarket = feeMarket;
    this.gasCalculator = gasCalculator;
    this.gasLimitCalculator = gasLimitCalculator;
  }

  /*
  This function iterates over (potentially) all transactions in the PendingTransactions, this is a
  long running process.
  If running in a thread, it can be cancelled via the isCancelled supplier (which will result
  in this throwing an CancellationException).
   */
  public TransactionSelectionResults buildTransactionListForBlock() {
    LOG.atDebug()
        .setMessage("Transaction pool stats {}")
        .addArgument(pendingTransactions.logStats())
        .log();
    pendingTransactions.selectTransactions(
        pendingTransaction -> {
          final var res = evaluateTransaction(pendingTransaction, false);
<<<<<<< HEAD
          transactionSelectionResults.addSelectionResult(res);
=======
          transactionSelectionResult.addSelectionResult(res);
>>>>>>> 93608383
          return res;
        });
    LOG.atTrace()
        .setMessage("Transaction selection result {}")
<<<<<<< HEAD
        .addArgument(transactionSelectionResults::toTraceLog)
=======
        .addArgument(transactionSelectionResult::toTraceLog)
>>>>>>> 93608383
        .log();
    return transactionSelectionResult;
  }

  /**
   * Evaluate the given transactions and return the result of that evaluation.
   *
   * @param transactions The set of transactions to evaluate.
   * @return The {@code TransactionSelectionResults} results of transaction evaluation.
   */
  public TransactionSelectionResults evaluateTransactions(final List<Transaction> transactions) {
    transactions.forEach(
        transaction ->
<<<<<<< HEAD
            transactionSelectionResults.addSelectionResult(evaluateTransaction(transaction, true)));
    return transactionSelectionResults;
=======
            transactionSelectionResult.addSelectionResult(evaluateTransaction(transaction, true)));
    return transactionSelectionResult;
>>>>>>> 93608383
  }

  /*
   * Passed into the PendingTransactions, and is called on each transaction until sufficient
   * transactions are found which fill a block worth of gas.
   *
   * This function will continue to be called until the block under construction is suitably
   * full (in terms of gasLimit) and the provided transaction's gasLimit does not fit within
   * the space remaining in the block.
   *
   */
  private TransactionSelectionResult evaluateTransaction(
      final Transaction transaction, final boolean reportFutureNonceTransactionsAsInvalid) {
    if (isCancelled.get()) {
      throw new CancellationException("Cancelled during transaction selection.");
    }

    if (transactionTooLargeForBlock(transaction)) {
      LOG.atTrace()
          .setMessage("Transaction {} too large to select for block creation")
          .addArgument(transaction::toTraceLog)
          .log();
      if (blockOccupancyAboveThreshold()) {
        LOG.trace("Block occupancy above threshold, completing operation");
        return TransactionSelectionResult.BLOCK_OCCUPANCY_ABOVE_THRESHOLD;
      } else if (blockFull()) {
        LOG.trace("Block full, completing operation");
        return TransactionSelectionResult.BLOCK_FULL;
      } else {
        return TransactionSelectionResult.TX_TOO_LARGE_FOR_REMAINING_GAS;
      }
    }

    if (transactionCurrentPriceBelowMin(transaction)) {
      return TransactionSelectionResult.CURRENT_TX_PRICE_BELOW_MIN;
    }
    if (transactionDataPriceBelowMin(transaction)) {
      return TransactionSelectionResult.DATA_PRICE_BELOW_CURRENT_MIN;
    }

    final WorldUpdater worldStateUpdater = worldState.updater();
    final BlockHashLookup blockHashLookup =
        new CachingBlockHashLookup(processableBlockHeader, blockchain);

    final TransactionProcessingResult effectiveResult =
        transactionProcessor.processTransaction(
            blockchain,
            worldStateUpdater,
            processableBlockHeader,
            transaction,
            miningBeneficiary,
            blockHashLookup,
            false,
            TransactionValidationParams.mining(),
            dataGasPrice);

    if (!effectiveResult.isInvalid()) {
<<<<<<< HEAD

      final long gasUsedByTransaction =
          transaction.getGasLimit() - effectiveResult.getGasRemaining();

      final long cumulativeGasUsed =
          transactionSelectionResults.getCumulativeGasUsed() + gasUsedByTransaction;

      final TransactionReceipt receipt =
          transactionReceiptFactory.create(
              transaction.getType(), effectiveResult, worldState, cumulativeGasUsed);

      final TransactionSelectionResult transactionSelectionResult =
          transactionSelector.selectTransaction(transaction, receipt);

      if (transactionSelectionResult.equals(TransactionSelectionResult.SELECTED)) {
        final long dataGasUsed = gasCalculator.dataGasCost(transaction.getBlobCount());

        transactionSelectionResults.update(transaction, receipt, gasUsedByTransaction, dataGasUsed);

        worldStateUpdater.commit();
        LOG.atTrace()
            .setMessage("Selected {} for block creation")
            .addArgument(transaction::toTraceLog)
            .log();
      }

      return transactionSelectionResult;
=======
      worldStateUpdater.commit();
      LOG.atTrace()
          .setMessage("Selected {} for block creation")
          .addArgument(transaction::toTraceLog)
          .log();
      updateTransactionResultTracking(transaction, effectiveResult);
>>>>>>> 93608383
    } else {
      final boolean isIncorrectNonce = isIncorrectNonce(effectiveResult.getValidationResult());
      if (!isIncorrectNonce || reportFutureNonceTransactionsAsInvalid) {
        transactionSelectionResult.updateWithInvalidTransaction(
            transaction, effectiveResult.getValidationResult());
      }
      return transactionSelectionResultForInvalidResult(
          transaction, effectiveResult.getValidationResult());
    }
    return TransactionSelectionResult.SELECTED;
  }

  private boolean transactionDataPriceBelowMin(final Transaction transaction) {
    if (transaction.getType().supportsBlob()) {
      if (transaction.getMaxFeePerDataGas().orElseThrow().lessThan(dataGasPrice)) {
        return true;
      }
    }
    return false;
  }

  private boolean transactionCurrentPriceBelowMin(final Transaction transaction) {
    // Here we only care about EIP1159 since for Frontier and local transactions the checks
    // that we do when accepting them in the pool are enough
    if (transaction.getType().supports1559FeeMarket()
        && !pendingTransactions.isLocalSender(transaction.getSender())) {

      // For EIP1559 transactions, the price is dynamic and depends on network conditions, so we can
      // only calculate at this time the current minimum price the transaction is willing to pay
      // and if it is above the minimum accepted by the node.
      // If below we do not delete the transaction, since when we added the transaction to the pool,
      // we assured sure that the maxFeePerGas is >= of the minimum price accepted by the node
      // and so the price of the transaction could satisfy this rule in the future
      final Wei currentMinTransactionGasPriceInBlock =
          feeMarket
              .getTransactionPriceCalculator()
              .price(transaction, processableBlockHeader.getBaseFee());
      if (minTransactionGasPrice.compareTo(currentMinTransactionGasPriceInBlock) > 0) {
        LOG.trace(
            "Current gas fee of {} is lower than configured minimum {}, skipping",
            transaction,
            minTransactionGasPrice);
        return true;
      }
    }
    return false;
  }

  private TransactionSelectionResult transactionSelectionResultForInvalidResult(
      final Transaction transaction,
      final ValidationResult<TransactionInvalidReason> invalidReasonValidationResult) {

    final TransactionInvalidReason invalidReason = invalidReasonValidationResult.getInvalidReason();
    // If the invalid reason is transient, then leave the transaction in the pool and continue
    if (isTransientValidationError(invalidReason)) {
      LOG.atTrace()
          .setMessage("Transient validation error {} for transaction {} keeping it in the pool")
          .addArgument(invalidReason)
          .addArgument(transaction::toTraceLog)
          .log();
      return TransactionSelectionResult.invalidTransient(invalidReason.name());
    }
    // If the transaction was invalid for any other reason, delete it, and continue.
    LOG.atTrace()
        .setMessage("Delete invalid transaction {}, reason {}")
        .addArgument(transaction::toTraceLog)
        .addArgument(invalidReason)
        .log();
    return TransactionSelectionResult.invalid(invalidReason.name());
  }

  private boolean isTransientValidationError(final TransactionInvalidReason invalidReason) {
    return invalidReason.equals(TransactionInvalidReason.GAS_PRICE_BELOW_CURRENT_BASE_FEE)
        || invalidReason.equals(TransactionInvalidReason.NONCE_TOO_HIGH);
  }

  /*
  Responsible for updating the state maintained between transaction validation (i.e. receipts,
  cumulative gas, world state root hash.).
   */
  private void updateTransactionResultTracking(
      final Transaction transaction, final TransactionProcessingResult result) {

    final long gasUsedByTransaction = transaction.getGasLimit() - result.getGasRemaining();

    final long cumulativeGasUsed =
        transactionSelectionResult.getCumulativeGasUsed() + gasUsedByTransaction;

    final long dataGasUsed = gasCalculator.dataGasCost(transaction.getBlobCount());

    transactionSelectionResult.update(
        transaction,
        transactionReceiptFactory.create(
            transaction.getType(), result, worldState, cumulativeGasUsed),
        gasUsedByTransaction,
        dataGasUsed);
  }

  private boolean isIncorrectNonce(final ValidationResult<TransactionInvalidReason> result) {
    return result.getInvalidReason().equals(TransactionInvalidReason.NONCE_TOO_HIGH);
  }

  private boolean transactionTooLargeForBlock(final Transaction transaction) {
    final long dataGasUsed = gasCalculator.dataGasCost(transaction.getBlobCount());

    if (dataGasUsed
        > gasLimitCalculator.currentDataGasLimit()
            - transactionSelectionResult.getCumulativeDataGasUsed()) {
      return true;
    }

    return transaction.getGasLimit() + dataGasUsed
        > processableBlockHeader.getGasLimit() - transactionSelectionResult.getCumulativeGasUsed();
  }

  private boolean blockOccupancyAboveThreshold() {
    final long gasAvailable = processableBlockHeader.getGasLimit();
<<<<<<< HEAD
    final long gasUsed = transactionSelectionResults.getCumulativeGasUsed();
=======
    final long gasUsed = transactionSelectionResult.getCumulativeGasUsed();
>>>>>>> 93608383
    final long gasRemaining = gasAvailable - gasUsed;

    final double occupancyRatio = (double) gasUsed / (double) gasAvailable;
    LOG.trace(
        "Min block occupancy ratio {}, gas used {}, available {}, remaining {}, used/available {}",
        minBlockOccupancyRatio,
        gasUsed,
        gasAvailable,
        gasRemaining,
        occupancyRatio);

    return occupancyRatio >= minBlockOccupancyRatio;
  }

  private boolean blockFull() {
    final long gasAvailable = processableBlockHeader.getGasLimit();
<<<<<<< HEAD
    final long gasUsed = transactionSelectionResults.getCumulativeGasUsed();
=======
    final long gasUsed = transactionSelectionResult.getCumulativeGasUsed();
>>>>>>> 93608383
    final long gasRemaining = gasAvailable - gasUsed;

    if (gasRemaining < gasCalculator.getMinimumTransactionCost()) {
      LOG.trace(
<<<<<<< HEAD
          "Block full, remaining gas {} is less that minimum transaction gas cost {}",
=======
          "Block full, remaining gas {} is less than minimum transaction gas cost {}",
>>>>>>> 93608383
          gasRemaining,
          gasCalculator.getMinimumTransactionCost());
      return true;
    }
    return false;
  }
}<|MERGE_RESOLUTION|>--- conflicted
+++ resolved
@@ -270,20 +270,12 @@
     pendingTransactions.selectTransactions(
         pendingTransaction -> {
           final var res = evaluateTransaction(pendingTransaction, false);
-<<<<<<< HEAD
-          transactionSelectionResults.addSelectionResult(res);
-=======
           transactionSelectionResult.addSelectionResult(res);
->>>>>>> 93608383
           return res;
         });
     LOG.atTrace()
         .setMessage("Transaction selection result {}")
-<<<<<<< HEAD
-        .addArgument(transactionSelectionResults::toTraceLog)
-=======
         .addArgument(transactionSelectionResult::toTraceLog)
->>>>>>> 93608383
         .log();
     return transactionSelectionResult;
   }
@@ -297,13 +289,8 @@
   public TransactionSelectionResults evaluateTransactions(final List<Transaction> transactions) {
     transactions.forEach(
         transaction ->
-<<<<<<< HEAD
-            transactionSelectionResults.addSelectionResult(evaluateTransaction(transaction, true)));
-    return transactionSelectionResults;
-=======
             transactionSelectionResult.addSelectionResult(evaluateTransaction(transaction, true)));
     return transactionSelectionResult;
->>>>>>> 93608383
   }
 
   /*
@@ -361,42 +348,12 @@
             dataGasPrice);
 
     if (!effectiveResult.isInvalid()) {
-<<<<<<< HEAD
-
-      final long gasUsedByTransaction =
-          transaction.getGasLimit() - effectiveResult.getGasRemaining();
-
-      final long cumulativeGasUsed =
-          transactionSelectionResults.getCumulativeGasUsed() + gasUsedByTransaction;
-
-      final TransactionReceipt receipt =
-          transactionReceiptFactory.create(
-              transaction.getType(), effectiveResult, worldState, cumulativeGasUsed);
-
-      final TransactionSelectionResult transactionSelectionResult =
-          transactionSelector.selectTransaction(transaction, receipt);
-
-      if (transactionSelectionResult.equals(TransactionSelectionResult.SELECTED)) {
-        final long dataGasUsed = gasCalculator.dataGasCost(transaction.getBlobCount());
-
-        transactionSelectionResults.update(transaction, receipt, gasUsedByTransaction, dataGasUsed);
-
-        worldStateUpdater.commit();
-        LOG.atTrace()
-            .setMessage("Selected {} for block creation")
-            .addArgument(transaction::toTraceLog)
-            .log();
-      }
-
-      return transactionSelectionResult;
-=======
       worldStateUpdater.commit();
       LOG.atTrace()
           .setMessage("Selected {} for block creation")
           .addArgument(transaction::toTraceLog)
           .log();
       updateTransactionResultTracking(transaction, effectiveResult);
->>>>>>> 93608383
     } else {
       final boolean isIncorrectNonce = isIncorrectNonce(effectiveResult.getValidationResult());
       if (!isIncorrectNonce || reportFutureNonceTransactionsAsInvalid) {
@@ -514,11 +471,7 @@
 
   private boolean blockOccupancyAboveThreshold() {
     final long gasAvailable = processableBlockHeader.getGasLimit();
-<<<<<<< HEAD
-    final long gasUsed = transactionSelectionResults.getCumulativeGasUsed();
-=======
     final long gasUsed = transactionSelectionResult.getCumulativeGasUsed();
->>>>>>> 93608383
     final long gasRemaining = gasAvailable - gasUsed;
 
     final double occupancyRatio = (double) gasUsed / (double) gasAvailable;
@@ -535,20 +488,12 @@
 
   private boolean blockFull() {
     final long gasAvailable = processableBlockHeader.getGasLimit();
-<<<<<<< HEAD
-    final long gasUsed = transactionSelectionResults.getCumulativeGasUsed();
-=======
     final long gasUsed = transactionSelectionResult.getCumulativeGasUsed();
->>>>>>> 93608383
     final long gasRemaining = gasAvailable - gasUsed;
 
     if (gasRemaining < gasCalculator.getMinimumTransactionCost()) {
       LOG.trace(
-<<<<<<< HEAD
-          "Block full, remaining gas {} is less that minimum transaction gas cost {}",
-=======
           "Block full, remaining gas {} is less than minimum transaction gas cost {}",
->>>>>>> 93608383
           gasRemaining,
           gasCalculator.getMinimumTransactionCost());
       return true;
