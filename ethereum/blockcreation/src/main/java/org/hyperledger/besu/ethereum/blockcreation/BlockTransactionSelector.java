/*
 * Copyright ConsenSys AG.
 *
 * Licensed under the Apache License, Version 2.0 (the "License"); you may not use this file except in compliance with
 * the License. You may obtain a copy of the License at
 *
 * http://www.apache.org/licenses/LICENSE-2.0
 *
 * Unless required by applicable law or agreed to in writing, software distributed under the License is distributed on
 * an "AS IS" BASIS, WITHOUT WARRANTIES OR CONDITIONS OF ANY KIND, either express or implied. See the License for the
 * specific language governing permissions and limitations under the License.
 *
 * SPDX-License-Identifier: Apache-2.0
 */
package org.hyperledger.besu.ethereum.blockcreation;

import org.hyperledger.besu.datatypes.Address;
import org.hyperledger.besu.datatypes.Wei;
import org.hyperledger.besu.ethereum.GasLimitCalculator;
import org.hyperledger.besu.ethereum.chain.Blockchain;
import org.hyperledger.besu.ethereum.core.MutableWorldState;
import org.hyperledger.besu.ethereum.core.ProcessableBlockHeader;
import org.hyperledger.besu.ethereum.core.Transaction;
import org.hyperledger.besu.ethereum.core.TransactionReceipt;
import org.hyperledger.besu.ethereum.eth.transactions.PendingTransactions;
import org.hyperledger.besu.ethereum.eth.transactions.PendingTransactions.TransactionSelectionResult;
import org.hyperledger.besu.ethereum.mainnet.AbstractBlockProcessor;
import org.hyperledger.besu.ethereum.mainnet.MainnetTransactionProcessor;
import org.hyperledger.besu.ethereum.mainnet.TransactionValidationParams;
import org.hyperledger.besu.ethereum.mainnet.ValidationResult;
import org.hyperledger.besu.ethereum.mainnet.feemarket.FeeMarket;
import org.hyperledger.besu.ethereum.processing.TransactionProcessingResult;
import org.hyperledger.besu.ethereum.transaction.TransactionInvalidReason;
import org.hyperledger.besu.ethereum.vm.BlockHashLookup;
import org.hyperledger.besu.ethereum.vm.CachingBlockHashLookup;
import org.hyperledger.besu.evm.gascalculator.GasCalculator;
import org.hyperledger.besu.evm.worldstate.WorldUpdater;
import org.hyperledger.besu.plugin.data.TransactionType;

import java.util.ArrayList;
import java.util.EnumMap;
import java.util.List;
import java.util.Map;
import java.util.Objects;
import java.util.concurrent.CancellationException;
import java.util.function.Supplier;
import java.util.stream.Collectors;

import com.google.common.collect.Lists;
import org.slf4j.Logger;
import org.slf4j.LoggerFactory;

/**
 * Responsible for extracting transactions from PendingTransactions and determining if the
 * transaction is suitable for inclusion in the block defined by the provided
 * ProcessableBlockHeader.
 *
 * <p>If a transaction is suitable for inclusion, the world state must be updated, and a receipt
 * generated.
 *
 * <p>The output from this class's execution will be:
 *
 * <ul>
 *   <li>A list of transactions to include in the block being constructed.
 *   <li>A list of receipts for inclusion in the block.
 *   <li>The root hash of the world state at the completion of transaction execution.
 *   <li>The amount of gas consumed when executing all transactions.
 * </ul>
 *
 * Once "used" this class must be discarded and another created. This class contains state which is
 * not cleared between executions of buildTransactionListForBlock().
 */
public class BlockTransactionSelector {
  public static class TransactionValidationResult {
    private final Transaction transaction;
    private final ValidationResult<TransactionInvalidReason> validationResult;

    public TransactionValidationResult(
        final Transaction transaction,
        final ValidationResult<TransactionInvalidReason> validationResult) {
      this.transaction = transaction;
      this.validationResult = validationResult;
    }

    public Transaction getTransaction() {
      return transaction;
    }

    public ValidationResult<TransactionInvalidReason> getValidationResult() {
      return validationResult;
    }

    @Override
    public boolean equals(final Object o) {
      if (this == o) {
        return true;
      }
      if (o == null || getClass() != o.getClass()) {
        return false;
      }
      TransactionValidationResult that = (TransactionValidationResult) o;
      return Objects.equals(transaction, that.transaction)
          && Objects.equals(validationResult, that.validationResult);
    }

    @Override
    public int hashCode() {
      return Objects.hash(transaction, validationResult);
    }
  }

  public static class TransactionSelectionResults {
    private final List<Transaction> transactions = Lists.newArrayList();
    private final Map<TransactionType, List<Transaction>> transactionsByType =
        new EnumMap<>(TransactionType.class);
    private final List<TransactionReceipt> receipts = Lists.newArrayList();
    private final List<TransactionValidationResult> invalidTransactions = Lists.newArrayList();
    private long cumulativeGasUsed = 0;
    private long cumulativeDataGasUsed = 0;

    private void update(
        final Transaction transaction,
        final TransactionReceipt receipt,
        final long gasUsed,
        final long dataGasUsed) {
      transactions.add(transaction);
      transactionsByType
          .computeIfAbsent(transaction.getType(), type -> new ArrayList<>())
          .add(transaction);
      receipts.add(receipt);
      cumulativeGasUsed += gasUsed;
      cumulativeDataGasUsed += dataGasUsed;
      LOG.atTrace()
          .setMessage(
              "New selected transaction {}, total transactions {}, cumulative gas used {}, cumulative data gas used {}")
          .addArgument(transaction::toTraceLog)
          .addArgument(transactions::size)
          .addArgument(cumulativeGasUsed)
          .addArgument(cumulativeDataGasUsed)
          .log();
    }

    private void updateWithInvalidTransaction(
        final Transaction transaction,
        final ValidationResult<TransactionInvalidReason> validationResult) {
      invalidTransactions.add(new TransactionValidationResult(transaction, validationResult));
    }

    public List<Transaction> getTransactions() {
      return transactions;
    }

    public List<Transaction> getTransactionsByType(final TransactionType type) {
      return transactionsByType.getOrDefault(type, List.of());
    }

    public List<TransactionReceipt> getReceipts() {
      return receipts;
    }

    public long getCumulativeGasUsed() {
      return cumulativeGasUsed;
    }

    public long getCumulativeDataGasUsed() {
      return cumulativeDataGasUsed;
    }

    public List<TransactionValidationResult> getInvalidTransactions() {
      return invalidTransactions;
    }

    @Override
    public boolean equals(final Object o) {
      if (this == o) {
        return true;
      }
      if (o == null || getClass() != o.getClass()) {
        return false;
      }
      TransactionSelectionResults that = (TransactionSelectionResults) o;
      return cumulativeGasUsed == that.cumulativeGasUsed
          && cumulativeDataGasUsed == that.cumulativeDataGasUsed
          && transactions.equals(that.transactions)
          && receipts.equals(that.receipts)
          && invalidTransactions.equals(that.invalidTransactions);
    }

    @Override
    public int hashCode() {
      return Objects.hash(
          transactions, receipts, invalidTransactions, cumulativeGasUsed, cumulativeDataGasUsed);
    }

    public String toTraceLog() {
      return "cumulativeGasUsed="
          + cumulativeGasUsed
          + ", cumulativeDataGasUsed="
          + cumulativeDataGasUsed
          + ", transactions="
          + transactions.stream().map(Transaction::toTraceLog).collect(Collectors.joining("; "));
    }
  }

  private static final Logger LOG = LoggerFactory.getLogger(BlockTransactionSelector.class);

  private final Wei minTransactionGasPrice;
  private final Double minBlockOccupancyRatio;
  private final Supplier<Boolean> isCancelled;
  private final MainnetTransactionProcessor transactionProcessor;
  private final ProcessableBlockHeader processableBlockHeader;
  private final Blockchain blockchain;
  private final MutableWorldState worldState;
  private final PendingTransactions pendingTransactions;
  private final AbstractBlockProcessor.TransactionReceiptFactory transactionReceiptFactory;
  private final Address miningBeneficiary;
  private final Wei dataGasPrice;
  private final FeeMarket feeMarket;
  private final GasCalculator gasCalculator;
  private final GasLimitCalculator gasLimitCalculator;

  private final TransactionSelectionResults transactionSelectionResult =
      new TransactionSelectionResults();

  public BlockTransactionSelector(
      final MainnetTransactionProcessor transactionProcessor,
      final Blockchain blockchain,
      final MutableWorldState worldState,
      final PendingTransactions pendingTransactions,
      final ProcessableBlockHeader processableBlockHeader,
      final AbstractBlockProcessor.TransactionReceiptFactory transactionReceiptFactory,
      final Wei minTransactionGasPrice,
      final Double minBlockOccupancyRatio,
      final Supplier<Boolean> isCancelled,
      final Address miningBeneficiary,
      final Wei dataGasPrice,
      final FeeMarket feeMarket,
      final GasCalculator gasCalculator,
      final GasLimitCalculator gasLimitCalculator) {
    this.transactionProcessor = transactionProcessor;
    this.blockchain = blockchain;
    this.worldState = worldState;
    this.pendingTransactions = pendingTransactions;
    this.processableBlockHeader = processableBlockHeader;
    this.transactionReceiptFactory = transactionReceiptFactory;
    this.isCancelled = isCancelled;
    this.minTransactionGasPrice = minTransactionGasPrice;
    this.minBlockOccupancyRatio = minBlockOccupancyRatio;
    this.miningBeneficiary = miningBeneficiary;
    this.dataGasPrice = dataGasPrice;
    this.feeMarket = feeMarket;
    this.gasCalculator = gasCalculator;
    this.gasLimitCalculator = gasLimitCalculator;
  }

  /*
  This function iterates over (potentially) all transactions in the PendingTransactions, this is a
  long running process.
  If running in a thread, it can be cancelled via the isCancelled supplier (which will result
  in this throwing an CancellationException).
   */
  public TransactionSelectionResults buildTransactionListForBlock() {
    LOG.atDebug()
        .setMessage("Transaction pool stats {}")
        .addArgument(pendingTransactions.logStats())
        .log();
    pendingTransactions.selectTransactions(
        pendingTransaction -> evaluateTransaction(pendingTransaction, false));
    LOG.atTrace()
        .setMessage("Transaction selection result result {}")
        .addArgument(transactionSelectionResult::toTraceLog)
        .log();
    return transactionSelectionResult;
  }

  /**
   * Evaluate the given transactions and return the result of that evaluation.
   *
   * @param transactions The set of transactions to evaluate.
   * @return The {@code TransactionSelectionResults} results of transaction evaluation.
   */
  public TransactionSelectionResults evaluateTransactions(final List<Transaction> transactions) {
    transactions.forEach(transaction -> evaluateTransaction(transaction, true));
    return transactionSelectionResult;
  }

  /*
   * Passed into the PendingTransactions, and is called on each transaction until sufficient
   * transactions are found which fill a block worth of gas.
   *
   * This function will continue to be called until the block under construction is suitably
   * full (in terms of gasLimit) and the provided transaction's gasLimit does not fit within
   * the space remaining in the block.
   *
   */
  private TransactionSelectionResult evaluateTransaction(
      final Transaction transaction, final boolean reportFutureNonceTransactionsAsInvalid) {
    if (isCancelled.get()) {
      throw new CancellationException("Cancelled during transaction selection.");
    }

    if (transactionTooLargeForBlock(transaction)) {
      LOG.atTrace()
          .setMessage("Transaction {} too large to select for block creation")
          .addArgument(transaction::toTraceLog)
          .log();
      if (blockOccupancyAboveThreshold()) {
        LOG.trace("Block occupancy above threshold, completing operation");
        return TransactionSelectionResult.COMPLETE_OPERATION;
      } else if (blockFull()) {
        LOG.trace("Block full, completing operation");
        return TransactionSelectionResult.COMPLETE_OPERATION;
      } else {
        return TransactionSelectionResult.CONTINUE;
      }
    }

    if (transactionCurrentPriceBelowMin(transaction)) {
      return TransactionSelectionResult.CONTINUE;
    }
    if (transactionDataPriceBelowMin(transaction)) {
      return TransactionSelectionResult.CONTINUE;
    }

    final WorldUpdater worldStateUpdater = worldState.updater();
    final BlockHashLookup blockHashLookup =
        new CachingBlockHashLookup(processableBlockHeader, blockchain);

    final TransactionProcessingResult effectiveResult =
        transactionProcessor.processTransaction(
            blockchain,
            worldStateUpdater,
            processableBlockHeader,
            transaction,
            miningBeneficiary,
            blockHashLookup,
            false,
            TransactionValidationParams.mining(),
            dataGasPrice);

    if (!effectiveResult.isInvalid()) {
      worldStateUpdater.commit();
      LOG.atTrace()
          .setMessage("Selected {} for block creation")
          .addArgument(transaction::toTraceLog)
          .log();
      updateTransactionResultTracking(transaction, effectiveResult);
    } else {
      final boolean isIncorrectNonce = isIncorrectNonce(effectiveResult.getValidationResult());
      if (!isIncorrectNonce || reportFutureNonceTransactionsAsInvalid) {
        transactionSelectionResult.updateWithInvalidTransaction(
            transaction, effectiveResult.getValidationResult());
      }
      return transactionSelectionResultForInvalidResult(
          transaction, effectiveResult.getValidationResult());
    }
    return TransactionSelectionResult.CONTINUE;
  }

  private boolean transactionDataPriceBelowMin(final Transaction transaction) {
    if (transaction.getType().supportsBlob()) {
      if (transaction.getMaxFeePerDataGas().orElseThrow().lessThan(dataGasPrice)) {
        return true;
      }
    }
    return false;
  }

  private boolean transactionCurrentPriceBelowMin(final Transaction transaction) {
    // Here we only care about EIP1159 since for Frontier and local transactions the checks
    // that we do when accepting them in the pool are enough
    if (transaction.getType().supports1559FeeMarket()
        && !pendingTransactions.isLocalSender(transaction.getSender())) {

      // For EIP1559 transactions, the price is dynamic and depends on network conditions, so we can
      // only calculate at this time the current minimum price the transaction is willing to pay
      // and if it is above the minimum accepted by the node.
      // If below we do not delete the transaction, since when we added the transaction to the pool,
      // we assured sure that the maxFeePerGas is >= of the minimum price accepted by the node
      // and so the price of the transaction could satisfy this rule in the future
      final Wei currentMinTransactionGasPriceInBlock =
          feeMarket
              .getTransactionPriceCalculator()
              .price(transaction, processableBlockHeader.getBaseFee());
      if (minTransactionGasPrice.compareTo(currentMinTransactionGasPriceInBlock) > 0) {
        LOG.trace(
            "Current gas fee of {} is lower than configured minimum {}, skipping",
            transaction,
            minTransactionGasPrice);
        return true;
      }
    }
    return false;
  }

  private TransactionSelectionResult transactionSelectionResultForInvalidResult(
      final Transaction transaction,
      final ValidationResult<TransactionInvalidReason> invalidReasonValidationResult) {

    final TransactionInvalidReason invalidReason = invalidReasonValidationResult.getInvalidReason();
    // If the invalid reason is transient, then leave the transaction in the pool and continue
    if (isTransientValidationError(invalidReason)) {
      LOG.atTrace()
          .setMessage("Transient validation error {} for transaction {} keeping it in the pool")
          .addArgument(invalidReason)
          .addArgument(transaction::toTraceLog)
          .log();
      return TransactionSelectionResult.CONTINUE;
    }
    // If the transaction was invalid for any other reason, delete it, and continue.
    LOG.atTrace()
        .setMessage("Delete invalid transaction {}, reason {}")
        .addArgument(transaction::toTraceLog)
        .addArgument(invalidReason)
        .log();
    return TransactionSelectionResult.DELETE_TRANSACTION_AND_CONTINUE;
  }

  private boolean isTransientValidationError(final TransactionInvalidReason invalidReason) {
    return invalidReason.equals(TransactionInvalidReason.GAS_PRICE_BELOW_CURRENT_BASE_FEE)
        || invalidReason.equals(TransactionInvalidReason.NONCE_TOO_HIGH);
  }

  /*
  Responsible for updating the state maintained between transaction validation (i.e. receipts,
  cumulative gas, world state root hash.).
   */
  private void updateTransactionResultTracking(
      final Transaction transaction, final TransactionProcessingResult result) {

    final long gasUsedByTransaction = transaction.getGasLimit() - result.getGasRemaining();

    final long cumulativeGasUsed =
        transactionSelectionResult.getCumulativeGasUsed() + gasUsedByTransaction;

    final long dataGasUsed = gasCalculator.dataGasCost(transaction.getBlobCount());

    transactionSelectionResult.update(
        transaction,
        transactionReceiptFactory.create(
            transaction.getType(), result, worldState, cumulativeGasUsed),
        gasUsedByTransaction,
        dataGasUsed);
  }

  private boolean isIncorrectNonce(final ValidationResult<TransactionInvalidReason> result) {
    return result.getInvalidReason().equals(TransactionInvalidReason.NONCE_TOO_HIGH);
  }

  private boolean transactionTooLargeForBlock(final Transaction transaction) {
    final long dataGasUsed = gasCalculator.dataGasCost(transaction.getBlobCount());

    if (dataGasUsed
        > gasLimitCalculator.currentDataGasLimit()
            - transactionSelectionResult.getCumulativeDataGasUsed()) {
      return true;
    }

    return transaction.getGasLimit() + dataGasUsed
        > processableBlockHeader.getGasLimit() - transactionSelectionResult.getCumulativeGasUsed();
  }

  private boolean blockOccupancyAboveThreshold() {
<<<<<<< HEAD
    final long gasAvailable = processableBlockHeader.getGasLimit();
    final long gasUsed = transactionSelectionResults.getCumulativeGasUsed();
    final long gasRemaining = gasAvailable - gasUsed;

    final double occupancyRatio = (double) gasUsed / (double) gasAvailable;
=======
    final double gasAvailable = processableBlockHeader.getGasLimit();
    final double gasUsed = transactionSelectionResult.getCumulativeGasUsed();
    final double occupancyRatio = gasUsed / gasAvailable;
>>>>>>> df559917
    LOG.trace(
        "Min block occupancy ratio {}, gas used {}, available {}, remaining {}, used/available {}",
        minBlockOccupancyRatio,
        gasUsed,
        gasAvailable,
        gasRemaining,
        occupancyRatio);

    return occupancyRatio >= minBlockOccupancyRatio;
  }

  private boolean blockFull() {
    final long gasAvailable = processableBlockHeader.getGasLimit();
    final long gasUsed = transactionSelectionResults.getCumulativeGasUsed();
    final long gasRemaining = gasAvailable - gasUsed;

    if (gasRemaining < gasCalculator.getMinimumTransactionCost()) {
      LOG.trace(
          "Block full, remaining gas {} is less than minimum transaction gas cost {}",
          gasRemaining,
          gasCalculator.getMinimumTransactionCost());
      return true;
    }
    return false;
  }
}<|MERGE_RESOLUTION|>--- conflicted
+++ resolved
@@ -461,17 +461,11 @@
   }
 
   private boolean blockOccupancyAboveThreshold() {
-<<<<<<< HEAD
     final long gasAvailable = processableBlockHeader.getGasLimit();
-    final long gasUsed = transactionSelectionResults.getCumulativeGasUsed();
+    final long gasUsed = transactionSelectionResult.getCumulativeGasUsed();
     final long gasRemaining = gasAvailable - gasUsed;
 
     final double occupancyRatio = (double) gasUsed / (double) gasAvailable;
-=======
-    final double gasAvailable = processableBlockHeader.getGasLimit();
-    final double gasUsed = transactionSelectionResult.getCumulativeGasUsed();
-    final double occupancyRatio = gasUsed / gasAvailable;
->>>>>>> df559917
     LOG.trace(
         "Min block occupancy ratio {}, gas used {}, available {}, remaining {}, used/available {}",
         minBlockOccupancyRatio,
@@ -485,7 +479,7 @@
 
   private boolean blockFull() {
     final long gasAvailable = processableBlockHeader.getGasLimit();
-    final long gasUsed = transactionSelectionResults.getCumulativeGasUsed();
+    final long gasUsed = transactionSelectionResult.getCumulativeGasUsed();
     final long gasRemaining = gasAvailable - gasUsed;
 
     if (gasRemaining < gasCalculator.getMinimumTransactionCost()) {
