/*
 * Copyright ConsenSys AG.
 *
 * Licensed under the Apache License, Version 2.0 (the "License"); you may not use this file except in compliance with
 * the License. You may obtain a copy of the License at
 *
 * http://www.apache.org/licenses/LICENSE-2.0
 *
 * Unless required by applicable law or agreed to in writing, software distributed under the License is distributed on
 * an "AS IS" BASIS, WITHOUT WARRANTIES OR CONDITIONS OF ANY KIND, either express or implied. See the License for the
 * specific language governing permissions and limitations under the License.
 *
 * SPDX-License-Identifier: Apache-2.0
 */
package org.hyperledger.besu.ethereum.blockcreation;

import org.hyperledger.besu.datatypes.Address;
import org.hyperledger.besu.datatypes.Wei;
import org.hyperledger.besu.ethereum.GasLimitCalculator;
import org.hyperledger.besu.ethereum.chain.Blockchain;
import org.hyperledger.besu.ethereum.core.LogsWrapper;
import org.hyperledger.besu.ethereum.core.MutableWorldState;
import org.hyperledger.besu.ethereum.core.ProcessableBlockHeader;
import org.hyperledger.besu.ethereum.core.Transaction;
import org.hyperledger.besu.ethereum.core.TransactionReceipt;
import org.hyperledger.besu.ethereum.eth.transactions.PendingTransactions;
import org.hyperledger.besu.ethereum.mainnet.AbstractBlockProcessor;
import org.hyperledger.besu.ethereum.mainnet.MainnetTransactionProcessor;
import org.hyperledger.besu.ethereum.mainnet.TransactionValidationParams;
import org.hyperledger.besu.ethereum.mainnet.ValidationResult;
import org.hyperledger.besu.ethereum.mainnet.feemarket.FeeMarket;
import org.hyperledger.besu.ethereum.processing.TransactionProcessingResult;
import org.hyperledger.besu.ethereum.transaction.TransactionInvalidReason;
import org.hyperledger.besu.ethereum.vm.BlockHashLookup;
import org.hyperledger.besu.ethereum.vm.CachingBlockHashLookup;
import org.hyperledger.besu.evm.gascalculator.GasCalculator;
import org.hyperledger.besu.evm.log.Log;
import org.hyperledger.besu.evm.worldstate.WorldUpdater;
import org.hyperledger.besu.plugin.data.TransactionSelectionResult;
import org.hyperledger.besu.plugin.data.TransactionType;
import org.hyperledger.besu.plugin.services.txselection.TransactionSelector;
import org.hyperledger.besu.plugin.services.txselection.TransactionSelectorFactory;

import java.util.ArrayList;
import java.util.EnumMap;
import java.util.List;
import java.util.Map;
import java.util.Objects;
import java.util.Optional;
import java.util.concurrent.CancellationException;
<<<<<<< HEAD
import java.util.function.Predicate;
=======
import java.util.function.Function;
>>>>>>> bb24f090
import java.util.function.Supplier;
import java.util.stream.Collectors;

import com.google.common.collect.Lists;
import org.slf4j.Logger;
import org.slf4j.LoggerFactory;

/**
 * Responsible for extracting transactions from PendingTransactions and determining if the
 * transaction is suitable for inclusion in the block defined by the provided
 * ProcessableBlockHeader.
 *
 * <p>If a transaction is suitable for inclusion, the world state must be updated, and a receipt
 * generated.
 *
 * <p>The output from this class's execution will be:
 *
 * <ul>
 *   <li>A list of transactions to include in the block being constructed.
 *   <li>A list of receipts for inclusion in the block.
 *   <li>The root hash of the world state at the completion of transaction execution.
 *   <li>The amount of gas consumed when executing all transactions.
 * </ul>
 *
 * Once "used" this class must be discarded and another created. This class contains state which is
 * not cleared between executions of buildTransactionListForBlock().
 */
public class BlockTransactionSelector {
<<<<<<< HEAD

  public static class TransactionValidationResult {
    private final Transaction transaction;
    private final ValidationResult<TransactionInvalidReason> validationResult;
=======
>>>>>>> bb24f090

  public record TransactionValidationResult(
      Transaction transaction, ValidationResult<TransactionInvalidReason> validationResult) {}

  public static class TransactionSelectionResults {
    private final List<Transaction> transactions = Lists.newArrayList();
    private final Map<TransactionType, List<Transaction>> transactionsByType =
        new EnumMap<>(TransactionType.class);
    private final List<TransactionReceipt> receipts = Lists.newArrayList();
    private final List<TransactionValidationResult> invalidTransactions = Lists.newArrayList();
    private final List<TransactionSelectionResult> selectionResults = Lists.newArrayList();
    private long cumulativeGasUsed = 0;
    private long cumulativeDataGasUsed = 0;

    private void update(
        final Transaction transaction,
        final TransactionReceipt receipt,
        final long gasUsed,
        final long dataGasUsed) {
      transactions.add(transaction);
      transactionsByType
          .computeIfAbsent(transaction.getType(), type -> new ArrayList<>())
          .add(transaction);
      receipts.add(receipt);
      cumulativeGasUsed += gasUsed;
      cumulativeDataGasUsed += dataGasUsed;
      LOG.atTrace()
          .setMessage(
              "New selected transaction {}, total transactions {}, cumulative gas used {}, cumulative data gas used {}")
          .addArgument(transaction::toTraceLog)
          .addArgument(transactions::size)
          .addArgument(cumulativeGasUsed)
          .addArgument(cumulativeDataGasUsed)
          .log();
    }

    private void updateWithInvalidTransaction(
        final Transaction transaction,
        final ValidationResult<TransactionInvalidReason> validationResult) {
      invalidTransactions.add(new TransactionValidationResult(transaction, validationResult));
    }

    public List<Transaction> getTransactions() {
      return transactions;
    }

    public List<Transaction> getTransactionsByType(final TransactionType type) {
      return transactionsByType.getOrDefault(type, List.of());
    }

    public List<TransactionReceipt> getReceipts() {
      return receipts;
    }

    public long getCumulativeGasUsed() {
      return cumulativeGasUsed;
    }

    public long getCumulativeDataGasUsed() {
      return cumulativeDataGasUsed;
    }

    public List<TransactionValidationResult> getInvalidTransactions() {
      return invalidTransactions;
    }

    public void addSelectionResult(final TransactionSelectionResult res) {
      selectionResults.add(res);
    }

    public void logSelectionStats() {
      if (LOG.isDebugEnabled()) {
        final Map<TransactionSelectionResult, Long> selectionStats =
            selectionResults.stream()
                .collect(Collectors.groupingBy(Function.identity(), Collectors.counting()));

        LOG.debug(
            "Selection stats: Totals[Evaluated={}, Selected={}, Skipped={}, Dropped={}]; Detailed[{}]",
            selectionResults.size(),
            selectionStats.entrySet().stream()
                .filter(e -> e.getKey().selected())
                .map(Map.Entry::getValue)
                .mapToInt(Long::intValue)
                .sum(),
            selectionStats.entrySet().stream()
                .filter(e -> !e.getKey().selected())
                .map(Map.Entry::getValue)
                .mapToInt(Long::intValue)
                .sum(),
            selectionStats.entrySet().stream()
                .filter(e -> e.getKey().discard())
                .map(Map.Entry::getValue)
                .mapToInt(Long::intValue)
                .sum(),
            selectionStats.entrySet().stream()
                .map(e -> e.getKey().toString() + "=" + e.getValue())
                .sorted()
                .collect(Collectors.joining(", ")));
      }
    }

    @Override
    public boolean equals(final Object o) {
      if (this == o) {
        return true;
      }
      if (o == null || getClass() != o.getClass()) {
        return false;
      }
      TransactionSelectionResults that = (TransactionSelectionResults) o;
      return cumulativeGasUsed == that.cumulativeGasUsed
          && cumulativeDataGasUsed == that.cumulativeDataGasUsed
          && transactions.equals(that.transactions)
          && receipts.equals(that.receipts)
          && invalidTransactions.equals(that.invalidTransactions);
    }

    @Override
    public int hashCode() {
      return Objects.hash(
          transactions, receipts, invalidTransactions, cumulativeGasUsed, cumulativeDataGasUsed);
    }

    public String toTraceLog() {
      return "cumulativeGasUsed="
          + cumulativeGasUsed
          + ", cumulativeDataGasUsed="
          + cumulativeDataGasUsed
          + ", transactions="
          + transactions.stream().map(Transaction::toTraceLog).collect(Collectors.joining("; "));
    }
  }

  private static final Logger LOG = LoggerFactory.getLogger(BlockTransactionSelector.class);

  private final Wei minTransactionGasPrice;
  private final Double minBlockOccupancyRatio;
  private final Supplier<Boolean> isCancelled;
  private final MainnetTransactionProcessor transactionProcessor;
  private final ProcessableBlockHeader processableBlockHeader;
  private final Blockchain blockchain;
  private final MutableWorldState worldState;
  private final PendingTransactions pendingTransactions;
  private final AbstractBlockProcessor.TransactionReceiptFactory transactionReceiptFactory;
  private final Address miningBeneficiary;
  private final Wei dataGasPrice;
  private final FeeMarket feeMarket;
  private final GasCalculator gasCalculator;
  private final GasLimitCalculator gasLimitCalculator;
<<<<<<< HEAD
  private final int blockMaxCalldataSize;
  private final Predicate<Transaction> maxCalldataSizeChecker;
  private int blockCalldataSum;
  private final TransactionSelectionResults transactionSelectionResult =
=======
  private final TransactionSelector transactionSelector;

  private final TransactionSelectionResults transactionSelectionResults =
>>>>>>> bb24f090
      new TransactionSelectionResults();

  public BlockTransactionSelector(
      final MainnetTransactionProcessor transactionProcessor,
      final Blockchain blockchain,
      final MutableWorldState worldState,
      final PendingTransactions pendingTransactions,
      final ProcessableBlockHeader processableBlockHeader,
      final AbstractBlockProcessor.TransactionReceiptFactory transactionReceiptFactory,
      final Wei minTransactionGasPrice,
      final Double minBlockOccupancyRatio,
      final Supplier<Boolean> isCancelled,
      final Address miningBeneficiary,
      final Wei dataGasPrice,
      final FeeMarket feeMarket,
      final GasCalculator gasCalculator,
      final GasLimitCalculator gasLimitCalculator,
<<<<<<< HEAD
      final int blockMaxCalldataSize) {
=======
      final Optional<TransactionSelectorFactory> transactionSelectorFactory) {
>>>>>>> bb24f090
    this.transactionProcessor = transactionProcessor;
    this.blockchain = blockchain;
    this.worldState = worldState;
    this.pendingTransactions = pendingTransactions;
    this.processableBlockHeader = processableBlockHeader;
    this.transactionReceiptFactory = transactionReceiptFactory;
    this.isCancelled = isCancelled;
    this.minTransactionGasPrice = minTransactionGasPrice;
    this.minBlockOccupancyRatio = minBlockOccupancyRatio;
    this.miningBeneficiary = miningBeneficiary;
    this.dataGasPrice = dataGasPrice;
    this.feeMarket = feeMarket;
    this.gasCalculator = gasCalculator;
    this.gasLimitCalculator = gasLimitCalculator;
<<<<<<< HEAD
    this.blockMaxCalldataSize = blockMaxCalldataSize;
    this.maxCalldataSizeChecker =
        (blockMaxCalldataSize >= 0) ? this::transactionCalldataTooLarge : t -> false;
=======
    this.transactionSelector =
        transactionSelectorFactory.map(TransactionSelectorFactory::create).orElse(null);
>>>>>>> bb24f090
  }

  /*
  This function iterates over (potentially) all transactions in the PendingTransactions, this is a
  long running process.
  If running in a thread, it can be cancelled via the isCancelled supplier (which will result
  in this throwing an CancellationException).
   */
  public TransactionSelectionResults buildTransactionListForBlock() {
    LOG.atDebug()
        .setMessage("Transaction pool stats {}")
        .addArgument(pendingTransactions.logStats())
        .log();
    pendingTransactions.selectTransactions(
        pendingTransaction -> {
          final var res = evaluateTransaction(pendingTransaction, false);
          transactionSelectionResults.addSelectionResult(res);
          return res;
        });
    LOG.atTrace()
        .setMessage("Transaction selection result result {}")
        .addArgument(transactionSelectionResults::toTraceLog)
        .log();
    return transactionSelectionResults;
  }

  /**
   * Evaluate the given transactions and return the result of that evaluation.
   *
   * @param transactions The set of transactions to evaluate.
   * @return The {@code TransactionSelectionResults} results of transaction evaluation.
   */
  public TransactionSelectionResults evaluateTransactions(final List<Transaction> transactions) {
    transactions.forEach(
        transaction ->
            transactionSelectionResults.addSelectionResult(evaluateTransaction(transaction, true)));
    return transactionSelectionResults;
  }

  /*
   * Passed into the PendingTransactions, and is called on each transaction until sufficient
   * transactions are found which fill a block worth of gas.
   *
   * This function will continue to be called until the block under construction is suitably
   * full (in terms of gasLimit) and the provided transaction's gasLimit does not fit within
   * the space remaining in the block.
   *
   */
  private TransactionSelectionResult evaluateTransaction(
      final Transaction transaction, final boolean reportFutureNonceTransactionsAsInvalid) {
    if (isCancelled.get()) {
      throw new CancellationException("Cancelled during transaction selection.");
    }

    if (maxCalldataSizeChecker.test(transaction)) {
      return TransactionSelectionResult.COMPLETE_OPERATION;
    }

    if (transactionTooLargeForBlock(transaction)) {
      LOG.atTrace()
          .setMessage("Transaction {} too large to select for block creation")
          .addArgument(transaction::toTraceLog)
          .log();
      if (blockOccupancyAboveThreshold()) {
        LOG.trace("Block occupancy above threshold, completing operation");
        return TransactionSelectionResult.BLOCK_OCCUPANCY_ABOVE_THRESHOLD;
      } else if (blockFull()) {
        LOG.trace("Block full, completing operation");
        return TransactionSelectionResult.BLOCK_FULL;
      } else {
        return TransactionSelectionResult.TX_TOO_LARGE_FOR_REMAINING_GAS;
      }
    }

    if (transactionCurrentPriceBelowMin(transaction)) {
      return TransactionSelectionResult.CURRENT_TX_PRICE_BELOW_MIN;
    }
    if (transactionDataPriceBelowMin(transaction)) {
      return TransactionSelectionResult.DATA_PRICE_BELOW_CURRENT_MIN;
    }

    final WorldUpdater worldStateUpdater = worldState.updater();
    final BlockHashLookup blockHashLookup =
        new CachingBlockHashLookup(processableBlockHeader, blockchain);

    final TransactionProcessingResult effectiveResult =
        transactionProcessor.processTransaction(
            blockchain,
            worldStateUpdater,
            processableBlockHeader,
            transaction,
            miningBeneficiary,
            blockHashLookup,
            false,
            TransactionValidationParams.mining(),
            dataGasPrice);

    if (!effectiveResult.isInvalid()) {

      final long gasUsedByTransaction =
          transaction.getGasLimit() - effectiveResult.getGasRemaining();

      final long cumulativeGasUsed =
          transactionSelectionResults.getCumulativeGasUsed() + gasUsedByTransaction;

      TransactionSelectionResult txSelectionResult = TransactionSelectionResult.SELECTED;

      if (transactionSelector != null) {
        txSelectionResult =
            transactionSelector.selectTransaction(
                transaction,
                effectiveResult.getStatus() == TransactionProcessingResult.Status.SUCCESSFUL,
                getLogs(effectiveResult.getLogs()),
                cumulativeGasUsed);
      }

      if (txSelectionResult.equals(TransactionSelectionResult.SELECTED)) {

        worldStateUpdater.commit();
        final TransactionReceipt receipt =
            transactionReceiptFactory.create(
                transaction.getType(), effectiveResult, worldState, cumulativeGasUsed);

        final long dataGasUsed = gasCalculator.dataGasCost(transaction.getBlobCount());

        transactionSelectionResults.update(transaction, receipt, gasUsedByTransaction, dataGasUsed);

        LOG.atTrace()
            .setMessage("Selected {} for block creation")
            .addArgument(transaction::toTraceLog)
            .log();
      }
      return txSelectionResult;
    } else {

      final boolean isIncorrectNonce = isIncorrectNonce(effectiveResult.getValidationResult());
      if (!isIncorrectNonce || reportFutureNonceTransactionsAsInvalid) {
        transactionSelectionResults.updateWithInvalidTransaction(
            transaction, effectiveResult.getValidationResult());
      }
      return transactionSelectionResultForInvalidResult(
          transaction, effectiveResult.getValidationResult());
    }
  }

  private List<org.hyperledger.besu.plugin.data.Log> getLogs(final List<Log> logs) {
    return logs.stream().map(LogsWrapper::new).collect(Collectors.toList());
  }

  private boolean transactionDataPriceBelowMin(final Transaction transaction) {
    if (transaction.getType().supportsBlob()) {
      if (transaction.getMaxFeePerDataGas().orElseThrow().lessThan(dataGasPrice)) {
        return true;
      }
    }
    return false;
  }

  private boolean transactionCurrentPriceBelowMin(final Transaction transaction) {
    // Here we only care about EIP1159 since for Frontier and local transactions the checks
    // that we do when accepting them in the pool are enough
    if (transaction.getType().supports1559FeeMarket()
        && !pendingTransactions.isLocalSender(transaction.getSender())) {

      // For EIP1559 transactions, the price is dynamic and depends on network conditions, so we can
      // only calculate at this time the current minimum price the transaction is willing to pay
      // and if it is above the minimum accepted by the node.
      // If below we do not delete the transaction, since when we added the transaction to the pool,
      // we assured sure that the maxFeePerGas is >= of the minimum price accepted by the node
      // and so the price of the transaction could satisfy this rule in the future
      final Wei currentMinTransactionGasPriceInBlock =
          feeMarket
              .getTransactionPriceCalculator()
              .price(transaction, processableBlockHeader.getBaseFee());
      if (minTransactionGasPrice.compareTo(currentMinTransactionGasPriceInBlock) > 0) {
        LOG.trace(
            "Current gas fee of {} is lower than configured minimum {}, skipping",
            transaction,
            minTransactionGasPrice);
        return true;
      }
    }
    return false;
  }

  private TransactionSelectionResult transactionSelectionResultForInvalidResult(
      final Transaction transaction,
      final ValidationResult<TransactionInvalidReason> invalidReasonValidationResult) {

    final TransactionInvalidReason invalidReason = invalidReasonValidationResult.getInvalidReason();
    // If the invalid reason is transient, then leave the transaction in the pool and continue
    if (isTransientValidationError(invalidReason)) {
      LOG.atTrace()
          .setMessage("Transient validation error {} for transaction {} keeping it in the pool")
          .addArgument(invalidReason)
          .addArgument(transaction::toTraceLog)
          .log();
      return TransactionSelectionResult.invalidTransient(invalidReason.name());
    }
    // If the transaction was invalid for any other reason, delete it, and continue.
    LOG.atTrace()
        .setMessage("Delete invalid transaction {}, reason {}")
        .addArgument(transaction::toTraceLog)
        .addArgument(invalidReason)
        .log();
    return TransactionSelectionResult.invalid(invalidReason.name());
  }

  private boolean isTransientValidationError(final TransactionInvalidReason invalidReason) {
    return invalidReason.equals(TransactionInvalidReason.GAS_PRICE_BELOW_CURRENT_BASE_FEE)
        || invalidReason.equals(TransactionInvalidReason.NONCE_TOO_HIGH);
  }

  private boolean isIncorrectNonce(final ValidationResult<TransactionInvalidReason> result) {
    return result.getInvalidReason().equals(TransactionInvalidReason.NONCE_TOO_HIGH);
  }

  private boolean transactionTooLargeForBlock(final Transaction transaction) {
    final long dataGasUsed = gasCalculator.dataGasCost(transaction.getBlobCount());

    if (dataGasUsed
        > gasLimitCalculator.currentDataGasLimit()
            - transactionSelectionResults.getCumulativeDataGasUsed()) {
      return true;
    }

    return transaction.getGasLimit() + dataGasUsed
        > processableBlockHeader.getGasLimit() - transactionSelectionResults.getCumulativeGasUsed();
  }

  private boolean blockOccupancyAboveThreshold() {
    final long gasAvailable = processableBlockHeader.getGasLimit();

    final long gasUsed = transactionSelectionResults.getCumulativeGasUsed();
    final long gasRemaining = gasAvailable - gasUsed;
    final double occupancyRatio = (double) gasUsed / (double) gasAvailable;

    LOG.trace(
        "Min block occupancy ratio {}, gas used {}, available {}, remaining {}, used/available {}",
        minBlockOccupancyRatio,
        gasUsed,
        gasAvailable,
        gasRemaining,
        occupancyRatio);

    return occupancyRatio >= minBlockOccupancyRatio;
  }

<<<<<<< HEAD
  private boolean transactionCalldataTooLarge(final Transaction transaction) {
    try {
      blockCalldataSum = Math.addExact(blockCalldataSum, transaction.getPayload().size());
    } catch (ArithmeticException ae) {
      LOG.atDebug()
          .setMessage("Not adding transaction {} otherwise block calldata size {} overflows")
          .addArgument(transaction::toTraceLog)
          .addArgument(blockCalldataSum)
          .log();
      return false;
    }
    return blockCalldataSum > blockMaxCalldataSize;
=======
  private boolean blockFull() {
    final long gasAvailable = processableBlockHeader.getGasLimit();
    final long gasUsed = transactionSelectionResults.getCumulativeGasUsed();

    final long gasRemaining = gasAvailable - gasUsed;

    if (gasRemaining < gasCalculator.getMinimumTransactionCost()) {
      LOG.trace(
          "Block full, remaining gas {} is less than minimum transaction gas cost {}",
          gasRemaining,
          gasCalculator.getMinimumTransactionCost());
      return true;
    }
    return false;
>>>>>>> bb24f090
  }
}<|MERGE_RESOLUTION|>--- conflicted
+++ resolved
@@ -48,11 +48,7 @@
 import java.util.Objects;
 import java.util.Optional;
 import java.util.concurrent.CancellationException;
-<<<<<<< HEAD
-import java.util.function.Predicate;
-=======
 import java.util.function.Function;
->>>>>>> bb24f090
 import java.util.function.Supplier;
 import java.util.stream.Collectors;
 
@@ -81,13 +77,6 @@
  * not cleared between executions of buildTransactionListForBlock().
  */
 public class BlockTransactionSelector {
-<<<<<<< HEAD
-
-  public static class TransactionValidationResult {
-    private final Transaction transaction;
-    private final ValidationResult<TransactionInvalidReason> validationResult;
-=======
->>>>>>> bb24f090
 
   public record TransactionValidationResult(
       Transaction transaction, ValidationResult<TransactionInvalidReason> validationResult) {}
@@ -237,16 +226,8 @@
   private final FeeMarket feeMarket;
   private final GasCalculator gasCalculator;
   private final GasLimitCalculator gasLimitCalculator;
-<<<<<<< HEAD
-  private final int blockMaxCalldataSize;
-  private final Predicate<Transaction> maxCalldataSizeChecker;
-  private int blockCalldataSum;
-  private final TransactionSelectionResults transactionSelectionResult =
-=======
   private final TransactionSelector transactionSelector;
-
   private final TransactionSelectionResults transactionSelectionResults =
->>>>>>> bb24f090
       new TransactionSelectionResults();
 
   public BlockTransactionSelector(
@@ -264,11 +245,7 @@
       final FeeMarket feeMarket,
       final GasCalculator gasCalculator,
       final GasLimitCalculator gasLimitCalculator,
-<<<<<<< HEAD
-      final int blockMaxCalldataSize) {
-=======
       final Optional<TransactionSelectorFactory> transactionSelectorFactory) {
->>>>>>> bb24f090
     this.transactionProcessor = transactionProcessor;
     this.blockchain = blockchain;
     this.worldState = worldState;
@@ -283,14 +260,8 @@
     this.feeMarket = feeMarket;
     this.gasCalculator = gasCalculator;
     this.gasLimitCalculator = gasLimitCalculator;
-<<<<<<< HEAD
-    this.blockMaxCalldataSize = blockMaxCalldataSize;
-    this.maxCalldataSizeChecker =
-        (blockMaxCalldataSize >= 0) ? this::transactionCalldataTooLarge : t -> false;
-=======
     this.transactionSelector =
         transactionSelectorFactory.map(TransactionSelectorFactory::create).orElse(null);
->>>>>>> bb24f090
   }
 
   /*
@@ -345,10 +316,6 @@
       throw new CancellationException("Cancelled during transaction selection.");
     }
 
-    if (maxCalldataSizeChecker.test(transaction)) {
-      return TransactionSelectionResult.COMPLETE_OPERATION;
-    }
-
     if (transactionTooLargeForBlock(transaction)) {
       LOG.atTrace()
           .setMessage("Transaction {} too large to select for block creation")
@@ -539,20 +506,6 @@
     return occupancyRatio >= minBlockOccupancyRatio;
   }
 
-<<<<<<< HEAD
-  private boolean transactionCalldataTooLarge(final Transaction transaction) {
-    try {
-      blockCalldataSum = Math.addExact(blockCalldataSum, transaction.getPayload().size());
-    } catch (ArithmeticException ae) {
-      LOG.atDebug()
-          .setMessage("Not adding transaction {} otherwise block calldata size {} overflows")
-          .addArgument(transaction::toTraceLog)
-          .addArgument(blockCalldataSum)
-          .log();
-      return false;
-    }
-    return blockCalldataSum > blockMaxCalldataSize;
-=======
   private boolean blockFull() {
     final long gasAvailable = processableBlockHeader.getGasLimit();
     final long gasUsed = transactionSelectionResults.getCumulativeGasUsed();
@@ -567,6 +520,5 @@
       return true;
     }
     return false;
->>>>>>> bb24f090
   }
 }