--- conflicted
+++ resolved
@@ -40,12 +40,8 @@
   private long number = 0;
 
   private long gasLimit = 0;
-<<<<<<< HEAD
   private Optional<Wei> baseFee = Optional.empty();
-=======
-  private Optional<Long> baseFee = Optional.empty();
   private Optional<Bytes32> random = Optional.empty();
->>>>>>> 8089a297
   private long gasUsed = 0;
   private long timestamp = 0;
   private Bytes extraData = Bytes.EMPTY;
@@ -133,18 +129,13 @@
     return this;
   }
 
-<<<<<<< HEAD
   public BlockHeaderTestFixture baseFeePerGas(final Wei baseFee) {
     this.baseFee = Optional.of(baseFee);
-=======
-  public BlockHeaderTestFixture baseFeePerGas(final long baseFee) {
-    this.baseFee = Optional.ofNullable(baseFee);
     return this;
   }
 
   public BlockHeaderTestFixture random(final Bytes32 random) {
     this.random = Optional.ofNullable(random);
->>>>>>> 8089a297
     return this;
   }
 
