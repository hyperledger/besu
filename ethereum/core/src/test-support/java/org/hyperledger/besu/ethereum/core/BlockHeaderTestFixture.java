/*
 * Copyright Hyperledger Besu Contributors.
 *
 * Licensed under the Apache License, Version 2.0 (the "License"); you may not use this file except in compliance with
 * the License. You may obtain a copy of the License at
 *
 * http://www.apache.org/licenses/LICENSE-2.0
 *
 * Unless required by applicable law or agreed to in writing, software distributed under the License is distributed on
 * an "AS IS" BASIS, WITHOUT WARRANTIES OR CONDITIONS OF ANY KIND, either express or implied. See the License for the
 * specific language governing permissions and limitations under the License.
 *
 * SPDX-License-Identifier: Apache-2.0
 */
package org.hyperledger.besu.ethereum.core;

import org.hyperledger.besu.datatypes.Address;
import org.hyperledger.besu.datatypes.BlobGas;
import org.hyperledger.besu.datatypes.Hash;
import org.hyperledger.besu.datatypes.Wei;
import org.hyperledger.besu.ethereum.mainnet.MainnetBlockHeaderFunctions;
import org.hyperledger.besu.evm.log.LogsBloomFilter;

import java.util.Optional;

import org.apache.tuweni.bytes.Bytes;
import org.apache.tuweni.bytes.Bytes32;

public class BlockHeaderTestFixture {

  private Hash parentHash = Hash.EMPTY;
  private Hash ommersHash = Hash.EMPTY_LIST_HASH;
  private Address coinbase = Address.ECREC;

  private Hash stateRoot = Hash.EMPTY_TRIE_HASH;
  private Hash transactionsRoot = Hash.EMPTY_TRIE_HASH;
  private Hash receiptsRoot = Hash.EMPTY_TRIE_HASH;

  private LogsBloomFilter logsBloom = LogsBloomFilter.empty();
  private Difficulty difficulty = Difficulty.ZERO;
  private long number = 0;

  private long gasLimit = 0;
  private Optional<Wei> baseFee = Optional.empty();
  private Optional<Bytes32> prevRandao = Optional.empty();
  private long gasUsed = 0;
  private long timestamp = 0;
  private Bytes extraData = Bytes.EMPTY;

  private Hash mixHash = Hash.EMPTY;
  private long nonce = 0;
  private Optional<Hash> withdrawalsRoot = Optional.empty();
  private Optional<Hash> depositsRoot = Optional.empty();
  private BlockHeaderFunctions blockHeaderFunctions = new MainnetBlockHeaderFunctions();
<<<<<<< HEAD
  private Optional<DataGas> excessDataGas = Optional.empty();
  private Optional<Long> dataGasUsed = Optional.empty();
  private Optional<Bytes32> parentBeaconBlockRoot = Optional.empty();
=======
  private Optional<BlobGas> excessBlobGas = Optional.empty();
  private Optional<Long> blobGasUsed = Optional.empty();
>>>>>>> 3b04f5cd

  public BlockHeader buildHeader() {
    final BlockHeaderBuilder builder = BlockHeaderBuilder.create();
    builder.parentHash(parentHash);
    builder.ommersHash(ommersHash);
    builder.coinbase(coinbase);
    builder.stateRoot(stateRoot);
    builder.transactionsRoot(transactionsRoot);
    builder.receiptsRoot(receiptsRoot);
    builder.logsBloom(logsBloom);
    builder.difficulty(difficulty);
    builder.number(number);
    builder.gasLimit(gasLimit);
    builder.gasUsed(gasUsed);
    baseFee.ifPresent(builder::baseFee);
    prevRandao.ifPresent((builder::prevRandao));
    builder.timestamp(timestamp);
    builder.extraData(extraData);
    builder.mixHash(mixHash);
    builder.nonce(nonce);
    withdrawalsRoot.ifPresent(builder::withdrawalsRoot);
    excessBlobGas.ifPresent(builder::excessBlobGas);
    blobGasUsed.ifPresent(builder::blobGasUsed);
    depositsRoot.ifPresent(builder::depositsRoot);
    parentBeaconBlockRoot.ifPresent(builder::parentBeaconBlockRoot);
    builder.blockHeaderFunctions(blockHeaderFunctions);

    return builder.buildBlockHeader();
  }

  public BlockHeaderTestFixture parentHash(final Hash parentHash) {
    this.parentHash = parentHash;
    return this;
  }

  public BlockHeaderTestFixture ommersHash(final Hash ommersHash) {
    this.ommersHash = ommersHash;
    return this;
  }

  public BlockHeaderTestFixture coinbase(final Address coinbase) {
    this.coinbase = coinbase;
    return this;
  }

  public BlockHeaderTestFixture stateRoot(final Hash stateRoot) {
    this.stateRoot = stateRoot;
    return this;
  }

  public BlockHeaderTestFixture transactionsRoot(final Hash transactionsRoot) {
    this.transactionsRoot = transactionsRoot;
    return this;
  }

  public BlockHeaderTestFixture receiptsRoot(final Hash receiptsRoot) {
    this.receiptsRoot = receiptsRoot;
    return this;
  }

  public BlockHeaderTestFixture logsBloom(final LogsBloomFilter logsBloom) {
    this.logsBloom = logsBloom;
    return this;
  }

  public BlockHeaderTestFixture difficulty(final Difficulty difficulty) {
    this.difficulty = difficulty;
    return this;
  }

  public BlockHeaderTestFixture number(final long number) {
    this.number = number;
    return this;
  }

  public BlockHeaderTestFixture gasLimit(final long gasLimit) {
    this.gasLimit = gasLimit;
    return this;
  }

  public BlockHeaderTestFixture gasUsed(final long gasUsed) {
    this.gasUsed = gasUsed;
    return this;
  }

  public BlockHeaderTestFixture baseFeePerGas(final Wei baseFee) {
    this.baseFee = Optional.of(baseFee);
    return this;
  }

  public BlockHeaderTestFixture prevRandao(final Bytes32 prevRandao) {
    this.prevRandao = Optional.ofNullable(prevRandao);
    return this;
  }

  public BlockHeaderTestFixture timestamp(final long timestamp) {
    this.timestamp = timestamp;
    return this;
  }

  public BlockHeaderTestFixture extraData(final Bytes extraData) {
    this.extraData = extraData;
    return this;
  }

  public BlockHeaderTestFixture mixHash(final Hash mixHash) {
    this.mixHash = mixHash;
    return this;
  }

  public BlockHeaderTestFixture nonce(final long nonce) {
    this.nonce = nonce;
    return this;
  }

  public BlockHeaderTestFixture withdrawalsRoot(final Hash withdrawalsRoot) {
    this.withdrawalsRoot = Optional.ofNullable(withdrawalsRoot);
    return this;
  }

  public BlockHeaderTestFixture depositsRoot(final Hash depositsRoot) {
    this.depositsRoot = Optional.ofNullable(depositsRoot);
    return this;
  }

  public BlockHeaderTestFixture excessBlobGas(final BlobGas excessBlobGas) {
    this.excessBlobGas = Optional.ofNullable(excessBlobGas);
    return this;
  }

  public BlockHeaderTestFixture blobGasUsed(final Long blobGasUsed) {
    this.blobGasUsed = Optional.ofNullable(blobGasUsed);
    return this;
  }

  public BlockHeaderTestFixture blockHeaderFunctions(
      final BlockHeaderFunctions blockHeaderFunctions) {
    this.blockHeaderFunctions = blockHeaderFunctions;
    return this;
  }

  public BlockHeaderTestFixture parentBeaconBlockRoot(
      final Optional<Bytes32> parentBeaconBlockRoot) {
    this.parentBeaconBlockRoot = parentBeaconBlockRoot;
    return this;
  }
}<|MERGE_RESOLUTION|>--- conflicted
+++ resolved
@@ -52,14 +52,9 @@
   private Optional<Hash> withdrawalsRoot = Optional.empty();
   private Optional<Hash> depositsRoot = Optional.empty();
   private BlockHeaderFunctions blockHeaderFunctions = new MainnetBlockHeaderFunctions();
-<<<<<<< HEAD
-  private Optional<DataGas> excessDataGas = Optional.empty();
-  private Optional<Long> dataGasUsed = Optional.empty();
-  private Optional<Bytes32> parentBeaconBlockRoot = Optional.empty();
-=======
   private Optional<BlobGas> excessBlobGas = Optional.empty();
   private Optional<Long> blobGasUsed = Optional.empty();
->>>>>>> 3b04f5cd
+  private Optional<Bytes32> parentBeaconBlockRoot = Optional.empty();
 
   public BlockHeader buildHeader() {
     final BlockHeaderBuilder builder = BlockHeaderBuilder.create();
