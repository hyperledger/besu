/*
 * Copyright ConsenSys AG.
 *
 * Licensed under the Apache License, Version 2.0 (the "License"); you may not use this file except in compliance with
 * the License. You may obtain a copy of the License at
 *
 * http://www.apache.org/licenses/LICENSE-2.0
 *
 * Unless required by applicable law or agreed to in writing, software distributed under the License is distributed on
 * an "AS IS" BASIS, WITHOUT WARRANTIES OR CONDITIONS OF ANY KIND, either express or implied. See the License for the
 * specific language governing permissions and limitations under the License.
 *
 * SPDX-License-Identifier: Apache-2.0
 */
package org.hyperledger.besu.ethereum.core;

import org.hyperledger.besu.datatypes.Address;
import org.hyperledger.besu.datatypes.Hash;
import org.hyperledger.besu.datatypes.Wei;
import org.hyperledger.besu.ethereum.mainnet.MainnetBlockHeaderFunctions;
import org.hyperledger.besu.evm.log.LogsBloomFilter;

import java.util.Optional;

import org.apache.tuweni.bytes.Bytes;
import org.apache.tuweni.bytes.Bytes32;

public class BlockHeaderTestFixture {

  private Hash parentHash = Hash.EMPTY;
  private Hash ommersHash = Hash.EMPTY_LIST_HASH;
  private Address coinbase = Address.ECREC;

  private Hash stateRoot = Hash.EMPTY_TRIE_HASH;
  private Hash transactionsRoot = Hash.EMPTY_TRIE_HASH;
  private Hash receiptsRoot = Hash.EMPTY_TRIE_HASH;

  private LogsBloomFilter logsBloom = LogsBloomFilter.empty();
  private Difficulty difficulty = Difficulty.ZERO;
  private long number = 0;

  private long gasLimit = 0;
<<<<<<< HEAD
  private Optional<Long> baseFee = Optional.empty();
=======
  private Optional<Wei> baseFee = Optional.empty();
>>>>>>> 43e67e0b
  private Optional<Bytes32> random = Optional.empty();
  private long gasUsed = 0;
  private long timestamp = 0;
  private Bytes extraData = Bytes.EMPTY;

  private Hash mixHash = Hash.EMPTY;
  private long nonce = 0;
  private BlockHeaderFunctions blockHeaderFunctions = new MainnetBlockHeaderFunctions();

  public BlockHeader buildHeader() {
    final BlockHeaderBuilder builder = BlockHeaderBuilder.create();
    builder.parentHash(parentHash);
    builder.ommersHash(ommersHash);
    builder.coinbase(coinbase);
    builder.stateRoot(stateRoot);
    builder.transactionsRoot(transactionsRoot);
    builder.receiptsRoot(receiptsRoot);
    builder.logsBloom(logsBloom);
    builder.difficulty(difficulty);
    builder.number(number);
    builder.gasLimit(gasLimit);
    builder.gasUsed(gasUsed);
    baseFee.ifPresent(builder::baseFee);
    random.ifPresent((builder::random));
    builder.timestamp(timestamp);
    builder.extraData(extraData);
    builder.mixHash(mixHash);
    builder.nonce(nonce);
    builder.blockHeaderFunctions(blockHeaderFunctions);

    return builder.buildBlockHeader();
  }

  public BlockHeaderTestFixture parentHash(final Hash parentHash) {
    this.parentHash = parentHash;
    return this;
  }

  public BlockHeaderTestFixture ommersHash(final Hash ommersHash) {
    this.ommersHash = ommersHash;
    return this;
  }

  public BlockHeaderTestFixture coinbase(final Address coinbase) {
    this.coinbase = coinbase;
    return this;
  }

  public BlockHeaderTestFixture stateRoot(final Hash stateRoot) {
    this.stateRoot = stateRoot;
    return this;
  }

  public BlockHeaderTestFixture transactionsRoot(final Hash transactionsRoot) {
    this.transactionsRoot = transactionsRoot;
    return this;
  }

  public BlockHeaderTestFixture receiptsRoot(final Hash receiptsRoot) {
    this.receiptsRoot = receiptsRoot;
    return this;
  }

  public BlockHeaderTestFixture logsBloom(final LogsBloomFilter logsBloom) {
    this.logsBloom = logsBloom;
    return this;
  }

  public BlockHeaderTestFixture difficulty(final Difficulty difficulty) {
    this.difficulty = difficulty;
    return this;
  }

  public BlockHeaderTestFixture number(final long number) {
    this.number = number;
    return this;
  }

  public BlockHeaderTestFixture gasLimit(final long gasLimit) {
    this.gasLimit = gasLimit;
    return this;
  }

  public BlockHeaderTestFixture gasUsed(final long gasUsed) {
    this.gasUsed = gasUsed;
    return this;
  }

<<<<<<< HEAD
  public BlockHeaderTestFixture baseFeePerGas(final long baseFee) {
    this.baseFee = Optional.ofNullable(baseFee);
    return this;
  }

  public BlockHeaderTestFixture random(final Bytes32 random) {
    this.random = Optional.of(random);
=======
  public BlockHeaderTestFixture baseFeePerGas(final Wei baseFee) {
    this.baseFee = Optional.of(baseFee);
>>>>>>> 43e67e0b
    return this;
  }

  public BlockHeaderTestFixture random(final Bytes32 random) {
    this.random = Optional.ofNullable(random);
    return this;
  }

  public BlockHeaderTestFixture timestamp(final long timestamp) {
    this.timestamp = timestamp;
    return this;
  }

  public BlockHeaderTestFixture extraData(final Bytes extraData) {
    this.extraData = extraData;
    return this;
  }

  public BlockHeaderTestFixture mixHash(final Hash mixHash) {
    this.mixHash = mixHash;
    return this;
  }

  public BlockHeaderTestFixture nonce(final long nonce) {
    this.nonce = nonce;
    return this;
  }

  public BlockHeaderTestFixture blockHeaderFunctions(
      final BlockHeaderFunctions blockHeaderFunctions) {
    this.blockHeaderFunctions = blockHeaderFunctions;
    return this;
  }
}<|MERGE_RESOLUTION|>--- conflicted
+++ resolved
@@ -40,11 +40,7 @@
   private long number = 0;
 
   private long gasLimit = 0;
-<<<<<<< HEAD
-  private Optional<Long> baseFee = Optional.empty();
-=======
   private Optional<Wei> baseFee = Optional.empty();
->>>>>>> 43e67e0b
   private Optional<Bytes32> random = Optional.empty();
   private long gasUsed = 0;
   private long timestamp = 0;
@@ -133,23 +129,13 @@
     return this;
   }
 
-<<<<<<< HEAD
-  public BlockHeaderTestFixture baseFeePerGas(final long baseFee) {
-    this.baseFee = Optional.ofNullable(baseFee);
+  public BlockHeaderTestFixture baseFeePerGas(final Wei baseFee) {
+    this.baseFee = Optional.of(baseFee);
     return this;
   }
 
   public BlockHeaderTestFixture random(final Bytes32 random) {
     this.random = Optional.of(random);
-=======
-  public BlockHeaderTestFixture baseFeePerGas(final Wei baseFee) {
-    this.baseFee = Optional.of(baseFee);
->>>>>>> 43e67e0b
-    return this;
-  }
-
-  public BlockHeaderTestFixture random(final Bytes32 random) {
-    this.random = Optional.ofNullable(random);
     return this;
   }
 
