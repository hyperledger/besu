/*
 * Copyright ConsenSys AG.
 *
 * Licensed under the Apache License, Version 2.0 (the "License"); you may not use this file except in compliance with
 * the License. You may obtain a copy of the License at
 *
 * http://www.apache.org/licenses/LICENSE-2.0
 *
 * Unless required by applicable law or agreed to in writing, software distributed under the License is distributed on
 * an "AS IS" BASIS, WITHOUT WARRANTIES OR CONDITIONS OF ANY KIND, either express or implied. See the License for the
 * specific language governing permissions and limitations under the License.
 *
 * SPDX-License-Identifier: Apache-2.0
 */
package org.hyperledger.besu.ethereum.core;

import static com.google.common.base.Preconditions.checkArgument;
import static java.util.stream.Collectors.toUnmodifiableList;
import static java.util.stream.Collectors.toUnmodifiableSet;

import org.hyperledger.besu.crypto.KeyPair;
import org.hyperledger.besu.crypto.SecureRandomProvider;
import org.hyperledger.besu.crypto.SignatureAlgorithm;
import org.hyperledger.besu.crypto.SignatureAlgorithmFactory;
import org.hyperledger.besu.ethereum.mainnet.BodyValidation;
import org.hyperledger.besu.ethereum.mainnet.MainnetBlockHeaderFunctions;
import org.hyperledger.besu.ethereum.worldstate.WorldStateArchive;
import org.hyperledger.besu.plugin.data.TransactionType;

import java.math.BigInteger;
import java.security.InvalidAlgorithmParameterException;
import java.security.KeyPairGenerator;
import java.security.SecureRandom;
import java.security.Security;
import java.security.spec.ECGenParameterSpec;
import java.time.Instant;
import java.time.temporal.ChronoUnit;
import java.util.ArrayList;
import java.util.Arrays;
import java.util.Collection;
import java.util.Collections;
import java.util.HashSet;
import java.util.List;
import java.util.Optional;
import java.util.OptionalLong;
import java.util.Random;
import java.util.Set;
import java.util.stream.Collectors;
import java.util.stream.Stream;

import com.google.common.base.Supplier;
import org.apache.tuweni.bytes.Bytes;
import org.apache.tuweni.bytes.Bytes32;
import org.apache.tuweni.units.bigints.UInt256;
import org.bouncycastle.jcajce.provider.asymmetric.ec.BCECPrivateKey;
import org.bouncycastle.jcajce.provider.asymmetric.ec.BCECPublicKey;
import org.bouncycastle.jce.provider.BouncyCastleProvider;

public class BlockDataGenerator {

  static {
    Security.addProvider(new BouncyCastleProvider());
  }

  private final Random random;
  private final KeyPairGenerator keyPairGenerator;
  private final SignatureAlgorithm signatureAlgorithm = SignatureAlgorithmFactory.getInstance();
  private Supplier<BlockOptions> blockOptionsSupplier = BlockOptions::create;

  public BlockDataGenerator(final int seed) {
    this.random = new Random(seed);
    keyPairGenerator = createKeyPairGenerator(seed);
  }

  public BlockDataGenerator() {
    this(1);
  }

  public void setBlockOptionsSupplier(final Supplier<BlockOptions> blockOptionsSupplier) {
    this.blockOptionsSupplier = blockOptionsSupplier;
  }

  private KeyPairGenerator createKeyPairGenerator(final long seed) {
    final KeyPairGenerator keyPairGenerator;
    try {
      keyPairGenerator =
          KeyPairGenerator.getInstance(
              SignatureAlgorithm.ALGORITHM, signatureAlgorithm.getProvider());
    } catch (final Exception e) {
      throw new RuntimeException(e);
    }
    final ECGenParameterSpec ecGenParameterSpec =
        new ECGenParameterSpec(signatureAlgorithm.getCurveName());
    try {
      final SecureRandom secureRandom = SecureRandomProvider.createSecureRandom();
      secureRandom.setSeed(seed);
      keyPairGenerator.initialize(ecGenParameterSpec, secureRandom);
    } catch (final InvalidAlgorithmParameterException e) {
      throw new RuntimeException(e);
    }
    return keyPairGenerator;
  }

  /**
   * Generates a sequence of blocks with some accounts and account storage pre-populated with random
   * data.
   */
  private List<Block> blockSequence(
      final int count,
      final long nextBlock,
      final Hash parent,
      final WorldStateArchive worldStateArchive,
      final List<Address> accountsToSetup,
      final List<UInt256> storageKeys) {
    final List<Block> seq = new ArrayList<>(count);

    final MutableWorldState worldState = worldStateArchive.getMutable();

    long nextBlockNumber = nextBlock;
    Hash parentHash = parent;

    for (int i = 0; i < count; i++) {
      final WorldUpdater stateUpdater = worldState.updater();
      if (i == 0) {
        // Set up some accounts
        accountsToSetup.forEach(stateUpdater::createAccount);
        stateUpdater.commit();
      } else {
        // Mutate accounts
        accountsToSetup.forEach(
            hash -> {
              final MutableAccount a = stateUpdater.getAccount(hash).getMutable();
              a.incrementNonce();
              a.setBalance(Wei.of(positiveLong()));
              storageKeys.forEach(key -> a.setStorageValue(key, UInt256.ONE));
            });
        stateUpdater.commit();
      }
      final BlockOptions options =
          blockOptionsSupplier
              .get()
              .setBlockNumber(nextBlockNumber)
              .setParentHash(parentHash)
              .setStateRoot(worldState.rootHash());
      final Block next = block(options);
      seq.add(next);
      parentHash = next.getHash();
      nextBlockNumber = nextBlockNumber + 1L;
      worldState.persist(null);
    }

    return seq;
  }

  public List<Account> createRandomAccounts(final MutableWorldState worldState, final int count) {
    return createRandomAccounts(worldState, count, .5f, .75f);
  }

  public List<Account> createRandomContractAccountsWithNonEmptyStorage(
      final MutableWorldState worldState, final int count) {
    return createRandomAccounts(worldState, count, 1f, 1f);
  }

  private List<Account> createRandomAccounts(
      final MutableWorldState worldState,
      final int count,
      final float percentContractAccounts,
      final float percentContractAccountsWithNonEmptyStorage) {
    final WorldUpdater updater = worldState.updater();
    final List<Account> accounts = new ArrayList<>(count);
    for (int i = 0; i < count; i++) {
      final MutableAccount account = updater.getOrCreate(address()).getMutable();
      if (random.nextFloat() < percentContractAccounts) {
        // Some percentage of accounts are contract accounts
        account.setCode(bytesValue(5, 50));
        account.setVersion(Account.DEFAULT_VERSION);
        if (random.nextFloat() < percentContractAccountsWithNonEmptyStorage) {
          // Add some storage for contract accounts
          final int storageValues = random.nextInt(20) + 10;
          for (int j = 0; j < storageValues; j++) {
            account.setStorageValue(uint256(), uint256());
          }
        }
      }
      account.setNonce(random.nextInt(10));
      account.setBalance(Wei.of(positiveLong()));

      accounts.add(account);
    }
    updater.commit();
    worldState.persist(null);
    return accounts;
  }

  public List<Block> blockSequence(final int count) {
<<<<<<< HEAD
    final WorldStateArchive worldState = InMemoryKeyValueStorageProvider.createInMemoryWorldStateArchive();
=======
    final WorldStateArchive worldState =
        InMemoryKeyValueStorageProvider.createInMemoryWorldStateArchive();
>>>>>>> 2e540e52
    return blockSequence(count, worldState, Collections.emptyList(), Collections.emptyList());
  }

  public List<Block> blockSequence(final Block previousBlock, final int count) {
<<<<<<< HEAD
    final WorldStateArchive worldState = InMemoryKeyValueStorageProvider.createInMemoryWorldStateArchive();
=======
    final WorldStateArchive worldState =
        InMemoryKeyValueStorageProvider.createInMemoryWorldStateArchive();
>>>>>>> 2e540e52
    final Hash parentHash = previousBlock.getHeader().getHash();
    final long blockNumber = previousBlock.getHeader().getNumber() + 1;
    return blockSequence(
        count,
        blockNumber,
        parentHash,
        worldState,
        Collections.emptyList(),
        Collections.emptyList());
  }

  public List<Block> blockSequence(
      final int count,
      final WorldStateArchive worldStateArchive,
      final List<Address> accountsToSetup,
      final List<UInt256> storageKeys) {
    final long blockNumber = BlockHeader.GENESIS_BLOCK_NUMBER;
    final Hash parentHash = Hash.ZERO;
    return blockSequence(
        count, blockNumber, parentHash, worldStateArchive, accountsToSetup, storageKeys);
  }

  public Block genesisBlock() {
    return genesisBlock(blockOptionsSupplier.get());
  }

  public Block genesisBlock(final BlockOptions options) {
    options
        .setBlockNumber(BlockHeader.GENESIS_BLOCK_NUMBER)
        .setStateRoot(Hash.EMPTY_TRIE_HASH)
        .setParentHash(Hash.ZERO);
    return block(options);
  }

  public Block block(final BlockOptions options) {
    final long blockNumber = options.getBlockNumber(positiveLong());
    final BlockBody body =
        blockNumber == BlockHeader.GENESIS_BLOCK_NUMBER ? BlockBody.empty() : body(options);
    final BlockHeader header = header(blockNumber, body, options);
    return new Block(header, body);
  }

  public Block block() {
    return block(new BlockOptions());
  }

  public BlockOptions nextBlockOptions(final Block afterBlock) {
    return blockOptionsSupplier
        .get()
        .setBlockNumber(afterBlock.getHeader().getNumber() + 1)
        .setParentHash(afterBlock.getHash());
  }

  public Block nextBlock(final Block afterBlock) {
    final BlockOptions options = nextBlockOptions(afterBlock);
    return block(options);
  }

  public BlockHeader header(final long blockNumber, final BlockBody blockBody) {
    return header(blockNumber, blockBody, new BlockOptions());
  }

  public BlockHeader header(final long blockNumber) {
    return header(blockNumber, body(), blockOptionsSupplier.get());
  }

  public BlockHeader header() {
    return header(positiveLong(), body(), blockOptionsSupplier.get());
  }

  public BlockHeader header(final long number, final BlockBody body, final BlockOptions options) {
    final int gasLimit = random.nextInt() & Integer.MAX_VALUE;
    final int gasUsed = Math.max(0, gasLimit - 1);
    final long blockNonce = random.nextLong();

    return BlockHeaderBuilder.create()
        .parentHash(options.getParentHash(hash()))
        .ommersHash(BodyValidation.ommersHash(body.getOmmers()))
        .coinbase(options.getCoinbase(address()))
        .stateRoot(options.getStateRoot(hash()))
        .transactionsRoot(BodyValidation.transactionsRoot(body.getTransactions()))
        .receiptsRoot(options.getReceiptsRoot(hash()))
        .logsBloom(options.getLogsBloom(logsBloom()))
        .difficulty(options.getDifficulty(Difficulty.of(uint256(4))))
        .number(number)
        .gasLimit(gasLimit)
        .gasUsed(options.getGasUsed(gasUsed))
        .timestamp(
            options
                .getTimestamp()
                .orElse(Instant.now().truncatedTo(ChronoUnit.SECONDS).getEpochSecond()))
        .extraData(options.getExtraData(bytes32()))
        .mixHash(hash())
        .nonce(blockNonce)
        .blockHeaderFunctions(options.getBlockHeaderFunctions(new MainnetBlockHeaderFunctions()))
        .buildBlockHeader();
  }

  public BlockBody body() {
    return body(blockOptionsSupplier.get());
  }

  public BlockBody body(final BlockOptions options) {
    final List<BlockHeader> ommers = new ArrayList<>();
    if (options.hasOmmers()) {
      final int ommerCount = random.nextInt(3);
      for (int i = 0; i < ommerCount; i++) {
        ommers.add(ommer());
      }
    }
    final List<Transaction> defaultTxs = new ArrayList<>();
    if (options.hasTransactions()) {
      defaultTxs.add(transaction(options.getTransactionTypes()));
      defaultTxs.add(transaction(options.getTransactionTypes()));
    }

    return new BlockBody(options.getTransactions(defaultTxs), ommers);
  }

  private BlockHeader ommer() {
    return header(positiveLong(), body(BlockOptions.create().hasOmmers(false)));
  }

  private TransactionType transactionType() {
    return transactionType(TransactionType.values());
  }

  private TransactionType transactionType(final TransactionType... transactionTypes) {
    return transactionTypes[random.nextInt(transactionTypes.length)];
  }

  public Transaction transaction() {
    return transaction(transactionType());
  }

  public Transaction transaction(final TransactionType... transactionTypes) {
    return transaction(transactionType(transactionTypes));
  }

  public Transaction transaction(final TransactionType transactionType) {
    return transaction(transactionType, bytes32(), address());
  }

  public Transaction transaction(final Bytes payload) {
    return transaction(transactionType(), payload);
  }

  public Transaction transaction(final TransactionType transactionType, final Bytes payload) {
    return transaction(transactionType, payload, address());
  }

  public Transaction transaction(
      final TransactionType transactionType, final Bytes payload, final Address to) {
    switch (transactionType) {
      case FRONTIER:
        return frontierTransaction(payload, to);
      case EIP1559:
        return eip1559Transaction(payload, to);
      case ACCESS_LIST:
        return accessListTransaction(payload, to);
      default:
        throw new RuntimeException(
            String.format(
                "Developer Error. No random transaction generator defined for %s",
                transactionType));
    }
  }

  private Transaction accessListTransaction(final Bytes payload, final Address to) {
    return Transaction.builder()
        .type(TransactionType.ACCESS_LIST)
        .nonce(positiveLong())
        .gasPrice(Wei.wrap(bytes32()))
        .gasLimit(positiveLong())
        .to(to)
        .value(Wei.wrap(bytes32()))
        .payload(payload)
        .accessList(accessList())
        .chainId(BigInteger.ONE)
        .signAndBuild(generateKeyPair());
  }

  private List<AccessListEntry> accessList() {
    final List<Address> accessedAddresses =
        Stream.generate(this::address).limit(1 + random.nextInt(3)).collect(toUnmodifiableList());
    final List<AccessListEntry> accessedStorage = new ArrayList<>();
    for (int i = 0; i < accessedAddresses.size(); ++i) {
      accessedStorage.add(
          new AccessListEntry(
              accessedAddresses.get(i),
              Stream.generate(this::bytes32).limit(2L * i).collect(toUnmodifiableList())));
    }
    return accessedStorage;
  }

  private Transaction eip1559Transaction(final Bytes payload, final Address to) {
    return Transaction.builder()
        .type(TransactionType.EIP1559)
        .nonce(positiveLong())
        .gasPrice(Wei.ZERO)
        .gasPremium(Wei.wrap(bytes32()))
        .feeCap(Wei.wrap(bytes32()))
        .gasLimit(positiveLong())
        .to(to)
        .value(Wei.of(positiveLong()))
        .payload(payload)
        .chainId(BigInteger.ONE)
        .signAndBuild(generateKeyPair());
  }

  private Transaction frontierTransaction(final Bytes payload, final Address to) {
    return Transaction.builder()
        .type(TransactionType.FRONTIER)
        .nonce(positiveLong())
        .gasPrice(Wei.wrap(bytes32()))
        .gasLimit(positiveLong())
        .to(to)
        .value(Wei.wrap(bytes32()))
        .payload(payload)
        .chainId(BigInteger.ONE)
        .signAndBuild(generateKeyPair());
  }

  public Set<Transaction> transactions(final int n, final TransactionType... transactionTypes) {
    return Stream.generate(() -> transaction(transactionTypes))
        .parallel()
        .limit(n)
        .collect(toUnmodifiableSet());
  }

  public Set<Transaction> transactions(final int n) {
    return transactions(n, TransactionType.values());
  }

  public Set<Transaction> transactionsWithAllTypes() {
    return transactionsWithAllTypes(0);
  }

  public Set<Transaction> transactionsWithAllTypes(final int atLeast) {
    checkArgument(atLeast >= 0);
    final HashSet<TransactionType> remainingTransactionTypes =
        new HashSet<>(Set.of(TransactionType.values()));
    final HashSet<Transaction> transactions = new HashSet<>();
    while (transactions.size() < atLeast || !remainingTransactionTypes.isEmpty()) {
      final Transaction newTransaction = transaction();
      transactions.add(newTransaction);
      remainingTransactionTypes.remove(newTransaction.getType());
    }
    return transactions;
  }

  public TransactionReceipt receipt(final long cumulativeGasUsed) {
    return new TransactionReceipt(
        transactionType(),
        random.nextInt(2),
        cumulativeGasUsed,
        Arrays.asList(log(), log()),
        Optional.empty());
  }

  public TransactionReceipt receipt(final Bytes revertReason) {
    return new TransactionReceipt(
        transactionType(),
        random.nextInt(2),
        positiveLong(),
        Arrays.asList(log(), log()),
        Optional.of(revertReason));
  }

  public TransactionReceipt receipt() {
    return receipt(positiveLong());
  }

  public TransactionReceipt receipt(final List<Log> logs) {
    return new TransactionReceipt(
        transactionType(), random.nextInt(2), positiveLong(), logs, Optional.empty());
  }

  public UInt256 storageKey() {
    return uint256();
  }

  public List<TransactionReceipt> receipts(final Block block) {
    final long totalGas = block.getHeader().getGasUsed();
    final int receiptCount = block.getBody().getTransactions().size();

    final List<TransactionReceipt> receipts = new ArrayList<>(receiptCount);
    for (int i = 0; i < receiptCount; i++) {
      receipts.add(receipt((totalGas * (i + 1)) / (receiptCount)));
    }

    return receipts;
  }

  public List<Log> logs(final int logsCount, final int topicsPerLog) {
    return Stream.generate(() -> log(topicsPerLog)).limit(logsCount).collect(Collectors.toList());
  }

  public Log log() {
    return log(0);
  }

  public Log log(final int topicCount) {
    final List<LogTopic> topics =
        Stream.generate(this::logTopic).limit(topicCount).collect(Collectors.toList());
    return new Log(address(), bytesValue(5, 15), topics);
  }

  private LogTopic logTopic() {
    return LogTopic.wrap(bytesValue(Bytes32.SIZE));
  }

  public Bytes32 bytes32() {
    return Bytes32.wrap(bytes(Bytes32.SIZE));
  }

  public Bytes bytesValue(final int size) {
    return Bytes.wrap(bytes(size));
  }

  public Bytes bytesValue() {
    return bytesValue(1, 20);
  }

  public Bytes bytesValue(final int minSize, final int maxSize) {
    checkArgument(minSize >= 0);
    checkArgument(maxSize >= 0);
    checkArgument(maxSize > minSize);
    final int size = random.nextInt(maxSize - minSize) + minSize;
    return Bytes.wrap(bytes(size));
  }

  /**
   * Creates a UInt256 with a value that fits within maxByteSize
   *
   * @param maxByteSize The byte size to cap this value to
   * @return the maximum size
   */
  private UInt256 uint256(final int maxByteSize) {
    checkArgument(maxByteSize <= 32);
    return UInt256.fromBytes(Bytes32.wrap(bytes(32, 32 - maxByteSize)));
  }

  private UInt256 uint256() {
    return UInt256.fromBytes(bytes32());
  }

  private long positiveLong() {
    final long l = random.nextLong();
    return l < 0 ? Math.abs(l + 1) : l;
  }

  public Hash hash() {
    return Hash.wrap(bytes32());
  }

  public Address address() {
    return Address.wrap(bytesValue(Address.SIZE));
  }

  public LogsBloomFilter logsBloom() {
    return new LogsBloomFilter(Bytes.of(bytes(LogsBloomFilter.BYTE_SIZE)));
  }

  private byte[] bytes(final int size) {
    return bytes(size, 0);
  }

  /**
   * Creates a byte sequence with leading zeros.
   *
   * @param size The size of the byte array to return
   * @param zerofill The number of lower-order bytes to fill with zero (creating a smaller big
   *     endian integer value)
   * @return the array of bytes.
   */
  private byte[] bytes(final int size, final int zerofill) {
    final byte[] bytes = new byte[size];
    random.nextBytes(bytes);
    Arrays.fill(bytes, 0, zerofill, (byte) 0x0);
    return bytes;
  }

  private KeyPair generateKeyPair() {
    final java.security.KeyPair rawKeyPair = keyPairGenerator.generateKeyPair();
    final BCECPrivateKey privateKey = (BCECPrivateKey) rawKeyPair.getPrivate();
    final BCECPublicKey publicKey = (BCECPublicKey) rawKeyPair.getPublic();

    final BigInteger privateKeyValue = privateKey.getD();

    // Ethereum does not use encoded public keys like bitcoin - see
    // https://en.bitcoin.it/wiki/Elliptic_Curve_Digital_Signature_Algorithm for details
    // Additionally, as the first bit is a constant prefix (0x04) we ignore this value
    final byte[] publicKeyBytes = publicKey.getQ().getEncoded(false);
    final BigInteger publicKeyValue =
        new BigInteger(1, Arrays.copyOfRange(publicKeyBytes, 1, publicKeyBytes.length));

    return new KeyPair(
        signatureAlgorithm.createPrivateKey(privateKeyValue),
        signatureAlgorithm.createPublicKey(publicKeyValue));
  }

  public static class BlockOptions {
    private OptionalLong blockNumber = OptionalLong.empty();
    private Optional<Hash> parentHash = Optional.empty();
    private Optional<Hash> stateRoot = Optional.empty();
    private Optional<Difficulty> difficulty = Optional.empty();
    private final List<Transaction> transactions = new ArrayList<>();
    private final List<BlockHeader> ommers = new ArrayList<>();
    private Optional<Bytes> extraData = Optional.empty();
    private Optional<BlockHeaderFunctions> blockHeaderFunctions = Optional.empty();
    private Optional<Hash> receiptsRoot = Optional.empty();
    private Optional<Long> gasUsed = Optional.empty();
    private Optional<LogsBloomFilter> logsBloom = Optional.empty();
    private Optional<Long> timestamp = Optional.empty();
    private boolean hasOmmers = true;
    private boolean hasTransactions = true;
    private TransactionType[] transactionTypes = TransactionType.values();
    private Optional<Address> coinbase = Optional.empty();

    public static BlockOptions create() {
      return new BlockOptions();
    }

    public List<Transaction> getTransactions(final List<Transaction> defaultValue) {
      return transactions.isEmpty() ? defaultValue : transactions;
    }

    public TransactionType[] getTransactionTypes() {
      return transactionTypes;
    }

    public List<BlockHeader> getOmmers(final List<BlockHeader> defaultValue) {
      return ommers.isEmpty() ? defaultValue : ommers;
    }

    public long getBlockNumber(final long defaultValue) {
      return blockNumber.orElse(defaultValue);
    }

    public Hash getParentHash(final Hash defaultValue) {
      return parentHash.orElse(defaultValue);
    }

    public Hash getStateRoot(final Hash defaultValue) {
      return stateRoot.orElse(defaultValue);
    }

    public Difficulty getDifficulty(final Difficulty defaultValue) {
      return difficulty.orElse(defaultValue);
    }

    public Bytes getExtraData(final Bytes32 defaultValue) {
      return extraData.orElse(defaultValue);
    }

    public BlockHeaderFunctions getBlockHeaderFunctions(final BlockHeaderFunctions defaultValue) {
      return blockHeaderFunctions.orElse(defaultValue);
    }

    public Hash getReceiptsRoot(final Hash defaultValue) {
      return receiptsRoot.orElse(defaultValue);
    }

    public long getGasUsed(final long defaultValue) {
      return gasUsed.orElse(defaultValue);
    }

    public LogsBloomFilter getLogsBloom(final LogsBloomFilter defaultValue) {
      return logsBloom.orElse(defaultValue);
    }

    public Optional<Long> getTimestamp() {
      return timestamp;
    }

    public boolean hasTransactions() {
      return hasTransactions;
    }

    public boolean hasOmmers() {
      return hasOmmers;
    }

    public BlockOptions addTransaction(final Transaction... tx) {
      transactions.addAll(Arrays.asList(tx));
      return this;
    }

    public BlockOptions addOmmers(final BlockHeader... headers) {
      ommers.addAll(Arrays.asList(headers));
      return this;
    }

    public BlockOptions addTransaction(final Collection<Transaction> txs) {
      return addTransaction(txs.toArray(new Transaction[] {}));
    }

    public BlockOptions setBlockNumber(final long blockNumber) {
      this.blockNumber = OptionalLong.of(blockNumber);
      return this;
    }

    public BlockOptions setParentHash(final Hash parentHash) {
      this.parentHash = Optional.of(parentHash);
      return this;
    }

    public BlockOptions setStateRoot(final Hash stateRoot) {
      this.stateRoot = Optional.of(stateRoot);
      return this;
    }

    public BlockOptions setDifficulty(final Difficulty difficulty) {
      this.difficulty = Optional.of(difficulty);
      return this;
    }

    public BlockOptions setExtraData(final Bytes extraData) {
      this.extraData = Optional.of(extraData);
      return this;
    }

    public BlockOptions setBlockHeaderFunctions(final BlockHeaderFunctions blockHeaderFunctions) {
      this.blockHeaderFunctions = Optional.of(blockHeaderFunctions);
      return this;
    }

    public BlockOptions setReceiptsRoot(final Hash receiptsRoot) {
      this.receiptsRoot = Optional.of(receiptsRoot);
      return this;
    }

    public BlockOptions setGasUsed(final long gasUsed) {
      this.gasUsed = Optional.of(gasUsed);
      return this;
    }

    public BlockOptions setLogsBloom(final LogsBloomFilter logsBloom) {
      this.logsBloom = Optional.of(logsBloom);
      return this;
    }

    public BlockOptions hasTransactions(final boolean hasTransactions) {
      this.hasTransactions = hasTransactions;
      return this;
    }

    public BlockOptions transactionTypes(final TransactionType... transactionTypes) {
      this.transactionTypes = transactionTypes;
      return this;
    }

    public BlockOptions hasOmmers(final boolean hasOmmers) {
      this.hasOmmers = hasOmmers;
      return this;
    }

    public BlockOptions setTimestamp(final Long timestamp) {
      this.timestamp = Optional.of(timestamp);
      return this;
    }

    public BlockOptions setCoinbase(final Address coinbase) {
      this.coinbase = Optional.of(coinbase);
      return this;
    }

    public Address getCoinbase(final Address defaultValue) {
      return coinbase.orElse(defaultValue);
    }
  }
}<|MERGE_RESOLUTION|>--- conflicted
+++ resolved
@@ -193,22 +193,14 @@
   }
 
   public List<Block> blockSequence(final int count) {
-<<<<<<< HEAD
-    final WorldStateArchive worldState = InMemoryKeyValueStorageProvider.createInMemoryWorldStateArchive();
-=======
     final WorldStateArchive worldState =
         InMemoryKeyValueStorageProvider.createInMemoryWorldStateArchive();
->>>>>>> 2e540e52
     return blockSequence(count, worldState, Collections.emptyList(), Collections.emptyList());
   }
 
   public List<Block> blockSequence(final Block previousBlock, final int count) {
-<<<<<<< HEAD
-    final WorldStateArchive worldState = InMemoryKeyValueStorageProvider.createInMemoryWorldStateArchive();
-=======
     final WorldStateArchive worldState =
         InMemoryKeyValueStorageProvider.createInMemoryWorldStateArchive();
->>>>>>> 2e540e52
     final Hash parentHash = previousBlock.getHeader().getHash();
     final long blockNumber = previousBlock.getHeader().getNumber() + 1;
     return blockSequence(
