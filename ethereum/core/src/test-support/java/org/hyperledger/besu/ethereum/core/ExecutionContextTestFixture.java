/*
 * Copyright ConsenSys AG.
 *
 * Licensed under the Apache License, Version 2.0 (the "License"); you may not use this file except in compliance with
 * the License. You may obtain a copy of the License at
 *
 * http://www.apache.org/licenses/LICENSE-2.0
 *
 * Unless required by applicable law or agreed to in writing, software distributed under the License is distributed on
 * an "AS IS" BASIS, WITHOUT WARRANTIES OR CONDITIONS OF ANY KIND, either express or implied. See the License for the
 * specific language governing permissions and limitations under the License.
 *
 * SPDX-License-Identifier: Apache-2.0
 */
package org.hyperledger.besu.ethereum.core;

import static org.hyperledger.besu.ethereum.core.InMemoryKeyValueStorageProvider.createInMemoryWorldStateArchive;

import org.hyperledger.besu.config.GenesisConfigFile;
import org.hyperledger.besu.config.StubGenesisConfigOptions;
import org.hyperledger.besu.ethereum.ProtocolContext;
import org.hyperledger.besu.ethereum.chain.BadBlockManager;
import org.hyperledger.besu.ethereum.chain.DefaultBlockchain;
import org.hyperledger.besu.ethereum.chain.GenesisState;
import org.hyperledger.besu.ethereum.chain.MutableBlockchain;
import org.hyperledger.besu.ethereum.mainnet.MainnetBlockHeaderFunctions;
import org.hyperledger.besu.ethereum.mainnet.ProtocolSchedule;
import org.hyperledger.besu.ethereum.mainnet.ProtocolScheduleBuilder;
import org.hyperledger.besu.ethereum.mainnet.ProtocolSpecAdapters;
import org.hyperledger.besu.ethereum.storage.keyvalue.KeyValueStoragePrefixedKeyBlockchainStorage;
import org.hyperledger.besu.ethereum.storage.keyvalue.VariablesKeyValueStorage;
import org.hyperledger.besu.ethereum.worldstate.WorldStateArchive;
import org.hyperledger.besu.evm.internal.EvmConfiguration;
import org.hyperledger.besu.metrics.noop.NoOpMetricsSystem;
import org.hyperledger.besu.plugin.services.TransactionSelectionService;
import org.hyperledger.besu.plugin.services.storage.KeyValueStorage;
import org.hyperledger.besu.plugin.services.txselection.PluginTransactionSelectorFactory;
import org.hyperledger.besu.services.kvstore.InMemoryKeyValueStorage;

import java.math.BigInteger;
import java.util.function.Function;

public class ExecutionContextTestFixture {

  private final Block genesis;
  private final KeyValueStorage blockchainKeyValueStorage;
  private final KeyValueStorage variablesKeyValueStorage;
  private final MutableBlockchain blockchain;
  private final WorldStateArchive stateArchive;

  private final ProtocolSchedule protocolSchedule;
  private final ProtocolContext protocolContext;
  private static final GenesisConfigFile genesisConfigFile = GenesisConfigFile.mainnet();

  private ExecutionContextTestFixture(
      final ProtocolSchedule protocolSchedule,
      final KeyValueStorage blockchainKeyValueStorage,
      final KeyValueStorage variablesKeyValueStorage) {
    final GenesisState genesisState = GenesisState.fromConfig(genesisConfigFile, protocolSchedule);
    this.genesis = genesisState.getBlock();
    this.blockchainKeyValueStorage = blockchainKeyValueStorage;
    this.variablesKeyValueStorage = variablesKeyValueStorage;
    this.blockchain =
        DefaultBlockchain.createMutable(
            genesis,
            new KeyValueStoragePrefixedKeyBlockchainStorage(
                blockchainKeyValueStorage,
                new VariablesKeyValueStorage(variablesKeyValueStorage),
                new MainnetBlockHeaderFunctions()),
            new NoOpMetricsSystem(),
            0);
    this.stateArchive = createInMemoryWorldStateArchive();
    this.protocolSchedule = protocolSchedule;
    this.protocolContext =
<<<<<<< HEAD
        new ProtocolContext(
            blockchain,
            stateArchive,
            null,
            new TransactionSelectionService() {
              @Override
              public Optional<PluginTransactionSelectorFactory> get() {
                return Optional.empty();
              }

              @Override
              public void registerTransactionSelectorFactory(
                  final PluginTransactionSelectorFactory transactionSelectorFactory) {}
            },
            new BadBlockManager());
=======
        new ProtocolContext(blockchain, stateArchive, null, new BadBlockManager());
>>>>>>> 2c1733c8
    genesisState.writeStateTo(stateArchive.getMutable());
  }

  public static ExecutionContextTestFixture create() {
    return new Builder().build();
  }

  public static Builder builder() {
    return new Builder();
  }

  public Block getGenesis() {
    return genesis;
  }

  public KeyValueStorage getBlockchainKeyValueStorage() {
    return blockchainKeyValueStorage;
  }

  public KeyValueStorage getVariablesKeyValueStorage() {
    return variablesKeyValueStorage;
  }

  public MutableBlockchain getBlockchain() {
    return blockchain;
  }

  public WorldStateArchive getStateArchive() {
    return stateArchive;
  }

  public ProtocolSchedule getProtocolSchedule() {
    return protocolSchedule;
  }

  public ProtocolContext getProtocolContext() {
    return protocolContext;
  }

  public static class Builder {
    private KeyValueStorage variablesKeyValueStorage;
    private KeyValueStorage blockchainKeyValueStorage;
    private ProtocolSchedule protocolSchedule;

    public Builder variablesKeyValueStorage(final KeyValueStorage keyValueStorage) {
      this.variablesKeyValueStorage = keyValueStorage;
      return this;
    }

    public Builder blockchainKeyValueStorage(final KeyValueStorage keyValueStorage) {
      this.blockchainKeyValueStorage = keyValueStorage;
      return this;
    }

    public Builder protocolSchedule(final ProtocolSchedule protocolSchedule) {
      this.protocolSchedule = protocolSchedule;
      return this;
    }

    public ExecutionContextTestFixture build() {
      if (protocolSchedule == null) {
        protocolSchedule =
            new ProtocolScheduleBuilder(
                    new StubGenesisConfigOptions().petersburgBlock(0),
                    BigInteger.valueOf(42),
                    ProtocolSpecAdapters.create(0, Function.identity()),
                    new PrivacyParameters(),
                    false,
                    EvmConfiguration.DEFAULT,
                    new BadBlockManager())
                .createProtocolSchedule();
      }
      if (blockchainKeyValueStorage == null) {
        blockchainKeyValueStorage = new InMemoryKeyValueStorage();
      }
      if (variablesKeyValueStorage == null) {
        variablesKeyValueStorage = new InMemoryKeyValueStorage();
      }
      return new ExecutionContextTestFixture(
          protocolSchedule, variablesKeyValueStorage, blockchainKeyValueStorage);
    }
  }
}<|MERGE_RESOLUTION|>--- conflicted
+++ resolved
@@ -32,9 +32,7 @@
 import org.hyperledger.besu.ethereum.worldstate.WorldStateArchive;
 import org.hyperledger.besu.evm.internal.EvmConfiguration;
 import org.hyperledger.besu.metrics.noop.NoOpMetricsSystem;
-import org.hyperledger.besu.plugin.services.TransactionSelectionService;
 import org.hyperledger.besu.plugin.services.storage.KeyValueStorage;
-import org.hyperledger.besu.plugin.services.txselection.PluginTransactionSelectorFactory;
 import org.hyperledger.besu.services.kvstore.InMemoryKeyValueStorage;
 
 import java.math.BigInteger;
@@ -72,25 +70,7 @@
     this.stateArchive = createInMemoryWorldStateArchive();
     this.protocolSchedule = protocolSchedule;
     this.protocolContext =
-<<<<<<< HEAD
-        new ProtocolContext(
-            blockchain,
-            stateArchive,
-            null,
-            new TransactionSelectionService() {
-              @Override
-              public Optional<PluginTransactionSelectorFactory> get() {
-                return Optional.empty();
-              }
-
-              @Override
-              public void registerTransactionSelectorFactory(
-                  final PluginTransactionSelectorFactory transactionSelectorFactory) {}
-            },
-            new BadBlockManager());
-=======
         new ProtocolContext(blockchain, stateArchive, null, new BadBlockManager());
->>>>>>> 2c1733c8
     genesisState.writeStateTo(stateArchive.getMutable());
   }
 
