/*
 * Copyright ConsenSys AG.
 *
 * Licensed under the Apache License, Version 2.0 (the "License"); you may not use this file except in compliance with
 * the License. You may obtain a copy of the License at
 *
 * http://www.apache.org/licenses/LICENSE-2.0
 *
 * Unless required by applicable law or agreed to in writing, software distributed under the License is distributed on
 * an "AS IS" BASIS, WITHOUT WARRANTIES OR CONDITIONS OF ANY KIND, either express or implied. See the License for the
 * specific language governing permissions and limitations under the License.
 *
 * SPDX-License-Identifier: Apache-2.0
 */
package org.hyperledger.besu.ethereum.core;

import static org.hyperledger.besu.ethereum.core.InMemoryKeyValueStorageProvider.createInMemoryWorldStateArchive;

import org.hyperledger.besu.config.GenesisConfigFile;
import org.hyperledger.besu.config.StubGenesisConfigOptions;
import org.hyperledger.besu.ethereum.ProtocolContext;
import org.hyperledger.besu.ethereum.chain.BadBlockManager;
import org.hyperledger.besu.ethereum.chain.DefaultBlockchain;
import org.hyperledger.besu.ethereum.chain.GenesisState;
import org.hyperledger.besu.ethereum.chain.MutableBlockchain;
import org.hyperledger.besu.ethereum.mainnet.MainnetBlockHeaderFunctions;
import org.hyperledger.besu.ethereum.mainnet.ProtocolSchedule;
import org.hyperledger.besu.ethereum.mainnet.ProtocolScheduleBuilder;
import org.hyperledger.besu.ethereum.mainnet.ProtocolSpecAdapters;
import org.hyperledger.besu.ethereum.storage.keyvalue.KeyValueStoragePrefixedKeyBlockchainStorage;
import org.hyperledger.besu.ethereum.storage.keyvalue.VariablesKeyValueStorage;
import org.hyperledger.besu.ethereum.worldstate.WorldStateArchive;
import org.hyperledger.besu.evm.internal.EvmConfiguration;
import org.hyperledger.besu.metrics.noop.NoOpMetricsSystem;
import org.hyperledger.besu.plugin.services.storage.KeyValueStorage;
import org.hyperledger.besu.services.kvstore.InMemoryKeyValueStorage;

import java.math.BigInteger;
import java.util.function.Function;

public class ExecutionContextTestFixture {

  private final Block genesis;
  private final KeyValueStorage blockchainKeyValueStorage;
  private final KeyValueStorage variablesKeyValueStorage;
  private final MutableBlockchain blockchain;
  private final WorldStateArchive stateArchive;

  private final ProtocolSchedule protocolSchedule;
  private final ProtocolContext protocolContext;
  private static final GenesisConfigFile genesisConfigFile = GenesisConfigFile.mainnet();

  private ExecutionContextTestFixture(
      final ProtocolSchedule protocolSchedule,
      final KeyValueStorage blockchainKeyValueStorage,
      final KeyValueStorage variablesKeyValueStorage) {
    final GenesisState genesisState = GenesisState.fromConfig(genesisConfigFile, protocolSchedule);
    this.genesis = genesisState.getBlock();
    this.blockchainKeyValueStorage = blockchainKeyValueStorage;
    this.variablesKeyValueStorage = variablesKeyValueStorage;
    this.blockchain =
        DefaultBlockchain.createMutable(
            genesis,
            new KeyValueStoragePrefixedKeyBlockchainStorage(
                blockchainKeyValueStorage,
                new VariablesKeyValueStorage(variablesKeyValueStorage),
                new MainnetBlockHeaderFunctions()),
            new NoOpMetricsSystem(),
            0);
    this.stateArchive = createInMemoryWorldStateArchive();
    this.protocolSchedule = protocolSchedule;
<<<<<<< HEAD
    this.protocolContext = new ProtocolContext(blockchain, stateArchive, null);
=======
    this.protocolContext =
        new ProtocolContext(
            blockchain, stateArchive, null, Optional.empty(), new BadBlockManager());
>>>>>>> 16d47906
    genesisState.writeStateTo(stateArchive.getMutable());
  }

  public static ExecutionContextTestFixture create() {
    return new Builder().build();
  }

  public static Builder builder() {
    return new Builder();
  }

  public Block getGenesis() {
    return genesis;
  }

  public KeyValueStorage getBlockchainKeyValueStorage() {
    return blockchainKeyValueStorage;
  }

  public KeyValueStorage getVariablesKeyValueStorage() {
    return variablesKeyValueStorage;
  }

  public MutableBlockchain getBlockchain() {
    return blockchain;
  }

  public WorldStateArchive getStateArchive() {
    return stateArchive;
  }

  public ProtocolSchedule getProtocolSchedule() {
    return protocolSchedule;
  }

  public ProtocolContext getProtocolContext() {
    return protocolContext;
  }

  public static class Builder {
    private KeyValueStorage variablesKeyValueStorage;
    private KeyValueStorage blockchainKeyValueStorage;
    private ProtocolSchedule protocolSchedule;

    public Builder variablesKeyValueStorage(final KeyValueStorage keyValueStorage) {
      this.variablesKeyValueStorage = keyValueStorage;
      return this;
    }

    public Builder blockchainKeyValueStorage(final KeyValueStorage keyValueStorage) {
      this.blockchainKeyValueStorage = keyValueStorage;
      return this;
    }

    public Builder protocolSchedule(final ProtocolSchedule protocolSchedule) {
      this.protocolSchedule = protocolSchedule;
      return this;
    }

    public ExecutionContextTestFixture build() {
      if (protocolSchedule == null) {
        protocolSchedule =
            new ProtocolScheduleBuilder(
                    new StubGenesisConfigOptions().petersburgBlock(0),
                    BigInteger.valueOf(42),
                    ProtocolSpecAdapters.create(0, Function.identity()),
                    new PrivacyParameters(),
                    false,
                    EvmConfiguration.DEFAULT,
                    new BadBlockManager())
                .createProtocolSchedule();
      }
      if (blockchainKeyValueStorage == null) {
        blockchainKeyValueStorage = new InMemoryKeyValueStorage();
      }
      if (variablesKeyValueStorage == null) {
        variablesKeyValueStorage = new InMemoryKeyValueStorage();
      }
      return new ExecutionContextTestFixture(
          protocolSchedule, variablesKeyValueStorage, blockchainKeyValueStorage);
    }
  }
}<|MERGE_RESOLUTION|>--- conflicted
+++ resolved
@@ -69,13 +69,8 @@
             0);
     this.stateArchive = createInMemoryWorldStateArchive();
     this.protocolSchedule = protocolSchedule;
-<<<<<<< HEAD
-    this.protocolContext = new ProtocolContext(blockchain, stateArchive, null);
-=======
     this.protocolContext =
-        new ProtocolContext(
-            blockchain, stateArchive, null, Optional.empty(), new BadBlockManager());
->>>>>>> 16d47906
+        new ProtocolContext(blockchain, stateArchive, null, new BadBlockManager());
     genesisState.writeStateTo(stateArchive.getMutable());
   }
 
