/*
 * Copyright ConsenSys AG.
 *
 * Licensed under the Apache License, Version 2.0 (the "License"); you may not use this file except in compliance with
 * the License. You may obtain a copy of the License at
 *
 * http://www.apache.org/licenses/LICENSE-2.0
 *
 * Unless required by applicable law or agreed to in writing, software distributed under the License is distributed on
 * an "AS IS" BASIS, WITHOUT WARRANTIES OR CONDITIONS OF ANY KIND, either express or implied. See the License for the
 * specific language governing permissions and limitations under the License.
 *
 * SPDX-License-Identifier: Apache-2.0
 */
package org.hyperledger.besu.ethereum.core;

import static org.assertj.core.util.Preconditions.checkArgument;
import static org.hyperledger.besu.ethereum.core.InMemoryKeyValueStorageProvider.createBonsaiInMemoryWorldStateArchive;
import static org.hyperledger.besu.ethereum.core.InMemoryKeyValueStorageProvider.createInMemoryBlockchain;
import static org.hyperledger.besu.ethereum.core.InMemoryKeyValueStorageProvider.createInMemoryWorldStateArchive;
import static org.mockito.Mockito.mock;

import org.hyperledger.besu.config.GenesisConfigFile;
import org.hyperledger.besu.ethereum.ConsensusContext;
import org.hyperledger.besu.ethereum.ProtocolContext;
import org.hyperledger.besu.ethereum.chain.BadBlockManager;
import org.hyperledger.besu.ethereum.chain.Blockchain;
import org.hyperledger.besu.ethereum.chain.GenesisState;
import org.hyperledger.besu.ethereum.chain.MutableBlockchain;
import org.hyperledger.besu.ethereum.eth.manager.EthScheduler;
import org.hyperledger.besu.ethereum.eth.transactions.TransactionPool;
import org.hyperledger.besu.ethereum.mainnet.BlockImportResult;
import org.hyperledger.besu.ethereum.mainnet.HeaderValidationMode;
import org.hyperledger.besu.ethereum.mainnet.MainnetProtocolSchedule;
import org.hyperledger.besu.ethereum.mainnet.ProtocolSchedule;
import org.hyperledger.besu.ethereum.mainnet.ProtocolSpec;
import org.hyperledger.besu.ethereum.mainnet.ScheduleBasedBlockHeaderFunctions;
import org.hyperledger.besu.ethereum.util.RawBlockIterator;
import org.hyperledger.besu.ethereum.worldstate.DataStorageFormat;
import org.hyperledger.besu.ethereum.worldstate.WorldStateArchive;
import org.hyperledger.besu.evm.internal.EvmConfiguration;
import org.hyperledger.besu.metrics.noop.NoOpMetricsSystem;
import org.hyperledger.besu.testutil.BlockTestUtil;
import org.hyperledger.besu.testutil.BlockTestUtil.ChainResources;

import java.io.IOException;
import java.net.URISyntaxException;
import java.nio.charset.StandardCharsets;
import java.nio.file.Path;
import java.util.ArrayList;
import java.util.Collections;
import java.util.List;

import com.google.common.io.Resources;

public class BlockchainSetupUtil {
  private final GenesisState genesisState;
  private final MutableBlockchain blockchain;
  private final ProtocolContext protocolContext;
  private final ProtocolSchedule protocolSchedule;
  private final WorldStateArchive worldArchive;
  private final TransactionPool transactionPool;
  private final List<Block> blocks;
  private final EthScheduler scheduler;
  private long maxBlockNumber;

  private BlockchainSetupUtil(
      final GenesisState genesisState,
      final MutableBlockchain blockchain,
      final ProtocolContext protocolContext,
      final ProtocolSchedule protocolSchedule,
      final WorldStateArchive worldArchive,
      final TransactionPool transactionPool,
      final List<Block> blocks,
      final EthScheduler scheduler) {
    this.genesisState = genesisState;
    this.blockchain = blockchain;
    this.protocolContext = protocolContext;
    this.protocolSchedule = protocolSchedule;
    this.worldArchive = worldArchive;
    this.transactionPool = transactionPool;
    this.blocks = blocks;
    this.scheduler = scheduler;
  }

  public Blockchain importAllBlocks() {
    importBlocks(blocks);
    return blockchain;
  }

  public void importFirstBlocks(final int count) {
    importBlocks(blocks.subList(0, count));
  }

  public void importBlockAtIndex(final int index) {
    importBlocks(Collections.singletonList(blocks.get(index)));
  }

  public Block getBlock(final int index) {
    checkArgument(index < blocks.size(), "Invalid block index");
    return blocks.get(index);
  }

  public List<Block> getBlocks() {
    return blocks;
  }

  public int blockCount() {
    return blocks.size();
  }

  public static BlockchainSetupUtil forTesting(final DataStorageFormat storageFormat) {
    return createForEthashChain(BlockTestUtil.getTestChainResources(), storageFormat);
  }

  public static BlockchainSetupUtil forHiveTesting(final DataStorageFormat storageFormat) {
    return createForEthashChain(BlockTestUtil.getHiveTestChainResources(), storageFormat);
  }

  public static BlockchainSetupUtil forMainnet() {
    return createForEthashChain(BlockTestUtil.getMainnetResources(), DataStorageFormat.FOREST);
  }

  public static BlockchainSetupUtil forOutdatedFork() {
    return createForEthashChain(BlockTestUtil.getOutdatedForkResources(), DataStorageFormat.FOREST);
  }

  public static BlockchainSetupUtil forUpgradedFork() {
    return createForEthashChain(BlockTestUtil.getUpgradedForkResources(), DataStorageFormat.FOREST);
  }

  public static BlockchainSetupUtil createForEthashChain(
      final ChainResources chainResources, final DataStorageFormat storageFormat) {
    return create(
        chainResources,
        storageFormat,
        BlockchainSetupUtil::mainnetProtocolScheduleProvider,
        BlockchainSetupUtil::mainnetProtocolContextProvider,
        new EthScheduler(1, 1, 1, 1, new NoOpMetricsSystem()));
  }

  private static ProtocolSchedule mainnetProtocolScheduleProvider(
      final GenesisConfigFile genesisConfigFile) {
    return MainnetProtocolSchedule.fromConfig(
        genesisConfigFile.getConfigOptions(), EvmConfiguration.DEFAULT, new BadBlockManager());
  }

  private static ProtocolContext mainnetProtocolContextProvider(
      final MutableBlockchain blockchain, final WorldStateArchive worldStateArchive) {
    return new ProtocolContext(
        blockchain,
        worldStateArchive,
        new ConsensusContext() {
          @Override
          public <C extends ConsensusContext> C as(final Class<C> klass) {
            return null;
          }
        },
<<<<<<< HEAD
        null);
=======
        Optional.empty(),
        new BadBlockManager());
>>>>>>> 1b335ad7
  }

  private static BlockchainSetupUtil create(
      final ChainResources chainResources,
      final DataStorageFormat storageFormat,
      final ProtocolScheduleProvider protocolScheduleProvider,
      final ProtocolContextProvider protocolContextProvider,
      final EthScheduler scheduler) {
    try {
      final String genesisJson =
          Resources.toString(chainResources.getGenesisURL(), StandardCharsets.UTF_8);

      final GenesisConfigFile genesisConfigFile = GenesisConfigFile.fromConfig(genesisJson);
      final ProtocolSchedule protocolSchedule = protocolScheduleProvider.get(genesisConfigFile);

      final GenesisState genesisState = GenesisState.fromJson(genesisJson, protocolSchedule);
      final MutableBlockchain blockchain = createInMemoryBlockchain(genesisState.getBlock());
      final WorldStateArchive worldArchive =
          storageFormat == DataStorageFormat.BONSAI
              ? createBonsaiInMemoryWorldStateArchive(blockchain)
              : createInMemoryWorldStateArchive();
      final TransactionPool transactionPool = mock(TransactionPool.class);

      genesisState.writeStateTo(worldArchive.getMutable());
      final ProtocolContext protocolContext = protocolContextProvider.get(blockchain, worldArchive);

      final Path blocksPath = Path.of(chainResources.getBlocksURL().toURI());
      final List<Block> blocks = new ArrayList<>();
      final BlockHeaderFunctions blockHeaderFunctions =
          ScheduleBasedBlockHeaderFunctions.create(protocolSchedule);
      try (final RawBlockIterator iterator =
          new RawBlockIterator(blocksPath, blockHeaderFunctions)) {
        while (iterator.hasNext()) {
          blocks.add(iterator.next());
        }
      }
      return new BlockchainSetupUtil(
          genesisState,
          blockchain,
          protocolContext,
          protocolSchedule,
          worldArchive,
          transactionPool,
          blocks,
          scheduler);
    } catch (final IOException | URISyntaxException ex) {
      throw new IllegalStateException(ex);
    }
  }

  public long getMaxBlockNumber() {
    return maxBlockNumber;
  }

  public GenesisState getGenesisState() {
    return genesisState;
  }

  public MutableBlockchain getBlockchain() {
    return blockchain;
  }

  public ProtocolContext getProtocolContext() {
    return protocolContext;
  }

  public ProtocolSchedule getProtocolSchedule() {
    return protocolSchedule;
  }

  public WorldStateArchive getWorldArchive() {
    return worldArchive;
  }

  public EthScheduler getScheduler() {
    return scheduler;
  }

  public TransactionPool getTransactionPool() {
    return transactionPool;
  }

  private void importBlocks(final List<Block> blocks) {
    for (final Block block : blocks) {
      if (block.getHeader().getNumber() == BlockHeader.GENESIS_BLOCK_NUMBER) {
        continue;
      }
      final ProtocolSpec protocolSpec = protocolSchedule.getByBlockHeader(block.getHeader());
      final BlockImporter blockImporter = protocolSpec.getBlockImporter();
      final BlockImportResult result =
          blockImporter.importBlock(protocolContext, block, HeaderValidationMode.FULL);
      if (!result.isImported()) {
        throw new IllegalStateException("Unable to import block " + block.getHeader().getNumber());
      }
    }
    this.maxBlockNumber = blockchain.getChainHeadBlockNumber();
  }

  private interface ProtocolScheduleProvider {
    ProtocolSchedule get(GenesisConfigFile genesisConfig);
  }

  private interface ProtocolContextProvider {
    ProtocolContext get(MutableBlockchain blockchain, WorldStateArchive worldStateArchive);
  }
}<|MERGE_RESOLUTION|>--- conflicted
+++ resolved
@@ -156,12 +156,8 @@
             return null;
           }
         },
-<<<<<<< HEAD
-        null);
-=======
-        Optional.empty(),
+        null,
         new BadBlockManager());
->>>>>>> 1b335ad7
   }
 
   private static BlockchainSetupUtil create(
