--- conflicted
+++ resolved
@@ -156,10 +156,6 @@
             return null;
           }
         },
-<<<<<<< HEAD
-        null,
-=======
->>>>>>> 2c1733c8
         new BadBlockManager());
   }
 
