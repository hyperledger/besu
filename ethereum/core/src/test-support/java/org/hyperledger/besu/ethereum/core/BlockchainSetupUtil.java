--- conflicted
+++ resolved
@@ -159,11 +159,7 @@
 
   private static ProtocolContext mainnetProtocolContextProvider(
       final MutableBlockchain blockchain, final WorldStateArchive worldStateArchive) {
-<<<<<<< HEAD
-    return ProtocolContext.create(
-=======
     return new ProtocolContext(
->>>>>>> 58acfcea
         blockchain, worldStateArchive, new ConsensusContextFixture(), new BadBlockManager());
   }
 
