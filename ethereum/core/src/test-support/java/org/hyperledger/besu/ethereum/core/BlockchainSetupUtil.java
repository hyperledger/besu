/*
 * Copyright ConsenSys AG.
 *
 * Licensed under the Apache License, Version 2.0 (the "License"); you may not use this file except in compliance with
 * the License. You may obtain a copy of the License at
 *
 * http://www.apache.org/licenses/LICENSE-2.0
 *
 * Unless required by applicable law or agreed to in writing, software distributed under the License is distributed on
 * an "AS IS" BASIS, WITHOUT WARRANTIES OR CONDITIONS OF ANY KIND, either express or implied. See the License for the
 * specific language governing permissions and limitations under the License.
 *
 * SPDX-License-Identifier: Apache-2.0
 */
package org.hyperledger.besu.ethereum.core;

import static org.assertj.core.util.Preconditions.checkArgument;
import static org.hyperledger.besu.ethereum.core.InMemoryKeyValueStorageProvider.createBonsaiInMemoryWorldStateArchive;
import static org.hyperledger.besu.ethereum.core.InMemoryKeyValueStorageProvider.createInMemoryBlockchain;
import static org.hyperledger.besu.ethereum.core.InMemoryKeyValueStorageProvider.createInMemoryWorldStateArchive;
import static org.mockito.Mockito.mock;

import org.hyperledger.besu.config.GenesisConfigFile;
import org.hyperledger.besu.ethereum.ConsensusContext;
import org.hyperledger.besu.ethereum.ProtocolContext;
import org.hyperledger.besu.ethereum.chain.BadBlockManager;
import org.hyperledger.besu.ethereum.chain.Blockchain;
import org.hyperledger.besu.ethereum.chain.GenesisState;
import org.hyperledger.besu.ethereum.chain.MutableBlockchain;
import org.hyperledger.besu.ethereum.eth.manager.EthScheduler;
import org.hyperledger.besu.ethereum.eth.transactions.TransactionPool;
import org.hyperledger.besu.ethereum.mainnet.BlockImportResult;
import org.hyperledger.besu.ethereum.mainnet.HeaderValidationMode;
import org.hyperledger.besu.ethereum.mainnet.MainnetProtocolSchedule;
import org.hyperledger.besu.ethereum.mainnet.ProtocolSchedule;
import org.hyperledger.besu.ethereum.mainnet.ProtocolSpec;
import org.hyperledger.besu.ethereum.mainnet.ScheduleBasedBlockHeaderFunctions;
import org.hyperledger.besu.ethereum.util.RawBlockIterator;
import org.hyperledger.besu.ethereum.worldstate.DataStorageFormat;
import org.hyperledger.besu.ethereum.worldstate.WorldStateArchive;
import org.hyperledger.besu.evm.internal.EvmConfiguration;
import org.hyperledger.besu.metrics.noop.NoOpMetricsSystem;
import org.hyperledger.besu.testutil.BlockTestUtil;
import org.hyperledger.besu.testutil.BlockTestUtil.ChainResources;

import java.io.IOException;
import java.net.URISyntaxException;
import java.nio.charset.StandardCharsets;
import java.nio.file.Path;
import java.util.ArrayList;
import java.util.Collections;
import java.util.List;

import com.google.common.io.Resources;

public class BlockchainSetupUtil {
  private final GenesisState genesisState;
  private final MutableBlockchain blockchain;
  private final ProtocolContext protocolContext;
  private final ProtocolSchedule protocolSchedule;
  private final WorldStateArchive worldArchive;
  private final TransactionPool transactionPool;
  private final List<Block> blocks;
  private final EthScheduler scheduler;
  private long maxBlockNumber;

  private BlockchainSetupUtil(
      final GenesisState genesisState,
      final MutableBlockchain blockchain,
      final ProtocolContext protocolContext,
      final ProtocolSchedule protocolSchedule,
      final WorldStateArchive worldArchive,
      final TransactionPool transactionPool,
      final List<Block> blocks,
      final EthScheduler scheduler) {
    this.genesisState = genesisState;
    this.blockchain = blockchain;
    this.protocolContext = protocolContext;
    this.protocolSchedule = protocolSchedule;
    this.worldArchive = worldArchive;
    this.transactionPool = transactionPool;
    this.blocks = blocks;
    this.scheduler = scheduler;
  }

  public Blockchain importAllBlocks() {
    importBlocks(blocks);
    return blockchain;
  }

  public void importFirstBlocks(final int count) {
    importBlocks(blocks.subList(0, count));
  }

  public void importBlockAtIndex(final int index) {
    importBlocks(Collections.singletonList(blocks.get(index)));
  }

  public Block getBlock(final int index) {
    checkArgument(index < blocks.size(), "Invalid block index");
    return blocks.get(index);
  }

  public List<Block> getBlocks() {
    return blocks;
  }

  public int blockCount() {
    return blocks.size();
  }

  public static BlockchainSetupUtil forTesting(final DataStorageFormat storageFormat) {
    return createForEthashChain(BlockTestUtil.getTestChainResources(), storageFormat);
  }

  public static BlockchainSetupUtil forHiveTesting(final DataStorageFormat storageFormat) {
    return createForEthashChain(BlockTestUtil.getHiveTestChainResources(), storageFormat);
  }

  public static BlockchainSetupUtil forMainnet() {
    return createForEthashChain(BlockTestUtil.getMainnetResources(), DataStorageFormat.FOREST);
  }

  public static BlockchainSetupUtil forOutdatedFork() {
    return createForEthashChain(BlockTestUtil.getOutdatedForkResources(), DataStorageFormat.FOREST);
  }

  public static BlockchainSetupUtil forUpgradedFork() {
    return createForEthashChain(BlockTestUtil.getUpgradedForkResources(), DataStorageFormat.FOREST);
  }

  public static BlockchainSetupUtil createForEthashChain(
      final ChainResources chainResources, final DataStorageFormat storageFormat) {
    return create(
        chainResources,
        storageFormat,
        BlockchainSetupUtil::mainnetProtocolScheduleProvider,
        BlockchainSetupUtil::mainnetProtocolContextProvider,
        new EthScheduler(1, 1, 1, 1, new NoOpMetricsSystem()));
  }

  private static ProtocolSchedule mainnetProtocolScheduleProvider(
      final GenesisConfigFile genesisConfigFile) {
    return MainnetProtocolSchedule.fromConfig(
        genesisConfigFile.getConfigOptions(), EvmConfiguration.DEFAULT, new BadBlockManager());
  }

  private static ProtocolContext mainnetProtocolContextProvider(
      final MutableBlockchain blockchain, final WorldStateArchive worldStateArchive) {
    return new ProtocolContext(
        blockchain,
        worldStateArchive,
        new ConsensusContext() {
          @Override
          public <C extends ConsensusContext> C as(final Class<C> klass) {
            return null;
          }
<<<<<<< HEAD
        });
=======
        },
        Optional.empty(),
        new BadBlockManager());
>>>>>>> 16d47906
  }

  private static BlockchainSetupUtil create(
      final ChainResources chainResources,
      final DataStorageFormat storageFormat,
      final ProtocolScheduleProvider protocolScheduleProvider,
      final ProtocolContextProvider protocolContextProvider,
      final EthScheduler scheduler) {
    try {
      final String genesisJson =
          Resources.toString(chainResources.getGenesisURL(), StandardCharsets.UTF_8);

      final GenesisConfigFile genesisConfigFile = GenesisConfigFile.fromConfig(genesisJson);
      final ProtocolSchedule protocolSchedule = protocolScheduleProvider.get(genesisConfigFile);

      final GenesisState genesisState = GenesisState.fromJson(genesisJson, protocolSchedule);
      final MutableBlockchain blockchain = createInMemoryBlockchain(genesisState.getBlock());
      final WorldStateArchive worldArchive =
          storageFormat == DataStorageFormat.BONSAI
              ? createBonsaiInMemoryWorldStateArchive(blockchain)
              : createInMemoryWorldStateArchive();
      final TransactionPool transactionPool = mock(TransactionPool.class);

      genesisState.writeStateTo(worldArchive.getMutable());
      final ProtocolContext protocolContext = protocolContextProvider.get(blockchain, worldArchive);

      final Path blocksPath = Path.of(chainResources.getBlocksURL().toURI());
      final List<Block> blocks = new ArrayList<>();
      final BlockHeaderFunctions blockHeaderFunctions =
          ScheduleBasedBlockHeaderFunctions.create(protocolSchedule);
      try (final RawBlockIterator iterator =
          new RawBlockIterator(blocksPath, blockHeaderFunctions)) {
        while (iterator.hasNext()) {
          blocks.add(iterator.next());
        }
      }
      return new BlockchainSetupUtil(
          genesisState,
          blockchain,
          protocolContext,
          protocolSchedule,
          worldArchive,
          transactionPool,
          blocks,
          scheduler);
    } catch (final IOException | URISyntaxException ex) {
      throw new IllegalStateException(ex);
    }
  }

  public long getMaxBlockNumber() {
    return maxBlockNumber;
  }

  public GenesisState getGenesisState() {
    return genesisState;
  }

  public MutableBlockchain getBlockchain() {
    return blockchain;
  }

  public ProtocolContext getProtocolContext() {
    return protocolContext;
  }

  public ProtocolSchedule getProtocolSchedule() {
    return protocolSchedule;
  }

  public WorldStateArchive getWorldArchive() {
    return worldArchive;
  }

  public EthScheduler getScheduler() {
    return scheduler;
  }

  public TransactionPool getTransactionPool() {
    return transactionPool;
  }

  private void importBlocks(final List<Block> blocks) {
    for (final Block block : blocks) {
      if (block.getHeader().getNumber() == BlockHeader.GENESIS_BLOCK_NUMBER) {
        continue;
      }
      final ProtocolSpec protocolSpec = protocolSchedule.getByBlockHeader(block.getHeader());
      final BlockImporter blockImporter = protocolSpec.getBlockImporter();
      final BlockImportResult result =
          blockImporter.importBlock(protocolContext, block, HeaderValidationMode.FULL);
      if (!result.isImported()) {
        throw new IllegalStateException("Unable to import block " + block.getHeader().getNumber());
      }
    }
    this.maxBlockNumber = blockchain.getChainHeadBlockNumber();
  }

  private interface ProtocolScheduleProvider {
    ProtocolSchedule get(GenesisConfigFile genesisConfig);
  }

  private interface ProtocolContextProvider {
    ProtocolContext get(MutableBlockchain blockchain, WorldStateArchive worldStateArchive);
  }
}<|MERGE_RESOLUTION|>--- conflicted
+++ resolved
@@ -155,13 +155,8 @@
           public <C extends ConsensusContext> C as(final Class<C> klass) {
             return null;
           }
-<<<<<<< HEAD
-        });
-=======
         },
-        Optional.empty(),
         new BadBlockManager());
->>>>>>> 16d47906
   }
 
   private static BlockchainSetupUtil create(
