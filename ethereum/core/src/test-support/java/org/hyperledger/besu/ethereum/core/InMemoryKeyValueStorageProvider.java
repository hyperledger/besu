/*
 * Copyright ConsenSys AG.
 *
 * Licensed under the Apache License, Version 2.0 (the "License"); you may not use this file except in compliance with
 * the License. You may obtain a copy of the License at
 *
 * http://www.apache.org/licenses/LICENSE-2.0
 *
 * Unless required by applicable law or agreed to in writing, software distributed under the License is distributed on
 * an "AS IS" BASIS, WITHOUT WARRANTIES OR CONDITIONS OF ANY KIND, either express or implied. See the License for the
 * specific language governing permissions and limitations under the License.
 *
 * SPDX-License-Identifier: Apache-2.0
 */
package org.hyperledger.besu.ethereum.core;

import org.hyperledger.besu.ethereum.chain.Blockchain;
import org.hyperledger.besu.ethereum.chain.DefaultBlockchain;
import org.hyperledger.besu.ethereum.chain.MutableBlockchain;
import org.hyperledger.besu.ethereum.chain.VariablesStorage;
import org.hyperledger.besu.ethereum.mainnet.MainnetBlockHeaderFunctions;
import org.hyperledger.besu.ethereum.privacy.storage.PrivateStateKeyValueStorage;
import org.hyperledger.besu.ethereum.privacy.storage.PrivateStateStorage;
import org.hyperledger.besu.ethereum.storage.keyvalue.KeyValueStoragePrefixedKeyBlockchainStorage;
import org.hyperledger.besu.ethereum.storage.keyvalue.KeyValueStorageProvider;
import org.hyperledger.besu.ethereum.storage.keyvalue.VariablesKeyValueStorage;
import org.hyperledger.besu.ethereum.storage.keyvalue.WorldStatePreimageKeyValueStorage;
import org.hyperledger.besu.ethereum.trie.diffbased.bonsai.BonsaiWorldStateProvider;
import org.hyperledger.besu.ethereum.trie.diffbased.bonsai.cache.BonsaiCachedMerkleTrieLoader;
import org.hyperledger.besu.ethereum.trie.diffbased.bonsai.storage.BonsaiWorldStateKeyValueStorage;
import org.hyperledger.besu.ethereum.trie.forest.ForestWorldStateArchive;
import org.hyperledger.besu.ethereum.trie.forest.storage.ForestWorldStateKeyValueStorage;
import org.hyperledger.besu.ethereum.trie.forest.worldview.ForestMutableWorldState;
import org.hyperledger.besu.ethereum.worldstate.DataStorageConfiguration;
<<<<<<< HEAD
=======
import org.hyperledger.besu.ethereum.worldstate.DataStorageFormat;
import org.hyperledger.besu.ethereum.worldstate.ImmutableDataStorageConfiguration;
>>>>>>> aa546c4f
import org.hyperledger.besu.ethereum.worldstate.WorldStateStorageCoordinator;
import org.hyperledger.besu.evm.internal.EvmConfiguration;
import org.hyperledger.besu.metrics.noop.NoOpMetricsSystem;
import org.hyperledger.besu.services.kvstore.InMemoryKeyValueStorage;
import org.hyperledger.besu.services.kvstore.SegmentedInMemoryKeyValueStorage;

import java.util.Optional;

public class InMemoryKeyValueStorageProvider extends KeyValueStorageProvider {

  public InMemoryKeyValueStorageProvider() {
    super(
        segmentIdentifiers -> new SegmentedInMemoryKeyValueStorage(),
        new InMemoryKeyValueStorage(),
        new NoOpMetricsSystem());
  }

  public static MutableBlockchain createInMemoryBlockchain(final Block genesisBlock) {
    return createInMemoryBlockchain(genesisBlock, createInMemoryVariablesStorage());
  }

  public static MutableBlockchain createInMemoryBlockchain(
      final Block genesisBlock, final VariablesStorage variablesStorage) {
    return createInMemoryBlockchain(
        genesisBlock, new MainnetBlockHeaderFunctions(), variablesStorage);
  }

  public static MutableBlockchain createInMemoryBlockchain(
      final Block genesisBlock, final BlockHeaderFunctions blockHeaderFunctions) {
    return createInMemoryBlockchain(
        genesisBlock, blockHeaderFunctions, createInMemoryVariablesStorage());
  }

  public static MutableBlockchain createInMemoryBlockchain(
      final Block genesisBlock,
      final BlockHeaderFunctions blockHeaderFunctions,
      final VariablesStorage variablesStorage) {
    final InMemoryKeyValueStorage keyValueStorage = new InMemoryKeyValueStorage();
    return DefaultBlockchain.createMutable(
        genesisBlock,
        new KeyValueStoragePrefixedKeyBlockchainStorage(
            keyValueStorage, variablesStorage, blockHeaderFunctions),
        new NoOpMetricsSystem(),
        0);
  }

  public static ForestWorldStateArchive createInMemoryWorldStateArchive() {
    return new ForestWorldStateArchive(
        new WorldStateStorageCoordinator(
            new ForestWorldStateKeyValueStorage(new InMemoryKeyValueStorage())),
        new WorldStatePreimageKeyValueStorage(new InMemoryKeyValueStorage()),
        EvmConfiguration.DEFAULT);
  }

  public static BonsaiWorldStateProvider createBonsaiInMemoryWorldStateArchive(
      final Blockchain blockchain) {
    return createBonsaiInMemoryWorldStateArchive(blockchain, EvmConfiguration.DEFAULT);
  }

  public static BonsaiWorldStateProvider createBonsaiInMemoryWorldStateArchive(
      final Blockchain blockchain, final EvmConfiguration evmConfiguration) {
    final InMemoryKeyValueStorageProvider inMemoryKeyValueStorageProvider =
        new InMemoryKeyValueStorageProvider();
<<<<<<< HEAD
    final CachedMerkleTrieLoader cachedMerkleTrieLoader =
        new CachedMerkleTrieLoader(new NoOpMetricsSystem());
=======
    final BonsaiCachedMerkleTrieLoader cachedMerkleTrieLoader =
        new BonsaiCachedMerkleTrieLoader(new NoOpMetricsSystem());
    final DataStorageConfiguration bonsaiDataStorageConfig =
        ImmutableDataStorageConfiguration.builder()
            .dataStorageFormat(DataStorageFormat.BONSAI)
            .bonsaiMaxLayersToLoad(DEFAULT_BONSAI_MAX_LAYERS_TO_LOAD)
            .unstable(DataStorageConfiguration.Unstable.DEFAULT)
            .build();
>>>>>>> aa546c4f
    return new BonsaiWorldStateProvider(
        (BonsaiWorldStateKeyValueStorage)
            inMemoryKeyValueStorageProvider.createWorldStateStorage(
                DataStorageConfiguration.DEFAULT_BONSAI_CONFIG),
        blockchain,
        Optional.empty(),
        cachedMerkleTrieLoader,
        null,
        evmConfiguration);
  }

  public static MutableWorldState createInMemoryWorldState() {
    final InMemoryKeyValueStorageProvider provider = new InMemoryKeyValueStorageProvider();
    return new ForestMutableWorldState(
        provider.createWorldStateStorage(DataStorageConfiguration.DEFAULT_FOREST_CONFIG),
        provider.createWorldStatePreimageStorage(),
        EvmConfiguration.DEFAULT);
  }

  public static PrivateStateStorage createInMemoryPrivateStateStorage() {
    return new PrivateStateKeyValueStorage(new InMemoryKeyValueStorage());
  }

  public static VariablesStorage createInMemoryVariablesStorage() {
    return new VariablesKeyValueStorage(new InMemoryKeyValueStorage());
  }
}<|MERGE_RESOLUTION|>--- conflicted
+++ resolved
@@ -32,11 +32,6 @@
 import org.hyperledger.besu.ethereum.trie.forest.storage.ForestWorldStateKeyValueStorage;
 import org.hyperledger.besu.ethereum.trie.forest.worldview.ForestMutableWorldState;
 import org.hyperledger.besu.ethereum.worldstate.DataStorageConfiguration;
-<<<<<<< HEAD
-=======
-import org.hyperledger.besu.ethereum.worldstate.DataStorageFormat;
-import org.hyperledger.besu.ethereum.worldstate.ImmutableDataStorageConfiguration;
->>>>>>> aa546c4f
 import org.hyperledger.besu.ethereum.worldstate.WorldStateStorageCoordinator;
 import org.hyperledger.besu.evm.internal.EvmConfiguration;
 import org.hyperledger.besu.metrics.noop.NoOpMetricsSystem;
@@ -100,19 +95,8 @@
       final Blockchain blockchain, final EvmConfiguration evmConfiguration) {
     final InMemoryKeyValueStorageProvider inMemoryKeyValueStorageProvider =
         new InMemoryKeyValueStorageProvider();
-<<<<<<< HEAD
-    final CachedMerkleTrieLoader cachedMerkleTrieLoader =
-        new CachedMerkleTrieLoader(new NoOpMetricsSystem());
-=======
     final BonsaiCachedMerkleTrieLoader cachedMerkleTrieLoader =
         new BonsaiCachedMerkleTrieLoader(new NoOpMetricsSystem());
-    final DataStorageConfiguration bonsaiDataStorageConfig =
-        ImmutableDataStorageConfiguration.builder()
-            .dataStorageFormat(DataStorageFormat.BONSAI)
-            .bonsaiMaxLayersToLoad(DEFAULT_BONSAI_MAX_LAYERS_TO_LOAD)
-            .unstable(DataStorageConfiguration.Unstable.DEFAULT)
-            .build();
->>>>>>> aa546c4f
     return new BonsaiWorldStateProvider(
         (BonsaiWorldStateKeyValueStorage)
             inMemoryKeyValueStorageProvider.createWorldStateStorage(
