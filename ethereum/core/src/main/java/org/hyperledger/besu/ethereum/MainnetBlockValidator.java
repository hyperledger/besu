--- conflicted
+++ resolved
@@ -156,8 +156,6 @@
           }
         }
 
-        // it's almost like we have an intermediate BlockProcessingResult that has both public and
-        // private receipts, but we flatten it.
         return new BlockProcessingResult(new BlockProcessingOutputs(worldState, receipts));
       }
     } catch (StorageException dbProblem) {
@@ -170,7 +168,6 @@
   private void handleAndLogImportFailure(
       final Block invalidBlock, final BlockValidationResult result) {
     if (result.causedBy().isPresent()) {
-<<<<<<< HEAD
       LOG.info(
           "{}. Block {}, caused by {}",
           result.errorMessage,
@@ -181,13 +178,6 @@
         badBlockManager.addBadBlock(invalidBlock);
       }
 
-=======
-      LOG.info("{}. Block {}, caused by {}", reason, invalidBlock.toLogString(), result.causedBy());
-      if (!result.internalError()) {
-        badBlockManager.addBadBlock(invalidBlock);
-      }
-      return new Result(reason, result.causedBy().get());
->>>>>>> 3877cd2b
     } else {
       LOG.info("{}. Block {}", result.errorMessage, invalidBlock.toLogString());
       badBlockManager.addBadBlock(invalidBlock);
