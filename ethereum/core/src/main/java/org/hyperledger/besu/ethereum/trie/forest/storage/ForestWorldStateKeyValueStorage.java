/*
 * Copyright Hyperledger Besu Contributors.
 *
 * Licensed under the Apache License, Version 2.0 (the "License"); you may not use this file except in compliance with
 * the License. You may obtain a copy of the License at
 *
 * http://www.apache.org/licenses/LICENSE-2.0
 *
 * Unless required by applicable law or agreed to in writing, software distributed under the License is distributed on
 * an "AS IS" BASIS, WITHOUT WARRANTIES OR CONDITIONS OF ANY KIND, either express or implied. See the License for the
 * specific language governing permissions and limitations under the License.
 *
 * SPDX-License-Identifier: Apache-2.0
 */
package org.hyperledger.besu.ethereum.trie.forest.storage;

import org.hyperledger.besu.datatypes.Hash;
import org.hyperledger.besu.ethereum.trie.MerkleTrie;
<<<<<<< HEAD
import org.hyperledger.besu.ethereum.worldstate.DataStorageFormat;
import org.hyperledger.besu.ethereum.worldstate.WorldStateKeyValueStorage;
=======
import org.hyperledger.besu.ethereum.worldstate.FlatDbMode;
import org.hyperledger.besu.ethereum.worldstate.WorldStateStorage;
import org.hyperledger.besu.plugin.services.storage.DataStorageFormat;
>>>>>>> c34070f9
import org.hyperledger.besu.plugin.services.storage.KeyValueStorage;
import org.hyperledger.besu.plugin.services.storage.KeyValueStorageTransaction;
import org.hyperledger.besu.util.Subscribers;

import java.util.HashSet;
import java.util.Optional;
import java.util.Set;
import java.util.concurrent.atomic.AtomicInteger;
import java.util.concurrent.locks.Lock;
import java.util.concurrent.locks.ReentrantLock;
import java.util.function.Predicate;
import java.util.stream.Stream;

import org.apache.tuweni.bytes.Bytes;
import org.apache.tuweni.bytes.Bytes32;

public class ForestWorldStateKeyValueStorage implements WorldStateKeyValueStorage {

  private final Subscribers<NodesAddedListener> nodeAddedListeners = Subscribers.create();
  private final KeyValueStorage keyValueStorage;
  private final ReentrantLock lock = new ReentrantLock();

  public ForestWorldStateKeyValueStorage(final KeyValueStorage keyValueStorage) {
    this.keyValueStorage = keyValueStorage;
  }

  @Override
  public DataStorageFormat getDataStorageFormat() {
    return DataStorageFormat.FOREST;
  }

<<<<<<< HEAD
  public Optional<Bytes> getCode(final Bytes32 codeHash) {
=======
  @Override
  public Optional<Bytes> getCode(final Hash codeHash, final Hash accountHash) {
>>>>>>> c34070f9
    if (codeHash.equals(Hash.EMPTY)) {
      return Optional.of(Bytes.EMPTY);
    } else {
      return keyValueStorage.get(codeHash.toArrayUnsafe()).map(Bytes::wrap);
    }
  }

  public Optional<Bytes> getAccountStateTrieNode(final Bytes32 nodeHash) {
    return getTrieNode(nodeHash);
  }

  public Optional<Bytes> getAccountStorageTrieNode(final Bytes32 nodeHash) {
    return getTrieNode(nodeHash);
  }

  private Optional<Bytes> getTrieNode(final Bytes32 nodeHash) {
    if (nodeHash.equals(MerkleTrie.EMPTY_TRIE_NODE_HASH)) {
      return Optional.of(MerkleTrie.EMPTY_TRIE_NODE);
    } else {
      return keyValueStorage.get(nodeHash.toArrayUnsafe()).map(Bytes::wrap);
    }
  }

  public boolean contains(final Bytes32 hash) {
    // we don't have location info
    return getNodeData(hash).isPresent();
  }

  public Optional<Bytes> getNodeData(final Bytes32 hash) {
    if (hash.equals(MerkleTrie.EMPTY_TRIE_NODE_HASH)) {
      return Optional.of(MerkleTrie.EMPTY_TRIE_NODE);
    } else if (hash.equals(Hash.EMPTY)) {
      return Optional.of(Bytes.EMPTY);
    } else {
      return keyValueStorage.get(hash.toArrayUnsafe()).map(Bytes::wrap);
    }
  }

  public boolean isWorldStateAvailable(final Bytes32 rootHash) {
    return getAccountStateTrieNode(rootHash).isPresent();
  }

  @Override
  public void clear() {
    keyValueStorage.clear();
  }

  @Override
  public Updater updater() {
    return new Updater(lock, keyValueStorage.startTransaction(), nodeAddedListeners);
  }

  public long prune(final Predicate<byte[]> inUseCheck) {
    final AtomicInteger prunedKeys = new AtomicInteger(0);
    try (final Stream<byte[]> entry = keyValueStorage.streamKeys()) {
      entry.forEach(
          key -> {
            lock.lock();
            try {
              if (!inUseCheck.test(key) && keyValueStorage.tryDelete(key)) {
                prunedKeys.incrementAndGet();
              }
            } finally {
              lock.unlock();
            }
          });
    }

    return prunedKeys.get();
  }

  public long addNodeAddedListener(final NodesAddedListener listener) {
    return nodeAddedListeners.subscribe(listener);
  }

  public void removeNodeAddedListener(final long id) {
    nodeAddedListeners.unsubscribe(id);
  }

  public static class Updater implements WorldStateKeyValueStorage.Updater {

    private final KeyValueStorageTransaction transaction;
    private final Subscribers<NodesAddedListener> nodeAddedListeners;
    private final Set<Bytes32> addedNodes = new HashSet<>();
    private final Lock lock;

    public Updater(
        final Lock lock,
        final KeyValueStorageTransaction transaction,
        final Subscribers<NodesAddedListener> nodeAddedListeners) {
      this.lock = lock;
      this.transaction = transaction;
      this.nodeAddedListeners = nodeAddedListeners;
    }

<<<<<<< HEAD
    public Updater putCode(final Bytes code) {
      // Skip the hash calculation for empty code
      final Hash codeHash = code.size() == 0 ? Hash.EMPTY : Hash.hash(code);
      return putCode(codeHash, code);
    }

    public Updater putCode(final Bytes32 codeHash, final Bytes code) {
=======
    @Override
    public WorldStateStorage.Updater putCode(
        final Hash accountHash, final Hash codeHash, final Bytes code) {
>>>>>>> c34070f9
      if (code.size() == 0) {
        // Don't save empty values
        return this;
      }

      addedNodes.add(codeHash);
      transaction.put(codeHash.toArrayUnsafe(), code.toArrayUnsafe());
      return this;
    }

    public Updater saveWorldState(final Bytes32 nodeHash, final Bytes node) {
      return putAccountStateTrieNode(nodeHash, node);
    }

    public Updater putAccountStateTrieNode(final Bytes32 nodeHash, final Bytes node) {
      if (nodeHash.equals(MerkleTrie.EMPTY_TRIE_NODE_HASH)) {
        // Don't save empty nodes
        return this;
      }
      addedNodes.add(nodeHash);
      transaction.put(nodeHash.toArrayUnsafe(), node.toArrayUnsafe());
      return this;
    }

    public WorldStateKeyValueStorage.Updater removeAccountStateTrieNode(final Bytes32 nodeHash) {
      transaction.remove(nodeHash.toArrayUnsafe());
      return this;
    }

    public Updater putAccountStorageTrieNode(final Bytes32 nodeHash, final Bytes node) {
      if (nodeHash.equals(MerkleTrie.EMPTY_TRIE_NODE_HASH)) {
        // Don't save empty nodes
        return this;
      }
      addedNodes.add(nodeHash);
      transaction.put(nodeHash.toArrayUnsafe(), node.toArrayUnsafe());
      return this;
    }

    @Override
    public void commit() {
      lock.lock();
      try {
        nodeAddedListeners.forEach(listener -> listener.onNodesAdded(addedNodes));
        transaction.commit();
      } finally {
        lock.unlock();
      }
    }

    public void rollback() {
      addedNodes.clear();
      transaction.rollback();
    }
  }
}<|MERGE_RESOLUTION|>--- conflicted
+++ resolved
@@ -16,14 +16,8 @@
 
 import org.hyperledger.besu.datatypes.Hash;
 import org.hyperledger.besu.ethereum.trie.MerkleTrie;
-<<<<<<< HEAD
-import org.hyperledger.besu.ethereum.worldstate.DataStorageFormat;
 import org.hyperledger.besu.ethereum.worldstate.WorldStateKeyValueStorage;
-=======
-import org.hyperledger.besu.ethereum.worldstate.FlatDbMode;
-import org.hyperledger.besu.ethereum.worldstate.WorldStateStorage;
 import org.hyperledger.besu.plugin.services.storage.DataStorageFormat;
->>>>>>> c34070f9
 import org.hyperledger.besu.plugin.services.storage.KeyValueStorage;
 import org.hyperledger.besu.plugin.services.storage.KeyValueStorageTransaction;
 import org.hyperledger.besu.util.Subscribers;
@@ -55,12 +49,7 @@
     return DataStorageFormat.FOREST;
   }
 
-<<<<<<< HEAD
-  public Optional<Bytes> getCode(final Bytes32 codeHash) {
-=======
-  @Override
-  public Optional<Bytes> getCode(final Hash codeHash, final Hash accountHash) {
->>>>>>> c34070f9
+  public Optional<Bytes> getCode(final Hash codeHash) {
     if (codeHash.equals(Hash.EMPTY)) {
       return Optional.of(Bytes.EMPTY);
     } else {
@@ -156,7 +145,6 @@
       this.nodeAddedListeners = nodeAddedListeners;
     }
 
-<<<<<<< HEAD
     public Updater putCode(final Bytes code) {
       // Skip the hash calculation for empty code
       final Hash codeHash = code.size() == 0 ? Hash.EMPTY : Hash.hash(code);
@@ -164,11 +152,6 @@
     }
 
     public Updater putCode(final Bytes32 codeHash, final Bytes code) {
-=======
-    @Override
-    public WorldStateStorage.Updater putCode(
-        final Hash accountHash, final Hash codeHash, final Bytes code) {
->>>>>>> c34070f9
       if (code.size() == 0) {
         // Don't save empty values
         return this;
