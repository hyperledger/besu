/*
 * Copyright contributors to Hyperledger Besu.
 *
 * Licensed under the Apache License, Version 2.0 (the "License"); you may not use this file except in compliance with
 * the License. You may obtain a copy of the License at
 *
 * http://www.apache.org/licenses/LICENSE-2.0
 *
 * Unless required by applicable law or agreed to in writing, software distributed under the License is distributed on
 * an "AS IS" BASIS, WITHOUT WARRANTIES OR CONDITIONS OF ANY KIND, either express or implied. See the License for the
 * specific language governing permissions and limitations under the License.
 *
 * SPDX-License-Identifier: Apache-2.0
 */
package org.hyperledger.besu.ethereum.trie.pathbased.bonsai;

import org.hyperledger.besu.datatypes.Address;
import org.hyperledger.besu.datatypes.Hash;
import org.hyperledger.besu.ethereum.chain.Blockchain;
import org.hyperledger.besu.ethereum.rlp.RLP;
import org.hyperledger.besu.ethereum.trie.common.PmtStateTrieAccountValue;
import org.hyperledger.besu.ethereum.trie.pathbased.bonsai.cache.BonsaiCachedMerkleTrieLoader;
import org.hyperledger.besu.ethereum.trie.pathbased.bonsai.cache.BonsaiCachedWorldStorageManager;
import org.hyperledger.besu.ethereum.trie.pathbased.bonsai.cache.CodeCache;
import org.hyperledger.besu.ethereum.trie.pathbased.bonsai.storage.BonsaiWorldStateKeyValueStorage;
import org.hyperledger.besu.ethereum.trie.pathbased.bonsai.worldview.BonsaiWorldState;
import org.hyperledger.besu.ethereum.trie.pathbased.common.provider.PathBasedWorldStateProvider;
import org.hyperledger.besu.ethereum.trie.pathbased.common.trielog.TrieLogManager;
import org.hyperledger.besu.ethereum.trie.patricia.StoredMerklePatriciaTrie;
import org.hyperledger.besu.evm.internal.EvmConfiguration;
import org.hyperledger.besu.plugin.ServiceManager;
import org.hyperledger.besu.plugin.services.storage.DataStorageFormat;

import java.util.HashSet;
import java.util.Optional;
import java.util.Set;
import java.util.function.Function;
import java.util.function.Supplier;

import com.google.common.annotations.VisibleForTesting;
import org.apache.tuweni.bytes.Bytes;
import org.slf4j.Logger;
import org.slf4j.LoggerFactory;

public class BonsaiWorldStateProvider extends PathBasedWorldStateProvider {

  private static final Logger LOG = LoggerFactory.getLogger(BonsaiWorldStateProvider.class);
  private final BonsaiCachedMerkleTrieLoader bonsaiCachedMerkleTrieLoader;
  private final Supplier<WorldStateHealer> worldStateHealerSupplier;

  public BonsaiWorldStateProvider(
      final BonsaiWorldStateKeyValueStorage worldStateKeyValueStorage,
      final Blockchain blockchain,
      final Optional<Long> maxLayersToLoad,
      final BonsaiCachedMerkleTrieLoader bonsaiCachedMerkleTrieLoader,
      final ServiceManager pluginContext,
      final EvmConfiguration evmConfiguration,
<<<<<<< HEAD
      final Supplier<WorldStateHealer> worldStateHealerSupplier) {
    super(
        DataStorageFormat.BONSAI,
        worldStateKeyValueStorage,
        blockchain,
        maxLayersToLoad,
        pluginContext);
=======
      final Supplier<WorldStateHealer> worldStateHealerSupplier,
      final CodeCache codeCache) {
    super(worldStateKeyValueStorage, blockchain, maxLayersToLoad, pluginContext);
>>>>>>> 38d901d2
    this.bonsaiCachedMerkleTrieLoader = bonsaiCachedMerkleTrieLoader;
    this.worldStateHealerSupplier = worldStateHealerSupplier;
    this.evmConfiguration = evmConfiguration;
    provideCachedWorldStorageManager(
        new BonsaiCachedWorldStorageManager(
            this, worldStateKeyValueStorage, worldStateConfig, codeCache));
    loadHeadWorldState(
        new BonsaiWorldState(
            this, worldStateKeyValueStorage, evmConfiguration, worldStateConfig, codeCache));
  }

  @VisibleForTesting
  BonsaiWorldStateProvider(
      final BonsaiCachedWorldStorageManager bonsaiCachedWorldStorageManager,
      final TrieLogManager trieLogManager,
      final BonsaiWorldStateKeyValueStorage worldStateKeyValueStorage,
      final Blockchain blockchain,
      final BonsaiCachedMerkleTrieLoader bonsaiCachedMerkleTrieLoader,
      final EvmConfiguration evmConfiguration,
      final Supplier<WorldStateHealer> worldStateHealerSupplier,
      final CodeCache codeCache) {
    super(worldStateKeyValueStorage, blockchain, trieLogManager);
    this.bonsaiCachedMerkleTrieLoader = bonsaiCachedMerkleTrieLoader;
    this.worldStateHealerSupplier = worldStateHealerSupplier;
    this.evmConfiguration = evmConfiguration;
    provideCachedWorldStorageManager(bonsaiCachedWorldStorageManager);
    loadHeadWorldState(
        new BonsaiWorldState(
            this, worldStateKeyValueStorage, evmConfiguration, worldStateConfig, codeCache));
  }

  public BonsaiCachedMerkleTrieLoader getCachedMerkleTrieLoader() {
    return bonsaiCachedMerkleTrieLoader;
  }

  private BonsaiWorldStateKeyValueStorage getBonsaiWorldStateKeyValueStorage() {
    return (BonsaiWorldStateKeyValueStorage) worldStateKeyValueStorage;
  }

  /**
   * Prepares the state healing process for a given address and location. It prepares the state
   * healing, including retrieving data from storage, identifying invalid slots or nodes, removing
   * account and slot from the state trie, and committing the changes. Finally, it downgrades the
   * world state storage to partial flat database mode.
   */
  public void prepareStateHealing(final Address address, final Bytes location) {
    final Set<Bytes> keysToDelete = new HashSet<>();
    final BonsaiWorldStateKeyValueStorage.Updater updater =
        getBonsaiWorldStateKeyValueStorage().updater();
    final Hash accountHash = address.addressHash();
    final StoredMerklePatriciaTrie<Bytes, Bytes> accountTrie =
        new StoredMerklePatriciaTrie<>(
            (l, h) -> {
              final Optional<Bytes> node =
                  getBonsaiWorldStateKeyValueStorage().getAccountStateTrieNode(l, h);
              if (node.isPresent()) {
                keysToDelete.add(l);
              }
              return node;
            },
            headWorldState.getWorldStateRootHash(),
            Function.identity(),
            Function.identity());
    try {
      accountTrie
          .get(accountHash)
          .map(RLP::input)
          .map(PmtStateTrieAccountValue::readFrom)
          .ifPresent(
              account -> {
                final StoredMerklePatriciaTrie<Bytes, Bytes> storageTrie =
                    new StoredMerklePatriciaTrie<>(
                        (l, h) -> {
                          Optional<Bytes> node =
                              getBonsaiWorldStateKeyValueStorage()
                                  .getAccountStorageTrieNode(accountHash, l, h);
                          if (node.isPresent()) {
                            keysToDelete.add(Bytes.concatenate(accountHash, l));
                          }
                          return node;
                        },
                        account.getStorageRoot(),
                        Function.identity(),
                        Function.identity());
                try {
                  storageTrie.getPath(location);
                } catch (Exception eA) {
                  LOG.warn("Invalid slot found for account {} at location {}", address, location);
                  // ignore
                }
              });
    } catch (Exception eA) {
      LOG.warn("Invalid node for account {} at location {}", address, location);
      // ignore
    }
    keysToDelete.forEach(updater::removeAccountStateTrieNode);
    updater.commit();

    getBonsaiWorldStateKeyValueStorage().downgradeToPartialFlatDbMode();
  }

  @Override
  public void heal(final Optional<Address> maybeAccountToRepair, final Bytes location) {
    worldStateHealerSupplier.get().heal(maybeAccountToRepair, location);
  }
}<|MERGE_RESOLUTION|>--- conflicted
+++ resolved
@@ -55,19 +55,14 @@
       final BonsaiCachedMerkleTrieLoader bonsaiCachedMerkleTrieLoader,
       final ServiceManager pluginContext,
       final EvmConfiguration evmConfiguration,
-<<<<<<< HEAD
-      final Supplier<WorldStateHealer> worldStateHealerSupplier) {
+      final Supplier<WorldStateHealer> worldStateHealerSupplier,
+      final CodeCache codeCache) {
     super(
         DataStorageFormat.BONSAI,
         worldStateKeyValueStorage,
         blockchain,
         maxLayersToLoad,
         pluginContext);
-=======
-      final Supplier<WorldStateHealer> worldStateHealerSupplier,
-      final CodeCache codeCache) {
-    super(worldStateKeyValueStorage, blockchain, maxLayersToLoad, pluginContext);
->>>>>>> 38d901d2
     this.bonsaiCachedMerkleTrieLoader = bonsaiCachedMerkleTrieLoader;
     this.worldStateHealerSupplier = worldStateHealerSupplier;
     this.evmConfiguration = evmConfiguration;
