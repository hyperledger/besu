/*
 * Copyright Hyperledger Besu Contributors.
 *
 * Licensed under the Apache License, Version 2.0 (the "License"); you may not use this file except in compliance with
 * the License. You may obtain a copy of the License at
 *
 * http://www.apache.org/licenses/LICENSE-2.0
 *
 * Unless required by applicable law or agreed to in writing, software distributed under the License is distributed on
 * an "AS IS" BASIS, WITHOUT WARRANTIES OR CONDITIONS OF ANY KIND, either express or implied. See the License for the
 * specific language governing permissions and limitations under the License.
 *
 * SPDX-License-Identifier: Apache-2.0
 */
package org.hyperledger.besu.ethereum.mainnet;

import org.hyperledger.besu.datatypes.TransactionType;
import org.hyperledger.besu.ethereum.GasLimitCalculator;
import org.hyperledger.besu.ethereum.core.PermissionTransactionFilter;
import org.hyperledger.besu.ethereum.mainnet.feemarket.FeeMarket;
import org.hyperledger.besu.evm.gascalculator.GasCalculator;

import java.math.BigInteger;
import java.util.Optional;
import java.util.Set;

import com.google.common.base.Supplier;
import com.google.common.base.Suppliers;

public class TransactionValidatorFactory {
<<<<<<< HEAD
  protected final GasCalculator gasCalculator;
  protected final GasLimitCalculator gasLimitCalculator;
  protected final FeeMarket feeMarket;
  protected final boolean disallowSignatureMalleability;
  protected final Optional<BigInteger> chainId;
  protected final Set<TransactionType> acceptedTransactionTypes;
  protected final int maxInitcodeSize;
  protected Optional<PermissionTransactionFilter> permissionTransactionFilter = Optional.empty();
=======

  private volatile Supplier<TransactionValidator> transactionValidatorSupplier;
>>>>>>> 2969e7a2

  public TransactionValidatorFactory(
      final GasCalculator gasCalculator,
      final GasLimitCalculator gasLimitCalculator,
      final boolean checkSignatureMalleability,
      final Optional<BigInteger> chainId) {
    this(
        gasCalculator,
        gasLimitCalculator,
        checkSignatureMalleability,
        chainId,
        Set.of(TransactionType.FRONTIER));
  }

  public TransactionValidatorFactory(
      final GasCalculator gasCalculator,
      final GasLimitCalculator gasLimitCalculator,
      final boolean checkSignatureMalleability,
      final Optional<BigInteger> chainId,
      final Set<TransactionType> acceptedTransactionTypes) {
    this(
        gasCalculator,
        gasLimitCalculator,
        FeeMarket.legacy(),
        checkSignatureMalleability,
        chainId,
        acceptedTransactionTypes,
        Integer.MAX_VALUE);
  }

  public TransactionValidatorFactory(
      final GasCalculator gasCalculator,
      final GasLimitCalculator gasLimitCalculator,
      final FeeMarket feeMarket,
      final boolean checkSignatureMalleability,
      final Optional<BigInteger> chainId,
      final Set<TransactionType> acceptedTransactionTypes,
      final int maxInitcodeSize) {

    this.transactionValidatorSupplier =
        Suppliers.memoize(
            () ->
                new MainnetTransactionValidator(
                    gasCalculator,
                    gasLimitCalculator,
                    feeMarket,
                    checkSignatureMalleability,
                    chainId,
                    acceptedTransactionTypes,
                    maxInitcodeSize));
  }

  public void setPermissionTransactionFilter(
      final PermissionTransactionFilter permissionTransactionFilter) {
    final TransactionValidator baseTxValidator = transactionValidatorSupplier.get();
    transactionValidatorSupplier =
        Suppliers.memoize(
            () -> new PermissionTransactionValidator(baseTxValidator, permissionTransactionFilter));
  }

  public TransactionValidator get() {
    return transactionValidatorSupplier.get();
  }
}<|MERGE_RESOLUTION|>--- conflicted
+++ resolved
@@ -28,19 +28,8 @@
 import com.google.common.base.Suppliers;
 
 public class TransactionValidatorFactory {
-<<<<<<< HEAD
-  protected final GasCalculator gasCalculator;
-  protected final GasLimitCalculator gasLimitCalculator;
-  protected final FeeMarket feeMarket;
-  protected final boolean disallowSignatureMalleability;
-  protected final Optional<BigInteger> chainId;
-  protected final Set<TransactionType> acceptedTransactionTypes;
-  protected final int maxInitcodeSize;
-  protected Optional<PermissionTransactionFilter> permissionTransactionFilter = Optional.empty();
-=======
 
   private volatile Supplier<TransactionValidator> transactionValidatorSupplier;
->>>>>>> 2969e7a2
 
   public TransactionValidatorFactory(
       final GasCalculator gasCalculator,
