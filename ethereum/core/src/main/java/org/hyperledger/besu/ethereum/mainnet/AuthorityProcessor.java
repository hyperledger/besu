/*
 * Copyright contributors to Hyperledger Besu.
 *
 * Licensed under the Apache License, Version 2.0 (the "License"); you may not use this file except in compliance with
 * the License. You may obtain a copy of the License at
 *
 * http://www.apache.org/licenses/LICENSE-2.0
 *
 * Unless required by applicable law or agreed to in writing, software distributed under the License is distributed on
 * an "AS IS" BASIS, WITHOUT WARRANTIES OR CONDITIONS OF ANY KIND, either express or implied. See the License for the
 * specific language governing permissions and limitations under the License.
 *
 * SPDX-License-Identifier: Apache-2.0
 */
package org.hyperledger.besu.ethereum.mainnet;

import org.hyperledger.besu.ethereum.core.Transaction;
import org.hyperledger.besu.evm.account.Account;
import org.hyperledger.besu.evm.account.AccountState;
import org.hyperledger.besu.evm.account.MutableAccount;
import org.hyperledger.besu.evm.worldstate.EVMWorldUpdater;

import java.math.BigInteger;
import java.util.Optional;

import org.apache.tuweni.bytes.Bytes;
import org.slf4j.Logger;
import org.slf4j.LoggerFactory;

public class AuthorityProcessor {
  private static final Logger LOG = LoggerFactory.getLogger(AuthorityProcessor.class);

  private final Optional<BigInteger> maybeChainId;

  public AuthorityProcessor(final Optional<BigInteger> maybeChainId) {
    this.maybeChainId = maybeChainId;
  }

  public void addContractToAuthority(
<<<<<<< HEAD
      final WorldUpdater worldState,
      final AuthorizedCodeService authorizedCodeService,
      final Transaction transaction) {

=======
      final EVMWorldUpdater evmWorldUpdater, final Transaction transaction) {
>>>>>>> 1a915458
    transaction
        .getAuthorizationList()
        .get()
        .forEach(
            payload ->
                payload
                    .authorizer()
                    .ifPresent(
                        authorityAddress -> {
                          LOG.trace("Set code authority: {}", authorityAddress);

                          if (maybeChainId.isPresent()
                              && !payload.chainId().equals(BigInteger.ZERO)
                              && !maybeChainId.get().equals(payload.chainId())) {
                            return;
                          }

                          final Optional<MutableAccount> maybeAccount =
<<<<<<< HEAD
                              Optional.ofNullable(worldState.getAccount(authorityAddress));
=======
                              Optional.ofNullable(evmWorldUpdater.getAccount(authorityAddress));
>>>>>>> 1a915458
                          final long accountNonce =
                              maybeAccount.map(AccountState::getNonce).orElse(0L);

                          if (payload.nonce().isPresent()
                              && !payload.nonce().get().equals(accountNonce)) {
                            return;
                          }

                          if (evmWorldUpdater
                              .authorizedCodeService()
                              .hasAuthorizedCode(authorityAddress)) {
                            return;
                          }

                          Optional<Account> codeAccount =
<<<<<<< HEAD
                              Optional.ofNullable(worldState.get(payload.address()));
=======
                              Optional.ofNullable(evmWorldUpdater.get(payload.address()));
>>>>>>> 1a915458
                          final Bytes code;
                          if (codeAccount.isPresent()) {
                            code = codeAccount.get().getCode();
                          } else {
                            code = Bytes.EMPTY;
                          }

                          evmWorldUpdater
                              .authorizedCodeService()
                              .addAuthorizedCode(authorityAddress, code);
                        }));
  }
}<|MERGE_RESOLUTION|>--- conflicted
+++ resolved
@@ -37,14 +37,7 @@
   }
 
   public void addContractToAuthority(
-<<<<<<< HEAD
-      final WorldUpdater worldState,
-      final AuthorizedCodeService authorizedCodeService,
-      final Transaction transaction) {
-
-=======
       final EVMWorldUpdater evmWorldUpdater, final Transaction transaction) {
->>>>>>> 1a915458
     transaction
         .getAuthorizationList()
         .get()
@@ -63,11 +56,7 @@
                           }
 
                           final Optional<MutableAccount> maybeAccount =
-<<<<<<< HEAD
-                              Optional.ofNullable(worldState.getAccount(authorityAddress));
-=======
                               Optional.ofNullable(evmWorldUpdater.getAccount(authorityAddress));
->>>>>>> 1a915458
                           final long accountNonce =
                               maybeAccount.map(AccountState::getNonce).orElse(0L);
 
@@ -83,11 +72,7 @@
                           }
 
                           Optional<Account> codeAccount =
-<<<<<<< HEAD
-                              Optional.ofNullable(worldState.get(payload.address()));
-=======
                               Optional.ofNullable(evmWorldUpdater.get(payload.address()));
->>>>>>> 1a915458
                           final Bytes code;
                           if (codeAccount.isPresent()) {
                             code = codeAccount.get().getCode();
