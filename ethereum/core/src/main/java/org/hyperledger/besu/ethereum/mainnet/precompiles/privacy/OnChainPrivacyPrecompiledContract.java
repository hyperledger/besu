--- conflicted
+++ resolved
@@ -171,11 +171,7 @@
       return Bytes.EMPTY;
     }
 
-<<<<<<< HEAD
-    final PrivateTransactionProcessor.TransactionProcessingResult result =
-=======
     final TransactionProcessingResult result =
->>>>>>> 4ff73342
         processPrivateTransaction(
             messageFrame, privateTransaction, privacyGroupId, privateWorldStateUpdater);
 
@@ -311,11 +307,7 @@
       final Blockchain blockchain,
       final MutableWorldState disposablePrivateState,
       final WorldUpdater privateWorldStateUpdater) {
-<<<<<<< HEAD
-    final PrivateTransactionProcessor.TransactionProcessingResult result =
-=======
     final TransactionProcessingResult result =
->>>>>>> 4ff73342
         simulateTransaction(
             messageFrame,
             currentBlockHeader,
@@ -336,12 +328,7 @@
         || participantsFromParameter.contains(privateFrom.toBase64String());
   }
 
-<<<<<<< HEAD
-  List<Bytes> getMembersFromResult(
-      final PrivateTransactionProcessor.TransactionProcessingResult result) {
-=======
   List<Bytes> getMembersFromResult(final TransactionProcessingResult result) {
->>>>>>> 4ff73342
     List<Bytes> list = Collections.emptyList();
     if (result != null && result.isSuccessful()) {
       final RLPInput rlpInput = RLP.input(result.getOutput());
@@ -384,11 +371,7 @@
       final Blockchain blockchain,
       final MutableWorldState disposablePrivateState,
       final WorldUpdater privateWorldStateUpdater) {
-<<<<<<< HEAD
-    final PrivateTransactionProcessor.TransactionProcessingResult result =
-=======
     final TransactionProcessingResult result =
->>>>>>> 4ff73342
         simulateTransaction(
             messageFrame,
             currentBlockHeader,
@@ -401,11 +384,7 @@
     return result.getOutput().toHexString().endsWith("0");
   }
 
-<<<<<<< HEAD
-  protected PrivateTransactionProcessor.TransactionProcessingResult simulateTransaction(
-=======
   protected TransactionProcessingResult simulateTransaction(
->>>>>>> 4ff73342
       final MessageFrame messageFrame,
       final ProcessableBlockHeader currentBlockHeader,
       final WorldUpdater publicWorldState,
@@ -477,11 +456,7 @@
     // call to affect the state
     // privateTransactionProcessor.processTransaction(...) commits the state if the process was
     // successful before it returns
-<<<<<<< HEAD
-    final PrivateTransactionProcessor.TransactionProcessingResult getVersionResult =
-=======
     final TransactionProcessingResult getVersionResult =
->>>>>>> 4ff73342
         simulateTransaction(
             messageFrame,
             currentBlockHeader,
