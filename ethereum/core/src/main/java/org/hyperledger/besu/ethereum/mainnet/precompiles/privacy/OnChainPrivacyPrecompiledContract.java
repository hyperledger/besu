--- conflicted
+++ resolved
@@ -36,14 +36,11 @@
 import org.hyperledger.besu.ethereum.privacy.PrivateTransactionEvent;
 import org.hyperledger.besu.ethereum.privacy.PrivateTransactionObserver;
 import org.hyperledger.besu.ethereum.privacy.PrivateTransactionProcessor;
+import org.hyperledger.besu.ethereum.privacy.PrivateTransactionReceipt;
 import org.hyperledger.besu.ethereum.privacy.Restriction;
 import org.hyperledger.besu.ethereum.privacy.VersionedPrivateTransaction;
 import org.hyperledger.besu.ethereum.privacy.group.OnChainGroupManagement;
-<<<<<<< HEAD
 import org.hyperledger.besu.ethereum.privacy.storage.PrivateMetadataUpdater;
-=======
-import org.hyperledger.besu.ethereum.privacy.storage.PrivateStateStorage;
->>>>>>> 2691deb1
 import org.hyperledger.besu.ethereum.rlp.BytesValueRLPInput;
 import org.hyperledger.besu.ethereum.rlp.RLP;
 import org.hyperledger.besu.ethereum.rlp.RLPInput;
@@ -77,28 +74,20 @@
   private static final Logger LOG = LogManager.getLogger();
 
   public OnChainPrivacyPrecompiledContract(
-      final GasCalculator gasCalculator, final PrivacyParameters privacyParameters) {
-    super(gasCalculator, privacyParameters, "OnChainPrivacy");
-  }
-
-  public OnChainPrivacyPrecompiledContract(
       final GasCalculator gasCalculator,
       final Enclave enclave,
       final WorldStateArchive worldStateArchive,
-      final PrivateStateStorage privateStateStorage,
       final PrivateStateRootResolver privateStateRootResolver) {
+    super(gasCalculator, enclave, worldStateArchive, privateStateRootResolver, "OnChainPrivacy");
+  }
+
+  public OnChainPrivacyPrecompiledContract(
+      final GasCalculator gasCalculator, final PrivacyParameters privacyParameters) {
     super(
         gasCalculator,
-<<<<<<< HEAD
         privacyParameters.getEnclave(),
         privacyParameters.getPrivateWorldStateArchive(),
         privacyParameters.getPrivateStateRootResolver(),
-=======
-        enclave,
-        worldStateArchive,
-        privateStateStorage,
-        privateStateRootResolver,
->>>>>>> 2691deb1
         "OnChainPrivacy");
   }
 
@@ -192,9 +181,7 @@
           pmtHash,
           result.getValidationResult().getErrorMessage());
 
-      final PrivateStateStorage.Updater privateStateUpdater = privateStateStorage.updater();
-      storeTransactionReceipt(pmtHash, currentBlockHash, result, privateStateUpdater);
-      privateStateUpdater.commit();
+      privateMetadataUpdater.putTransactionReceipt(pmtHash, new PrivateTransactionReceipt(result));
 
       return Bytes.EMPTY;
     }
@@ -202,22 +189,12 @@
     sendParticipantRemovedEvent(privateTransaction);
 
     if (messageFrame.isPersistingPrivateState()) {
-<<<<<<< HEAD
 
       privateWorldStateUpdater.commit();
       disposablePrivateState.persist();
 
       storePrivateMetadata(
           pmtHash, privacyGroupId, disposablePrivateState, privateMetadataUpdater, result);
-=======
-      persistPrivateState(
-          pmtHash,
-          currentBlockHash,
-          privacyGroupId,
-          disposablePrivateState,
-          privateWorldStateUpdater,
-          result);
->>>>>>> 2691deb1
     }
 
     return result.getOutput();
