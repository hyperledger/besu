/*
 * Copyright contributors to Hyperledger Besu.
 *
 * Licensed under the Apache License, Version 2.0 (the "License"); you may not use this file except in compliance with
 * the License. You may obtain a copy of the License at
 *
 * http://www.apache.org/licenses/LICENSE-2.0
 *
 * Unless required by applicable law or agreed to in writing, software distributed under the License is distributed on
 * an "AS IS" BASIS, WITHOUT WARRANTIES OR CONDITIONS OF ANY KIND, either express or implied. See the License for the
 * specific language governing permissions and limitations under the License.
 *
 * SPDX-License-Identifier: Apache-2.0
 */
package org.hyperledger.besu.ethereum.trie.pathbased.bonsai;

import org.hyperledger.besu.datatypes.Hash;
import org.hyperledger.besu.ethereum.chain.Blockchain;
import org.hyperledger.besu.ethereum.core.BlockHeader;
import org.hyperledger.besu.ethereum.core.MutableWorldState;
import org.hyperledger.besu.ethereum.trie.MerkleTrieException;
import org.hyperledger.besu.ethereum.trie.pathbased.bonsai.cache.BonsaiCachedMerkleTrieLoader;
import org.hyperledger.besu.ethereum.trie.pathbased.bonsai.cache.BonsaiCachedWorldStorageManager;
import org.hyperledger.besu.ethereum.trie.pathbased.bonsai.cache.CodeCache;
import org.hyperledger.besu.ethereum.trie.pathbased.bonsai.storage.BonsaiWorldStateKeyValueStorage;
import org.hyperledger.besu.ethereum.trie.pathbased.common.provider.WorldStateQueryParams;
import org.hyperledger.besu.ethereum.trie.pathbased.common.trielog.TrieLogManager;
import org.hyperledger.besu.ethereum.trie.pathbased.common.worldview.PathBasedWorldState;
import org.hyperledger.besu.evm.internal.EvmConfiguration;
import org.hyperledger.besu.plugin.ServiceManager;

import java.util.Optional;
import java.util.function.Supplier;

import com.google.common.annotations.VisibleForTesting;
import org.slf4j.Logger;
import org.slf4j.LoggerFactory;

public class BonsaiArchiveWorldStateProvider extends BonsaiWorldStateProvider {

  private static final Logger LOG = LoggerFactory.getLogger(BonsaiArchiveWorldStateProvider.class);

  public BonsaiArchiveWorldStateProvider(
      final BonsaiWorldStateKeyValueStorage worldStateKeyValueStorage,
      final Blockchain blockchain,
      final Optional<Long> maxLayersToLoad,
      final BonsaiCachedMerkleTrieLoader bonsaiCachedMerkleTrieLoader,
      final ServiceManager pluginContext,
      final EvmConfiguration evmConfiguration,
      final Supplier<WorldStateHealer> worldStateHealerSupplier,
      final CodeCache codeCache) {
    super(
        worldStateKeyValueStorage,
        blockchain,
        maxLayersToLoad,
        bonsaiCachedMerkleTrieLoader,
        pluginContext,
        evmConfiguration,
        worldStateHealerSupplier,
        codeCache);
  }

  @VisibleForTesting
  BonsaiArchiveWorldStateProvider(
      final BonsaiCachedWorldStorageManager bonsaiCachedWorldStorageManager,
      final TrieLogManager trieLogManager,
      final BonsaiWorldStateKeyValueStorage worldStateKeyValueStorage,
      final Blockchain blockchain,
      final BonsaiCachedMerkleTrieLoader bonsaiCachedMerkleTrieLoader,
      final EvmConfiguration evmConfiguration,
      final Supplier<WorldStateHealer> worldStateHealerSupplier,
      final CodeCache codeCache) {
    super(
        bonsaiCachedWorldStorageManager,
        trieLogManager,
        worldStateKeyValueStorage,
        blockchain,
        bonsaiCachedMerkleTrieLoader,
        evmConfiguration,
        worldStateHealerSupplier,
        codeCache);
  }

  @Override
  public Optional<MutableWorldState> getWorldState(final WorldStateQueryParams queryParams) {
    if (queryParams.shouldWorldStateUpdateHead()) {
      return getFullWorldState(queryParams);
    } else {
      // If we are creating a world state for a historic/archive block, we have 2 options:
      // 1. Roll back and create a layered world state. We can do this as far back as 512 blocks (by
      // default), and we end up with a full state trie & flat DB at the desired block
      // 2. Rely entirely on the flat DB, which is less safe because we can't check the world state
      // root is correct but at least gives us the ability to serve historic state. The rollback
      // step in this case is minimal - take the chain head state and reset the block hash and
      // number for archive flat DB queries
      final BlockHeader chainHeadBlockHeader = blockchain.getChainHeadHeader();
      if (chainHeadBlockHeader.getNumber() - queryParams.getBlockHeader().getNumber()
          >= trieLogManager.getMaxLayersToLoad()) {
<<<<<<< HEAD
        LOG.info(
            "Returning archive state without verifying state root",
=======
        LOG.debug(
            "Returning archive state without verifying state root {}",
>>>>>>> 7320f3ac
            trieLogManager.getMaxLayersToLoad());
        return cachedWorldStorageManager
            .getWorldState(chainHeadBlockHeader.getHash())
            .map(MutableWorldState::disableTrie)
            .flatMap(
                worldState ->
                    rollMutableArchiveStateToBlockHash( // This is a tiny action for archive
                        // state
                        (PathBasedWorldState) worldState, queryParams.getBlockHeader().getHash()))
            .map(MutableWorldState::freezeStorage);
      }
      return super.getWorldState(queryParams);
    }
  }

  // Archive-specific rollback behaviour. There is no trie-log roll forward/backward, we just roll
  // back the state root, block hash and block number
  protected Optional<MutableWorldState> rollMutableArchiveStateToBlockHash(
      final PathBasedWorldState mutableState, final Hash blockHash) {
    LOG.trace("Rolling mutable archive world state to block hash " + blockHash.toHexString());
    try {
      // Simply persist the block hash/number and state root for this archive state
      mutableState.persist(blockchain.getBlockHeader(blockHash).get());

      LOG.trace(
          "Archive rolling finished, {} now at {}",
          mutableState.getWorldStateStorage().getClass().getSimpleName(),
          blockHash);
      return Optional.of(mutableState);
    } catch (final MerkleTrieException re) {
      // need to throw to trigger the heal
      throw re;
    } catch (final Exception e) {
      LOG.atInfo()
          .setMessage("State rolling failed on {} for block hash {}: {}")
          .addArgument(mutableState.getWorldStateStorage().getClass().getSimpleName())
          .addArgument(blockHash)
          .addArgument(e)
          .log();

      return Optional.empty();
    }
  }
}<|MERGE_RESOLUTION|>--- conflicted
+++ resolved
@@ -96,14 +96,8 @@
       final BlockHeader chainHeadBlockHeader = blockchain.getChainHeadHeader();
       if (chainHeadBlockHeader.getNumber() - queryParams.getBlockHeader().getNumber()
           >= trieLogManager.getMaxLayersToLoad()) {
-<<<<<<< HEAD
-        LOG.info(
-            "Returning archive state without verifying state root",
-=======
         LOG.debug(
-            "Returning archive state without verifying state root {}",
->>>>>>> 7320f3ac
-            trieLogManager.getMaxLayersToLoad());
+            "Returning archive state without verifying state root");
         return cachedWorldStorageManager
             .getWorldState(chainHeadBlockHeader.getHash())
             .map(MutableWorldState::disableTrie)
