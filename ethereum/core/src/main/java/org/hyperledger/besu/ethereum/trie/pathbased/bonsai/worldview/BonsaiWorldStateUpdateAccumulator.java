--- conflicted
+++ resolved
@@ -20,11 +20,8 @@
 import org.hyperledger.besu.datatypes.StorageSlotKey;
 import org.hyperledger.besu.datatypes.Wei;
 import org.hyperledger.besu.ethereum.trie.pathbased.bonsai.BonsaiAccount;
-<<<<<<< HEAD
+import org.hyperledger.besu.ethereum.trie.pathbased.bonsai.cache.CodeCache;
 import org.hyperledger.besu.ethereum.trie.pathbased.common.PathBasedAccount;
-=======
-import org.hyperledger.besu.ethereum.trie.pathbased.bonsai.cache.CodeCache;
->>>>>>> 38d901d2
 import org.hyperledger.besu.ethereum.trie.pathbased.common.PathBasedValue;
 import org.hyperledger.besu.ethereum.trie.pathbased.common.worldview.PathBasedWorldState;
 import org.hyperledger.besu.ethereum.trie.pathbased.common.worldview.PathBasedWorldView;
@@ -45,8 +42,8 @@
       final PathBasedWorldView world,
       final Consumer<PathBasedValue<BonsaiAccount>> accountPreloader,
       final Consumer<StorageSlotKey> storagePreloader,
-<<<<<<< HEAD
-      final EvmConfiguration evmConfiguration) {
+      final EvmConfiguration evmConfiguration,
+      final CodeCache codeCache) {
     super(
         world,
         accountPreloader,
@@ -55,13 +52,7 @@
           /*nothing to preload for the code*/
         },
         evmConfiguration);
-=======
-      final EvmConfiguration evmConfiguration,
-      final CodeCache codeCache) {
-    super(world, accountPreloader, storagePreloader, evmConfiguration);
-
     this.codeCache = codeCache;
->>>>>>> 38d901d2
   }
 
   @Override
@@ -94,7 +85,7 @@
       final Address address,
       final AccountValue stateTrieAccount,
       final boolean mutable) {
-    return new BonsaiAccount(context, address, stateTrieAccount, mutable, codeCache);
+    return new BonsaiAccount(context, address, stateTrieAccount, mutable);
   }
 
   @Override
@@ -104,19 +95,17 @@
       final Hash addressHash,
       final long nonce,
       final Wei balance,
+      final Hash storageRoot,
+      final Hash codeHash,
       final boolean mutable) {
     return new BonsaiAccount(
-<<<<<<< HEAD
-        context, address, addressHash, nonce, balance, Hash.EMPTY_TRIE_HASH, Hash.EMPTY, mutable);
-=======
-        context, address, addressHash, nonce, balance, storageRoot, codeHash, mutable, codeCache);
->>>>>>> 38d901d2
+        context, address, addressHash, nonce, balance, storageRoot, codeHash, mutable);
   }
 
   @Override
   protected BonsaiAccount createAccount(
       final PathBasedWorldView context, final UpdateTrackingAccount<BonsaiAccount> tracked) {
-    return new BonsaiAccount(context, tracked, codeCache);
+    return new BonsaiAccount(context, tracked);
   }
 
   @Override
@@ -126,7 +115,6 @@
   }
 
   @Override
-<<<<<<< HEAD
   protected Optional<UInt256> getStorageValueByStorageSlotKey(
       final PathBasedWorldState worldState,
       final Address address,
@@ -143,9 +131,10 @@
   @Override
   protected boolean shouldIgnoreIdenticalValuesDuringAccountRollingUpdate() {
     return true;
-=======
+  }
+
+  @Override
   public CodeCache codeCache() {
     return codeCache;
->>>>>>> 38d901d2
   }
 }