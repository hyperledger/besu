/*
 * Copyright ConsenSys AG.
 *
 * Licensed under the Apache License, Version 2.0 (the "License"); you may not use this file except in compliance with
 * the License. You may obtain a copy of the License at
 *
 * http://www.apache.org/licenses/LICENSE-2.0
 *
 * Unless required by applicable law or agreed to in writing, software distributed under the License is distributed on
 * an "AS IS" BASIS, WITHOUT WARRANTIES OR CONDITIONS OF ANY KIND, either express or implied. See the License for the
 * specific language governing permissions and limitations under the License.
 *
 * SPDX-License-Identifier: Apache-2.0
 */
package org.hyperledger.besu.ethereum.mainnet;

import static org.hyperledger.besu.ethereum.mainnet.MainnetProtocolSpecs.powHasher;

import org.hyperledger.besu.config.PowAlgorithm;
import org.hyperledger.besu.datatypes.TransactionType;
import org.hyperledger.besu.datatypes.Wei;
import org.hyperledger.besu.ethereum.core.TransactionReceipt;
import org.hyperledger.besu.ethereum.core.feemarket.CoinbaseFeePriceCalculator;
import org.hyperledger.besu.ethereum.mainnet.ClearEmptyAccountStrategy.ClearEmptyAccount;
import org.hyperledger.besu.ethereum.processing.TransactionProcessingResult;
import org.hyperledger.besu.evm.ClassicEVMs;
import org.hyperledger.besu.evm.MainnetEVMs;
import org.hyperledger.besu.evm.contractvalidation.MaxCodeSizeRule;
import org.hyperledger.besu.evm.contractvalidation.PrefixCodeRule;
import org.hyperledger.besu.evm.gascalculator.BerlinGasCalculator;
import org.hyperledger.besu.evm.gascalculator.DieHardGasCalculator;
import org.hyperledger.besu.evm.gascalculator.IstanbulGasCalculator;
import org.hyperledger.besu.evm.gascalculator.LondonGasCalculator;
import org.hyperledger.besu.evm.gascalculator.PetersburgGasCalculator;
import org.hyperledger.besu.evm.gascalculator.ShanghaiGasCalculator;
import org.hyperledger.besu.evm.gascalculator.SpuriousDragonGasCalculator;
import org.hyperledger.besu.evm.gascalculator.TangerineWhistleGasCalculator;
import org.hyperledger.besu.evm.internal.EvmConfiguration;
import org.hyperledger.besu.evm.processor.ContractCreationProcessor;
import org.hyperledger.besu.evm.processor.MessageCallProcessor;
import org.hyperledger.besu.evm.worldstate.WorldState;
import org.hyperledger.besu.plugin.services.MetricsSystem;

import java.math.BigInteger;
import java.util.Collections;
import java.util.List;
import java.util.Optional;
import java.util.OptionalLong;
import java.util.Set;

public class ClassicProtocolSpecs {
  private static final Wei MAX_BLOCK_REWARD = Wei.fromEth(5);

  private ClassicProtocolSpecs() {
    // utility class
  }

  public static ProtocolSpecBuilder classicRecoveryInitDefinition(
      final EvmConfiguration evmConfiguration,
      final boolean isParallelTxProcessingEnabled,
      final MetricsSystem metricsSystem) {
    return MainnetProtocolSpecs.homesteadDefinition(
            evmConfiguration, isParallelTxProcessingEnabled, metricsSystem)
        .blockHeaderValidatorBuilder(
            feeMarket -> MainnetBlockHeaderValidator.createClassicValidator())
        .name("ClassicRecoveryInit");
  }

  public static ProtocolSpecBuilder tangerineWhistleDefinition(
      final Optional<BigInteger> chainId,
      final EvmConfiguration evmConfiguration,
      final boolean isParallelTxProcessingEnabled,
      final MetricsSystem metricsSystem) {
    return MainnetProtocolSpecs.homesteadDefinition(
            evmConfiguration, isParallelTxProcessingEnabled, metricsSystem)
        .isReplayProtectionSupported(true)
        .gasCalculator(TangerineWhistleGasCalculator::new)
        .transactionValidatorFactoryBuilder(
            (evm, gasLimitCalculator, feeMarket) ->
                new TransactionValidatorFactory(
                    evm.getGasCalculator(), gasLimitCalculator, true, chainId))
        .name("ClassicTangerineWhistle");
  }

  public static ProtocolSpecBuilder dieHardDefinition(
      final Optional<BigInteger> chainId,
      final EvmConfiguration evmConfiguration,
      final boolean isParallelTxProcessingEnabled,
      final MetricsSystem metricsSystem) {
    return tangerineWhistleDefinition(
            chainId, evmConfiguration, isParallelTxProcessingEnabled, metricsSystem)
        .gasCalculator(DieHardGasCalculator::new)
        .difficultyCalculator(ClassicDifficultyCalculators.DIFFICULTY_BOMB_PAUSED)
        .name("DieHard");
  }

  public static ProtocolSpecBuilder gothamDefinition(
      final Optional<BigInteger> chainId,
      final OptionalLong ecip1017EraRounds,
      final EvmConfiguration evmConfiguration,
      final boolean isParallelTxProcessingEnabled,
      final MetricsSystem metricsSystem) {
    return dieHardDefinition(
            chainId, evmConfiguration, isParallelTxProcessingEnabled, metricsSystem)
        .blockReward(MAX_BLOCK_REWARD)
        .difficultyCalculator(ClassicDifficultyCalculators.DIFFICULTY_BOMB_DELAYED)
        .blockProcessorBuilder(
            (transactionProcessor,
                transactionReceiptFactory,
                blockReward,
                miningBeneficiaryCalculator,
                skipZeroBlockRewards,
                protocolSchedule) ->
                new ClassicBlockProcessor(
                    transactionProcessor,
                    transactionReceiptFactory,
                    blockReward,
                    miningBeneficiaryCalculator,
                    skipZeroBlockRewards,
                    ecip1017EraRounds,
                    protocolSchedule))
        .name("Gotham");
  }

  public static ProtocolSpecBuilder defuseDifficultyBombDefinition(
      final Optional<BigInteger> chainId,
      final OptionalLong ecip1017EraRounds,
      final EvmConfiguration evmConfiguration,
      final boolean isParallelTxProcessingEnabled,
      final MetricsSystem metricsSystem) {
    return gothamDefinition(
            chainId,
            ecip1017EraRounds,
            evmConfiguration,
            isParallelTxProcessingEnabled,
            metricsSystem)
        .difficultyCalculator(ClassicDifficultyCalculators.DIFFICULTY_BOMB_REMOVED)
        .transactionValidatorFactoryBuilder(
            (evm, gasLimitCalculator, feeMarket) ->
                new TransactionValidatorFactory(
                    evm.getGasCalculator(), gasLimitCalculator, true, chainId))
        .name("DefuseDifficultyBomb");
  }

  public static ProtocolSpecBuilder atlantisDefinition(
      final Optional<BigInteger> chainId,
      final boolean enableRevertReason,
      final OptionalLong ecip1017EraRounds,
      final EvmConfiguration evmConfiguration,
      final boolean isParallelTxProcessingEnabled,
      final MetricsSystem metricsSystem) {
    return gothamDefinition(
            chainId,
            ecip1017EraRounds,
            evmConfiguration,
            isParallelTxProcessingEnabled,
            metricsSystem)
        .evmBuilder(MainnetEVMs::byzantium)
        .evmConfiguration(evmConfiguration)
        .gasCalculator(SpuriousDragonGasCalculator::new)
        .skipZeroBlockRewards(true)
        .messageCallProcessorBuilder(MessageCallProcessor::new)
        .precompileContractRegistryBuilder(MainnetPrecompiledContractRegistries::byzantium)
        .difficultyCalculator(ClassicDifficultyCalculators.EIP100)
        .transactionReceiptFactory(
            enableRevertReason
                ? ClassicProtocolSpecs::byzantiumTransactionReceiptFactoryWithReasonEnabled
                : ClassicProtocolSpecs::byzantiumTransactionReceiptFactory)
        .contractCreationProcessorBuilder(
            evm ->
                new ContractCreationProcessor(
                    evm, true, Collections.singletonList(MaxCodeSizeRule.from(evm)), 1))
        .transactionProcessorBuilder(
            (gasCalculator,
                feeMarket,
                transactionValidatorFactory,
                contractCreationProcessor,
                messageCallProcessor) ->
<<<<<<< HEAD
                new MainnetTransactionProcessor(
                    gasCalculator,
                    transactionValidatorFactory,
                    contractCreationProcessor,
                    messageCallProcessor,
                    new ClearEmptyAccount(),
                    false,
                    evmConfiguration.evmStackSize(),
                    feeMarket,
                    CoinbaseFeePriceCalculator.frontier()))
=======
                MainnetTransactionProcessor.builder()
                    .gasCalculator(gasCalculator)
                    .transactionValidatorFactory(transactionValidatorFactory)
                    .contractCreationProcessor(contractCreationProcessor)
                    .messageCallProcessor(messageCallProcessor)
                    .clearEmptyAccounts(true)
                    .warmCoinbase(false)
                    .maxStackSize(evmConfiguration.evmStackSize())
                    .feeMarket(feeMarket)
                    .coinbaseFeePriceCalculator(CoinbaseFeePriceCalculator.frontier())
                    .build())
>>>>>>> c1c37158
        .name("Atlantis");
  }

  public static ProtocolSpecBuilder aghartaDefinition(
      final Optional<BigInteger> chainId,
      final boolean enableRevertReason,
      final OptionalLong ecip1017EraRounds,
      final EvmConfiguration evmConfiguration,
      final boolean isParallelTxProcessingEnabled,
      final MetricsSystem metricsSystem) {
    return atlantisDefinition(
            chainId,
            enableRevertReason,
            ecip1017EraRounds,
            evmConfiguration,
            isParallelTxProcessingEnabled,
            metricsSystem)
        .evmBuilder(MainnetEVMs::constantinople)
        .gasCalculator(PetersburgGasCalculator::new)
        .evmBuilder(MainnetEVMs::constantinople)
        .precompileContractRegistryBuilder(MainnetPrecompiledContractRegistries::istanbul)
        .name("Agharta");
  }

  public static ProtocolSpecBuilder phoenixDefinition(
      final Optional<BigInteger> chainId,
      final boolean enableRevertReason,
      final OptionalLong ecip1017EraRounds,
      final EvmConfiguration evmConfiguration,
      final boolean isParallelTxProcessingEnabled,
      final MetricsSystem metricsSystem) {
    return aghartaDefinition(
            chainId,
            enableRevertReason,
            ecip1017EraRounds,
            evmConfiguration,
            isParallelTxProcessingEnabled,
            metricsSystem)
        .gasCalculator(IstanbulGasCalculator::new)
        .evmBuilder(
            (gasCalculator, evmConfig) ->
                MainnetEVMs.istanbul(
                    gasCalculator, chainId.orElse(BigInteger.ZERO), evmConfiguration))
        .precompileContractRegistryBuilder(MainnetPrecompiledContractRegistries::istanbul)
        .name("Phoenix");
  }

  public static ProtocolSpecBuilder thanosDefinition(
      final Optional<BigInteger> chainId,
      final boolean enableRevertReason,
      final OptionalLong ecip1017EraRounds,
      final EvmConfiguration evmConfiguration,
      final boolean isParallelTxProcessingEnabled,
      final MetricsSystem metricsSystem) {
    return phoenixDefinition(
            chainId,
            enableRevertReason,
            ecip1017EraRounds,
            evmConfiguration,
            isParallelTxProcessingEnabled,
            metricsSystem)
        .blockHeaderValidatorBuilder(
            feeMarket ->
                MainnetBlockHeaderValidator.createPgaBlockHeaderValidator(
                    new EpochCalculator.Ecip1099EpochCalculator(), powHasher(PowAlgorithm.ETHASH)))
        .ommerHeaderValidatorBuilder(
            feeMarket ->
                MainnetBlockHeaderValidator.createLegacyFeeMarketOmmerValidator(
                    new EpochCalculator.Ecip1099EpochCalculator(), powHasher(PowAlgorithm.ETHASH)))
        .name("Thanos");
  }

  private static TransactionReceipt byzantiumTransactionReceiptFactory(
      // ignored because it's always FRONTIER for byzantium
      final TransactionType __,
      final TransactionProcessingResult result,
      final WorldState worldState,
      final long gasUsed) {
    return new TransactionReceipt(
        result.isSuccessful() ? 1 : 0, gasUsed, result.getLogs(), Optional.empty());
  }

  private static TransactionReceipt byzantiumTransactionReceiptFactoryWithReasonEnabled(
      // ignored because it's always FRONTIER for byzantium
      final TransactionType __,
      final TransactionProcessingResult result,
      final WorldState worldState,
      final long gasUsed) {
    return new TransactionReceipt(
        result.isSuccessful() ? 1 : 0, gasUsed, result.getLogs(), result.getRevertReason());
  }

  public static ProtocolSpecBuilder magnetoDefinition(
      final Optional<BigInteger> chainId,
      final boolean enableRevertReason,
      final OptionalLong ecip1017EraRounds,
      final EvmConfiguration evmConfiguration,
      final boolean isParallelTxProcessingEnabled,
      final MetricsSystem metricsSystem) {
    return thanosDefinition(
            chainId,
            enableRevertReason,
            ecip1017EraRounds,
            evmConfiguration,
            isParallelTxProcessingEnabled,
            metricsSystem)
        .gasCalculator(BerlinGasCalculator::new)
        .transactionValidatorFactoryBuilder(
            (evm, gasLimitCalculator, feeMarket) ->
                new TransactionValidatorFactory(
                    evm.getGasCalculator(),
                    gasLimitCalculator,
                    true,
                    chainId,
                    Set.of(TransactionType.FRONTIER, TransactionType.ACCESS_LIST)))
        .transactionReceiptFactory(
            enableRevertReason
                ? MainnetProtocolSpecs::berlinTransactionReceiptFactoryWithReasonEnabled
                : MainnetProtocolSpecs::berlinTransactionReceiptFactory)
        .name("Magneto");
  }

  public static ProtocolSpecBuilder mystiqueDefinition(
      final Optional<BigInteger> chainId,
      final boolean enableRevertReason,
      final OptionalLong ecip1017EraRounds,
      final EvmConfiguration evmConfiguration,
      final boolean isParallelTxProcessingEnabled,
      final MetricsSystem metricsSystem) {
    return magnetoDefinition(
            chainId,
            enableRevertReason,
            ecip1017EraRounds,
            evmConfiguration,
            isParallelTxProcessingEnabled,
            metricsSystem)
        .gasCalculator(LondonGasCalculator::new)
        .contractCreationProcessorBuilder(
            evm ->
                new ContractCreationProcessor(
                    evm, true, List.of(MaxCodeSizeRule.from(evm), PrefixCodeRule.of()), 1))
        .name("Mystique");
  }

  public static ProtocolSpecBuilder spiralDefinition(
      final Optional<BigInteger> chainId,
      final boolean enableRevertReason,
      final OptionalLong ecip1017EraRounds,
      final EvmConfiguration evmConfiguration,
      final boolean isParallelTxProcessingEnabled,
      final MetricsSystem metricsSystem) {
    return mystiqueDefinition(
            chainId,
            enableRevertReason,
            ecip1017EraRounds,
            evmConfiguration,
            isParallelTxProcessingEnabled,
            metricsSystem)
        // EIP-3860
        .gasCalculator(ShanghaiGasCalculator::new)
        // EIP-3855
        .evmBuilder(
            (gasCalculator, jdCacheConfig) ->
                ClassicEVMs.spiral(
                    gasCalculator, chainId.orElse(BigInteger.ZERO), evmConfiguration))
        // EIP-3651
        .transactionProcessorBuilder(
            (gasCalculator,
                feeMarket,
                transactionValidatorFactory,
                contractCreationProcessor,
                messageCallProcessor) ->
<<<<<<< HEAD
                new MainnetTransactionProcessor(
                    gasCalculator,
                    transactionValidatorFactory,
                    contractCreationProcessor,
                    messageCallProcessor,
                    new ClearEmptyAccount(),
                    true,
                    evmConfiguration.evmStackSize(),
                    feeMarket,
                    CoinbaseFeePriceCalculator.frontier()))
=======
                MainnetTransactionProcessor.builder()
                    .gasCalculator(gasCalculator)
                    .transactionValidatorFactory(transactionValidatorFactory)
                    .contractCreationProcessor(contractCreationProcessor)
                    .messageCallProcessor(messageCallProcessor)
                    .clearEmptyAccounts(true)
                    .warmCoinbase(true)
                    .maxStackSize(evmConfiguration.evmStackSize())
                    .feeMarket(feeMarket)
                    .coinbaseFeePriceCalculator(CoinbaseFeePriceCalculator.frontier())
                    .build())
>>>>>>> c1c37158
        .name("Spiral");
  }
}<|MERGE_RESOLUTION|>--- conflicted
+++ resolved
@@ -176,30 +176,17 @@
                 transactionValidatorFactory,
                 contractCreationProcessor,
                 messageCallProcessor) ->
-<<<<<<< HEAD
-                new MainnetTransactionProcessor(
-                    gasCalculator,
-                    transactionValidatorFactory,
-                    contractCreationProcessor,
-                    messageCallProcessor,
-                    new ClearEmptyAccount(),
-                    false,
-                    evmConfiguration.evmStackSize(),
-                    feeMarket,
-                    CoinbaseFeePriceCalculator.frontier()))
-=======
                 MainnetTransactionProcessor.builder()
                     .gasCalculator(gasCalculator)
                     .transactionValidatorFactory(transactionValidatorFactory)
                     .contractCreationProcessor(contractCreationProcessor)
                     .messageCallProcessor(messageCallProcessor)
-                    .clearEmptyAccounts(true)
+                    .clearEmptyAccountStrategy(new ClearEmptyAccount())
                     .warmCoinbase(false)
                     .maxStackSize(evmConfiguration.evmStackSize())
                     .feeMarket(feeMarket)
                     .coinbaseFeePriceCalculator(CoinbaseFeePriceCalculator.frontier())
                     .build())
->>>>>>> c1c37158
         .name("Atlantis");
   }
 
@@ -372,30 +359,17 @@
                 transactionValidatorFactory,
                 contractCreationProcessor,
                 messageCallProcessor) ->
-<<<<<<< HEAD
-                new MainnetTransactionProcessor(
-                    gasCalculator,
-                    transactionValidatorFactory,
-                    contractCreationProcessor,
-                    messageCallProcessor,
-                    new ClearEmptyAccount(),
-                    true,
-                    evmConfiguration.evmStackSize(),
-                    feeMarket,
-                    CoinbaseFeePriceCalculator.frontier()))
-=======
                 MainnetTransactionProcessor.builder()
                     .gasCalculator(gasCalculator)
                     .transactionValidatorFactory(transactionValidatorFactory)
                     .contractCreationProcessor(contractCreationProcessor)
                     .messageCallProcessor(messageCallProcessor)
-                    .clearEmptyAccounts(true)
+                    .clearEmptyAccountStrategy(new ClearEmptyAccount())
                     .warmCoinbase(true)
                     .maxStackSize(evmConfiguration.evmStackSize())
                     .feeMarket(feeMarket)
                     .coinbaseFeePriceCalculator(CoinbaseFeePriceCalculator.frontier())
                     .build())
->>>>>>> c1c37158
         .name("Spiral");
   }
 }