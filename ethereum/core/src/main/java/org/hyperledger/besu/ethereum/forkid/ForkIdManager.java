--- conflicted
+++ resolved
@@ -58,16 +58,13 @@
     checkNotNull(blockchain);
     checkNotNull(blockNumberForks);
     this.chainHeadSupplier = blockchain::getChainHeadHeader;
-<<<<<<< HEAD
-    this.genesisHash = blockchain.getGenesisBlock().getHash();
-    System.out.println("genesis hash " + genesisHash);
-=======
+
     try {
       this.genesisHash = blockchain.getGenesisBlock().getHash();
+      System.out.println("genesis hash " + genesisHash);
     } catch (Exception e) {
       throw new RuntimeException(e);
     }
->>>>>>> 94099d18
     this.blockNumbersForkIds = new ArrayList<>();
     this.timestampsForkIds = new ArrayList<>();
     this.legacyEth64 = legacyEth64;
