/*
 * Copyright ConsenSys AG.
 *
 * Licensed under the Apache License, Version 2.0 (the "License"); you may not use this file except in compliance with
 * the License. You may obtain a copy of the License at
 *
 * http://www.apache.org/licenses/LICENSE-2.0
 *
 * Unless required by applicable law or agreed to in writing, software distributed under the License is distributed on
 * an "AS IS" BASIS, WITHOUT WARRANTIES OR CONDITIONS OF ANY KIND, either express or implied. See the License for the
 * specific language governing permissions and limitations under the License.
 *
 * SPDX-License-Identifier: Apache-2.0
 */
package org.hyperledger.besu.ethereum.storage.keyvalue;

import static com.google.common.base.Preconditions.checkNotNull;

import org.hyperledger.besu.metrics.ObservableMetricsSystem;
import org.hyperledger.besu.plugin.services.BesuConfiguration;
import org.hyperledger.besu.plugin.services.MetricsSystem;
import org.hyperledger.besu.plugin.services.storage.KeyValueStorage;
import org.hyperledger.besu.plugin.services.storage.KeyValueStorageFactory;
import org.hyperledger.besu.services.kvstore.LimitedInMemoryKeyValueStorage;

public class KeyValueStorageProviderBuilder {

  private static final long DEFAULT_WORLD_STATE_PRE_IMAGE_CACHE_SIZE = 5_000L;

  private KeyValueStorageFactory storageFactory;
  private BesuConfiguration commonConfiguration;
  private MetricsSystem metricsSystem;

  public KeyValueStorageProviderBuilder withStorageFactory(
      final KeyValueStorageFactory storageFactory) {
    this.storageFactory = storageFactory;
    return this;
  }

  public KeyValueStorageProviderBuilder withCommonConfiguration(
      final BesuConfiguration commonConfiguration) {
    this.commonConfiguration = commonConfiguration;
    return this;
  }

  public KeyValueStorageProviderBuilder withMetricsSystem(final MetricsSystem metricsSystem) {
    this.metricsSystem = metricsSystem;
    return this;
  }

  public KeyValueStorageProvider build() {
    checkNotNull(storageFactory, "Cannot build a storage provider without a storage factory.");
    checkNotNull(
        commonConfiguration,
        "Cannot build a storage provider without the plugin common configuration.");
    checkNotNull(metricsSystem, "Cannot build a storage provider without a metrics system.");

    final KeyValueStorage worldStatePreImageStorage =
        new LimitedInMemoryKeyValueStorage(DEFAULT_WORLD_STATE_PRE_IMAGE_CACHE_SIZE);

    // this tickles init needed for isSegmentIsolationSupported
    storageFactory.create(KeyValueSegmentIdentifier.BLOCKCHAIN, commonConfiguration, metricsSystem);
<<<<<<< HEAD
    return new KeyValueStorageProvider(
        segment -> storageFactory.create(segment, commonConfiguration, metricsSystem),
        worldStatePreImageStorage,
        storageFactory.isSegmentIsolationSupported(),
        storageFactory.isSnapshotIsolationSupported());
=======
    if (isGoQuorumCompatibilityMode) {
      return new GoQuorumKeyValueStorageProvider(
          segment -> storageFactory.create(segment, commonConfiguration, metricsSystem),
          worldStatePreImageStorage,
          privateWorldStatePreImageStorage,
          storageFactory.isSegmentIsolationSupported(),
          (ObservableMetricsSystem) metricsSystem);
    } else {
      return new KeyValueStorageProvider(
          segment -> storageFactory.create(segment, commonConfiguration, metricsSystem),
          worldStatePreImageStorage,
          privateWorldStatePreImageStorage,
          storageFactory.isSegmentIsolationSupported(),
          storageFactory.isSnapshotIsolationSupported(),
          (ObservableMetricsSystem) metricsSystem);
    }
>>>>>>> 97fb61df
  }
}<|MERGE_RESOLUTION|>--- conflicted
+++ resolved
@@ -60,29 +60,11 @@
 
     // this tickles init needed for isSegmentIsolationSupported
     storageFactory.create(KeyValueSegmentIdentifier.BLOCKCHAIN, commonConfiguration, metricsSystem);
-<<<<<<< HEAD
     return new KeyValueStorageProvider(
         segment -> storageFactory.create(segment, commonConfiguration, metricsSystem),
         worldStatePreImageStorage,
         storageFactory.isSegmentIsolationSupported(),
-        storageFactory.isSnapshotIsolationSupported());
-=======
-    if (isGoQuorumCompatibilityMode) {
-      return new GoQuorumKeyValueStorageProvider(
-          segment -> storageFactory.create(segment, commonConfiguration, metricsSystem),
-          worldStatePreImageStorage,
-          privateWorldStatePreImageStorage,
-          storageFactory.isSegmentIsolationSupported(),
-          (ObservableMetricsSystem) metricsSystem);
-    } else {
-      return new KeyValueStorageProvider(
-          segment -> storageFactory.create(segment, commonConfiguration, metricsSystem),
-          worldStatePreImageStorage,
-          privateWorldStatePreImageStorage,
-          storageFactory.isSegmentIsolationSupported(),
-          storageFactory.isSnapshotIsolationSupported(),
-          (ObservableMetricsSystem) metricsSystem);
-    }
->>>>>>> 97fb61df
+        storageFactory.isSnapshotIsolationSupported(),
+    (ObservableMetricsSystem) metricsSystem);
   }
 }