--- conflicted
+++ resolved
@@ -60,29 +60,15 @@
   @Override
   public BlockImportResult importSyncBlockForSyncing(
       final ProtocolContext context,
-<<<<<<< HEAD
       final SyncBlock syncBlock,
-      final List<TransactionReceipt> receipts) {
-=======
-      final Block block,
       final List<TransactionReceipt> receipts,
-      final HeaderValidationMode headerValidationMode,
-      final HeaderValidationMode ommerValidationMode,
-      final BodyValidationMode bodyValidationMode,
       final boolean importWithTxIndexing) {
 
-    if (blockValidator.validateBlockForSyncing(
-        context, block, receipts, headerValidationMode, ommerValidationMode, bodyValidationMode)) {
-      if (importWithTxIndexing) {
-        context.getBlockchain().appendBlock(block, receipts);
-      } else {
-        context.getBlockchain().appendBlockWithoutIndexingTransactions(block, receipts);
-      }
-      return new BlockImportResult(true);
+    if (importWithTxIndexing) {
+      context.getBlockchain().appendSyncBlock(syncBlock, receipts);
+    } else {
+      context.getBlockchain().appendSyncBlockWithoutIndexingTransactions(syncBlock, receipts);
     }
->>>>>>> c34e3967
-
-    context.getBlockchain().appendSyncBlock(syncBlock, receipts);
     return new BlockImportResult(true);
   }
 }