/*
 * Copyright ConsenSys AG.
 *
 * Licensed under the Apache License, Version 2.0 (the "License"); you may not use this file except in compliance with
 * the License. You may obtain a copy of the License at
 *
 * http://www.apache.org/licenses/LICENSE-2.0
 *
 * Unless required by applicable law or agreed to in writing, software distributed under the License is distributed on
 * an "AS IS" BASIS, WITHOUT WARRANTIES OR CONDITIONS OF ANY KIND, either express or implied. See the License for the
 * specific language governing permissions and limitations under the License.
 *
 * SPDX-License-Identifier: Apache-2.0
 */
package org.hyperledger.besu.ethereum.privacy.markertransaction;

import org.hyperledger.besu.crypto.KeyPair;
<<<<<<< HEAD
=======
import org.hyperledger.besu.datatypes.Address;
>>>>>>> 4b7f2ae0
import org.hyperledger.besu.datatypes.Wei;
import org.hyperledger.besu.ethereum.core.Transaction;
import org.hyperledger.besu.ethereum.rlp.BytesValueRLPOutput;
import org.hyperledger.besu.plugin.data.TransactionType;
import org.hyperledger.besu.plugin.data.UnsignedPrivateMarkerTransaction;

import org.apache.tuweni.bytes.Bytes;

public class SigningPrivateMarkerTransactionFactory {

  protected Bytes signAndBuild(
      final UnsignedPrivateMarkerTransaction unsignedPrivateMarkerTransaction,
      final KeyPair signingKey) {
    final Transaction transaction =
        Transaction.builder()
            .type(TransactionType.FRONTIER)
            .nonce(unsignedPrivateMarkerTransaction.getNonce())
            .gasPrice(
                unsignedPrivateMarkerTransaction.getGasPrice().map(Wei::fromQuantity).orElse(null))
            .gasLimit(unsignedPrivateMarkerTransaction.getGasLimit())
<<<<<<< HEAD
            .to(
                org.hyperledger.besu.datatypes.Address.fromPlugin(
                    unsignedPrivateMarkerTransaction.getTo().get()))
=======
            .to(Address.fromPlugin(unsignedPrivateMarkerTransaction.getTo().get()))
>>>>>>> 4b7f2ae0
            .value(Wei.fromQuantity(unsignedPrivateMarkerTransaction.getValue()))
            .payload(unsignedPrivateMarkerTransaction.getPayload())
            .signAndBuild(signingKey);

    final BytesValueRLPOutput out = new BytesValueRLPOutput();
    transaction.writeTo(out);
    return out.encoded();
  }
}<|MERGE_RESOLUTION|>--- conflicted
+++ resolved
@@ -15,10 +15,7 @@
 package org.hyperledger.besu.ethereum.privacy.markertransaction;
 
 import org.hyperledger.besu.crypto.KeyPair;
-<<<<<<< HEAD
-=======
 import org.hyperledger.besu.datatypes.Address;
->>>>>>> 4b7f2ae0
 import org.hyperledger.besu.datatypes.Wei;
 import org.hyperledger.besu.ethereum.core.Transaction;
 import org.hyperledger.besu.ethereum.rlp.BytesValueRLPOutput;
@@ -39,13 +36,7 @@
             .gasPrice(
                 unsignedPrivateMarkerTransaction.getGasPrice().map(Wei::fromQuantity).orElse(null))
             .gasLimit(unsignedPrivateMarkerTransaction.getGasLimit())
-<<<<<<< HEAD
-            .to(
-                org.hyperledger.besu.datatypes.Address.fromPlugin(
-                    unsignedPrivateMarkerTransaction.getTo().get()))
-=======
             .to(Address.fromPlugin(unsignedPrivateMarkerTransaction.getTo().get()))
->>>>>>> 4b7f2ae0
             .value(Wei.fromQuantity(unsignedPrivateMarkerTransaction.getValue()))
             .payload(unsignedPrivateMarkerTransaction.getPayload())
             .signAndBuild(signingKey);
