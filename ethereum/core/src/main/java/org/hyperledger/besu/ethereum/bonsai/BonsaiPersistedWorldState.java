--- conflicted
+++ resolved
@@ -28,12 +28,8 @@
 import org.hyperledger.besu.ethereum.core.WorldUpdater;
 import org.hyperledger.besu.ethereum.rlp.BytesValueRLPOutput;
 import org.hyperledger.besu.ethereum.trie.StoredMerklePatriciaTrie;
-<<<<<<< HEAD
 import org.hyperledger.besu.ethereum.worldstate.WorldStateStorage;
-=======
 import org.hyperledger.besu.plugin.services.exception.StorageException;
-import org.hyperledger.besu.plugin.services.storage.KeyValueStorage;
->>>>>>> 1a9669de
 import org.hyperledger.besu.plugin.services.storage.KeyValueStorageTransaction;
 
 import java.util.Map;
@@ -42,11 +38,15 @@
 import java.util.stream.Stream;
 import javax.annotation.Nonnull;
 
+import org.apache.logging.log4j.LogManager;
+import org.apache.logging.log4j.Logger;
 import org.apache.tuweni.bytes.Bytes;
 import org.apache.tuweni.bytes.Bytes32;
 import org.apache.tuweni.units.bigints.UInt256;
 
 public class BonsaiPersistedWorldState implements MutableWorldState, BonsaiWorldView {
+
+  private static final Logger LOG = LogManager.getLogger();
 
   private final BonsaiWorldStateKeyValueStorage worldStateStorage;
 
@@ -89,131 +89,24 @@
     worldStateRootHash = blockHeader.getStateRoot();
   }
 
-<<<<<<< HEAD
-  @Override
-  public void persist(final BlockHeader blockHeader) {
-    boolean success = false;
-    final Hash originalBlockHash = worldStateBlockHash;
-    final Hash originalRootHash = worldStateRootHash;
-    final BonsaiWorldStateKeyValueStorage.Updater stateUpdater = worldStateStorage.updater();
-
-    try {
-
-      // first clear storage
-      for (final Address address : updater.getStorageToClear()) {
-        // because we are clearing persisted values we need the account root as persisted
-        final BonsaiAccount oldAccount =
-            worldStateStorage
-                .getAccount(Hash.hash(address))
-                .map(bytes -> fromRLP(BonsaiPersistedWorldState.this, address, bytes, true))
-                .orElse(null);
-        if (oldAccount == null) {
-          // This is when an account is both created and deleted within the scope of the same
-          // block.  A not-uncommon DeFi bot pattern.
-          continue;
-        }
-
-        final Hash addressHash = Hash.hash(address);
-        final StoredMerklePatriciaTrie<Bytes, Bytes> storageTrie =
-            new StoredMerklePatriciaTrie<>(
-                (location, key) -> getStorageTrieNode(addressHash, location, key),
-                oldAccount.getStorageRoot(),
-                Function.identity(),
-                Function.identity());
-        Map<Bytes32, Bytes> entriesToDelete = storageTrie.entriesFrom(Bytes32.ZERO, 256);
-        while (!entriesToDelete.isEmpty()) {
-          entriesToDelete
-              .keySet()
-              .forEach(
-                  k -> stateUpdater.removeStorageValueBySlotHash(Hash.hash(address), Hash.wrap(k)));
-          if (entriesToDelete.size() == 256) {
-            entriesToDelete.keySet().forEach(storageTrie::remove);
-            entriesToDelete = storageTrie.entriesFrom(Bytes32.ZERO, 256);
-          } else {
-            break;
-          }
-        }
-      }
-
-      // second update account storage state.  This must be done before updating the accounts so
-      // that we can get the storage state hash
-      for (final Map.Entry<Address, Map<Hash, BonsaiValue<UInt256>>> storageAccountUpdate :
-          updater.getStorageToUpdate().entrySet()) {
-        final Address updatedAddress = storageAccountUpdate.getKey();
-        final Hash updatedAddressHash = Hash.hash(updatedAddress);
-        final BonsaiValue<BonsaiAccount> accountValue =
-            updater.getAccountsToUpdate().get(updatedAddress);
-        final BonsaiAccount accountOriginal = accountValue.getOriginal();
-        final Hash storageRoot =
-            (accountOriginal == null) ? Hash.EMPTY_TRIE_HASH : accountOriginal.getStorageRoot();
-        final StoredMerklePatriciaTrie<Bytes, Bytes> storageTrie =
-            new StoredMerklePatriciaTrie<>(
-                (location, key) -> getStorageTrieNode(updatedAddressHash, location, key),
-                storageRoot,
-                Function.identity(),
-                Function.identity());
-
-        // for manicured tries and composting, collect branches here (not implemented)
-
-        for (final Map.Entry<Hash, BonsaiValue<UInt256>> storageUpdate :
-            storageAccountUpdate.getValue().entrySet()) {
-          final Hash keyHash = storageUpdate.getKey();
-          final UInt256 updatedStorage = storageUpdate.getValue().getUpdated();
-          if (updatedStorage == null || updatedStorage.equals(UInt256.ZERO)) {
-            stateUpdater.removeStorageValueBySlotHash(updatedAddressHash, keyHash);
-            storageTrie.remove(keyHash);
-          } else {
-            final Bytes32 updatedStorageBytes = updatedStorage.toBytes();
-            stateUpdater.putStorageValueBySlotHash(
-                updatedAddressHash, keyHash, updatedStorageBytes);
-            storageTrie.put(keyHash, BonsaiWorldView.encodeTrieValue(updatedStorageBytes));
-          }
-        }
-
-        final BonsaiAccount accountUpdated = accountValue.getUpdated();
-        if (accountUpdated != null) {
-          storageTrie.commit(
-              (location, key, value) ->
-                  writeStorageTrieNode(stateUpdater, updatedAddressHash, location, key, value));
-          final Hash newStorageRoot = Hash.wrap(storageTrie.getRootHash());
-          accountUpdated.setStorageRoot(newStorageRoot);
-        }
-        // for manicured tries and composting, trim and compost here
-      }
-
-      // Third update the code.  This has the side effect of ensuring a code hash is calculated.
-      for (final Map.Entry<Address, BonsaiValue<Bytes>> codeUpdate :
-          updater.getCodeToUpdate().entrySet()) {
-        final Bytes updatedCode = codeUpdate.getValue().getUpdated();
-        final Hash accountHash = Hash.hash(codeUpdate.getKey());
-        if (updatedCode == null || updatedCode.size() == 0) {
-          stateUpdater.removeCode(accountHash);
-        } else {
-          stateUpdater.putCode(accountHash, null, updatedCode);
-=======
-  private Hash calculateRootHash(
-      final KeyValueStorageTransaction accountTx,
-      final KeyValueStorageTransaction codeTx,
-      final KeyValueStorageTransaction storageTx,
-      final KeyValueStorageTransaction trieBranchTx) {
+  private Hash calculateRootHash(final BonsaiWorldStateKeyValueStorage.Updater stateUpdater) {
     // first clear storage
     for (final Address address : updater.getStorageToClear()) {
       // because we are clearing persisted values we need the account root as persisted
       final BonsaiAccount oldAccount =
-          accountStorage
-              .get(address.toArrayUnsafe())
-              .map(
-                  bytes ->
-                      fromRLP(BonsaiPersistedWorldState.this, address, Bytes.wrap(bytes), true))
+          worldStateStorage
+              .getAccount(Hash.hash(address))
+              .map(bytes -> fromRLP(BonsaiPersistedWorldState.this, address, bytes, true))
               .orElse(null);
       if (oldAccount == null) {
         // This is when an account is both created and deleted within the scope of the same
         // block.  A not-uncommon DeFi bot pattern.
         continue;
       }
+      final Hash addressHash = Hash.hash(address);
       final StoredMerklePatriciaTrie<Bytes, Bytes> storageTrie =
           new StoredMerklePatriciaTrie<>(
-              (location, key) -> getStorageTrieNode(address, location, key),
+              (location, key) -> getStorageTrieNode(addressHash, location, key),
               oldAccount.getStorageRoot(),
               Function.identity(),
               Function.identity());
@@ -221,13 +114,13 @@
       while (!entriesToDelete.isEmpty()) {
         entriesToDelete
             .keySet()
-            .forEach(k -> storageTx.remove(Bytes.concatenate(address, k).toArrayUnsafe()));
+            .forEach(
+                k -> stateUpdater.removeStorageValueBySlotHash(Hash.hash(address), Hash.wrap(k)));
         if (entriesToDelete.size() == 256) {
           entriesToDelete.keySet().forEach(storageTrie::remove);
           entriesToDelete = storageTrie.entriesFrom(Bytes32.ZERO, 256);
         } else {
           break;
->>>>>>> 1a9669de
         }
       }
     }
@@ -237,6 +130,7 @@
     for (final Map.Entry<Address, Map<Hash, BonsaiValue<UInt256>>> storageAccountUpdate :
         updater.getStorageToUpdate().entrySet()) {
       final Address updatedAddress = storageAccountUpdate.getKey();
+      final Hash updatedAddressHash = Hash.hash(updatedAddress);
       final BonsaiValue<BonsaiAccount> accountValue =
           updater.getAccountsToUpdate().get(updatedAddress);
       final BonsaiAccount accountOriginal = accountValue.getOriginal();
@@ -244,58 +138,23 @@
           (accountOriginal == null) ? Hash.EMPTY_TRIE_HASH : accountOriginal.getStorageRoot();
       final StoredMerklePatriciaTrie<Bytes, Bytes> storageTrie =
           new StoredMerklePatriciaTrie<>(
-<<<<<<< HEAD
-              this::getAccountStateTrieNode,
-              worldStateRootHash,
-=======
-              (location, key) -> getStorageTrieNode(updatedAddress, location, key),
+              (location, key) -> getStorageTrieNode(updatedAddressHash, location, key),
               storageRoot,
->>>>>>> 1a9669de
               Function.identity(),
               Function.identity());
 
       // for manicured tries and composting, collect branches here (not implemented)
 
-<<<<<<< HEAD
-      // now add the accounts
-      for (final Map.Entry<Address, BonsaiValue<BonsaiAccount>> accountUpdate :
-          updater.getAccountsToUpdate().entrySet()) {
-        final Bytes accountKey = accountUpdate.getKey();
-        final BonsaiValue<BonsaiAccount> bonsaiValue = accountUpdate.getValue();
-        final BonsaiAccount updatedAccount = bonsaiValue.getUpdated();
-        if (updatedAccount == null) {
-          final Hash addressHash = Hash.hash(accountKey);
-          accountTrie.remove(addressHash);
-          stateUpdater.removeAccountInfoState(addressHash);
-        } else {
-          final Hash addressHash = updatedAccount.getAddressHash();
-          final Bytes accountValue = updatedAccount.serializeAccount();
-          stateUpdater.putAccountInfoState(Hash.hash(accountKey), accountValue);
-          accountTrie.put(addressHash, accountValue);
-        }
-      }
-
-      // TODO write to a cache and then generate a layer update from that and the
-      // DB tx updates.  Right now it is just DB updates.
-      accountTrie.commit(
-          (location, hash, value) ->
-              writeTrieNode(stateUpdater.getTrieBranchStorageTransaction(), location, value));
-      worldStateRootHash = Hash.wrap(accountTrie.getRootHash());
-      stateUpdater
-          .getTrieBranchStorageTransaction()
-          .put(WORLD_ROOT_HASH_KEY, worldStateRootHash.toArrayUnsafe());
-=======
       for (final Map.Entry<Hash, BonsaiValue<UInt256>> storageUpdate :
           storageAccountUpdate.getValue().entrySet()) {
         final Hash keyHash = storageUpdate.getKey();
-        final byte[] writeAddress = Bytes.concatenate(updatedAddress, keyHash).toArrayUnsafe();
         final UInt256 updatedStorage = storageUpdate.getValue().getUpdated();
         if (updatedStorage == null || updatedStorage.equals(UInt256.ZERO)) {
-          storageTx.remove(writeAddress);
+          stateUpdater.removeStorageValueBySlotHash(updatedAddressHash, keyHash);
           storageTrie.remove(keyHash);
         } else {
           final Bytes32 updatedStorageBytes = updatedStorage.toBytes();
-          storageTx.put(writeAddress, updatedStorageBytes.toArrayUnsafe());
+          stateUpdater.putStorageValueBySlotHash(updatedAddressHash, keyHash, updatedStorageBytes);
           storageTrie.put(keyHash, BonsaiWorldView.encodeTrieValue(updatedStorageBytes));
         }
       }
@@ -304,29 +163,32 @@
       if (accountUpdated != null) {
         storageTrie.commit(
             (location, key, value) ->
-                writeStorageTrieNode(trieBranchTx, updatedAddress, location, value));
+                writeStorageTrieNode(stateUpdater, updatedAddressHash, location, key, value));
         final Hash newStorageRoot = Hash.wrap(storageTrie.getRootHash());
         accountUpdated.setStorageRoot(newStorageRoot);
       }
       // for manicured tries and composting, trim and compost here
     }
->>>>>>> 1a9669de
 
     // Third update the code.  This has the side effect of ensuring a code hash is calculated.
     for (final Map.Entry<Address, BonsaiValue<Bytes>> codeUpdate :
         updater.getCodeToUpdate().entrySet()) {
       final Bytes updatedCode = codeUpdate.getValue().getUpdated();
+      final Hash accountHash = Hash.hash(codeUpdate.getKey());
       if (updatedCode == null || updatedCode.size() == 0) {
-        codeTx.remove(codeUpdate.getKey().toArrayUnsafe());
+        stateUpdater.removeCode(accountHash);
       } else {
-        codeTx.put(codeUpdate.getKey().toArrayUnsafe(), updatedCode.toArrayUnsafe());
+        stateUpdater.putCode(accountHash, null, updatedCode);
       }
     }
 
     // next walk the account trie
     final StoredMerklePatriciaTrie<Bytes, Bytes> accountTrie =
         new StoredMerklePatriciaTrie<>(
-            this::getTrieNode, worldStateRootHash, Function.identity(), Function.identity());
+            this::getAccountStateTrieNode,
+            worldStateRootHash,
+            Function.identity(),
+            Function.identity());
 
     // for manicured tries and composting, collect branches here (not implemented)
 
@@ -339,18 +201,20 @@
       if (updatedAccount == null) {
         final Hash addressHash = Hash.hash(accountKey);
         accountTrie.remove(addressHash);
-        accountTx.remove(accountKey.toArrayUnsafe());
+        stateUpdater.removeAccountInfoState(addressHash);
       } else {
         final Hash addressHash = updatedAccount.getAddressHash();
         final Bytes accountValue = updatedAccount.serializeAccount();
-        accountTx.put(accountKey.toArrayUnsafe(), accountValue.toArrayUnsafe());
+        stateUpdater.putAccountInfoState(Hash.hash(accountKey), accountValue);
         accountTrie.put(addressHash, accountValue);
       }
     }
 
     // TODO write to a cache and then generate a layer update from that and the
     // DB tx updates.  Right now it is just DB updates.
-    accountTrie.commit((location, hash, value) -> writeTrieNode(trieBranchTx, location, value));
+    accountTrie.commit(
+        (location, hash, value) ->
+            writeTrieNode(stateUpdater.getTrieBranchStorageTransaction(), location, value));
     final Bytes32 rootHash = accountTrie.getRootHash();
     return Hash.wrap(rootHash);
   }
@@ -360,15 +224,13 @@
     boolean success = false;
     final Hash originalBlockHash = worldStateBlockHash;
     final Hash originalRootHash = worldStateRootHash;
-    final KeyValueStorageTransaction accountTx = accountStorage.startTransaction();
-    final KeyValueStorageTransaction codeTx = codeStorage.startTransaction();
-    final KeyValueStorageTransaction storageTx = storageStorage.startTransaction();
-    final KeyValueStorageTransaction trieBranchTx = trieBranchStorage.startTransaction();
-    final KeyValueStorageTransaction trieLogTx = trieLogStorage.startTransaction();
+    final BonsaiWorldStateKeyValueStorage.Updater stateUpdater = worldStateStorage.updater();
 
     try {
-      worldStateRootHash = calculateRootHash(accountTx, codeTx, storageTx, trieBranchTx);
-      trieBranchTx.put(WORLD_ROOT_HASH_KEY, worldStateRootHash.toArrayUnsafe());
+      worldStateRootHash = calculateRootHash(stateUpdater);
+      stateUpdater
+          .getTrieBranchStorageTransaction()
+          .put(WORLD_ROOT_HASH_KEY, worldStateRootHash.toArrayUnsafe());
 
       // if we are persisted with a block header, and the prior state is the parent
       // then persist the TrieLog for that transition.  If specified but not a direct
@@ -385,8 +247,8 @@
         stateUpdater
             .getTrieBranchStorageTransaction()
             .put(WORLD_BLOCK_HASH_KEY, worldStateBlockHash.toArrayUnsafe());
-
         if (originalBlockHash.equals(blockHeader.getParentHash())) {
+          LOG.debug("Writing Trie Log for {}", worldStateBlockHash);
           final TrieLogLayer trieLog = updater.generateTrieLog(worldStateBlockHash);
           trieLog.freeze();
           archive.addLayeredWorldState(
@@ -455,7 +317,8 @@
 
   @Override
   public Hash frontierRootHash() {
-    return calculateRootHash(noOpTx, noOpTx, noOpTx, noOpTx);
+    return calculateRootHash(
+        new BonsaiWorldStateKeyValueStorage.Updater(noOpTx, noOpTx, noOpTx, noOpTx, noOpTx));
   }
 
   public Hash blockHash() {
