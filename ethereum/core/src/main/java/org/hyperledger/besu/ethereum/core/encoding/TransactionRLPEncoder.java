/*
 * Copyright ConsenSys AG.
 *
 * Licensed under the Apache License, Version 2.0 (the "License"); you may not use this file except in compliance with
 * the License. You may obtain a copy of the License at
 *
 * http://www.apache.org/licenses/LICENSE-2.0
 *
 * Unless required by applicable law or agreed to in writing, software distributed under the License is distributed on
 * an "AS IS" BASIS, WITHOUT WARRANTIES OR CONDITIONS OF ANY KIND, either express or implied. See the License for the
 * specific language governing permissions and limitations under the License.
 *
 * SPDX-License-Identifier: Apache-2.0
 */
package org.hyperledger.besu.ethereum.core.encoding;

import static com.google.common.base.Preconditions.checkNotNull;

import org.hyperledger.besu.ethereum.core.AccessList;
import org.hyperledger.besu.ethereum.core.Address;
import org.hyperledger.besu.ethereum.core.Transaction;
import org.hyperledger.besu.ethereum.core.Wei;
import org.hyperledger.besu.ethereum.rlp.RLP;
import org.hyperledger.besu.ethereum.rlp.RLPOutput;
import org.hyperledger.besu.plugin.data.Quantity;
import org.hyperledger.besu.plugin.data.TransactionType;

import java.math.BigInteger;
import java.util.Optional;

import com.google.common.collect.ImmutableMap;
import org.apache.tuweni.bytes.Bytes;

public class TransactionRLPEncoder {

  @FunctionalInterface
  interface Encoder {
    void encode(Transaction transaction, RLPOutput output);
  }

  private static final ImmutableMap<TransactionType, Encoder> TYPED_TRANSACTION_ENCODERS =
      ImmutableMap.of(
          TransactionType.ACCESS_LIST,
          TransactionRLPEncoder::encodeAccessList,
          TransactionType.EIP1559,
          TransactionRLPEncoder::encodeEIP1559);

  public static void encode(final Transaction transaction, final RLPOutput rlpOutput) {
    final TransactionType transactionType =
        checkNotNull(
            transaction.getType(), "Transaction type for %s was not specified.", transaction);
    if (TransactionType.FRONTIER.equals(transactionType)) {
      encodeFrontier(transaction, rlpOutput);
    } else {
      rlpOutput.writeBytes(RLP.encode(output -> encodeForTransactionTrie(transaction, output)));
    }
  }

  public static void encodeForTransactionTrie(
      final Transaction transaction, final RLPOutput rlpOutput) {
    final TransactionType transactionType =
        checkNotNull(
            transaction.getType(), "Transaction type for %s was not specified.", transaction);
    if (TransactionType.FRONTIER.equals(transactionType)) {
      encodeFrontier(transaction, rlpOutput);
    } else if (TransactionType.EIP1559.equals(transactionType)) {
      encodeEIP1559(transaction, rlpOutput);
    } else {
      final Encoder encoder =
          Optional.ofNullable(TYPED_TRANSACTION_ENCODERS.get(transactionType))
              .orElseThrow(
                  () ->
                      new IllegalStateException(
                          String.format(
                              "Developer Error. A supported transaction type %s has no associated encoding logic",
                              transactionType)));
<<<<<<< HEAD
      rlpOutput.writeIntScalar(transactionType.getSerializedType());
      encoder.encode(transaction, rlpOutput);
=======
      rlpOutput.writeBytes(
          Bytes.concatenate(
              Bytes.of((byte) transactionType.getSerializedType()),
              RLP.encode(output -> encoder.encode(transaction, output))));
>>>>>>> ce104c0e
    }
  }

  static void encodeFrontier(final Transaction transaction, final RLPOutput out) {
    out.startList();
    out.writeLongScalar(transaction.getNonce());
    out.writeUInt256Scalar(transaction.getGasPrice());
    out.writeLongScalar(transaction.getGasLimit());
    out.writeBytes(transaction.getTo().map(Bytes::copy).orElse(Bytes.EMPTY));
    out.writeUInt256Scalar(transaction.getValue());
    out.writeBytes(transaction.getPayload());
    writeSignatureAndRecoveryId(transaction, out);
    out.endList();
  }

  static void encodeAccessList(final Transaction transaction, final RLPOutput rlpOutput) {
    rlpOutput.startList();
    encodeAccessListInner(
        transaction.getChainId(),
        transaction.getNonce(),
        transaction.getGasPrice(),
        transaction.getGasLimit(),
        transaction.getTo(),
        transaction.getValue(),
        transaction.getPayload(),
        transaction.getAccessList(),
        rlpOutput);
    rlpOutput.writeIntScalar(transaction.getSignature().getRecId());
    writeSignature(transaction, rlpOutput);
    rlpOutput.endList();
  }

  public static void encodeAccessListInner(
      final Optional<BigInteger> chainId,
      final long nonce,
      final Wei gasPrice,
      final long gasLimit,
      final Optional<Address> to,
      final Wei value,
      final Bytes payload,
      final AccessList accessList,
      final RLPOutput rlpOutput) {
    rlpOutput.writeLongScalar(
        chainId
            .orElseThrow(
                () ->
                    new IllegalArgumentException(
                        "chainId is required for access list transactions"))
            .longValue());
    rlpOutput.writeLongScalar(nonce);
    rlpOutput.writeUInt256Scalar(gasPrice);
    rlpOutput.writeLongScalar(gasLimit);
    rlpOutput.writeBytes(to.map(Bytes::copy).orElse(Bytes.EMPTY));
    rlpOutput.writeUInt256Scalar(value);
    rlpOutput.writeBytes(payload);
    /*
    Access List encoding should look like this
    where hex strings represent raw bytes
    [
      [
        "0xde0b295669a9fd93d5f28d9ec85e40f4cb697bae",
        [
          "0x0000000000000000000000000000000000000000000000000000000000000003",
          "0x0000000000000000000000000000000000000000000000000000000000000007"
        ]
      ],
      [
        "0xbb9bc244d798123fde783fcc1c72d3bb8c189413",
        []
      ]
    ] */
    rlpOutput.writeList(
        accessList,
        (accessListEntry, accessListEntryRLPOutput) -> {
          accessListEntryRLPOutput.startList();
          rlpOutput.writeBytes(accessListEntry.getKey());
          rlpOutput.writeList(
              accessListEntry.getValue(),
              (storageKeyBytes, storageKeyBytesRLPOutput) ->
                  storageKeyBytesRLPOutput.writeBytes(storageKeyBytes));
          accessListEntryRLPOutput.endList();
        });
  }

  static void encodeEIP1559(final Transaction transaction, final RLPOutput out) {
    out.startList();
    out.writeLongScalar(transaction.getNonce());
    out.writeNull();
    out.writeLongScalar(transaction.getGasLimit());
    out.writeBytes(transaction.getTo().map(Bytes::copy).orElse(Bytes.EMPTY));
    out.writeUInt256Scalar(transaction.getValue());
    out.writeBytes(transaction.getPayload());
    out.writeUInt256Scalar(
        transaction.getGasPremium().map(Quantity::getValue).map(Wei::ofNumber).orElseThrow());
    out.writeUInt256Scalar(
        transaction.getFeeCap().map(Quantity::getValue).map(Wei::ofNumber).orElseThrow());
    writeSignatureAndRecoveryId(transaction, out);
    out.endList();
  }

  private static void writeSignatureAndRecoveryId(
      final Transaction transaction, final RLPOutput out) {
    out.writeBigIntegerScalar(transaction.getV());
    writeSignature(transaction, out);
  }

  private static void writeSignature(final Transaction transaction, final RLPOutput out) {
    out.writeBigIntegerScalar(transaction.getSignature().getR());
    out.writeBigIntegerScalar(transaction.getSignature().getS());
  }
}<|MERGE_RESOLUTION|>--- conflicted
+++ resolved
@@ -67,22 +67,12 @@
       encodeEIP1559(transaction, rlpOutput);
     } else {
       final Encoder encoder =
-          Optional.ofNullable(TYPED_TRANSACTION_ENCODERS.get(transactionType))
-              .orElseThrow(
-                  () ->
-                      new IllegalStateException(
-                          String.format(
-                              "Developer Error. A supported transaction type %s has no associated encoding logic",
-                              transactionType)));
-<<<<<<< HEAD
+          checkNotNull(
+              TYPED_TRANSACTION_ENCODERS.get(transactionType),
+              "Developer Error. A supported transaction type %s has no associated encoding logic",
+              transactionType);
       rlpOutput.writeIntScalar(transactionType.getSerializedType());
       encoder.encode(transaction, rlpOutput);
-=======
-      rlpOutput.writeBytes(
-          Bytes.concatenate(
-              Bytes.of((byte) transactionType.getSerializedType()),
-              RLP.encode(output -> encoder.encode(transaction, output))));
->>>>>>> ce104c0e
     }
   }
 
