--- conflicted
+++ resolved
@@ -50,12 +50,8 @@
  * interacts with the underlying storage and trie data structures to generate proofs.
  */
 public class WorldStateProofProvider {
-
+  private static final Logger LOG = LoggerFactory.getLogger(WorldStateProofProvider.class);
   private final WorldStateStorageCoordinator worldStateStorageCoordinator;
-<<<<<<< HEAD
-=======
-  private static final Logger LOG = LoggerFactory.getLogger(WorldStateProofProvider.class);
->>>>>>> f26f3f52
 
   public WorldStateProofProvider(final WorldStateStorageCoordinator worldStateStorageCoordinator) {
     this.worldStateStorageCoordinator = worldStateStorageCoordinator;
