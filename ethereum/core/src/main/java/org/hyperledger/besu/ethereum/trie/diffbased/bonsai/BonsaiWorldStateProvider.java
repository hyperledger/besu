--- conflicted
+++ resolved
@@ -25,14 +25,11 @@
 import org.hyperledger.besu.ethereum.trie.diffbased.bonsai.worldview.BonsaiWorldState;
 import org.hyperledger.besu.ethereum.trie.diffbased.common.DiffBasedWorldStateProvider;
 import org.hyperledger.besu.ethereum.trie.diffbased.common.trielog.TrieLogManager;
+import org.hyperledger.besu.ethereum.trie.diffbased.common.worldview.DiffBasedWorldStateConfig;
 import org.hyperledger.besu.ethereum.trie.patricia.StoredMerklePatriciaTrie;
 import org.hyperledger.besu.evm.internal.EvmConfiguration;
-<<<<<<< HEAD
-import org.hyperledger.besu.plugin.BesuContext;
 import org.hyperledger.besu.plugin.services.storage.DataStorageFormat;
-=======
 import org.hyperledger.besu.plugin.ServiceManager;
->>>>>>> 674a7bae
 
 import java.util.HashSet;
 import java.util.Optional;
@@ -56,21 +53,10 @@
       final Blockchain blockchain,
       final Optional<Long> maxLayersToLoad,
       final BonsaiCachedMerkleTrieLoader bonsaiCachedMerkleTrieLoader,
-<<<<<<< HEAD
-      final BesuContext pluginContext,
-      final EvmConfiguration evmConfiguration) {
-    super(
-        DataStorageFormat.BONSAI,
-        worldStateKeyValueStorage,
-        blockchain,
-        maxLayersToLoad,
-        pluginContext);
-=======
       final ServiceManager pluginContext,
       final EvmConfiguration evmConfiguration,
       final Supplier<WorldStateHealer> worldStateHealerSupplier) {
-    super(worldStateKeyValueStorage, blockchain, maxLayersToLoad, pluginContext);
->>>>>>> 674a7bae
+    super( DataStorageFormat.BONSAI, worldStateKeyValueStorage, blockchain, maxLayersToLoad, pluginContext);
     this.bonsaiCachedMerkleTrieLoader = bonsaiCachedMerkleTrieLoader;
     this.worldStateHealerSupplier = worldStateHealerSupplier;
     provideCachedWorldStorageManager(
@@ -168,16 +154,9 @@
 
     getBonsaiWorldStateKeyValueStorage().downgradeToPartialFlatDbMode();
   }
-<<<<<<< HEAD
-=======
-
-  private DiffBasedWorldStateConfig cloneBonsaiWorldStateConfig() {
-    return new DiffBasedWorldStateConfig(defaultWorldStateConfig);
-  }
 
   @Override
   public void heal(final Optional<Address> maybeAccountToRepair, final Bytes location) {
     worldStateHealerSupplier.get().heal(maybeAccountToRepair, location);
   }
->>>>>>> 674a7bae
 }