/*
 * Copyright ConsenSys AG.
 *
 * Licensed under the Apache License, Version 2.0 (the "License"); you may not use this file except in compliance with
 * the License. You may obtain a copy of the License at
 *
 * http://www.apache.org/licenses/LICENSE-2.0
 *
 * Unless required by applicable law or agreed to in writing, software distributed under the License is distributed on
 * an "AS IS" BASIS, WITHOUT WARRANTIES OR CONDITIONS OF ANY KIND, either express or implied. See the License for the
 * specific language governing permissions and limitations under the License.
 *
 * SPDX-License-Identifier: Apache-2.0
 */
package org.hyperledger.besu.ethereum.difficulty.fixed;

import org.hyperledger.besu.config.GenesisConfigOptions;
import org.hyperledger.besu.ethereum.core.PrivacyParameters;
import org.hyperledger.besu.ethereum.mainnet.ProtocolSchedule;
import org.hyperledger.besu.ethereum.mainnet.ProtocolScheduleBuilder;

/** A ProtocolSchedule which behaves similarly to MainNet, but with a much reduced difficulty. */
public class FixedDifficultyProtocolSchedule {

  public static ProtocolSchedule create(
      final GenesisConfigOptions config,
      final PrivacyParameters privacyParameters,
      final boolean isRevertReasonEnabled) {
    return new ProtocolScheduleBuilder(
            config,
            builder -> builder.difficultyCalculator(FixedDifficultyCalculators.calculator(config)),
            privacyParameters,
<<<<<<< HEAD
            isRevertReasonEnabled)
=======
            isMetadataEnabled,
            config.isQuorum())
>>>>>>> e783dd72
        .createProtocolSchedule();
  }

  public static ProtocolSchedule create(
      final GenesisConfigOptions config, final boolean isRevertReasonEnabled) {
    return create(config, PrivacyParameters.DEFAULT, isRevertReasonEnabled);
  }

  public static ProtocolSchedule create(final GenesisConfigOptions config) {
    return create(config, PrivacyParameters.DEFAULT, false);
  }
}<|MERGE_RESOLUTION|>--- conflicted
+++ resolved
@@ -30,12 +30,8 @@
             config,
             builder -> builder.difficultyCalculator(FixedDifficultyCalculators.calculator(config)),
             privacyParameters,
-<<<<<<< HEAD
-            isRevertReasonEnabled)
-=======
-            isMetadataEnabled,
+            isRevertReasonEnabled,
             config.isQuorum())
->>>>>>> e783dd72
         .createProtocolSchedule();
   }
 
