--- conflicted
+++ resolved
@@ -38,13 +38,8 @@
                     builder.difficultyCalculator(FixedDifficultyCalculators.calculator(config))),
             privacyParameters,
             isRevertReasonEnabled,
-<<<<<<< HEAD
-            config.isQuorum(),
             evmConfiguration,
             LineaParameters.DEFAULT)
-=======
-            evmConfiguration)
->>>>>>> 9978cb48
         .createProtocolSchedule();
   }
 
