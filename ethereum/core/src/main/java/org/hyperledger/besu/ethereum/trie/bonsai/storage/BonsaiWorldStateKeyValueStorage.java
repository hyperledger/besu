/*
 * Copyright Hyperledger Besu Contributors.
 *
 * Licensed under the Apache License, Version 2.0 (the "License"); you may not use this file except in compliance with
 * the License. You may obtain a copy of the License at
 *
 * http://www.apache.org/licenses/LICENSE-2.0
 *
 * Unless required by applicable law or agreed to in writing, software distributed under the License is distributed on
 * an "AS IS" BASIS, WITHOUT WARRANTIES OR CONDITIONS OF ANY KIND, either express or implied. See the License for the
 * specific language governing permissions and limitations under the License.
 *
 * SPDX-License-Identifier: Apache-2.0
 */
package org.hyperledger.besu.ethereum.trie.bonsai.storage;

import static org.hyperledger.besu.ethereum.storage.keyvalue.KeyValueSegmentIdentifier.ACCOUNT_INFO_STATE;
import static org.hyperledger.besu.ethereum.storage.keyvalue.KeyValueSegmentIdentifier.ACCOUNT_STORAGE_STORAGE;
import static org.hyperledger.besu.ethereum.storage.keyvalue.KeyValueSegmentIdentifier.CODE_STORAGE;
import static org.hyperledger.besu.ethereum.storage.keyvalue.KeyValueSegmentIdentifier.TRIE_BRANCH_STORAGE;

import org.hyperledger.besu.datatypes.Hash;
import org.hyperledger.besu.datatypes.StorageSlotKey;
import org.hyperledger.besu.ethereum.storage.StorageProvider;
import org.hyperledger.besu.ethereum.storage.keyvalue.KeyValueSegmentIdentifier;
import org.hyperledger.besu.ethereum.trie.MerkleTrie;
import org.hyperledger.besu.ethereum.trie.bonsai.storage.flat.FlatDbStrategy;
import org.hyperledger.besu.ethereum.trie.bonsai.storage.flat.FlatDbStrategyProvider;
import org.hyperledger.besu.ethereum.worldstate.DataStorageConfiguration;
import org.hyperledger.besu.ethereum.worldstate.FlatDbMode;
import org.hyperledger.besu.ethereum.worldstate.StateTrieAccountValue;
import org.hyperledger.besu.ethereum.worldstate.WorldStateKeyValueStorage;
import org.hyperledger.besu.evm.account.AccountStorageEntry;
import org.hyperledger.besu.plugin.services.MetricsSystem;
import org.hyperledger.besu.plugin.services.storage.DataStorageFormat;
import org.hyperledger.besu.plugin.services.storage.KeyValueStorage;
import org.hyperledger.besu.plugin.services.storage.KeyValueStorageTransaction;
import org.hyperledger.besu.plugin.services.storage.SegmentedKeyValueStorage;
import org.hyperledger.besu.plugin.services.storage.SegmentedKeyValueStorageTransaction;
import org.hyperledger.besu.util.Subscribers;

import java.nio.charset.StandardCharsets;
import java.util.List;
import java.util.Map;
import java.util.NavigableMap;
import java.util.Optional;
import java.util.concurrent.atomic.AtomicBoolean;
import java.util.function.Supplier;
import java.util.stream.Stream;

import org.apache.tuweni.bytes.Bytes;
import org.apache.tuweni.bytes.Bytes32;
import org.slf4j.Logger;
import org.slf4j.LoggerFactory;

public class BonsaiWorldStateKeyValueStorage implements WorldStateKeyValueStorage, AutoCloseable {
  private static final Logger LOG = LoggerFactory.getLogger(BonsaiWorldStateKeyValueStorage.class);

  // 0x776f726c64526f6f74
  public static final byte[] WORLD_ROOT_HASH_KEY = "worldRoot".getBytes(StandardCharsets.UTF_8);
  // 0x776f726c64426c6f636b48617368
  public static final byte[] WORLD_BLOCK_HASH_KEY =
      "worldBlockHash".getBytes(StandardCharsets.UTF_8);

  protected final FlatDbStrategyProvider flatDbStrategyProvider;

  protected final SegmentedKeyValueStorage composedWorldStateStorage;
  protected final KeyValueStorage trieLogStorage;

  private final AtomicBoolean shouldClose = new AtomicBoolean(false);

  protected final AtomicBoolean isClosed = new AtomicBoolean(false);

  protected final Subscribers<BonsaiStorageSubscriber> subscribers = Subscribers.create();

  public BonsaiWorldStateKeyValueStorage(
      final StorageProvider provider,
      final MetricsSystem metricsSystem,
      final DataStorageConfiguration dataStorageConfiguration) {
    this.composedWorldStateStorage =
        provider.getStorageBySegmentIdentifiers(
            List.of(
                ACCOUNT_INFO_STATE, CODE_STORAGE, ACCOUNT_STORAGE_STORAGE, TRIE_BRANCH_STORAGE));
    this.trieLogStorage =
        provider.getStorageBySegmentIdentifier(KeyValueSegmentIdentifier.TRIE_LOG_STORAGE);
    this.flatDbStrategyProvider =
        new FlatDbStrategyProvider(metricsSystem, dataStorageConfiguration);
    flatDbStrategyProvider.loadFlatDbStrategy(composedWorldStateStorage);
  }

  public BonsaiWorldStateKeyValueStorage(
      final FlatDbStrategyProvider flatDbStrategyProvider,
      final SegmentedKeyValueStorage composedWorldStateStorage,
      final KeyValueStorage trieLogStorage) {
    this.flatDbStrategyProvider = flatDbStrategyProvider;
    this.composedWorldStateStorage = composedWorldStateStorage;
    this.trieLogStorage = trieLogStorage;
  }

  @Override
  public DataStorageFormat getDataStorageFormat() {
    return DataStorageFormat.BONSAI;
  }

  public FlatDbMode getFlatDbMode() {
    return flatDbStrategyProvider.getFlatDbMode();
  }

<<<<<<< HEAD
  public Optional<Bytes> getCode(final Bytes32 codeHash, final Hash accountHash) {
=======
  @Override
  public Optional<Bytes> getCode(final Hash codeHash, final Hash accountHash) {
>>>>>>> c34070f9
    if (codeHash.equals(Hash.EMPTY)) {
      return Optional.of(Bytes.EMPTY);
    } else {
      return flatDbStrategyProvider
          .getFlatDbStrategy(composedWorldStateStorage)
          .getFlatCode(codeHash, accountHash, composedWorldStateStorage);
    }
  }

  public Optional<Bytes> getAccount(final Hash accountHash) {
    return flatDbStrategyProvider
        .getFlatDbStrategy(composedWorldStateStorage)
        .getFlatAccount(
            this::getWorldStateRootHash,
            this::getAccountStateTrieNode,
            accountHash,
            composedWorldStateStorage);
  }

  public Optional<Bytes> getAccountStateTrieNode(final Bytes location, final Bytes32 nodeHash) {
    if (nodeHash.equals(MerkleTrie.EMPTY_TRIE_NODE_HASH)) {
      return Optional.of(MerkleTrie.EMPTY_TRIE_NODE);
    } else {
      return composedWorldStateStorage
          .get(TRIE_BRANCH_STORAGE, location.toArrayUnsafe())
          .map(Bytes::wrap)
          .filter(b -> Hash.hash(b).equals(nodeHash));
    }
  }

  public Optional<Bytes> getAccountStorageTrieNode(
      final Hash accountHash, final Bytes location, final Bytes32 nodeHash) {
    if (nodeHash.equals(MerkleTrie.EMPTY_TRIE_NODE_HASH)) {
      return Optional.of(MerkleTrie.EMPTY_TRIE_NODE);
    } else {
      return composedWorldStateStorage
          .get(TRIE_BRANCH_STORAGE, Bytes.concatenate(accountHash, location).toArrayUnsafe())
          .map(Bytes::wrap)
          .filter(b -> Hash.hash(b).equals(nodeHash));
    }
  }

  public Optional<Bytes> getTrieNodeUnsafe(final Bytes key) {
    return composedWorldStateStorage
        .get(TRIE_BRANCH_STORAGE, Bytes.concatenate(key).toArrayUnsafe())
        .map(Bytes::wrap);
  }

  public Optional<byte[]> getTrieLog(final Hash blockHash) {
    return trieLogStorage.get(blockHash.toArrayUnsafe());
  }

  public Stream<byte[]> streamTrieLogKeys(final long limit) {
    return trieLogStorage.streamKeys().limit(limit);
  }

  public Optional<Bytes> getStateTrieNode(final Bytes location) {
    return composedWorldStateStorage
        .get(TRIE_BRANCH_STORAGE, location.toArrayUnsafe())
        .map(Bytes::wrap);
  }

  public Optional<Bytes> getWorldStateRootHash() {
    return composedWorldStateStorage.get(TRIE_BRANCH_STORAGE, WORLD_ROOT_HASH_KEY).map(Bytes::wrap);
  }

  public Optional<Hash> getWorldStateBlockHash() {
    return composedWorldStateStorage
        .get(TRIE_BRANCH_STORAGE, WORLD_BLOCK_HASH_KEY)
        .map(Bytes32::wrap)
        .map(Hash::wrap);
  }

  public Optional<Bytes> getStorageValueByStorageSlotKey(
      final Hash accountHash, final StorageSlotKey storageSlotKey) {
    return getStorageValueByStorageSlotKey(
        () ->
            getAccount(accountHash)
                .map(
                    b ->
                        StateTrieAccountValue.readFrom(
                                org.hyperledger.besu.ethereum.rlp.RLP.input(b))
                            .getStorageRoot()),
        accountHash,
        storageSlotKey);
  }

  public Optional<Bytes> getStorageValueByStorageSlotKey(
      final Supplier<Optional<Hash>> storageRootSupplier,
      final Hash accountHash,
      final StorageSlotKey storageSlotKey) {
    return flatDbStrategyProvider
        .getFlatDbStrategy(composedWorldStateStorage)
        .getFlatStorageValueByStorageSlotKey(
            this::getWorldStateRootHash,
            storageRootSupplier,
            (location, hash) -> getAccountStorageTrieNode(accountHash, location, hash),
            accountHash,
            storageSlotKey,
            composedWorldStateStorage);
  }

  public Map<Bytes32, Bytes> streamFlatAccounts(
      final Bytes startKeyHash, final Bytes32 endKeyHash, final long max) {
    return flatDbStrategyProvider
        .getFlatDbStrategy(composedWorldStateStorage)
        .streamAccountFlatDatabase(composedWorldStateStorage, startKeyHash, endKeyHash, max);
  }

  public Map<Bytes32, Bytes> streamFlatStorages(
      final Hash accountHash, final Bytes startKeyHash, final Bytes32 endKeyHash, final long max) {
    return flatDbStrategyProvider
        .getFlatDbStrategy(composedWorldStateStorage)
        .streamStorageFlatDatabase(
            composedWorldStateStorage, accountHash, startKeyHash, endKeyHash, max);
  }

  public NavigableMap<Bytes32, AccountStorageEntry> storageEntriesFrom(
      final Hash addressHash, final Bytes32 startKeyHash, final int limit) {
    throw new RuntimeException("Bonsai Tries does not currently support enumerating storage");
  }

  public boolean isWorldStateAvailable(final Bytes32 rootHash, final Hash blockHash) {
    return composedWorldStateStorage
        .get(TRIE_BRANCH_STORAGE, WORLD_ROOT_HASH_KEY)
        .map(Bytes32::wrap)
        .map(hash -> hash.equals(rootHash) || trieLogStorage.containsKey(blockHash.toArrayUnsafe()))
        .orElse(false);
  }

  public void upgradeToFullFlatDbMode() {
    flatDbStrategyProvider.upgradeToFullFlatDbMode(composedWorldStateStorage);
  }

  public void downgradeToPartialFlatDbMode() {
    flatDbStrategyProvider.downgradeToPartialFlatDbMode(composedWorldStateStorage);
  }

  @Override
  public void clear() {
    subscribers.forEach(BonsaiStorageSubscriber::onClearStorage);
    flatDbStrategyProvider
        .getFlatDbStrategy(composedWorldStateStorage)
        .clearAll(composedWorldStateStorage);
    composedWorldStateStorage.clear(TRIE_BRANCH_STORAGE);
    trieLogStorage.clear();
    flatDbStrategyProvider.loadFlatDbStrategy(
        composedWorldStateStorage); // force reload of flat db reader strategy
  }

  public void clearTrieLog() {
    subscribers.forEach(BonsaiStorageSubscriber::onClearTrieLog);
    trieLogStorage.clear();
  }

  public void clearFlatDatabase() {
    subscribers.forEach(BonsaiStorageSubscriber::onClearFlatDatabaseStorage);
    flatDbStrategyProvider
        .getFlatDbStrategy(composedWorldStateStorage)
        .resetOnResync(composedWorldStateStorage);
  }

  @Override
  public Updater updater() {
    return new Updater(
        composedWorldStateStorage.startTransaction(),
        trieLogStorage.startTransaction(),
        flatDbStrategyProvider.getFlatDbStrategy(composedWorldStateStorage));
  }

  public boolean pruneTrieLog(final Hash blockHash) {
    try {
      return trieLogStorage.tryDelete(blockHash.toArrayUnsafe());
    } catch (Exception e) {
      LOG.error("Error pruning trie log for block hash {}", blockHash, e);
      return false;
    }
  }

  public FlatDbStrategy getFlatDbStrategy() {
    return flatDbStrategyProvider.getFlatDbStrategy(composedWorldStateStorage);
  }

<<<<<<< HEAD
  public static class Updater implements WorldStateKeyValueStorage.Updater {
=======
  public interface BonsaiUpdater extends WorldStateStorage.Updater {
    BonsaiUpdater removeCode(final Hash accountHash, final Hash codeHash);

    BonsaiUpdater removeAccountInfoState(final Hash accountHash);

    BonsaiUpdater putAccountInfoState(final Hash accountHash, final Bytes accountValue);

    BonsaiUpdater putStorageValueBySlotHash(
        final Hash accountHash, final Hash slotHash, final Bytes storage);

    void removeStorageValueBySlotHash(final Hash accountHash, final Hash slotHash);

    SegmentedKeyValueStorageTransaction getWorldStateTransaction();

    KeyValueStorageTransaction getTrieLogStorageTransaction();
  }

  public static class Updater implements BonsaiUpdater {
>>>>>>> c34070f9

    private final SegmentedKeyValueStorageTransaction composedWorldStateTransaction;
    private final KeyValueStorageTransaction trieLogStorageTransaction;
    private final FlatDbStrategy flatDbStrategy;

    public Updater(
        final SegmentedKeyValueStorageTransaction composedWorldStateTransaction,
        final KeyValueStorageTransaction trieLogStorageTransaction,
        final FlatDbStrategy flatDbStrategy) {

      this.composedWorldStateTransaction = composedWorldStateTransaction;
      this.trieLogStorageTransaction = trieLogStorageTransaction;
      this.flatDbStrategy = flatDbStrategy;
    }

<<<<<<< HEAD
    public Updater removeCode(final Hash accountHash) {
      flatDbStrategy.removeFlatCode(composedWorldStateTransaction, accountHash);
      return this;
    }

    public Updater putCode(final Hash accountHash, final Bytes code) {
      // Skip the hash calculation for empty code
      final Hash codeHash = code.size() == 0 ? Hash.EMPTY : Hash.hash(code);
      return putCode(accountHash, codeHash, code);
    }

    public Updater putCode(final Hash accountHash, final Bytes32 codeHash, final Bytes code) {
      if (code.size() == 0) {
=======
    @Override
    public BonsaiUpdater removeCode(final Hash accountHash, final Hash codeHash) {
      flatDbStrategy.removeFlatCode(composedWorldStateTransaction, accountHash, codeHash);
      return this;
    }

    @Override
    public BonsaiUpdater putCode(final Hash accountHash, final Hash codeHash, final Bytes code) {
      if (code.isEmpty()) {
>>>>>>> c34070f9
        // Don't save empty values
        return this;
      }
      flatDbStrategy.putFlatCode(composedWorldStateTransaction, accountHash, codeHash, code);
      return this;
    }

    public Updater removeAccountInfoState(final Hash accountHash) {
      flatDbStrategy.removeFlatAccount(composedWorldStateTransaction, accountHash);
      return this;
    }

<<<<<<< HEAD
    public Updater putAccountInfoState(final Hash accountHash, final Bytes accountValue) {
      if (accountValue.size() == 0) {
=======
    @Override
    public BonsaiUpdater putAccountInfoState(final Hash accountHash, final Bytes accountValue) {
      if (accountValue.isEmpty()) {
>>>>>>> c34070f9
        // Don't save empty values
        return this;
      }
      flatDbStrategy.putFlatAccount(composedWorldStateTransaction, accountHash, accountValue);
      return this;
    }

    public Updater saveWorldState(final Bytes blockHash, final Bytes32 nodeHash, final Bytes node) {
      composedWorldStateTransaction.put(
          TRIE_BRANCH_STORAGE, Bytes.EMPTY.toArrayUnsafe(), node.toArrayUnsafe());
      composedWorldStateTransaction.put(
          TRIE_BRANCH_STORAGE, WORLD_ROOT_HASH_KEY, nodeHash.toArrayUnsafe());
      composedWorldStateTransaction.put(
          TRIE_BRANCH_STORAGE, WORLD_BLOCK_HASH_KEY, blockHash.toArrayUnsafe());
      return this;
    }

    public Updater putAccountStateTrieNode(
        final Bytes location, final Bytes32 nodeHash, final Bytes node) {
      if (nodeHash.equals(MerkleTrie.EMPTY_TRIE_NODE_HASH)) {
        // Don't save empty nodes
        return this;
      }
      composedWorldStateTransaction.put(
          TRIE_BRANCH_STORAGE, location.toArrayUnsafe(), node.toArrayUnsafe());
      return this;
    }

    public Updater removeAccountStateTrieNode(final Bytes location) {
      composedWorldStateTransaction.remove(TRIE_BRANCH_STORAGE, location.toArrayUnsafe());
      return this;
    }

    public synchronized Updater putAccountStorageTrieNode(
        final Hash accountHash, final Bytes location, final Bytes32 nodeHash, final Bytes node) {
      if (nodeHash.equals(MerkleTrie.EMPTY_TRIE_NODE_HASH)) {
        // Don't save empty nodes
        return this;
      }
      composedWorldStateTransaction.put(
          TRIE_BRANCH_STORAGE,
          Bytes.concatenate(accountHash, location).toArrayUnsafe(),
          node.toArrayUnsafe());
      return this;
    }

    public synchronized Updater putStorageValueBySlotHash(
        final Hash accountHash, final Hash slotHash, final Bytes storage) {
      flatDbStrategy.putFlatAccountStorageValueByStorageSlotHash(
          composedWorldStateTransaction, accountHash, slotHash, storage);
      return this;
    }

    public synchronized void removeStorageValueBySlotHash(
        final Hash accountHash, final Hash slotHash) {
      flatDbStrategy.removeFlatAccountStorageValueByStorageSlotHash(
          composedWorldStateTransaction, accountHash, slotHash);
    }

    public SegmentedKeyValueStorageTransaction getWorldStateTransaction() {
      return composedWorldStateTransaction;
    }

    public KeyValueStorageTransaction getTrieLogStorageTransaction() {
      return trieLogStorageTransaction;
    }

    @Override
    public void commit() {
      // write the log ahead, then the worldstate
      trieLogStorageTransaction.commit();
      composedWorldStateTransaction.commit();
    }

    public void rollback() {
      composedWorldStateTransaction.rollback();
      trieLogStorageTransaction.rollback();
    }
  }

  @Override
  public synchronized void close() throws Exception {
    // when the storage clears, close
    shouldClose.set(true);
    tryClose();
  }

  public synchronized long subscribe(final BonsaiStorageSubscriber sub) {
    if (isClosed.get()) {
      throw new RuntimeException("Storage is marked to close or has already closed");
    }
    return subscribers.subscribe(sub);
  }

  public synchronized void unSubscribe(final long id) {
    subscribers.unsubscribe(id);
    try {
      tryClose();
    } catch (Exception e) {
      LOG.atWarn()
          .setMessage("exception while trying to close : {}")
          .addArgument(e::getMessage)
          .log();
    }
  }

  protected synchronized void tryClose() throws Exception {
    if (shouldClose.get() && subscribers.getSubscriberCount() < 1) {
      doClose();
    }
  }

  protected synchronized void doClose() throws Exception {
    if (!isClosed.get()) {
      // alert any subscribers we are closing:
      subscribers.forEach(BonsaiStorageSubscriber::onCloseStorage);

      // close all of the KeyValueStorages:
      composedWorldStateStorage.close();
      trieLogStorage.close();

      // set storage closed
      isClosed.set(true);
    }
  }

  public interface BonsaiStorageSubscriber {
    default void onClearStorage() {}

    default void onClearFlatDatabaseStorage() {}

    default void onClearTrieLog() {}

    default void onCloseStorage() {}
  }
}<|MERGE_RESOLUTION|>--- conflicted
+++ resolved
@@ -106,12 +106,7 @@
     return flatDbStrategyProvider.getFlatDbMode();
   }
 
-<<<<<<< HEAD
-  public Optional<Bytes> getCode(final Bytes32 codeHash, final Hash accountHash) {
-=======
-  @Override
   public Optional<Bytes> getCode(final Hash codeHash, final Hash accountHash) {
->>>>>>> c34070f9
     if (codeHash.equals(Hash.EMPTY)) {
       return Optional.of(Bytes.EMPTY);
     } else {
@@ -295,28 +290,7 @@
     return flatDbStrategyProvider.getFlatDbStrategy(composedWorldStateStorage);
   }
 
-<<<<<<< HEAD
   public static class Updater implements WorldStateKeyValueStorage.Updater {
-=======
-  public interface BonsaiUpdater extends WorldStateStorage.Updater {
-    BonsaiUpdater removeCode(final Hash accountHash, final Hash codeHash);
-
-    BonsaiUpdater removeAccountInfoState(final Hash accountHash);
-
-    BonsaiUpdater putAccountInfoState(final Hash accountHash, final Bytes accountValue);
-
-    BonsaiUpdater putStorageValueBySlotHash(
-        final Hash accountHash, final Hash slotHash, final Bytes storage);
-
-    void removeStorageValueBySlotHash(final Hash accountHash, final Hash slotHash);
-
-    SegmentedKeyValueStorageTransaction getWorldStateTransaction();
-
-    KeyValueStorageTransaction getTrieLogStorageTransaction();
-  }
-
-  public static class Updater implements BonsaiUpdater {
->>>>>>> c34070f9
 
     private final SegmentedKeyValueStorageTransaction composedWorldStateTransaction;
     private final KeyValueStorageTransaction trieLogStorageTransaction;
@@ -332,9 +306,8 @@
       this.flatDbStrategy = flatDbStrategy;
     }
 
-<<<<<<< HEAD
-    public Updater removeCode(final Hash accountHash) {
-      flatDbStrategy.removeFlatCode(composedWorldStateTransaction, accountHash);
+    public Updater removeCode(final Hash accountHash, final Hash codeHash) {
+      flatDbStrategy.removeFlatCode(composedWorldStateTransaction, accountHash, codeHash);
       return this;
     }
 
@@ -344,19 +317,8 @@
       return putCode(accountHash, codeHash, code);
     }
 
-    public Updater putCode(final Hash accountHash, final Bytes32 codeHash, final Bytes code) {
-      if (code.size() == 0) {
-=======
-    @Override
-    public BonsaiUpdater removeCode(final Hash accountHash, final Hash codeHash) {
-      flatDbStrategy.removeFlatCode(composedWorldStateTransaction, accountHash, codeHash);
-      return this;
-    }
-
-    @Override
-    public BonsaiUpdater putCode(final Hash accountHash, final Hash codeHash, final Bytes code) {
+    public Updater putCode(final Hash accountHash, final Hash codeHash, final Bytes code) {
       if (code.isEmpty()) {
->>>>>>> c34070f9
         // Don't save empty values
         return this;
       }
@@ -369,14 +331,8 @@
       return this;
     }
 
-<<<<<<< HEAD
     public Updater putAccountInfoState(final Hash accountHash, final Bytes accountValue) {
-      if (accountValue.size() == 0) {
-=======
-    @Override
-    public BonsaiUpdater putAccountInfoState(final Hash accountHash, final Bytes accountValue) {
       if (accountValue.isEmpty()) {
->>>>>>> c34070f9
         // Don't save empty values
         return this;
       }
