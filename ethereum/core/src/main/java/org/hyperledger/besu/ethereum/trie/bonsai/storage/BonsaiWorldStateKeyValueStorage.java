/*
 * Copyright Hyperledger Besu Contributors.
 *
 * Licensed under the Apache License, Version 2.0 (the "License"); you may not use this file except in compliance with
 * the License. You may obtain a copy of the License at
 *
 * http://www.apache.org/licenses/LICENSE-2.0
 *
 * Unless required by applicable law or agreed to in writing, software distributed under the License is distributed on
 * an "AS IS" BASIS, WITHOUT WARRANTIES OR CONDITIONS OF ANY KIND, either express or implied. See the License for the
 * specific language governing permissions and limitations under the License.
 *
 * SPDX-License-Identifier: Apache-2.0
 */
package org.hyperledger.besu.ethereum.trie.bonsai.storage;

import static org.hyperledger.besu.ethereum.storage.keyvalue.KeyValueSegmentIdentifier.ACCOUNT_INFO_STATE;
import static org.hyperledger.besu.ethereum.storage.keyvalue.KeyValueSegmentIdentifier.ACCOUNT_STORAGE_STORAGE;
import static org.hyperledger.besu.ethereum.storage.keyvalue.KeyValueSegmentIdentifier.CODE_STORAGE;
import static org.hyperledger.besu.ethereum.storage.keyvalue.KeyValueSegmentIdentifier.TRIE_BRANCH_STORAGE;

import org.hyperledger.besu.datatypes.Hash;
import org.hyperledger.besu.datatypes.StorageSlotKey;
import org.hyperledger.besu.ethereum.storage.StorageProvider;
import org.hyperledger.besu.ethereum.storage.keyvalue.KeyValueSegmentIdentifier;
import org.hyperledger.besu.ethereum.trie.MerkleTrie;
import org.hyperledger.besu.ethereum.trie.bonsai.storage.flat.FlatDbStrategy;
import org.hyperledger.besu.ethereum.trie.bonsai.storage.flat.FlatDbStrategyProvider;
import org.hyperledger.besu.ethereum.worldstate.DataStorageConfiguration;
import org.hyperledger.besu.ethereum.worldstate.DataStorageFormat;
import org.hyperledger.besu.ethereum.worldstate.FlatDbMode;
import org.hyperledger.besu.ethereum.worldstate.StateTrieAccountValue;
import org.hyperledger.besu.ethereum.worldstate.WorldStateStorage;
import org.hyperledger.besu.evm.account.AccountStorageEntry;
import org.hyperledger.besu.plugin.services.MetricsSystem;
import org.hyperledger.besu.plugin.services.storage.KeyValueStorage;
import org.hyperledger.besu.plugin.services.storage.KeyValueStorageTransaction;
import org.hyperledger.besu.plugin.services.storage.SegmentedKeyValueStorage;
import org.hyperledger.besu.plugin.services.storage.SegmentedKeyValueStorageTransaction;
import org.hyperledger.besu.util.Subscribers;

import java.nio.charset.StandardCharsets;
import java.util.List;
import java.util.Map;
import java.util.NavigableMap;
import java.util.Optional;
import java.util.concurrent.atomic.AtomicBoolean;
import java.util.function.Predicate;
import java.util.function.Supplier;
import java.util.stream.Stream;

import org.apache.tuweni.bytes.Bytes;
import org.apache.tuweni.bytes.Bytes32;
import org.slf4j.Logger;
import org.slf4j.LoggerFactory;

@SuppressWarnings("unused")
public class BonsaiWorldStateKeyValueStorage implements WorldStateStorage, AutoCloseable {
  private static final Logger LOG = LoggerFactory.getLogger(BonsaiWorldStateKeyValueStorage.class);

  // 0x776f726c64526f6f74
  public static final byte[] WORLD_ROOT_HASH_KEY = "worldRoot".getBytes(StandardCharsets.UTF_8);
  // 0x776f726c64426c6f636b48617368
  public static final byte[] WORLD_BLOCK_HASH_KEY =
      "worldBlockHash".getBytes(StandardCharsets.UTF_8);

  protected final FlatDbStrategyProvider flatDbStrategyProvider;

  protected final SegmentedKeyValueStorage composedWorldStateStorage;
  protected final KeyValueStorage trieLogStorage;

<<<<<<< HEAD
  protected final ObservableMetricsSystem metricsSystem;
  protected final boolean useCodeHashStorageMode;

=======
>>>>>>> 94d86afb
  private final AtomicBoolean shouldClose = new AtomicBoolean(false);

  protected final AtomicBoolean isClosed = new AtomicBoolean(false);

  protected final Subscribers<BonsaiStorageSubscriber> subscribers = Subscribers.create();

  public BonsaiWorldStateKeyValueStorage(
      final StorageProvider provider,
<<<<<<< HEAD
      final ObservableMetricsSystem metricsSystem,
      final boolean useCodeHashStorageMode) {
=======
      final MetricsSystem metricsSystem,
      final DataStorageConfiguration dataStorageConfiguration) {
>>>>>>> 94d86afb
    this.composedWorldStateStorage =
        provider.getStorageBySegmentIdentifiers(
            List.of(
                ACCOUNT_INFO_STATE, CODE_STORAGE, ACCOUNT_STORAGE_STORAGE, TRIE_BRANCH_STORAGE));
    this.trieLogStorage =
        provider.getStorageBySegmentIdentifier(KeyValueSegmentIdentifier.TRIE_LOG_STORAGE);
<<<<<<< HEAD
    this.metricsSystem = metricsSystem;
    this.useCodeHashStorageMode = useCodeHashStorageMode;
    loadFlatDbStrategy();
=======
    this.flatDbStrategyProvider =
        new FlatDbStrategyProvider(metricsSystem, dataStorageConfiguration);
    flatDbStrategyProvider.loadFlatDbStrategy(composedWorldStateStorage);
>>>>>>> 94d86afb
  }

  public BonsaiWorldStateKeyValueStorage(
      final FlatDbStrategyProvider flatDbStrategyProvider,
      final SegmentedKeyValueStorage composedWorldStateStorage,
<<<<<<< HEAD
      final KeyValueStorage trieLogStorage,
      final ObservableMetricsSystem metricsSystem,
      final boolean useCodeHashStorageMode) {
    this.flatDbMode = flatDbMode;
    this.flatDbStrategy = flatDbStrategy;
    this.composedWorldStateStorage = composedWorldStateStorage;
    this.trieLogStorage = trieLogStorage;
    this.metricsSystem = metricsSystem;
    this.useCodeHashStorageMode = useCodeHashStorageMode;
  }

  private void loadFlatDbStrategy() {
    // derive our flatdb strategy from db or default:
    var newFlatDbMode = deriveFlatDbStrategy();
    // if  flatDbMode is not loaded or has changed, reload flatDbStrategy
    if (this.flatDbMode == null || !this.flatDbMode.equals(newFlatDbMode)) {
      this.flatDbMode = newFlatDbMode;
      LOG.info(
          "Bonsai code storage using {}", useCodeHashStorageMode ? "code hash" : "account hash");
      if (flatDbMode == FlatDbMode.FULL) {
        this.flatDbStrategy = new FullFlatDbStrategy(metricsSystem, useCodeHashStorageMode);
      } else {
        this.flatDbStrategy = new PartialFlatDbStrategy(metricsSystem, useCodeHashStorageMode);
      }
    }
  }

  private FlatDbMode deriveFlatDbStrategy() {
    var flatDbMode =
        FlatDbMode.fromVersion(
            composedWorldStateStorage
                .get(TRIE_BRANCH_STORAGE, FLAT_DB_MODE)
                .map(Bytes::wrap)
                .orElse(FlatDbMode.PARTIAL.getVersion()));
    LOG.info("Bonsai flat db mode found {}", flatDbMode);

    return flatDbMode;
  }

  public FlatDbStrategy getFlatDbStrategy() {
    if (flatDbStrategy == null) {
      loadFlatDbStrategy();
    }
    return flatDbStrategy;
=======
      final KeyValueStorage trieLogStorage) {
    this.flatDbStrategyProvider = flatDbStrategyProvider;
    this.composedWorldStateStorage = composedWorldStateStorage;
    this.trieLogStorage = trieLogStorage;
>>>>>>> 94d86afb
  }

  @Override
  public DataStorageFormat getDataStorageFormat() {
    return DataStorageFormat.BONSAI;
  }

  @Override
  public FlatDbMode getFlatDbMode() {
    return flatDbStrategyProvider.getFlatDbMode();
  }

  @Override
  public Optional<Bytes> getCode(final Hash codeHash, final Hash accountHash) {
    if (codeHash.equals(Hash.EMPTY)) {
      return Optional.of(Bytes.EMPTY);
    } else {
      return flatDbStrategyProvider
          .getFlatDbStrategy(composedWorldStateStorage)
          .getFlatCode(codeHash, accountHash, composedWorldStateStorage);
    }
  }

  public Optional<Bytes> getAccount(final Hash accountHash) {
    return flatDbStrategyProvider
        .getFlatDbStrategy(composedWorldStateStorage)
        .getFlatAccount(
            this::getWorldStateRootHash,
            this::getAccountStateTrieNode,
            accountHash,
            composedWorldStateStorage);
  }

  @Override
  public Optional<Bytes> getAccountStateTrieNode(final Bytes location, final Bytes32 nodeHash) {
    if (nodeHash.equals(MerkleTrie.EMPTY_TRIE_NODE_HASH)) {
      return Optional.of(MerkleTrie.EMPTY_TRIE_NODE);
    } else {
      return composedWorldStateStorage
          .get(TRIE_BRANCH_STORAGE, location.toArrayUnsafe())
          .map(Bytes::wrap)
          .filter(b -> Hash.hash(b).equals(nodeHash));
    }
  }

  @Override
  public Optional<Bytes> getAccountStorageTrieNode(
      final Hash accountHash, final Bytes location, final Bytes32 nodeHash) {
    if (nodeHash.equals(MerkleTrie.EMPTY_TRIE_NODE_HASH)) {
      return Optional.of(MerkleTrie.EMPTY_TRIE_NODE);
    } else {
      return composedWorldStateStorage
          .get(TRIE_BRANCH_STORAGE, Bytes.concatenate(accountHash, location).toArrayUnsafe())
          .map(Bytes::wrap)
          .filter(b -> Hash.hash(b).equals(nodeHash));
    }
  }

  @Override
  public Optional<Bytes> getTrieNodeUnsafe(final Bytes key) {
    return composedWorldStateStorage
        .get(TRIE_BRANCH_STORAGE, Bytes.concatenate(key).toArrayUnsafe())
        .map(Bytes::wrap);
  }

  public Optional<byte[]> getTrieLog(final Hash blockHash) {
    return trieLogStorage.get(blockHash.toArrayUnsafe());
  }

  public Stream<byte[]> streamTrieLogKeys(final long limit) {
    return trieLogStorage.streamKeys().limit(limit);
  }

  public Optional<Bytes> getStateTrieNode(final Bytes location) {
    return composedWorldStateStorage
        .get(TRIE_BRANCH_STORAGE, location.toArrayUnsafe())
        .map(Bytes::wrap);
  }

  public Optional<Bytes> getWorldStateRootHash() {
    return composedWorldStateStorage.get(TRIE_BRANCH_STORAGE, WORLD_ROOT_HASH_KEY).map(Bytes::wrap);
  }

  public Optional<Hash> getWorldStateBlockHash() {
    return composedWorldStateStorage
        .get(TRIE_BRANCH_STORAGE, WORLD_BLOCK_HASH_KEY)
        .map(Bytes32::wrap)
        .map(Hash::wrap);
  }

  public Optional<Bytes> getStorageValueByStorageSlotKey(
      final Hash accountHash, final StorageSlotKey storageSlotKey) {
    return getStorageValueByStorageSlotKey(
        () ->
            getAccount(accountHash)
                .map(
                    b ->
                        StateTrieAccountValue.readFrom(
                                org.hyperledger.besu.ethereum.rlp.RLP.input(b))
                            .getStorageRoot()),
        accountHash,
        storageSlotKey);
  }

  public Optional<Bytes> getStorageValueByStorageSlotKey(
      final Supplier<Optional<Hash>> storageRootSupplier,
      final Hash accountHash,
      final StorageSlotKey storageSlotKey) {
    return flatDbStrategyProvider
        .getFlatDbStrategy(composedWorldStateStorage)
        .getFlatStorageValueByStorageSlotKey(
            this::getWorldStateRootHash,
            storageRootSupplier,
            (location, hash) -> getAccountStorageTrieNode(accountHash, location, hash),
            accountHash,
            storageSlotKey,
            composedWorldStateStorage);
  }

  @Override
  public Map<Bytes32, Bytes> streamFlatAccounts(
      final Bytes startKeyHash, final Bytes32 endKeyHash, final long max) {
    return flatDbStrategyProvider
        .getFlatDbStrategy(composedWorldStateStorage)
        .streamAccountFlatDatabase(composedWorldStateStorage, startKeyHash, endKeyHash, max);
  }

  @Override
  public Map<Bytes32, Bytes> streamFlatStorages(
      final Hash accountHash, final Bytes startKeyHash, final Bytes32 endKeyHash, final long max) {
    return flatDbStrategyProvider
        .getFlatDbStrategy(composedWorldStateStorage)
        .streamStorageFlatDatabase(
            composedWorldStateStorage, accountHash, startKeyHash, endKeyHash, max);
  }

  public NavigableMap<Bytes32, AccountStorageEntry> storageEntriesFrom(
      final Hash addressHash, final Bytes32 startKeyHash, final int limit) {
    throw new RuntimeException("Bonsai Tries does not currently support enumerating storage");
  }

  @Override
  public Optional<Bytes> getNodeData(final Bytes location, final Bytes32 hash) {
    return Optional.empty();
  }

  @Override
  public boolean isWorldStateAvailable(final Bytes32 rootHash, final Hash blockHash) {
    return composedWorldStateStorage
        .get(TRIE_BRANCH_STORAGE, WORLD_ROOT_HASH_KEY)
        .map(Bytes32::wrap)
        .map(hash -> hash.equals(rootHash) || trieLogStorage.containsKey(blockHash.toArrayUnsafe()))
        .orElse(false);
  }

  public void upgradeToFullFlatDbMode() {
    flatDbStrategyProvider.upgradeToFullFlatDbMode(composedWorldStateStorage);
  }

  public void downgradeToPartialFlatDbMode() {
    flatDbStrategyProvider.downgradeToPartialFlatDbMode(composedWorldStateStorage);
  }

  @Override
  public void clear() {
    subscribers.forEach(BonsaiStorageSubscriber::onClearStorage);
    flatDbStrategyProvider
        .getFlatDbStrategy(composedWorldStateStorage)
        .clearAll(composedWorldStateStorage);
    composedWorldStateStorage.clear(TRIE_BRANCH_STORAGE);
    trieLogStorage.clear();
    flatDbStrategyProvider.loadFlatDbStrategy(
        composedWorldStateStorage); // force reload of flat db reader strategy
  }

  @Override
  public void clearTrieLog() {
    subscribers.forEach(BonsaiStorageSubscriber::onClearTrieLog);
    trieLogStorage.clear();
  }

  @Override
  public void clearFlatDatabase() {
    subscribers.forEach(BonsaiStorageSubscriber::onClearFlatDatabaseStorage);
    flatDbStrategyProvider
        .getFlatDbStrategy(composedWorldStateStorage)
        .resetOnResync(composedWorldStateStorage);
  }

  @Override
  public BonsaiUpdater updater() {
    return new Updater(
        composedWorldStateStorage.startTransaction(),
        trieLogStorage.startTransaction(),
        flatDbStrategyProvider.getFlatDbStrategy(composedWorldStateStorage));
  }

  @Override
  public long prune(final Predicate<byte[]> inUseCheck) {
    throw new RuntimeException("Bonsai Tries do not work with pruning.");
  }

  public boolean pruneTrieLog(final Hash blockHash) {
    try {
      return trieLogStorage.tryDelete(blockHash.toArrayUnsafe());
    } catch (Exception e) {
      LOG.error("Error pruning trie log for block hash {}", blockHash, e);
      return false;
    }
  }

  @Override
  public long addNodeAddedListener(final NodesAddedListener listener) {
    throw new RuntimeException("addNodeAddedListener not available");
  }

  @Override
  public void removeNodeAddedListener(final long id) {
    throw new RuntimeException("removeNodeAddedListener not available");
  }

  public FlatDbStrategy getFlatDbStrategy() {
    return flatDbStrategyProvider.getFlatDbStrategy(composedWorldStateStorage);
  }

  public interface BonsaiUpdater extends WorldStateStorage.Updater {
    BonsaiUpdater removeCode(final Hash accountHash, final Hash codeHash);

    BonsaiUpdater removeAccountInfoState(final Hash accountHash);

    BonsaiUpdater putAccountInfoState(final Hash accountHash, final Bytes accountValue);

    BonsaiUpdater putStorageValueBySlotHash(
        final Hash accountHash, final Hash slotHash, final Bytes storage);

    void removeStorageValueBySlotHash(final Hash accountHash, final Hash slotHash);

    SegmentedKeyValueStorageTransaction getWorldStateTransaction();

    KeyValueStorageTransaction getTrieLogStorageTransaction();
  }

  public static class Updater implements BonsaiUpdater {

    private final SegmentedKeyValueStorageTransaction composedWorldStateTransaction;
    private final KeyValueStorageTransaction trieLogStorageTransaction;
    private final FlatDbStrategy flatDbStrategy;

    public Updater(
        final SegmentedKeyValueStorageTransaction composedWorldStateTransaction,
        final KeyValueStorageTransaction trieLogStorageTransaction,
        final FlatDbStrategy flatDbStrategy) {
      this.composedWorldStateTransaction = composedWorldStateTransaction;
      this.trieLogStorageTransaction = trieLogStorageTransaction;
      this.flatDbStrategy = flatDbStrategy;
    }

    @Override
    public BonsaiUpdater removeCode(final Hash accountHash, final Hash codeHash) {
      flatDbStrategy.removeFlatCode(composedWorldStateTransaction, accountHash, codeHash);
      return this;
    }

    @Override
    public BonsaiUpdater putCode(final Hash accountHash, final Hash codeHash, final Bytes code) {
      if (code.isEmpty()) {
        // Don't save empty values
        return this;
      }
      flatDbStrategy.putFlatCode(composedWorldStateTransaction, accountHash, codeHash, code);
      return this;
    }

    @Override
    public BonsaiUpdater removeAccountInfoState(final Hash accountHash) {
      flatDbStrategy.removeFlatAccount(composedWorldStateTransaction, accountHash);
      return this;
    }

    @Override
    public BonsaiUpdater putAccountInfoState(final Hash accountHash, final Bytes accountValue) {
      if (accountValue.isEmpty()) {
        // Don't save empty values
        return this;
      }
      flatDbStrategy.putFlatAccount(composedWorldStateTransaction, accountHash, accountValue);
      return this;
    }

    @Override
    public WorldStateStorage.Updater saveWorldState(
        final Bytes blockHash, final Bytes32 nodeHash, final Bytes node) {
      composedWorldStateTransaction.put(
          TRIE_BRANCH_STORAGE, Bytes.EMPTY.toArrayUnsafe(), node.toArrayUnsafe());
      composedWorldStateTransaction.put(
          TRIE_BRANCH_STORAGE, WORLD_ROOT_HASH_KEY, nodeHash.toArrayUnsafe());
      composedWorldStateTransaction.put(
          TRIE_BRANCH_STORAGE, WORLD_BLOCK_HASH_KEY, blockHash.toArrayUnsafe());
      return this;
    }

    @Override
    public BonsaiUpdater putAccountStateTrieNode(
        final Bytes location, final Bytes32 nodeHash, final Bytes node) {
      if (nodeHash.equals(MerkleTrie.EMPTY_TRIE_NODE_HASH)) {
        // Don't save empty nodes
        return this;
      }
      composedWorldStateTransaction.put(
          TRIE_BRANCH_STORAGE, location.toArrayUnsafe(), node.toArrayUnsafe());
      return this;
    }

    @Override
    public BonsaiUpdater removeAccountStateTrieNode(final Bytes location, final Bytes32 nodeHash) {
      composedWorldStateTransaction.remove(TRIE_BRANCH_STORAGE, location.toArrayUnsafe());
      return this;
    }

    @Override
    public synchronized BonsaiUpdater putAccountStorageTrieNode(
        final Hash accountHash, final Bytes location, final Bytes32 nodeHash, final Bytes node) {
      if (nodeHash.equals(MerkleTrie.EMPTY_TRIE_NODE_HASH)) {
        // Don't save empty nodes
        return this;
      }
      composedWorldStateTransaction.put(
          TRIE_BRANCH_STORAGE,
          Bytes.concatenate(accountHash, location).toArrayUnsafe(),
          node.toArrayUnsafe());
      return this;
    }

    @Override
    public synchronized BonsaiUpdater putStorageValueBySlotHash(
        final Hash accountHash, final Hash slotHash, final Bytes storage) {
      flatDbStrategy.putFlatAccountStorageValueByStorageSlotHash(
          composedWorldStateTransaction, accountHash, slotHash, storage);
      return this;
    }

    @Override
    public synchronized void removeStorageValueBySlotHash(
        final Hash accountHash, final Hash slotHash) {
      flatDbStrategy.removeFlatAccountStorageValueByStorageSlotHash(
          composedWorldStateTransaction, accountHash, slotHash);
    }

    @Override
    public SegmentedKeyValueStorageTransaction getWorldStateTransaction() {
      return composedWorldStateTransaction;
    }

    @Override
    public KeyValueStorageTransaction getTrieLogStorageTransaction() {
      return trieLogStorageTransaction;
    }

    @Override
    public void commit() {
      // write the log ahead, then the worldstate
      trieLogStorageTransaction.commit();
      composedWorldStateTransaction.commit();
    }

    @Override
    public void rollback() {
      composedWorldStateTransaction.rollback();
      trieLogStorageTransaction.rollback();
    }
  }

  @Override
  public synchronized void close() throws Exception {
    // when the storage clears, close
    shouldClose.set(true);
    tryClose();
  }

  public synchronized long subscribe(final BonsaiStorageSubscriber sub) {
    if (isClosed.get()) {
      throw new RuntimeException("Storage is marked to close or has already closed");
    }
    return subscribers.subscribe(sub);
  }

  public synchronized void unSubscribe(final long id) {
    subscribers.unsubscribe(id);
    try {
      tryClose();
    } catch (Exception e) {
      LOG.atWarn()
          .setMessage("exception while trying to close : {}")
          .addArgument(e::getMessage)
          .log();
    }
  }

  protected synchronized void tryClose() throws Exception {
    if (shouldClose.get() && subscribers.getSubscriberCount() < 1) {
      doClose();
    }
  }

  protected synchronized void doClose() throws Exception {
    if (!isClosed.get()) {
      // alert any subscribers we are closing:
      subscribers.forEach(BonsaiStorageSubscriber::onCloseStorage);

      // close all of the KeyValueStorages:
      composedWorldStateStorage.close();
      trieLogStorage.close();

      // set storage closed
      isClosed.set(true);
    }
  }

  public interface BonsaiStorageSubscriber {
    default void onClearStorage() {}

    default void onClearFlatDatabaseStorage() {}

    default void onClearTrieLog() {}

    default void onCloseStorage() {}
  }
}<|MERGE_RESOLUTION|>--- conflicted
+++ resolved
@@ -69,12 +69,6 @@
   protected final SegmentedKeyValueStorage composedWorldStateStorage;
   protected final KeyValueStorage trieLogStorage;
 
-<<<<<<< HEAD
-  protected final ObservableMetricsSystem metricsSystem;
-  protected final boolean useCodeHashStorageMode;
-
-=======
->>>>>>> 94d86afb
   private final AtomicBoolean shouldClose = new AtomicBoolean(false);
 
   protected final AtomicBoolean isClosed = new AtomicBoolean(false);
@@ -83,84 +77,26 @@
 
   public BonsaiWorldStateKeyValueStorage(
       final StorageProvider provider,
-<<<<<<< HEAD
-      final ObservableMetricsSystem metricsSystem,
-      final boolean useCodeHashStorageMode) {
-=======
       final MetricsSystem metricsSystem,
       final DataStorageConfiguration dataStorageConfiguration) {
->>>>>>> 94d86afb
     this.composedWorldStateStorage =
         provider.getStorageBySegmentIdentifiers(
             List.of(
                 ACCOUNT_INFO_STATE, CODE_STORAGE, ACCOUNT_STORAGE_STORAGE, TRIE_BRANCH_STORAGE));
     this.trieLogStorage =
         provider.getStorageBySegmentIdentifier(KeyValueSegmentIdentifier.TRIE_LOG_STORAGE);
-<<<<<<< HEAD
-    this.metricsSystem = metricsSystem;
-    this.useCodeHashStorageMode = useCodeHashStorageMode;
-    loadFlatDbStrategy();
-=======
     this.flatDbStrategyProvider =
         new FlatDbStrategyProvider(metricsSystem, dataStorageConfiguration);
     flatDbStrategyProvider.loadFlatDbStrategy(composedWorldStateStorage);
->>>>>>> 94d86afb
   }
 
   public BonsaiWorldStateKeyValueStorage(
       final FlatDbStrategyProvider flatDbStrategyProvider,
       final SegmentedKeyValueStorage composedWorldStateStorage,
-<<<<<<< HEAD
-      final KeyValueStorage trieLogStorage,
-      final ObservableMetricsSystem metricsSystem,
-      final boolean useCodeHashStorageMode) {
-    this.flatDbMode = flatDbMode;
-    this.flatDbStrategy = flatDbStrategy;
-    this.composedWorldStateStorage = composedWorldStateStorage;
-    this.trieLogStorage = trieLogStorage;
-    this.metricsSystem = metricsSystem;
-    this.useCodeHashStorageMode = useCodeHashStorageMode;
-  }
-
-  private void loadFlatDbStrategy() {
-    // derive our flatdb strategy from db or default:
-    var newFlatDbMode = deriveFlatDbStrategy();
-    // if  flatDbMode is not loaded or has changed, reload flatDbStrategy
-    if (this.flatDbMode == null || !this.flatDbMode.equals(newFlatDbMode)) {
-      this.flatDbMode = newFlatDbMode;
-      LOG.info(
-          "Bonsai code storage using {}", useCodeHashStorageMode ? "code hash" : "account hash");
-      if (flatDbMode == FlatDbMode.FULL) {
-        this.flatDbStrategy = new FullFlatDbStrategy(metricsSystem, useCodeHashStorageMode);
-      } else {
-        this.flatDbStrategy = new PartialFlatDbStrategy(metricsSystem, useCodeHashStorageMode);
-      }
-    }
-  }
-
-  private FlatDbMode deriveFlatDbStrategy() {
-    var flatDbMode =
-        FlatDbMode.fromVersion(
-            composedWorldStateStorage
-                .get(TRIE_BRANCH_STORAGE, FLAT_DB_MODE)
-                .map(Bytes::wrap)
-                .orElse(FlatDbMode.PARTIAL.getVersion()));
-    LOG.info("Bonsai flat db mode found {}", flatDbMode);
-
-    return flatDbMode;
-  }
-
-  public FlatDbStrategy getFlatDbStrategy() {
-    if (flatDbStrategy == null) {
-      loadFlatDbStrategy();
-    }
-    return flatDbStrategy;
-=======
       final KeyValueStorage trieLogStorage) {
     this.flatDbStrategyProvider = flatDbStrategyProvider;
     this.composedWorldStateStorage = composedWorldStateStorage;
     this.trieLogStorage = trieLogStorage;
->>>>>>> 94d86afb
   }
 
   @Override
@@ -174,7 +110,7 @@
   }
 
   @Override
-  public Optional<Bytes> getCode(final Hash codeHash, final Hash accountHash) {
+  public Optional<Bytes> getCode(final Bytes32 codeHash, final Hash accountHash) {
     if (codeHash.equals(Hash.EMPTY)) {
       return Optional.of(Bytes.EMPTY);
     } else {
@@ -387,7 +323,7 @@
   }
 
   public interface BonsaiUpdater extends WorldStateStorage.Updater {
-    BonsaiUpdater removeCode(final Hash accountHash, final Hash codeHash);
+    BonsaiUpdater removeCode(final Hash accountHash);
 
     BonsaiUpdater removeAccountInfoState(final Hash accountHash);
 
@@ -413,20 +349,21 @@
         final SegmentedKeyValueStorageTransaction composedWorldStateTransaction,
         final KeyValueStorageTransaction trieLogStorageTransaction,
         final FlatDbStrategy flatDbStrategy) {
+
       this.composedWorldStateTransaction = composedWorldStateTransaction;
       this.trieLogStorageTransaction = trieLogStorageTransaction;
       this.flatDbStrategy = flatDbStrategy;
     }
 
     @Override
-    public BonsaiUpdater removeCode(final Hash accountHash, final Hash codeHash) {
-      flatDbStrategy.removeFlatCode(composedWorldStateTransaction, accountHash, codeHash);
-      return this;
-    }
-
-    @Override
-    public BonsaiUpdater putCode(final Hash accountHash, final Hash codeHash, final Bytes code) {
-      if (code.isEmpty()) {
+    public BonsaiUpdater removeCode(final Hash accountHash) {
+      flatDbStrategy.removeFlatCode(composedWorldStateTransaction, accountHash);
+      return this;
+    }
+
+    @Override
+    public BonsaiUpdater putCode(final Hash accountHash, final Bytes32 codeHash, final Bytes code) {
+      if (code.size() == 0) {
         // Don't save empty values
         return this;
       }
@@ -442,7 +379,7 @@
 
     @Override
     public BonsaiUpdater putAccountInfoState(final Hash accountHash, final Bytes accountValue) {
-      if (accountValue.isEmpty()) {
+      if (accountValue.size() == 0) {
         // Don't save empty values
         return this;
       }
