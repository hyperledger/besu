/*
 * Copyright contributors to Hyperledger Besu.
 *
 * Licensed under the Apache License, Version 2.0 (the "License"); you may not use this file except in compliance with
 * the License. You may obtain a copy of the License at
 *
 * http://www.apache.org/licenses/LICENSE-2.0
 *
 * Unless required by applicable law or agreed to in writing, software distributed under the License is distributed on
 * an "AS IS" BASIS, WITHOUT WARRANTIES OR CONDITIONS OF ANY KIND, either express or implied. See the License for the
 * specific language governing permissions and limitations under the License.
 *
 * SPDX-License-Identifier: Apache-2.0
 */
package org.hyperledger.besu.ethereum.trie.diffbased.verkle;

import org.hyperledger.besu.datatypes.AccountValue;
import org.hyperledger.besu.datatypes.Address;
import org.hyperledger.besu.datatypes.Hash;
import org.hyperledger.besu.datatypes.Wei;
import org.hyperledger.besu.ethereum.rlp.RLP;
import org.hyperledger.besu.ethereum.rlp.RLPException;
import org.hyperledger.besu.ethereum.rlp.RLPInput;
import org.hyperledger.besu.ethereum.rlp.RLPOutput;
import org.hyperledger.besu.ethereum.trie.diffbased.common.DiffBasedAccount;
import org.hyperledger.besu.ethereum.trie.diffbased.common.worldview.DiffBasedWorldView;
import org.hyperledger.besu.evm.account.AccountStorageEntry;
import org.hyperledger.besu.evm.worldstate.UpdateTrackingAccount;

import java.util.NavigableMap;
import java.util.Objects;

import org.apache.tuweni.bytes.Bytes;
import org.apache.tuweni.bytes.Bytes32;

public class VerkleAccount extends DiffBasedAccount {
<<<<<<< HEAD
  private final long codeSize;
=======
  private Hash storageRoot; // TODO REMOVE AS USELESS
  private int hashCode;
>>>>>>> dd1d73de

  public VerkleAccount(
      final DiffBasedWorldView context,
      final Address address,
      final Hash addressHash,
      final long nonce,
      final Wei balance,
      final long codeSize,
      final Hash codeHash,
      final boolean mutable) {
    super(context, address, addressHash, nonce, balance, codeHash, mutable);
    this.codeSize = codeSize;
  }

  public VerkleAccount(
      final DiffBasedWorldView context,
      final Address address,
      final AccountValue stateTrieAccount,
      final boolean mutable) {
    super(context, address, stateTrieAccount, mutable);
    this.codeSize = stateTrieAccount.getCodeSize().orElse(0L);
  }

  public VerkleAccount(final VerkleAccount toCopy) {
    this(toCopy, toCopy.context, false);
  }

  public VerkleAccount(
      final VerkleAccount toCopy, final DiffBasedWorldView context, final boolean mutable) {
    super(toCopy, context, mutable);
    this.codeSize = toCopy.codeSize;
  }

  public VerkleAccount(
      final DiffBasedWorldView context, final UpdateTrackingAccount<VerkleAccount> tracked) {
    super(
        context,
        tracked.getAddress(),
        tracked.getAddressHash(),
        tracked.getNonce(),
        tracked.getBalance(),
        tracked.getCodeHash(),
        true);
    this.codeSize = tracked.getCodeSize().orElse(0L);
    updatedStorage.putAll(tracked.getUpdatedStorage());
  }

  public static VerkleAccount fromRLP(
      final DiffBasedWorldView context,
      final Address address,
      final Bytes encoded,
      final boolean mutable)
      throws RLPException {
    final RLPInput in = RLP.input(encoded);
    in.enterList();

    final Wei balance = Wei.of(in.readUInt256Scalar());
    final long nonce = in.readLongScalar();
    final Hash codeHash = Hash.wrap(in.readBytes32());
    final long codeSize = in.readLongScalar();
    in.leaveList();

    return new VerkleAccount(
        context, address, address.addressHash(), nonce, balance, codeSize, codeHash, mutable);
  }

  @Override
  public Hash getStorageRoot() {
    throw new RuntimeException("No storage root with Verkle trie.");
  }

  @Override
  public NavigableMap<Bytes32, AccountStorageEntry> storageEntriesFrom(
      final Bytes32 startKeyHash, final int limit) {
    throw new RuntimeException(
        "The method storageEntriesFrom is not supported when using Verkle tries. Verkle tries manage storage differently");
  }

  @Override
  public void writeTo(final RLPOutput out) {
    out.startList();

    out.writeUInt256Scalar(balance);
    out.writeLongScalar(nonce);
    out.writeBytes(codeHash);
    out.writeLongScalar(codeSize);

    out.endList();
  }

  @Override
  public String toString() {
    return "AccountState{"
        + "address="
        + address
        + ", nonce="
        + nonce
        + ", balance="
        + balance
        + ", codeSize="
        + codeSize
        + ", codeHash="
        + codeHash
        + '}';
  }

  /**
   * Throws an exception if the two accounts represent different stored states
   *
   * @param source The bonsai account to compare
   * @param account The State Trie account to compare
   * @param context a description to be added to the thrown exceptions
   * @throws IllegalStateException if the stored values differ
   */
  public static void assertCloseEnoughForDiffing(
      final VerkleAccount source, final AccountValue account, final String context) {
    if (source == null) {
      throw new IllegalStateException(context + ": source is null but target isn't");
    } else {
      if (source.nonce != account.getNonce()) {
        throw new IllegalStateException(context + ": nonces differ");
      }
      if (!Objects.equals(source.balance, account.getBalance())) {
        throw new IllegalStateException(context + ": balances differ");
      }
      if (source.codeSize != account.getCodeSize().orElse(0L)) {
        throw new IllegalStateException(context + ": codeSize differ");
      }
    }
  }

  @Override
  public boolean isStorageEmpty() {
    return true; // TODO need to find a way to manage that with verkle
  }

  @Override
  public boolean equals(final Object other) {
    if (this == other) {
      return true;
    } else if (!(other instanceof VerkleAccount)) {
      return false;
    }
    VerkleAccount otherVerkleAccount = (VerkleAccount) other;
    return Objects.equals(this.address, otherVerkleAccount.address)
        && this.nonce == otherVerkleAccount.nonce
        && Objects.equals(this.balance, otherVerkleAccount.balance)
        && Objects.equals(this.codeHash, otherVerkleAccount.codeHash);
  }

  @Override
  public int hashCode() {
    if (!immutable) {
      return computeHashCode();
    }
    if (hashCode == 0) {
      hashCode = computeHashCode();
    }
    return hashCode;
  }

  private int computeHashCode() {
    return Objects.hash(address, nonce, balance, codeHash);
  }
}<|MERGE_RESOLUTION|>--- conflicted
+++ resolved
@@ -34,12 +34,9 @@
 import org.apache.tuweni.bytes.Bytes32;
 
 public class VerkleAccount extends DiffBasedAccount {
-<<<<<<< HEAD
+
   private final long codeSize;
-=======
-  private Hash storageRoot; // TODO REMOVE AS USELESS
   private int hashCode;
->>>>>>> dd1d73de
 
   public VerkleAccount(
       final DiffBasedWorldView context,
