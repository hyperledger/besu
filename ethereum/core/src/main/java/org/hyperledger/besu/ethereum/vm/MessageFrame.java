--- conflicted
+++ resolved
@@ -231,9 +231,6 @@
   // Privacy Execution Environment fields.
   private final Hash transactionHash;
 
-  // Privacy Execution Environment fields.
-  private final Hash transactionHash;
-
   // Miscellaneous fields.
   private final EnumSet<ExceptionalHaltReason> exceptionalHaltReasons =
       EnumSet.noneOf(ExceptionalHaltReason.class);
@@ -268,11 +265,7 @@
       final BlockHashLookup blockHashLookup,
       final Boolean isPersistingState,
       final Hash transactionHash,
-<<<<<<< HEAD
-      final Optional<BytesValue> revertReason,
-=======
       final Optional<Bytes> revertReason,
->>>>>>> 76d62ee4
       final int maxStackSize) {
     this.type = type;
     this.blockchain = blockchain;
@@ -924,11 +917,7 @@
     private BlockHashLookup blockHashLookup;
     private Boolean isPersistingState = false;
     private Hash transactionHash;
-<<<<<<< HEAD
-    private Optional<BytesValue> reason = Optional.empty();
-=======
     private Optional<Bytes> reason = Optional.empty();
->>>>>>> 76d62ee4
 
     public Builder type(final Type type) {
       this.type = type;
@@ -1051,11 +1040,7 @@
       return this;
     }
 
-<<<<<<< HEAD
-    public Builder reason(final BytesValue reason) {
-=======
     public Builder reason(final Bytes reason) {
->>>>>>> 76d62ee4
       this.reason = Optional.ofNullable(reason);
       return this;
     }
