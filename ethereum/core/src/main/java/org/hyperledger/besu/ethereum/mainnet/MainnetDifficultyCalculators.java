--- conflicted
+++ resolved
@@ -44,11 +44,7 @@
 
   private MainnetDifficultyCalculators() {}
 
-<<<<<<< HEAD
   static final DifficultyCalculator FRONTIER =
-=======
-  public static final DifficultyCalculator FRONTIER =
->>>>>>> aed68949
       (time, parent, protocolContext) -> {
         final BigInteger parentDifficulty = difficulty(parent.getDifficulty());
         final BigInteger adjust = parentDifficulty.divide(DIFFICULTY_BOUND_DIVISOR);
@@ -63,11 +59,7 @@
         return periodCount > 1 ? adjustForPeriod(periodCount, difficulty) : difficulty;
       };
 
-<<<<<<< HEAD
   static final DifficultyCalculator HOMESTEAD =
-=======
-  public static final DifficultyCalculator HOMESTEAD =
->>>>>>> aed68949
       (time, parent, protocolContext) -> {
         final BigInteger parentDifficulty = difficulty(parent.getDifficulty());
         final BigInteger difficulty =
