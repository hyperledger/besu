--- conflicted
+++ resolved
@@ -66,33 +66,15 @@
    * validated against the header.
    *
    * @param context The context to attempt to update
-<<<<<<< HEAD
    * @param syncBlock The syncBlock
    * @param receipts The receipts associated with this syncBlock.
+   * @param importWithTxIndexing Whether to import the block with transaction indexing.
    * @return {@code BlockImportResult}
    * @see BlockImportResult
    */
   BlockImportResult importSyncBlockForSyncing(
       final ProtocolContext context,
       final SyncBlock syncBlock,
-      final List<TransactionReceipt> receipts);
-=======
-   * @param block The block
-   * @param receipts The receipts associated with this block.
-   * @param headerValidationMode Determines the validation to perform on this header.
-   * @param ommerValidationMode Determines the validation to perform on ommer headers.
-   * @param bodyValidationMode Determines the validation to perform on the block's body.
-   * @param importWithTxIndexing Whether to import the block with transaction indexing.
-   * @return {@code BlockImportResult}
-   * @see BlockImportResult
-   */
-  BlockImportResult importBlockForSyncing(
-      ProtocolContext context,
-      Block block,
-      List<TransactionReceipt> receipts,
-      HeaderValidationMode headerValidationMode,
-      HeaderValidationMode ommerValidationMode,
-      BodyValidationMode bodyValidationMode,
+      final List<TransactionReceipt> receipts,
       boolean importWithTxIndexing);
->>>>>>> c34e3967
 }