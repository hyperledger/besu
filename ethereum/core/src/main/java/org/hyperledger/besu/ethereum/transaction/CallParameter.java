--- conflicted
+++ resolved
@@ -73,11 +73,7 @@
       final Optional<Wei> maxFeePerGas,
       final Wei value,
       final Bytes payload,
-<<<<<<< HEAD
-      final Optional<List<AccessListEntry>> maybeAccessList) {
-=======
       final Optional<List<AccessListEntry>> accessList) {
->>>>>>> 3ae9e259
     this.from = from;
     this.to = to;
     this.gasLimit = gasLimit;
@@ -86,11 +82,7 @@
     this.gasPrice = gasPrice;
     this.value = value;
     this.payload = payload;
-<<<<<<< HEAD
-    this.accessList = maybeAccessList;
-=======
     this.accessList = accessList;
->>>>>>> 3ae9e259
   }
 
   public Address getFrom() {
