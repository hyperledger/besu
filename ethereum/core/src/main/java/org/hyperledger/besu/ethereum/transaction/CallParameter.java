--- conflicted
+++ resolved
@@ -16,11 +16,8 @@
 
 import org.hyperledger.besu.datatypes.AccessListEntry;
 import org.hyperledger.besu.datatypes.Address;
-<<<<<<< HEAD
 import org.hyperledger.besu.datatypes.Transaction;
-=======
 import org.hyperledger.besu.datatypes.VersionedHash;
->>>>>>> 2b8d44ec
 import org.hyperledger.besu.datatypes.Wei;
 
 import java.util.List;
@@ -237,7 +234,7 @@
         Wei.fromQuantity(tx.getValue()),
         tx.getPayload(),
         tx.getAccessList(),
-        tx.getMaxFeePerBlobGas(),
+        tx.getMaxFeePerBlobGas().map(Wei::fromQuantity),
         tx.getVersionedHashes());
   }
 }