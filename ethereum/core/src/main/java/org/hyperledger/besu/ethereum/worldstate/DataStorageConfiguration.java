--- conflicted
+++ resolved
@@ -14,12 +14,8 @@
  */
 package org.hyperledger.besu.ethereum.worldstate;
 
-<<<<<<< HEAD
-import org.hyperledger.besu.ethereum.worldstate.DiffBasedSubStorageConfiguration.DiffBasedUnstable;
+import org.hyperledger.besu.ethereum.worldstate.PathBasedExtraStorageConfiguration.PathBasedUnstable;
 import org.hyperledger.besu.ethereum.worldstate.VerkleSubStorageConfiguration.VerkleUnstable;
-=======
-import org.hyperledger.besu.ethereum.worldstate.PathBasedExtraStorageConfiguration.PathBasedUnstable;
->>>>>>> fbe36365
 import org.hyperledger.besu.plugin.services.storage.DataStorageFormat;
 
 import org.immutables.value.Value;
@@ -56,14 +52,14 @@
   DataStorageConfiguration DEFAULT_VERKLE_CONFIG =
       ImmutableDataStorageConfiguration.builder()
           .dataStorageFormat(DataStorageFormat.VERKLE)
-          .diffBasedSubStorageConfiguration(DiffBasedSubStorageConfiguration.DEFAULT)
+          .pathBasedExtraStorageConfiguration(PathBasedExtraStorageConfiguration.DEFAULT)
           .verkleSubStorageConfiguration(VerkleSubStorageConfiguration.DEFAULT)
           .build();
 
   DataStorageConfiguration DEFAULT_VERKLE_STEM_DB_CONFIG =
       ImmutableDataStorageConfiguration.builder()
           .dataStorageFormat(DataStorageFormat.VERKLE)
-          .diffBasedSubStorageConfiguration(DiffBasedSubStorageConfiguration.DEFAULT)
+          .pathBasedExtraStorageConfiguration(PathBasedExtraStorageConfiguration.DEFAULT)
           .verkleSubStorageConfiguration(
               ImmutableVerkleSubStorageConfiguration.builder()
                   .unstable(VerkleUnstable.STEM_MODE)
