/*
 * Copyright contributors to Hyperledger Besu.
 *
 * Licensed under the Apache License, Version 2.0 (the "License"); you may not use this file except in compliance with
 * the License. You may obtain a copy of the License at
 *
 * http://www.apache.org/licenses/LICENSE-2.0
 *
 * Unless required by applicable law or agreed to in writing, software distributed under the License is distributed on
 * an "AS IS" BASIS, WITHOUT WARRANTIES OR CONDITIONS OF ANY KIND, either express or implied. See the License for the
 * specific language governing permissions and limitations under the License.
 *
 * SPDX-License-Identifier: Apache-2.0
 */
package org.hyperledger.besu.ethereum.chain;

import static com.google.common.base.Preconditions.checkArgument;
import static com.google.common.base.Preconditions.checkNotNull;
import static java.util.Collections.emptyList;
import static java.util.stream.Collectors.joining;
import static java.util.stream.Collectors.toList;
import static org.hyperledger.besu.metrics.BesuMetricCategory.BLOCKCHAIN;

import org.hyperledger.besu.datatypes.Hash;
import org.hyperledger.besu.ethereum.chain.BlockchainStorage.Updater;
import org.hyperledger.besu.ethereum.core.Block;
import org.hyperledger.besu.ethereum.core.BlockBody;
import org.hyperledger.besu.ethereum.core.BlockHeader;
import org.hyperledger.besu.ethereum.core.BlockWithReceipts;
import org.hyperledger.besu.ethereum.core.Difficulty;
import org.hyperledger.besu.ethereum.core.LogWithMetadata;
import org.hyperledger.besu.ethereum.core.SyncBlock;
import org.hyperledger.besu.ethereum.core.Transaction;
import org.hyperledger.besu.ethereum.core.TransactionReceipt;
import org.hyperledger.besu.metrics.BesuMetricCategory;
import org.hyperledger.besu.metrics.noop.NoOpMetricsSystem;
import org.hyperledger.besu.plugin.services.MetricsSystem;
import org.hyperledger.besu.plugin.services.metrics.Counter;
import org.hyperledger.besu.util.InvalidConfigurationException;
import org.hyperledger.besu.util.Subscribers;

import java.util.ArrayList;
import java.util.Collection;
import java.util.Comparator;
import java.util.HashMap;
import java.util.HashSet;
import java.util.List;
import java.util.Map;
import java.util.NoSuchElementException;
import java.util.Optional;
import java.util.Set;
import java.util.stream.Collectors;
import java.util.stream.Stream;

import com.google.common.annotations.VisibleForTesting;
import com.google.common.cache.Cache;
import com.google.common.cache.CacheBuilder;
import com.google.common.collect.Lists;
import com.google.common.collect.Streams;
import org.slf4j.Logger;
import org.slf4j.LoggerFactory;

public class DefaultBlockchain implements MutableBlockchain {
  private static final Logger LOG = LoggerFactory.getLogger(DefaultBlockchain.class);

  private final Comparator<BlockHeader> heaviestChainBlockChoiceRule =
      Comparator.comparing(this::calculateTotalDifficulty);

  protected final BlockchainStorage blockchainStorage;

  private final Subscribers<BlockAddedObserver> blockAddedObservers = Subscribers.create();
  private final Subscribers<ChainReorgObserver> blockReorgObservers = Subscribers.create();
  private final long reorgLoggingThreshold;

  private volatile BlockHeader chainHeader;
  private volatile Difficulty totalDifficulty;
  private volatile int chainHeadTransactionCount;

  private Comparator<BlockHeader> blockChoiceRule;

  private final int numberOfBlocksToCache;
  private final Optional<Cache<Hash, BlockHeader>> blockHeadersCache;
  private final Optional<Cache<Hash, BlockBody>> blockBodiesCache;
  private final Optional<Cache<Hash, List<TransactionReceipt>>> transactionReceiptsCache;
  private final Optional<Cache<Hash, Difficulty>> totalDifficultyCache;

  private Counter gasUsedCounter = NoOpMetricsSystem.NO_OP_COUNTER;
  private Counter numberOfTransactionsCounter = NoOpMetricsSystem.NO_OP_COUNTER;
  private Difficulty difficultyForSyncing = Difficulty.ZERO;

  private DefaultBlockchain(
      final Optional<Block> genesisBlock,
      final BlockchainStorage blockchainStorage,
      final MetricsSystem metricsSystem,
      final long reorgLoggingThreshold) {
    this(genesisBlock, blockchainStorage, metricsSystem, reorgLoggingThreshold, null, 0);
  }

  private DefaultBlockchain(
      final Optional<Block> genesisBlock,
      final BlockchainStorage blockchainStorage,
      final MetricsSystem metricsSystem,
      final long reorgLoggingThreshold,
      final String dataDirectory,
      final int numberOfBlocksToCache) {
    checkNotNull(genesisBlock);
    checkNotNull(blockchainStorage);
    checkNotNull(metricsSystem);

    this.blockchainStorage = blockchainStorage;
    genesisBlock.ifPresent(block -> this.setGenesis(block, dataDirectory));

    final Hash chainHead = blockchainStorage.getChainHead().get();
    chainHeader = blockchainStorage.getBlockHeader(chainHead).get();
    totalDifficulty = blockchainStorage.getTotalDifficulty(chainHead).get();
    final BlockBody chainHeadBody = blockchainStorage.getBlockBody(chainHead).get();
    chainHeadTransactionCount = chainHeadBody.getTransactions().size();

    this.reorgLoggingThreshold = reorgLoggingThreshold;
    this.blockChoiceRule = heaviestChainBlockChoiceRule;
    this.numberOfBlocksToCache = numberOfBlocksToCache;

    if (numberOfBlocksToCache != 0) {
      blockHeadersCache =
          Optional.of(
              CacheBuilder.newBuilder().recordStats().maximumSize(numberOfBlocksToCache).build());
      blockBodiesCache =
          Optional.of(
              CacheBuilder.newBuilder().recordStats().maximumSize(numberOfBlocksToCache).build());
      transactionReceiptsCache =
          Optional.of(
              CacheBuilder.newBuilder().recordStats().maximumSize(numberOfBlocksToCache).build());
      totalDifficultyCache =
          Optional.of(
              CacheBuilder.newBuilder().recordStats().maximumSize(numberOfBlocksToCache).build());
      metricsSystem.createGuavaCacheCollector(BLOCKCHAIN, "blockHeaders", blockHeadersCache.get());
      metricsSystem.createGuavaCacheCollector(BLOCKCHAIN, "blockBodies", blockBodiesCache.get());
      metricsSystem.createGuavaCacheCollector(
          BLOCKCHAIN, "transactionReceipts", transactionReceiptsCache.get());
      metricsSystem.createGuavaCacheCollector(
          BLOCKCHAIN, "totalDifficulty", totalDifficultyCache.get());
    } else {
      blockHeadersCache = Optional.empty();
      blockBodiesCache = Optional.empty();
      transactionReceiptsCache = Optional.empty();
      totalDifficultyCache = Optional.empty();
    }

    createCounters(metricsSystem);
    createGauges(metricsSystem);
  }

  private void createCounters(final MetricsSystem metricsSystem) {
    gasUsedCounter =
        metricsSystem.createCounter(
            BLOCKCHAIN, "chain_head_gas_used_counter", "Counter for Gas used");

    numberOfTransactionsCounter =
        metricsSystem.createCounter(
            BLOCKCHAIN,
            "chain_head_transaction_count_counter",
            "Counter for the number of transactions");
  }

  private void createGauges(final MetricsSystem metricsSystem) {
    metricsSystem.createLongGauge(
        BesuMetricCategory.ETHEREUM,
        "blockchain_height",
        "The current height of the canonical chain",
        this::getChainHeadBlockNumber);

    metricsSystem.createLongGauge(
        BesuMetricCategory.ETHEREUM,
        "blockchain_finalized_block",
        "The current finalized block number",
        this::getFinalizedBlockNumber);

    metricsSystem.createLongGauge(
        BesuMetricCategory.ETHEREUM,
        "blockchain_safe_block",
        "The current safe block number",
        this::getSafeBlockNumber);

    metricsSystem.createGauge(
        BLOCKCHAIN,
        "difficulty",
        "Total difficulty of the chainhead",
        () -> this.getChainHead().getTotalDifficulty().toBigInteger().doubleValue());

    metricsSystem.createLongGauge(
        BLOCKCHAIN,
        "chain_head_timestamp",
        "Timestamp from the current chain head",
        () -> getChainHeadHeader().getTimestamp());

    metricsSystem.createLongGauge(
        BLOCKCHAIN,
        "chain_head_gas_used",
        "Gas used by the current chain head block",
        () -> getChainHeadHeader().getGasUsed());

    metricsSystem.createLongGauge(
        BLOCKCHAIN,
        "chain_head_gas_limit",
        "Block gas limit of the current chain head block",
        () -> getChainHeadHeader().getGasLimit());

    metricsSystem.createIntegerGauge(
        BLOCKCHAIN,
        "chain_head_transaction_count",
        "Number of transactions in the current chain head block",
        () -> chainHeadTransactionCount);
  }

  public static MutableBlockchain createMutable(
      final Block genesisBlock,
      final BlockchainStorage blockchainStorage,
      final MetricsSystem metricsSystem,
      final long reorgLoggingThreshold) {
    checkNotNull(genesisBlock);
    return new DefaultBlockchain(
        Optional.of(genesisBlock),
        blockchainStorage,
        metricsSystem,
        reorgLoggingThreshold,
        null,
        0);
  }

  public static MutableBlockchain createMutable(
      final Block genesisBlock,
      final BlockchainStorage blockchainStorage,
      final MetricsSystem metricsSystem,
      final long reorgLoggingThreshold,
      final String dataDirectory) {
    checkNotNull(genesisBlock);
    return new DefaultBlockchain(
        Optional.of(genesisBlock),
        blockchainStorage,
        metricsSystem,
        reorgLoggingThreshold,
        dataDirectory,
        0);
  }

  public static MutableBlockchain createMutable(
      final Block genesisBlock,
      final BlockchainStorage blockchainStorage,
      final MetricsSystem metricsSystem,
      final long reorgLoggingThreshold,
      final String dataDirectory,
      final int numberOfBlocksToCache) {
    checkNotNull(genesisBlock);
    return new DefaultBlockchain(
        Optional.of(genesisBlock),
        blockchainStorage,
        metricsSystem,
        reorgLoggingThreshold,
        dataDirectory,
        numberOfBlocksToCache);
  }

  public static Blockchain create(
      final BlockchainStorage blockchainStorage,
      final MetricsSystem metricsSystem,
      final long reorgLoggingThreshold) {
    checkArgument(
        validateStorageNonEmpty(blockchainStorage), "Cannot create Blockchain from empty storage");
    return new DefaultBlockchain(
        Optional.empty(), blockchainStorage, metricsSystem, reorgLoggingThreshold);
  }

  private static boolean validateStorageNonEmpty(final BlockchainStorage blockchainStorage) {
    // Run a few basic checks to make sure data looks available and consistent
    return blockchainStorage
            .getChainHead()
            .flatMap(blockchainStorage::getTotalDifficulty)
            .isPresent()
        && blockchainStorage.getBlockHash(BlockHeader.GENESIS_BLOCK_NUMBER).isPresent();
  }

  @Override
  public ChainHead getChainHead() {
    return new ChainHead(chainHeader, totalDifficulty, chainHeader.getNumber());
  }

  @Override
  public Optional<Hash> getFinalized() {
    return blockchainStorage.getFinalized();
  }

  @Override
  public Optional<Hash> getSafeBlock() {
    return blockchainStorage.getSafeBlock();
  }

  @Override
  public Hash getChainHeadHash() {
    return chainHeader.getHash();
  }

  @Override
  public long getChainHeadBlockNumber() {
    return chainHeader.getNumber();
  }

  @Override
  public BlockHeader getChainHeadHeader() {
    return chainHeader;
  }

  @Override
  public Block getChainHeadBlock() {
    return new Block(
        chainHeader,
        getBlockBody(chainHeader.getHash())
            .orElseGet(() -> getBlockBodySafe(chainHeader.getHash()).get()));
  }

  @Override
  public Optional<BlockHeader> getBlockHeader(final long blockNumber) {
    return blockchainStorage.getBlockHash(blockNumber).flatMap(this::getBlockHeader);
  }

  @Override
  public Optional<BlockHeader> getBlockHeader(final Hash blockHeaderHash) {
    return blockHeadersCache
        .map(
            cache ->
                Optional.ofNullable(cache.getIfPresent(blockHeaderHash))
                    .or(() -> blockchainStorage.getBlockHeader(blockHeaderHash)))
        .orElseGet(() -> blockchainStorage.getBlockHeader(blockHeaderHash));
  }

  @Override
  public synchronized Optional<BlockHeader> getBlockHeaderSafe(final Hash blockHeaderHash) {
    return blockHeadersCache
        .map(
            cache ->
                Optional.ofNullable(cache.getIfPresent(blockHeaderHash))
                    .or(() -> blockchainStorage.getBlockHeader(blockHeaderHash)))
        .orElseGet(() -> blockchainStorage.getBlockHeader(blockHeaderHash));
  }

  @Override
  public Optional<BlockBody> getBlockBody(final Hash blockHeaderHash) {
    return blockBodiesCache
        .map(
            cache ->
                Optional.ofNullable(cache.getIfPresent(blockHeaderHash))
                    .or(() -> blockchainStorage.getBlockBody(blockHeaderHash)))
        .orElseGet(() -> blockchainStorage.getBlockBody(blockHeaderHash));
  }

  @Override
  public synchronized Optional<BlockBody> getBlockBodySafe(final Hash blockHeaderHash) {
    return getBlockBody(blockHeaderHash);
  }

  @Override
  public Optional<List<TransactionReceipt>> getTxReceipts(final Hash blockHeaderHash) {
    return transactionReceiptsCache
        .map(
            cache ->
                Optional.ofNullable(cache.getIfPresent(blockHeaderHash))
                    .or(() -> blockchainStorage.getTransactionReceipts(blockHeaderHash)))
        .orElseGet(() -> blockchainStorage.getTransactionReceipts(blockHeaderHash));
  }

  @Override
  public Optional<Hash> getBlockHashByNumber(final long number) {
    return blockchainStorage.getBlockHash(number);
  }

  @Override
  public Optional<Difficulty> getTotalDifficultyByHash(final Hash blockHeaderHash) {
    return totalDifficultyCache
        .map(
            cache ->
                Optional.ofNullable(cache.getIfPresent(blockHeaderHash))
                    .or(() -> blockchainStorage.getTotalDifficulty(blockHeaderHash)))
        .orElseGet(() -> blockchainStorage.getTotalDifficulty(blockHeaderHash));
  }

  @Override
  public Optional<Transaction> getTransactionByHash(final Hash transactionHash) {
    return blockchainStorage
        .getTransactionLocation(transactionHash)
        .flatMap(
            l ->
                blockchainStorage
                    .getBlockBody(l.getBlockHash())
                    .map(b -> b.getTransactions().get(l.getTransactionIndex())));
  }

  @Override
  public Optional<TransactionLocation> getTransactionLocation(final Hash transactionHash) {
    return blockchainStorage.getTransactionLocation(transactionHash);
  }

  @Override
  public Comparator<BlockHeader> getBlockChoiceRule() {
    return blockChoiceRule;
  }

  @Override
  public void setBlockChoiceRule(final Comparator<BlockHeader> blockChoiceRule) {
    this.blockChoiceRule = blockChoiceRule;
  }

  @Override
  public synchronized void appendBlock(final Block block, final List<TransactionReceipt> receipts) {
    if (numberOfBlocksToCache != 0) cacheBlockData(block, receipts);
    appendBlockHelper(new BlockWithReceipts(block, receipts), false, true);
  }

  @Override
  public synchronized void appendBlockWithoutIndexingTransactions(
      final Block block, final List<TransactionReceipt> receipts) {
    if (numberOfBlocksToCache != 0) cacheBlockData(block, receipts);
    appendBlockHelper(new BlockWithReceipts(block, receipts), false, false);
  }

  @Override
  public synchronized void appendSyncBlock(
      final SyncBlock block, final List<TransactionReceipt> receipts) {
    appendSyncBlockHelper(block, receipts);
  }

  @Override
  public synchronized void storeBlock(final Block block, final List<TransactionReceipt> receipts) {
    if (numberOfBlocksToCache != 0) cacheBlockData(block, receipts);
    appendBlockHelper(new BlockWithReceipts(block, receipts), true, true);
  }

  private void cacheBlockData(final Block block, final List<TransactionReceipt> receipts) {
    blockHeadersCache.ifPresent(cache -> cache.put(block.getHash(), block.getHeader()));
    blockBodiesCache.ifPresent(cache -> cache.put(block.getHash(), block.getBody()));
    transactionReceiptsCache.ifPresent(cache -> cache.put(block.getHash(), receipts));
    totalDifficultyCache.ifPresent(
        cache -> cache.put(block.getHash(), block.getHeader().getDifficulty()));
  }

  private boolean blockShouldBeProcessed(
      final Block block, final List<TransactionReceipt> receipts) {
    checkArgument(
        block.getBody().getTransactions().size() == receipts.size(),
        "Supplied receipts do not match block transactions.");
    if (blockIsAlreadyTracked(block)) {
      return false;
    }
    checkArgument(blockIsConnected(block), "Attempt to append non-connected block.");
    return true;
  }

  private void appendBlockHelper(
      final BlockWithReceipts blockWithReceipts,
      final boolean storeOnly,
      final boolean transactionIndexing) {

    if (!blockShouldBeProcessed(blockWithReceipts.getBlock(), blockWithReceipts.getReceipts())) {
      return;
    }

    final Block block = blockWithReceipts.getBlock();
    final List<TransactionReceipt> receipts = blockWithReceipts.getReceipts();
    final Hash hash = block.getHash();
    final Difficulty td = calculateTotalDifficulty(block.getHeader());

    final BlockchainStorage.Updater updater = blockchainStorage.updater();

    updater.putBlockHeader(hash, block.getHeader());
    updater.putBlockBody(hash, block.getBody());
    updater.putTransactionReceipts(hash, receipts);
    updater.putTotalDifficulty(hash, td);

    final BlockAddedEvent blockAddedEvent;
    if (storeOnly) {
      blockAddedEvent = handleStoreOnly(blockWithReceipts);
    } else {
      blockAddedEvent = updateCanonicalChainData(updater, blockWithReceipts, transactionIndexing);
      if (blockAddedEvent.isNewCanonicalHead()) {
        updateCacheForNewCanonicalHead(block, td);
      }
    }

    updater.commit();
    blockAddedObservers.forEach(observer -> observer.onBlockAdded(blockAddedEvent));
  }

  private void appendSyncBlockHelper(
      final SyncBlock block, final List<TransactionReceipt> receipts) {

    final Hash hash = block.getHash();
    final Difficulty td = calculateTotalDifficultyForSyncing(block.getHeader());

    final BlockchainStorage.Updater updater = blockchainStorage.updater();

    updater.putBlockHeader(hash, block.getHeader());
    updater.putSyncBlockBody(hash, block.getBody());
    updater.putTransactionReceipts(hash, receipts);
    updater.putTotalDifficulty(hash, td);

    final BlockAddedEvent blockAddedEvent;

    blockAddedEvent = updateCanonicalChainData(updater, block, receipts);
    if (blockAddedEvent.isNewCanonicalHead()) {
      updateCacheForNewCanonicalHead(block, td);
    }

    updater.commit();
    blockAddedObservers.forEach(observer -> observer.onBlockAdded(blockAddedEvent));
  }

  @Override
  public synchronized void unsafeImportBlock(
      final Block block,
      final List<TransactionReceipt> transactionReceipts,
      final Optional<Difficulty> maybeTotalDifficulty) {
    final BlockchainStorage.Updater updater = blockchainStorage.updater();
    final Hash blockHash = block.getHash();
    updater.putBlockHeader(blockHash, block.getHeader());
    updater.putBlockHash(block.getHeader().getNumber(), blockHash);
    updater.putBlockBody(blockHash, block.getBody());
    final List<Hash> listOfTxHashes =
        block.getBody().getTransactions().stream().map(Transaction::getHash).toList();
    indexTransactionsForBlock(updater, blockHash, listOfTxHashes);
    updater.putTransactionReceipts(blockHash, transactionReceipts);
    maybeTotalDifficulty.ifPresent(
        totalDifficulty -> updater.putTotalDifficulty(blockHash, totalDifficulty));
    updater.commit();
  }

  @Override
  public synchronized void unsafeSetChainHead(
      final BlockHeader blockHeader, final Difficulty totalDifficulty) {
    final BlockchainStorage.Updater updater = blockchainStorage.updater();
    this.chainHeader = blockHeader;
    this.totalDifficulty = totalDifficulty;
    updater.setChainHead(blockHeader.getBlockHash());
    updater.commit();
  }

  @Override
  public Difficulty calculateTotalDifficulty(final BlockHeader blockHeader) {
    if (blockHeader.getNumber() == BlockHeader.GENESIS_BLOCK_NUMBER) {
      return blockHeader.getDifficulty();
    }

    final Difficulty parentTotalDifficulty =
        blockchainStorage
            .getTotalDifficulty(blockHeader.getParentHash())
            .orElseThrow(
                () -> new IllegalStateException("Blockchain is missing total difficulty data."));
    return blockHeader.getDifficulty().add(parentTotalDifficulty);
  }

  private Difficulty calculateTotalDifficultyForSyncing(final BlockHeader blockHeader) {
    if (blockHeader.getNumber() == BlockHeader.GENESIS_BLOCK_NUMBER) {
      difficultyForSyncing = blockHeader.getDifficulty();
    } else if (difficultyForSyncing.equals(Difficulty.ZERO)) {
      final Difficulty parentTotalDifficulty =
          blockchainStorage
              .getTotalDifficulty(blockHeader.getParentHash())
              .orElseThrow(
                  () -> new IllegalStateException("Blockchain is missing total difficulty data."));
      difficultyForSyncing = parentTotalDifficulty.add(blockHeader.getDifficulty());
    } else {
      difficultyForSyncing = difficultyForSyncing.add(blockHeader.getDifficulty());
    }
    return difficultyForSyncing;
  }

  private BlockAddedEvent updateCanonicalChainData(
      final Updater updater,
      final BlockWithReceipts blockWithReceipts,
      final boolean transactionIndexing) {

    final Block newBlock = blockWithReceipts.getBlock();
    final Hash chainHead = blockchainStorage.getChainHead().orElse(null);

    if (newBlock.getHeader().getNumber() != BlockHeader.GENESIS_BLOCK_NUMBER && chainHead == null) {
      throw new IllegalStateException("Blockchain is missing chain head.");
    }

    try {
      if (newBlock.getHeader().getParentHash().equals(chainHead) || chainHead == null) {
        return handleNewHead(updater, blockWithReceipts, transactionIndexing);
      } else if (blockChoiceRule.compare(newBlock.getHeader(), chainHeader) > 0) {
        // New block represents a chain reorganization
        return handleChainReorg(updater, blockWithReceipts);
      } else {
        // New block represents a fork
        return handleFork(updater, newBlock);
      }
    } catch (final NoSuchElementException e) {
      // Any Optional.get() calls in this block should be present, missing data means data
      // corruption or a bug.
      updater.rollback();
      throw new IllegalStateException("Blockchain is missing data that should be present.", e);
    }
  }

  private BlockAddedEvent updateCanonicalChainData(
      final BlockchainStorage.Updater updater,
      final SyncBlock newBlock,
      final List<TransactionReceipt> receipts) {

    final Hash chainHead = blockchainStorage.getChainHead().orElse(null);

    if (newBlock.getHeader().getNumber() != BlockHeader.GENESIS_BLOCK_NUMBER && chainHead == null) {
      throw new IllegalStateException("Blockchain is missing chain head.");
    }

    try {
      if (newBlock.getHeader().getParentHash().equals(chainHead) || chainHead == null) {
        return handleNewHead(updater, newBlock, receipts);
      } else {
        throw new RuntimeException("Blocks during sync should always be in order");
      }
    } catch (final NoSuchElementException e) {
      // Any Optional.get() calls in this block should be present, missing data means data
      // corruption or a bug.
      updater.rollback();
      throw new IllegalStateException("Blockchain is missing data that should be present.", e);
    }
  }

  private BlockAddedEvent handleStoreOnly(final BlockWithReceipts blockWithReceipts) {
    return BlockAddedEvent.createForStoredOnly(blockWithReceipts.getBlock());
  }

  private BlockAddedEvent handleNewHead(
      final Updater updater,
      final BlockWithReceipts blockWithReceipts,
      final boolean transactionIndexing) {
    // This block advances the chain, update the chain head
    final Hash newBlockHash = blockWithReceipts.getHash();

    updater.putBlockHash(blockWithReceipts.getNumber(), newBlockHash);
    updater.setChainHead(newBlockHash);
<<<<<<< HEAD
    final List<Hash> listOfTxHashes =
        blockWithReceipts.getBlock().getBody().getTransactions().stream()
            .map(Transaction::getHash)
            .toList();
    indexTransactionsForBlock(updater, newBlockHash, listOfTxHashes);
=======
    if (transactionIndexing) {
      indexTransactionsForBlock(
          updater, newBlockHash, blockWithReceipts.getBlock().getBody().getTransactions());
    }
>>>>>>> c34e3967
    gasUsedCounter.inc(blockWithReceipts.getHeader().getGasUsed());
    numberOfTransactionsCounter.inc(
        blockWithReceipts.getBlock().getBody().getTransactions().size());

    return BlockAddedEvent.createForHeadAdvancement(
        blockWithReceipts.getBlock(),
        LogWithMetadata.generate(
            blockWithReceipts.getBlock(), blockWithReceipts.getReceipts(), false),
        blockWithReceipts.getReceipts());
  }

  private BlockAddedEvent handleNewHead(
      final Updater updater, final SyncBlock newBlock, final List<TransactionReceipt> receipts) {
    // This block advances the chain, update the chain head
    final Hash newBlockHash = newBlock.getHash();

    updater.putBlockHash(newBlock.getHeader().getNumber(), newBlockHash);
    updater.setChainHead(newBlockHash);
    final List<Hash> listOfTxHashes =
        newBlock.getBody().getEncodedTransactions().stream().map(Hash::hash).toList();
    indexTransactionsForBlock(updater, newBlockHash, listOfTxHashes);
    gasUsedCounter.inc(newBlock.getHeader().getGasUsed());
    numberOfTransactionsCounter.inc(newBlock.getBody().getTransactionCount());

    return BlockAddedEvent.createForSyncHeadAdvancement(
        newBlock.getHeader(),
        () -> new Block(newBlock.getHeader(), newBlock.getBody().getBodySupplier().get()),
        LogWithMetadata.generate(
            newBlock.getHeader().getNumber(), newBlock.getHash(), listOfTxHashes, receipts, false),
        receipts);
  }

  private BlockAddedEvent handleFork(final BlockchainStorage.Updater updater, final Block fork) {
    final Collection<Hash> forkHeads = blockchainStorage.getForkHeads();

    // Check to see if this block advances any existing fork.
    // This block will replace its parent
    forkHeads.stream()
        .filter(head -> head.equals(fork.getHeader().getParentHash()))
        .findAny()
        .ifPresent(forkHeads::remove);

    forkHeads.add(fork.getHash());

    updater.setForkHeads(forkHeads);
    return BlockAddedEvent.createForFork(fork);
  }

  private BlockAddedEvent handleChainReorg(
      final BlockchainStorage.Updater updater, final BlockWithReceipts newChainHeadWithReceipts) {
    final BlockWithReceipts oldChainWithReceipts = getBlockWithReceipts(chainHeader).get();
    BlockWithReceipts currentOldChainWithReceipts = oldChainWithReceipts;
    BlockWithReceipts currentNewChainWithReceipts = newChainHeadWithReceipts;

    // Update chain head
    updater.setChainHead(currentNewChainWithReceipts.getHeader().getHash());

    // Track transactions and logs to be added and removed
    final Map<Hash, List<Transaction>> newTransactions = new HashMap<>();
    final List<Transaction> removedTransactions = new ArrayList<>();
    final List<LogWithMetadata> addedLogsWithMetadata = new ArrayList<>();
    final List<LogWithMetadata> removedLogsWithMetadata = new ArrayList<>();

    while (currentNewChainWithReceipts.getNumber() > currentOldChainWithReceipts.getNumber()) {
      // If new chain is longer than old chain, walk back until we meet the old chain by number
      // adding indexing for new chain along the way.
      final Hash blockHash = currentNewChainWithReceipts.getHash();
      updater.putBlockHash(currentNewChainWithReceipts.getNumber(), blockHash);

      newTransactions.put(
          blockHash, currentNewChainWithReceipts.getBlock().getBody().getTransactions());
      addAddedLogsWithMetadata(addedLogsWithMetadata, currentNewChainWithReceipts);
      notifyChainReorgBlockAdded(currentNewChainWithReceipts);
      currentNewChainWithReceipts = getParentBlockWithReceipts(currentNewChainWithReceipts);
    }

    while (currentOldChainWithReceipts.getNumber() > currentNewChainWithReceipts.getNumber()) {
      // If oldChain is longer than new chain, walk back until we meet the new chain by number,
      // updating as we go.
      updater.removeBlockHash(currentOldChainWithReceipts.getNumber());

      removedTransactions.addAll(
          currentOldChainWithReceipts.getBlock().getBody().getTransactions());
      addRemovedLogsWithMetadata(removedLogsWithMetadata, currentOldChainWithReceipts);

      currentOldChainWithReceipts = getParentBlockWithReceipts(currentOldChainWithReceipts);
    }

    while (!currentOldChainWithReceipts.getHash().equals(currentNewChainWithReceipts.getHash())) {
      // Walk back until we meet the common ancestor between the two chains, updating as we go.
      final Hash newBlockHash = currentNewChainWithReceipts.getHash();
      updater.putBlockHash(currentNewChainWithReceipts.getNumber(), newBlockHash);

      newTransactions.put(
          newBlockHash, currentNewChainWithReceipts.getBlock().getBody().getTransactions());
      removedTransactions.addAll(
          currentOldChainWithReceipts.getBlock().getBody().getTransactions());
      addAddedLogsWithMetadata(addedLogsWithMetadata, currentNewChainWithReceipts);
      addRemovedLogsWithMetadata(removedLogsWithMetadata, currentOldChainWithReceipts);

      currentNewChainWithReceipts = getParentBlockWithReceipts(currentNewChainWithReceipts);
      currentOldChainWithReceipts = getParentBlockWithReceipts(currentOldChainWithReceipts);
    }
    final BlockWithReceipts commonAncestorWithReceipts = currentNewChainWithReceipts;

    // Update indexed transactions
    newTransactions.forEach(
        (blockHash, transactionsInBlock) -> {
          final List<Hash> listOfTxHashes =
              transactionsInBlock.stream().map(Transaction::getHash).toList();
          indexTransactionsForBlock(updater, blockHash, listOfTxHashes);
          // Don't remove transactions that are being re-indexed.
          removedTransactions.removeAll(transactionsInBlock);
        });
    clearIndexedTransactionsForBlock(updater, removedTransactions);

    // Update tracked forks
    final Collection<Hash> forks = blockchainStorage.getForkHeads();
    // Old head is now a fork
    forks.add(oldChainWithReceipts.getHash());
    // Remove new chain head's parent if it was tracked as a fork
    final Optional<Hash> parentFork =
        forks.stream()
            .filter(f -> f.equals(newChainHeadWithReceipts.getHeader().getParentHash()))
            .findAny();
    parentFork.ifPresent(forks::remove);
    updater.setForkHeads(forks);

    maybeLogReorg(newChainHeadWithReceipts, oldChainWithReceipts, commonAncestorWithReceipts);

    return BlockAddedEvent.createForChainReorg(
        newChainHeadWithReceipts.getBlock(),
        newTransactions.values().stream().flatMap(Collection::stream).collect(toList()),
        removedTransactions,
        newChainHeadWithReceipts.getReceipts(),
        Stream.concat(removedLogsWithMetadata.stream(), addedLogsWithMetadata.stream())
            .collect(Collectors.toUnmodifiableList()),
        currentNewChainWithReceipts.getBlock().getHash());
  }

  private void maybeLogReorg(
      final BlockWithReceipts newChainHeadWithReceipts,
      final BlockWithReceipts oldChainWithReceipts,
      final BlockWithReceipts commonAncestorWithReceipts) {
    if ((newChainHeadWithReceipts.getNumber() - commonAncestorWithReceipts.getNumber()
                > reorgLoggingThreshold
            || oldChainWithReceipts.getNumber() - commonAncestorWithReceipts.getNumber()
                > reorgLoggingThreshold)
        && LOG.isWarnEnabled()) {
      LOG.warn(
          "Chain Reorganization +{} new / -{} old\n{}",
          newChainHeadWithReceipts.getNumber() - commonAncestorWithReceipts.getNumber(),
          oldChainWithReceipts.getNumber() - commonAncestorWithReceipts.getNumber(),
          Streams.zip(
                  Stream.of("Old", "New", "Ancestor"),
                  Stream.of(
                          oldChainWithReceipts,
                          newChainHeadWithReceipts,
                          commonAncestorWithReceipts)
                      .map(
                          blockWithReceipts ->
                              String.format(
                                  "hash: %s, height: %s",
                                  blockWithReceipts.getHash(), blockWithReceipts.getNumber())),
                  (label, values) -> String.format("%10s - %s", label, values))
              .collect(joining("\n")));
    }
  }

  @Override
  public boolean rewindToBlock(final long blockNumber) {
    return blockchainStorage.getBlockHash(blockNumber).map(this::rewindToBlock).orElse(false);
  }

  @Override
  public boolean rewindToBlock(final Hash blockHash) {
    final BlockchainStorage.Updater updater = blockchainStorage.updater();
    try {
      final BlockHeader oldBlockHeader = blockchainStorage.getBlockHeader(blockHash).get();
      final BlockWithReceipts blockWithReceipts = getBlockWithReceipts(oldBlockHeader).get();
      final Block block = blockWithReceipts.getBlock();

      var reorgEvent = handleChainReorg(updater, blockWithReceipts);
      updater.commit();
      blockAddedObservers.forEach(o -> o.onBlockAdded(reorgEvent));

      updateCacheForNewCanonicalHead(block, calculateTotalDifficulty(block.getHeader()));
      return true;
    } catch (final NoSuchElementException e) {
      // Any Optional.get() calls in this block should be present, missing data means data
      // corruption or a bug.
      updater.rollback();
      throw new IllegalStateException("Blockchain is missing data that should be present.", e);
    }
  }

  @Override
  public boolean forwardToBlock(final BlockHeader blockHeader) {
    checkArgument(
        chainHeader.getHash().equals(blockHeader.getParentHash()),
        "Supplied block header is not a child of the current chain head.");

    final BlockchainStorage.Updater updater = blockchainStorage.updater();

    try {
      final BlockWithReceipts blockWithReceipts = getBlockWithReceipts(blockHeader).get();

      BlockAddedEvent newHeadEvent = handleNewHead(updater, blockWithReceipts, true);
      updateCacheForNewCanonicalHead(
          blockWithReceipts.getBlock(), calculateTotalDifficulty(blockHeader));
      updater.commit();
      blockAddedObservers.forEach(observer -> observer.onBlockAdded(newHeadEvent));
      return true;
    } catch (final NoSuchElementException e) {
      // Any Optional.get() calls in this block should be present, missing data means data
      // corruption or a bug.
      updater.rollback();
      throw new IllegalStateException("Blockchain is missing data that should be present.", e);
    }
  }

  @Override
  public void setFinalized(final Hash blockHash) {
    final var updater = blockchainStorage.updater();
    updater.setFinalized(blockHash);
    updater.commit();
  }

  @Override
  public void setSafeBlock(final Hash blockHash) {
    final var updater = blockchainStorage.updater();
    updater.setSafeBlock(blockHash);
    updater.commit();
  }

  private long getFinalizedBlockNumber() {
    return this.getFinalized().flatMap(this::getBlockHeader).map(BlockHeader::getNumber).orElse(0L);
  }

  private long getSafeBlockNumber() {
    return this.getSafeBlock().flatMap(this::getBlockHeader).map(BlockHeader::getNumber).orElse(0L);
  }

  private void updateCacheForNewCanonicalHead(final Block block, final Difficulty uInt256) {
    chainHeader = block.getHeader();
    totalDifficulty = uInt256;
    chainHeadTransactionCount = block.getBody().getTransactions().size();
  }

  private void updateCacheForNewCanonicalHead(final SyncBlock block, final Difficulty uInt256) {
    chainHeader = block.getHeader();
    totalDifficulty = uInt256;
    chainHeadTransactionCount = block.getBody().getTransactionCount();
  }

  private static void indexTransactionsForBlock(
      final BlockchainStorage.Updater updater, final Hash blockHash, final List<Hash> txsHashes) {
    for (int index = 0; index < txsHashes.size(); index++) {
      final TransactionLocation loc = new TransactionLocation(blockHash, index);
      updater.putTransactionLocation(txsHashes.get(index), loc);
    }
  }

  private static void clearIndexedTransactionsForBlock(
      final BlockchainStorage.Updater updater, final List<Transaction> txs) {
    for (final Transaction tx : txs) {
      updater.removeTransactionLocation(tx.getHash());
    }
  }

  @VisibleForTesting
  Set<Hash> getForks() {
    return new HashSet<>(blockchainStorage.getForkHeads());
  }

  private void setGenesis(final Block genesisBlock, final String dataDirectory) {
    checkArgument(
        genesisBlock.getHeader().getNumber() == BlockHeader.GENESIS_BLOCK_NUMBER,
        "Invalid genesis block.");
    final Optional<Hash> maybeHead = blockchainStorage.getChainHead();
    if (maybeHead.isEmpty()) {
      // Initialize blockchain store with genesis block.
      final BlockchainStorage.Updater updater = blockchainStorage.updater();
      final Hash hash = genesisBlock.getHash();
      updater.putBlockHeader(hash, genesisBlock.getHeader());
      updater.putBlockBody(hash, genesisBlock.getBody());
      updater.putTransactionReceipts(hash, emptyList());
      updater.putTotalDifficulty(hash, calculateTotalDifficulty(genesisBlock.getHeader()));
      updater.putBlockHash(genesisBlock.getHeader().getNumber(), hash);
      updater.setChainHead(hash);
      updater.commit();
    } else {
      // Verify genesis block is consistent with stored blockchain.
      final Optional<Hash> genesisHash = getBlockHashByNumber(BlockHeader.GENESIS_BLOCK_NUMBER);
      if (genesisHash.isEmpty()) {
        throw new IllegalStateException("Blockchain is missing genesis block data.");
      }
      if (!genesisHash.get().equals(genesisBlock.getHash())) {
        throw new InvalidConfigurationException(
            "Supplied genesis block does not match chain data stored in "
                + dataDirectory
                + ".\n"
                + "Please specify a different data directory with --data-path, specify the original genesis file with "
                + "--genesis-file or supply a testnet/mainnet option with --network.");
      }
    }
  }

  private boolean blockIsAlreadyTracked(final Block block) {
    if (block.getHeader().getParentHash().equals(chainHeader.getHash())) {
      // If this block builds on our chain head it would have a higher TD and be the chain head
      // but since it isn't we mustn't have imported it yet.
      // Saves a db read for the most common case
      return false;
    }
    return blockchainStorage.getBlockHeader(block.getHash()).isPresent();
  }

  private boolean blockIsConnected(final Block block) {
    return blockchainStorage.getBlockHeader(block.getHeader().getParentHash()).isPresent();
  }

  private void addAddedLogsWithMetadata(
      final List<LogWithMetadata> logsWithMetadata, final BlockWithReceipts blockWithReceipts) {
    logsWithMetadata.addAll(
        0,
        LogWithMetadata.generate(
            blockWithReceipts.getBlock(), blockWithReceipts.getReceipts(), false));
  }

  private void addRemovedLogsWithMetadata(
      final List<LogWithMetadata> logsWithMetadata, final BlockWithReceipts blockWithReceipts) {
    logsWithMetadata.addAll(
        Lists.reverse(
            LogWithMetadata.generate(
                blockWithReceipts.getBlock(), blockWithReceipts.getReceipts(), true)));
  }

  private Optional<BlockWithReceipts> getBlockWithReceipts(final BlockHeader blockHeader) {
    return blockchainStorage
        .getBlockBody(blockHeader.getHash())
        .map(body -> new Block(blockHeader, body))
        .flatMap(
            block ->
                blockchainStorage
                    .getTransactionReceipts(blockHeader.getHash())
                    .map(receipts -> new BlockWithReceipts(block, receipts)));
  }

  private BlockWithReceipts getParentBlockWithReceipts(final BlockWithReceipts blockWithReceipts) {
    return blockchainStorage
        .getBlockHeader(blockWithReceipts.getHeader().getParentHash())
        .flatMap(this::getBlockWithReceipts)
        .get();
  }

  @Override
  public long observeBlockAdded(final BlockAddedObserver observer) {
    checkNotNull(observer);
    return blockAddedObservers.subscribe(observer);
  }

  @Override
  public boolean removeObserver(final long observerId) {
    return blockAddedObservers.unsubscribe(observerId);
  }

  @Override
  public long observeChainReorg(final ChainReorgObserver observer) {
    checkNotNull(observer);
    return blockReorgObservers.subscribe(observer);
  }

  @Override
  public boolean removeChainReorgObserver(final long observerId) {
    return blockReorgObservers.unsubscribe(observerId);
  }

  @VisibleForTesting
  int observerCount() {
    return blockAddedObservers.getSubscriberCount();
  }

  private void notifyChainReorgBlockAdded(final BlockWithReceipts blockWithReceipts) {
    blockReorgObservers.forEach(observer -> observer.onBlockAdded(blockWithReceipts, this));
  }

  public Optional<Cache<Hash, BlockHeader>> getBlockHeadersCache() {
    return blockHeadersCache;
  }

  public Optional<Cache<Hash, BlockBody>> getBlockBodiesCache() {
    return blockBodiesCache;
  }

  public Optional<Cache<Hash, List<TransactionReceipt>>> getTransactionReceiptsCache() {
    return transactionReceiptsCache;
  }

  public Optional<Cache<Hash, Difficulty>> getTotalDifficultyCache() {
    return totalDifficultyCache;
  }
}<|MERGE_RESOLUTION|>--- conflicted
+++ resolved
@@ -424,7 +424,13 @@
   @Override
   public synchronized void appendSyncBlock(
       final SyncBlock block, final List<TransactionReceipt> receipts) {
-    appendSyncBlockHelper(block, receipts);
+    appendSyncBlockHelper(block, receipts, true);
+  }
+
+  @Override
+  public synchronized void appendSyncBlockWithoutIndexingTransactions(
+      final SyncBlock block, final List<TransactionReceipt> receipts) {
+    appendSyncBlockHelper(block, receipts, false);
   }
 
   @Override
@@ -489,7 +495,9 @@
   }
 
   private void appendSyncBlockHelper(
-      final SyncBlock block, final List<TransactionReceipt> receipts) {
+      final SyncBlock block,
+      final List<TransactionReceipt> receipts,
+      final boolean transactionIndexing) {
 
     final Hash hash = block.getHash();
     final Difficulty td = calculateTotalDifficultyForSyncing(block.getHeader());
@@ -503,7 +511,7 @@
 
     final BlockAddedEvent blockAddedEvent;
 
-    blockAddedEvent = updateCanonicalChainData(updater, block, receipts);
+    blockAddedEvent = updateCanonicalChainData(updater, block, receipts, transactionIndexing);
     if (blockAddedEvent.isNewCanonicalHead()) {
       updateCacheForNewCanonicalHead(block, td);
     }
@@ -604,7 +612,8 @@
   private BlockAddedEvent updateCanonicalChainData(
       final BlockchainStorage.Updater updater,
       final SyncBlock newBlock,
-      final List<TransactionReceipt> receipts) {
+      final List<TransactionReceipt> receipts,
+      final boolean transactionIndexing) {
 
     final Hash chainHead = blockchainStorage.getChainHead().orElse(null);
 
@@ -614,7 +623,7 @@
 
     try {
       if (newBlock.getHeader().getParentHash().equals(chainHead) || chainHead == null) {
-        return handleNewHead(updater, newBlock, receipts);
+        return handleNewHead(updater, newBlock, receipts, transactionIndexing);
       } else {
         throw new RuntimeException("Blocks during sync should always be in order");
       }
@@ -639,18 +648,13 @@
 
     updater.putBlockHash(blockWithReceipts.getNumber(), newBlockHash);
     updater.setChainHead(newBlockHash);
-<<<<<<< HEAD
-    final List<Hash> listOfTxHashes =
-        blockWithReceipts.getBlock().getBody().getTransactions().stream()
-            .map(Transaction::getHash)
-            .toList();
-    indexTransactionsForBlock(updater, newBlockHash, listOfTxHashes);
-=======
     if (transactionIndexing) {
-      indexTransactionsForBlock(
-          updater, newBlockHash, blockWithReceipts.getBlock().getBody().getTransactions());
-    }
->>>>>>> c34e3967
+      final List<Hash> listOfTxHashes =
+          blockWithReceipts.getBlock().getBody().getTransactions().stream()
+              .map(Transaction::getHash)
+              .toList();
+      indexTransactionsForBlock(updater, newBlockHash, listOfTxHashes);
+    }
     gasUsedCounter.inc(blockWithReceipts.getHeader().getGasUsed());
     numberOfTransactionsCounter.inc(
         blockWithReceipts.getBlock().getBody().getTransactions().size());
@@ -663,7 +667,10 @@
   }
 
   private BlockAddedEvent handleNewHead(
-      final Updater updater, final SyncBlock newBlock, final List<TransactionReceipt> receipts) {
+      final Updater updater,
+      final SyncBlock newBlock,
+      final List<TransactionReceipt> receipts,
+      final boolean transactionIndexing) {
     // This block advances the chain, update the chain head
     final Hash newBlockHash = newBlock.getHash();
 
@@ -671,7 +678,9 @@
     updater.setChainHead(newBlockHash);
     final List<Hash> listOfTxHashes =
         newBlock.getBody().getEncodedTransactions().stream().map(Hash::hash).toList();
-    indexTransactionsForBlock(updater, newBlockHash, listOfTxHashes);
+    if (transactionIndexing) {
+      indexTransactionsForBlock(updater, newBlockHash, listOfTxHashes);
+    }
     gasUsedCounter.inc(newBlock.getHeader().getGasUsed());
     numberOfTransactionsCounter.inc(newBlock.getBody().getTransactionCount());
 
