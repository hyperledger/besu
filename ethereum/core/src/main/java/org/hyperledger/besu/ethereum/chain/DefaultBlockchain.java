/*
 * Copyright Hyperledger Besu Contributors.
 *
 * Licensed under the Apache License, Version 2.0 (the "License"); you may not use this file except in compliance with
 * the License. You may obtain a copy of the License at
 *
 * http://www.apache.org/licenses/LICENSE-2.0
 *
 * Unless required by applicable law or agreed to in writing, software distributed under the License is distributed on
 * an "AS IS" BASIS, WITHOUT WARRANTIES OR CONDITIONS OF ANY KIND, either express or implied. See the License for the
 * specific language governing permissions and limitations under the License.
 *
 * SPDX-License-Identifier: Apache-2.0
 */
package org.hyperledger.besu.ethereum.chain;

import static com.google.common.base.Preconditions.checkArgument;
import static com.google.common.base.Preconditions.checkNotNull;
import static java.util.Collections.emptyList;
import static java.util.stream.Collectors.joining;
import static java.util.stream.Collectors.toList;

import org.hyperledger.besu.datatypes.Hash;
import org.hyperledger.besu.ethereum.chain.BlockchainStorage.Updater;
import org.hyperledger.besu.ethereum.core.Block;
import org.hyperledger.besu.ethereum.core.BlockBody;
import org.hyperledger.besu.ethereum.core.BlockHeader;
import org.hyperledger.besu.ethereum.core.BlockWithReceipts;
import org.hyperledger.besu.ethereum.core.Difficulty;
import org.hyperledger.besu.ethereum.core.LogWithMetadata;
import org.hyperledger.besu.ethereum.core.Transaction;
import org.hyperledger.besu.ethereum.core.TransactionReceipt;
import org.hyperledger.besu.metrics.BesuMetricCategory;
import org.hyperledger.besu.metrics.prometheus.PrometheusMetricsSystem;
import org.hyperledger.besu.plugin.services.MetricsSystem;
import org.hyperledger.besu.util.InvalidConfigurationException;
import org.hyperledger.besu.util.Subscribers;

import java.util.ArrayList;
import java.util.Collection;
import java.util.Comparator;
import java.util.HashMap;
import java.util.HashSet;
import java.util.List;
import java.util.Map;
import java.util.NoSuchElementException;
import java.util.Optional;
import java.util.Set;
import java.util.stream.Collectors;
import java.util.stream.Stream;

import com.google.common.annotations.VisibleForTesting;
import com.google.common.cache.Cache;
import com.google.common.cache.CacheBuilder;
import com.google.common.collect.Lists;
import com.google.common.collect.Streams;
import io.prometheus.client.guava.cache.CacheMetricsCollector;
import org.slf4j.Logger;
import org.slf4j.LoggerFactory;

public class DefaultBlockchain implements MutableBlockchain {
  private static final Logger LOG = LoggerFactory.getLogger(DefaultBlockchain.class);

  private final Comparator<BlockHeader> heaviestChainBlockChoiceRule =
      Comparator.comparing(this::calculateTotalDifficulty);

  protected final BlockchainStorage blockchainStorage;

  private final Subscribers<BlockAddedObserver> blockAddedObservers = Subscribers.create();
  private final Subscribers<ChainReorgObserver> blockReorgObservers = Subscribers.create();
  private final long reorgLoggingThreshold;

  private volatile BlockHeader chainHeader;
  private volatile Difficulty totalDifficulty;
  private volatile int chainHeadTransactionCount;
  private volatile int chainHeadOmmerCount;

  private Comparator<BlockHeader> blockChoiceRule;

  private final int numberOfBlocksToCache;
  private final Optional<Cache<Hash, BlockHeader>> blockHeadersCache;
  private final Optional<Cache<Hash, BlockBody>> blockBodiesCache;
  private final Optional<Cache<Hash, List<TransactionReceipt>>> transactionReceiptsCache;
  private final Optional<Cache<Hash, Difficulty>> totalDifficultyCache;

  private DefaultBlockchain(
      final Optional<Block> genesisBlock,
      final BlockchainStorage blockchainStorage,
      final MetricsSystem metricsSystem,
      final long reorgLoggingThreshold) {
    this(genesisBlock, blockchainStorage, metricsSystem, reorgLoggingThreshold, null, 0);
  }

  private DefaultBlockchain(
      final Optional<Block> genesisBlock,
      final BlockchainStorage blockchainStorage,
      final MetricsSystem metricsSystem,
      final long reorgLoggingThreshold,
      final String dataDirectory,
      final int numberOfBlocksToCache) {
    checkNotNull(genesisBlock);
    checkNotNull(blockchainStorage);
    checkNotNull(metricsSystem);

    this.blockchainStorage = blockchainStorage;
    genesisBlock.ifPresent(block -> this.setGenesis(block, dataDirectory));

    final Hash chainHead = blockchainStorage.getChainHead().get();
    chainHeader = blockchainStorage.getBlockHeader(chainHead).get();
    totalDifficulty = blockchainStorage.getTotalDifficulty(chainHead).get();
    final BlockBody chainHeadBody = blockchainStorage.getBlockBody(chainHead).get();
    chainHeadTransactionCount = chainHeadBody.getTransactions().size();
    chainHeadOmmerCount = chainHeadBody.getOmmers().size();

    metricsSystem.createLongGauge(
        BesuMetricCategory.ETHEREUM,
        "blockchain_height",
        "The current height of the canonical chain",
        this::getChainHeadBlockNumber);
    metricsSystem.createGauge(
        BesuMetricCategory.BLOCKCHAIN,
        "difficulty_total",
        "Total difficulty of the chainhead",
        () -> this.getChainHead().getTotalDifficulty().toBigInteger().doubleValue());

    metricsSystem.createLongGauge(
        BesuMetricCategory.BLOCKCHAIN,
        "chain_head_timestamp",
        "Timestamp from the current chain head",
        () -> getChainHeadHeader().getTimestamp());

    metricsSystem.createLongGauge(
        BesuMetricCategory.BLOCKCHAIN,
        "chain_head_gas_used",
        "Gas used by the current chain head block",
        () -> getChainHeadHeader().getGasUsed());

    metricsSystem.createLongGauge(
        BesuMetricCategory.BLOCKCHAIN,
        "chain_head_gas_limit",
        "Block gas limit of the current chain head block",
        () -> getChainHeadHeader().getGasLimit());

    metricsSystem.createIntegerGauge(
        BesuMetricCategory.BLOCKCHAIN,
        "chain_head_transaction_count",
        "Number of transactions in the current chain head block",
        () -> chainHeadTransactionCount);

    metricsSystem.createIntegerGauge(
        BesuMetricCategory.BLOCKCHAIN,
        "chain_head_ommer_count",
        "Number of ommers in the current chain head block",
        () -> chainHeadOmmerCount);

    this.reorgLoggingThreshold = reorgLoggingThreshold;
    this.blockChoiceRule = heaviestChainBlockChoiceRule;
    this.numberOfBlocksToCache = numberOfBlocksToCache;

    if (numberOfBlocksToCache != 0) {
      blockHeadersCache =
          Optional.of(
              CacheBuilder.newBuilder().recordStats().maximumSize(numberOfBlocksToCache).build());
      blockBodiesCache =
          Optional.of(
              CacheBuilder.newBuilder().recordStats().maximumSize(numberOfBlocksToCache).build());
      transactionReceiptsCache =
          Optional.of(
              CacheBuilder.newBuilder().recordStats().maximumSize(numberOfBlocksToCache).build());
      totalDifficultyCache =
          Optional.of(
              CacheBuilder.newBuilder().recordStats().maximumSize(numberOfBlocksToCache).build());
      CacheMetricsCollector cacheMetrics = new CacheMetricsCollector();
      cacheMetrics.addCache("blockHeaders", blockHeadersCache.get());
      cacheMetrics.addCache("blockBodies", blockBodiesCache.get());
      cacheMetrics.addCache("transactionReceipts", transactionReceiptsCache.get());
      cacheMetrics.addCache("totalDifficulty", totalDifficultyCache.get());
      if (metricsSystem instanceof PrometheusMetricsSystem prometheusMetricsSystem)
        prometheusMetricsSystem.addCollector(BesuMetricCategory.BLOCKCHAIN, () -> cacheMetrics);
    } else {
      blockHeadersCache = Optional.empty();
      blockBodiesCache = Optional.empty();
      transactionReceiptsCache = Optional.empty();
      totalDifficultyCache = Optional.empty();
    }
  }

  public static MutableBlockchain createMutable(
      final Block genesisBlock,
      final BlockchainStorage blockchainStorage,
      final MetricsSystem metricsSystem,
      final long reorgLoggingThreshold) {
    checkNotNull(genesisBlock);
    return new DefaultBlockchain(
        Optional.of(genesisBlock),
        blockchainStorage,
        metricsSystem,
        reorgLoggingThreshold,
        null,
        0);
  }

  public static MutableBlockchain createMutable(
      final Block genesisBlock,
      final BlockchainStorage blockchainStorage,
      final MetricsSystem metricsSystem,
      final long reorgLoggingThreshold,
      final String dataDirectory) {
    checkNotNull(genesisBlock);
    return new DefaultBlockchain(
        Optional.of(genesisBlock),
        blockchainStorage,
        metricsSystem,
        reorgLoggingThreshold,
        dataDirectory,
        0);
  }

  public static MutableBlockchain createMutable(
      final Block genesisBlock,
      final BlockchainStorage blockchainStorage,
      final MetricsSystem metricsSystem,
      final long reorgLoggingThreshold,
      final String dataDirectory,
      final int numberOfBlocksToCache) {
    checkNotNull(genesisBlock);
    return new DefaultBlockchain(
        Optional.of(genesisBlock),
        blockchainStorage,
        metricsSystem,
        reorgLoggingThreshold,
        dataDirectory,
        numberOfBlocksToCache);
  }

  public static Blockchain create(
      final BlockchainStorage blockchainStorage,
      final MetricsSystem metricsSystem,
      final long reorgLoggingThreshold) {
    checkArgument(
        validateStorageNonEmpty(blockchainStorage), "Cannot create Blockchain from empty storage");
    return new DefaultBlockchain(
        Optional.empty(), blockchainStorage, metricsSystem, reorgLoggingThreshold);
  }

  private static boolean validateStorageNonEmpty(final BlockchainStorage blockchainStorage) {
    // Run a few basic checks to make sure data looks available and consistent
    return blockchainStorage
            .getChainHead()
            .flatMap(blockchainStorage::getTotalDifficulty)
            .isPresent()
        && blockchainStorage.getBlockHash(BlockHeader.GENESIS_BLOCK_NUMBER).isPresent();
  }

  @Override
  public ChainHead getChainHead() {
    return new ChainHead(chainHeader, totalDifficulty, chainHeader.getNumber());
  }

  @Override
  public Optional<Hash> getFinalized() {
    return blockchainStorage.getFinalized();
  }

  @Override
  public Optional<Hash> getSafeBlock() {
    return blockchainStorage.getSafeBlock();
  }

  @Override
  public Hash getChainHeadHash() {
    return chainHeader.getHash();
  }

  @Override
  public long getChainHeadBlockNumber() {
    return chainHeader.getNumber();
  }

  @Override
  public BlockHeader getChainHeadHeader() {
    return chainHeader;
  }

  @Override
  public Block getChainHeadBlock() {
    return new Block(chainHeader, blockchainStorage.getBlockBody(chainHeader.getHash()).get());
  }

  @Override
  public Optional<BlockHeader> getBlockHeader(final long blockNumber) {
    return blockchainStorage.getBlockHash(blockNumber).flatMap(this::getBlockHeader);
  }

  @Override
  public Optional<BlockHeader> getBlockHeader(final Hash blockHeaderHash) {
    return blockHeadersCache
        .map(
            cache ->
                Optional.ofNullable(cache.getIfPresent(blockHeaderHash))
                    .or(() -> blockchainStorage.getBlockHeader(blockHeaderHash)))
        .orElseGet(() -> blockchainStorage.getBlockHeader(blockHeaderHash));
  }

  @Override
  public Optional<BlockBody> getBlockBody(final Hash blockHeaderHash) {
    return blockBodiesCache
        .map(
            cache ->
                Optional.ofNullable(cache.getIfPresent(blockHeaderHash))
                    .or(() -> blockchainStorage.getBlockBody(blockHeaderHash)))
        .orElseGet(() -> blockchainStorage.getBlockBody(blockHeaderHash));
  }

  @Override
  public Optional<List<TransactionReceipt>> getTxReceipts(final Hash blockHeaderHash) {
    return transactionReceiptsCache
        .map(
            cache ->
                Optional.ofNullable(cache.getIfPresent(blockHeaderHash))
                    .or(() -> blockchainStorage.getTransactionReceipts(blockHeaderHash)))
        .orElseGet(() -> blockchainStorage.getTransactionReceipts(blockHeaderHash));
  }

  @Override
  public Optional<Hash> getBlockHashByNumber(final long number) {
    return blockchainStorage.getBlockHash(number);
  }

  @Override
  public Optional<Difficulty> getTotalDifficultyByHash(final Hash blockHeaderHash) {
    return totalDifficultyCache
        .map(
            cache ->
                Optional.ofNullable(cache.getIfPresent(blockHeaderHash))
                    .or(() -> blockchainStorage.getTotalDifficulty(blockHeaderHash)))
        .orElseGet(() -> blockchainStorage.getTotalDifficulty(blockHeaderHash));
  }

  @Override
  public Optional<Transaction> getTransactionByHash(final Hash transactionHash) {
    return blockchainStorage
        .getTransactionLocation(transactionHash)
        .flatMap(
            l ->
                blockchainStorage
                    .getBlockBody(l.getBlockHash())
                    .map(b -> b.getTransactions().get(l.getTransactionIndex())));
  }

  @Override
  public Optional<TransactionLocation> getTransactionLocation(final Hash transactionHash) {
    return blockchainStorage.getTransactionLocation(transactionHash);
  }

  @Override
  public Comparator<BlockHeader> getBlockChoiceRule() {
    return blockChoiceRule;
  }

  @Override
  public void setBlockChoiceRule(final Comparator<BlockHeader> blockChoiceRule) {
    this.blockChoiceRule = blockChoiceRule;
  }

  @Override
  public synchronized void appendBlock(final Block block, final List<TransactionReceipt> receipts) {
    if (numberOfBlocksToCache != 0) cacheBlockData(block, receipts);
    appendBlockHelper(new BlockWithReceipts(block, receipts), false);
  }

  @Override
  public synchronized void storeBlock(final Block block, final List<TransactionReceipt> receipts) {
    if (numberOfBlocksToCache != 0) cacheBlockData(block, receipts);
    appendBlockHelper(new BlockWithReceipts(block, receipts), true);
  }

<<<<<<< HEAD
  @SuppressWarnings("unused")
=======
  private void cacheBlockData(final Block block, final List<TransactionReceipt> receipts) {
    blockHeadersCache.ifPresent(cache -> cache.put(block.getHash(), block.getHeader()));
    blockBodiesCache.ifPresent(cache -> cache.put(block.getHash(), block.getBody()));
    transactionReceiptsCache.ifPresent(cache -> cache.put(block.getHash(), receipts));
    totalDifficultyCache.ifPresent(
        cache -> cache.put(block.getHash(), block.getHeader().getDifficulty()));
  }

>>>>>>> 03a8335b
  private boolean blockShouldBeProcessed(
      final Block block, final List<TransactionReceipt> receipts) {
    checkArgument(
        block.getBody().getTransactions().size() == receipts.size(),
        "Supplied receipts do not match block transactions.");
    if (blockIsAlreadyTracked(block)) {
      return false;
    }
    checkArgument(blockIsConnected(block), "Attempt to append non-connected block.");
    return true;
  }

  private void appendBlockHelper(
      final BlockWithReceipts blockWithReceipts, final boolean storeOnly) {

    /*if (!blockShouldBeProcessed(blockWithReceipts.getBlock(), blockWithReceipts.getReceipts())) {
      return;
    }*/

    final Block block = blockWithReceipts.getBlock();
    final List<TransactionReceipt> receipts = blockWithReceipts.getReceipts();
    final Hash hash = block.getHash();
    final Difficulty td = calculateTotalDifficulty(block.getHeader());

    final BlockchainStorage.Updater updater = blockchainStorage.updater();

    updater.putBlockHeader(hash, block.getHeader());
    updater.putBlockBody(hash, block.getBody());
    updater.putTransactionReceipts(hash, receipts);
    updater.putTotalDifficulty(hash, td);

    final BlockAddedEvent blockAddedEvent;
    if (storeOnly) {
      blockAddedEvent = handleStoreOnly(blockWithReceipts);
    } else {
      blockAddedEvent = updateCanonicalChainData(updater, blockWithReceipts);
      if (blockAddedEvent.isNewCanonicalHead()) {
        updateCacheForNewCanonicalHead(block, td);
      }
    }

    updater.commit();
    blockAddedObservers.forEach(observer -> observer.onBlockAdded(blockAddedEvent));
  }

  @Override
  public synchronized void unsafeImportBlock(
      final Block block,
      final List<TransactionReceipt> transactionReceipts,
      final Optional<Difficulty> maybeTotalDifficulty) {
    final BlockchainStorage.Updater updater = blockchainStorage.updater();
    final Hash hash = block.getHash();
    updater.putBlockHeader(hash, block.getHeader());
    updater.putBlockHash(block.getHeader().getNumber(), hash);
    updater.putBlockBody(hash, block.getBody());
    final int nbTrx = block.getBody().getTransactions().size();
    for (int i = 0; i < nbTrx; i++) {
      final Hash transactionHash = block.getBody().getTransactions().get(i).getHash();
      updater.putTransactionLocation(transactionHash, new TransactionLocation(transactionHash, i));
    }
    updater.putTransactionReceipts(hash, transactionReceipts);
    maybeTotalDifficulty.ifPresent(
        totalDifficulty -> updater.putTotalDifficulty(hash, totalDifficulty));
    updater.commit();
  }

  @Override
  public synchronized void unsafeSetChainHead(
      final BlockHeader blockHeader, final Difficulty totalDifficulty) {
    final BlockchainStorage.Updater updater = blockchainStorage.updater();
    this.chainHeader = blockHeader;
    this.totalDifficulty = totalDifficulty;
    updater.setChainHead(blockHeader.getBlockHash());
    updater.commit();
  }

  private Difficulty calculateTotalDifficulty(final BlockHeader blockHeader) {
    if (blockHeader.getNumber() == BlockHeader.GENESIS_BLOCK_NUMBER) {
      return blockHeader.getDifficulty();
    }

    final Difficulty parentTotalDifficulty =
        blockchainStorage
            .getTotalDifficulty(blockHeader.getParentHash())
            .orElseThrow(
                () -> new IllegalStateException("Blockchain is missing total difficulty data."));
    return blockHeader.getDifficulty().add(parentTotalDifficulty);
  }

  private BlockAddedEvent updateCanonicalChainData(
      final BlockchainStorage.Updater updater, final BlockWithReceipts blockWithReceipts) {

    final Block newBlock = blockWithReceipts.getBlock();
    final Hash chainHead = blockchainStorage.getChainHead().orElse(null);

    if (newBlock.getHeader().getNumber() != BlockHeader.GENESIS_BLOCK_NUMBER && chainHead == null) {
      throw new IllegalStateException("Blockchain is missing chain head.");
    }

    try {
      if (newBlock.getHeader().getParentHash().equals(chainHead) || chainHead == null) {
        return handleNewHead(updater, blockWithReceipts);
      } else if (blockChoiceRule.compare(newBlock.getHeader(), chainHeader) > 0) {
        // New block represents a chain reorganization
        return handleChainReorg(updater, blockWithReceipts);
      } else {
        System.out.println("handleFork " + chainHeader);
        // New block represents a fork
        return handleFork(updater, newBlock);
      }
    } catch (final NoSuchElementException e) {
      // Any Optional.get() calls in this block should be present, missing data means data
      // corruption or a bug.
      updater.rollback();
      throw new IllegalStateException("Blockchain is missing data that should be present.", e);
    }
  }

  private BlockAddedEvent handleStoreOnly(final BlockWithReceipts blockWithReceipts) {
    return BlockAddedEvent.createForStoredOnly(blockWithReceipts.getBlock());
  }

  private BlockAddedEvent handleNewHead(
      final Updater updater, final BlockWithReceipts blockWithReceipts) {
    // This block advances the chain, update the chain head
    final Hash newBlockHash = blockWithReceipts.getHash();

    updater.putBlockHash(blockWithReceipts.getNumber(), newBlockHash);
    updater.setChainHead(newBlockHash);
    indexTransactionForBlock(
        updater, newBlockHash, blockWithReceipts.getBlock().getBody().getTransactions());
    return BlockAddedEvent.createForHeadAdvancement(
        blockWithReceipts.getBlock(),
        LogWithMetadata.generate(
            blockWithReceipts.getBlock(), blockWithReceipts.getReceipts(), false),
        blockWithReceipts.getReceipts());
  }

  private BlockAddedEvent handleFork(final BlockchainStorage.Updater updater, final Block fork) {
    final Collection<Hash> forkHeads = blockchainStorage.getForkHeads();

    // Check to see if this block advances any existing fork.
    // This block will replace its parent
    forkHeads.stream()
        .filter(head -> head.equals(fork.getHeader().getParentHash()))
        .findAny()
        .ifPresent(forkHeads::remove);

    forkHeads.add(fork.getHash());

    updater.setForkHeads(forkHeads);
    return BlockAddedEvent.createForFork(fork);
  }

  private BlockAddedEvent handleChainReorg(
      final BlockchainStorage.Updater updater, final BlockWithReceipts newChainHeadWithReceipts) {
    final BlockWithReceipts oldChainWithReceipts = getBlockWithReceipts(chainHeader).get();
    BlockWithReceipts currentOldChainWithReceipts = oldChainWithReceipts;
    BlockWithReceipts currentNewChainWithReceipts = newChainHeadWithReceipts;

    // Update chain head
    updater.setChainHead(currentNewChainWithReceipts.getHeader().getHash());

    // Track transactions and logs to be added and removed
    final Map<Hash, List<Transaction>> newTransactions = new HashMap<>();
    final List<Transaction> removedTransactions = new ArrayList<>();
    final List<LogWithMetadata> addedLogsWithMetadata = new ArrayList<>();
    final List<LogWithMetadata> removedLogsWithMetadata = new ArrayList<>();

    while (currentNewChainWithReceipts.getNumber() > currentOldChainWithReceipts.getNumber()) {
      // If new chain is longer than old chain, walk back until we meet the old chain by number
      // adding indexing for new chain along the way.
      final Hash blockHash = currentNewChainWithReceipts.getHash();
      updater.putBlockHash(currentNewChainWithReceipts.getNumber(), blockHash);

      newTransactions.put(
          blockHash, currentNewChainWithReceipts.getBlock().getBody().getTransactions());
      addAddedLogsWithMetadata(addedLogsWithMetadata, currentNewChainWithReceipts);
      notifyChainReorgBlockAdded(currentNewChainWithReceipts);
      currentNewChainWithReceipts = getParentBlockWithReceipts(currentNewChainWithReceipts);
    }

    while (currentOldChainWithReceipts.getNumber() > currentNewChainWithReceipts.getNumber()) {
      // If oldChain is longer than new chain, walk back until we meet the new chain by number,
      // updating as we go.
      updater.removeBlockHash(currentOldChainWithReceipts.getNumber());

      removedTransactions.addAll(
          currentOldChainWithReceipts.getBlock().getBody().getTransactions());
      addRemovedLogsWithMetadata(removedLogsWithMetadata, currentOldChainWithReceipts);

      currentOldChainWithReceipts = getParentBlockWithReceipts(currentOldChainWithReceipts);
    }

    while (!currentOldChainWithReceipts.getHash().equals(currentNewChainWithReceipts.getHash())) {
      // Walk back until we meet the common ancestor between the two chains, updating as we go.
      final Hash newBlockHash = currentNewChainWithReceipts.getHash();
      updater.putBlockHash(currentNewChainWithReceipts.getNumber(), newBlockHash);

      newTransactions.put(
          newBlockHash, currentNewChainWithReceipts.getBlock().getBody().getTransactions());
      removedTransactions.addAll(
          currentOldChainWithReceipts.getBlock().getBody().getTransactions());
      addAddedLogsWithMetadata(addedLogsWithMetadata, currentNewChainWithReceipts);
      addRemovedLogsWithMetadata(removedLogsWithMetadata, currentOldChainWithReceipts);

      currentNewChainWithReceipts = getParentBlockWithReceipts(currentNewChainWithReceipts);
      currentOldChainWithReceipts = getParentBlockWithReceipts(currentOldChainWithReceipts);
    }
    final BlockWithReceipts commonAncestorWithReceipts = currentNewChainWithReceipts;

    // Update indexed transactions
    newTransactions.forEach(
        (blockHash, transactionsInBlock) -> {
          indexTransactionForBlock(updater, blockHash, transactionsInBlock);
          // Don't remove transactions that are being re-indexed.
          removedTransactions.removeAll(transactionsInBlock);
        });
    clearIndexedTransactionsForBlock(updater, removedTransactions);

    // Update tracked forks
    final Collection<Hash> forks = blockchainStorage.getForkHeads();
    // Old head is now a fork
    forks.add(oldChainWithReceipts.getHash());
    // Remove new chain head's parent if it was tracked as a fork
    final Optional<Hash> parentFork =
        forks.stream()
            .filter(f -> f.equals(newChainHeadWithReceipts.getHeader().getParentHash()))
            .findAny();
    parentFork.ifPresent(forks::remove);
    updater.setForkHeads(forks);

    maybeLogReorg(newChainHeadWithReceipts, oldChainWithReceipts, commonAncestorWithReceipts);

    return BlockAddedEvent.createForChainReorg(
        newChainHeadWithReceipts.getBlock(),
        newTransactions.values().stream().flatMap(Collection::stream).collect(toList()),
        removedTransactions,
        newChainHeadWithReceipts.getReceipts(),
        Stream.concat(removedLogsWithMetadata.stream(), addedLogsWithMetadata.stream())
            .collect(Collectors.toUnmodifiableList()),
        currentNewChainWithReceipts.getBlock().getHash());
  }

  private void maybeLogReorg(
      final BlockWithReceipts newChainHeadWithReceipts,
      final BlockWithReceipts oldChainWithReceipts,
      final BlockWithReceipts commonAncestorWithReceipts) {
    if ((newChainHeadWithReceipts.getNumber() - commonAncestorWithReceipts.getNumber()
                > reorgLoggingThreshold
            || oldChainWithReceipts.getNumber() - commonAncestorWithReceipts.getNumber()
                > reorgLoggingThreshold)
        && LOG.isWarnEnabled()) {
      LOG.warn(
          "Chain Reorganization +{} new / -{} old\n{}",
          newChainHeadWithReceipts.getNumber() - commonAncestorWithReceipts.getNumber(),
          oldChainWithReceipts.getNumber() - commonAncestorWithReceipts.getNumber(),
          Streams.zip(
                  Stream.of("Old", "New", "Ancestor"),
                  Stream.of(
                          oldChainWithReceipts,
                          newChainHeadWithReceipts,
                          commonAncestorWithReceipts)
                      .map(
                          blockWithReceipts ->
                              String.format(
                                  "hash: %s, height: %s",
                                  blockWithReceipts.getHash(), blockWithReceipts.getNumber())),
                  (label, values) -> String.format("%10s - %s", label, values))
              .collect(joining("\n")));
    }
  }

  @Override
  public boolean rewindToBlock(final long blockNumber) {
    return blockchainStorage.getBlockHash(blockNumber).map(this::rewindToBlock).orElse(false);
  }

  @Override
  public boolean rewindToBlock(final Hash blockHash) {
    final BlockchainStorage.Updater updater = blockchainStorage.updater();
    try {
      final BlockHeader oldBlockHeader = blockchainStorage.getBlockHeader(blockHash).get();
      final BlockWithReceipts blockWithReceipts = getBlockWithReceipts(oldBlockHeader).get();
      final Block block = blockWithReceipts.getBlock();

      var reorgEvent = handleChainReorg(updater, blockWithReceipts);
      updater.commit();
      blockAddedObservers.forEach(o -> o.onBlockAdded(reorgEvent));

      updateCacheForNewCanonicalHead(block, calculateTotalDifficulty(block.getHeader()));
      return true;
    } catch (final NoSuchElementException e) {
      // Any Optional.get() calls in this block should be present, missing data means data
      // corruption or a bug.
      updater.rollback();
      throw new IllegalStateException("Blockchain is missing data that should be present.", e);
    }
  }

  @Override
  public boolean forwardToBlock(final BlockHeader blockHeader) {
    checkArgument(
        chainHeader.getHash().equals(blockHeader.getParentHash()),
        "Supplied block header is not a child of the current chain head.");

    final BlockchainStorage.Updater updater = blockchainStorage.updater();

    try {
      final BlockWithReceipts blockWithReceipts = getBlockWithReceipts(blockHeader).get();

      BlockAddedEvent newHeadEvent = handleNewHead(updater, blockWithReceipts);
      updateCacheForNewCanonicalHead(
          blockWithReceipts.getBlock(), calculateTotalDifficulty(blockHeader));
      updater.commit();
      blockAddedObservers.forEach(observer -> observer.onBlockAdded(newHeadEvent));
      return true;
    } catch (final NoSuchElementException e) {
      // Any Optional.get() calls in this block should be present, missing data means data
      // corruption or a bug.
      updater.rollback();
      throw new IllegalStateException("Blockchain is missing data that should be present.", e);
    }
  }

  @Override
  public void setFinalized(final Hash blockHash) {
    final var updater = blockchainStorage.updater();
    updater.setFinalized(blockHash);
    updater.commit();
  }

  @Override
  public void setSafeBlock(final Hash blockHash) {
    final var updater = blockchainStorage.updater();
    updater.setSafeBlock(blockHash);
    updater.commit();
  }

  private void updateCacheForNewCanonicalHead(final Block block, final Difficulty uInt256) {
    chainHeader = block.getHeader();
    totalDifficulty = uInt256;
    chainHeadTransactionCount = block.getBody().getTransactions().size();
    chainHeadOmmerCount = block.getBody().getOmmers().size();
  }

  private static void indexTransactionForBlock(
      final BlockchainStorage.Updater updater, final Hash hash, final List<Transaction> txs) {
    for (int i = 0; i < txs.size(); i++) {
      final Hash txHash = txs.get(i).getHash();
      final TransactionLocation loc = new TransactionLocation(hash, i);
      updater.putTransactionLocation(txHash, loc);
    }
  }

  private static void clearIndexedTransactionsForBlock(
      final BlockchainStorage.Updater updater, final List<Transaction> txs) {
    for (final Transaction tx : txs) {
      updater.removeTransactionLocation(tx.getHash());
    }
  }

  @VisibleForTesting
  Set<Hash> getForks() {
    return new HashSet<>(blockchainStorage.getForkHeads());
  }

  private void setGenesis(final Block genesisBlock, final String dataDirectory) {
    checkArgument(
        genesisBlock.getHeader().getNumber() == BlockHeader.GENESIS_BLOCK_NUMBER,
        "Invalid genesis block.");
    final Optional<Hash> maybeHead = blockchainStorage.getChainHead();
    if (maybeHead.isEmpty()) {
      // Initialize blockchain store with genesis block.
      final BlockchainStorage.Updater updater = blockchainStorage.updater();
      final Hash hash = genesisBlock.getHash();
      updater.putBlockHeader(hash, genesisBlock.getHeader());
      updater.putBlockBody(hash, genesisBlock.getBody());
      updater.putTransactionReceipts(hash, emptyList());
      updater.putTotalDifficulty(hash, calculateTotalDifficulty(genesisBlock.getHeader()));
      updater.putBlockHash(genesisBlock.getHeader().getNumber(), hash);
      updater.setChainHead(hash);
      updater.commit();
    } else {
      // Verify genesis block is consistent with stored blockchain.
      final Optional<Hash> genesisHash = getBlockHashByNumber(BlockHeader.GENESIS_BLOCK_NUMBER);
      if (genesisHash.isEmpty()) {
        throw new IllegalStateException("Blockchain is missing genesis block data.");
      }
      if (!genesisHash.get().equals(genesisBlock.getHash())) {
        throw new InvalidConfigurationException(
            "Supplied genesis block does not match chain data stored in "
                + dataDirectory
                + ".\n"
                + "Please specify a different data directory with --data-path, specify the original genesis file with "
                + "--genesis-file or supply a testnet/mainnet option with --network.");
      }
    }
  }

  private boolean blockIsAlreadyTracked(final Block block) {
    if (block.getHeader().getParentHash().equals(chainHeader.getHash())) {
      // If this block builds on our chain head it would have a higher TD and be the chain head
      // but since it isn't we mustn't have imported it yet.
      // Saves a db read for the most common case
      return false;
    }
    return blockchainStorage.getBlockHeader(block.getHash()).isPresent();
  }

  private boolean blockIsConnected(final Block block) {
    return blockchainStorage.getBlockHeader(block.getHeader().getParentHash()).isPresent();
  }

  private void addAddedLogsWithMetadata(
      final List<LogWithMetadata> logsWithMetadata, final BlockWithReceipts blockWithReceipts) {
    logsWithMetadata.addAll(
        0,
        LogWithMetadata.generate(
            blockWithReceipts.getBlock(), blockWithReceipts.getReceipts(), false));
  }

  private void addRemovedLogsWithMetadata(
      final List<LogWithMetadata> logsWithMetadata, final BlockWithReceipts blockWithReceipts) {
    logsWithMetadata.addAll(
        Lists.reverse(
            LogWithMetadata.generate(
                blockWithReceipts.getBlock(), blockWithReceipts.getReceipts(), true)));
  }

  private Optional<BlockWithReceipts> getBlockWithReceipts(final BlockHeader blockHeader) {
    return blockchainStorage
        .getBlockBody(blockHeader.getHash())
        .map(body -> new Block(blockHeader, body))
        .flatMap(
            block ->
                blockchainStorage
                    .getTransactionReceipts(blockHeader.getHash())
                    .map(receipts -> new BlockWithReceipts(block, receipts)));
  }

  private BlockWithReceipts getParentBlockWithReceipts(final BlockWithReceipts blockWithReceipts) {
    return blockchainStorage
        .getBlockHeader(blockWithReceipts.getHeader().getParentHash())
        .flatMap(this::getBlockWithReceipts)
        .get();
  }

  @Override
  public long observeBlockAdded(final BlockAddedObserver observer) {
    checkNotNull(observer);
    return blockAddedObservers.subscribe(observer);
  }

  @Override
  public boolean removeObserver(final long observerId) {
    return blockAddedObservers.unsubscribe(observerId);
  }

  @Override
  public long observeChainReorg(final ChainReorgObserver observer) {
    checkNotNull(observer);
    return blockReorgObservers.subscribe(observer);
  }

  @Override
  public boolean removeChainReorgObserver(final long observerId) {
    return blockReorgObservers.unsubscribe(observerId);
  }

  @VisibleForTesting
  int observerCount() {
    return blockAddedObservers.getSubscriberCount();
  }

  private void notifyChainReorgBlockAdded(final BlockWithReceipts blockWithReceipts) {
    blockReorgObservers.forEach(observer -> observer.onBlockAdded(blockWithReceipts, this));
  }

  public Optional<Cache<Hash, BlockHeader>> getBlockHeadersCache() {
    return blockHeadersCache;
  }

  public Optional<Cache<Hash, BlockBody>> getBlockBodiesCache() {
    return blockBodiesCache;
  }

  public Optional<Cache<Hash, List<TransactionReceipt>>> getTransactionReceiptsCache() {
    return transactionReceiptsCache;
  }

  public Optional<Cache<Hash, Difficulty>> getTotalDifficultyCache() {
    return totalDifficultyCache;
  }
}<|MERGE_RESOLUTION|>--- conflicted
+++ resolved
@@ -375,9 +375,6 @@
     appendBlockHelper(new BlockWithReceipts(block, receipts), true);
   }
 
-<<<<<<< HEAD
-  @SuppressWarnings("unused")
-=======
   private void cacheBlockData(final Block block, final List<TransactionReceipt> receipts) {
     blockHeadersCache.ifPresent(cache -> cache.put(block.getHash(), block.getHeader()));
     blockBodiesCache.ifPresent(cache -> cache.put(block.getHash(), block.getBody()));
@@ -386,7 +383,7 @@
         cache -> cache.put(block.getHash(), block.getHeader().getDifficulty()));
   }
 
->>>>>>> 03a8335b
+  @SuppressWarnings("unused")
   private boolean blockShouldBeProcessed(
       final Block block, final List<TransactionReceipt> receipts) {
     checkArgument(
