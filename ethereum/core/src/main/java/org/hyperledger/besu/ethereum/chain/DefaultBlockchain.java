/*
 * Copyright contributors to Hyperledger Besu.
 *
 * Licensed under the Apache License, Version 2.0 (the "License"); you may not use this file except in compliance with
 * the License. You may obtain a copy of the License at
 *
 * http://www.apache.org/licenses/LICENSE-2.0
 *
 * Unless required by applicable law or agreed to in writing, software distributed under the License is distributed on
 * an "AS IS" BASIS, WITHOUT WARRANTIES OR CONDITIONS OF ANY KIND, either express or implied. See the License for the
 * specific language governing permissions and limitations under the License.
 *
 * SPDX-License-Identifier: Apache-2.0
 */
package org.hyperledger.besu.ethereum.chain;

import static com.google.common.base.Preconditions.checkArgument;
import static com.google.common.base.Preconditions.checkNotNull;
import static java.util.Collections.emptyList;
import static java.util.stream.Collectors.joining;
import static java.util.stream.Collectors.toList;
import static org.hyperledger.besu.metrics.BesuMetricCategory.BLOCKCHAIN;

import org.hyperledger.besu.datatypes.Hash;
import org.hyperledger.besu.ethereum.chain.BlockchainStorage.Updater;
import org.hyperledger.besu.ethereum.core.Block;
import org.hyperledger.besu.ethereum.core.BlockBody;
import org.hyperledger.besu.ethereum.core.BlockHeader;
import org.hyperledger.besu.ethereum.core.BlockWithReceipts;
import org.hyperledger.besu.ethereum.core.Difficulty;
import org.hyperledger.besu.ethereum.core.LogWithMetadata;
import org.hyperledger.besu.ethereum.core.SyncBlock;
<<<<<<< HEAD
import org.hyperledger.besu.ethereum.core.SyncTransactionReceipts;
=======
>>>>>>> 7443cc1a
import org.hyperledger.besu.ethereum.core.Transaction;
import org.hyperledger.besu.ethereum.core.TransactionReceipt;
import org.hyperledger.besu.ethereum.mainnet.block.access.list.BlockAccessList;
import org.hyperledger.besu.metrics.BesuMetricCategory;
import org.hyperledger.besu.metrics.noop.NoOpMetricsSystem;
import org.hyperledger.besu.plugin.services.MetricsSystem;
import org.hyperledger.besu.plugin.services.metrics.Counter;
import org.hyperledger.besu.util.InvalidConfigurationException;
import org.hyperledger.besu.util.Subscribers;

import java.util.ArrayList;
import java.util.Collection;
import java.util.Comparator;
import java.util.HashMap;
import java.util.HashSet;
import java.util.List;
import java.util.Map;
import java.util.NoSuchElementException;
import java.util.Optional;
import java.util.Set;
import java.util.stream.Collectors;
import java.util.stream.IntStream;
import java.util.stream.Stream;

import com.google.common.annotations.VisibleForTesting;
import com.google.common.cache.Cache;
import com.google.common.cache.CacheBuilder;
import com.google.common.collect.Lists;
import com.google.common.collect.Streams;
import org.slf4j.Logger;
import org.slf4j.LoggerFactory;

public class DefaultBlockchain implements MutableBlockchain {
  private static final Logger LOG = LoggerFactory.getLogger(DefaultBlockchain.class);

  private final Comparator<BlockHeader> heaviestChainBlockChoiceRule =
      Comparator.comparing(this::calculateTotalDifficulty);

  protected final BlockchainStorage blockchainStorage;

  private final Subscribers<BlockAddedObserver> blockAddedObservers = Subscribers.create();
  private final Subscribers<ChainReorgObserver> blockReorgObservers = Subscribers.create();
  private final long reorgLoggingThreshold;

  private volatile BlockHeader chainHeader;
  private volatile Difficulty totalDifficulty;
  private volatile int chainHeadTransactionCount;
<<<<<<< HEAD
=======
  private volatile Long earliestBlockNumber;
>>>>>>> 7443cc1a

  private Comparator<BlockHeader> blockChoiceRule;

  private Optional<Cache<Hash, BlockHeader>> blockHeadersCache;
  private Optional<Cache<Hash, BlockBody>> blockBodiesCache;
  private Optional<Cache<Hash, List<TransactionReceipt>>> transactionReceiptsCache;
  private Optional<Cache<Hash, Difficulty>> totalDifficultyCache;
  private Optional<Cache<Hash, BlockAccessList>> blockAccessListCache;

  private Counter gasUsedCounter = NoOpMetricsSystem.NO_OP_COUNTER;
  private Counter numberOfTransactionsCounter = NoOpMetricsSystem.NO_OP_COUNTER;
<<<<<<< HEAD
=======
  // difficultyForSyncing is thread safe, as it is only used in the one thread of the import step
>>>>>>> 7443cc1a
  private Difficulty difficultyForSyncing = Difficulty.ZERO;

  private DefaultBlockchain(
      final Optional<Block> genesisBlock,
      final BlockchainStorage blockchainStorage,
      final MetricsSystem metricsSystem,
      final long reorgLoggingThreshold) {
    this(genesisBlock, blockchainStorage, metricsSystem, reorgLoggingThreshold, null, 0, 0);
  }

  private DefaultBlockchain(
      final Optional<Block> genesisBlock,
      final BlockchainStorage blockchainStorage,
      final MetricsSystem metricsSystem,
      final long reorgLoggingThreshold,
      final String dataDirectory,
      final int numberOfBlocksToCache,
      final int numberOfBlockHeadersToCache) {
    checkNotNull(genesisBlock);
    checkNotNull(blockchainStorage);
    checkNotNull(metricsSystem);

    this.blockchainStorage = blockchainStorage;
    genesisBlock.ifPresent(block -> this.setGenesis(block, dataDirectory));
    final Hash chainHead = blockchainStorage.getChainHead().get();
    chainHeader = blockchainStorage.getBlockHeader(chainHead).get();
    totalDifficulty = blockchainStorage.getTotalDifficulty(chainHead).get();
<<<<<<< HEAD
    final BlockBody chainHeadBody = blockchainStorage.getBlockBody(chainHead).get();
    chainHeadTransactionCount = chainHeadBody.getTransactions().size();
=======

    blockchainStorage
        .getBlockBody(chainHead)
        .ifPresent(
            headBlockBody -> {
              chainHeadTransactionCount = headBlockBody.getTransactions().size();
            });
>>>>>>> 7443cc1a

    this.reorgLoggingThreshold = reorgLoggingThreshold;
    this.blockChoiceRule = heaviestChainBlockChoiceRule;

    initializeCaches(metricsSystem, numberOfBlockHeadersToCache, numberOfBlocksToCache);
    createCounters(metricsSystem);
    createGauges(metricsSystem);
  }

  private void initializeCaches(
      final MetricsSystem metricsSystem, final int headersCacheSize, final int blocksCacheSize) {
    if (headersCacheSize == 0 && blocksCacheSize == 0) {
      setAllCachesEmpty();
      return;
    }

    final int headersSize = Math.max(headersCacheSize, blocksCacheSize);
    blockHeadersCache =
        Optional.of(CacheBuilder.newBuilder().recordStats().maximumSize(headersSize).build());

    if (blocksCacheSize != 0) {
      blockBodiesCache =
          Optional.of(CacheBuilder.newBuilder().recordStats().maximumSize(blocksCacheSize).build());
      transactionReceiptsCache =
          Optional.of(CacheBuilder.newBuilder().recordStats().maximumSize(blocksCacheSize).build());
      totalDifficultyCache =
          Optional.of(CacheBuilder.newBuilder().recordStats().maximumSize(blocksCacheSize).build());
      blockAccessListCache =
          Optional.of(CacheBuilder.newBuilder().recordStats().maximumSize(blocksCacheSize).build());
      registerCacheMetrics(metricsSystem);
    } else {
      // Only headers cache is created, rest are empty
      setBlockCachesEmpty();
      registerHeadersCacheMetrics(metricsSystem);
    }
  }

  private void setAllCachesEmpty() {
    blockHeadersCache = Optional.empty();
    setBlockCachesEmpty();
  }

  private void setBlockCachesEmpty() {
    blockBodiesCache = Optional.empty();
    transactionReceiptsCache = Optional.empty();
    totalDifficultyCache = Optional.empty();
    blockAccessListCache = Optional.empty();
  }

  private void registerCacheMetrics(final MetricsSystem metricsSystem) {
    registerHeadersCacheMetrics(metricsSystem);
    metricsSystem.createGuavaCacheCollector(BLOCKCHAIN, "blockBodies", blockBodiesCache.get());
    metricsSystem.createGuavaCacheCollector(
        BLOCKCHAIN, "transactionReceipts", transactionReceiptsCache.get());
    metricsSystem.createGuavaCacheCollector(
        BLOCKCHAIN, "totalDifficulty", totalDifficultyCache.get());
  }

  private void registerHeadersCacheMetrics(final MetricsSystem metricsSystem) {
    metricsSystem.createGuavaCacheCollector(BLOCKCHAIN, "blockHeaders", blockHeadersCache.get());
  }

  private void createCounters(final MetricsSystem metricsSystem) {
    gasUsedCounter =
        metricsSystem.createCounter(
            BLOCKCHAIN, "chain_head_gas_used_counter", "Counter for Gas used");

    numberOfTransactionsCounter =
        metricsSystem.createCounter(
            BLOCKCHAIN,
            "chain_head_transaction_count_counter",
            "Counter for the number of transactions");
  }

  private void createGauges(final MetricsSystem metricsSystem) {
    metricsSystem.createLongGauge(
        BesuMetricCategory.ETHEREUM,
        "blockchain_height",
        "The current height of the canonical chain",
        this::getChainHeadBlockNumber);

    metricsSystem.createLongGauge(
        BesuMetricCategory.ETHEREUM,
        "blockchain_finalized_block",
        "The current finalized block number",
        this::getFinalizedBlockNumber);

    metricsSystem.createLongGauge(
        BesuMetricCategory.ETHEREUM,
        "blockchain_safe_block",
        "The current safe block number",
        this::getSafeBlockNumber);

    metricsSystem.createGauge(
        BLOCKCHAIN,
        "difficulty",
        "Total difficulty of the chainhead",
        () -> this.getChainHead().getTotalDifficulty().toBigInteger().doubleValue());

    metricsSystem.createLongGauge(
        BLOCKCHAIN,
        "chain_head_timestamp",
        "Timestamp from the current chain head",
        () -> getChainHeadHeader().getTimestamp());

    metricsSystem.createLongGauge(
        BLOCKCHAIN,
        "chain_head_gas_used",
        "Gas used by the current chain head block",
        () -> getChainHeadHeader().getGasUsed());

    metricsSystem.createLongGauge(
        BLOCKCHAIN,
        "chain_head_gas_limit",
        "Block gas limit of the current chain head block",
        () -> getChainHeadHeader().getGasLimit());

    metricsSystem.createIntegerGauge(
        BLOCKCHAIN,
        "chain_head_transaction_count",
        "Number of transactions in the current chain head block",
        () -> chainHeadTransactionCount);
  }

  public static MutableBlockchain createMutable(
      final Block genesisBlock,
      final BlockchainStorage blockchainStorage,
      final MetricsSystem metricsSystem,
      final long reorgLoggingThreshold) {
    checkNotNull(genesisBlock);
    return new DefaultBlockchain(
        Optional.of(genesisBlock),
        blockchainStorage,
        metricsSystem,
        reorgLoggingThreshold,
        null,
        0,
        0);
  }

  public static MutableBlockchain createMutable(
      final Block genesisBlock,
      final BlockchainStorage blockchainStorage,
      final MetricsSystem metricsSystem,
      final long reorgLoggingThreshold,
      final String dataDirectory) {
    checkNotNull(genesisBlock);
    return new DefaultBlockchain(
        Optional.of(genesisBlock),
        blockchainStorage,
        metricsSystem,
        reorgLoggingThreshold,
        dataDirectory,
        0,
        0);
  }

  public static MutableBlockchain createMutable(
      final Block genesisBlock,
      final BlockchainStorage blockchainStorage,
      final MetricsSystem metricsSystem,
      final long reorgLoggingThreshold,
      final String dataDirectory,
      final int numberOfBlocksToCache,
      final int numberOfBlockHeadersToCache) {
    checkNotNull(genesisBlock);
    return new DefaultBlockchain(
        Optional.of(genesisBlock),
        blockchainStorage,
        metricsSystem,
        reorgLoggingThreshold,
        dataDirectory,
        numberOfBlocksToCache,
        numberOfBlockHeadersToCache);
  }

  public static Blockchain create(
      final BlockchainStorage blockchainStorage,
      final MetricsSystem metricsSystem,
      final long reorgLoggingThreshold) {
    checkArgument(
        validateStorageNonEmpty(blockchainStorage), "Cannot create Blockchain from empty storage");
    return new DefaultBlockchain(
        Optional.empty(), blockchainStorage, metricsSystem, reorgLoggingThreshold);
  }

  private static boolean validateStorageNonEmpty(final BlockchainStorage blockchainStorage) {
    // Run a few basic checks to make sure data looks available and consistent
    return blockchainStorage
            .getChainHead()
            .flatMap(blockchainStorage::getTotalDifficulty)
            .isPresent()
        && blockchainStorage.getBlockHash(BlockHeader.GENESIS_BLOCK_NUMBER).isPresent();
  }

  @Override
  public ChainHead getChainHead() {
    return new ChainHead(chainHeader, totalDifficulty, chainHeader.getNumber());
  }

  @Override
  public Optional<Hash> getFinalized() {
    return blockchainStorage.getFinalized();
  }

  @Override
  public Optional<Hash> getSafeBlock() {
    return blockchainStorage.getSafeBlock();
  }

  @Override
  public Optional<Long> getEarliestBlockNumber() {
    if (earliestBlockNumber == null) {
      Optional<Long> maybeEarliestBlockNumber = getFirstNonGenesisBlockNumber();
      maybeEarliestBlockNumber.ifPresent(value -> earliestBlockNumber = value);
      return maybeEarliestBlockNumber;
    }
    return Optional.of(earliestBlockNumber);
  }

  @Override
  public Hash getChainHeadHash() {
    return chainHeader.getHash();
  }

  @Override
  public long getChainHeadBlockNumber() {
    return chainHeader.getNumber();
  }

  @Override
  public BlockHeader getChainHeadHeader() {
    return chainHeader;
  }

  @Override
  public Block getChainHeadBlock() {
    return new Block(
        chainHeader,
        getBlockBody(chainHeader.getHash())
            .orElseGet(() -> getBlockBodySafe(chainHeader.getHash()).get()));
  }

  @Override
  public Optional<BlockHeader> getBlockHeader(final long blockNumber) {
    return blockchainStorage.getBlockHash(blockNumber).flatMap(this::getBlockHeader);
  }

  @Override
  public Optional<BlockHeader> getBlockHeader(final Hash blockHeaderHash) {
    return blockHeadersCache
        .map(
            cache -> {
              final BlockHeader cached = cache.getIfPresent(blockHeaderHash);
              if (cached != null) {
                return Optional.of(cached);
              }
              return blockchainStorage
                  .getBlockHeader(blockHeaderHash)
                  .map(
                      header -> {
                        cache.put(blockHeaderHash, header);
                        return header;
                      });
            })
        .orElseGet(() -> blockchainStorage.getBlockHeader(blockHeaderHash));
  }

  @Override
  public synchronized Optional<BlockHeader> getBlockHeaderSafe(final Hash blockHeaderHash) {
    return blockHeadersCache
        .map(
            cache ->
                Optional.ofNullable(cache.getIfPresent(blockHeaderHash))
                    .or(() -> blockchainStorage.getBlockHeader(blockHeaderHash)))
        .orElseGet(() -> blockchainStorage.getBlockHeader(blockHeaderHash));
  }

  @Override
  public Optional<BlockBody> getBlockBody(final Hash blockHeaderHash) {
    return blockBodiesCache
        .map(
            cache ->
                Optional.ofNullable(cache.getIfPresent(blockHeaderHash))
                    .or(() -> blockchainStorage.getBlockBody(blockHeaderHash)))
        .orElseGet(() -> blockchainStorage.getBlockBody(blockHeaderHash));
  }

  @Override
  public synchronized Optional<BlockBody> getBlockBodySafe(final Hash blockHeaderHash) {
    return getBlockBody(blockHeaderHash);
  }

  @Override
  public Optional<List<TransactionReceipt>> getTxReceipts(final Hash blockHeaderHash) {
    return transactionReceiptsCache
        .map(
            cache ->
                Optional.ofNullable(cache.getIfPresent(blockHeaderHash))
                    .or(() -> blockchainStorage.getTransactionReceipts(blockHeaderHash)))
        .orElseGet(() -> blockchainStorage.getTransactionReceipts(blockHeaderHash));
  }

  @Override
  public Optional<BlockAccessList> getBlockAccessList(final Hash blockHash) {
    return blockAccessListCache
        .map(
            cache ->
                Optional.ofNullable(cache.getIfPresent(blockHash))
                    .or(
                        () ->
                            blockchainStorage
                                .getBlockBody(blockHash)
                                .flatMap(BlockBody::getBlockAccessList)))
        .orElseGet(
            () -> blockchainStorage.getBlockBody(blockHash).flatMap(BlockBody::getBlockAccessList));
  }

  @Override
  public Optional<Hash> getBlockHashByNumber(final long number) {
    return blockchainStorage.getBlockHash(number);
  }

  @Override
  public Optional<Difficulty> getTotalDifficultyByHash(final Hash blockHeaderHash) {
    return totalDifficultyCache
        .map(
            cache ->
                Optional.ofNullable(cache.getIfPresent(blockHeaderHash))
                    .or(() -> blockchainStorage.getTotalDifficulty(blockHeaderHash)))
        .orElseGet(() -> blockchainStorage.getTotalDifficulty(blockHeaderHash));
  }

  @Override
  public Optional<Transaction> getTransactionByHash(final Hash transactionHash) {
    return blockchainStorage
        .getTransactionLocation(transactionHash)
        .flatMap(
            l ->
                blockchainStorage
                    .getBlockBody(l.getBlockHash())
                    .map(b -> b.getTransactions().get(l.getTransactionIndex())));
  }

  @Override
  public Optional<TransactionLocation> getTransactionLocation(final Hash transactionHash) {
    return blockchainStorage.getTransactionLocation(transactionHash);
  }

  @Override
  public Comparator<BlockHeader> getBlockChoiceRule() {
    return blockChoiceRule;
  }

  @Override
  public void setBlockChoiceRule(final Comparator<BlockHeader> blockChoiceRule) {
    this.blockChoiceRule = blockChoiceRule;
  }

  @Override
<<<<<<< HEAD
  public synchronized void appendBlockWithoutHeader(
      final Block block, final List<TransactionReceipt> receipts, final boolean txIndexing) {
    if (numberOfBlocksToCache != 0) cacheBlockData(block, receipts);
    appendBlockHelper(new BlockWithReceipts(block, receipts), false, txIndexing, true);
  }

  @Override
  public synchronized void appendBlock(final Block block, final List<TransactionReceipt> receipts) {
    if (numberOfBlocksToCache != 0) cacheBlockData(block, receipts);
    appendBlockHelper(new BlockWithReceipts(block, receipts), false, false, true);
=======
  public synchronized void appendBlock(
      final Block block,
      final List<TransactionReceipt> receipts,
      final Optional<BlockAccessList> blockAccessList) {
    cacheBlockData(block, receipts, blockAccessList);
    appendBlockHelper(new BlockWithReceipts(block, receipts), false, true);
>>>>>>> 7443cc1a
  }

  @Override
  public synchronized void appendBlockWithoutIndexingTransactions(
<<<<<<< HEAD
      final Block block, final List<TransactionReceipt> receipts) {
    if (numberOfBlocksToCache != 0) cacheBlockData(block, receipts);
    appendBlockHelper(new BlockWithReceipts(block, receipts), false, false, false);
  }

  @Override
  public synchronized void appendSyncBlock(
      final SyncBlock block, final List<TransactionReceipt> receipts) {
    appendSyncBlockHelper(block, receipts, true);
  }

  @Override
  public synchronized void appendSyncBlockWithoutIndexingTransactions(
      final SyncBlock block, final List<TransactionReceipt> receipts) {
    appendSyncBlockHelper(block, receipts, false);
  }

  @Override
  public void appendSyncBlocksForPoC(final List<SyncBlock> syncBlocks) {
    syncBlocks.forEach(
        syncBlock -> {
          final BlockchainStorage.Updater updater = blockchainStorage.updater();
          updater.putSyncBlockBody(syncBlock.getHash(), syncBlock.getBody());
          updater.commit();
        });
  }

  @Override
  public void appendSyncTransactionReceiptsForPoC(
      final List<BlockHeader> blockHeaders, final List<SyncTransactionReceipts> syncReceiptsList) {
    if (blockHeaders.size() != syncReceiptsList.size()) {
      throw new InvalidConfigurationException(
          "Block headers and sync receipts list must have the same size");
    }
    IntStream.range(0, blockHeaders.size())
        .forEach(
            i -> {
              final BlockchainStorage.Updater updater = blockchainStorage.updater();
              updater.putSyncTransactionReceipts(
                  blockHeaders.get(i).getHash(), syncReceiptsList.get(i));
              updater.commit();
            });
  }

  @Override
  public synchronized void storeBlock(final Block block, final List<TransactionReceipt> receipts) {
    if (numberOfBlocksToCache != 0) cacheBlockData(block, receipts);
    appendBlockHelper(new BlockWithReceipts(block, receipts), true, true, false);
  }

  @Override
  public void importHeader(final BlockHeader blockHeader) {
    final BlockchainStorage.Updater updater = blockchainStorage.updater();
    updater.putBlockHeader(blockHeader.getHash(), blockHeader);
    updater.putBlockHash(blockHeader.getNumber(), blockHeader.getBlockHash());
    updater.commit();
=======
      final Block block,
      final List<TransactionReceipt> receipts,
      final Optional<BlockAccessList> blockAccessList) {
    cacheBlockData(block, receipts, blockAccessList);
    appendBlockHelper(new BlockWithReceipts(block, receipts), false, false);
  }

  @Override
  public synchronized void appendSyncBlock(
      final SyncBlock block, final List<TransactionReceipt> receipts) {
    cacheBlockHeader(block.getHeader());
    appendSyncBlockHelper(block, receipts, true);
  }

  @Override
  public synchronized void appendSyncBlockWithoutIndexingTransactions(
      final SyncBlock block, final List<TransactionReceipt> receipts) {
    cacheBlockHeader(block.getHeader());
    appendSyncBlockHelper(block, receipts, false);
  }

  @Override
  public synchronized void storeBlock(
      final Block block,
      final List<TransactionReceipt> receipts,
      final Optional<BlockAccessList> blockAccessList) {
    cacheBlockData(block, receipts, blockAccessList);
    appendBlockHelper(new BlockWithReceipts(block, receipts), true, true);
>>>>>>> 7443cc1a
  }

  @Override
  public void unsafeStoreHeader(final BlockHeader blockHeader, final Difficulty totalDifficulty) {
    // as this is used only to store premerge block headers, we don't cache the header in this case
    final BlockchainStorage.Updater updater = blockchainStorage.updater();
    updater.putBlockHeader(blockHeader.getHash(), blockHeader);
    updater.putBlockHash(blockHeader.getNumber(), blockHeader.getBlockHash());
    updater.putTotalDifficulty(blockHeader.getHash(), totalDifficulty);
    this.chainHeader = blockHeader;
    this.totalDifficulty = totalDifficulty;
    updater.setChainHead(blockHeader.getBlockHash());
    updater.commit();
  }

  private void cacheBlockData(
      final Block block,
      final List<TransactionReceipt> receipts,
      final Optional<BlockAccessList> blockAccessList) {
    cacheBlockHeader(block.getHeader());
    blockBodiesCache.ifPresent(cache -> cache.put(block.getHash(), block.getBody()));
    transactionReceiptsCache.ifPresent(cache -> cache.put(block.getHash(), receipts));
    totalDifficultyCache.ifPresent(
        cache -> cache.put(block.getHash(), block.getHeader().getDifficulty()));
    blockAccessListCache.ifPresent(
        cache -> blockAccessList.ifPresent(t -> cache.put(block.getHash(), t)));
  }

  private void cacheBlockHeader(final BlockHeader blockHeader) {
    blockHeadersCache.ifPresent(cache -> cache.put(blockHeader.getHash(), blockHeader));
  }

  private boolean blockShouldBeProcessed(
      final Block block, final List<TransactionReceipt> receipts) {
    checkArgument(
        block.getBody().getTransactions().size() == receipts.size(),
        "Supplied receipts do not match block transactions.");
    if (blockIsAlreadyTracked(block.getHeader())) {
      return false;
    }
    checkArgument(blockIsConnected(block), "Attempt to append non-connected block.");
    return true;
  }

  private void appendBlockHelper(
      final BlockWithReceipts blockWithReceipts,
      final boolean storeOnly,
      final boolean transactionIndexing,
      final boolean blocksOnly) {

    if (!blocksOnly
        && !blockShouldBeProcessed(blockWithReceipts.getBlock(), blockWithReceipts.getReceipts())) {
      return;
    }

    final Block block = blockWithReceipts.getBlock();
    final List<TransactionReceipt> receipts = blockWithReceipts.getReceipts();
    final Hash hash = block.getHash();
    final Difficulty td = calculateTotalDifficulty(block.getHeader());

    final BlockchainStorage.Updater updater = blockchainStorage.updater();

    if (!blocksOnly) {
      updater.putBlockHeader(hash, block.getHeader());
    }

    updater.putBlockHeader(hash, block.getHeader());
    updater.putBlockBody(hash, block.getBody());
    updater.putTransactionReceipts(hash, receipts);
    updater.putTotalDifficulty(hash, td);

    final BlockAddedEvent blockAddedEvent;
    if (storeOnly) {
      blockAddedEvent = handleStoreOnly(blockWithReceipts);
    } else {
      blockAddedEvent = updateCanonicalChainData(updater, blockWithReceipts, transactionIndexing);
      if (blockAddedEvent.isNewCanonicalHead()) {
        updateCacheForNewCanonicalHead(block, td);
      }
    }

    updater.commit();
    blockAddedObservers.forEach(observer -> observer.onBlockAdded(blockAddedEvent));
  }

  private void appendSyncBlockHelper(
      final SyncBlock block,
      final List<TransactionReceipt> receipts,
      final boolean transactionIndexing) {

<<<<<<< HEAD
=======
    if (blockIsAlreadyTracked(block.getHeader())) {
      return;
    }

>>>>>>> 7443cc1a
    final Hash hash = block.getHash();
    final Difficulty td = calculateTotalDifficultyForSyncing(block.getHeader());

    final BlockchainStorage.Updater updater = blockchainStorage.updater();

    updater.putBlockHeader(hash, block.getHeader());
    updater.putSyncBlockBody(hash, block.getBody());
    updater.putTransactionReceipts(hash, receipts);
    updater.putTotalDifficulty(hash, td);

    final BlockAddedEvent blockAddedEvent;

    blockAddedEvent = updateCanonicalChainData(updater, block, receipts, transactionIndexing);
    if (blockAddedEvent.isNewCanonicalHead()) {
      updateCacheForNewCanonicalHead(block, td);
    }

    updater.commit();
    blockAddedObservers.forEach(observer -> observer.onBlockAdded(blockAddedEvent));
  }

  @Override
  public synchronized void unsafeImportBlock(
      final Block block,
      final List<TransactionReceipt> transactionReceipts,
      final Optional<Difficulty> maybeTotalDifficulty) {
    cacheBlockData(block, transactionReceipts, Optional.empty());
    final BlockchainStorage.Updater updater = blockchainStorage.updater();
    final Hash blockHash = block.getHash();
    updater.putBlockHeader(blockHash, block.getHeader());
    updater.putBlockHash(block.getHeader().getNumber(), blockHash);
    updater.putBlockBody(blockHash, block.getBody());
    final List<Hash> listOfTxHashes =
        block.getBody().getTransactions().stream().map(Transaction::getHash).toList();
    indexTransactionsForBlock(updater, blockHash, listOfTxHashes);
    updater.putTransactionReceipts(blockHash, transactionReceipts);
    maybeTotalDifficulty.ifPresent(
        totalDifficulty -> updater.putTotalDifficulty(blockHash, totalDifficulty));
    updater.commit();
  }

  @Override
  public synchronized void unsafeSetChainHead(
      final BlockHeader blockHeader, final Difficulty totalDifficulty) {
    final BlockchainStorage.Updater updater = blockchainStorage.updater();
    this.chainHeader = blockHeader;
    this.totalDifficulty = totalDifficulty;
    updater.setChainHead(blockHeader.getBlockHash());
    updater.commit();
  }

  @Override
  public Difficulty calculateTotalDifficulty(final BlockHeader blockHeader) {
    if (blockHeader.getNumber() == BlockHeader.GENESIS_BLOCK_NUMBER) {
      return blockHeader.getDifficulty();
    }

    final Difficulty parentTotalDifficulty =
        blockchainStorage
            .getTotalDifficulty(blockHeader.getParentHash())
            .orElseThrow(
                () -> new IllegalStateException("Blockchain is missing total difficulty data."));
    return blockHeader.getDifficulty().add(parentTotalDifficulty);
  }

  private Difficulty calculateTotalDifficultyForSyncing(final BlockHeader blockHeader) {
    if (blockHeader.getNumber() == BlockHeader.GENESIS_BLOCK_NUMBER) {
      difficultyForSyncing = blockHeader.getDifficulty();
    } else if (difficultyForSyncing.equals(Difficulty.ZERO)) {
      final Difficulty parentTotalDifficulty =
          blockchainStorage
              .getTotalDifficulty(blockHeader.getParentHash())
              .orElseThrow(
                  () -> new IllegalStateException("Blockchain is missing total difficulty data."));
      difficultyForSyncing = parentTotalDifficulty.add(blockHeader.getDifficulty());
    } else {
      difficultyForSyncing = difficultyForSyncing.add(blockHeader.getDifficulty());
    }
    return difficultyForSyncing;
  }

  private BlockAddedEvent updateCanonicalChainData(
      final Updater updater,
      final BlockWithReceipts blockWithReceipts,
      final boolean transactionIndexing) {

    final Block newBlock = blockWithReceipts.getBlock();
    final Hash chainHead = blockchainStorage.getChainHead().orElse(null);

    if (newBlock.getHeader().getNumber() != BlockHeader.GENESIS_BLOCK_NUMBER && chainHead == null) {
      throw new IllegalStateException("Blockchain is missing chain head.");
    }

    try {
      if (newBlock.getHeader().getParentHash().equals(chainHead) || chainHead == null) {
        return handleNewHead(updater, blockWithReceipts, transactionIndexing);
      } else if (blockChoiceRule.compare(newBlock.getHeader(), chainHeader) > 0) {
        // New block represents a chain reorganization
        return handleChainReorg(updater, blockWithReceipts);
      } else {
        // New block represents a fork
        return handleFork(updater, newBlock);
      }
    } catch (final NoSuchElementException e) {
      // Any Optional.get() calls in this block should be present, missing data means data
      // corruption or a bug.
      updater.rollback();
      throw new IllegalStateException("Blockchain is missing data that should be present.", e);
    }
  }

  private BlockAddedEvent updateCanonicalChainData(
      final BlockchainStorage.Updater updater,
      final SyncBlock newBlock,
      final List<TransactionReceipt> receipts,
      final boolean transactionIndexing) {

    final Hash chainHead = blockchainStorage.getChainHead().orElse(null);

    if (newBlock.getHeader().getNumber() != BlockHeader.GENESIS_BLOCK_NUMBER && chainHead == null) {
      throw new IllegalStateException("Blockchain is missing chain head.");
    }

    try {
      if (newBlock.getHeader().getParentHash().equals(chainHead) || chainHead == null) {
        return handleNewHead(updater, newBlock, receipts, transactionIndexing);
      } else {
        throw new RuntimeException("Blocks during sync should always be in order");
      }
    } catch (final NoSuchElementException e) {
      // Any Optional.get() calls in this block should be present, missing data means data
      // corruption or a bug.
      updater.rollback();
      throw new IllegalStateException("Blockchain is missing data that should be present.", e);
    }
  }

  private BlockAddedEvent handleStoreOnly(final BlockWithReceipts blockWithReceipts) {
    return BlockAddedEvent.createForStoredOnly(blockWithReceipts.getBlock());
  }

  private BlockAddedEvent handleNewHead(
      final Updater updater,
      final BlockWithReceipts blockWithReceipts,
      final boolean transactionIndexing) {
    // This block advances the chain, update the chain head
    final Hash newBlockHash = blockWithReceipts.getHash();

    updater.putBlockHash(blockWithReceipts.getNumber(), newBlockHash);
    updater.setChainHead(newBlockHash);
    if (transactionIndexing) {
      final List<Hash> listOfTxHashes =
          blockWithReceipts.getBlock().getBody().getTransactions().stream()
              .map(Transaction::getHash)
              .toList();
      indexTransactionsForBlock(updater, newBlockHash, listOfTxHashes);
    }
    gasUsedCounter.inc(blockWithReceipts.getHeader().getGasUsed());
    numberOfTransactionsCounter.inc(
        blockWithReceipts.getBlock().getBody().getTransactions().size());

    return BlockAddedEvent.createForHeadAdvancement(
        blockWithReceipts.getBlock(),
        LogWithMetadata.generate(
            blockWithReceipts.getBlock(), blockWithReceipts.getReceipts(), false),
        blockWithReceipts.getReceipts());
  }

  private BlockAddedEvent handleNewHead(
      final Updater updater,
      final SyncBlock newBlock,
      final List<TransactionReceipt> receipts,
      final boolean transactionIndexing) {
    // This block advances the chain, update the chain head
    final Hash newBlockHash = newBlock.getHash();

    updater.putBlockHash(newBlock.getHeader().getNumber(), newBlockHash);
    updater.setChainHead(newBlockHash);
    final List<Hash> listOfTxHashes =
        newBlock.getBody().getEncodedTransactions().stream().map(Hash::hash).toList();
    if (transactionIndexing) {
      indexTransactionsForBlock(updater, newBlockHash, listOfTxHashes);
    }
    gasUsedCounter.inc(newBlock.getHeader().getGasUsed());
    numberOfTransactionsCounter.inc(newBlock.getBody().getTransactionCount());

    return BlockAddedEvent.createForSyncHeadAdvancement(
        newBlock.getHeader(),
        () -> new Block(newBlock.getHeader(), newBlock.getBody().getBodySupplier().get()),
        LogWithMetadata.generate(
<<<<<<< HEAD
            newBlock.getHeader().getNumber(), newBlock.getHash(), listOfTxHashes, receipts, false),
=======
            newBlock.getHeader().getNumber(),
            newBlock.getHash(),
            newBlock.getHeader().getTimestamp(),
            listOfTxHashes,
            receipts,
            false),
>>>>>>> 7443cc1a
        receipts);
  }

  private BlockAddedEvent handleFork(final BlockchainStorage.Updater updater, final Block fork) {
    final Collection<Hash> forkHeads = blockchainStorage.getForkHeads();

    // Check to see if this block advances any existing fork.
    // This block will replace its parent
    forkHeads.stream()
        .filter(head -> head.equals(fork.getHeader().getParentHash()))
        .findAny()
        .ifPresent(forkHeads::remove);

    forkHeads.add(fork.getHash());

    updater.setForkHeads(forkHeads);
    return BlockAddedEvent.createForFork(fork);
  }

  private BlockAddedEvent handleChainReorg(
      final BlockchainStorage.Updater updater, final BlockWithReceipts newChainHeadWithReceipts) {
    final BlockWithReceipts oldChainWithReceipts = getBlockWithReceipts(chainHeader).get();
    BlockWithReceipts currentOldChainWithReceipts = oldChainWithReceipts;
    BlockWithReceipts currentNewChainWithReceipts = newChainHeadWithReceipts;

    // Update chain head
    updater.setChainHead(currentNewChainWithReceipts.getHeader().getHash());

    // Track transactions and logs to be added and removed
    final Map<Hash, List<Transaction>> newTransactions = new HashMap<>();
    final List<Transaction> removedTransactions = new ArrayList<>();
    final List<LogWithMetadata> addedLogsWithMetadata = new ArrayList<>();
    final List<LogWithMetadata> removedLogsWithMetadata = new ArrayList<>();

    while (currentNewChainWithReceipts.getNumber() > currentOldChainWithReceipts.getNumber()) {
      // If new chain is longer than old chain, walk back until we meet the old chain by number
      // adding indexing for new chain along the way.
      final Hash blockHash = currentNewChainWithReceipts.getHash();
      updater.putBlockHash(currentNewChainWithReceipts.getNumber(), blockHash);

      newTransactions.put(
          blockHash, currentNewChainWithReceipts.getBlock().getBody().getTransactions());
      addAddedLogsWithMetadata(addedLogsWithMetadata, currentNewChainWithReceipts);
      notifyChainReorgBlockAdded(currentNewChainWithReceipts);
      currentNewChainWithReceipts = getParentBlockWithReceipts(currentNewChainWithReceipts);
    }

    while (currentOldChainWithReceipts.getNumber() > currentNewChainWithReceipts.getNumber()) {
      // If oldChain is longer than new chain, walk back until we meet the new chain by number,
      // updating as we go.
      updater.removeBlockHash(currentOldChainWithReceipts.getNumber());

      removedTransactions.addAll(
          currentOldChainWithReceipts.getBlock().getBody().getTransactions());
      addRemovedLogsWithMetadata(removedLogsWithMetadata, currentOldChainWithReceipts);

      currentOldChainWithReceipts = getParentBlockWithReceipts(currentOldChainWithReceipts);
    }

    while (!currentOldChainWithReceipts.getHash().equals(currentNewChainWithReceipts.getHash())) {
      // Walk back until we meet the common ancestor between the two chains, updating as we go.
      final Hash newBlockHash = currentNewChainWithReceipts.getHash();
      updater.putBlockHash(currentNewChainWithReceipts.getNumber(), newBlockHash);

      newTransactions.put(
          newBlockHash, currentNewChainWithReceipts.getBlock().getBody().getTransactions());
      removedTransactions.addAll(
          currentOldChainWithReceipts.getBlock().getBody().getTransactions());
      addAddedLogsWithMetadata(addedLogsWithMetadata, currentNewChainWithReceipts);
      addRemovedLogsWithMetadata(removedLogsWithMetadata, currentOldChainWithReceipts);

      currentNewChainWithReceipts = getParentBlockWithReceipts(currentNewChainWithReceipts);
      currentOldChainWithReceipts = getParentBlockWithReceipts(currentOldChainWithReceipts);
    }
    final BlockWithReceipts commonAncestorWithReceipts = currentNewChainWithReceipts;

    // Update indexed transactions
    newTransactions.forEach(
        (blockHash, transactionsInBlock) -> {
          final List<Hash> listOfTxHashes =
              transactionsInBlock.stream().map(Transaction::getHash).toList();
          indexTransactionsForBlock(updater, blockHash, listOfTxHashes);
          // Don't remove transactions that are being re-indexed.
          removedTransactions.removeAll(transactionsInBlock);
        });
    clearIndexedTransactionsForBlock(updater, removedTransactions);

    // Update tracked forks
    final Collection<Hash> forks = blockchainStorage.getForkHeads();
    // Old head is now a fork
    forks.add(oldChainWithReceipts.getHash());
    // Remove new chain head's parent if it was tracked as a fork
    final Optional<Hash> parentFork =
        forks.stream()
            .filter(f -> f.equals(newChainHeadWithReceipts.getHeader().getParentHash()))
            .findAny();
    parentFork.ifPresent(forks::remove);
    updater.setForkHeads(forks);

    maybeLogReorg(newChainHeadWithReceipts, oldChainWithReceipts, commonAncestorWithReceipts);

    return BlockAddedEvent.createForChainReorg(
        newChainHeadWithReceipts.getBlock(),
        newTransactions.values().stream().flatMap(Collection::stream).collect(toList()),
        removedTransactions,
        newChainHeadWithReceipts.getReceipts(),
        Stream.concat(removedLogsWithMetadata.stream(), addedLogsWithMetadata.stream())
            .collect(Collectors.toUnmodifiableList()),
        currentNewChainWithReceipts.getBlock().getHash());
  }

  private void maybeLogReorg(
      final BlockWithReceipts newChainHeadWithReceipts,
      final BlockWithReceipts oldChainWithReceipts,
      final BlockWithReceipts commonAncestorWithReceipts) {
    if ((newChainHeadWithReceipts.getNumber() - commonAncestorWithReceipts.getNumber()
                > reorgLoggingThreshold
            || oldChainWithReceipts.getNumber() - commonAncestorWithReceipts.getNumber()
                > reorgLoggingThreshold)
        && LOG.isWarnEnabled()) {
      LOG.warn(
          "Chain Reorganization +{} new / -{} old\n{}",
          newChainHeadWithReceipts.getNumber() - commonAncestorWithReceipts.getNumber(),
          oldChainWithReceipts.getNumber() - commonAncestorWithReceipts.getNumber(),
          Streams.zip(
                  Stream.of("Old", "New", "Ancestor"),
                  Stream.of(
                          oldChainWithReceipts,
                          newChainHeadWithReceipts,
                          commonAncestorWithReceipts)
                      .map(
                          blockWithReceipts ->
                              String.format(
                                  "hash: %s, height: %s",
                                  blockWithReceipts.getHash(), blockWithReceipts.getNumber())),
                  (label, values) -> String.format("%10s - %s", label, values))
              .collect(joining("\n")));
    }
  }

  @Override
  public boolean rewindToBlock(final long blockNumber) {
    return blockchainStorage.getBlockHash(blockNumber).map(this::rewindToBlock).orElse(false);
  }

  @Override
  public boolean rewindToBlock(final Hash blockHash) {
    final BlockchainStorage.Updater updater = blockchainStorage.updater();
    try {
      final BlockHeader oldBlockHeader = blockchainStorage.getBlockHeader(blockHash).get();
      final BlockWithReceipts blockWithReceipts = getBlockWithReceipts(oldBlockHeader).get();
      final Block block = blockWithReceipts.getBlock();

      var reorgEvent = handleChainReorg(updater, blockWithReceipts);
      updater.commit();
      blockAddedObservers.forEach(o -> o.onBlockAdded(reorgEvent));

      updateCacheForNewCanonicalHead(block, calculateTotalDifficulty(block.getHeader()));
      return true;
    } catch (final NoSuchElementException e) {
      // Any Optional.get() calls in this block should be present, missing data means data
      // corruption or a bug.
      updater.rollback();
      throw new IllegalStateException("Blockchain is missing data that should be present.", e);
    }
  }

  @Override
  public boolean forwardToBlock(final BlockHeader blockHeader) {
    checkArgument(
        chainHeader.getHash().equals(blockHeader.getParentHash()),
        "Supplied block header is not a child of the current chain head.");

    final BlockchainStorage.Updater updater = blockchainStorage.updater();

    try {
      final BlockWithReceipts blockWithReceipts = getBlockWithReceipts(blockHeader).get();

      BlockAddedEvent newHeadEvent = handleNewHead(updater, blockWithReceipts, true);
      updateCacheForNewCanonicalHead(
          blockWithReceipts.getBlock(), calculateTotalDifficulty(blockHeader));
      updater.commit();
      blockAddedObservers.forEach(observer -> observer.onBlockAdded(newHeadEvent));
      return true;
    } catch (final NoSuchElementException e) {
      // Any Optional.get() calls in this block should be present, missing data means data
      // corruption or a bug.
      updater.rollback();
      throw new IllegalStateException("Blockchain is missing data that should be present.", e);
    }
  }

  @Override
  public void setFinalized(final Hash blockHash) {
    final var updater = blockchainStorage.updater();
    updater.setFinalized(blockHash);
    updater.commit();
  }

  @Override
  public void setSafeBlock(final Hash blockHash) {
    final var updater = blockchainStorage.updater();
    updater.setSafeBlock(blockHash);
    updater.commit();
  }

  private long getFinalizedBlockNumber() {
    return this.getFinalized().flatMap(this::getBlockHeader).map(BlockHeader::getNumber).orElse(0L);
  }

  private long getSafeBlockNumber() {
    return this.getSafeBlock().flatMap(this::getBlockHeader).map(BlockHeader::getNumber).orElse(0L);
  }

  private void updateCacheForNewCanonicalHead(final Block block, final Difficulty uInt256) {
    chainHeader = block.getHeader();
    totalDifficulty = uInt256;
    chainHeadTransactionCount = block.getBody().getTransactions().size();
  }

  private void updateCacheForNewCanonicalHead(final SyncBlock block, final Difficulty uInt256) {
    chainHeader = block.getHeader();
    totalDifficulty = uInt256;
    chainHeadTransactionCount = block.getBody().getTransactionCount();
  }

  private static void indexTransactionsForBlock(
      final BlockchainStorage.Updater updater, final Hash blockHash, final List<Hash> txsHashes) {
    for (int index = 0; index < txsHashes.size(); index++) {
      final TransactionLocation loc = new TransactionLocation(blockHash, index);
      updater.putTransactionLocation(txsHashes.get(index), loc);
    }
  }

  private static void clearIndexedTransactionsForBlock(
      final BlockchainStorage.Updater updater, final List<Transaction> txs) {
    for (final Transaction tx : txs) {
      updater.removeTransactionLocation(tx.getHash());
    }
  }

  @VisibleForTesting
  Set<Hash> getForks() {
    return new HashSet<>(blockchainStorage.getForkHeads());
  }

  private void setGenesis(final Block genesisBlock, final String dataDirectory) {
    checkArgument(
        genesisBlock.getHeader().getNumber() == BlockHeader.GENESIS_BLOCK_NUMBER,
        "Invalid genesis block.");
    final Optional<Hash> maybeHead = blockchainStorage.getChainHead();
    if (maybeHead.isEmpty()) {
      // Initialize blockchain store with genesis block.
      final BlockchainStorage.Updater updater = blockchainStorage.updater();
      final Hash hash = genesisBlock.getHash();
      updater.putBlockHeader(hash, genesisBlock.getHeader());
      updater.putBlockBody(hash, genesisBlock.getBody());
      updater.putTransactionReceipts(hash, emptyList());
      updater.putTotalDifficulty(hash, calculateTotalDifficulty(genesisBlock.getHeader()));
      updater.putBlockHash(genesisBlock.getHeader().getNumber(), hash);
      updater.setChainHead(hash);
      updater.commit();
    } else {
      // Verify genesis block is consistent with stored blockchain.
      final Optional<Hash> genesisHash = getBlockHashByNumber(BlockHeader.GENESIS_BLOCK_NUMBER);
      if (genesisHash.isEmpty()) {
        throw new IllegalStateException("Blockchain is missing genesis block data.");
      }
      if (!genesisHash.get().equals(genesisBlock.getHash())) {
        throw new InvalidConfigurationException(
            "Supplied genesis block does not match chain data stored in "
                + dataDirectory
                + "\n"
                + "Please specify a different data directory with --data-path, specify the original genesis file with "
                + "--genesis-file or supply a testnet/mainnet option with --network.");
      }
    }
  }

  private boolean blockIsAlreadyTracked(final BlockHeader header) {
    if (header.getParentHash().equals(chainHeader.getHash())) {
      // If this block builds on our chain head it would have a higher TD and be the chain head
      // but since it isn't we mustn't have imported it yet.
      // Saves a db read for the most common case
      return false;
    }
    return blockchainStorage.getBlockHeader(header.getHash()).isPresent();
  }

  private boolean blockIsConnected(final Block block) {
    return blockchainStorage.getBlockHeader(block.getHeader().getParentHash()).isPresent();
  }

  private void addAddedLogsWithMetadata(
      final List<LogWithMetadata> logsWithMetadata, final BlockWithReceipts blockWithReceipts) {
    logsWithMetadata.addAll(
        0,
        LogWithMetadata.generate(
            blockWithReceipts.getBlock(), blockWithReceipts.getReceipts(), false));
  }

  private void addRemovedLogsWithMetadata(
      final List<LogWithMetadata> logsWithMetadata, final BlockWithReceipts blockWithReceipts) {
    logsWithMetadata.addAll(
        Lists.reverse(
            LogWithMetadata.generate(
                blockWithReceipts.getBlock(), blockWithReceipts.getReceipts(), true)));
  }

  private Optional<BlockWithReceipts> getBlockWithReceipts(final BlockHeader blockHeader) {
    return blockchainStorage
        .getBlockBody(blockHeader.getHash())
        .map(body -> new Block(blockHeader, body))
        .flatMap(
            block ->
                blockchainStorage
                    .getTransactionReceipts(blockHeader.getHash())
                    .map(receipts -> new BlockWithReceipts(block, receipts)));
  }

  private BlockWithReceipts getParentBlockWithReceipts(final BlockWithReceipts blockWithReceipts) {
    return blockchainStorage
        .getBlockHeader(blockWithReceipts.getHeader().getParentHash())
        .flatMap(this::getBlockWithReceipts)
        .get();
  }

  @Override
  public long observeBlockAdded(final BlockAddedObserver observer) {
    checkNotNull(observer);
    return blockAddedObservers.subscribe(observer);
  }

  @Override
  public void removeAllBlockAddedObservers() {
    blockAddedObservers.unsubscribeAll();
  }

  @Override
  public boolean removeObserver(final long observerId) {
    return blockAddedObservers.unsubscribe(observerId);
  }

  @Override
  public long observeChainReorg(final ChainReorgObserver observer) {
    checkNotNull(observer);
    return blockReorgObservers.subscribe(observer);
  }

  @Override
  public boolean removeChainReorgObserver(final long observerId) {
    return blockReorgObservers.unsubscribe(observerId);
  }

  @VisibleForTesting
  int observerCount() {
    return blockAddedObservers.getSubscriberCount();
  }

  private void notifyChainReorgBlockAdded(final BlockWithReceipts blockWithReceipts) {
    blockReorgObservers.forEach(observer -> observer.onBlockAdded(blockWithReceipts, this));
  }

  public Optional<Cache<Hash, BlockHeader>> getBlockHeadersCache() {
    return blockHeadersCache;
  }

  public Optional<Cache<Hash, BlockBody>> getBlockBodiesCache() {
    return blockBodiesCache;
  }

  public Optional<Cache<Hash, List<TransactionReceipt>>> getTransactionReceiptsCache() {
    return transactionReceiptsCache;
  }

  public Optional<Cache<Hash, BlockAccessList>> getBlockAccessListCache() {
    return blockAccessListCache;
  }

  public Optional<Cache<Hash, Difficulty>> getTotalDifficultyCache() {
    return totalDifficultyCache;
  }

  public BlockchainStorage getBlockchainStorage() {
    return blockchainStorage;
  }

  /**
   * Performs a binary search to find the first existing block number in the blockchain. This method
   * starts the search from block number 1, as the genesis block (block 0) is assumed to always
   * exist. It uses the chain head block number as the upper limit for the search.
   *
   * <p>The search involves checking the presence of blocks by their numbers, narrowing down the
   * range until the first existing block is identified. If a block is found, its number is returned
   * wrapped in an {@code Optional}. If no block is found, an empty {@code Optional} is returned.
   *
   * @return an {@code Optional<Long>} containing the number of the first existing block, or {@code
   *     Optional.empty()} if no block is found.
   */
  private Optional<Long> getFirstNonGenesisBlockNumber() {
    long low = 1;
    long high = getChainHeadBlockNumber();
    while (low < high) {
      long mid = (low + high) / 2;
      if (getBlockByNumber(mid).isPresent()) {
        high = mid;
      } else {
        low = mid + 1;
      }
    }
    return getBlockByNumber(low)
        .map(
            earliestBlock -> {
              // if the earliestBlock's parent is genesis, we have the whole chain, return the
              // genesis number
              if (earliestBlock.getHeader().getNumber() == BlockHeader.GENESIS_BLOCK_NUMBER + 1) {
                return BlockHeader.GENESIS_BLOCK_NUMBER;
              }
              return earliestBlock.getHeader().getNumber();
            });
  }
}<|MERGE_RESOLUTION|>--- conflicted
+++ resolved
@@ -30,10 +30,7 @@
 import org.hyperledger.besu.ethereum.core.Difficulty;
 import org.hyperledger.besu.ethereum.core.LogWithMetadata;
 import org.hyperledger.besu.ethereum.core.SyncBlock;
-<<<<<<< HEAD
 import org.hyperledger.besu.ethereum.core.SyncTransactionReceipts;
-=======
->>>>>>> 7443cc1a
 import org.hyperledger.besu.ethereum.core.Transaction;
 import org.hyperledger.besu.ethereum.core.TransactionReceipt;
 import org.hyperledger.besu.ethereum.mainnet.block.access.list.BlockAccessList;
@@ -81,10 +78,7 @@
   private volatile BlockHeader chainHeader;
   private volatile Difficulty totalDifficulty;
   private volatile int chainHeadTransactionCount;
-<<<<<<< HEAD
-=======
   private volatile Long earliestBlockNumber;
->>>>>>> 7443cc1a
 
   private Comparator<BlockHeader> blockChoiceRule;
 
@@ -96,10 +90,7 @@
 
   private Counter gasUsedCounter = NoOpMetricsSystem.NO_OP_COUNTER;
   private Counter numberOfTransactionsCounter = NoOpMetricsSystem.NO_OP_COUNTER;
-<<<<<<< HEAD
-=======
   // difficultyForSyncing is thread safe, as it is only used in the one thread of the import step
->>>>>>> 7443cc1a
   private Difficulty difficultyForSyncing = Difficulty.ZERO;
 
   private DefaultBlockchain(
@@ -127,10 +118,6 @@
     final Hash chainHead = blockchainStorage.getChainHead().get();
     chainHeader = blockchainStorage.getBlockHeader(chainHead).get();
     totalDifficulty = blockchainStorage.getTotalDifficulty(chainHead).get();
-<<<<<<< HEAD
-    final BlockBody chainHeadBody = blockchainStorage.getBlockBody(chainHead).get();
-    chainHeadTransactionCount = chainHeadBody.getTransactions().size();
-=======
 
     blockchainStorage
         .getBlockBody(chainHead)
@@ -138,7 +125,6 @@
             headBlockBody -> {
               chainHeadTransactionCount = headBlockBody.getTransactions().size();
             });
->>>>>>> 7443cc1a
 
     this.reorgLoggingThreshold = reorgLoggingThreshold;
     this.blockChoiceRule = heaviestChainBlockChoiceRule;
@@ -499,7 +485,6 @@
   }
 
   @Override
-<<<<<<< HEAD
   public synchronized void appendBlockWithoutHeader(
       final Block block, final List<TransactionReceipt> receipts, final boolean txIndexing) {
     if (numberOfBlocksToCache != 0) cacheBlockData(block, receipts);
@@ -507,79 +492,16 @@
   }
 
   @Override
-  public synchronized void appendBlock(final Block block, final List<TransactionReceipt> receipts) {
-    if (numberOfBlocksToCache != 0) cacheBlockData(block, receipts);
-    appendBlockHelper(new BlockWithReceipts(block, receipts), false, false, true);
-=======
   public synchronized void appendBlock(
       final Block block,
       final List<TransactionReceipt> receipts,
       final Optional<BlockAccessList> blockAccessList) {
     cacheBlockData(block, receipts, blockAccessList);
     appendBlockHelper(new BlockWithReceipts(block, receipts), false, true);
->>>>>>> 7443cc1a
   }
 
   @Override
   public synchronized void appendBlockWithoutIndexingTransactions(
-<<<<<<< HEAD
-      final Block block, final List<TransactionReceipt> receipts) {
-    if (numberOfBlocksToCache != 0) cacheBlockData(block, receipts);
-    appendBlockHelper(new BlockWithReceipts(block, receipts), false, false, false);
-  }
-
-  @Override
-  public synchronized void appendSyncBlock(
-      final SyncBlock block, final List<TransactionReceipt> receipts) {
-    appendSyncBlockHelper(block, receipts, true);
-  }
-
-  @Override
-  public synchronized void appendSyncBlockWithoutIndexingTransactions(
-      final SyncBlock block, final List<TransactionReceipt> receipts) {
-    appendSyncBlockHelper(block, receipts, false);
-  }
-
-  @Override
-  public void appendSyncBlocksForPoC(final List<SyncBlock> syncBlocks) {
-    syncBlocks.forEach(
-        syncBlock -> {
-          final BlockchainStorage.Updater updater = blockchainStorage.updater();
-          updater.putSyncBlockBody(syncBlock.getHash(), syncBlock.getBody());
-          updater.commit();
-        });
-  }
-
-  @Override
-  public void appendSyncTransactionReceiptsForPoC(
-      final List<BlockHeader> blockHeaders, final List<SyncTransactionReceipts> syncReceiptsList) {
-    if (blockHeaders.size() != syncReceiptsList.size()) {
-      throw new InvalidConfigurationException(
-          "Block headers and sync receipts list must have the same size");
-    }
-    IntStream.range(0, blockHeaders.size())
-        .forEach(
-            i -> {
-              final BlockchainStorage.Updater updater = blockchainStorage.updater();
-              updater.putSyncTransactionReceipts(
-                  blockHeaders.get(i).getHash(), syncReceiptsList.get(i));
-              updater.commit();
-            });
-  }
-
-  @Override
-  public synchronized void storeBlock(final Block block, final List<TransactionReceipt> receipts) {
-    if (numberOfBlocksToCache != 0) cacheBlockData(block, receipts);
-    appendBlockHelper(new BlockWithReceipts(block, receipts), true, true, false);
-  }
-
-  @Override
-  public void importHeader(final BlockHeader blockHeader) {
-    final BlockchainStorage.Updater updater = blockchainStorage.updater();
-    updater.putBlockHeader(blockHeader.getHash(), blockHeader);
-    updater.putBlockHash(blockHeader.getNumber(), blockHeader.getBlockHash());
-    updater.commit();
-=======
       final Block block,
       final List<TransactionReceipt> receipts,
       final Optional<BlockAccessList> blockAccessList) {
@@ -587,6 +509,34 @@
     appendBlockHelper(new BlockWithReceipts(block, receipts), false, false);
   }
 
+
+    @Override
+    public void appendSyncBlocksForPoC(final List<SyncBlock> syncBlocks) {
+        syncBlocks.forEach(
+                syncBlock -> {
+                    final BlockchainStorage.Updater updater = blockchainStorage.updater();
+                    updater.putSyncBlockBody(syncBlock.getHash(), syncBlock.getBody());
+                    updater.commit();
+                });
+    }
+
+    @Override
+    public void appendSyncTransactionReceiptsForPoC(
+            final List<BlockHeader> blockHeaders, final List<SyncTransactionReceipts> syncReceiptsList) {
+        if (blockHeaders.size() != syncReceiptsList.size()) {
+            throw new InvalidConfigurationException(
+                    "Block headers and sync receipts list must have the same size");
+        }
+        IntStream.range(0, blockHeaders.size())
+                .forEach(
+                        i -> {
+                            final BlockchainStorage.Updater updater = blockchainStorage.updater();
+                            updater.putSyncTransactionReceipts(
+                                    blockHeaders.get(i).getHash(), syncReceiptsList.get(i));
+                            updater.commit();
+                        });
+    }
+
   @Override
   public synchronized void appendSyncBlock(
       final SyncBlock block, final List<TransactionReceipt> receipts) {
@@ -607,9 +557,16 @@
       final List<TransactionReceipt> receipts,
       final Optional<BlockAccessList> blockAccessList) {
     cacheBlockData(block, receipts, blockAccessList);
-    appendBlockHelper(new BlockWithReceipts(block, receipts), true, true);
->>>>>>> 7443cc1a
-  }
+    appendBlockHelper(new BlockWithReceipts(block, receipts), true, true, fallse);
+  }
+
+    @Override
+    public void importHeader(final BlockHeader blockHeader) {
+        final BlockchainStorage.Updater updater = blockchainStorage.updater();
+        updater.putBlockHeader(blockHeader.getHash(), blockHeader);
+        updater.putBlockHash(blockHeader.getNumber(), blockHeader.getBlockHash());
+        updater.commit();
+    }
 
   @Override
   public void unsafeStoreHeader(final BlockHeader blockHeader, final Difficulty totalDifficulty) {
@@ -699,13 +656,10 @@
       final List<TransactionReceipt> receipts,
       final boolean transactionIndexing) {
 
-<<<<<<< HEAD
-=======
     if (blockIsAlreadyTracked(block.getHeader())) {
       return;
     }
 
->>>>>>> 7443cc1a
     final Hash hash = block.getHash();
     final Difficulty td = calculateTotalDifficultyForSyncing(block.getHeader());
 
@@ -896,16 +850,12 @@
         newBlock.getHeader(),
         () -> new Block(newBlock.getHeader(), newBlock.getBody().getBodySupplier().get()),
         LogWithMetadata.generate(
-<<<<<<< HEAD
-            newBlock.getHeader().getNumber(), newBlock.getHash(), listOfTxHashes, receipts, false),
-=======
             newBlock.getHeader().getNumber(),
             newBlock.getHash(),
             newBlock.getHeader().getTimestamp(),
             listOfTxHashes,
             receipts,
             false),
->>>>>>> 7443cc1a
         receipts);
   }
 
