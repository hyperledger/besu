/*
 * Copyright ConsenSys AG.
 *
 * Licensed under the Apache License, Version 2.0 (the "License"); you may not use this file except in compliance with
 * the License. You may obtain a copy of the License at
 *
 * http://www.apache.org/licenses/LICENSE-2.0
 *
 * Unless required by applicable law or agreed to in writing, software distributed under the License is distributed on
 * an "AS IS" BASIS, WITHOUT WARRANTIES OR CONDITIONS OF ANY KIND, either express or implied. See the License for the
 * specific language governing permissions and limitations under the License.
 *
 * SPDX-License-Identifier: Apache-2.0
 */
package org.hyperledger.besu.ethereum.chain;

import static com.google.common.base.Preconditions.checkArgument;
import static com.google.common.base.Preconditions.checkNotNull;
import static java.util.Collections.emptyList;
import static java.util.stream.Collectors.joining;
import static java.util.stream.Collectors.toList;

import org.hyperledger.besu.config.experimental.MergeOptions;
import org.hyperledger.besu.datatypes.Hash;
import org.hyperledger.besu.ethereum.core.Block;
import org.hyperledger.besu.ethereum.core.BlockBody;
import org.hyperledger.besu.ethereum.core.BlockHeader;
import org.hyperledger.besu.ethereum.core.BlockWithReceipts;
import org.hyperledger.besu.ethereum.core.Difficulty;
import org.hyperledger.besu.ethereum.core.LogWithMetadata;
import org.hyperledger.besu.ethereum.core.Transaction;
import org.hyperledger.besu.ethereum.core.TransactionReceipt;
import org.hyperledger.besu.metrics.BesuMetricCategory;
import org.hyperledger.besu.plugin.services.MetricsSystem;
import org.hyperledger.besu.util.InvalidConfigurationException;
import org.hyperledger.besu.util.Subscribers;

import java.util.ArrayList;
import java.util.Collection;
import java.util.Comparator;
import java.util.HashMap;
import java.util.HashSet;
import java.util.List;
import java.util.Map;
import java.util.NoSuchElementException;
import java.util.Optional;
import java.util.Set;
import java.util.stream.Collectors;
import java.util.stream.Stream;

import com.google.common.annotations.VisibleForTesting;
import com.google.common.collect.Lists;
import com.google.common.collect.Streams;
import org.slf4j.Logger;
import org.slf4j.LoggerFactory;

public class DefaultBlockchain implements MutableBlockchain {
<<<<<<< HEAD
  private static final Logger LOG = LogManager.getLogger();

  private final Comparator<BlockHeader> heaviestChainBlockChoiceRule =
      Comparator.comparing(this::calculateTotalDifficulty);

=======
  private static final Logger LOG = LoggerFactory.getLogger(DefaultBlockchain.class);
>>>>>>> e8a6976d
  protected final BlockchainStorage blockchainStorage;

  private final Subscribers<BlockAddedObserver> blockAddedObservers = Subscribers.create();
  private final Subscribers<ChainReorgObserver> blockReorgObservers = Subscribers.create();
  private final long reorgLoggingThreshold;

  private volatile BlockHeader chainHeader;
  private volatile Difficulty totalDifficulty;
  private volatile int chainHeadTransactionCount;
  private volatile int chainHeadOmmerCount;

  private Comparator<BlockHeader> blockChoiceRule;

  private DefaultBlockchain(
      final Optional<Block> genesisBlock,
      final BlockchainStorage blockchainStorage,
      final MetricsSystem metricsSystem,
      final long reorgLoggingThreshold) {
    this(genesisBlock, blockchainStorage, metricsSystem, reorgLoggingThreshold, null);
  }

  private DefaultBlockchain(
      final Optional<Block> genesisBlock,
      final BlockchainStorage blockchainStorage,
      final MetricsSystem metricsSystem,
      final long reorgLoggingThreshold,
      final String dataDirectory) {
    checkNotNull(genesisBlock);
    checkNotNull(blockchainStorage);
    checkNotNull(metricsSystem);

    this.blockchainStorage = blockchainStorage;
    genesisBlock.ifPresent(block -> this.setGenesis(block, dataDirectory));

    final Hash chainHead = blockchainStorage.getChainHead().get();
    chainHeader = blockchainStorage.getBlockHeader(chainHead).get();
    totalDifficulty = blockchainStorage.getTotalDifficulty(chainHead).get();
    final BlockBody chainHeadBody = blockchainStorage.getBlockBody(chainHead).get();
    chainHeadTransactionCount = chainHeadBody.getTransactions().size();
    chainHeadOmmerCount = chainHeadBody.getOmmers().size();

    metricsSystem.createLongGauge(
        BesuMetricCategory.ETHEREUM,
        "blockchain_height",
        "The current height of the canonical chain",
        this::getChainHeadBlockNumber);
    metricsSystem.createGauge(
        BesuMetricCategory.BLOCKCHAIN,
        "difficulty_total",
        "Total difficulty of the chainhead",
        () -> this.getChainHead().getTotalDifficulty().toBigInteger().doubleValue());

    metricsSystem.createLongGauge(
        BesuMetricCategory.BLOCKCHAIN,
        "chain_head_timestamp",
        "Timestamp from the current chain head",
        () -> getChainHeadHeader().getTimestamp());

    metricsSystem.createLongGauge(
        BesuMetricCategory.BLOCKCHAIN,
        "chain_head_gas_used",
        "Gas used by the current chain head block",
        () -> getChainHeadHeader().getGasUsed());

    metricsSystem.createLongGauge(
        BesuMetricCategory.BLOCKCHAIN,
        "chain_head_gas_limit",
        "Block gas limit of the current chain head block",
        () -> getChainHeadHeader().getGasLimit());

    metricsSystem.createIntegerGauge(
        BesuMetricCategory.BLOCKCHAIN,
        "chain_head_transaction_count",
        "Number of transactions in the current chain head block",
        () -> chainHeadTransactionCount);

    metricsSystem.createIntegerGauge(
        BesuMetricCategory.BLOCKCHAIN,
        "chain_head_ommer_count",
        "Number of ommers in the current chain head block",
        () -> chainHeadOmmerCount);

    this.reorgLoggingThreshold = reorgLoggingThreshold;
    // TODO: FROMRAYONISM, need to account for fixed total difficulty
    this.blockChoiceRule =
        MergeOptions.isMergeEnabled()
            ? // always regard the new block as "worse" because we don't reorg anymore; the
            // consensus node tells us what the head is through `setHead`
            (newBlockHeader, currentBlockHeader) -> -1
            : heaviestChainBlockChoiceRule;
  }

  public static MutableBlockchain createMutable(
      final Block genesisBlock,
      final BlockchainStorage blockchainStorage,
      final MetricsSystem metricsSystem,
      final long reorgLoggingThreshold) {
    checkNotNull(genesisBlock);
    return new DefaultBlockchain(
        Optional.of(genesisBlock), blockchainStorage, metricsSystem, reorgLoggingThreshold);
  }

  public static MutableBlockchain createMutable(
      final Block genesisBlock,
      final BlockchainStorage blockchainStorage,
      final MetricsSystem metricsSystem,
      final long reorgLoggingThreshold,
      final String dataDirectory) {
    checkNotNull(genesisBlock);
    return new DefaultBlockchain(
        Optional.of(genesisBlock),
        blockchainStorage,
        metricsSystem,
        reorgLoggingThreshold,
        dataDirectory);
  }

  public static Blockchain create(
      final BlockchainStorage blockchainStorage,
      final MetricsSystem metricsSystem,
      final long reorgLoggingThreshold) {
    checkArgument(
        validateStorageNonEmpty(blockchainStorage), "Cannot create Blockchain from empty storage");
    return new DefaultBlockchain(
        Optional.empty(), blockchainStorage, metricsSystem, reorgLoggingThreshold);
  }

  private static boolean validateStorageNonEmpty(final BlockchainStorage blockchainStorage) {
    // Run a few basic checks to make sure data looks available and consistent
    return blockchainStorage
            .getChainHead()
            .flatMap(blockchainStorage::getTotalDifficulty)
            .isPresent()
        && blockchainStorage.getBlockHash(BlockHeader.GENESIS_BLOCK_NUMBER).isPresent();
  }

  @Override
  public ChainHead getChainHead() {
    return new ChainHead(chainHeader.getHash(), totalDifficulty, chainHeader.getNumber());
  }

  @Override
  public Hash getChainHeadHash() {
    return chainHeader.getHash();
  }

  @Override
  public long getChainHeadBlockNumber() {
    return chainHeader.getNumber();
  }

  @Override
  public BlockHeader getChainHeadHeader() {
    return chainHeader;
  }

  @Override
  public Block getChainHeadBlock() {
    return new Block(chainHeader, blockchainStorage.getBlockBody(chainHeader.getHash()).get());
  }

  @Override
  public Optional<BlockHeader> getBlockHeader(final long blockNumber) {
    return blockchainStorage.getBlockHash(blockNumber).flatMap(blockchainStorage::getBlockHeader);
  }

  @Override
  public Optional<BlockHeader> getBlockHeader(final Hash blockHeaderHash) {
    return blockchainStorage.getBlockHeader(blockHeaderHash);
  }

  @Override
  public Optional<BlockBody> getBlockBody(final Hash blockHeaderHash) {
    return blockchainStorage.getBlockBody(blockHeaderHash);
  }

  @Override
  public Optional<List<TransactionReceipt>> getTxReceipts(final Hash blockHeaderHash) {
    return blockchainStorage.getTransactionReceipts(blockHeaderHash);
  }

  @Override
  public Optional<Hash> getBlockHashByNumber(final long number) {
    return blockchainStorage.getBlockHash(number);
  }

  @Override
  public Optional<Difficulty> getTotalDifficultyByHash(final Hash blockHeaderHash) {
    return blockchainStorage.getTotalDifficulty(blockHeaderHash);
  }

  @Override
  public Optional<Transaction> getTransactionByHash(final Hash transactionHash) {
    return blockchainStorage
        .getTransactionLocation(transactionHash)
        .flatMap(
            l ->
                blockchainStorage
                    .getBlockBody(l.getBlockHash())
                    .map(b -> b.getTransactions().get(l.getTransactionIndex())));
  }

  @Override
  public Optional<TransactionLocation> getTransactionLocation(final Hash transactionHash) {
    return blockchainStorage.getTransactionLocation(transactionHash);
  }

  @Override
  public Comparator<BlockHeader> getBlockChoiceRule() {
    return blockChoiceRule;
  }

  @Override
  public void setBlockChoiceRule(final Comparator<BlockHeader> blockChoiceRule) {
    this.blockChoiceRule = blockChoiceRule;
  }

  @Override
  public synchronized void appendBlock(final Block block, final List<TransactionReceipt> receipts) {
    checkArgument(
        block.getBody().getTransactions().size() == receipts.size(),
        "Supplied receipts do not match block transactions.");
    if (blockIsAlreadyTracked(block)) {
      return;
    }
    checkArgument(blockIsConnected(block), "Attempt to append non-connected block.");

    final BlockAddedEvent blockAddedEvent =
        appendBlockHelper(new BlockWithReceipts(block, receipts));
    blockAddedObservers.forEach(observer -> observer.onBlockAdded(blockAddedEvent));
  }

  private BlockAddedEvent appendBlockHelper(final BlockWithReceipts blockWithReceipts) {
    final Block block = blockWithReceipts.getBlock();
    final List<TransactionReceipt> receipts = blockWithReceipts.getReceipts();
    final Hash hash = block.getHash();
    final Difficulty td = calculateTotalDifficulty(block.getHeader());

    final BlockchainStorage.Updater updater = blockchainStorage.updater();

    updater.putBlockHeader(hash, block.getHeader());
    updater.putBlockBody(hash, block.getBody());
    updater.putTransactionReceipts(hash, receipts);
    updater.putTotalDifficulty(hash, td);

    // Update canonical chain data
    final BlockAddedEvent blockAddedEvent = updateCanonicalChainData(updater, blockWithReceipts);

    updater.commit();
    if (blockAddedEvent.isNewCanonicalHead()) {
      updateCacheForNewCanonicalHead(block, td);
    }

    return blockAddedEvent;
  }

  private Difficulty calculateTotalDifficulty(final BlockHeader blockHeader) {
    if (blockHeader.getNumber() == BlockHeader.GENESIS_BLOCK_NUMBER) {
      return blockHeader.getDifficulty();
    }

    final Difficulty parentTotalDifficulty =
        blockchainStorage
            .getTotalDifficulty(blockHeader.getParentHash())
            .orElseThrow(
                () -> new IllegalStateException("Blockchain is missing total difficulty data."));
    return blockHeader.getDifficulty().add(parentTotalDifficulty);
  }

  private BlockAddedEvent updateCanonicalChainData(
      final BlockchainStorage.Updater updater, final BlockWithReceipts blockWithReceipts) {
    final Block newBlock = blockWithReceipts.getBlock();
    final Hash chainHead = blockchainStorage.getChainHead().orElse(null);
    if (newBlock.getHeader().getNumber() != BlockHeader.GENESIS_BLOCK_NUMBER && chainHead == null) {
      throw new IllegalStateException("Blockchain is missing chain head.");
    }

    final Hash newBlockHash = newBlock.getHash();
    try {
      if ((chainHead == null || newBlock.getHeader().getParentHash().equals(chainHead))) {
        // This block advances the chain, update the chain head
        updater.putBlockHash(newBlock.getHeader().getNumber(), newBlockHash);
        updater.setChainHead(newBlockHash);
        indexTransactionForBlock(updater, newBlockHash, newBlock.getBody().getTransactions());
        return BlockAddedEvent.createForHeadAdvancement(
            newBlock,
            LogWithMetadata.generate(
                blockWithReceipts.getBlock(), blockWithReceipts.getReceipts(), false),
            blockWithReceipts.getReceipts());
      } else if (blockChoiceRule.compare(newBlock.getHeader(), chainHeader) > 0) {
        // New block represents a chain reorganization
        return handleChainReorg(updater, blockWithReceipts);
      } else {
        // New block represents a fork
        return handleFork(updater, newBlock);
      }
    } catch (final NoSuchElementException e) {
      // Any Optional.get() calls in this block should be present, missing data means data
      // corruption or a bug.
      updater.rollback();
      throw new IllegalStateException("Blockchain is missing data that should be present.", e);
    }
  }

  private BlockAddedEvent handleFork(final BlockchainStorage.Updater updater, final Block fork) {
    final Collection<Hash> forkHeads = blockchainStorage.getForkHeads();

    // Check to see if this block advances any existing fork.
    // This block will replace its parent
    forkHeads.stream()
        .filter(head -> head.equals(fork.getHeader().getParentHash()))
        .findAny()
        .ifPresent(forkHeads::remove);

    forkHeads.add(fork.getHash());

    updater.setForkHeads(forkHeads);
    return BlockAddedEvent.createForFork(fork);
  }

  private BlockAddedEvent handleChainReorg(
      final BlockchainStorage.Updater updater, final BlockWithReceipts newChainHeadWithReceipts) {
    final BlockWithReceipts oldChainWithReceipts = getBlockWithReceipts(chainHeader).get();
    BlockWithReceipts currentOldChainWithReceipts = oldChainWithReceipts;
    BlockWithReceipts currentNewChainWithReceipts = newChainHeadWithReceipts;

    // Update chain head
    updater.setChainHead(currentNewChainWithReceipts.getHeader().getHash());

    // Track transactions and logs to be added and removed
    final Map<Hash, List<Transaction>> newTransactions = new HashMap<>();
    final List<Transaction> removedTransactions = new ArrayList<>();
    final List<LogWithMetadata> addedLogsWithMetadata = new ArrayList<>();
    final List<LogWithMetadata> removedLogsWithMetadata = new ArrayList<>();

    while (currentNewChainWithReceipts.getNumber() > currentOldChainWithReceipts.getNumber()) {
      // If new chain is longer than old chain, walk back until we meet the old chain by number
      // adding indexing for new chain along the way.
      final Hash blockHash = currentNewChainWithReceipts.getHash();
      updater.putBlockHash(currentNewChainWithReceipts.getNumber(), blockHash);

      newTransactions.put(
          blockHash, currentNewChainWithReceipts.getBlock().getBody().getTransactions());
      addAddedLogsWithMetadata(addedLogsWithMetadata, currentNewChainWithReceipts);
      notifyChainReorgBlockAdded(currentNewChainWithReceipts);
      currentNewChainWithReceipts = getParentBlockWithReceipts(currentNewChainWithReceipts);
    }

    while (currentOldChainWithReceipts.getNumber() > currentNewChainWithReceipts.getNumber()) {
      // If oldChain is longer than new chain, walk back until we meet the new chain by number,
      // updating as we go.
      updater.removeBlockHash(currentOldChainWithReceipts.getNumber());

      removedTransactions.addAll(
          currentOldChainWithReceipts.getBlock().getBody().getTransactions());
      addRemovedLogsWithMetadata(removedLogsWithMetadata, currentOldChainWithReceipts);

      currentOldChainWithReceipts = getParentBlockWithReceipts(currentOldChainWithReceipts);
    }

    while (!currentOldChainWithReceipts.getHash().equals(currentNewChainWithReceipts.getHash())) {
      // Walk back until we meet the common ancestor between the two chains, updating as we go.
      final Hash newBlockHash = currentNewChainWithReceipts.getHash();
      updater.putBlockHash(currentNewChainWithReceipts.getNumber(), newBlockHash);

      newTransactions.put(
          newBlockHash, currentNewChainWithReceipts.getBlock().getBody().getTransactions());
      removedTransactions.addAll(
          currentOldChainWithReceipts.getBlock().getBody().getTransactions());
      addAddedLogsWithMetadata(addedLogsWithMetadata, currentNewChainWithReceipts);
      addRemovedLogsWithMetadata(removedLogsWithMetadata, currentOldChainWithReceipts);

      currentNewChainWithReceipts = getParentBlockWithReceipts(currentNewChainWithReceipts);
      currentOldChainWithReceipts = getParentBlockWithReceipts(currentOldChainWithReceipts);
    }
    final BlockWithReceipts commonAncestorWithReceipts = currentNewChainWithReceipts;

    // Update indexed transactions
    newTransactions.forEach(
        (blockHash, transactionsInBlock) -> {
          indexTransactionForBlock(updater, blockHash, transactionsInBlock);
          // Don't remove transactions that are being re-indexed.
          removedTransactions.removeAll(transactionsInBlock);
        });
    clearIndexedTransactionsForBlock(updater, removedTransactions);

    // Update tracked forks
    final Collection<Hash> forks = blockchainStorage.getForkHeads();
    // Old head is now a fork
    forks.add(oldChainWithReceipts.getHash());
    // Remove new chain head's parent if it was tracked as a fork
    final Optional<Hash> parentFork =
        forks.stream()
            .filter(f -> f.equals(newChainHeadWithReceipts.getHeader().getParentHash()))
            .findAny();
    parentFork.ifPresent(forks::remove);
    updater.setForkHeads(forks);

    maybeLogReorg(newChainHeadWithReceipts, oldChainWithReceipts, commonAncestorWithReceipts);

    return BlockAddedEvent.createForChainReorg(
        newChainHeadWithReceipts.getBlock(),
        newTransactions.values().stream().flatMap(Collection::stream).collect(toList()),
        removedTransactions,
        newChainHeadWithReceipts.getReceipts(),
        Stream.concat(removedLogsWithMetadata.stream(), addedLogsWithMetadata.stream())
            .collect(Collectors.toUnmodifiableList()),
        currentNewChainWithReceipts.getBlock().getHash());
  }

  private void maybeLogReorg(
      final BlockWithReceipts newChainHeadWithReceipts,
      final BlockWithReceipts oldChainWithReceipts,
      final BlockWithReceipts commonAncestorWithReceipts) {
    if ((newChainHeadWithReceipts.getNumber() - commonAncestorWithReceipts.getNumber()
                > reorgLoggingThreshold
            || oldChainWithReceipts.getNumber() - commonAncestorWithReceipts.getNumber()
                > reorgLoggingThreshold)
        && LOG.isWarnEnabled()) {
      LOG.warn(
          "Chain Reorganization +{} new / -{} old\n{}",
          newChainHeadWithReceipts.getNumber() - commonAncestorWithReceipts.getNumber(),
          oldChainWithReceipts.getNumber() - commonAncestorWithReceipts.getNumber(),
          Streams.zip(
                  Stream.of("Old", "New", "Ancestor"),
                  Stream.of(
                          oldChainWithReceipts,
                          newChainHeadWithReceipts,
                          commonAncestorWithReceipts)
                      .map(
                          blockWithReceipts ->
                              String.format(
                                  "hash: %s, height: %s",
                                  blockWithReceipts.getHash(), blockWithReceipts.getNumber())),
                  (label, values) -> String.format("%10s - %s", label, values))
              .collect(joining("\n")));
    }
  }

  @Override
  public boolean rewindToBlock(final long blockNumber) {
    return blockchainStorage.getBlockHash(blockNumber).map(this::rewindToBlock).orElse(false);
  }

  @Override
  public boolean rewindToBlock(final Hash blockHash) {
    final BlockchainStorage.Updater updater = blockchainStorage.updater();
    try {
      final BlockHeader oldBlockHeader = blockchainStorage.getBlockHeader(blockHash).get();
      final BlockWithReceipts blockWithReceipts = getBlockWithReceipts(oldBlockHeader).get();
      final Block block = blockWithReceipts.getBlock();

      handleChainReorg(updater, blockWithReceipts);
      updater.commit();

      updateCacheForNewCanonicalHead(block, calculateTotalDifficulty(block.getHeader()));
      return true;
    } catch (final NoSuchElementException e) {
      // Any Optional.get() calls in this block should be present, missing data means data
      // corruption or a bug.
      updater.rollback();
      throw new IllegalStateException("Blockchain is missing data that should be present.", e);
    }
  }

  private void updateCacheForNewCanonicalHead(final Block block, final Difficulty uInt256) {
    chainHeader = block.getHeader();
    totalDifficulty = uInt256;
    chainHeadTransactionCount = block.getBody().getTransactions().size();
    chainHeadOmmerCount = block.getBody().getOmmers().size();
  }

  private static void indexTransactionForBlock(
      final BlockchainStorage.Updater updater, final Hash hash, final List<Transaction> txs) {
    for (int i = 0; i < txs.size(); i++) {
      final Hash txHash = txs.get(i).getHash();
      final TransactionLocation loc = new TransactionLocation(hash, i);
      updater.putTransactionLocation(txHash, loc);
    }
  }

  private static void clearIndexedTransactionsForBlock(
      final BlockchainStorage.Updater updater, final List<Transaction> txs) {
    for (final Transaction tx : txs) {
      updater.removeTransactionLocation(tx.getHash());
    }
  }

  @VisibleForTesting
  Set<Hash> getForks() {
    return new HashSet<>(blockchainStorage.getForkHeads());
  }

  private void setGenesis(final Block genesisBlock, final String dataDirectory) {
    checkArgument(
        genesisBlock.getHeader().getNumber() == BlockHeader.GENESIS_BLOCK_NUMBER,
        "Invalid genesis block.");
    final Optional<Hash> maybeHead = blockchainStorage.getChainHead();
    if (maybeHead.isEmpty()) {
      // Initialize blockchain store with genesis block.
      final BlockchainStorage.Updater updater = blockchainStorage.updater();
      final Hash hash = genesisBlock.getHash();
      updater.putBlockHeader(hash, genesisBlock.getHeader());
      updater.putBlockBody(hash, genesisBlock.getBody());
      updater.putTransactionReceipts(hash, emptyList());
      updater.putTotalDifficulty(hash, calculateTotalDifficulty(genesisBlock.getHeader()));
      updater.putBlockHash(genesisBlock.getHeader().getNumber(), hash);
      updater.setChainHead(hash);
      updater.commit();
    } else {
      // Verify genesis block is consistent with stored blockchain.
      final Optional<Hash> genesisHash = getBlockHashByNumber(BlockHeader.GENESIS_BLOCK_NUMBER);
      if (genesisHash.isEmpty()) {
        throw new IllegalStateException("Blockchain is missing genesis block data.");
      }
      if (!genesisHash.get().equals(genesisBlock.getHash())) {
        throw new InvalidConfigurationException(
            "Supplied genesis block does not match chain data stored in "
                + dataDirectory
                + ".\n"
                + "Please specify a different data directory with --data-path, specify the original genesis file with "
                + "--genesis-file or supply a testnet/mainnet option with --network.");
      }
    }
  }

  private boolean blockIsAlreadyTracked(final Block block) {
    if (block.getHeader().getParentHash().equals(chainHeader.getHash())) {
      // If this block builds on our chain head it would have a higher TD and be the chain head
      // but since it isn't we mustn't have imported it yet.
      // Saves a db read for the most common case
      return false;
    }
    return blockchainStorage.getBlockHeader(block.getHash()).isPresent();
  }

  private boolean blockIsConnected(final Block block) {
    return blockchainStorage.getBlockHeader(block.getHeader().getParentHash()).isPresent();
  }

  private void addAddedLogsWithMetadata(
      final List<LogWithMetadata> logsWithMetadata, final BlockWithReceipts blockWithReceipts) {
    logsWithMetadata.addAll(
        0,
        LogWithMetadata.generate(
            blockWithReceipts.getBlock(), blockWithReceipts.getReceipts(), false));
  }

  private void addRemovedLogsWithMetadata(
      final List<LogWithMetadata> logsWithMetadata, final BlockWithReceipts blockWithReceipts) {
    logsWithMetadata.addAll(
        Lists.reverse(
            LogWithMetadata.generate(
                blockWithReceipts.getBlock(), blockWithReceipts.getReceipts(), true)));
  }

  private Optional<BlockWithReceipts> getBlockWithReceipts(final BlockHeader blockHeader) {
    return blockchainStorage
        .getBlockBody(blockHeader.getHash())
        .map(body -> new Block(blockHeader, body))
        .flatMap(
            block ->
                blockchainStorage
                    .getTransactionReceipts(blockHeader.getHash())
                    .map(receipts -> new BlockWithReceipts(block, receipts)));
  }

  private BlockWithReceipts getParentBlockWithReceipts(final BlockWithReceipts blockWithReceipts) {
    return blockchainStorage
        .getBlockHeader(blockWithReceipts.getHeader().getParentHash())
        .flatMap(this::getBlockWithReceipts)
        .get();
  }

  @Override
  public long observeBlockAdded(final BlockAddedObserver observer) {
    checkNotNull(observer);
    return blockAddedObservers.subscribe(observer);
  }

  @Override
  public boolean removeObserver(final long observerId) {
    return blockAddedObservers.unsubscribe(observerId);
  }

  @Override
  public long observeChainReorg(final ChainReorgObserver observer) {
    checkNotNull(observer);
    return blockReorgObservers.subscribe(observer);
  }

  @Override
  public boolean removeChainReorgObserver(final long observerId) {
    return blockReorgObservers.unsubscribe(observerId);
  }

  @VisibleForTesting
  int observerCount() {
    return blockAddedObservers.getSubscriberCount();
  }

  private void notifyChainReorgBlockAdded(final BlockWithReceipts blockWithReceipts) {
    blockReorgObservers.forEach(observer -> observer.onBlockAdded(blockWithReceipts, this));
  }
}<|MERGE_RESOLUTION|>--- conflicted
+++ resolved
@@ -55,15 +55,11 @@
 import org.slf4j.LoggerFactory;
 
 public class DefaultBlockchain implements MutableBlockchain {
-<<<<<<< HEAD
-  private static final Logger LOG = LogManager.getLogger();
+  private static final Logger LOG = LoggerFactory.getLogger(DefaultBlockchain.class);
 
   private final Comparator<BlockHeader> heaviestChainBlockChoiceRule =
       Comparator.comparing(this::calculateTotalDifficulty);
 
-=======
-  private static final Logger LOG = LoggerFactory.getLogger(DefaultBlockchain.class);
->>>>>>> e8a6976d
   protected final BlockchainStorage blockchainStorage;
 
   private final Subscribers<BlockAddedObserver> blockAddedObservers = Subscribers.create();
