--- conflicted
+++ resolved
@@ -24,21 +24,12 @@
 
 public class BlockSimulationResult {
   final Block block;
-<<<<<<< HEAD
   final BlockStateCallSimulationResult blockStateCallSimulationResult;
 
   public BlockSimulationResult(
       final Block block, final BlockStateCallSimulationResult blockStateCallSimulationResult) {
     this.block = block;
     this.blockStateCallSimulationResult = blockStateCallSimulationResult;
-=======
-  final BlockCallSimulationResult blockCallSimulationResult;
-
-  public BlockSimulationResult(
-      final Block block, final BlockCallSimulationResult blockCallSimulationResult) {
-    this.block = block;
-    this.blockCallSimulationResult = blockCallSimulationResult;
->>>>>>> 4d3ff40a
   }
 
   public BlockHeader getBlockHeader() {
@@ -50,19 +41,11 @@
   }
 
   public List<TransactionReceipt> getReceipts() {
-<<<<<<< HEAD
     return blockStateCallSimulationResult.getReceipts();
   }
 
   public List<TransactionSimulatorResult> getTransactionSimulations() {
     return blockStateCallSimulationResult.getTransactionSimulationResults();
-=======
-    return blockCallSimulationResult.getReceipts();
-  }
-
-  public List<TransactionSimulatorResult> getTransactionSimulations() {
-    return blockCallSimulationResult.getTransactionSimulationResults();
->>>>>>> 4d3ff40a
   }
 
   public Block getBlock() {
@@ -70,27 +53,7 @@
   }
 
   public List<LogWithMetadata> getLogsWithMetadata() {
-<<<<<<< HEAD
-    List<LogWithMetadata> logs = new ArrayList<>();
-    blockStateCallSimulationResult
-        .getTransactionSimulatorResults()
-        .forEach(
-            transactionSimulation ->
-                logs.addAll(
-                    LogWithMetadata.generate(
-                        0,
-                        transactionSimulation.logs(),
-                        block.getHeader().getNumber(),
-                        block.getHash(),
-                        transactionSimulation.result().transaction().getHash(),
-                        block
-                            .getBody()
-                            .getTransactions()
-                            .indexOf(transactionSimulation.result().transaction()),
-                        false)));
-    return logs;
-=======
-    return blockCallSimulationResult.getTransactionSimulatorResults().stream()
+    return blockStateCallSimulationResult.getTransactionSimulatorResults().stream()
         .flatMap(
             transactionSimulation ->
                 LogWithMetadata.generate(
@@ -106,6 +69,5 @@
                     false)
                     .stream())
         .toList();
->>>>>>> 4d3ff40a
   }
 }