--- conflicted
+++ resolved
@@ -39,12 +39,14 @@
 
 public class TransactionRLPDecoder {
 
-<<<<<<< HEAD
   private static final ImmutableMap<TransactionType, TransactionRLPDecoder.Decoder>
       TYPED_TRANSACTION_DECODERS =
           ImmutableMap.of(TransactionType.EIP1559, TransactionRLPDecoder::decodeEIP1559);
 
   public static Transaction decode(final RLPInput rlpInput) {
+    if (GoQuorumOptions.goquorumCompatibilityMode) {
+      return decodeGoQuorum(rlpInput);
+    }
     final Bytes typedTransactionBytes = rlpInput.raw();
     final int firstByte = typedTransactionBytes.get(0) & 0xff;
     final TransactionType transactionType = TransactionType.of(firstByte);
@@ -63,17 +65,6 @@
                               transactionType)));
       return decoder.decode(rlpInput);
     }
-=======
-  TransactionRLPDecoder FRONTIER = frontierDecoder();
-  TransactionRLPDecoder EIP1559 = eip1559Decoder();
-  TransactionRLPDecoder GOQUORUM_PRIVATE_TRANSACTION_DECODER = goQuorumPrivateTransactionDecoder();
-
-  static Transaction decodeTransaction(final RLPInput input) {
-    if (GoQuorumOptions.goquorumCompatibilityMode) {
-      return GOQUORUM_PRIVATE_TRANSACTION_DECODER.decode(input);
-    }
-    return (ExperimentalEIPs.eip1559Enabled ? EIP1559 : FRONTIER).decode(input);
->>>>>>> 809b801a
   }
 
   static Transaction decodeFrontier(final RLPInput input) {
@@ -87,7 +78,6 @@
             .value(Wei.of(input.readUInt256Scalar()))
             .payload(input.readBytes());
 
-<<<<<<< HEAD
     final BigInteger v = input.readBigIntegerScalar();
     final byte recId;
     Optional<BigInteger> chainId = Optional.empty();
@@ -103,32 +93,11 @@
     final BigInteger r = input.readUInt256Scalar().toBytes().toUnsignedBigInteger();
     final BigInteger s = input.readUInt256Scalar().toBytes().toUnsignedBigInteger();
     final SECP256K1.Signature signature = SECP256K1.Signature.create(r, s, recId);
-=======
-  static TransactionRLPDecoder frontierDecoder() {
-    return input -> {
-      input.enterList();
-
-      final Transaction.Builder builder =
-          Transaction.builder()
-              .nonce(input.readLongScalar())
-              .gasPrice(Wei.of(input.readUInt256Scalar()))
-              .gasLimit(input.readLongScalar())
-              .to(input.readBytes(v -> v.size() == 0 ? null : Address.wrap(v)))
-              .value(Wei.of(input.readUInt256Scalar()))
-              .payload(input.readBytes());
->>>>>>> 809b801a
 
     input.leaveList();
 
-<<<<<<< HEAD
     chainId.ifPresent(builder::chainId);
     return builder.signature(signature).build();
-=======
-      input.leaveList();
-      chainId.ifPresent(builder::chainId);
-      return builder.signature(signature).build();
-    };
->>>>>>> 809b801a
   }
 
   static Transaction decodeEIP1559(final RLPInput input) {
@@ -171,45 +140,41 @@
     Transaction decode(RLPInput input);
   }
 
-  static TransactionRLPDecoder goQuorumPrivateTransactionDecoder() {
-    return input -> {
-      input.enterList();
+  static Transaction decodeGoQuorum(final RLPInput input) {
+    input.enterList();
 
-      final Transaction.Builder builder =
-          Transaction.builder()
-              .nonce(input.readLongScalar())
-              .gasPrice(Wei.of(input.readUInt256Scalar()))
-              .gasLimit(input.readLongScalar())
-              .to(input.readBytes(v -> v.size() == 0 ? null : Address.wrap(v)))
-              .value(Wei.of(input.readUInt256Scalar()))
-              .payload(input.readBytes());
+    final Transaction.Builder builder =
+        Transaction.builder()
+            .nonce(input.readLongScalar())
+            .gasPrice(Wei.of(input.readUInt256Scalar()))
+            .gasLimit(input.readLongScalar())
+            .to(input.readBytes(v -> v.size() == 0 ? null : Address.wrap(v)))
+            .value(Wei.of(input.readUInt256Scalar()))
+            .payload(input.readBytes());
 
-      final BigInteger v = input.readBigIntegerScalar();
-      final byte recId;
-      Optional<BigInteger> chainId = Optional.empty();
-      if (isGoQuorumPrivateTransaction(v)) {
-        // GoQuorum private TX. No chain ID. Preserve the v value as provided.
-        builder.v(v);
-        recId = v.subtract(GO_QUORUM_PRIVATE_TRANSACTION_V_VALUE_MIN).byteValueExact();
-      } else if (v.equals(REPLAY_UNPROTECTED_V_BASE)
-          || v.equals(REPLAY_UNPROTECTED_V_BASE_PLUS_1)) {
-        recId = v.subtract(REPLAY_UNPROTECTED_V_BASE).byteValueExact();
-      } else if (v.compareTo(REPLAY_PROTECTED_V_MIN) > 0) {
-        chainId = Optional.of(v.subtract(REPLAY_PROTECTED_V_BASE).divide(TWO));
-        recId =
-            v.subtract(TWO.multiply(chainId.get()).add(REPLAY_PROTECTED_V_BASE)).byteValueExact();
-      } else {
-        throw new RuntimeException(
-            String.format("An unsupported encoded `v` value of %s was found", v));
-      }
-      final BigInteger r = input.readUInt256Scalar().toBytes().toUnsignedBigInteger();
-      final BigInteger s = input.readUInt256Scalar().toBytes().toUnsignedBigInteger();
-      final SECP256K1.Signature signature = SECP256K1.Signature.create(r, s, recId);
+    final BigInteger v = input.readBigIntegerScalar();
+    final byte recId;
+    Optional<BigInteger> chainId = Optional.empty();
+    if (isGoQuorumPrivateTransaction(v)) {
+      // GoQuorum private TX. No chain ID. Preserve the v value as provided.
+      builder.v(v);
+      recId = v.subtract(GO_QUORUM_PRIVATE_TRANSACTION_V_VALUE_MIN).byteValueExact();
+    } else if (v.equals(REPLAY_UNPROTECTED_V_BASE) || v.equals(REPLAY_UNPROTECTED_V_BASE_PLUS_1)) {
+      recId = v.subtract(REPLAY_UNPROTECTED_V_BASE).byteValueExact();
+    } else if (v.compareTo(REPLAY_PROTECTED_V_MIN) > 0) {
+      chainId = Optional.of(v.subtract(REPLAY_PROTECTED_V_BASE).divide(TWO));
+      recId = v.subtract(TWO.multiply(chainId.get()).add(REPLAY_PROTECTED_V_BASE)).byteValueExact();
+    } else {
+      throw new RuntimeException(
+          String.format("An unsupported encoded `v` value of %s was found", v));
+    }
+    final BigInteger r = input.readUInt256Scalar().toBytes().toUnsignedBigInteger();
+    final BigInteger s = input.readUInt256Scalar().toBytes().toUnsignedBigInteger();
+    final SECP256K1.Signature signature = SECP256K1.Signature.create(r, s, recId);
 
-      input.leaveList();
-      chainId.ifPresent(builder::chainId);
-      return builder.signature(signature).build();
-    };
+    input.leaveList();
+    chainId.ifPresent(builder::chainId);
+    return builder.signature(signature).build();
   }
 
   private static boolean isGoQuorumPrivateTransaction(final BigInteger v) {
