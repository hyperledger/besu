--- conflicted
+++ resolved
@@ -46,12 +46,9 @@
 
   TransactionValidationParams transactionSimulatorAllowExceedingBalanceAndFutureNonceParams =
       ImmutableTransactionValidationParams.of(true, true, false, false, false, true, true);
-<<<<<<< HEAD
-=======
 
   TransactionValidationParams blockSimulatorStrictParams =
       ImmutableTransactionValidationParams.of(false, false, false, false, false, true, false);
->>>>>>> d2df9d0f
 
   @Value.Default
   default boolean isAllowFutureNonce() {
