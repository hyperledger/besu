/*
 * Copyright ConsenSys AG.
 *
 * Licensed under the Apache License, Version 2.0 (the "License"); you may not use this file except in compliance with
 * the License. You may obtain a copy of the License at
 *
 * http://www.apache.org/licenses/LICENSE-2.0
 *
 * Unless required by applicable law or agreed to in writing, software distributed under the License is distributed on
 * an "AS IS" BASIS, WITHOUT WARRANTIES OR CONDITIONS OF ANY KIND, either express or implied. See the License for the
 * specific language governing permissions and limitations under the License.
 *
 * SPDX-License-Identifier: Apache-2.0
 */
package org.hyperledger.besu.ethereum.mainnet.precompiles.privacy;

import static org.hyperledger.besu.crypto.Hash.keccak256;

import org.hyperledger.besu.enclave.Enclave;
import org.hyperledger.besu.enclave.EnclaveClientException;
import org.hyperledger.besu.enclave.EnclaveIOException;
import org.hyperledger.besu.enclave.EnclaveServerException;
import org.hyperledger.besu.enclave.types.ReceiveResponse;
import org.hyperledger.besu.ethereum.chain.Blockchain;
import org.hyperledger.besu.ethereum.core.BlockHeader;
import org.hyperledger.besu.ethereum.core.Gas;
import org.hyperledger.besu.ethereum.core.Hash;
import org.hyperledger.besu.ethereum.core.Log;
import org.hyperledger.besu.ethereum.core.MutableWorldState;
import org.hyperledger.besu.ethereum.core.PrivacyParameters;
import org.hyperledger.besu.ethereum.core.ProcessableBlockHeader;
import org.hyperledger.besu.ethereum.core.WorldUpdater;
import org.hyperledger.besu.ethereum.debug.TraceOptions;
import org.hyperledger.besu.ethereum.mainnet.AbstractPrecompiledContract;
import org.hyperledger.besu.ethereum.privacy.PrivateStateRootResolver;
import org.hyperledger.besu.ethereum.privacy.PrivateTransaction;
import org.hyperledger.besu.ethereum.privacy.PrivateTransactionProcessor;
import org.hyperledger.besu.ethereum.privacy.storage.PrivacyGroupHeadBlockMap;
import org.hyperledger.besu.ethereum.privacy.storage.PrivateBlockMetadata;
import org.hyperledger.besu.ethereum.privacy.storage.PrivateStateStorage;
import org.hyperledger.besu.ethereum.privacy.storage.PrivateTransactionMetadata;
import org.hyperledger.besu.ethereum.rlp.BytesValueRLPInput;
import org.hyperledger.besu.ethereum.rlp.RLP;
import org.hyperledger.besu.ethereum.vm.DebugOperationTracer;
import org.hyperledger.besu.ethereum.vm.GasCalculator;
import org.hyperledger.besu.ethereum.vm.MessageFrame;
import org.hyperledger.besu.ethereum.worldstate.WorldStateArchive;

import java.util.Base64;
import java.util.List;

import org.apache.logging.log4j.LogManager;
import org.apache.logging.log4j.Logger;
import org.apache.tuweni.bytes.Bytes;
import org.apache.tuweni.bytes.Bytes32;

public class PrivacyPrecompiledContract extends AbstractPrecompiledContract {
  private final Enclave enclave;
  private final WorldStateArchive privateWorldStateArchive;
  private final PrivateStateStorage privateStateStorage;
  private final PrivateStateRootResolver privateStateRootResolver;
  private PrivateTransactionProcessor privateTransactionProcessor;

  private static final Logger LOG = LogManager.getLogger();

  public PrivacyPrecompiledContract(
      final GasCalculator gasCalculator, final PrivacyParameters privacyParameters) {
    this(
        gasCalculator,
        privacyParameters.getEnclave(),
        privacyParameters.getPrivateWorldStateArchive(),
        privacyParameters.getPrivateStateStorage());
  }

  PrivacyPrecompiledContract(
      final GasCalculator gasCalculator,
      final Enclave enclave,
      final WorldStateArchive worldStateArchive,
      final PrivateStateStorage privateStateStorage) {
    super("Privacy", gasCalculator);
    this.enclave = enclave;
    this.privateWorldStateArchive = worldStateArchive;
    this.privateStateStorage = privateStateStorage;
    this.privateStateRootResolver = new PrivateStateRootResolver(privateStateStorage);
  }

  public void setPrivateTransactionProcessor(
      final PrivateTransactionProcessor privateTransactionProcessor) {
    this.privateTransactionProcessor = privateTransactionProcessor;
  }

  @Override
<<<<<<< HEAD
  public Gas gasRequirement(final BytesValue input) {
=======
  public Gas gasRequirement(final Bytes input) {
>>>>>>> 76d62ee4
    return Gas.of(0L);
  }

  @Override
<<<<<<< HEAD
  public BytesValue compute(final BytesValue input, final MessageFrame messageFrame) {
    final ProcessableBlockHeader currentBlockHeader = messageFrame.getBlockHeader();
    if (!BlockHeader.class.isAssignableFrom(currentBlockHeader.getClass())) {
      LOG.info("Privacy works with BlockHeader only!.");
      return BytesValue.EMPTY;
    }
    final Hash currentBlockHash = ((BlockHeader) currentBlockHeader).getHash();

    final String key = BytesValues.asBase64String(input);
    final ReceiveRequest receiveRequest = new ReceiveRequest(key);

    final ReceiveResponse receiveResponse;
    try {
      receiveResponse = enclave.receive(receiveRequest);
    } catch (final Exception e) {
      LOG.debug("Enclave does not have private transaction payload with key {}", key, e);
      return BytesValue.EMPTY;
=======
  public Bytes compute(final Bytes input, final MessageFrame messageFrame) {
    final ProcessableBlockHeader currentBlockHeader = messageFrame.getBlockHeader();
    if (!BlockHeader.class.isAssignableFrom(currentBlockHeader.getClass())) {
      throw new IllegalArgumentException(
          "The MessageFrame contains an illegal block header type. Privacy works with BlockHeader only!.");
    }
    final Hash currentBlockHash = ((BlockHeader) currentBlockHeader).getHash();

    final String key = input.toBase64String();

    final ReceiveResponse receiveResponse;
    try {
      receiveResponse = enclave.receive(key);
    } catch (final EnclaveClientException e) {
      LOG.debug("Can not fetch private transaction payload with key {}", key, e);
      return Bytes.EMPTY;
    } catch (final EnclaveServerException e) {
      LOG.error("Enclave is responding but errored perhaps it has a misconfiguration?", e);
      throw e;
    } catch (final EnclaveIOException e) {
      LOG.error("Can not communicate with enclave is it up?", e);
      throw e;
>>>>>>> 76d62ee4
    }

    final BytesValueRLPInput bytesValueRLPInput =
        new BytesValueRLPInput(
            Bytes.wrap(Base64.getDecoder().decode(receiveResponse.getPayload())), false);
    final PrivateTransaction privateTransaction = PrivateTransaction.readFrom(bytesValueRLPInput);
    final WorldUpdater publicWorldState = messageFrame.getWorldState();
    final Bytes32 privacyGroupId =
        Bytes32.wrap(Bytes.fromBase64String(receiveResponse.getPrivacyGroupId()));

    LOG.trace(
        "Processing private transaction {} in privacy group {}",
        privateTransaction.getHash(),
        privacyGroupId);

    final PrivacyGroupHeadBlockMap privacyGroupHeadBlockMap =
        privateStateStorage.getPrivacyGroupHeadBlockMap(currentBlockHash).orElseThrow();

    final Blockchain currentBlockchain = messageFrame.getBlockchain();

    final Hash lastRootHash =
        privateStateRootResolver.resolveLastStateRoot(privacyGroupId, currentBlockHash);

    final MutableWorldState disposablePrivateState =
        privateWorldStateArchive.getMutable(lastRootHash).get();

    final WorldUpdater privateWorldStateUpdater = disposablePrivateState.updater();
    final PrivateTransactionProcessor.Result result =
        privateTransactionProcessor.processTransaction(
            currentBlockchain,
            publicWorldState,
            privateWorldStateUpdater,
            currentBlockHeader,
            privateTransaction,
            messageFrame.getMiningBeneficiary(),
            new DebugOperationTracer(TraceOptions.DEFAULT),
            messageFrame.getBlockHashLookup(),
            privacyGroupId);

    if (result.isInvalid() || !result.isSuccessful()) {
      LOG.error(
          "Failed to process private transaction {}: {}",
          privateTransaction.getHash(),
          result.getValidationResult().getErrorMessage());
      return Bytes.EMPTY;
    }

    if (messageFrame.isPersistingState()) {
      LOG.trace(
          "Persisting private state {} for privacyGroup {}",
          disposablePrivateState.rootHash(),
          privacyGroupId);
      privateWorldStateUpdater.commit();
      disposablePrivateState.persist();

      final PrivateStateStorage.Updater privateStateUpdater = privateStateStorage.updater();
<<<<<<< HEAD
      final PrivateBlockMetadata privateBlockMetadata =
          privateStateStorage
              .getPrivateBlockMetadata(currentBlockHash, Bytes32.wrap(privacyGroupId))
              .orElseGet(PrivateBlockMetadata::empty);
      privateBlockMetadata.addPrivateTransactionMetadata(
          new PrivateTransactionMetadata(
              messageFrame.getTransactionHash(), disposablePrivateState.rootHash()));
      privateStateUpdater.putPrivateBlockMetadata(
          Bytes32.wrap(currentBlockHash.getByteArray()),
          Bytes32.wrap(privacyGroupId),
          privateBlockMetadata);
=======

      updatePrivateBlockMetadata(
          messageFrame.getTransactionHash(),
          currentBlockHash,
          privacyGroupId,
          disposablePrivateState.rootHash(),
          privateStateUpdater);
>>>>>>> 76d62ee4

      final Bytes32 txHash = keccak256(RLP.encode(privateTransaction::writeTo));
      final List<Log> logs = result.getLogs();
      if (!logs.isEmpty()) {
        privateStateUpdater.putTransactionLogs(txHash, result.getLogs());
      }
      if (result.getRevertReason().isPresent()) {
        privateStateUpdater.putTransactionRevertReason(txHash, result.getRevertReason().get());
      }

      privateStateUpdater.putTransactionStatus(
          txHash,
<<<<<<< HEAD
          BytesValue.of(
=======
          Bytes.of(
>>>>>>> 76d62ee4
              result.getStatus() == PrivateTransactionProcessor.Result.Status.SUCCESSFUL ? 1 : 0));
      privateStateUpdater.putTransactionResult(txHash, result.getOutput());

      // TODO: this map could be passed through from @PrivacyBlockProcessor and saved once at the
      // end of block processing
      if (!privacyGroupHeadBlockMap.contains(Bytes32.wrap(privacyGroupId), currentBlockHash)) {
        privacyGroupHeadBlockMap.put(Bytes32.wrap(privacyGroupId), currentBlockHash);
        privateStateUpdater.putPrivacyGroupHeadBlockMap(
            currentBlockHash, new PrivacyGroupHeadBlockMap(privacyGroupHeadBlockMap));
      }
      privateStateUpdater.commit();
    }

    return result.getOutput();
  }

  private void updatePrivateBlockMetadata(
      final Hash markerTransactionHash,
      final Hash currentBlockHash,
      final Bytes32 privacyGroupId,
      final Hash rootHash,
      final PrivateStateStorage.Updater privateStateUpdater) {
    final PrivateBlockMetadata privateBlockMetadata =
        privateStateStorage
            .getPrivateBlockMetadata(currentBlockHash, Bytes32.wrap(privacyGroupId))
            .orElseGet(PrivateBlockMetadata::empty);
    privateBlockMetadata.addPrivateTransactionMetadata(
        new PrivateTransactionMetadata(markerTransactionHash, rootHash));
    privateStateUpdater.putPrivateBlockMetadata(
        Bytes32.wrap(currentBlockHash.getByteArray()),
        Bytes32.wrap(privacyGroupId),
        privateBlockMetadata);
  }
}<|MERGE_RESOLUTION|>--- conflicted
+++ resolved
@@ -90,39 +90,21 @@
   }
 
   @Override
-<<<<<<< HEAD
-  public Gas gasRequirement(final BytesValue input) {
-=======
   public Gas gasRequirement(final Bytes input) {
->>>>>>> 76d62ee4
     return Gas.of(0L);
   }
 
   @Override
-<<<<<<< HEAD
-  public BytesValue compute(final BytesValue input, final MessageFrame messageFrame) {
-    final ProcessableBlockHeader currentBlockHeader = messageFrame.getBlockHeader();
-    if (!BlockHeader.class.isAssignableFrom(currentBlockHeader.getClass())) {
-      LOG.info("Privacy works with BlockHeader only!.");
-      return BytesValue.EMPTY;
-    }
-    final Hash currentBlockHash = ((BlockHeader) currentBlockHeader).getHash();
-
-    final String key = BytesValues.asBase64String(input);
-    final ReceiveRequest receiveRequest = new ReceiveRequest(key);
-
-    final ReceiveResponse receiveResponse;
-    try {
-      receiveResponse = enclave.receive(receiveRequest);
-    } catch (final Exception e) {
-      LOG.debug("Enclave does not have private transaction payload with key {}", key, e);
-      return BytesValue.EMPTY;
-=======
   public Bytes compute(final Bytes input, final MessageFrame messageFrame) {
     final ProcessableBlockHeader currentBlockHeader = messageFrame.getBlockHeader();
     if (!BlockHeader.class.isAssignableFrom(currentBlockHeader.getClass())) {
-      throw new IllegalArgumentException(
-          "The MessageFrame contains an illegal block header type. Privacy works with BlockHeader only!.");
+      if (!messageFrame.isPersistingState()) {
+        // We get in here from block mining.
+        return Bytes.EMPTY;
+      } else {
+        throw new IllegalArgumentException(
+            "The MessageFrame contains an illegal block header type. Cannot persist private block metadata without current block hash.");
+      }
     }
     final Hash currentBlockHash = ((BlockHeader) currentBlockHeader).getHash();
 
@@ -140,7 +122,6 @@
     } catch (final EnclaveIOException e) {
       LOG.error("Can not communicate with enclave is it up?", e);
       throw e;
->>>>>>> 76d62ee4
     }
 
     final BytesValueRLPInput bytesValueRLPInput =
@@ -197,19 +178,6 @@
       disposablePrivateState.persist();
 
       final PrivateStateStorage.Updater privateStateUpdater = privateStateStorage.updater();
-<<<<<<< HEAD
-      final PrivateBlockMetadata privateBlockMetadata =
-          privateStateStorage
-              .getPrivateBlockMetadata(currentBlockHash, Bytes32.wrap(privacyGroupId))
-              .orElseGet(PrivateBlockMetadata::empty);
-      privateBlockMetadata.addPrivateTransactionMetadata(
-          new PrivateTransactionMetadata(
-              messageFrame.getTransactionHash(), disposablePrivateState.rootHash()));
-      privateStateUpdater.putPrivateBlockMetadata(
-          Bytes32.wrap(currentBlockHash.getByteArray()),
-          Bytes32.wrap(privacyGroupId),
-          privateBlockMetadata);
-=======
 
       updatePrivateBlockMetadata(
           messageFrame.getTransactionHash(),
@@ -217,7 +185,6 @@
           privacyGroupId,
           disposablePrivateState.rootHash(),
           privateStateUpdater);
->>>>>>> 76d62ee4
 
       final Bytes32 txHash = keccak256(RLP.encode(privateTransaction::writeTo));
       final List<Log> logs = result.getLogs();
@@ -230,11 +197,7 @@
 
       privateStateUpdater.putTransactionStatus(
           txHash,
-<<<<<<< HEAD
-          BytesValue.of(
-=======
           Bytes.of(
->>>>>>> 76d62ee4
               result.getStatus() == PrivateTransactionProcessor.Result.Status.SUCCESSFUL ? 1 : 0));
       privateStateUpdater.putTransactionResult(txHash, result.getOutput());
 
