/*
 * Copyright ConsenSys AG.
 *
 * Licensed under the Apache License, Version 2.0 (the "License"); you may not use this file except in compliance with
 * the License. You may obtain a copy of the License at
 *
 * http://www.apache.org/licenses/LICENSE-2.0
 *
 * Unless required by applicable law or agreed to in writing, software distributed under the License is distributed on
 * an "AS IS" BASIS, WITHOUT WARRANTIES OR CONDITIONS OF ANY KIND, either express or implied. See the License for the
 * specific language governing permissions and limitations under the License.
 *
 * SPDX-License-Identifier: Apache-2.0
 */
package org.hyperledger.besu.ethereum.mainnet.precompiles.privacy;

import org.hyperledger.besu.enclave.Enclave;
import org.hyperledger.besu.enclave.EnclaveClientException;
import org.hyperledger.besu.enclave.EnclaveIOException;
import org.hyperledger.besu.enclave.EnclaveServerException;
import org.hyperledger.besu.enclave.types.ReceiveResponse;
import org.hyperledger.besu.ethereum.core.BlockHeader;
import org.hyperledger.besu.ethereum.core.Gas;
import org.hyperledger.besu.ethereum.core.Hash;
import org.hyperledger.besu.ethereum.core.MutableWorldState;
import org.hyperledger.besu.ethereum.core.PrivacyParameters;
import org.hyperledger.besu.ethereum.core.ProcessableBlockHeader;
import org.hyperledger.besu.ethereum.core.WorldUpdater;
import org.hyperledger.besu.ethereum.debug.TraceOptions;
import org.hyperledger.besu.ethereum.mainnet.AbstractPrecompiledContract;
import org.hyperledger.besu.ethereum.privacy.PrivateStateRootResolver;
import org.hyperledger.besu.ethereum.privacy.PrivateTransaction;
import org.hyperledger.besu.ethereum.privacy.PrivateTransactionProcessor;
import org.hyperledger.besu.ethereum.privacy.PrivateTransactionReceipt;
import org.hyperledger.besu.ethereum.privacy.storage.PrivateMetadataUpdater;
import org.hyperledger.besu.ethereum.privacy.storage.PrivateTransactionMetadata;
import org.hyperledger.besu.ethereum.processing.TransactionProcessingResult;
import org.hyperledger.besu.ethereum.rlp.BytesValueRLPInput;
import org.hyperledger.besu.ethereum.vm.DebugOperationTracer;
import org.hyperledger.besu.ethereum.vm.GasCalculator;
import org.hyperledger.besu.ethereum.vm.MessageFrame;
import org.hyperledger.besu.ethereum.worldstate.WorldStateArchive;

import java.util.Base64;

import com.google.common.annotations.VisibleForTesting;
import org.apache.logging.log4j.LogManager;
import org.apache.logging.log4j.Logger;
import org.apache.tuweni.bytes.Bytes;
import org.apache.tuweni.bytes.Bytes32;

public class PrivacyPrecompiledContract extends AbstractPrecompiledContract {
  private final Enclave enclave;
  final WorldStateArchive privateWorldStateArchive;
  final PrivateStateRootResolver privateStateRootResolver;
  PrivateTransactionProcessor privateTransactionProcessor;

  private static final Logger LOG = LogManager.getLogger();

  public PrivacyPrecompiledContract(
      final GasCalculator gasCalculator,
      final PrivacyParameters privacyParameters,
      final String name) {
    this(
        gasCalculator,
        privacyParameters.getEnclave(),
        privacyParameters.getPrivateWorldStateArchive(),
        privacyParameters.getPrivateStateRootResolver(),
        name);
  }

  @VisibleForTesting
  PrivacyPrecompiledContract(
      final GasCalculator gasCalculator,
      final Enclave enclave,
      final WorldStateArchive worldStateArchive,
      final PrivateStateRootResolver privateStateRootResolver) {
    this(gasCalculator, enclave, worldStateArchive, privateStateRootResolver, "Privacy");
  }

  protected PrivacyPrecompiledContract(
      final GasCalculator gasCalculator,
      final Enclave enclave,
      final WorldStateArchive worldStateArchive,
      final PrivateStateRootResolver privateStateRootResolver,
      final String name) {
    super(name, gasCalculator);
    this.enclave = enclave;
    this.privateWorldStateArchive = worldStateArchive;
    this.privateStateRootResolver = privateStateRootResolver;
  }

  public void setPrivateTransactionProcessor(
      final PrivateTransactionProcessor privateTransactionProcessor) {
    this.privateTransactionProcessor = privateTransactionProcessor;
  }

  @Override
  public Gas gasRequirement(final Bytes input) {
    return Gas.of(0L);
  }

  @Override
  public Bytes compute(final Bytes input, final MessageFrame messageFrame) {

    if (skipContractExecution(messageFrame)) {
      return Bytes.EMPTY;
    }

    final Hash pmtHash = messageFrame.getTransactionHash();

    final String key = input.toBase64String();
    final ReceiveResponse receiveResponse;
    try {
      receiveResponse = getReceiveResponse(key);
    } catch (final EnclaveClientException e) {
      LOG.debug("Can not fetch private transaction payload with key {}", key, e);
      return Bytes.EMPTY;
    }

    final BytesValueRLPInput bytesValueRLPInput =
        new BytesValueRLPInput(
            Bytes.wrap(Base64.getDecoder().decode(receiveResponse.getPayload())), false);
    final PrivateTransaction privateTransaction =
        PrivateTransaction.readFrom(bytesValueRLPInput.readAsRlp());

    final Bytes privateFrom = privateTransaction.getPrivateFrom();
    if (!privateFromMatchesSenderKey(privateFrom, receiveResponse.getSenderKey())) {
      return Bytes.EMPTY;
    }

    final Bytes32 privacyGroupId =
        Bytes32.wrap(Bytes.fromBase64String(receiveResponse.getPrivacyGroupId()));

    try {
      if (privateTransaction.getPrivateFor().isEmpty()
          && !enclave
              .retrievePrivacyGroup(privacyGroupId.toBase64String())
              .getMembers()
              .contains(privateFrom.toBase64String())) {
        return Bytes.EMPTY;
      }
    } catch (final EnclaveClientException e) {
      // This exception is thrown when the privacy group can not be found
      return Bytes.EMPTY;
    } catch (final EnclaveServerException e) {
      LOG.error("Enclave is responding with an error, perhaps it has a misconfiguration?", e);
      throw e;
    } catch (final EnclaveIOException e) {
      LOG.error("Can not communicate with enclave, is it up?", e);
      throw e;
    }

    LOG.debug("Processing private transaction {} in privacy group {}", pmtHash, privacyGroupId);

    final PrivateMetadataUpdater privateMetadataUpdater = messageFrame.getPrivateMetadataUpdater();
    final Hash lastRootHash =
        privateStateRootResolver.resolveLastStateRoot(privacyGroupId, privateMetadataUpdater);

    final MutableWorldState disposablePrivateState =
        privateWorldStateArchive.getMutable(lastRootHash).get();

    final WorldUpdater privateWorldStateUpdater = disposablePrivateState.updater();

<<<<<<< HEAD
    final PrivateTransactionProcessor.TransactionProcessingResult result =
=======
    final TransactionProcessingResult result =
>>>>>>> 4ff73342
        processPrivateTransaction(
            messageFrame, privateTransaction, privacyGroupId, privateWorldStateUpdater);

    if (result.isInvalid() || !result.isSuccessful()) {
      LOG.error(
          "Failed to process private transaction {}: {}",
          pmtHash,
          result.getValidationResult().getErrorMessage());

      privateMetadataUpdater.putTransactionReceipt(pmtHash, new PrivateTransactionReceipt(result));

      return Bytes.EMPTY;
    }

    if (messageFrame.isPersistingPrivateState()) {

      privateWorldStateUpdater.commit();
      disposablePrivateState.persist();

      storePrivateMetadata(
          pmtHash, privacyGroupId, disposablePrivateState, privateMetadataUpdater, result);
    }

    return result.getOutput();
  }

  void storePrivateMetadata(
      final Hash commitmentHash,
      final Bytes32 privacyGroupId,
      final MutableWorldState disposablePrivateState,
      final PrivateMetadataUpdater privateMetadataUpdater,
<<<<<<< HEAD
      final PrivateTransactionProcessor.TransactionProcessingResult result) {

    final int txStatus =
        result.getStatus()
                == PrivateTransactionProcessor.TransactionProcessingResult.Status.SUCCESSFUL
            ? 1
            : 0;
=======
      final TransactionProcessingResult result) {

    final int txStatus =
        result.getStatus() == TransactionProcessingResult.Status.SUCCESSFUL ? 1 : 0;
>>>>>>> 4ff73342

    final PrivateTransactionReceipt privateTransactionReceipt =
        new PrivateTransactionReceipt(
            txStatus, result.getLogs(), result.getOutput(), result.getRevertReason());

    privateMetadataUpdater.putTransactionReceipt(commitmentHash, privateTransactionReceipt);
    privateMetadataUpdater.updatePrivacyGroupHeadBlockMap(privacyGroupId);
    privateMetadataUpdater.addPrivateTransactionMetadata(
        privacyGroupId,
        new PrivateTransactionMetadata(commitmentHash, disposablePrivateState.rootHash()));
  }

<<<<<<< HEAD
  PrivateTransactionProcessor.TransactionProcessingResult processPrivateTransaction(
=======
  TransactionProcessingResult processPrivateTransaction(
>>>>>>> 4ff73342
      final MessageFrame messageFrame,
      final PrivateTransaction privateTransaction,
      final Bytes32 privacyGroupId,
      final WorldUpdater privateWorldStateUpdater) {

    return privateTransactionProcessor.processTransaction(
        messageFrame.getBlockchain(),
        messageFrame.getWorldState(),
        privateWorldStateUpdater,
        messageFrame.getBlockHeader(),
        messageFrame.getTransactionHash(),
        privateTransaction,
        messageFrame.getMiningBeneficiary(),
        new DebugOperationTracer(TraceOptions.DEFAULT),
        messageFrame.getBlockHashLookup(),
        privacyGroupId);
  }

  ReceiveResponse getReceiveResponse(final String key) {
    final ReceiveResponse receiveResponse;
    try {
      receiveResponse = enclave.receive(key);
    } catch (final EnclaveServerException e) {
      LOG.error("Enclave is responding with an error, perhaps it has a misconfiguration?", e);
      throw e;
    } catch (final EnclaveIOException e) {
      LOG.error("Can not communicate with enclave is it up?", e);
      throw e;
    }
    return receiveResponse;
  }

  boolean skipContractExecution(final MessageFrame messageFrame) {
    return isSimulatingPMT(messageFrame) || isMining(messageFrame);
  }

  boolean isSimulatingPMT(final MessageFrame messageFrame) {
    // If there's no PrivateMetadataUpdater, the precompile has not been called through the
    // PrivacyBlockProcessor. This indicates the PMT is being simulated and execution of the
    // precompile is not required.
    return messageFrame.getPrivateMetadataUpdater() == null;
  }

  boolean isMining(final MessageFrame messageFrame) {
    boolean isMining = false;
    final ProcessableBlockHeader currentBlockHeader = messageFrame.getBlockHeader();
    if (!BlockHeader.class.isAssignableFrom(currentBlockHeader.getClass())) {
      if (!messageFrame.isPersistingPrivateState()) {
        isMining = true;
      } else {
        throw new IllegalArgumentException(
            "The MessageFrame contains an illegal block header type. Cannot persist private block"
                + " metadata without current block hash.");
      }
    }
    return isMining;
  }
}<|MERGE_RESOLUTION|>--- conflicted
+++ resolved
@@ -162,11 +162,7 @@
 
     final WorldUpdater privateWorldStateUpdater = disposablePrivateState.updater();
 
-<<<<<<< HEAD
-    final PrivateTransactionProcessor.TransactionProcessingResult result =
-=======
     final TransactionProcessingResult result =
->>>>>>> 4ff73342
         processPrivateTransaction(
             messageFrame, privateTransaction, privacyGroupId, privateWorldStateUpdater);
 
@@ -198,20 +194,10 @@
       final Bytes32 privacyGroupId,
       final MutableWorldState disposablePrivateState,
       final PrivateMetadataUpdater privateMetadataUpdater,
-<<<<<<< HEAD
-      final PrivateTransactionProcessor.TransactionProcessingResult result) {
-
-    final int txStatus =
-        result.getStatus()
-                == PrivateTransactionProcessor.TransactionProcessingResult.Status.SUCCESSFUL
-            ? 1
-            : 0;
-=======
       final TransactionProcessingResult result) {
 
     final int txStatus =
         result.getStatus() == TransactionProcessingResult.Status.SUCCESSFUL ? 1 : 0;
->>>>>>> 4ff73342
 
     final PrivateTransactionReceipt privateTransactionReceipt =
         new PrivateTransactionReceipt(
@@ -224,11 +210,7 @@
         new PrivateTransactionMetadata(commitmentHash, disposablePrivateState.rootHash()));
   }
 
-<<<<<<< HEAD
-  PrivateTransactionProcessor.TransactionProcessingResult processPrivateTransaction(
-=======
   TransactionProcessingResult processPrivateTransaction(
->>>>>>> 4ff73342
       final MessageFrame messageFrame,
       final PrivateTransaction privateTransaction,
       final Bytes32 privacyGroupId,
