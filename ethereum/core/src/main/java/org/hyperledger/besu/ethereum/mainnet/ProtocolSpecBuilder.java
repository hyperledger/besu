--- conflicted
+++ resolved
@@ -459,12 +459,7 @@
         Wei blockReward,
         MiningBeneficiaryCalculator miningBeneficiaryCalculator,
         boolean skipZeroBlockRewards,
-<<<<<<< HEAD
-        Optional<GoQuorumPrivacyParameters> goQuorumPrivacyParameters,
         ProtocolSchedule protocolSchedule);
-=======
-        HeaderBasedProtocolSchedule protocolSchedule);
->>>>>>> f68b97b4
   }
 
   public interface BlockValidatorBuilder {
