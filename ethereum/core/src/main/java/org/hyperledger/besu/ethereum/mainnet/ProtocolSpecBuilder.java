/*
 * Copyright ConsenSys AG.
 *
 * Licensed under the Apache License, Version 2.0 (the "License"); you may not use this file except in compliance with
 * the License. You may obtain a copy of the License at
 *
 * http://www.apache.org/licenses/LICENSE-2.0
 *
 * Unless required by applicable law or agreed to in writing, software distributed under the License is distributed on
 * an "AS IS" BASIS, WITHOUT WARRANTIES OR CONDITIONS OF ANY KIND, either express or implied. See the License for the
 * specific language governing permissions and limitations under the License.
 *
 * SPDX-License-Identifier: Apache-2.0
 */
package org.hyperledger.besu.ethereum.mainnet;

import static com.google.common.base.Preconditions.checkNotNull;
import static org.hyperledger.besu.ethereum.core.PrivacyParameters.DEFAULT_PRIVACY;
import static org.hyperledger.besu.ethereum.core.PrivacyParameters.FLEXIBLE_PRIVACY;
import static org.hyperledger.besu.ethereum.core.PrivacyParameters.PLUGIN_PRIVACY;

import org.hyperledger.besu.datatypes.Wei;
import org.hyperledger.besu.ethereum.BlockValidator;
import org.hyperledger.besu.ethereum.GasLimitCalculator;
import org.hyperledger.besu.ethereum.chain.BadBlockManager;
import org.hyperledger.besu.ethereum.core.BlockHeaderFunctions;
import org.hyperledger.besu.ethereum.core.BlockImporter;
import org.hyperledger.besu.ethereum.core.GoQuorumPrivacyParameters;
import org.hyperledger.besu.ethereum.core.PrivacyParameters;
import org.hyperledger.besu.ethereum.mainnet.feemarket.FeeMarket;
import org.hyperledger.besu.ethereum.mainnet.precompiles.privacy.FlexiblePrivacyPrecompiledContract;
import org.hyperledger.besu.ethereum.mainnet.precompiles.privacy.PrivacyPluginPrecompiledContract;
import org.hyperledger.besu.ethereum.mainnet.precompiles.privacy.PrivacyPrecompiledContract;
import org.hyperledger.besu.ethereum.privacy.PrivateTransactionProcessor;
import org.hyperledger.besu.ethereum.privacy.PrivateTransactionValidator;
import org.hyperledger.besu.evm.EVM;
import org.hyperledger.besu.evm.gascalculator.GasCalculator;
import org.hyperledger.besu.evm.internal.EvmConfiguration;
import org.hyperledger.besu.evm.precompile.PrecompileContractRegistry;
import org.hyperledger.besu.evm.processor.AbstractMessageProcessor;

import java.util.Optional;
import java.util.function.BiFunction;
import java.util.function.Function;
import java.util.function.Supplier;

public class ProtocolSpecBuilder {
  private Supplier<GasCalculator> gasCalculatorBuilder;
  private GasLimitCalculator gasLimitCalculator;
  private Wei blockReward;
  private boolean skipZeroBlockRewards;
  private BlockHeaderFunctions blockHeaderFunctions;
  private AbstractBlockProcessor.TransactionReceiptFactory transactionReceiptFactory;
  private DifficultyCalculator difficultyCalculator;
  private EvmConfiguration evmConfiguration;
  private BiFunction<GasCalculator, EvmConfiguration, EVM> evmBuilder;
  private Function<GasCalculator, MainnetTransactionValidator> transactionValidatorBuilder;
  private Function<FeeMarket, BlockHeaderValidator.Builder> blockHeaderValidatorBuilder;
  private Function<FeeMarket, BlockHeaderValidator.Builder> ommerHeaderValidatorBuilder;
  private Function<HeaderBasedProtocolSchedule, BlockBodyValidator> blockBodyValidatorBuilder;
  private BiFunction<GasCalculator, EVM, AbstractMessageProcessor> contractCreationProcessorBuilder;
  private Function<PrecompiledContractConfiguration, PrecompileContractRegistry>
      precompileContractRegistryBuilder;
  private BiFunction<EVM, PrecompileContractRegistry, AbstractMessageProcessor>
      messageCallProcessorBuilder;
  private TransactionProcessorBuilder transactionProcessorBuilder;
  private BlockProcessorBuilder blockProcessorBuilder;
  private BlockValidatorBuilder blockValidatorBuilder;
  private BlockImporterBuilder blockImporterBuilder;
  private String name;
  private MiningBeneficiaryCalculator miningBeneficiaryCalculator;
  private PrivacyParameters privacyParameters;
  private PrivateTransactionProcessorBuilder privateTransactionProcessorBuilder;
  private PrivateTransactionValidatorBuilder privateTransactionValidatorBuilder;
<<<<<<< HEAD

  private WithdrawalsProcessor withdrawalsProcessor =
      new WithdrawalsProcessor.NoOpWithdrawalsProcessor();

=======
  private WithdrawalsValidator withdrawalsValidator =
      new WithdrawalsValidator.ProhibitedWithdrawals();
>>>>>>> 515ddad5
  private FeeMarket feeMarket = FeeMarket.legacy();
  private BadBlockManager badBlockManager;
  private PoWHasher powHasher = PoWHasher.ETHASH_LIGHT;

  public ProtocolSpecBuilder gasCalculator(final Supplier<GasCalculator> gasCalculatorBuilder) {
    this.gasCalculatorBuilder = gasCalculatorBuilder;
    return this;
  }

  public ProtocolSpecBuilder gasLimitCalculator(final GasLimitCalculator gasLimitCalculator) {
    this.gasLimitCalculator = gasLimitCalculator;
    return this;
  }

  public ProtocolSpecBuilder blockReward(final Wei blockReward) {
    this.blockReward = blockReward;
    return this;
  }

  public ProtocolSpecBuilder skipZeroBlockRewards(final boolean skipZeroBlockRewards) {
    this.skipZeroBlockRewards = skipZeroBlockRewards;
    return this;
  }

  public ProtocolSpecBuilder blockHeaderFunctions(final BlockHeaderFunctions blockHeaderFunctions) {
    this.blockHeaderFunctions = blockHeaderFunctions;
    return this;
  }

  public ProtocolSpecBuilder transactionReceiptFactory(
      final AbstractBlockProcessor.TransactionReceiptFactory transactionReceiptFactory) {
    this.transactionReceiptFactory = transactionReceiptFactory;
    return this;
  }

  public ProtocolSpecBuilder difficultyCalculator(final DifficultyCalculator difficultyCalculator) {
    this.difficultyCalculator = difficultyCalculator;
    return this;
  }

  public ProtocolSpecBuilder evmBuilder(
      final BiFunction<GasCalculator, EvmConfiguration, EVM> evmBuilder) {
    this.evmBuilder = evmBuilder;
    return this;
  }

  public ProtocolSpecBuilder transactionValidatorBuilder(
      final Function<GasCalculator, MainnetTransactionValidator> transactionValidatorBuilder) {
    this.transactionValidatorBuilder = transactionValidatorBuilder;
    return this;
  }

  public ProtocolSpecBuilder blockHeaderValidatorBuilder(
      final Function<FeeMarket, BlockHeaderValidator.Builder> blockHeaderValidatorBuilder) {
    this.blockHeaderValidatorBuilder = blockHeaderValidatorBuilder;
    return this;
  }

  public ProtocolSpecBuilder ommerHeaderValidatorBuilder(
      final Function<FeeMarket, BlockHeaderValidator.Builder> ommerHeaderValidatorBuilder) {
    this.ommerHeaderValidatorBuilder = ommerHeaderValidatorBuilder;
    return this;
  }

  public ProtocolSpecBuilder blockBodyValidatorBuilder(
      final Function<HeaderBasedProtocolSchedule, BlockBodyValidator> blockBodyValidatorBuilder) {
    this.blockBodyValidatorBuilder = blockBodyValidatorBuilder;
    return this;
  }

  public ProtocolSpecBuilder contractCreationProcessorBuilder(
      final BiFunction<GasCalculator, EVM, AbstractMessageProcessor>
          contractCreationProcessorBuilder) {
    this.contractCreationProcessorBuilder = contractCreationProcessorBuilder;
    return this;
  }

  public ProtocolSpecBuilder precompileContractRegistryBuilder(
      final Function<PrecompiledContractConfiguration, PrecompileContractRegistry>
          precompileContractRegistryBuilder) {
    this.precompileContractRegistryBuilder =
        (precompiledContractConfiguration) -> {
          final PrecompileContractRegistry registry =
              precompileContractRegistryBuilder.apply(precompiledContractConfiguration);
          if (precompiledContractConfiguration.getPrivacyParameters().isEnabled()) {
            MainnetPrecompiledContractRegistries.appendPrivacy(
                registry, precompiledContractConfiguration);
          }
          return registry;
        };
    return this;
  }

  public ProtocolSpecBuilder messageCallProcessorBuilder(
      final BiFunction<EVM, PrecompileContractRegistry, AbstractMessageProcessor>
          messageCallProcessorBuilder) {
    this.messageCallProcessorBuilder = messageCallProcessorBuilder;
    return this;
  }

  public ProtocolSpecBuilder transactionProcessorBuilder(
      final TransactionProcessorBuilder transactionProcessorBuilder) {
    this.transactionProcessorBuilder = transactionProcessorBuilder;
    return this;
  }

  public ProtocolSpecBuilder privateTransactionProcessorBuilder(
      final PrivateTransactionProcessorBuilder privateTransactionProcessorBuilder) {
    this.privateTransactionProcessorBuilder = privateTransactionProcessorBuilder;
    return this;
  }

  public ProtocolSpecBuilder privateTransactionValidatorBuilder(
      final PrivateTransactionValidatorBuilder privateTransactionValidatorBuilder) {
    this.privateTransactionValidatorBuilder = privateTransactionValidatorBuilder;
    return this;
  }

  public ProtocolSpecBuilder blockProcessorBuilder(
      final BlockProcessorBuilder blockProcessorBuilder) {
    this.blockProcessorBuilder = blockProcessorBuilder;
    return this;
  }

  public ProtocolSpecBuilder blockImporterBuilder(final BlockImporterBuilder blockImporterBuilder) {
    this.blockImporterBuilder = blockImporterBuilder;
    return this;
  }

  public ProtocolSpecBuilder blockValidatorBuilder(
      final BlockValidatorBuilder blockValidatorBuilder) {
    this.blockValidatorBuilder = blockValidatorBuilder;
    return this;
  }

  public ProtocolSpecBuilder miningBeneficiaryCalculator(
      final MiningBeneficiaryCalculator miningBeneficiaryCalculator) {
    this.miningBeneficiaryCalculator = miningBeneficiaryCalculator;
    return this;
  }

  public ProtocolSpecBuilder name(final String name) {
    this.name = name;
    return this;
  }

  public ProtocolSpecBuilder privacyParameters(final PrivacyParameters privacyParameters) {
    this.privacyParameters = privacyParameters;
    return this;
  }

  public ProtocolSpecBuilder feeMarket(final FeeMarket feeMarket) {
    this.feeMarket = feeMarket;
    return this;
  }

  public ProtocolSpecBuilder badBlocksManager(final BadBlockManager badBlockManager) {
    this.badBlockManager = badBlockManager;
    return this;
  }

  public ProtocolSpecBuilder powHasher(final PoWHasher powHasher) {
    this.powHasher = powHasher;
    return this;
  }

  public ProtocolSpecBuilder evmConfiguration(final EvmConfiguration evmConfiguration) {
    this.evmConfiguration = evmConfiguration;
    return this;
  }

<<<<<<< HEAD
  public ProtocolSpecBuilder withdrawalsProcessor(final WithdrawalsProcessor withdrawalsProcessor) {
    this.withdrawalsProcessor = withdrawalsProcessor;
=======
  public ProtocolSpecBuilder withdrawalsValidator(final WithdrawalsValidator withdrawalsValidator) {
    this.withdrawalsValidator = withdrawalsValidator;
>>>>>>> 515ddad5
    return this;
  }

  public ProtocolSpec build(final HeaderBasedProtocolSchedule protocolSchedule) {
    checkNotNull(gasCalculatorBuilder, "Missing gasCalculator");
    checkNotNull(gasLimitCalculator, "Missing gasLimitCalculator");
    checkNotNull(evmBuilder, "Missing operation registry");
    checkNotNull(evmConfiguration, "Missing evm configuration");
    checkNotNull(transactionValidatorBuilder, "Missing transaction validator");
    checkNotNull(privateTransactionValidatorBuilder, "Missing private transaction validator");
    checkNotNull(contractCreationProcessorBuilder, "Missing contract creation processor");
    checkNotNull(precompileContractRegistryBuilder, "Missing precompile contract registry");
    checkNotNull(messageCallProcessorBuilder, "Missing message call processor");
    checkNotNull(transactionProcessorBuilder, "Missing transaction processor");
    checkNotNull(privateTransactionProcessorBuilder, "Missing private transaction processor");
    checkNotNull(blockHeaderValidatorBuilder, "Missing block header validator");
    checkNotNull(blockBodyValidatorBuilder, "Missing block body validator");
    checkNotNull(blockProcessorBuilder, "Missing block processor");
    checkNotNull(blockImporterBuilder, "Missing block importer");
    checkNotNull(blockValidatorBuilder, "Missing block validator");
    checkNotNull(blockHeaderFunctions, "Missing block hash function");
    checkNotNull(blockReward, "Missing block reward");
    checkNotNull(difficultyCalculator, "Missing difficulty calculator");
    checkNotNull(transactionReceiptFactory, "Missing transaction receipt factory");
    checkNotNull(name, "Missing name");
    checkNotNull(miningBeneficiaryCalculator, "Missing Mining Beneficiary Calculator");
    checkNotNull(protocolSchedule, "Missing protocol schedule");
    checkNotNull(privacyParameters, "Missing privacy parameters");
    checkNotNull(feeMarket, "Missing fee market");
    checkNotNull(badBlockManager, "Missing bad blocks manager");

    final GasCalculator gasCalculator = gasCalculatorBuilder.get();
    final EVM evm = evmBuilder.apply(gasCalculator, evmConfiguration);
    final PrecompiledContractConfiguration precompiledContractConfiguration =
        new PrecompiledContractConfiguration(gasCalculator, privacyParameters);
    final MainnetTransactionValidator transactionValidator =
        transactionValidatorBuilder.apply(gasCalculator);
    final AbstractMessageProcessor contractCreationProcessor =
        contractCreationProcessorBuilder.apply(gasCalculator, evm);
    final PrecompileContractRegistry precompileContractRegistry =
        precompileContractRegistryBuilder.apply(precompiledContractConfiguration);
    final AbstractMessageProcessor messageCallProcessor =
        messageCallProcessorBuilder.apply(evm, precompileContractRegistry);
    final MainnetTransactionProcessor transactionProcessor =
        transactionProcessorBuilder.apply(
            gasCalculator, transactionValidator, contractCreationProcessor, messageCallProcessor);

    final BlockHeaderValidator blockHeaderValidator =
        createBlockHeaderValidator(blockHeaderValidatorBuilder);

    final BlockHeaderValidator ommerHeaderValidator =
        createBlockHeaderValidator(ommerHeaderValidatorBuilder);

    final BlockBodyValidator blockBodyValidator = blockBodyValidatorBuilder.apply(protocolSchedule);

    BlockProcessor blockProcessor = createBlockProcessor(transactionProcessor, protocolSchedule);
    // Set private Tx Processor
    PrivateTransactionProcessor privateTransactionProcessor =
        createPrivateTransactionProcessor(
            transactionValidator,
            contractCreationProcessor,
            messageCallProcessor,
            precompileContractRegistry);

    if (privacyParameters.isEnabled()) {
      blockProcessor =
          new PrivacyBlockProcessor(
              blockProcessor,
              protocolSchedule,
              privacyParameters.getEnclave(),
              privacyParameters.getPrivateStateStorage(),
              privacyParameters.getPrivateWorldStateArchive(),
              privacyParameters.getPrivateStateRootResolver(),
              privacyParameters.getPrivateStateGenesisAllocator());
    }

    final BlockValidator blockValidator =
        blockValidatorBuilder.apply(
            blockHeaderValidator,
            blockBodyValidator,
            blockProcessor,
            badBlockManager,
            privacyParameters.getGoQuorumPrivacyParameters());
    final BlockImporter blockImporter = blockImporterBuilder.apply(blockValidator);
    return new ProtocolSpec(
        name,
        evm,
        transactionValidator,
        transactionProcessor,
        privateTransactionProcessor,
        blockHeaderValidator,
        ommerHeaderValidator,
        blockBodyValidator,
        blockProcessor,
        blockImporter,
        blockValidator,
        blockHeaderFunctions,
        transactionReceiptFactory,
        difficultyCalculator,
        blockReward,
        miningBeneficiaryCalculator,
        precompileContractRegistry,
        skipZeroBlockRewards,
        gasCalculator,
        gasLimitCalculator,
        feeMarket,
        badBlockManager,
        Optional.ofNullable(powHasher),
<<<<<<< HEAD
        withdrawalsProcessor);
=======
        withdrawalsValidator);
>>>>>>> 515ddad5
  }

  private PrivateTransactionProcessor createPrivateTransactionProcessor(
      final MainnetTransactionValidator transactionValidator,
      final AbstractMessageProcessor contractCreationProcessor,
      final AbstractMessageProcessor messageCallProcessor,
      final PrecompileContractRegistry precompileContractRegistry) {
    PrivateTransactionProcessor privateTransactionProcessor = null;
    if (privacyParameters.isEnabled()) {
      final PrivateTransactionValidator privateTransactionValidator =
          privateTransactionValidatorBuilder.apply();
      privateTransactionProcessor =
          privateTransactionProcessorBuilder.apply(
              transactionValidator,
              contractCreationProcessor,
              messageCallProcessor,
              privateTransactionValidator);

      if (privacyParameters.isPrivacyPluginEnabled()) {
        final PrivacyPluginPrecompiledContract privacyPluginPrecompiledContract =
            (PrivacyPluginPrecompiledContract) precompileContractRegistry.get(PLUGIN_PRIVACY);
        privacyPluginPrecompiledContract.setPrivateTransactionProcessor(
            privateTransactionProcessor);
      } else if (privacyParameters.isFlexiblePrivacyGroupsEnabled()) {
        final FlexiblePrivacyPrecompiledContract flexiblePrivacyPrecompiledContract =
            (FlexiblePrivacyPrecompiledContract) precompileContractRegistry.get(FLEXIBLE_PRIVACY);
        flexiblePrivacyPrecompiledContract.setPrivateTransactionProcessor(
            privateTransactionProcessor);
      } else {
        final PrivacyPrecompiledContract privacyPrecompiledContract =
            (PrivacyPrecompiledContract) precompileContractRegistry.get(DEFAULT_PRIVACY);
        privacyPrecompiledContract.setPrivateTransactionProcessor(privateTransactionProcessor);
      }
    }
    return privateTransactionProcessor;
  }

  private BlockProcessor createBlockProcessor(
      final MainnetTransactionProcessor transactionProcessor,
      final HeaderBasedProtocolSchedule protocolSchedule) {
    return blockProcessorBuilder.apply(
        transactionProcessor,
        transactionReceiptFactory,
        blockReward,
        miningBeneficiaryCalculator,
        skipZeroBlockRewards,
        privacyParameters.getGoQuorumPrivacyParameters(),
        protocolSchedule);
  }

  private BlockHeaderValidator createBlockHeaderValidator(
      final Function<FeeMarket, BlockHeaderValidator.Builder> blockHeaderValidatorBuilder) {
    return blockHeaderValidatorBuilder
        .apply(feeMarket)
        .difficultyCalculator(difficultyCalculator)
        .build();
  }

  public interface TransactionProcessorBuilder {
    MainnetTransactionProcessor apply(
        GasCalculator gasCalculator,
        MainnetTransactionValidator transactionValidator,
        AbstractMessageProcessor contractCreationProcessor,
        AbstractMessageProcessor messageCallProcessor);
  }

  public interface PrivateTransactionProcessorBuilder {
    PrivateTransactionProcessor apply(
        MainnetTransactionValidator transactionValidator,
        AbstractMessageProcessor contractCreationProcessor,
        AbstractMessageProcessor messageCallProcessor,
        PrivateTransactionValidator privateTransactionValidator);
  }

  public interface PrivateTransactionValidatorBuilder {
    PrivateTransactionValidator apply();
  }

  public interface BlockProcessorBuilder {
    BlockProcessor apply(
        MainnetTransactionProcessor transactionProcessor,
        AbstractBlockProcessor.TransactionReceiptFactory transactionReceiptFactory,
        Wei blockReward,
        MiningBeneficiaryCalculator miningBeneficiaryCalculator,
        boolean skipZeroBlockRewards,
        Optional<GoQuorumPrivacyParameters> goQuorumPrivacyParameters,
        HeaderBasedProtocolSchedule protocolSchedule);
  }

  public interface BlockValidatorBuilder {
    BlockValidator apply(
        BlockHeaderValidator blockHeaderValidator,
        BlockBodyValidator blockBodyValidator,
        BlockProcessor blockProcessor,
        BadBlockManager badBlockManager,
        Optional<GoQuorumPrivacyParameters> goQuorumPrivacyParameters);
  }

  public interface BlockImporterBuilder {
    BlockImporter apply(BlockValidator blockValidator);
  }
}<|MERGE_RESOLUTION|>--- conflicted
+++ resolved
@@ -72,15 +72,10 @@
   private PrivacyParameters privacyParameters;
   private PrivateTransactionProcessorBuilder privateTransactionProcessorBuilder;
   private PrivateTransactionValidatorBuilder privateTransactionValidatorBuilder;
-<<<<<<< HEAD
-
-  private WithdrawalsProcessor withdrawalsProcessor =
-      new WithdrawalsProcessor.NoOpWithdrawalsProcessor();
-
-=======
   private WithdrawalsValidator withdrawalsValidator =
       new WithdrawalsValidator.ProhibitedWithdrawals();
->>>>>>> 515ddad5
+  private WithdrawalsProcessor withdrawalsProcessor;
+
   private FeeMarket feeMarket = FeeMarket.legacy();
   private BadBlockManager badBlockManager;
   private PoWHasher powHasher = PoWHasher.ETHASH_LIGHT;
@@ -252,13 +247,13 @@
     return this;
   }
 
-<<<<<<< HEAD
   public ProtocolSpecBuilder withdrawalsProcessor(final WithdrawalsProcessor withdrawalsProcessor) {
     this.withdrawalsProcessor = withdrawalsProcessor;
-=======
+    return this;
+  }
+
   public ProtocolSpecBuilder withdrawalsValidator(final WithdrawalsValidator withdrawalsValidator) {
     this.withdrawalsValidator = withdrawalsValidator;
->>>>>>> 515ddad5
     return this;
   }
 
@@ -367,11 +362,8 @@
         feeMarket,
         badBlockManager,
         Optional.ofNullable(powHasher),
-<<<<<<< HEAD
+        withdrawalsValidator,
         withdrawalsProcessor);
-=======
-        withdrawalsValidator);
->>>>>>> 515ddad5
   }
 
   private PrivateTransactionProcessor createPrivateTransactionProcessor(
