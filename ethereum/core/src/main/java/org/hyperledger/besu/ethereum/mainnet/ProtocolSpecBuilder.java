--- conflicted
+++ resolved
@@ -76,16 +76,10 @@
   private RequestsValidator requestsValidator = new ProhibitedRequestValidator();
   private RequestProcessorCoordinator requestProcessorCoordinator;
   protected BlockHashProcessor blockHashProcessor;
-<<<<<<< HEAD
-
+  private FeeMarketBuilder feeMarketBuilder = (__) -> FeeMarket.legacy();
+  private BlobSchedule blobSchedule = new BlobSchedule.NoBlobSchedule();
   private ExecutionWitnessValidator executionWitnessValidator =
       new ExecutionWitnessValidator.ProhibitedExecutionWitness();
-
-  private FeeMarket feeMarket = FeeMarket.legacy();
-=======
-  private FeeMarketBuilder feeMarketBuilder = (__) -> FeeMarket.legacy();
-  private BlobSchedule blobSchedule = new BlobSchedule.NoBlobSchedule();
->>>>>>> 38d901d2
   private BadBlockManager badBlockManager;
   private PoWHasher powHasher = PoWHasher.ETHASH_LIGHT;
   private boolean isPoS = false;
@@ -386,46 +380,8 @@
         blockHashProcessor,
         isPoS,
         isReplayProtectionSupported,
-<<<<<<< HEAD
+        Optional.ofNullable(transactionPoolPreProcessor),
         executionWitnessValidator);
-  }
-
-  private PrivateTransactionProcessor createPrivateTransactionProcessor(
-      final TransactionValidatorFactory transactionValidatorFactory,
-      final AbstractMessageProcessor contractCreationProcessor,
-      final AbstractMessageProcessor messageCallProcessor,
-      final PrecompileContractRegistry precompileContractRegistry) {
-    PrivateTransactionProcessor privateTransactionProcessor = null;
-    if (privacyParameters.isEnabled()) {
-      final PrivateTransactionValidator privateTransactionValidator =
-          privateTransactionValidatorBuilder.apply();
-      privateTransactionProcessor =
-          privateTransactionProcessorBuilder.apply(
-              transactionValidatorFactory,
-              contractCreationProcessor,
-              messageCallProcessor,
-              privateTransactionValidator);
-
-      if (privacyParameters.isPrivacyPluginEnabled()) {
-        final PrivacyPluginPrecompiledContract privacyPluginPrecompiledContract =
-            (PrivacyPluginPrecompiledContract) precompileContractRegistry.get(PLUGIN_PRIVACY);
-        privacyPluginPrecompiledContract.setPrivateTransactionProcessor(
-            privateTransactionProcessor);
-      } else if (privacyParameters.isFlexiblePrivacyGroupsEnabled()) {
-        final FlexiblePrivacyPrecompiledContract flexiblePrivacyPrecompiledContract =
-            (FlexiblePrivacyPrecompiledContract) precompileContractRegistry.get(FLEXIBLE_PRIVACY);
-        flexiblePrivacyPrecompiledContract.setPrivateTransactionProcessor(
-            privateTransactionProcessor);
-      } else {
-        final PrivacyPrecompiledContract privacyPrecompiledContract =
-            (PrivacyPrecompiledContract) precompileContractRegistry.get(DEFAULT_PRIVACY);
-        privacyPrecompiledContract.setPrivateTransactionProcessor(privateTransactionProcessor);
-      }
-    }
-    return privateTransactionProcessor;
-=======
-        Optional.ofNullable(transactionPoolPreProcessor));
->>>>>>> 38d901d2
   }
 
   private BlockProcessor createBlockProcessor(
