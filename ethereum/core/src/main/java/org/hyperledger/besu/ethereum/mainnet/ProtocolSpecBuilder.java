/*
 * Copyright ConsenSys AG.
 *
 * Licensed under the Apache License, Version 2.0 (the "License"); you may not use this file except in compliance with
 * the License. You may obtain a copy of the License at
 *
 * http://www.apache.org/licenses/LICENSE-2.0
 *
 * Unless required by applicable law or agreed to in writing, software distributed under the License is distributed on
 * an "AS IS" BASIS, WITHOUT WARRANTIES OR CONDITIONS OF ANY KIND, either express or implied. See the License for the
 * specific language governing permissions and limitations under the License.
 *
 * SPDX-License-Identifier: Apache-2.0
 */
package org.hyperledger.besu.ethereum.mainnet;

import static com.google.common.base.Preconditions.checkNotNull;

import org.hyperledger.besu.config.BlobSchedule;
import org.hyperledger.besu.datatypes.Wei;
import org.hyperledger.besu.ethereum.BlockValidator;
import org.hyperledger.besu.ethereum.GasLimitCalculator;
import org.hyperledger.besu.ethereum.chain.BadBlockManager;
import org.hyperledger.besu.ethereum.core.BlockHeaderFunctions;
import org.hyperledger.besu.ethereum.core.BlockImporter;
import org.hyperledger.besu.ethereum.mainnet.blockhash.BlockHashProcessor;
import org.hyperledger.besu.ethereum.mainnet.feemarket.FeeMarket;
import org.hyperledger.besu.ethereum.mainnet.requests.ProhibitedRequestValidator;
import org.hyperledger.besu.ethereum.mainnet.requests.RequestProcessorCoordinator;
import org.hyperledger.besu.ethereum.mainnet.requests.RequestsValidator;
import org.hyperledger.besu.evm.EVM;
import org.hyperledger.besu.evm.gascalculator.GasCalculator;
import org.hyperledger.besu.evm.internal.EvmConfiguration;
import org.hyperledger.besu.evm.precompile.PrecompileContractRegistry;
import org.hyperledger.besu.evm.processor.ContractCreationProcessor;
import org.hyperledger.besu.evm.processor.MessageCallProcessor;

import java.util.Optional;
import java.util.function.BiFunction;
import java.util.function.Function;

public class ProtocolSpecBuilder {
  private Function<BlobSchedule, GasCalculator> gasCalculatorBuilder;
  private GasLimitCalculatorBuilder gasLimitCalculatorBuilder;
  private Wei blockReward;
  private boolean skipZeroBlockRewards;

  private BlockHeaderFunctions blockHeaderFunctions;
  private AbstractBlockProcessor.TransactionReceiptFactory transactionReceiptFactory;
  private DifficultyCalculator difficultyCalculator;
  private EvmConfiguration evmConfiguration;
  private BiFunction<GasCalculator, EvmConfiguration, EVM> evmBuilder;
  private TransactionValidatorFactoryBuilder transactionValidatorFactoryBuilder;
  private BlockHeaderValidatorBuilder blockHeaderValidatorBuilder;
  private BlockHeaderValidatorBuilder ommerHeaderValidatorBuilder;
  private Function<ProtocolSchedule, BlockBodyValidator> blockBodyValidatorBuilder;
  private Function<EVM, ContractCreationProcessor> contractCreationProcessorBuilder;
  private Function<PrecompiledContractConfiguration, PrecompileContractRegistry>
      precompileContractRegistryBuilder;
  private BiFunction<EVM, PrecompileContractRegistry, MessageCallProcessor>
      messageCallProcessorBuilder;
  private TransactionProcessorBuilder transactionProcessorBuilder;

  private BlockProcessorBuilder blockProcessorBuilder;
  private BlockValidatorBuilder blockValidatorBuilder;
  private BlockImporterBuilder blockImporterBuilder;

  private String name;
  private MiningBeneficiaryCalculator miningBeneficiaryCalculator;
  private WithdrawalsValidator withdrawalsValidator =
      new WithdrawalsValidator.ProhibitedWithdrawals();
  private WithdrawalsProcessor withdrawalsProcessor;
  private RequestsValidator requestsValidator = new ProhibitedRequestValidator();
  private RequestProcessorCoordinator requestProcessorCoordinator;
  protected BlockHashProcessor blockHashProcessor;
  private FeeMarketBuilder feeMarketBuilder = (__) -> FeeMarket.legacy();
  private BlobSchedule blobSchedule = new BlobSchedule.NoBlobSchedule();
  private BadBlockManager badBlockManager;
  private PoWHasher powHasher = PoWHasher.ETHASH_LIGHT;
  private boolean isPoS = false;
  private boolean isReplayProtectionSupported = false;

  public ProtocolSpecBuilder gasCalculator(
      final Function<BlobSchedule, GasCalculator> gasCalculatorBuilder) {
    this.gasCalculatorBuilder = gasCalculatorBuilder;
    return this;
  }

  public ProtocolSpecBuilder gasLimitCalculatorBuilder(
      final GasLimitCalculatorBuilder gasLimitCalculatorBuilder) {
    this.gasLimitCalculatorBuilder = gasLimitCalculatorBuilder;
    return this;
  }

  public ProtocolSpecBuilder blockReward(final Wei blockReward) {
    this.blockReward = blockReward;
    return this;
  }

  public ProtocolSpecBuilder skipZeroBlockRewards(final boolean skipZeroBlockRewards) {
    this.skipZeroBlockRewards = skipZeroBlockRewards;
    return this;
  }

  public ProtocolSpecBuilder blockHeaderFunctions(final BlockHeaderFunctions blockHeaderFunctions) {
    this.blockHeaderFunctions = blockHeaderFunctions;
    return this;
  }

  public ProtocolSpecBuilder transactionReceiptFactory(
      final AbstractBlockProcessor.TransactionReceiptFactory transactionReceiptFactory) {
    this.transactionReceiptFactory = transactionReceiptFactory;
    return this;
  }

  public ProtocolSpecBuilder difficultyCalculator(final DifficultyCalculator difficultyCalculator) {
    this.difficultyCalculator = difficultyCalculator;
    return this;
  }

  public ProtocolSpecBuilder evmBuilder(
      final BiFunction<GasCalculator, EvmConfiguration, EVM> evmBuilder) {
    this.evmBuilder = evmBuilder;
    return this;
  }

  public ProtocolSpecBuilder transactionValidatorFactoryBuilder(
      final TransactionValidatorFactoryBuilder transactionValidatorFactoryBuilder) {
    this.transactionValidatorFactoryBuilder = transactionValidatorFactoryBuilder;
    return this;
  }

  public ProtocolSpecBuilder blockHeaderValidatorBuilder(
      final BlockHeaderValidatorBuilder blockHeaderValidatorBuilder) {
    this.blockHeaderValidatorBuilder = blockHeaderValidatorBuilder;
    return this;
  }

  public ProtocolSpecBuilder ommerHeaderValidatorBuilder(
      final BlockHeaderValidatorBuilder ommerHeaderValidatorBuilder) {
    this.ommerHeaderValidatorBuilder = ommerHeaderValidatorBuilder;
    return this;
  }

  public ProtocolSpecBuilder blockBodyValidatorBuilder(
      final Function<ProtocolSchedule, BlockBodyValidator> blockBodyValidatorBuilder) {
    this.blockBodyValidatorBuilder = blockBodyValidatorBuilder;
    return this;
  }

  public ProtocolSpecBuilder contractCreationProcessorBuilder(
      final Function<EVM, ContractCreationProcessor> contractCreationProcessorBuilder) {
    this.contractCreationProcessorBuilder = contractCreationProcessorBuilder;
    return this;
  }

  public ProtocolSpecBuilder precompileContractRegistryBuilder(
      final Function<PrecompiledContractConfiguration, PrecompileContractRegistry>
          precompileContractRegistryBuilder) {
    this.precompileContractRegistryBuilder =
        precompiledContractConfiguration -> {
          final PrecompileContractRegistry registry =
              precompileContractRegistryBuilder.apply(precompiledContractConfiguration);
          return registry;
        };
    return this;
  }

  public ProtocolSpecBuilder messageCallProcessorBuilder(
      final BiFunction<EVM, PrecompileContractRegistry, MessageCallProcessor>
          messageCallProcessorBuilder) {
    this.messageCallProcessorBuilder = messageCallProcessorBuilder;
    return this;
  }

  public ProtocolSpecBuilder transactionProcessorBuilder(
      final TransactionProcessorBuilder transactionProcessorBuilder) {
    this.transactionProcessorBuilder = transactionProcessorBuilder;
    return this;
  }

  public ProtocolSpecBuilder blockProcessorBuilder(
      final BlockProcessorBuilder blockProcessorBuilder) {
    this.blockProcessorBuilder = blockProcessorBuilder;
    return this;
  }

  public ProtocolSpecBuilder blockImporterBuilder(final BlockImporterBuilder blockImporterBuilder) {
    this.blockImporterBuilder = blockImporterBuilder;
    return this;
  }

  public ProtocolSpecBuilder blockValidatorBuilder(
      final BlockValidatorBuilder blockValidatorBuilder) {
    this.blockValidatorBuilder = blockValidatorBuilder;
    return this;
  }

  public ProtocolSpecBuilder miningBeneficiaryCalculator(
      final MiningBeneficiaryCalculator miningBeneficiaryCalculator) {
    this.miningBeneficiaryCalculator = miningBeneficiaryCalculator;
    return this;
  }

  public ProtocolSpecBuilder name(final String name) {
    this.name = name;
    return this;
  }

<<<<<<< HEAD
  public ProtocolSpecBuilder feeMarket(final FeeMarket feeMarket) {
    this.feeMarket = feeMarket;
=======
  public ProtocolSpecBuilder privacyParameters(final PrivacyParameters privacyParameters) {
    this.privacyParameters = privacyParameters;
    return this;
  }

  public ProtocolSpecBuilder feeMarketBuilder(final FeeMarketBuilder feeMarketBuilder) {
    this.feeMarketBuilder = feeMarketBuilder;
    return this;
  }

  public ProtocolSpecBuilder blobSchedule(final BlobSchedule blobSchedule) {
    this.blobSchedule = blobSchedule;
>>>>>>> 85e183fd
    return this;
  }

  public ProtocolSpecBuilder badBlocksManager(final BadBlockManager badBlockManager) {
    this.badBlockManager = badBlockManager;
    return this;
  }

  public ProtocolSpecBuilder powHasher(final PoWHasher powHasher) {
    this.powHasher = powHasher;
    return this;
  }

  public ProtocolSpecBuilder evmConfiguration(final EvmConfiguration evmConfiguration) {
    this.evmConfiguration = evmConfiguration;
    return this;
  }

  public ProtocolSpecBuilder withdrawalsValidator(final WithdrawalsValidator withdrawalsValidator) {
    this.withdrawalsValidator = withdrawalsValidator;
    return this;
  }

  public ProtocolSpecBuilder withdrawalsProcessor(final WithdrawalsProcessor withdrawalsProcessor) {
    this.withdrawalsProcessor = withdrawalsProcessor;
    return this;
  }

  public ProtocolSpecBuilder requestsValidator(
      final RequestsValidator requestsValidatorCoordinator) {
    this.requestsValidator = requestsValidatorCoordinator;
    return this;
  }

  public ProtocolSpecBuilder requestProcessorCoordinator(
      final RequestProcessorCoordinator requestProcessorCoordinator) {
    this.requestProcessorCoordinator = requestProcessorCoordinator;
    return this;
  }

  public ProtocolSpecBuilder blockHashProcessor(final BlockHashProcessor blockHashProcessor) {
    this.blockHashProcessor = blockHashProcessor;
    return this;
  }

  public ProtocolSpecBuilder isPoS(final boolean isPoS) {
    this.isPoS = isPoS;
    return this;
  }

  public ProtocolSpecBuilder isReplayProtectionSupported(
      final boolean isReplayProtectionSupported) {
    this.isReplayProtectionSupported = isReplayProtectionSupported;
    return this;
  }

  public ProtocolSpec build(final ProtocolSchedule protocolSchedule) {
    checkNotNull(gasCalculatorBuilder, "Missing gasCalculator");
    checkNotNull(gasLimitCalculatorBuilder, "Missing gasLimitCalculatorBuilder");
    checkNotNull(evmBuilder, "Missing operation registry");
    checkNotNull(evmConfiguration, "Missing evm configuration");
    checkNotNull(transactionValidatorFactoryBuilder, "Missing transaction validator");
    checkNotNull(contractCreationProcessorBuilder, "Missing contract creation processor");
    checkNotNull(precompileContractRegistryBuilder, "Missing precompile contract registry");
    checkNotNull(messageCallProcessorBuilder, "Missing message call processor");
    checkNotNull(transactionProcessorBuilder, "Missing transaction processor");
    checkNotNull(blockHeaderValidatorBuilder, "Missing block header validator");
    checkNotNull(blockBodyValidatorBuilder, "Missing block body validator");
    checkNotNull(blockProcessorBuilder, "Missing block processor");
    checkNotNull(blockImporterBuilder, "Missing block importer");
    checkNotNull(blockValidatorBuilder, "Missing block validator");
    checkNotNull(blockHeaderFunctions, "Missing block hash function");
    checkNotNull(blockReward, "Missing block reward");
    checkNotNull(difficultyCalculator, "Missing difficulty calculator");
    checkNotNull(transactionReceiptFactory, "Missing transaction receipt factory");
    checkNotNull(name, "Missing name");
    checkNotNull(miningBeneficiaryCalculator, "Missing Mining Beneficiary Calculator");
    checkNotNull(protocolSchedule, "Missing protocol schedule");
<<<<<<< HEAD
    checkNotNull(feeMarket, "Missing fee market");
=======
    checkNotNull(privacyParameters, "Missing privacy parameters");
    checkNotNull(feeMarketBuilder, "Missing fee market");
>>>>>>> 85e183fd
    checkNotNull(badBlockManager, "Missing bad blocks manager");
    checkNotNull(blobSchedule, "Missing blob schedule");

    final FeeMarket feeMarket = feeMarketBuilder.apply(blobSchedule);
    final GasCalculator gasCalculator = gasCalculatorBuilder.apply(blobSchedule);
    final GasLimitCalculator gasLimitCalculator =
        gasLimitCalculatorBuilder.apply(feeMarket, gasCalculator, blobSchedule);
    final EVM evm = evmBuilder.apply(gasCalculator, evmConfiguration);
    final PrecompiledContractConfiguration precompiledContractConfiguration =
        new PrecompiledContractConfiguration(gasCalculator);
    final TransactionValidatorFactory transactionValidatorFactory =
        transactionValidatorFactoryBuilder.apply(evm, gasLimitCalculator, feeMarket);
    final ContractCreationProcessor contractCreationProcessor =
        contractCreationProcessorBuilder.apply(evm);
    final PrecompileContractRegistry precompileContractRegistry =
        precompileContractRegistryBuilder.apply(precompiledContractConfiguration);
    final MessageCallProcessor messageCallProcessor =
        messageCallProcessorBuilder.apply(evm, precompileContractRegistry);
    final MainnetTransactionProcessor transactionProcessor =
        transactionProcessorBuilder.apply(
            gasCalculator,
            feeMarket,
            transactionValidatorFactory,
            contractCreationProcessor,
            messageCallProcessor);

    final BlockHeaderValidator blockHeaderValidator =
        createBlockHeaderValidator(blockHeaderValidatorBuilder, feeMarket, gasCalculator);

    final BlockHeaderValidator ommerHeaderValidator =
        createBlockHeaderValidator(ommerHeaderValidatorBuilder, feeMarket, gasCalculator);

    final BlockBodyValidator blockBodyValidator = blockBodyValidatorBuilder.apply(protocolSchedule);

    BlockProcessor blockProcessor = createBlockProcessor(transactionProcessor, protocolSchedule);

    final BlockValidator blockValidator =
        blockValidatorBuilder.apply(blockHeaderValidator, blockBodyValidator, blockProcessor);
    final BlockImporter blockImporter = blockImporterBuilder.apply(blockValidator);
    return new ProtocolSpec(
        name,
        evm,
        transactionValidatorFactory,
        transactionProcessor,
        blockHeaderValidator,
        ommerHeaderValidator,
        blockBodyValidator,
        blockProcessor,
        blockImporter,
        blockValidator,
        blockHeaderFunctions,
        transactionReceiptFactory,
        difficultyCalculator,
        blockReward,
        miningBeneficiaryCalculator,
        precompileContractRegistry,
        skipZeroBlockRewards,
        gasCalculator,
        gasLimitCalculator,
        feeMarket,
        Optional.ofNullable(powHasher),
        withdrawalsValidator,
        Optional.ofNullable(withdrawalsProcessor),
        requestsValidator,
        Optional.ofNullable(requestProcessorCoordinator),
        blockHashProcessor,
        isPoS,
        isReplayProtectionSupported);
  }

  private BlockProcessor createBlockProcessor(
      final MainnetTransactionProcessor transactionProcessor,
      final ProtocolSchedule protocolSchedule) {
    return blockProcessorBuilder.apply(
        transactionProcessor,
        transactionReceiptFactory,
        blockReward,
        miningBeneficiaryCalculator,
        skipZeroBlockRewards,
        protocolSchedule);
  }

  private BlockHeaderValidator createBlockHeaderValidator(
      final BlockHeaderValidatorBuilder blockHeaderValidatorBuilder,
      final FeeMarket feeMarket,
      final GasCalculator gasCalculator) {
    return blockHeaderValidatorBuilder
        .apply(feeMarket, gasCalculator)
        .difficultyCalculator(difficultyCalculator)
        .build();
  }

  @FunctionalInterface
  public interface TransactionProcessorBuilder {
    MainnetTransactionProcessor apply(
        GasCalculator gasCalculator,
        FeeMarket feeMarket,
        TransactionValidatorFactory transactionValidatorFactory,
        ContractCreationProcessor contractCreationProcessor,
        MessageCallProcessor messageCallProcessor);
  }

<<<<<<< HEAD
=======
  @FunctionalInterface
  public interface PrivateTransactionProcessorBuilder {
    PrivateTransactionProcessor apply(
        TransactionValidatorFactory transactionValidatorFactory,
        AbstractMessageProcessor contractCreationProcessor,
        AbstractMessageProcessor messageCallProcessor,
        PrivateTransactionValidator privateTransactionValidator);
  }

  @FunctionalInterface
  public interface PrivateTransactionValidatorBuilder {
    PrivateTransactionValidator apply();
  }

  @FunctionalInterface
>>>>>>> 85e183fd
  public interface BlockProcessorBuilder {
    BlockProcessor apply(
        MainnetTransactionProcessor transactionProcessor,
        AbstractBlockProcessor.TransactionReceiptFactory transactionReceiptFactory,
        Wei blockReward,
        MiningBeneficiaryCalculator miningBeneficiaryCalculator,
        boolean skipZeroBlockRewards,
        ProtocolSchedule protocolSchedule);
  }

  @FunctionalInterface
  public interface BlockValidatorBuilder {
    BlockValidator apply(
        BlockHeaderValidator blockHeaderValidator,
        BlockBodyValidator blockBodyValidator,
        BlockProcessor blockProcessor);
  }

  @FunctionalInterface
  public interface FeeMarketBuilder {
    FeeMarket apply(BlobSchedule blobSchedule);
  }

  @FunctionalInterface
  public interface BlockHeaderValidatorBuilder {
    BlockHeaderValidator.Builder apply(FeeMarket feeMarket, GasCalculator gasCalculator);
  }

  @FunctionalInterface
  public interface GasLimitCalculatorBuilder {
    GasLimitCalculator apply(
        FeeMarket feeMarket, GasCalculator gasCalculator, BlobSchedule blobSchedule);
  }

  @FunctionalInterface
  public interface BlockImporterBuilder {
    BlockImporter apply(BlockValidator blockValidator);
  }

  @FunctionalInterface
  public interface TransactionValidatorFactoryBuilder {
    TransactionValidatorFactory apply(
        EVM evm, GasLimitCalculator gasLimitCalculator, FeeMarket feeMarket);
  }
}<|MERGE_RESOLUTION|>--- conflicted
+++ resolved
@@ -207,15 +207,6 @@
     return this;
   }
 
-<<<<<<< HEAD
-  public ProtocolSpecBuilder feeMarket(final FeeMarket feeMarket) {
-    this.feeMarket = feeMarket;
-=======
-  public ProtocolSpecBuilder privacyParameters(final PrivacyParameters privacyParameters) {
-    this.privacyParameters = privacyParameters;
-    return this;
-  }
-
   public ProtocolSpecBuilder feeMarketBuilder(final FeeMarketBuilder feeMarketBuilder) {
     this.feeMarketBuilder = feeMarketBuilder;
     return this;
@@ -223,7 +214,6 @@
 
   public ProtocolSpecBuilder blobSchedule(final BlobSchedule blobSchedule) {
     this.blobSchedule = blobSchedule;
->>>>>>> 85e183fd
     return this;
   }
 
@@ -302,12 +292,7 @@
     checkNotNull(name, "Missing name");
     checkNotNull(miningBeneficiaryCalculator, "Missing Mining Beneficiary Calculator");
     checkNotNull(protocolSchedule, "Missing protocol schedule");
-<<<<<<< HEAD
-    checkNotNull(feeMarket, "Missing fee market");
-=======
-    checkNotNull(privacyParameters, "Missing privacy parameters");
     checkNotNull(feeMarketBuilder, "Missing fee market");
->>>>>>> 85e183fd
     checkNotNull(badBlockManager, "Missing bad blocks manager");
     checkNotNull(blobSchedule, "Missing blob schedule");
 
@@ -410,24 +395,7 @@
         MessageCallProcessor messageCallProcessor);
   }
 
-<<<<<<< HEAD
-=======
-  @FunctionalInterface
-  public interface PrivateTransactionProcessorBuilder {
-    PrivateTransactionProcessor apply(
-        TransactionValidatorFactory transactionValidatorFactory,
-        AbstractMessageProcessor contractCreationProcessor,
-        AbstractMessageProcessor messageCallProcessor,
-        PrivateTransactionValidator privateTransactionValidator);
-  }
-
-  @FunctionalInterface
-  public interface PrivateTransactionValidatorBuilder {
-    PrivateTransactionValidator apply();
-  }
-
-  @FunctionalInterface
->>>>>>> 85e183fd
+  @FunctionalInterface
   public interface BlockProcessorBuilder {
     BlockProcessor apply(
         MainnetTransactionProcessor transactionProcessor,
