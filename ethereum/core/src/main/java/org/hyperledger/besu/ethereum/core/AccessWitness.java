package org.hyperledger.besu.ethereum.core;

import static org.hyperledger.besu.ethereum.trie.verkle.util.Parameters.CODE_OFFSET;
import static org.hyperledger.besu.ethereum.trie.verkle.util.Parameters.HEADER_STORAGE_OFFSET;
import static org.hyperledger.besu.ethereum.trie.verkle.util.Parameters.MAIN_STORAGE_OFFSET;
import static org.hyperledger.besu.ethereum.trie.verkle.util.Parameters.VERKLE_NODE_WIDTH;
import static org.hyperledger.besu.ethereum.trie.verkle.util.Parameters.VERSION_LEAF_KEY;
import static org.hyperledger.besu.ethereum.trie.verkle.util.Parameters.BALANCE_LEAF_KEY;
import static org.hyperledger.besu.ethereum.trie.verkle.util.Parameters.NONCE_LEAF_KEY;
import static org.hyperledger.besu.ethereum.trie.verkle.util.Parameters.CODE_KECCAK_LEAF_KEY;
import static org.hyperledger.besu.ethereum.trie.verkle.util.Parameters.CODE_SIZE_LEAF_KEY;

import org.hyperledger.besu.datatypes.Address;

import java.util.HashMap;
import java.util.List;
import java.util.Map;
import java.util.Objects;

import org.apache.tuweni.units.bigints.UInt256;

public class AccessWitness implements org.hyperledger.besu.datatypes.AccessWitness {

  private static final long WITNESS_BRANCH_READ_COST = 1900;
  private static final long WITNESS_CHUNK_READ_COST = 200;
  private static final long WITNESS_BRANCH_WRITE_COST = 3000;
  private static final long WITNESS_CHUNK_WRITE_COST = 500;
  private static final long WITNESS_CHUNK_FILL_COST = 6200;

  private static final UInt256 zeroTreeIndex = UInt256.ZERO;
  private static final byte AccessWitnessReadFlag = 1;
  private static final byte AccessWitnessWriteFlag = 2;
  private final Map<BranchAccessKey, Byte> branches;
  private final Map<ChunkAccessKey, Byte> chunks;

  public AccessWitness() {
    this(new HashMap<>(), new HashMap<>());
  }

  public AccessWitness(
      final Map<BranchAccessKey, Byte> branches, final Map<ChunkAccessKey, Byte> chunks) {
    this.branches = branches;
    this.chunks = chunks;
  }

  @Override
  public void merge(final org.hyperledger.besu.datatypes.AccessWitness other) {
    // TODO VERKLE
    //    for (BranchAccessKey k : other.getBranches.keySet()) {
    //      this.branches.put(k, (byte) (this.branches.get(k) | other.getBranches.get(k)));
    //    }
    //    for (Map.Entry<ChunkAccessKey, Byte> entry : other.getChunks.entrySet()) {
    //      this.chunks.put(entry.getKey(), (byte) (this.chunks.get(entry.getKey()) |
    // entry.getValue()));
    //    }
  }

  @Override
  public List<Address> keys() {
    return this.chunks.keySet().stream()
        .map(chunkAccessKey -> chunkAccessKey.branchAccessKey().address())
        .toList();
  }

  @Override
  public AccessWitness copy() {
    AccessWitness naw = new AccessWitness();
    naw.merge(this);
    return naw;
  }

  @Override
  public long touchAndChargeProofOfAbsence(final Address address) {
    long gas = 0;
<<<<<<< HEAD
    gas += touchAddressOnReadAndComputeGas(address, zeroTreeIndex, UInt256.valueOf(0));
    gas += touchAddressOnReadAndComputeGas(address, zeroTreeIndex, UInt256.valueOf(1));
    gas += touchAddressOnReadAndComputeGas(address, zeroTreeIndex, UInt256.valueOf(2));
    gas += touchAddressOnReadAndComputeGas(address, zeroTreeIndex, UInt256.valueOf(3));
    gas += touchAddressOnReadAndComputeGas(address, zeroTreeIndex, UInt256.valueOf(4));
=======
    gas += touchAddressOnReadAndComputeGas(address, zeroTreeIndex, VERSION_LEAF_KEY);
    gas += touchAddressOnReadAndComputeGas(address, zeroTreeIndex, BALANCE_LEAF_KEY);
    gas += touchAddressOnReadAndComputeGas(address, zeroTreeIndex, NONCE_LEAF_KEY);
    gas += touchAddressOnReadAndComputeGas(address, zeroTreeIndex, CODE_KECCAK_LEAF_KEY);
    gas += touchAddressOnReadAndComputeGas(address, zeroTreeIndex, CODE_SIZE_LEAF_KEY);
>>>>>>> 071bc995
    return gas;
  }

  @Override
  public long touchAndChargeMessageCall(final Address address) {

    long gas = 0;

<<<<<<< HEAD
    gas += touchAddressOnReadAndComputeGas(address, zeroTreeIndex, UInt256.valueOf(0));
    gas += touchAddressOnReadAndComputeGas(address, zeroTreeIndex, UInt256.valueOf(4));
=======
    gas += touchAddressOnReadAndComputeGas(address, zeroTreeIndex, VERSION_LEAF_KEY);
    gas += touchAddressOnReadAndComputeGas(address, zeroTreeIndex, CODE_SIZE_LEAF_KEY);
>>>>>>> 071bc995

    return gas;
  }

  @Override
  public long touchAndChargeValueTransfer(final Address caller, final Address target) {

    long gas = 0;

<<<<<<< HEAD
    gas += touchAddressOnWriteAndComputeGas(caller, zeroTreeIndex, UInt256.valueOf(1));
    gas += touchAddressOnWriteAndComputeGas(target, zeroTreeIndex, UInt256.valueOf(1));
=======
    gas += touchAddressOnWriteAndComputeGas(caller, zeroTreeIndex, BALANCE_LEAF_KEY);
    gas += touchAddressOnWriteAndComputeGas(target, zeroTreeIndex, BALANCE_LEAF_KEY);
>>>>>>> 071bc995

    return gas;
  }

  @Override
  public long touchAndChargeContractCreateInit(
      final Address address, final boolean createSendsValue) {

    long gas = 0;

<<<<<<< HEAD
    gas += touchAddressOnWriteAndComputeGas(address, zeroTreeIndex, UInt256.valueOf(0));
    gas += touchAddressOnWriteAndComputeGas(address, zeroTreeIndex, UInt256.valueOf(1));
    gas += touchAddressOnWriteAndComputeGas(address, zeroTreeIndex, UInt256.valueOf(3));

    if (createSendsValue) {
      gas += touchAddressOnWriteAndComputeGas(address, zeroTreeIndex, UInt256.valueOf(2));
=======
    gas += touchAddressOnWriteAndComputeGas(address, zeroTreeIndex, VERSION_LEAF_KEY);
    gas += touchAddressOnWriteAndComputeGas(address, zeroTreeIndex, NONCE_LEAF_KEY);

    if (createSendsValue) {
      gas += touchAddressOnWriteAndComputeGas(address, zeroTreeIndex, BALANCE_LEAF_KEY);
>>>>>>> 071bc995
    }

    return gas;
  }

  @Override
  public long touchAndChargeContractCreateCompleted(final Address address) {

    long gas = 0;

<<<<<<< HEAD
    gas += touchAddressOnWriteAndComputeGas(address, zeroTreeIndex, UInt256.valueOf(0));
    gas += touchAddressOnWriteAndComputeGas(address, zeroTreeIndex, UInt256.valueOf(1));
    gas += touchAddressOnWriteAndComputeGas(address, zeroTreeIndex, UInt256.valueOf(2));
    gas += touchAddressOnWriteAndComputeGas(address, zeroTreeIndex, UInt256.valueOf(3));
    gas += touchAddressOnWriteAndComputeGas(address, zeroTreeIndex, UInt256.valueOf(4));
=======
    gas += touchAddressOnWriteAndComputeGas(address, zeroTreeIndex, VERSION_LEAF_KEY);
    gas += touchAddressOnWriteAndComputeGas(address, zeroTreeIndex, BALANCE_LEAF_KEY);
    gas += touchAddressOnWriteAndComputeGas(address, zeroTreeIndex, NONCE_LEAF_KEY);
    gas += touchAddressOnWriteAndComputeGas(address, zeroTreeIndex, CODE_KECCAK_LEAF_KEY);
    gas += touchAddressOnWriteAndComputeGas(address, zeroTreeIndex, CODE_SIZE_LEAF_KEY);
>>>>>>> 071bc995

    return gas;
  }

  @SuppressWarnings("unused")
  @Override
  public long touchTxOriginAndComputeGas(final Address origin) {

    long gas = 0;

<<<<<<< HEAD
    gas += touchAddressOnReadAndComputeGas(origin, zeroTreeIndex, UInt256.valueOf(0));
    gas += touchAddressOnWriteAndComputeGas(origin, zeroTreeIndex, UInt256.valueOf(1));
    gas += touchAddressOnWriteAndComputeGas(origin, zeroTreeIndex, UInt256.valueOf(2));
    gas += touchAddressOnReadAndComputeGas(origin, zeroTreeIndex, UInt256.valueOf(3));
    gas += touchAddressOnReadAndComputeGas(origin, zeroTreeIndex, UInt256.valueOf(4));
=======
    gas += touchAddressOnReadAndComputeGas(origin, zeroTreeIndex, VERSION_LEAF_KEY);
    gas += touchAddressOnWriteAndComputeGas(origin, zeroTreeIndex, BALANCE_LEAF_KEY);
    gas += touchAddressOnWriteAndComputeGas(origin, zeroTreeIndex, NONCE_LEAF_KEY);
    gas += touchAddressOnReadAndComputeGas(origin, zeroTreeIndex, CODE_KECCAK_LEAF_KEY);
    gas += touchAddressOnReadAndComputeGas(origin, zeroTreeIndex, CODE_SIZE_LEAF_KEY);
>>>>>>> 071bc995
    // modifying this after update on EIP-4762 to not charge simple transfers

    return 0;
  }

  @SuppressWarnings("unused")
  @Override
  public long touchTxExistingAndComputeGas(final Address target, final boolean sendsValue) {

    long gas = 0;

<<<<<<< HEAD
    gas += touchAddressOnReadAndComputeGas(target, zeroTreeIndex, UInt256.valueOf(0));
    gas += touchAddressOnReadAndComputeGas(target, zeroTreeIndex, UInt256.valueOf(2));
    gas += touchAddressOnReadAndComputeGas(target, zeroTreeIndex, UInt256.valueOf(4));
    gas += touchAddressOnReadAndComputeGas(target, zeroTreeIndex, UInt256.valueOf(3));

    if (sendsValue) {
      gas += touchAddressOnWriteAndComputeGas(target, zeroTreeIndex, UInt256.valueOf(1));
    } else {
      gas += touchAddressOnReadAndComputeGas(target, zeroTreeIndex, UInt256.valueOf(1));
=======
    gas += touchAddressOnReadAndComputeGas(target, zeroTreeIndex, VERSION_LEAF_KEY);
    gas += touchAddressOnReadAndComputeGas(target, zeroTreeIndex, NONCE_LEAF_KEY);
    gas += touchAddressOnReadAndComputeGas(target, zeroTreeIndex, CODE_SIZE_LEAF_KEY);
    gas += touchAddressOnReadAndComputeGas(target, zeroTreeIndex, CODE_KECCAK_LEAF_KEY);

    if (sendsValue) {
      gas += touchAddressOnWriteAndComputeGas(target, zeroTreeIndex, BALANCE_LEAF_KEY);
    } else {
      gas += touchAddressOnReadAndComputeGas(target, zeroTreeIndex, BALANCE_LEAF_KEY);
>>>>>>> 071bc995
    }
    // modifying this after update on EIP-4762 to not charge simple transfers

    return 0;
  }

  @Override
  public long touchCodeChunksUponContractCreation(final Address address, final long codeLength) {
    long gas = 0;
    System.out.println("run touchCodeChunksUponContractCreation ? " + codeLength);
    for (long i = 0; i < (codeLength + 30) / 31; i++) {
      System.out.println("run touchCodeChunksUponContractCreation ? " + i);
      gas +=
          touchAddressOnWriteAndComputeGas(
              address,
              CODE_OFFSET.subtract(i).divide(VERKLE_NODE_WIDTH),
              CODE_OFFSET.subtract(i).mod(VERKLE_NODE_WIDTH));
    }
    return gas;
  }

  @Override
  public long touchAddressOnWriteAndComputeGas(
      final Address address, final UInt256 treeIndex, final UInt256 subIndex) {

    return touchAddressAndChargeGas(address, treeIndex, subIndex, true);
  }

  @Override
  public long touchAddressOnReadAndComputeGas(
      final Address address, final UInt256 treeIndex, final UInt256 subIndex) {
    return touchAddressAndChargeGas(address, treeIndex, subIndex, false);
  }

  public long touchAddressAndChargeGas(
<<<<<<< HEAD
      final Address address,
      final UInt256 treeIndex,
      final UInt256 subIndex,
      final boolean isWrite) {
=======
      final Address address, final UInt256 treeIndex, final UInt256 subIndex, final boolean isWrite) {
>>>>>>> 071bc995
    AccessEvents accessEvent = touchAddress(address, treeIndex, subIndex, isWrite);

    long gas = 0;
    if (accessEvent.isBranchRead()) {
      gas += WITNESS_BRANCH_READ_COST;
      System.out.println(
          "touchAddressAndChargeGas WitnessBranchReadCost "
              + address
              + " "
              + treeIndex
              + " "
              + subIndex
              + " "
              + isWrite
              + " "
              + gas);
    }
    if (accessEvent.isChunkRead()) {
      gas += WITNESS_CHUNK_READ_COST;
      System.out.println(
          "touchAddressAndChargeGas WitnessChunkReadCost "
              + address
              + " "
              + treeIndex
              + " "
              + subIndex
              + " "
              + isWrite
              + " "
              + gas);
    }
    if (accessEvent.isBranchWrite()) {
      gas += WITNESS_BRANCH_WRITE_COST;
      System.out.println(
          "touchAddressAndChargeGas WitnessBranchWriteCost "
              + address
              + " "
              + treeIndex
              + " "
              + subIndex
              + " "
              + isWrite
              + " "
              + gas);
    }
    if (accessEvent.isChunkWrite()) {
      gas += WITNESS_CHUNK_WRITE_COST;
      System.out.println(
          "touchAddressAndChargeGas WitnessChunkWriteCost "
              + address
              + " "
              + treeIndex
              + " "
              + subIndex
              + " "
              + isWrite
              + " "
              + gas);
    }
    if (accessEvent.isChunkFill()) {
      gas += WITNESS_CHUNK_FILL_COST;
      System.out.println(
          "touchAddressAndChargeGas WitnessChunkFillCost "
              + address
              + " "
              + treeIndex
              + " "
              + subIndex
              + " "
              + isWrite
              + " "
              + gas);
    }

    return gas;
  }

  public AccessEvents touchAddress(
      final Address addr, final UInt256 treeIndex, final UInt256 subIndex, final boolean isWrite) {
    AccessEvents accessEvents = new AccessEvents();
    BranchAccessKey branchKey = new BranchAccessKey(addr, treeIndex);

    ChunkAccessKey chunkKey = new ChunkAccessKey(addr, treeIndex, subIndex);

    // Read access.
    if (!this.branches.containsKey(branchKey)) {
      accessEvents.setBranchRead(true);
      this.branches.put(branchKey, AccessWitnessReadFlag);
    }
    if (!this.chunks.containsKey(chunkKey)) {
      accessEvents.setChunkRead(true);
      this.chunks.put(chunkKey, AccessWitnessReadFlag);
    }

    // TODO VERKLE: for now testnet doesn't charge
    //  chunk filling costs if the leaf was previously empty in the state
    //    boolean chunkFill = false;

    if (isWrite) {

      if ((this.branches.get(branchKey) & AccessWitnessWriteFlag) == 0) {
        accessEvents.setBranchWrite(true);
        this.branches.put(
            branchKey, (byte) (this.branches.get(branchKey) | AccessWitnessWriteFlag));
      }

      byte chunkValue = this.chunks.get(chunkKey);

      if ((chunkValue & AccessWitnessWriteFlag) == 0) {
        accessEvents.setChunkWrite(true);
        this.chunks.put(chunkKey, (byte) (this.chunks.get(chunkKey) | AccessWitnessWriteFlag));
      }
    }

    return accessEvents;
  }

  @Override
  public boolean equals(final Object o) {
    if (this == o) return true;
    if (o == null || getClass() != o.getClass()) return false;
    AccessWitness that = (AccessWitness) o;
    return Objects.equals(branches, that.branches) && Objects.equals(chunks, that.chunks);
  }

  @Override
  public int hashCode() {
    return Objects.hash(branches, chunks);
  }

  @Override
  public String toString() {
    return "AccessWitness{" + "branches=" + branches + ", chunks=" + chunks + '}';
  }

  public Map<BranchAccessKey, Byte> getBranches() {
    return branches;
  }

  public Map<ChunkAccessKey, Byte> getChunks() {
    return chunks;
  }

  public record BranchAccessKey(Address address, UInt256 treeIndex) {}
  ;

  public record ChunkAccessKey(BranchAccessKey branchAccessKey, UInt256 chunkIndex) {
<<<<<<< HEAD
    public ChunkAccessKey(
        final Address address, final UInt256 treeIndex, final UInt256 chunkIndex) {
=======
    public ChunkAccessKey(final Address address, final UInt256 treeIndex, final UInt256 chunkIndex) {
>>>>>>> 071bc995
      this(new BranchAccessKey(address, treeIndex), chunkIndex);
    }
  }

  @Override
  public List<UInt256> getStorageSlotTreeIndexes(final UInt256 storageKey) {

    UInt256 pos;
    if (storageKey.lessThan(CODE_OFFSET.subtract(HEADER_STORAGE_OFFSET))) {
      pos = HEADER_STORAGE_OFFSET.add(storageKey);
    } else {
      pos = MAIN_STORAGE_OFFSET.add(storageKey);
    }
    return List.of(pos.divide(VERKLE_NODE_WIDTH), pos.mod(VERKLE_NODE_WIDTH));
  }
}<|MERGE_RESOLUTION|>--- conflicted
+++ resolved
@@ -1,14 +1,14 @@
 package org.hyperledger.besu.ethereum.core;
 
+import static org.hyperledger.besu.ethereum.trie.verkle.util.Parameters.BALANCE_LEAF_KEY;
+import static org.hyperledger.besu.ethereum.trie.verkle.util.Parameters.CODE_KECCAK_LEAF_KEY;
 import static org.hyperledger.besu.ethereum.trie.verkle.util.Parameters.CODE_OFFSET;
+import static org.hyperledger.besu.ethereum.trie.verkle.util.Parameters.CODE_SIZE_LEAF_KEY;
 import static org.hyperledger.besu.ethereum.trie.verkle.util.Parameters.HEADER_STORAGE_OFFSET;
 import static org.hyperledger.besu.ethereum.trie.verkle.util.Parameters.MAIN_STORAGE_OFFSET;
+import static org.hyperledger.besu.ethereum.trie.verkle.util.Parameters.NONCE_LEAF_KEY;
 import static org.hyperledger.besu.ethereum.trie.verkle.util.Parameters.VERKLE_NODE_WIDTH;
 import static org.hyperledger.besu.ethereum.trie.verkle.util.Parameters.VERSION_LEAF_KEY;
-import static org.hyperledger.besu.ethereum.trie.verkle.util.Parameters.BALANCE_LEAF_KEY;
-import static org.hyperledger.besu.ethereum.trie.verkle.util.Parameters.NONCE_LEAF_KEY;
-import static org.hyperledger.besu.ethereum.trie.verkle.util.Parameters.CODE_KECCAK_LEAF_KEY;
-import static org.hyperledger.besu.ethereum.trie.verkle.util.Parameters.CODE_SIZE_LEAF_KEY;
 
 import org.hyperledger.besu.datatypes.Address;
 
@@ -72,19 +72,11 @@
   @Override
   public long touchAndChargeProofOfAbsence(final Address address) {
     long gas = 0;
-<<<<<<< HEAD
-    gas += touchAddressOnReadAndComputeGas(address, zeroTreeIndex, UInt256.valueOf(0));
-    gas += touchAddressOnReadAndComputeGas(address, zeroTreeIndex, UInt256.valueOf(1));
-    gas += touchAddressOnReadAndComputeGas(address, zeroTreeIndex, UInt256.valueOf(2));
-    gas += touchAddressOnReadAndComputeGas(address, zeroTreeIndex, UInt256.valueOf(3));
-    gas += touchAddressOnReadAndComputeGas(address, zeroTreeIndex, UInt256.valueOf(4));
-=======
     gas += touchAddressOnReadAndComputeGas(address, zeroTreeIndex, VERSION_LEAF_KEY);
     gas += touchAddressOnReadAndComputeGas(address, zeroTreeIndex, BALANCE_LEAF_KEY);
     gas += touchAddressOnReadAndComputeGas(address, zeroTreeIndex, NONCE_LEAF_KEY);
     gas += touchAddressOnReadAndComputeGas(address, zeroTreeIndex, CODE_KECCAK_LEAF_KEY);
     gas += touchAddressOnReadAndComputeGas(address, zeroTreeIndex, CODE_SIZE_LEAF_KEY);
->>>>>>> 071bc995
     return gas;
   }
 
@@ -93,13 +85,8 @@
 
     long gas = 0;
 
-<<<<<<< HEAD
-    gas += touchAddressOnReadAndComputeGas(address, zeroTreeIndex, UInt256.valueOf(0));
-    gas += touchAddressOnReadAndComputeGas(address, zeroTreeIndex, UInt256.valueOf(4));
-=======
     gas += touchAddressOnReadAndComputeGas(address, zeroTreeIndex, VERSION_LEAF_KEY);
     gas += touchAddressOnReadAndComputeGas(address, zeroTreeIndex, CODE_SIZE_LEAF_KEY);
->>>>>>> 071bc995
 
     return gas;
   }
@@ -109,13 +96,8 @@
 
     long gas = 0;
 
-<<<<<<< HEAD
-    gas += touchAddressOnWriteAndComputeGas(caller, zeroTreeIndex, UInt256.valueOf(1));
-    gas += touchAddressOnWriteAndComputeGas(target, zeroTreeIndex, UInt256.valueOf(1));
-=======
     gas += touchAddressOnWriteAndComputeGas(caller, zeroTreeIndex, BALANCE_LEAF_KEY);
     gas += touchAddressOnWriteAndComputeGas(target, zeroTreeIndex, BALANCE_LEAF_KEY);
->>>>>>> 071bc995
 
     return gas;
   }
@@ -126,20 +108,11 @@
 
     long gas = 0;
 
-<<<<<<< HEAD
-    gas += touchAddressOnWriteAndComputeGas(address, zeroTreeIndex, UInt256.valueOf(0));
-    gas += touchAddressOnWriteAndComputeGas(address, zeroTreeIndex, UInt256.valueOf(1));
-    gas += touchAddressOnWriteAndComputeGas(address, zeroTreeIndex, UInt256.valueOf(3));
-
-    if (createSendsValue) {
-      gas += touchAddressOnWriteAndComputeGas(address, zeroTreeIndex, UInt256.valueOf(2));
-=======
     gas += touchAddressOnWriteAndComputeGas(address, zeroTreeIndex, VERSION_LEAF_KEY);
     gas += touchAddressOnWriteAndComputeGas(address, zeroTreeIndex, NONCE_LEAF_KEY);
 
     if (createSendsValue) {
       gas += touchAddressOnWriteAndComputeGas(address, zeroTreeIndex, BALANCE_LEAF_KEY);
->>>>>>> 071bc995
     }
 
     return gas;
@@ -150,19 +123,11 @@
 
     long gas = 0;
 
-<<<<<<< HEAD
-    gas += touchAddressOnWriteAndComputeGas(address, zeroTreeIndex, UInt256.valueOf(0));
-    gas += touchAddressOnWriteAndComputeGas(address, zeroTreeIndex, UInt256.valueOf(1));
-    gas += touchAddressOnWriteAndComputeGas(address, zeroTreeIndex, UInt256.valueOf(2));
-    gas += touchAddressOnWriteAndComputeGas(address, zeroTreeIndex, UInt256.valueOf(3));
-    gas += touchAddressOnWriteAndComputeGas(address, zeroTreeIndex, UInt256.valueOf(4));
-=======
     gas += touchAddressOnWriteAndComputeGas(address, zeroTreeIndex, VERSION_LEAF_KEY);
     gas += touchAddressOnWriteAndComputeGas(address, zeroTreeIndex, BALANCE_LEAF_KEY);
     gas += touchAddressOnWriteAndComputeGas(address, zeroTreeIndex, NONCE_LEAF_KEY);
     gas += touchAddressOnWriteAndComputeGas(address, zeroTreeIndex, CODE_KECCAK_LEAF_KEY);
     gas += touchAddressOnWriteAndComputeGas(address, zeroTreeIndex, CODE_SIZE_LEAF_KEY);
->>>>>>> 071bc995
 
     return gas;
   }
@@ -173,19 +138,12 @@
 
     long gas = 0;
 
-<<<<<<< HEAD
-    gas += touchAddressOnReadAndComputeGas(origin, zeroTreeIndex, UInt256.valueOf(0));
-    gas += touchAddressOnWriteAndComputeGas(origin, zeroTreeIndex, UInt256.valueOf(1));
-    gas += touchAddressOnWriteAndComputeGas(origin, zeroTreeIndex, UInt256.valueOf(2));
-    gas += touchAddressOnReadAndComputeGas(origin, zeroTreeIndex, UInt256.valueOf(3));
-    gas += touchAddressOnReadAndComputeGas(origin, zeroTreeIndex, UInt256.valueOf(4));
-=======
     gas += touchAddressOnReadAndComputeGas(origin, zeroTreeIndex, VERSION_LEAF_KEY);
     gas += touchAddressOnWriteAndComputeGas(origin, zeroTreeIndex, BALANCE_LEAF_KEY);
     gas += touchAddressOnWriteAndComputeGas(origin, zeroTreeIndex, NONCE_LEAF_KEY);
     gas += touchAddressOnReadAndComputeGas(origin, zeroTreeIndex, CODE_KECCAK_LEAF_KEY);
     gas += touchAddressOnReadAndComputeGas(origin, zeroTreeIndex, CODE_SIZE_LEAF_KEY);
->>>>>>> 071bc995
+
     // modifying this after update on EIP-4762 to not charge simple transfers
 
     return 0;
@@ -197,17 +155,6 @@
 
     long gas = 0;
 
-<<<<<<< HEAD
-    gas += touchAddressOnReadAndComputeGas(target, zeroTreeIndex, UInt256.valueOf(0));
-    gas += touchAddressOnReadAndComputeGas(target, zeroTreeIndex, UInt256.valueOf(2));
-    gas += touchAddressOnReadAndComputeGas(target, zeroTreeIndex, UInt256.valueOf(4));
-    gas += touchAddressOnReadAndComputeGas(target, zeroTreeIndex, UInt256.valueOf(3));
-
-    if (sendsValue) {
-      gas += touchAddressOnWriteAndComputeGas(target, zeroTreeIndex, UInt256.valueOf(1));
-    } else {
-      gas += touchAddressOnReadAndComputeGas(target, zeroTreeIndex, UInt256.valueOf(1));
-=======
     gas += touchAddressOnReadAndComputeGas(target, zeroTreeIndex, VERSION_LEAF_KEY);
     gas += touchAddressOnReadAndComputeGas(target, zeroTreeIndex, NONCE_LEAF_KEY);
     gas += touchAddressOnReadAndComputeGas(target, zeroTreeIndex, CODE_SIZE_LEAF_KEY);
@@ -217,7 +164,6 @@
       gas += touchAddressOnWriteAndComputeGas(target, zeroTreeIndex, BALANCE_LEAF_KEY);
     } else {
       gas += touchAddressOnReadAndComputeGas(target, zeroTreeIndex, BALANCE_LEAF_KEY);
->>>>>>> 071bc995
     }
     // modifying this after update on EIP-4762 to not charge simple transfers
 
@@ -227,9 +173,7 @@
   @Override
   public long touchCodeChunksUponContractCreation(final Address address, final long codeLength) {
     long gas = 0;
-    System.out.println("run touchCodeChunksUponContractCreation ? " + codeLength);
     for (long i = 0; i < (codeLength + 30) / 31; i++) {
-      System.out.println("run touchCodeChunksUponContractCreation ? " + i);
       gas +=
           touchAddressOnWriteAndComputeGas(
               address,
@@ -253,14 +197,11 @@
   }
 
   public long touchAddressAndChargeGas(
-<<<<<<< HEAD
       final Address address,
       final UInt256 treeIndex,
       final UInt256 subIndex,
       final boolean isWrite) {
-=======
-      final Address address, final UInt256 treeIndex, final UInt256 subIndex, final boolean isWrite) {
->>>>>>> 071bc995
+
     AccessEvents accessEvent = touchAddress(address, treeIndex, subIndex, isWrite);
 
     long gas = 0;
@@ -408,12 +349,8 @@
   ;
 
   public record ChunkAccessKey(BranchAccessKey branchAccessKey, UInt256 chunkIndex) {
-<<<<<<< HEAD
     public ChunkAccessKey(
         final Address address, final UInt256 treeIndex, final UInt256 chunkIndex) {
-=======
-    public ChunkAccessKey(final Address address, final UInt256 treeIndex, final UInt256 chunkIndex) {
->>>>>>> 071bc995
       this(new BranchAccessKey(address, treeIndex), chunkIndex);
     }
   }
