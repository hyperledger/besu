--- conflicted
+++ resolved
@@ -157,7 +157,6 @@
             worldStateRootHash);
 
     // for manicured tries and composting, collect branches here (not implemented)
-<<<<<<< HEAD
     updateTheAccounts(maybeStateUpdater, worldStateUpdater, accountTrie);
 
     // TODO write to a cache and then generate a layer update from that and the
@@ -171,15 +170,7 @@
                         bonsaiUpdater.getWorldStateTransaction(),
                         location,
                         value)));
-=======
-    updateTheAccounts(worldStateWriteSink, worldStateUpdater, accountTrie);
-
-    if (worldStateWriteSink != WorldStateWriteSink.NOOP) {
-      accountTrie.commit(
-          (location, hash, value) ->
-              worldStateWriteSink.putAccountStateTrieNode(location, hash, value));
-    }
->>>>>>> 36e7ae1a
+
     final Bytes32 rootHash = accountTrie.getRootHash();
     return Hash.wrap(rootHash);
   }
