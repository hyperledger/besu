/*
 * Copyright ConsenSys AG.
 *
 * Licensed under the Apache License, Version 2.0 (the "License"); you may not use this file except in compliance with
 * the License. You may obtain a copy of the License at
 *
 * http://www.apache.org/licenses/LICENSE-2.0
 *
 * Unless required by applicable law or agreed to in writing, software distributed under the License is distributed on
 * an "AS IS" BASIS, WITHOUT WARRANTIES OR CONDITIONS OF ANY KIND, either express or implied. See the License for the
 * specific language governing permissions and limitations under the License.
 *
 * SPDX-License-Identifier: Apache-2.0
 */
package org.hyperledger.besu.ethereum.debug;

<<<<<<< HEAD
public record TraceOptions(
    boolean traceStorage,
    boolean traceMemory,
    boolean traceStack,
    boolean traceStatelessAccessWitness) {
  public static final TraceOptions DEFAULT = new TraceOptions(true, false, true, false);
=======
import java.util.Map;

/**
 * Configuration options for tracing.
 *
 * <p>Contains the tracer type and configuration options for the tracers. Default Tracer Config is
 * top-level configuration option and is typically used by default tracer. Non-default tracers
 * typically use tracer Config object.
 */
public record TraceOptions(
    TracerType tracerType,
    OpCodeTracerConfig opCodeTracerConfig,
    Map<String, Object> tracerConfig) {
  private static final OpCodeTracerConfig DEFAULT_OPCODE_TRACER_CONFIG =
      new OpCodeTracerConfig(true, false, true);

  /**
   * Default tracer configuration. Used by trace_ and debug_ methods when no tracer type is
   * specified.
   */
  public static final TraceOptions DEFAULT =
      new TraceOptions(TracerType.OPCODE_TRACER, DEFAULT_OPCODE_TRACER_CONFIG, Map.of());

  /**
   * Constructor for TraceOptions. The default tracer (opcode) options are specified by
   * OpcodeTracerConfig. All other tracer type options are specified by tracerConfig.
   *
   * @param tracerType the type of tracer to use. Defaults to OPCODE_TRACER if null.
   * @param opCodeTracerConfig the default (opcode) tracer's configuration. Defaults to
   *     OPCODE_TRACER_CONFIG if null.
   * @param tracerConfig the tracer configuration options for non-default tracers. Empty map if
   *     null.
   */
  public TraceOptions(
      final TracerType tracerType,
      final OpCodeTracerConfig opCodeTracerConfig,
      final Map<String, Object> tracerConfig) {
    this.tracerType = tracerType == null ? TracerType.OPCODE_TRACER : tracerType;
    this.opCodeTracerConfig =
        opCodeTracerConfig == null ? DEFAULT_OPCODE_TRACER_CONFIG : opCodeTracerConfig;
    this.tracerConfig = tracerConfig == null ? Map.of() : tracerConfig;
  }
>>>>>>> 38d901d2
}<|MERGE_RESOLUTION|>--- conflicted
+++ resolved
@@ -14,14 +14,6 @@
  */
 package org.hyperledger.besu.ethereum.debug;
 
-<<<<<<< HEAD
-public record TraceOptions(
-    boolean traceStorage,
-    boolean traceMemory,
-    boolean traceStack,
-    boolean traceStatelessAccessWitness) {
-  public static final TraceOptions DEFAULT = new TraceOptions(true, false, true, false);
-=======
 import java.util.Map;
 
 /**
@@ -36,7 +28,7 @@
     OpCodeTracerConfig opCodeTracerConfig,
     Map<String, Object> tracerConfig) {
   private static final OpCodeTracerConfig DEFAULT_OPCODE_TRACER_CONFIG =
-      new OpCodeTracerConfig(true, false, true);
+      new OpCodeTracerConfig(true, false, true, false);
 
   /**
    * Default tracer configuration. Used by trace_ and debug_ methods when no tracer type is
@@ -64,5 +56,4 @@
         opCodeTracerConfig == null ? DEFAULT_OPCODE_TRACER_CONFIG : opCodeTracerConfig;
     this.tracerConfig = tracerConfig == null ? Map.of() : tracerConfig;
   }
->>>>>>> 38d901d2
 }