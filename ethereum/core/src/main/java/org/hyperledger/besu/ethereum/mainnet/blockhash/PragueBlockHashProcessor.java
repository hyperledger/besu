--- conflicted
+++ resolved
@@ -27,22 +27,11 @@
  * historical block hash access in smart contracts.
  */
 public class PragueBlockHashProcessor extends CancunBlockHashProcessor {
-<<<<<<< HEAD
-  private static final Logger LOG = LoggerFactory.getLogger(PragueBlockHashProcessor.class);
+
   public static final Address HISTORY_STORAGE_ADDRESS =
-      Address.fromHexString("0xfffffffffffffffffffffffffffffffffffffffe"); // should be
+      Address.fromHexString("0xfffffffffffffffffffffffffffffffffffffffe");
+  // should be 0x0000f90827f1c53a10cb7a02335b175320002935
 
-  // 0x0aae40965e6800cd9b1f4b05ff21581047e3f91e
-
-  /** The HISTORY_SERVE_WINDOW */
-  private static final long HISTORY_SERVE_WINDOW = 8192;
-
-  protected final long historyServeWindow;
-=======
-  private static final Address HISTORY_STORAGE_ADDRESS =
-      Address.fromHexString("0x0000f90827f1c53a10cb7a02335b175320002935");
-
->>>>>>> c1c37158
   protected final Address historyStorageAddress;
 
   /** Constructs a BlockHashProcessor. */
