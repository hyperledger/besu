--- conflicted
+++ resolved
@@ -32,14 +32,10 @@
  * historical block hash access in smart contracts.
  */
 public class PragueBlockHashProcessor extends CancunBlockHashProcessor {
-<<<<<<< HEAD
 
-  public static final Address HISTORY_STORAGE_ADDRESS =
-=======
   private static final Logger LOG = LoggerFactory.getLogger(PragueBlockHashProcessor.class);
 
   private static final Address HISTORY_STORAGE_ADDRESS =
->>>>>>> 38d901d2
       Address.fromHexString("0x0000f90827f1c53a10cb7a02335b175320002935");
 
   protected final Address historyStorageAddress;
