/*
 * Copyright contributors to Hyperledger Besu.
 *
 * Licensed under the Apache License, Version 2.0 (the "License"); you may not use this file except in compliance with
 * the License. You may obtain a copy of the License at
 *
 * http://www.apache.org/licenses/LICENSE-2.0
 *
 * Unless required by applicable law or agreed to in writing, software distributed under the License is distributed on
 * an "AS IS" BASIS, WITHOUT WARRANTIES OR CONDITIONS OF ANY KIND, either express or implied. See the License for the
 * specific language governing permissions and limitations under the License.
 *
 * SPDX-License-Identifier: Apache-2.0
 */
package org.hyperledger.besu.ethereum.mainnet.blockhash;

import static org.hyperledger.besu.evm.operation.BlockHashOperation.BlockHashLookup;

import org.hyperledger.besu.datatypes.Address;
import org.hyperledger.besu.datatypes.Hash;
import org.hyperledger.besu.ethereum.chain.Blockchain;
import org.hyperledger.besu.ethereum.core.BlockHeader;
import org.hyperledger.besu.ethereum.core.MutableWorldState;
import org.hyperledger.besu.evm.account.MutableAccount;
import org.hyperledger.besu.evm.worldstate.WorldUpdater;
import org.hyperledger.besu.plugin.data.ProcessableBlockHeader;

import com.google.common.annotations.VisibleForTesting;
import org.apache.tuweni.units.bigints.UInt256;
import org.slf4j.Logger;
import org.slf4j.LoggerFactory;

/**
 * Processes and stores historical block hashes in accordance with EIP-2935. This class is
 * responsible for managing the storage of block hashes to support EIP-2935, which introduces
 * historical block hash access in smart contracts.
 */
public class PragueBlockHashProcessor extends CancunBlockHashProcessor {
  private static final Logger LOG = LoggerFactory.getLogger(PragueBlockHashProcessor.class);

  public static final Address HISTORY_STORAGE_ADDRESS =
      Address.fromHexString("0x25a219378dad9b3503c8268c9ca836a52427a4fb");

  /** The HISTORY_SERVE_WINDOW */
  public static final long HISTORY_SERVE_WINDOW = 8192;

  private final long forkTimestamp;
  private final long historySaveWindow;
  private final Address historyStorageAddress;

  /**
   * Constructs a BlockHashProcessor with a specified fork timestamp.
   *
   * @param forkTimestamp The timestamp at which the fork becomes active.
   */
  public PragueBlockHashProcessor(final long forkTimestamp) {
    this(forkTimestamp, HISTORY_STORAGE_ADDRESS, HISTORY_SERVE_WINDOW);
  }

  /**
   * Constructs a BlockHashProcessor with a specified fork timestamp and history save window. This
   * constructor is primarily used for testing.
   *
   * @param forkTimestamp The timestamp at which the fork becomes active.
   * @param historyStorageAddress the address of the contract storing the history
   * @param historySaveWindow The number of blocks for which history should be saved.
   */
  @VisibleForTesting
  public PragueBlockHashProcessor(
      final long forkTimestamp, final Address historyStorageAddress, final long historySaveWindow) {
    this.forkTimestamp = forkTimestamp;
    this.historyStorageAddress = historyStorageAddress;
    this.historySaveWindow = historySaveWindow;
  }

  @Override
  public BlockHashLookup getBlockHashLookup(
      final ProcessableBlockHeader currentHeader, final Blockchain blockchain) {
    return (frame, blockNumber) -> {
      long currentBlockNumber = frame.getBlockValues().getNumber();
      if (currentBlockNumber <= blockNumber
          || currentBlockNumber - blockNumber > historySaveWindow
          || blockNumber < 0) {
        return Hash.ZERO;
      }
      return Hash.wrap(
          frame
              .getWorldUpdater()
              .get(historyStorageAddress)
              .getStorageValue(UInt256.valueOf(blockNumber % historySaveWindow)));
    };
  }

  @Override
  public void processBlockHashes(
      final Blockchain blockchain,
      final MutableWorldState mutableWorldState,
      final ProcessableBlockHeader currentBlockHeader) {
    super.processBlockHashes(blockchain, mutableWorldState, currentBlockHeader);

    WorldUpdater worldUpdater = mutableWorldState.updater();
    final MutableAccount historyStorageAccount = worldUpdater.getOrCreate(HISTORY_STORAGE_ADDRESS);

    if (currentBlockHeader.getNumber() > 0) {
      storeParentHash(historyStorageAccount, currentBlockHeader);

      BlockHeader ancestor =
          blockchain.getBlockHeader(currentBlockHeader.getParentHash()).orElseThrow();

      // If fork block, add the parent's direct `HISTORY_SERVE_WINDOW - 1`
      if (ancestor.getTimestamp() < forkTimestamp) {
        for (int i = 0; i < (historySaveWindow - 1) && ancestor.getNumber() > 0; i++) {
          ancestor = blockchain.getBlockHeader(ancestor.getParentHash()).orElseThrow();
          storeBlockHeaderHash(historyStorageAccount, ancestor);
        }
      }
    }
    worldUpdater.commit();
  }

  /**
   * Stores the hash of the parent block in the world state.
   *
   * @param account The account associated with the historical block hash storage.
   * @param header The current block header being processed.
   */
  private void storeParentHash(final MutableAccount account, final ProcessableBlockHeader header) {
    storeHash(account, header.getNumber() - 1, header.getParentHash());
  }

  /**
   * Stores the hash of a block in the world state.
   *
   * @param account The account associated with the historical block hash storage.
   * @param header The block header whose hash is to be stored.
   */
  private void storeBlockHeaderHash(final MutableAccount account, final BlockHeader header) {
    storeHash(account, header.getNumber(), header.getHash());
  }

  /**
   * Stores the hash in the world state.
   *
   * @param account The account associated with the historical block hash storage.
   * @param number The slot to store.
   * @param hash The hash to be stored.
   */
  private void storeHash(final MutableAccount account, final long number, final Hash hash) {
    LOG.trace(
<<<<<<< HEAD
        "Writing to {} {}={}",
=======
        "Writing to {} {}=%{}",
>>>>>>> a5e08c8b
        account.getAddress(),
        UInt256.valueOf(number % historySaveWindow).toDecimalString(),
        UInt256.fromBytes(hash).toHexString());
    account.setStorageValue(UInt256.valueOf(number % historySaveWindow), UInt256.fromBytes(hash));
  }
}<|MERGE_RESOLUTION|>--- conflicted
+++ resolved
@@ -147,11 +147,7 @@
    */
   private void storeHash(final MutableAccount account, final long number, final Hash hash) {
     LOG.trace(
-<<<<<<< HEAD
-        "Writing to {} {}={}",
-=======
         "Writing to {} {}=%{}",
->>>>>>> a5e08c8b
         account.getAddress(),
         UInt256.valueOf(number % historySaveWindow).toDecimalString(),
         UInt256.fromBytes(hash).toHexString());
