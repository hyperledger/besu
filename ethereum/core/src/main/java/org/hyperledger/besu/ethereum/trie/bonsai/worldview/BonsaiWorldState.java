--- conflicted
+++ resolved
@@ -92,13 +92,8 @@
         evmConfiguration);
   }
 
-<<<<<<< HEAD
-  protected BonsaiWorldState(
+  public BonsaiWorldState(
       final BonsaiWorldStateKeyValueStorage worldStateKeyValueStorage,
-=======
-  public BonsaiWorldState(
-      final BonsaiWorldStateKeyValueStorage worldStateStorage,
->>>>>>> 958a0723
       final CachedMerkleTrieLoader cachedMerkleTrieLoader,
       final CachedWorldStorageManager cachedWorldStorageManager,
       final TrieLogManager trieLogManager,
