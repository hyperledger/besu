--- conflicted
+++ resolved
@@ -340,10 +340,7 @@
   private void clearStorage(
       final Optional<BonsaiWorldStateKeyValueStorage.BonsaiUpdater> maybeStateUpdater,
       final BonsaiWorldStateUpdateAccumulator worldStateUpdater) {
-<<<<<<< HEAD
-=======
-
->>>>>>> f146e780
+
     for (final Address address : worldStateUpdater.getStorageToClear()) {
       // because we are clearing persisted values we need the account root as persisted
       final BonsaiAccount oldAccount =
