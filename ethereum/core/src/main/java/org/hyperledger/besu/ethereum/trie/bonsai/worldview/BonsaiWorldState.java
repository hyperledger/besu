--- conflicted
+++ resolved
@@ -258,14 +258,9 @@
     }
   }
 
-<<<<<<< HEAD
-  private void updateCode(
-      final Optional<BonsaiWorldStateKeyValueStorage.Updater> maybeStateUpdater,
-=======
   @VisibleForTesting
   protected void updateCode(
-      final Optional<BonsaiWorldStateKeyValueStorage.BonsaiUpdater> maybeStateUpdater,
->>>>>>> c34070f9
+      final Optional<BonsaiWorldStateKeyValueStorage.Updater> maybeStateUpdater,
       final BonsaiWorldStateUpdateAccumulator worldStateUpdater) {
     maybeStateUpdater.ifPresent(
         bonsaiUpdater -> {
