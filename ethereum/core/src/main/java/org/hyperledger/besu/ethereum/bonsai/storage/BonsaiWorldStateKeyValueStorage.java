--- conflicted
+++ resolved
@@ -18,8 +18,6 @@
 import org.hyperledger.besu.ethereum.storage.StorageProvider;
 import org.hyperledger.besu.ethereum.storage.keyvalue.KeyValueSegmentIdentifier;
 import org.hyperledger.besu.ethereum.trie.MerkleTrie;
-import org.hyperledger.besu.ethereum.trie.patricia.StoredMerklePatriciaTrie;
-import org.hyperledger.besu.ethereum.trie.patricia.StoredNodeFactory;
 import org.hyperledger.besu.ethereum.worldstate.StateTrieAccountValue;
 import org.hyperledger.besu.ethereum.worldstate.WorldStateStorage;
 import org.hyperledger.besu.metrics.BesuMetricCategory;
@@ -34,7 +32,6 @@
 import java.util.Optional;
 import java.util.TreeMap;
 import java.util.concurrent.atomic.AtomicBoolean;
-import java.util.function.Function;
 import java.util.function.Predicate;
 import java.util.function.Supplier;
 import java.util.stream.Collectors;
@@ -167,11 +164,11 @@
   }
 
   public Optional<Bytes> getAccount(final Hash accountHash) {
-<<<<<<< HEAD
+    getAccountCounter.inc();
+    getAccountFlatDatabaseCounter.inc();
     return accountStorage.get(accountHash.toArrayUnsafe()).map(Bytes::wrap);
-=======
-    getAccountCounter.inc();
-    Optional<Bytes> response = accountStorage.get(accountHash.toArrayUnsafe()).map(Bytes::wrap);
+
+    /*Optional<Bytes> response = accountStorage.get(accountHash.toArrayUnsafe()).map(Bytes::wrap);
     if (response.isEmpty()) {
       // after a snapsync/fastsync we only have the trie branches.
       final Optional<Bytes> worldStateRootHash = getWorldStateRootHash();
@@ -189,8 +186,7 @@
       getAccountFlatDatabaseCounter.inc();
     }
 
-    return response;
->>>>>>> d54a1bf2
+    return response;*/
   }
 
   @Override
@@ -264,42 +260,33 @@
       final Supplier<Optional<Hash>> storageRootSupplier,
       final Hash accountHash,
       final Hash slotHash) {
-<<<<<<< HEAD
-    Optional<Bytes> res1 =
-        storageStorage
-            .get(Bytes.concatenate(accountHash, slotHash).toArrayUnsafe())
-            .map(Bytes::wrap);
-
-    /*final Optional<Hash> storageRoot = storageRootSupplier.get();
-    final Optional<Bytes> worldStateRootHash = getWorldStateRootHash();
-    if (storageRoot.isPresent() && worldStateRootHash.isPresent()) {
-      Optional<Bytes> res2 =
-          new StoredMerklePatriciaTrie<>(
-                  new StoredNodeFactory<>(
-                      (location, hash) -> getAccountStorageTrieNode(accountHash, location, hash),
-                      Function.identity(),
-                      Function.identity()),
-                  storageRoot.get())
-              .get(slotHash)
-              .map(bytes -> Bytes32.leftPad(RLP.decodeValue(bytes)));
-
-      if (!res1.equals(res2)) {
-        System.out.println(
-            accountHash
-                + " "
-                + res1
-                + " "
-                + res2
-                + " "
-                + slotHash
-                + " "
-                + storageRoot
-                + " "
-                + MerkleTrie.EMPTY_TRIE_NODE_HASH);
+
+    getStorageValueCounter.inc();
+    getStorageValueFlatDatabaseCounter.inc();
+    return storageStorage
+        .get(Bytes.concatenate(accountHash, slotHash).toArrayUnsafe())
+        .map(Bytes::wrap);
+    /*if (response.isEmpty()) {
+      final Optional<Hash> storageRoot = storageRootSupplier.get();
+      final Optional<Bytes> worldStateRootHash = getWorldStateRootHash();
+      if (storageRoot.isPresent() && worldStateRootHash.isPresent()) {
+        response =
+                new StoredMerklePatriciaTrie<>(
+                        new StoredNodeFactory<>(
+                                (location, hash) -> getAccountStorageTrieNode(accountHash, location, hash),
+                                Function.identity(),
+                                Function.identity()),
+                        storageRoot.get())
+                        .get(slotHash)
+                        .map(bytes -> Bytes32.leftPad(RLP.decodeValue(bytes)));
+        if (response.isEmpty()) getStorageValueMissingMerkleTrieCounter.inc();
+        else getStorageValueMerkleTrieCounter.inc();
       }
-    }*/
-
-    return res1;
+    } else {
+      getStorageValueFlatDatabaseCounter.inc();
+    }
+    return response;*/
+
   }
 
   @Override
@@ -324,33 +311,6 @@
                     Bytes32.wrap(Bytes.wrap(pair.getKey()).slice(Hash.SIZE)),
                     RLP.encodeValue(Bytes.wrap(pair.getValue()).trimLeadingZeros())))
         .collect(Collectors.toMap(Pair::getFirst, Pair::getSecond, (v1, v2) -> v1, TreeMap::new));
-=======
-    getStorageValueCounter.inc();
-    Optional<Bytes> response =
-        storageStorage
-            .get(Bytes.concatenate(accountHash, slotHash).toArrayUnsafe())
-            .map(Bytes::wrap);
-    if (response.isEmpty()) {
-      final Optional<Hash> storageRoot = storageRootSupplier.get();
-      final Optional<Bytes> worldStateRootHash = getWorldStateRootHash();
-      if (storageRoot.isPresent() && worldStateRootHash.isPresent()) {
-        response =
-            new StoredMerklePatriciaTrie<>(
-                    new StoredNodeFactory<>(
-                        (location, hash) -> getAccountStorageTrieNode(accountHash, location, hash),
-                        Function.identity(),
-                        Function.identity()),
-                    storageRoot.get())
-                .get(slotHash)
-                .map(bytes -> Bytes32.leftPad(RLP.decodeValue(bytes)));
-        if (response.isEmpty()) getStorageValueMissingMerkleTrieCounter.inc();
-        else getStorageValueMerkleTrieCounter.inc();
-      }
-    } else {
-      getStorageValueFlatDatabaseCounter.inc();
-    }
-    return response;
->>>>>>> d54a1bf2
   }
 
   @Override
