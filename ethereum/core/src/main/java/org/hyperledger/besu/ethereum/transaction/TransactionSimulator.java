--- conflicted
+++ resolved
@@ -312,10 +312,6 @@
               .getChainId()
               .orElse(BigInteger.ONE)); // needed to make some transactions valid
     }
-<<<<<<< HEAD
-    callParams.getAccessList().ifPresent(transactionBuilder::accessList);
-=======
->>>>>>> 3ae9e259
 
     final Transaction transaction = transactionBuilder.build();
     return Optional.ofNullable(transaction);
