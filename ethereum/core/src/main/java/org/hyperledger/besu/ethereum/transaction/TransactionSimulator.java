--- conflicted
+++ resolved
@@ -147,6 +147,7 @@
 
       return processWithWorldUpdater(
           callParams,
+          Optional.empty(),
           transactionValidationParams,
           operationTracer,
           pendingBlockHeader,
@@ -279,19 +280,12 @@
           ws,
           processWithWorldUpdater(
               callParams,
-<<<<<<< HEAD
+              maybeStateOverrides,
               transactionValidationParams,
               operationTracer,
               header,
               updater,
               miningBeneficiary));
-=======
-              maybeStateOverrides,
-              transactionValidationParams,
-              operationTracer,
-              header,
-              updater));
->>>>>>> 8b7ca201
 
     } catch (final Exception e) {
       return Optional.empty();
