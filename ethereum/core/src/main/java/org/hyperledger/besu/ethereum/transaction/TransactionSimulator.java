--- conflicted
+++ resolved
@@ -141,17 +141,10 @@
     if (header == null) {
       return Optional.empty();
     }
-<<<<<<< HEAD
-    final MutableWorldState worldState =
-        worldStateArchive.getWorldState(header.getStateRoot(), header.getHash()).orElse(null);
-    if (worldState == null) {
-=======
-
     final MutableWorldState publicWorldState =
         worldStateArchive.getMutable(header.getStateRoot(), header.getHash()).orElse(null);
 
     if (publicWorldState == null) {
->>>>>>> 711bbfbd
       return Optional.empty();
     }
     final WorldUpdater updater = getEffectiveWorldStateUpdater(header, publicWorldState);
