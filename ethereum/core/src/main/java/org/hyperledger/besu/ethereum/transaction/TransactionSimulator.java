--- conflicted
+++ resolved
@@ -165,18 +165,7 @@
 
   private MutableWorldState getWorldState(final BlockHeader header) {
     return worldStateArchive
-<<<<<<< HEAD
         .getMutable(header, false)
-=======
-        .getMutable(header.getStateRoot(), header.getHash(), false)
-        .map(
-            ws -> {
-              if (!ws.isPersistable()) {
-                return ws.copy();
-              }
-              return ws;
-            })
->>>>>>> bee8699b
         .orElseThrow(
             () ->
                 new IllegalArgumentException(
