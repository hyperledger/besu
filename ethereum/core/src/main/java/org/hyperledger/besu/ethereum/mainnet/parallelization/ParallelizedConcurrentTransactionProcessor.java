--- conflicted
+++ resolved
@@ -25,6 +25,7 @@
 import org.hyperledger.besu.ethereum.privacy.storage.PrivateMetadataUpdater;
 import org.hyperledger.besu.ethereum.processing.TransactionProcessingResult;
 import org.hyperledger.besu.ethereum.trie.diffbased.bonsai.worldview.BonsaiWorldState;
+import org.hyperledger.besu.ethereum.trie.diffbased.common.provider.WorldStateQueryParams;
 import org.hyperledger.besu.ethereum.trie.diffbased.common.worldview.DiffBasedWorldState;
 import org.hyperledger.besu.ethereum.trie.diffbased.common.worldview.accumulator.DiffBasedWorldStateUpdateAccumulator;
 import org.hyperledger.besu.evm.blockhash.BlockHashLookup;
@@ -139,57 +140,14 @@
       final BlockHashLookup blockHashLookup,
       final Wei blobGasPrice,
       final PrivateMetadataUpdater privateMetadataUpdater) {
-<<<<<<< HEAD
-=======
-    try (final DiffBasedWorldState roundWorldState =
-        new BonsaiWorldState(
-            (BonsaiWorldState) worldState, new NoopBonsaiCachedMerkleTrieLoader())) {
-      roundWorldState.freezeStorage(); // make the clone frozen
-      final ParallelizedTransactionContext.Builder contextBuilder =
-          new ParallelizedTransactionContext.Builder();
-      final DiffBasedWorldStateUpdateAccumulator<?> roundWorldStateUpdater =
-          (DiffBasedWorldStateUpdateAccumulator<?>) roundWorldState.updater();
-      final TransactionProcessingResult result =
-          transactionProcessor.processTransaction(
-              roundWorldStateUpdater,
-              blockHeader,
-              transaction,
-              miningBeneficiary,
-              new OperationTracer() {
-                @Override
-                public void traceBeforeRewardTransaction(
-                    final WorldView worldView,
-                    final org.hyperledger.besu.datatypes.Transaction tx,
-                    final Wei miningReward) {
-                  /*
-                   * This part checks if the mining beneficiary's account was accessed before increasing its balance for rewards.
-                   * Indeed, if the transaction has interacted with the address to read or modify it,
-                   * it means that the value is necessary for the proper execution of the transaction and will therefore be considered in collision detection.
-                   * If this is not the case, we can ignore this address during conflict detection.
-                   */
-                  if (transactionCollisionDetector
-                      .getAddressesTouchedByTransaction(
-                          transaction, Optional.of(roundWorldStateUpdater))
-                      .contains(miningBeneficiary)) {
-                    contextBuilder.isMiningBeneficiaryTouchedPreRewardByTransaction(true);
-                  }
-                  contextBuilder.miningBeneficiaryReward(miningReward);
-                }
-              },
-              blockHashLookup,
-              true,
-              TransactionValidationParams.processingBlock(),
-              privateMetadataUpdater,
-              blobGasPrice);
->>>>>>> efcefad4
-
     final BlockHeader chainHeadHeader = protocolContext.getBlockchain().getChainHeadHeader();
     if (chainHeadHeader.getHash().equals(blockHeader.getParentHash())) {
       try (BonsaiWorldState ws =
           (BonsaiWorldState)
               protocolContext
                   .getWorldStateArchive()
-                  .getMutable(chainHeadHeader, false)
+                  .getWorldState(
+                      WorldStateQueryParams.withBlockHeaderAndNoUpdateNodeHead(chainHeadHeader))
                   .orElse(null)) {
         if (ws != null) {
           ws.disableCacheMerkleTrieLoader();
