/*
 * Copyright ConsenSys AG.
 *
 * Licensed under the Apache License, Version 2.0 (the "License"); you may not use this file except in compliance with
 * the License. You may obtain a copy of the License at
 *
 * http://www.apache.org/licenses/LICENSE-2.0
 *
 * Unless required by applicable law or agreed to in writing, software distributed under the License is distributed on
 * an "AS IS" BASIS, WITHOUT WARRANTIES OR CONDITIONS OF ANY KIND, either express or implied. See the License for the
 * specific language governing permissions and limitations under the License.
 *
 * SPDX-License-Identifier: Apache-2.0
 */
package org.hyperledger.besu.ethereum.privacy;

import static org.hyperledger.besu.ethereum.privacy.PrivateStateRootResolver.EMPTY_ROOT_HASH;

import org.hyperledger.besu.ethereum.chain.Blockchain;
import org.hyperledger.besu.ethereum.core.Address;
import org.hyperledger.besu.ethereum.core.Block;
import org.hyperledger.besu.ethereum.core.BlockHeader;
import org.hyperledger.besu.ethereum.core.EvmAccount;
import org.hyperledger.besu.ethereum.core.Hash;
import org.hyperledger.besu.ethereum.core.MutableAccount;
import org.hyperledger.besu.ethereum.core.MutableWorldState;
import org.hyperledger.besu.ethereum.core.ProcessableBlockHeader;
import org.hyperledger.besu.ethereum.core.TransactionReceipt;
import org.hyperledger.besu.ethereum.core.Wei;
import org.hyperledger.besu.ethereum.core.WorldUpdater;
import org.hyperledger.besu.ethereum.mainnet.AbstractBlockProcessor;
import org.hyperledger.besu.ethereum.mainnet.MainnetTransactionProcessor;
import org.hyperledger.besu.ethereum.mainnet.MiningBeneficiaryCalculator;
import org.hyperledger.besu.ethereum.mainnet.TransactionValidationParams;
import org.hyperledger.besu.ethereum.privacy.group.OnChainGroupManagement;
import org.hyperledger.besu.ethereum.privacy.storage.PrivateMetadataUpdater;
import org.hyperledger.besu.ethereum.privacy.storage.PrivateStateStorage;
import org.hyperledger.besu.ethereum.privacy.storage.PrivateTransactionMetadata;
import org.hyperledger.besu.ethereum.processing.TransactionProcessingResult;
import org.hyperledger.besu.ethereum.vm.BlockHashLookup;
import org.hyperledger.besu.ethereum.vm.OperationTracer;
import org.hyperledger.besu.ethereum.worldstate.WorldStateArchive;

import java.util.ArrayList;
import java.util.List;
import java.util.Map;

import org.apache.logging.log4j.LogManager;
import org.apache.logging.log4j.Logger;
import org.apache.tuweni.bytes.Bytes32;
import org.apache.tuweni.units.bigints.UInt256;

public class PrivateGroupRehydrationBlockProcessor {

  private static final Logger LOG = LogManager.getLogger();

  static final int MAX_GENERATION = 6;

  private final MainnetTransactionProcessor transactionProcessor;
  private final PrivateTransactionProcessor privateTransactionProcessor;
  private final AbstractBlockProcessor.TransactionReceiptFactory transactionReceiptFactory;
  final Wei blockReward;
  private final boolean skipZeroBlockRewards;
  private final MiningBeneficiaryCalculator miningBeneficiaryCalculator;

  public PrivateGroupRehydrationBlockProcessor(
      final MainnetTransactionProcessor transactionProcessor,
      final PrivateTransactionProcessor privateTransactionProcessor,
      final AbstractBlockProcessor.TransactionReceiptFactory transactionReceiptFactory,
      final Wei blockReward,
      final MiningBeneficiaryCalculator miningBeneficiaryCalculator,
      final boolean skipZeroBlockRewards) {
    this.transactionProcessor = transactionProcessor;
    this.privateTransactionProcessor = privateTransactionProcessor;
    this.transactionReceiptFactory = transactionReceiptFactory;
    this.blockReward = blockReward;
    this.miningBeneficiaryCalculator = miningBeneficiaryCalculator;
    this.skipZeroBlockRewards = skipZeroBlockRewards;
  }

  public AbstractBlockProcessor.Result processBlock(
      final Blockchain blockchain,
      final MutableWorldState worldState,
      final WorldStateArchive privateWorldStateArchive,
      final PrivateStateStorage privateStateStorage,
      final PrivateStateRootResolver privateStateRootResolver,
      final Block block,
      final Map<Hash, PrivateTransaction> forExecution,
      final List<BlockHeader> ommers) {
    long gasUsed = 0;
    final List<TransactionReceipt> receipts = new ArrayList<>();

    final List<Transaction> transactions = block.getBody().getTransactions();
    final BlockHeader blockHeader = block.getHeader();
    final PrivateMetadataUpdater metadataUpdater =
        new PrivateMetadataUpdater(blockHeader, privateStateStorage);

    for (final Transaction transaction : transactions) {

      final long remainingGasBudget = blockHeader.getGasLimit() - gasUsed;
      if (Long.compareUnsigned(transaction.getGasLimit(), remainingGasBudget) > 0) {
        LOG.warn(
            "Transaction processing error: transaction gas limit {} exceeds available block budget"
                + " remaining {}",
            transaction.getGasLimit(),
            remainingGasBudget);
        return AbstractBlockProcessor.Result.failed();
      }

      final WorldUpdater worldStateUpdater = worldState.updater();
      final BlockHashLookup blockHashLookup = new BlockHashLookup(blockHeader, blockchain);
      final Address miningBeneficiary =
          miningBeneficiaryCalculator.calculateBeneficiary(blockHeader);

      final Hash transactionHash = transaction.getHash();
      if (forExecution.containsKey(transactionHash)) {
        final PrivateTransaction privateTransaction = forExecution.get(transactionHash);
        final Bytes32 privacyGroupId = Bytes32.wrap(privateTransaction.getPrivacyGroupId().get());
        final Hash lastRootHash =
            privateStateRootResolver.resolveLastStateRoot(privacyGroupId, metadataUpdater);

        final MutableWorldState disposablePrivateState =
            privateWorldStateArchive.getMutable(lastRootHash).get();
        final WorldUpdater privateStateUpdater = disposablePrivateState.updater();
        maybeInjectDefaultManagementAndProxy(
            lastRootHash, disposablePrivateState, privateStateUpdater);
        LOG.debug(
            "Pre-rehydrate root hash: {} for tx {}",
            disposablePrivateState.rootHash(),
            transactionHash);

<<<<<<< HEAD
        final PrivateTransactionProcessor.TransactionProcessingResult privateResult =
=======
        final TransactionProcessingResult privateResult =
>>>>>>> 4ff73342
            privateTransactionProcessor.processTransaction(
                blockchain,
                worldStateUpdater.updater(),
                privateStateUpdater,
                blockHeader,
                transactionHash,
                privateTransaction,
                miningBeneficiary,
                OperationTracer.NO_TRACING,
                new BlockHashLookup(blockHeader, blockchain),
                privateTransaction.getPrivacyGroupId().get());

        privateStateUpdater.commit();
        disposablePrivateState.persist();

        storePrivateMetadata(
            transactionHash,
            privacyGroupId,
            disposablePrivateState,
            metadataUpdater,
            privateResult);

        LOG.debug("Post-rehydrate root hash: {}", disposablePrivateState.rootHash());
      }

      // We have to process the public transactions here, because the private transactions can
      // depend on  public state
      final TransactionProcessingResult result =
          transactionProcessor.processTransaction(
              blockchain,
              worldStateUpdater,
              blockHeader,
              transaction,
              miningBeneficiary,
              blockHashLookup,
              false,
              TransactionValidationParams.processingBlock());
      if (result.isInvalid()) {
        return AbstractBlockProcessor.Result.failed();
      }

      gasUsed = transaction.getGasLimit() - result.getGasRemaining() + gasUsed;
      final TransactionReceipt transactionReceipt =
          transactionReceiptFactory.create(result, worldState, gasUsed);
      receipts.add(transactionReceipt);
    }

    if (!rewardCoinbase(worldState, blockHeader, ommers, skipZeroBlockRewards)) {
      return AbstractBlockProcessor.Result.failed();
    }

    metadataUpdater.commit();

    return AbstractBlockProcessor.Result.successful(receipts);
  }

  void storePrivateMetadata(
      final Hash commitmentHash,
      final Bytes32 privacyGroupId,
      final MutableWorldState disposablePrivateState,
      final PrivateMetadataUpdater privateMetadataUpdater,
<<<<<<< HEAD
      final PrivateTransactionProcessor.TransactionProcessingResult result) {

    final int txStatus =
        result.getStatus()
                == PrivateTransactionProcessor.TransactionProcessingResult.Status.SUCCESSFUL
            ? 1
            : 0;
=======
      final TransactionProcessingResult result) {

    final int txStatus =
        result.getStatus() == TransactionProcessingResult.Status.SUCCESSFUL ? 1 : 0;
>>>>>>> 4ff73342

    final PrivateTransactionReceipt privateTransactionReceipt =
        new PrivateTransactionReceipt(
            txStatus, result.getLogs(), result.getOutput(), result.getRevertReason());

    privateMetadataUpdater.putTransactionReceipt(commitmentHash, privateTransactionReceipt);
    privateMetadataUpdater.updatePrivacyGroupHeadBlockMap(privacyGroupId);
    privateMetadataUpdater.addPrivateTransactionMetadata(
        privacyGroupId,
        new PrivateTransactionMetadata(commitmentHash, disposablePrivateState.rootHash()));
  }

  protected void maybeInjectDefaultManagementAndProxy(
      final Hash lastRootHash,
      final MutableWorldState disposablePrivateState,
      final WorldUpdater privateWorldStateUpdater) {
    if (lastRootHash.equals(EMPTY_ROOT_HASH)) {
      // inject management
      final EvmAccount managementPrecompile =
          privateWorldStateUpdater.createAccount(Address.DEFAULT_ONCHAIN_PRIVACY_MANAGEMENT);
      final MutableAccount mutableManagementPrecompiled = managementPrecompile.getMutable();
      // this is the code for the simple management contract
      mutableManagementPrecompiled.setCode(
          OnChainGroupManagement.DEFAULT_GROUP_MANAGEMENT_RUNTIME_BYTECODE);

      // inject proxy
      final EvmAccount proxyPrecompile =
          privateWorldStateUpdater.createAccount(Address.ONCHAIN_PRIVACY_PROXY);
      final MutableAccount mutableProxyPrecompiled = proxyPrecompile.getMutable();
      // this is the code for the proxy contract
      mutableProxyPrecompiled.setCode(OnChainGroupManagement.PROXY_RUNTIME_BYTECODE);
      // manually set the management contract address so the proxy can trust it
      mutableProxyPrecompiled.setStorageValue(
          UInt256.ZERO,
          UInt256.fromBytes(Bytes32.leftPad(Address.DEFAULT_ONCHAIN_PRIVACY_MANAGEMENT)));

      privateWorldStateUpdater.commit();
      disposablePrivateState.persist();
    }
  }

  private boolean rewardCoinbase(
      final MutableWorldState worldState,
      final ProcessableBlockHeader header,
      final List<BlockHeader> ommers,
      final boolean skipZeroBlockRewards) {
    if (skipZeroBlockRewards && blockReward.isZero()) {
      return true;
    }

    final Wei coinbaseReward = blockReward.add(blockReward.multiply(ommers.size()).divide(32));
    final WorldUpdater updater = worldState.updater();
    final MutableAccount coinbase = updater.getOrCreate(header.getCoinbase()).getMutable();

    coinbase.incrementBalance(coinbaseReward);
    for (final BlockHeader ommerHeader : ommers) {
      if (ommerHeader.getNumber() - header.getNumber() > MAX_GENERATION) {
        LOG.warn(
            "Block processing error: ommer block number {} more than {} generations current block"
                + " number {}",
            ommerHeader.getNumber(),
            MAX_GENERATION,
            header.getNumber());
        return false;
      }

      final MutableAccount ommerCoinbase =
          updater.getOrCreate(ommerHeader.getCoinbase()).getMutable();
      final long distance = header.getNumber() - ommerHeader.getNumber();
      final Wei ommerReward = blockReward.subtract(blockReward.multiply(distance).divide(8));
      ommerCoinbase.incrementBalance(ommerReward);
    }

    return true;
  }
}<|MERGE_RESOLUTION|>--- conflicted
+++ resolved
@@ -129,11 +129,7 @@
             disposablePrivateState.rootHash(),
             transactionHash);
 
-<<<<<<< HEAD
-        final PrivateTransactionProcessor.TransactionProcessingResult privateResult =
-=======
         final TransactionProcessingResult privateResult =
->>>>>>> 4ff73342
             privateTransactionProcessor.processTransaction(
                 blockchain,
                 worldStateUpdater.updater(),
@@ -195,20 +191,10 @@
       final Bytes32 privacyGroupId,
       final MutableWorldState disposablePrivateState,
       final PrivateMetadataUpdater privateMetadataUpdater,
-<<<<<<< HEAD
-      final PrivateTransactionProcessor.TransactionProcessingResult result) {
-
-    final int txStatus =
-        result.getStatus()
-                == PrivateTransactionProcessor.TransactionProcessingResult.Status.SUCCESSFUL
-            ? 1
-            : 0;
-=======
       final TransactionProcessingResult result) {
 
     final int txStatus =
         result.getStatus() == TransactionProcessingResult.Status.SUCCESSFUL ? 1 : 0;
->>>>>>> 4ff73342
 
     final PrivateTransactionReceipt privateTransactionReceipt =
         new PrivateTransactionReceipt(
