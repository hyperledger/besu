/*
 * Copyright ConsenSys AG.
 *
 * Licensed under the Apache License, Version 2.0 (the "License"); you may not use this file except in compliance with
 * the License. You may obtain a copy of the License at
 *
 * http://www.apache.org/licenses/LICENSE-2.0
 *
 * Unless required by applicable law or agreed to in writing, software distributed under the License is distributed on
 * an "AS IS" BASIS, WITHOUT WARRANTIES OR CONDITIONS OF ANY KIND, either express or implied. See the License for the
 * specific language governing permissions and limitations under the License.
 *
 * SPDX-License-Identifier: Apache-2.0
 *
 */

package org.hyperledger.besu.ethereum.bonsai;

import org.hyperledger.besu.datatypes.Address;
import org.hyperledger.besu.datatypes.Hash;
import org.hyperledger.besu.datatypes.Wei;
import org.hyperledger.besu.ethereum.rlp.RLP;
import org.hyperledger.besu.ethereum.worldstate.StateTrieAccountValue;
import org.hyperledger.besu.evm.account.Account;
import org.hyperledger.besu.evm.account.EvmAccount;
import org.hyperledger.besu.evm.worldstate.AbstractWorldUpdater;
import org.hyperledger.besu.evm.worldstate.UpdateTrackingAccount;
import org.hyperledger.besu.evm.worldstate.WrappedEvmAccount;

import java.util.Collection;
import java.util.Collections;
import java.util.HashSet;
import java.util.Iterator;
import java.util.Map;
import java.util.Objects;
import java.util.Optional;
import java.util.Set;
import java.util.TreeSet;
import java.util.concurrent.ConcurrentHashMap;
import java.util.function.Function;

import com.google.common.collect.ForwardingMap;
import org.apache.tuweni.bytes.Bytes;
import org.apache.tuweni.bytes.Bytes32;
import org.apache.tuweni.units.bigints.UInt256;
import org.jetbrains.annotations.NotNull;
import org.slf4j.Logger;
import org.slf4j.LoggerFactory;

public class BonsaiWorldStateUpdater extends AbstractWorldUpdater<BonsaiWorldView, BonsaiAccount>
    implements BonsaiWorldView {
  private static final Logger LOG = LoggerFactory.getLogger(BonsaiWorldStateUpdater.class);

  private final AccountConsumingMap<BonsaiValue<BonsaiAccount>> accountsToUpdate;
  private final Consumer<BonsaiValue<BonsaiAccount>> accountPreloader;
  private final Consumer<Hash> storagePreloader;
  private final Map<Address, BonsaiValue<Bytes>> codeToUpdate = new ConcurrentHashMap<>();
  private final Set<Address> storageToClear = Collections.synchronizedSet(new HashSet<>());
  private final Set<Bytes> emptySlot = Collections.synchronizedSet(new HashSet<>());

  // storage sub mapped by _hashed_ key.  This is because in self_destruct calls we need to
  // enumerate the old storage and delete it.  Those are trie stored by hashed key by spec and the
  // alternative was to keep a giant pre-image cache of the entire trie.
  private final Map<Address, StorageConsumingMap<BonsaiValue<UInt256>>> storageToUpdate =
      new ConcurrentHashMap<>();

  BonsaiWorldStateUpdater(final BonsaiWorldView world) {
    this(world, (__, ___) -> {}, (__, ___) -> {});
  }

  BonsaiWorldStateUpdater(
      final BonsaiWorldView world,
      final Consumer<BonsaiValue<BonsaiAccount>> accountPreloader,
      final Consumer<Hash> storagePreloader) {
    super(world);
    this.accountsToUpdate = new AccountConsumingMap<>(new ConcurrentHashMap<>(), accountPreloader);
    this.accountPreloader = accountPreloader;
    this.storagePreloader = storagePreloader;
  }

  public BonsaiWorldStateUpdater copy() {
    final BonsaiWorldStateUpdater copy =
        new BonsaiWorldStateUpdater(wrappedWorldView(), accountPreloader, storagePreloader);
    copy.cloneFromUpdater(this);
    return copy;
  }

  void cloneFromUpdater(final BonsaiWorldStateUpdater source) {
    accountsToUpdate.putAll(source.getAccountsToUpdate());
    codeToUpdate.putAll(source.codeToUpdate);
    storageToClear.addAll(source.storageToClear);
    storageToUpdate.putAll(source.storageToUpdate);
    updatedAccounts.putAll(source.updatedAccounts);
    deletedAccounts.addAll(source.deletedAccounts);
    emptySlot.addAll(source.emptySlot);
  }

  @Override
  public Account get(final Address address) {
    return super.getAccount(address);
  }

  @Override
  protected UpdateTrackingAccount<BonsaiAccount> track(
      final UpdateTrackingAccount<BonsaiAccount> account) {
    return super.track(account);
  }

  @Override
  public EvmAccount getAccount(final Address address) {
    return super.getAccount(address);
  }

  @Override
  public EvmAccount createAccount(final Address address, final long nonce, final Wei balance) {
    BonsaiValue<BonsaiAccount> bonsaiValue = accountsToUpdate.get(address);
    if (bonsaiValue == null) {
      bonsaiValue = new BonsaiValue<>(null, null);
      accountsToUpdate.put(address, bonsaiValue);
    } else if (bonsaiValue.getUpdated() != null) {
      throw new IllegalStateException("Cannot create an account when one already exists");
    }
    final BonsaiAccount newAccount =
        new BonsaiAccount(
            this,
            address,
            Hash.hash(address),
            nonce,
            balance,
            Hash.EMPTY_TRIE_HASH,
            Hash.EMPTY,
            true);
    bonsaiValue.setUpdated(newAccount);
    return new WrappedEvmAccount(track(new UpdateTrackingAccount<>(newAccount)));
  }

  Map<Address, BonsaiValue<BonsaiAccount>> getAccountsToUpdate() {
    return accountsToUpdate;
  }

  Map<Address, BonsaiValue<Bytes>> getCodeToUpdate() {
    return codeToUpdate;
  }

  public Set<Address> getStorageToClear() {
    return storageToClear;
  }

  Map<Address, StorageConsumingMap<BonsaiValue<UInt256>>> getStorageToUpdate() {
    return storageToUpdate;
  }

  @Override
  protected BonsaiAccount getForMutation(final Address address) {
    return loadAccount(address, BonsaiValue::getUpdated);
  }

  protected BonsaiAccount loadAccount(
      final Address address,
      final Function<BonsaiValue<BonsaiAccount>, BonsaiAccount> bonsaiAccountFunction) {
    final BonsaiValue<BonsaiAccount> bonsaiValue = accountsToUpdate.get(address);
    if (bonsaiValue == null) {
      final Account account = wrappedWorldView().get(address);
      if (account instanceof BonsaiAccount) {
        final BonsaiAccount mutableAccount = new BonsaiAccount((BonsaiAccount) account, this, true);
        accountsToUpdate.put(address, new BonsaiValue<>((BonsaiAccount) account, mutableAccount));
        return mutableAccount;
      } else {
        return null;
      }
    } else {
      return bonsaiAccountFunction.apply(bonsaiValue);
    }
  }

  @Override
  public Collection<? extends Account> getTouchedAccounts() {
    return getUpdatedAccounts();
  }

  @Override
  public Collection<Address> getDeletedAccountAddresses() {
    return getDeletedAccounts();
  }

  @Override
  public void revert() {
    super.reset();
  }

  @Override
  public void commit() {
    for (final Address deletedAddress : getDeletedAccounts()) {
      final BonsaiValue<BonsaiAccount> accountValue =
          accountsToUpdate.computeIfAbsent(
              deletedAddress,
              __ -> loadAccountFromParent(deletedAddress, new BonsaiValue<>(null, null)));
      storageToClear.add(deletedAddress);
      final BonsaiValue<Bytes> codeValue = codeToUpdate.get(deletedAddress);
      if (codeValue != null) {
        codeValue.setUpdated(null);
      } else {
        wrappedWorldView()
            .getCode(deletedAddress)
            .ifPresent(
                deletedCode ->
                    codeToUpdate.put(deletedAddress, new BonsaiValue<>(deletedCode, null)));
      }

      // mark all updated storage as to be cleared
      final Map<Hash, BonsaiValue<UInt256>> deletedStorageUpdates =
          storageToUpdate.computeIfAbsent(
              deletedAddress,
              k ->
                  new StorageConsumingMap<>(
                      deletedAddress, new ConcurrentHashMap<>(), storagePreloader));
      final Iterator<Map.Entry<Hash, BonsaiValue<UInt256>>> iter =
          deletedStorageUpdates.entrySet().iterator();
      while (iter.hasNext()) {
        final Map.Entry<Hash, BonsaiValue<UInt256>> updateEntry = iter.next();
        final BonsaiValue<UInt256> updatedSlot = updateEntry.getValue();
        if (updatedSlot.getPrior() == null || updatedSlot.getPrior().isZero()) {
          iter.remove();
        } else {
          updatedSlot.setUpdated(null);
        }
      }

      final BonsaiAccount originalValue = accountValue.getPrior();
      if (originalValue != null) {
        // Enumerate and delete addresses not updated
        wrappedWorldView()
            .getAllAccountStorage(deletedAddress, originalValue.getStorageRoot())
            .forEach(
                (keyHash, entryValue) -> {
                  final Hash slotHash = Hash.wrap(keyHash);
                  if (!deletedStorageUpdates.containsKey(slotHash)) {
                    final UInt256 value = UInt256.fromBytes(RLP.decodeOne(entryValue));
                    deletedStorageUpdates.put(slotHash, new BonsaiValue<>(value, null, true));
                  }
                });
      }
      if (deletedStorageUpdates.isEmpty()) {
        storageToUpdate.remove(deletedAddress);
      }
      accountValue.setUpdated(null);
    }

    getUpdatedAccounts().parallelStream()
        .forEach(
            tracked -> {
              final Address updatedAddress = tracked.getAddress();
              final BonsaiAccount updatedAccount;
              if (tracked.getWrappedAccount() == null) {
                final BonsaiValue<BonsaiAccount> updatedAccountValue =
                    accountsToUpdate.get(updatedAddress);
                updatedAccount = new BonsaiAccount(this, tracked);
                tracked.setWrappedAccount(updatedAccount);
                if (updatedAccountValue == null) {
                  accountsToUpdate.put(updatedAddress, new BonsaiValue<>(null, updatedAccount));
                  codeToUpdate.put(
                      updatedAddress, new BonsaiValue<>(null, updatedAccount.getCode()));
                } else {
                  updatedAccountValue.setUpdated(updatedAccount);
                }
              } else {
                updatedAccount = tracked.getWrappedAccount();
                updatedAccount.setBalance(tracked.getBalance());
                updatedAccount.setNonce(tracked.getNonce());
                if (tracked.codeWasUpdated()) {
                  updatedAccount.setCode(tracked.getCode());
                }
                if (tracked.getStorageWasCleared()) {
                  updatedAccount.clearStorage();
                }
                tracked.getUpdatedStorage().forEach(updatedAccount::setStorageValue);
              }

              if (tracked.codeWasUpdated()) {
                final BonsaiValue<Bytes> pendingCode =
                    codeToUpdate.computeIfAbsent(
                        updatedAddress,
                        addr ->
                            new BonsaiValue<>(wrappedWorldView().getCode(addr).orElse(null), null));
                pendingCode.setUpdated(updatedAccount.getCode());
              }

              final StorageConsumingMap<BonsaiValue<UInt256>> pendingStorageUpdates =
                  storageToUpdate.computeIfAbsent(
                      updatedAddress,
                      __ ->
                          new StorageConsumingMap<>(
                              updatedAddress, new ConcurrentHashMap<>(), storagePreloader));
              if (tracked.getStorageWasCleared()) {
                storageToClear.add(updatedAddress);
                pendingStorageUpdates.clear();
              }

              final TreeSet<Map.Entry<UInt256, UInt256>> entries =
                  new TreeSet<>(Map.Entry.comparingByKey());
              entries.addAll(updatedAccount.getUpdatedStorage().entrySet());

              // parallel stream here may cause database corruption
              entries.forEach(
                  storageUpdate -> {
                    final UInt256 keyUInt = storageUpdate.getKey();
                    final Hash slotHash = Hash.hash(keyUInt);
                    final UInt256 value = storageUpdate.getValue();
                    final BonsaiValue<UInt256> pendingValue = pendingStorageUpdates.get(slotHash);
                    if (pendingValue == null) {
                      pendingStorageUpdates.put(
                          slotHash,
                          new BonsaiValue<>(
                              updatedAccount.getOriginalStorageValue(keyUInt), value));
                    } else {
                      pendingValue.setUpdated(value);
                    }
                  });

              updatedAccount.getUpdatedStorage().clear();

              if (pendingStorageUpdates.isEmpty()) {
                storageToUpdate.remove(updatedAddress);
              }

              if (tracked.getStorageWasCleared()) {
                tracked.setStorageWasCleared(false); // storage already cleared for this transaction
              }
            });
  }

  @Override
  public Optional<Bytes> getCode(final Address address) {
    final BonsaiValue<Bytes> localCode = codeToUpdate.get(address);
    if (localCode == null) {
      return wrappedWorldView().getCode(address);
    } else {
      return Optional.ofNullable(localCode.getUpdated());
    }
  }

  @Override
  public Optional<Bytes> getStateTrieNode(final Bytes location) {
    // updater doesn't track trie nodes.  Always a miss.
    return Optional.empty();
  }

  @Override
  public UInt256 getStorageValue(final Address address, final UInt256 storageKey) {
    // TODO maybe log the read into the trie layer?
    final Hash slotHashBytes = Hash.hash(storageKey);
    return getStorageValueBySlotHash(address, slotHashBytes).orElse(UInt256.ZERO);
  }

  @Override
  public Optional<UInt256> getStorageValueBySlotHash(final Address address, final Hash slotHash) {
    final Map<Hash, BonsaiValue<UInt256>> localAccountStorage = storageToUpdate.get(address);
    if (localAccountStorage != null) {
      final BonsaiValue<UInt256> value = localAccountStorage.get(slotHash);
      if (value != null) {
        return Optional.ofNullable(value.getUpdated());
      }
    }
<<<<<<< HEAD
    final Optional<UInt256> valueUInt =
        (wrappedWorldView() instanceof BonsaiPersistedWorldState)
            ? ((BonsaiPersistedWorldState) wrappedWorldView())
                .getStorageValueBySlotHash(
                    () ->
                        Optional.ofNullable(loadAccount(address, BonsaiValue::getPrior))
                            .map(BonsaiAccount::getStorageRoot),
                    address,
                    slotHash)
            : wrappedWorldView().getStorageValueBySlotHash(address, slotHash);
    valueUInt.ifPresent(
        v ->
            storageToUpdate
                .computeIfAbsent(
                    address,
                    key ->
                        new StorageConsumingMap<>(
                            address, new ConcurrentHashMap<>(), storagePreloader))
                .put(slotHash, new BonsaiValue<>(v, v)));
    return valueUInt;
=======
    final Bytes slot = Bytes.concatenate(Hash.hash(address), slotHash);
    if (emptySlot.contains(slot)) {
      return Optional.empty();
    } else {
      final Optional<UInt256> valueUInt =
          wrappedWorldView().getStorageValueBySlotHash(address, slotHash);
      valueUInt.ifPresentOrElse(
          v ->
              storageToUpdate
                  .computeIfAbsent(
                      address,
                      key ->
                          new StorageConsumingMap<>(
                              address, new ConcurrentHashMap<>(), storagePreloader))
                  .put(slotHash, new BonsaiValue<>(v, v)),
          () -> {
            emptySlot.add(Bytes.concatenate(Hash.hash(address), slotHash));
          });
      return valueUInt;
    }
>>>>>>> 8a886c8d
  }

  @Override
  public UInt256 getPriorStorageValue(final Address address, final UInt256 storageKey) {
    // TODO maybe log the read into the trie layer?
    final Map<Hash, BonsaiValue<UInt256>> localAccountStorage = storageToUpdate.get(address);
    if (localAccountStorage != null) {
      final Hash slotHash = Hash.hash(storageKey);
      final BonsaiValue<UInt256> value = localAccountStorage.get(slotHash);
      if (value != null) {
        if (value.isCleared()) {
          return UInt256.ZERO;
        }
        final UInt256 updated = value.getUpdated();
        if (updated != null) {
          return updated;
        }
        final UInt256 original = value.getPrior();
        if (original != null) {
          return original;
        }
      }
    }
    if (storageToClear.contains(address)) {
      return UInt256.ZERO;
    }
    return getStorageValue(address, storageKey);
  }

  @Override
  public Map<Bytes32, Bytes> getAllAccountStorage(final Address address, final Hash rootHash) {
    final Map<Bytes32, Bytes> results = wrappedWorldView().getAllAccountStorage(address, rootHash);
    storageToUpdate.get(address).forEach((key, value) -> results.put(key, value.getUpdated()));
    return results;
  }

  public TrieLogLayer generateTrieLog(final Hash blockHash) {
    final TrieLogLayer layer = new TrieLogLayer();
    importIntoTrieLog(layer, blockHash);
    return layer;
  }

  private void importIntoTrieLog(final TrieLogLayer layer, final Hash blockHash) {
    layer.setBlockHash(blockHash);
    for (final Map.Entry<Address, BonsaiValue<BonsaiAccount>> updatedAccount :
        accountsToUpdate.entrySet()) {
      final BonsaiValue<BonsaiAccount> bonsaiValue = updatedAccount.getValue();
      final BonsaiAccount oldValue = bonsaiValue.getPrior();
      final StateTrieAccountValue oldAccount =
          oldValue == null
              ? null
              : new StateTrieAccountValue(
                  oldValue.getNonce(),
                  oldValue.getBalance(),
                  oldValue.getStorageRoot(),
                  oldValue.getCodeHash());
      final BonsaiAccount newValue = bonsaiValue.getUpdated();
      final StateTrieAccountValue newAccount =
          newValue == null
              ? null
              : new StateTrieAccountValue(
                  newValue.getNonce(),
                  newValue.getBalance(),
                  newValue.getStorageRoot(),
                  newValue.getCodeHash());
      layer.addAccountChange(updatedAccount.getKey(), oldAccount, newAccount);
    }

    for (final Map.Entry<Address, BonsaiValue<Bytes>> updatedCode : codeToUpdate.entrySet()) {
      layer.addCodeChange(
          updatedCode.getKey(),
          updatedCode.getValue().getPrior(),
          updatedCode.getValue().getUpdated(),
          blockHash);
    }

    for (final Map.Entry<Address, StorageConsumingMap<BonsaiValue<UInt256>>> updatesStorage :
        storageToUpdate.entrySet()) {
      final Address address = updatesStorage.getKey();
      for (final Map.Entry<Hash, BonsaiValue<UInt256>> slotUpdate :
          updatesStorage.getValue().entrySet()) {
        layer.addStorageChange(
            address,
            slotUpdate.getKey(),
            slotUpdate.getValue().getPrior(),
            slotUpdate.getValue().getUpdated());
      }
    }
  }

  public void rollForward(final TrieLogLayer layer) {
    layer
        .streamAccountChanges()
        .forEach(
            entry ->
                rollAccountChange(
                    entry.getKey(), entry.getValue().getPrior(), entry.getValue().getUpdated()));
    layer
        .streamCodeChanges()
        .forEach(
            entry ->
                rollCodeChange(
                    entry.getKey(), entry.getValue().getPrior(), entry.getValue().getUpdated()));
    layer
        .streamStorageChanges()
        .forEach(
            entry ->
                entry
                    .getValue()
                    .forEach(
                        (key, value) ->
                            rollStorageChange(
                                entry.getKey(), key, value.getPrior(), value.getUpdated())));
  }

  public void rollBack(final TrieLogLayer layer) {
    layer
        .streamAccountChanges()
        .forEach(
            entry ->
                rollAccountChange(
                    entry.getKey(), entry.getValue().getUpdated(), entry.getValue().getPrior()));
    layer
        .streamCodeChanges()
        .forEach(
            entry ->
                rollCodeChange(
                    entry.getKey(), entry.getValue().getUpdated(), entry.getValue().getPrior()));
    layer
        .streamStorageChanges()
        .forEach(
            entry ->
                entry
                    .getValue()
                    .forEach(
                        (slotHash, value) ->
                            rollStorageChange(
                                entry.getKey(), slotHash, value.getUpdated(), value.getPrior())));
  }

  private void rollAccountChange(
      final Address address,
      final StateTrieAccountValue expectedValue,
      final StateTrieAccountValue replacementValue) {
    if (Objects.equals(expectedValue, replacementValue)) {
      // non-change, a cached read.
      return;
    }
    BonsaiValue<BonsaiAccount> accountValue = accountsToUpdate.get(address);
    if (accountValue == null) {
      accountValue = loadAccountFromParent(address, accountValue);
    }
    if (accountValue == null) {
      if (expectedValue == null && replacementValue != null) {
        accountsToUpdate.put(
            address,
            new BonsaiValue<>(null, new BonsaiAccount(this, address, replacementValue, true)));
      } else {
        throw new IllegalStateException(
            String.format(
                "Expected to update account, but the account does not exist. Address=%s", address));
      }
    } else {
      if (expectedValue == null) {
        if (accountValue.getUpdated() != null) {
          throw new IllegalStateException(
              String.format(
                  "Expected to create account, but the account exists.  Address=%s", address));
        }
      } else {
        BonsaiAccount.assertCloseEnoughForDiffing(
            accountValue.getUpdated(),
            expectedValue,
            "Address=" + address + " Prior Value in Rolling Change");
      }
      if (replacementValue == null) {
        if (accountValue.getPrior() == null) {
          accountsToUpdate.remove(address);
        } else {
          accountValue.setUpdated(null);
        }
      } else {
        accountValue.setUpdated(
            new BonsaiAccount(wrappedWorldView(), address, replacementValue, true));
      }
    }
  }

  private BonsaiValue<BonsaiAccount> loadAccountFromParent(
      final Address address, final BonsaiValue<BonsaiAccount> defaultValue) {
    final Account parentAccount = wrappedWorldView().get(address);
    if (parentAccount instanceof BonsaiAccount) {
      final BonsaiAccount account = (BonsaiAccount) parentAccount;
      final BonsaiValue<BonsaiAccount> loadedAccountValue =
          new BonsaiValue<>(new BonsaiAccount(account), account);
      accountsToUpdate.put(address, loadedAccountValue);
      return loadedAccountValue;
    } else {
      return defaultValue;
    }
  }

  private void rollCodeChange(
      final Address address, final Bytes expectedCode, final Bytes replacementCode) {
    if (Objects.equals(expectedCode, replacementCode)) {
      // non-change, a cached read.
      return;
    }
    BonsaiValue<Bytes> codeValue = codeToUpdate.get(address);
    if (codeValue == null) {
      final Bytes storedCode = wrappedWorldView().getCode(address).orElse(Bytes.EMPTY);
      if (!storedCode.isEmpty()) {
        codeValue = new BonsaiValue<>(storedCode, storedCode);
        codeToUpdate.put(address, codeValue);
      }
    }

    if (codeValue == null) {
      if ((expectedCode == null || expectedCode.size() == 0) && replacementCode != null) {
        codeToUpdate.put(address, new BonsaiValue<>(null, replacementCode));
      } else {
        throw new IllegalStateException(
            String.format(
                "Expected to update code, but the code does not exist.  Address=%s", address));
      }
    } else {
      final Bytes existingCode = codeValue.getUpdated();
      if ((expectedCode == null || expectedCode.isEmpty())
          && existingCode != null
          && !existingCode.isEmpty()) {
        LOG.warn("At Address={}, expected to create code, but code exists. Overwriting.", address);
      } else if (!Objects.equals(expectedCode, existingCode)) {
        throw new IllegalStateException(
            String.format(
                "Old value of code does not match expected value.  Address=%s ExpectedHash=%s ActualHash=%s",
                address,
                expectedCode == null ? "null" : Hash.hash(expectedCode),
                Hash.hash(codeValue.getUpdated())));
      }
      if (replacementCode == null && codeValue.getPrior() == null) {
        codeToUpdate.remove(address);
      } else {
        codeValue.setUpdated(replacementCode);
      }
    }
  }

  private Map<Hash, BonsaiValue<UInt256>> maybeCreateStorageMap(
      final Map<Hash, BonsaiValue<UInt256>> storageMap, final Address address) {
    if (storageMap == null) {
      final StorageConsumingMap<BonsaiValue<UInt256>> newMap =
          new StorageConsumingMap<>(address, new ConcurrentHashMap<>(), storagePreloader);
      storageToUpdate.put(address, newMap);
      return newMap;
    } else {
      return storageMap;
    }
  }

  private void rollStorageChange(
      final Address address,
      final Hash slotHash,
      final UInt256 expectedValue,
      final UInt256 replacementValue) {
    if (Objects.equals(expectedValue, replacementValue)) {
      // non-change, a cached read.
      return;
    }
    if (replacementValue == null && expectedValue != null && expectedValue.isZero()) {
      // corner case on deletes, non-change
      return;
    }
    final Map<Hash, BonsaiValue<UInt256>> storageMap = storageToUpdate.get(address);
    BonsaiValue<UInt256> slotValue = storageMap == null ? null : storageMap.get(slotHash);
    if (slotValue == null) {
      final Optional<UInt256> storageValue =
          wrappedWorldView().getStorageValueBySlotHash(address, slotHash);
      if (storageValue.isPresent()) {
        slotValue = new BonsaiValue<>(storageValue.get(), storageValue.get());
        storageToUpdate
            .computeIfAbsent(
                address,
                k ->
                    new StorageConsumingMap<>(address, new ConcurrentHashMap<>(), storagePreloader))
            .put(slotHash, slotValue);
      }
    }
    if (slotValue == null) {
      if ((expectedValue == null || expectedValue.isZero()) && replacementValue != null) {
        maybeCreateStorageMap(storageMap, address)
            .put(slotHash, new BonsaiValue<>(null, replacementValue));
      } else {
        throw new IllegalStateException(
            String.format(
                "Expected to update storage value, but the slot does not exist. Account=%s SlotHash=%s",
                address, slotHash));
      }
    } else {
      final UInt256 existingSlotValue = slotValue.getUpdated();
      if ((expectedValue == null || expectedValue.isZero())
          && existingSlotValue != null
          && !existingSlotValue.isZero()) {
        throw new IllegalStateException(
            String.format(
                "Expected to create slot, but the slot exists. Account=%s SlotHash=%s expectedValue=%s existingValue=%s",
                address, slotHash, expectedValue, existingSlotValue));
      }
      if (!isSlotEquals(expectedValue, existingSlotValue)) {
        throw new IllegalStateException(
            String.format(
                "Old value of slot does not match expected value. Account=%s SlotHash=%s Expected=%s Actual=%s",
                address,
                slotHash,
                expectedValue == null ? "null" : expectedValue.toShortHexString(),
                existingSlotValue == null ? "null" : existingSlotValue.toShortHexString()));
      }
      if (replacementValue == null && slotValue.getPrior() == null) {
        final Map<Hash, BonsaiValue<UInt256>> thisStorageUpdate =
            maybeCreateStorageMap(storageMap, address);
        thisStorageUpdate.remove(slotHash);
        if (thisStorageUpdate.isEmpty()) {
          storageToUpdate.remove(address);
        }
      } else {
        slotValue.setUpdated(replacementValue);
      }
    }
  }

  private boolean isSlotEquals(final UInt256 expectedValue, final UInt256 existingSlotValue) {
    final UInt256 sanitizedExpectedValue = (expectedValue == null) ? UInt256.ZERO : expectedValue;
    final UInt256 sanitizedExistingSlotValue =
        (existingSlotValue == null) ? UInt256.ZERO : existingSlotValue;
    return Objects.equals(sanitizedExpectedValue, sanitizedExistingSlotValue);
  }

  @Override
  public void reset() {
    storageToClear.clear();
    storageToUpdate.clear();
    codeToUpdate.clear();
    accountsToUpdate.clear();
    emptySlot.clear();
    super.reset();
  }

  public boolean isDirty() {
    return !(accountsToUpdate.isEmpty()
        && updatedAccounts.isEmpty()
        && deletedAccounts.isEmpty()
        && storageToUpdate.isEmpty()
        && storageToClear.isEmpty()
        && codeToUpdate.isEmpty());
  }

  public static class AccountConsumingMap<T> extends ForwardingMap<Address, T> {

    private final ConcurrentHashMap<Address, T> accounts;
    private final Consumer<T> consumer;

    public AccountConsumingMap(
        final ConcurrentHashMap<Address, T> accounts, final Consumer<T> consumer) {
      this.accounts = accounts;
      this.consumer = consumer;
    }

    @Override
    public T put(@NotNull final Address address, @NotNull final T value) {
      consumer.process(address, value);
      return accounts.put(address, value);
    }

    public Consumer<T> getConsumer() {
      return consumer;
    }

    @Override
    protected Map<Address, T> delegate() {
      return accounts;
    }
  }

  public static class StorageConsumingMap<T> extends ForwardingMap<Hash, T> {

    private final Address address;

    private final ConcurrentHashMap<Hash, T> storages;
    private final Consumer<Hash> consumer;

    public StorageConsumingMap(
        final Address address,
        final ConcurrentHashMap<Hash, T> storages,
        final Consumer<Hash> consumer) {
      this.address = address;
      this.storages = storages;
      this.consumer = consumer;
    }

    @Override
    public T put(@NotNull final Hash slotHash, @NotNull final T value) {
      consumer.process(address, slotHash);
      return storages.put(slotHash, value);
    }

    public Consumer<Hash> getConsumer() {
      return consumer;
    }

    @Override
    protected Map<Hash, T> delegate() {
      return storages;
    }
  }

  public interface Consumer<T> {
    void process(final Address address, T value);
  }
}<|MERGE_RESOLUTION|>--- conflicted
+++ resolved
@@ -361,34 +361,20 @@
         return Optional.ofNullable(value.getUpdated());
       }
     }
-<<<<<<< HEAD
-    final Optional<UInt256> valueUInt =
-        (wrappedWorldView() instanceof BonsaiPersistedWorldState)
-            ? ((BonsaiPersistedWorldState) wrappedWorldView())
-                .getStorageValueBySlotHash(
-                    () ->
-                        Optional.ofNullable(loadAccount(address, BonsaiValue::getPrior))
-                            .map(BonsaiAccount::getStorageRoot),
-                    address,
-                    slotHash)
-            : wrappedWorldView().getStorageValueBySlotHash(address, slotHash);
-    valueUInt.ifPresent(
-        v ->
-            storageToUpdate
-                .computeIfAbsent(
-                    address,
-                    key ->
-                        new StorageConsumingMap<>(
-                            address, new ConcurrentHashMap<>(), storagePreloader))
-                .put(slotHash, new BonsaiValue<>(v, v)));
-    return valueUInt;
-=======
     final Bytes slot = Bytes.concatenate(Hash.hash(address), slotHash);
     if (emptySlot.contains(slot)) {
       return Optional.empty();
     } else {
       final Optional<UInt256> valueUInt =
-          wrappedWorldView().getStorageValueBySlotHash(address, slotHash);
+          (wrappedWorldView() instanceof BonsaiPersistedWorldState)
+              ? ((BonsaiPersistedWorldState) wrappedWorldView())
+                  .getStorageValueBySlotHash(
+                      () ->
+                          Optional.ofNullable(loadAccount(address, BonsaiValue::getPrior))
+                              .map(BonsaiAccount::getStorageRoot),
+                      address,
+                      slotHash)
+              : wrappedWorldView().getStorageValueBySlotHash(address, slotHash);
       valueUInt.ifPresentOrElse(
           v ->
               storageToUpdate
@@ -403,7 +389,6 @@
           });
       return valueUInt;
     }
->>>>>>> 8a886c8d
   }
 
   @Override
