/*
 * Copyright Hyperledger Besu Contributors.
 *
 * Licensed under the Apache License, Version 2.0 (the "License"); you may not use this file except in compliance with
 * the License. You may obtain a copy of the License at
 *
 * http://www.apache.org/licenses/LICENSE-2.0
 *
 * Unless required by applicable law or agreed to in writing, software distributed under the License is distributed on
 * an "AS IS" BASIS, WITHOUT WARRANTIES OR CONDITIONS OF ANY KIND, either express or implied. See the License for the
 * specific language governing permissions and limitations under the License.
 *
 * SPDX-License-Identifier: Apache-2.0
 */
package org.hyperledger.besu.ethereum.trie.bonsai.cache;

import org.hyperledger.besu.datatypes.Hash;
import org.hyperledger.besu.ethereum.bonsai.worldview.BonsaiWorldStateConfig;
import org.hyperledger.besu.ethereum.core.BlockHeader;
import org.hyperledger.besu.ethereum.trie.bonsai.BonsaiWorldStateProvider;
import org.hyperledger.besu.ethereum.trie.bonsai.storage.BonsaiSnapshotWorldStateKeyValueStorage;
import org.hyperledger.besu.ethereum.trie.bonsai.storage.BonsaiWorldStateKeyValueStorage;
import org.hyperledger.besu.ethereum.trie.bonsai.storage.BonsaiWorldStateLayerStorage;
import org.hyperledger.besu.ethereum.trie.bonsai.worldview.BonsaiWorldState;
import org.hyperledger.besu.evm.internal.EvmConfiguration;

import java.util.ArrayList;
import java.util.Comparator;
import java.util.List;
import java.util.Map;
import java.util.Optional;
import java.util.concurrent.ConcurrentHashMap;
import java.util.function.Function;
import java.util.function.Supplier;

import org.apache.tuweni.bytes.Bytes32;
import org.slf4j.Logger;
import org.slf4j.LoggerFactory;

public class CachedWorldStorageManager
    implements BonsaiWorldStateKeyValueStorage.BonsaiStorageSubscriber {
  public static final long RETAINED_LAYERS = 512; // at least 256 + typical rollbacks
  private static final Logger LOG = LoggerFactory.getLogger(CachedWorldStorageManager.class);
  private final BonsaiWorldStateProvider archive;
<<<<<<< HEAD
  private final ObservableMetricsSystem metricsSystem;
  private final Supplier<BonsaiWorldStateConfig> defaultBonsaiWorldStateConfigSupplier;

=======
>>>>>>> a563cf23
  private final EvmConfiguration evmConfiguration;

  private final BonsaiWorldStateKeyValueStorage rootWorldStateStorage;
  private final Map<Bytes32, CachedBonsaiWorldView> cachedWorldStatesByHash;

  private CachedWorldStorageManager(
      final BonsaiWorldStateProvider archive,
      final BonsaiWorldStateKeyValueStorage worldStateStorage,
      final Map<Bytes32, CachedBonsaiWorldView> cachedWorldStatesByHash,
<<<<<<< HEAD
      final Supplier<BonsaiWorldStateConfig> defaultBonsaiWorldStateConfigSupplier,
      final ObservableMetricsSystem metricsSystem,
=======
>>>>>>> a563cf23
      final EvmConfiguration evmConfiguration) {
    this.defaultBonsaiWorldStateConfigSupplier = defaultBonsaiWorldStateConfigSupplier;
    worldStateStorage.subscribe(this);
    this.rootWorldStateStorage = worldStateStorage;
    this.cachedWorldStatesByHash = cachedWorldStatesByHash;
    this.archive = archive;
    this.evmConfiguration = evmConfiguration;
  }

  public CachedWorldStorageManager(
      final BonsaiWorldStateProvider archive,
<<<<<<< HEAD
      final BonsaiWorldStateKeyValueStorage worldStateStorage,
      final ObservableMetricsSystem metricsSystem,
      final Supplier<BonsaiWorldStateConfig> defaultBonsaiWorldStateConfigSupplier) {
    this(
        archive,
        worldStateStorage,
        new ConcurrentHashMap<>(),
        defaultBonsaiWorldStateConfigSupplier,
        metricsSystem,
        EvmConfiguration.DEFAULT);
=======
      final BonsaiWorldStateKeyValueStorage worldStateStorage) {
    this(archive, worldStateStorage, new ConcurrentHashMap<>(), EvmConfiguration.DEFAULT);
>>>>>>> a563cf23
  }

  public synchronized void addCachedLayer(
      final BlockHeader blockHeader,
      final Hash worldStateRootHash,
      final BonsaiWorldState forWorldState) {
    final Optional<CachedBonsaiWorldView> cachedBonsaiWorldView =
        Optional.ofNullable(this.cachedWorldStatesByHash.get(blockHeader.getBlockHash()));
    if (cachedBonsaiWorldView.isPresent()) {
      // only replace if it is a layered storage
      if (forWorldState.isPersisted()
          && cachedBonsaiWorldView.get().getWorldStateStorage()
              instanceof BonsaiWorldStateLayerStorage) {
        LOG.atDebug()
            .setMessage("updating layered world state for block {}, state root hash {}")
            .addArgument(blockHeader::toLogString)
            .addArgument(worldStateRootHash::toShortHexString)
            .log();
        cachedBonsaiWorldView
            .get()
            .updateWorldStateStorage(
                new BonsaiSnapshotWorldStateKeyValueStorage(forWorldState.getWorldStateStorage()));
      }
    } else {
      LOG.atDebug()
          .setMessage("adding layered world state for block {}, state root hash {}")
          .addArgument(blockHeader::toLogString)
          .addArgument(worldStateRootHash::toShortHexString)
          .log();
      if (forWorldState.isPersisted()) {
        cachedWorldStatesByHash.put(
            blockHeader.getHash(),
            new CachedBonsaiWorldView(
                blockHeader,
                new BonsaiSnapshotWorldStateKeyValueStorage(forWorldState.getWorldStateStorage())));
      } else {
        // otherwise, add the layer to the cache
        cachedWorldStatesByHash.put(
            blockHeader.getHash(),
            new CachedBonsaiWorldView(
                blockHeader,
                ((BonsaiWorldStateLayerStorage) forWorldState.getWorldStateStorage()).clone()));
      }
    }
    scrubCachedLayers(blockHeader.getNumber());
  }

  private synchronized void scrubCachedLayers(final long newMaxHeight) {
    if (cachedWorldStatesByHash.size() > RETAINED_LAYERS) {
      final long waterline = newMaxHeight - RETAINED_LAYERS;
      cachedWorldStatesByHash.values().stream()
          .filter(layer -> layer.getBlockNumber() < waterline)
          .toList()
          .forEach(
              layer -> {
                cachedWorldStatesByHash.remove(layer.getBlockHash());
                layer.close();
              });
    }
  }

  public Optional<BonsaiWorldState> getWorldState(final Hash blockHash) {
    if (cachedWorldStatesByHash.containsKey(blockHash)) {
      // return a new worldstate using worldstate storage and an isolated copy of the updater
      return Optional.ofNullable(cachedWorldStatesByHash.get(blockHash))
          .map(
              cached ->
                  new BonsaiWorldState(
                      archive,
                      new BonsaiWorldStateLayerStorage(cached.getWorldStateStorage()),
                      evmConfiguration,
                      defaultBonsaiWorldStateConfigSupplier.get()));
    }
    LOG.atDebug()
        .setMessage("did not find worldstate in cache for {}")
        .addArgument(blockHash.toShortHexString())
        .log();

    return Optional.empty();
  }

  public Optional<BonsaiWorldState> getNearestWorldState(final BlockHeader blockHeader) {
    LOG.atDebug()
        .setMessage("getting nearest worldstate for {}")
        .addArgument(blockHeader.toLogString())
        .log();

    return Optional.ofNullable(
            cachedWorldStatesByHash.get(blockHeader.getParentHash())) // search parent block
        .map(CachedBonsaiWorldView::getWorldStateStorage)
        .or(
            () -> {
              // or else search the nearest state in the cache
              LOG.atDebug()
                  .setMessage("searching cache for nearest worldstate for {}")
                  .addArgument(blockHeader.toLogString())
                  .log();

              final List<CachedBonsaiWorldView> cachedBonsaiWorldViews =
                  new ArrayList<>(cachedWorldStatesByHash.values());
              return cachedBonsaiWorldViews.stream()
                  .sorted(
                      Comparator.comparingLong(
                          view -> Math.abs(blockHeader.getNumber() - view.getBlockNumber())))
                  .map(CachedBonsaiWorldView::getWorldStateStorage)
                  .findFirst();
            })
        .map(
            storage ->
                new BonsaiWorldState( // wrap the state in a layered worldstate
                    archive,
                    new BonsaiWorldStateLayerStorage(storage),
                    evmConfiguration,
                    defaultBonsaiWorldStateConfigSupplier.get()));
  }

  public Optional<BonsaiWorldState> getHeadWorldState(
      final Function<Hash, Optional<BlockHeader>> hashBlockHeaderFunction) {

    LOG.atDebug().setMessage("getting head worldstate").log();

    return rootWorldStateStorage
        .getWorldStateBlockHash()
        .flatMap(hashBlockHeaderFunction)
        .flatMap(
            blockHeader -> {
              // add the head to the cache
              addCachedLayer(
                  blockHeader,
                  blockHeader.getStateRoot(),
                  new BonsaiWorldState(
                      archive,
                      rootWorldStateStorage,
                      evmConfiguration,
                      defaultBonsaiWorldStateConfigSupplier.get()));
              return getWorldState(blockHeader.getHash());
            });
  }

  public boolean containWorldStateStorage(final Hash blockHash) {
    return cachedWorldStatesByHash.containsKey(blockHash);
  }

  public void reset() {
    this.cachedWorldStatesByHash.clear();
  }

  @Override
  public void onClearStorage() {
    this.cachedWorldStatesByHash.clear();
  }

  @Override
  public void onClearFlatDatabaseStorage() {
    this.cachedWorldStatesByHash.clear();
  }

  @Override
  public void onClearTrieLog() {
    this.cachedWorldStatesByHash.clear();
  }

  @Override
  public void onClearTrie() {
    this.cachedWorldStatesByHash.clear();
  }

  @Override
  public void onCloseStorage() {
    this.cachedWorldStatesByHash.clear();
  }
}<|MERGE_RESOLUTION|>--- conflicted
+++ resolved
@@ -42,12 +42,8 @@
   public static final long RETAINED_LAYERS = 512; // at least 256 + typical rollbacks
   private static final Logger LOG = LoggerFactory.getLogger(CachedWorldStorageManager.class);
   private final BonsaiWorldStateProvider archive;
-<<<<<<< HEAD
-  private final ObservableMetricsSystem metricsSystem;
   private final Supplier<BonsaiWorldStateConfig> defaultBonsaiWorldStateConfigSupplier;
 
-=======
->>>>>>> a563cf23
   private final EvmConfiguration evmConfiguration;
 
   private final BonsaiWorldStateKeyValueStorage rootWorldStateStorage;
@@ -57,11 +53,7 @@
       final BonsaiWorldStateProvider archive,
       final BonsaiWorldStateKeyValueStorage worldStateStorage,
       final Map<Bytes32, CachedBonsaiWorldView> cachedWorldStatesByHash,
-<<<<<<< HEAD
       final Supplier<BonsaiWorldStateConfig> defaultBonsaiWorldStateConfigSupplier,
-      final ObservableMetricsSystem metricsSystem,
-=======
->>>>>>> a563cf23
       final EvmConfiguration evmConfiguration) {
     this.defaultBonsaiWorldStateConfigSupplier = defaultBonsaiWorldStateConfigSupplier;
     worldStateStorage.subscribe(this);
@@ -73,21 +65,14 @@
 
   public CachedWorldStorageManager(
       final BonsaiWorldStateProvider archive,
-<<<<<<< HEAD
       final BonsaiWorldStateKeyValueStorage worldStateStorage,
-      final ObservableMetricsSystem metricsSystem,
       final Supplier<BonsaiWorldStateConfig> defaultBonsaiWorldStateConfigSupplier) {
     this(
         archive,
         worldStateStorage,
         new ConcurrentHashMap<>(),
         defaultBonsaiWorldStateConfigSupplier,
-        metricsSystem,
         EvmConfiguration.DEFAULT);
-=======
-      final BonsaiWorldStateKeyValueStorage worldStateStorage) {
-    this(archive, worldStateStorage, new ConcurrentHashMap<>(), EvmConfiguration.DEFAULT);
->>>>>>> a563cf23
   }
 
   public synchronized void addCachedLayer(
