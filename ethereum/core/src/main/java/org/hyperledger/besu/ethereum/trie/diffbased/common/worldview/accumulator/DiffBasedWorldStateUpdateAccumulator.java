/*
 * Copyright contributors to Hyperledger Besu.
 *
 * Licensed under the Apache License, Version 2.0 (the "License"); you may not use this file except in compliance with
 * the License. You may obtain a copy of the License at
 *
 * http://www.apache.org/licenses/LICENSE-2.0
 *
 * Unless required by applicable law or agreed to in writing, software distributed under the License is distributed on
 * an "AS IS" BASIS, WITHOUT WARRANTIES OR CONDITIONS OF ANY KIND, either express or implied. See the License for the
 * specific language governing permissions and limitations under the License.
 *
 * SPDX-License-Identifier: Apache-2.0
 */
package org.hyperledger.besu.ethereum.trie.diffbased.common.worldview.accumulator;

import org.hyperledger.besu.datatypes.AccountValue;
import org.hyperledger.besu.datatypes.Address;
import org.hyperledger.besu.datatypes.Hash;
import org.hyperledger.besu.datatypes.StorageSlotKey;
import org.hyperledger.besu.datatypes.Wei;
import org.hyperledger.besu.ethereum.rlp.RLP;
import org.hyperledger.besu.ethereum.trie.MerkleTrieException;
import org.hyperledger.besu.ethereum.trie.diffbased.common.DiffBasedAccount;
import org.hyperledger.besu.ethereum.trie.diffbased.common.DiffBasedValue;
import org.hyperledger.besu.ethereum.trie.diffbased.common.storage.DiffBasedWorldStateKeyValueStorage;
import org.hyperledger.besu.ethereum.trie.diffbased.common.worldview.DiffBasedWorldState;
import org.hyperledger.besu.ethereum.trie.diffbased.common.worldview.DiffBasedWorldView;
import org.hyperledger.besu.ethereum.trie.diffbased.common.worldview.accumulator.preload.AccountConsumingMap;
import org.hyperledger.besu.ethereum.trie.diffbased.common.worldview.accumulator.preload.CodeConsumingMap;
import org.hyperledger.besu.ethereum.trie.diffbased.common.worldview.accumulator.preload.Consumer;
import org.hyperledger.besu.ethereum.trie.diffbased.common.worldview.accumulator.preload.StorageConsumingMap;
import org.hyperledger.besu.evm.account.Account;
import org.hyperledger.besu.evm.account.MutableAccount;
import org.hyperledger.besu.evm.internal.EvmConfiguration;
import org.hyperledger.besu.evm.worldstate.AbstractWorldUpdater;
import org.hyperledger.besu.evm.worldstate.UpdateTrackingAccount;
import org.hyperledger.besu.plugin.services.trielogs.TrieLog;
import org.hyperledger.besu.plugin.services.trielogs.TrieLogAccumulator;

import java.util.Collection;
import java.util.Collections;
import java.util.HashSet;
import java.util.Iterator;
import java.util.Map;
import java.util.Objects;
import java.util.Optional;
import java.util.Set;
import java.util.concurrent.ConcurrentHashMap;
import java.util.function.Function;

import org.apache.tuweni.bytes.Bytes;
import org.apache.tuweni.bytes.Bytes32;
import org.apache.tuweni.units.bigints.UInt256;
import org.slf4j.Logger;
import org.slf4j.LoggerFactory;

@SuppressWarnings("unchecked")
public abstract class DiffBasedWorldStateUpdateAccumulator<ACCOUNT extends DiffBasedAccount>
    extends AbstractWorldUpdater<DiffBasedWorldView, ACCOUNT>
    implements DiffBasedWorldView, TrieLogAccumulator {
  private static final Logger LOG =
      LoggerFactory.getLogger(DiffBasedWorldStateUpdateAccumulator.class);
  protected final Consumer<DiffBasedValue<ACCOUNT>> accountPreloader;
  protected final Consumer<StorageSlotKey> storagePreloader;
  private final Consumer<Bytes> codePreloader;

  private final AccountConsumingMap<DiffBasedValue<ACCOUNT>> accountsToUpdate;
  private final CodeConsumingMap codeToUpdate;
  private final Set<Address> storageToClear = Collections.synchronizedSet(new HashSet<>());
  protected final EvmConfiguration evmConfiguration;

  // storage sub mapped by _hashed_ key.  This is because in self_destruct calls we need to
  // enumerate the old storage and delete it.  Those are trie stored by hashed key by spec and the
  // alternative was to keep a giant pre-image cache of the entire trie.
  private final Map<Address, StorageConsumingMap<StorageSlotKey, DiffBasedValue<UInt256>>>
      storageToUpdate = new ConcurrentHashMap<>();

  private final Map<UInt256, Hash> storageKeyHashLookup = new ConcurrentHashMap<>();
  protected boolean isAccumulatorStateChanged;

  public DiffBasedWorldStateUpdateAccumulator(
      final DiffBasedWorldView world,
      final Consumer<DiffBasedValue<ACCOUNT>> accountPreloader,
      final Consumer<StorageSlotKey> storagePreloader,
      final Consumer<Bytes> codePreloader,
      final EvmConfiguration evmConfiguration) {
    super(world, evmConfiguration);
    this.accountsToUpdate = new AccountConsumingMap<>(new ConcurrentHashMap<>(), accountPreloader);
    this.codeToUpdate = new CodeConsumingMap(new ConcurrentHashMap<>(), codePreloader);
    this.accountPreloader = accountPreloader;
    this.storagePreloader = storagePreloader;
    this.codePreloader = codePreloader;
    this.isAccumulatorStateChanged = false;
    this.evmConfiguration = evmConfiguration;
  }

  public void cloneFromUpdater(final DiffBasedWorldStateUpdateAccumulator<ACCOUNT> source) {
    accountsToUpdate.putAll(source.getAccountsToUpdate());
    codeToUpdate.putAll(source.codeToUpdate);
    storageToClear.addAll(source.storageToClear);
    storageToUpdate.putAll(source.storageToUpdate);
    updatedAccounts.putAll(source.updatedAccounts);
    deletedAccounts.addAll(source.deletedAccounts);
    this.isAccumulatorStateChanged = true;
  }

  /**
   * Integrates prior state changes from an external source into the current state. This method
   * retrieves state modifications from the specified source and adds them to the current state's
   * list of modifications. It does not remove any existing elements in the current state's
   * modification list. If a modification has been made in both the current state and the source,
   * the modification from the source will be taken. This approach ensures that the source's state
   * changes are prioritized and overrides any conflicting changes in the current state.
   *
   * @param source The source accumulator
   */
  public void importStateChangesFromSource(
      final DiffBasedWorldStateUpdateAccumulator<ACCOUNT> source) {
    source
        .getAccountsToUpdate()
        .forEach(
            (address, diffBasedValue) -> {
              ACCOUNT copyPrior =
                  diffBasedValue.getPrior() != null
                      ? copyAccount(diffBasedValue.getPrior(), this, false)
                      : null;
              ACCOUNT copyUpdated =
                  diffBasedValue.getUpdated() != null
                      ? copyAccount(diffBasedValue.getUpdated(), this, true)
                      : null;
              accountsToUpdate.put(address, new DiffBasedValue<>(copyPrior, copyUpdated));
            });
    source
        .getCodeToUpdate()
        .forEach(
            (address, diffBasedValue) -> {
              codeToUpdate.put(
                  address,
                  new DiffBasedValue<>(diffBasedValue.getPrior(), diffBasedValue.getUpdated()));
            });
    source
        .getStorageToUpdate()
        .forEach(
            (address, slots) -> {
              StorageConsumingMap<StorageSlotKey, DiffBasedValue<UInt256>> storageConsumingMap =
                  storageToUpdate.computeIfAbsent(
                      address,
                      k ->
                          new StorageConsumingMap<>(
                              address, new ConcurrentHashMap<>(), storagePreloader));
              slots.forEach(
                  (storageSlotKey, uInt256DiffBasedValue) -> {
                    storageConsumingMap.put(
                        storageSlotKey,
                        new DiffBasedValue<>(
                            uInt256DiffBasedValue.getPrior(), uInt256DiffBasedValue.getUpdated()));
                  });
            });
    storageToClear.addAll(source.storageToClear);

    this.isAccumulatorStateChanged = true;
  }

  /**
   * Imports unchanged state data from an external source into the current state. This method
   * focuses on integrating state data from the specified source that has been read but not
   * modified.
   *
   * <p>The method ensures that only new, unmodified data from the source is added to the current
   * state. If a state data has already been read or modified in the current state, it will not be
   * added again to avoid overwriting any existing modifications.
   *
   * @param source The source accumulator
   */
  public void importPriorStateFromSource(
      final DiffBasedWorldStateUpdateAccumulator<ACCOUNT> source) {

    source
        .getAccountsToUpdate()
        .forEach(
            (address, diffBasedValue) -> {
              ACCOUNT copyPrior =
                  diffBasedValue.getPrior() != null
                      ? copyAccount(diffBasedValue.getPrior(), this, false)
                      : null;
              ACCOUNT copyUpdated =
                  diffBasedValue.getPrior() != null
                      ? copyAccount(diffBasedValue.getPrior(), this, true)
                      : null;
              accountsToUpdate.putIfAbsent(address, new DiffBasedValue<>(copyPrior, copyUpdated));
            });
    source
        .getCodeToUpdate()
        .forEach(
            (address, diffBasedValue) -> {
              codeToUpdate.putIfAbsent(
                  address,
                  new DiffBasedValue<>(diffBasedValue.getPrior(), diffBasedValue.getPrior()));
            });
    source
        .getStorageToUpdate()
        .forEach(
            (address, slots) -> {
              StorageConsumingMap<StorageSlotKey, DiffBasedValue<UInt256>> storageConsumingMap =
                  storageToUpdate.computeIfAbsent(
                      address,
                      k ->
                          new StorageConsumingMap<>(
                              address, new ConcurrentHashMap<>(), storagePreloader));
              slots.forEach(
                  (storageSlotKey, uInt256DiffBasedValue) -> {
                    storageConsumingMap.putIfAbsent(
                        storageSlotKey,
                        new DiffBasedValue<>(
                            uInt256DiffBasedValue.getPrior(), uInt256DiffBasedValue.getPrior()));
                  });
            });
    this.isAccumulatorStateChanged = true;
  }

  protected Consumer<DiffBasedValue<ACCOUNT>> getAccountPreloader() {
    return accountPreloader;
  }

  protected Consumer<StorageSlotKey> getStoragePreloader() {
    return storagePreloader;
  }

<<<<<<< HEAD
  public Consumer<Bytes> getCodePreloader() {
    return codePreloader;
  }

  protected EvmConfiguration getEvmConfiguration() {
=======
  public EvmConfiguration getEvmConfiguration() {
>>>>>>> dd1d73de
    return evmConfiguration;
  }

  @Override
  public Account get(final Address address) {
    return super.get(address);
  }

  @Override
  protected UpdateTrackingAccount<ACCOUNT> track(final UpdateTrackingAccount<ACCOUNT> account) {
    return super.track(account);
  }

  @Override
  public MutableAccount getAccount(final Address address) {
    return super.getAccount(address);
  }

  @Override
  public MutableAccount createAccount(final Address address, final long nonce, final Wei balance) {
    DiffBasedValue<ACCOUNT> diffBasedValue = accountsToUpdate.get(address);

    if (diffBasedValue == null) {
      diffBasedValue = new DiffBasedValue<>(null, null);
      accountsToUpdate.put(address, diffBasedValue);
    } else if (diffBasedValue.getUpdated() != null) {
      if (diffBasedValue.getUpdated().isEmpty()) {
        return track(new UpdateTrackingAccount<>(diffBasedValue.getUpdated()));
      } else {
        throw new IllegalStateException("Cannot create an account when one already exists");
      }
    }

    final ACCOUNT newAccount =
        createAccount(this, address, hashAndSaveAccountPreImage(address), nonce, balance, true);
    diffBasedValue.setUpdated(newAccount);
    return track(new UpdateTrackingAccount<>(newAccount));
  }

  @Override
  public Map<Address, DiffBasedValue<ACCOUNT>> getAccountsToUpdate() {
    return accountsToUpdate;
  }

  @Override
  public Map<Address, DiffBasedValue<Bytes>> getCodeToUpdate() {
    return codeToUpdate;
  }

  public Set<Address> getStorageToClear() {
    return storageToClear;
  }

  @Override
  public Map<Address, StorageConsumingMap<StorageSlotKey, DiffBasedValue<UInt256>>>
      getStorageToUpdate() {
    return storageToUpdate;
  }

  @Override
  protected ACCOUNT getForMutation(final Address address) {
    return loadAccount(address, DiffBasedValue::getUpdated);
  }

  public ACCOUNT loadAccount(
      final Address address, final Function<DiffBasedValue<ACCOUNT>, ACCOUNT> accountFunction) {
    try {
      final DiffBasedValue<ACCOUNT> diffBasedValue = accountsToUpdate.get(address);
      if (diffBasedValue == null) {
        final Account account;
        if (wrappedWorldView() instanceof DiffBasedWorldStateUpdateAccumulator) {
          final DiffBasedWorldStateUpdateAccumulator<ACCOUNT> worldStateUpdateAccumulator =
              (DiffBasedWorldStateUpdateAccumulator<ACCOUNT>) wrappedWorldView();
          account = worldStateUpdateAccumulator.loadAccount(address, accountFunction);
        } else {
          account = wrappedWorldView().get(address);
        }
        if (account instanceof DiffBasedAccount diffBasedAccount) {
          ACCOUNT mutableAccount = copyAccount((ACCOUNT) diffBasedAccount, this, true);
          accountsToUpdate.put(
              address, new DiffBasedValue<>((ACCOUNT) diffBasedAccount, mutableAccount));
          return mutableAccount;
        } else {
          // add the empty read in accountsToUpdate
          accountsToUpdate.put(address, new DiffBasedValue<>(null, null));
          return null;
        }
      } else {
        return accountFunction.apply(diffBasedValue);
      }
    } catch (MerkleTrieException e) {
      // need to throw to trigger the heal
      throw new MerkleTrieException(
          e.getMessage(), Optional.of(address), e.getHash(), e.getLocation());
    }
  }

  @Override
  public Collection<? extends Account> getTouchedAccounts() {
    return getUpdatedAccounts();
  }

  @Override
  public Collection<Address> getDeletedAccountAddresses() {
    return getDeletedAccounts();
  }

  @Override
  public void revert() {
    super.reset();
  }

  @Override
  public void commit() {
    this.isAccumulatorStateChanged = true;

    for (final Address deletedAddress : getDeletedAccounts()) {
      final DiffBasedValue<ACCOUNT> accountValue =
          accountsToUpdate.computeIfAbsent(
              deletedAddress,
              __ -> loadAccountFromParent(deletedAddress, new DiffBasedValue<>(null, null, true)));
      storageToClear.add(deletedAddress);
      final DiffBasedValue<Bytes> codeValue = codeToUpdate.get(deletedAddress);
      if (codeValue != null) {
        codeValue.setUpdated(null).setCleared();
      } else {
        wrappedWorldView()
            .getCode(
                deletedAddress,
                Optional.ofNullable(accountValue)
                    .map(DiffBasedValue::getPrior)
                    .map(DiffBasedAccount::getCodeHash)
                    .orElse(Hash.EMPTY))
            .ifPresent(
                deletedCode ->
                    codeToUpdate.put(
                        deletedAddress, new DiffBasedValue<>(deletedCode, null, true)));
      }

      // mark all updated storage as to be cleared
      final Map<StorageSlotKey, DiffBasedValue<UInt256>> deletedStorageUpdates =
          storageToUpdate.computeIfAbsent(
              deletedAddress,
              k ->
                  new StorageConsumingMap<>(
                      deletedAddress, new ConcurrentHashMap<>(), storagePreloader));
      final Iterator<Map.Entry<StorageSlotKey, DiffBasedValue<UInt256>>> iter =
          deletedStorageUpdates.entrySet().iterator();
      while (iter.hasNext()) {
        final Map.Entry<StorageSlotKey, DiffBasedValue<UInt256>> updateEntry = iter.next();
        final DiffBasedValue<UInt256> updatedSlot = updateEntry.getValue();
        if (updatedSlot.getPrior() == null || updatedSlot.getPrior().isZero()) {
          iter.remove();
        } else {
          updatedSlot.setUpdated(null).setCleared();
        }
      }

      final ACCOUNT originalValue = accountValue.getPrior();
      if (originalValue != null) {
        // Enumerate and delete addresses not updated
        wrappedWorldView()
            .getAllAccountStorage(deletedAddress, originalValue.getStorageRoot())
            .forEach(
                (keyHash, entryValue) -> {
                  final StorageSlotKey storageSlotKey =
                      new StorageSlotKey(Hash.wrap(keyHash), Optional.empty());
                  if (!deletedStorageUpdates.containsKey(storageSlotKey)) {
                    final UInt256 value = UInt256.fromBytes(RLP.decodeOne(entryValue));
                    deletedStorageUpdates.put(
                        storageSlotKey, new DiffBasedValue<>(value, null, true));
                  }
                });
      }
      if (deletedStorageUpdates.isEmpty()) {
        storageToUpdate.remove(deletedAddress);
      }
      accountValue.setUpdated(null);
    }

    getUpdatedAccounts().parallelStream()
        .forEach(
            tracked -> {
              final Address updatedAddress = tracked.getAddress();
              final ACCOUNT updatedAccount;
              final DiffBasedValue<ACCOUNT> updatedAccountValue =
                  accountsToUpdate.get(updatedAddress);
              final Map<StorageSlotKey, DiffBasedValue<UInt256>> pendingStorageUpdates =
                  storageToUpdate.computeIfAbsent(
                      updatedAddress,
                      k ->
                          new StorageConsumingMap<>(
                              updatedAddress, new ConcurrentHashMap<>(), storagePreloader));

              if (tracked.getWrappedAccount() == null) {
                updatedAccount = createAccount(this, tracked);
                tracked.setWrappedAccount(updatedAccount);
                if (updatedAccountValue == null) {
                  accountsToUpdate.put(updatedAddress, new DiffBasedValue<>(null, updatedAccount));
                  codeToUpdate.put(
                      updatedAddress, new DiffBasedValue<>(null, updatedAccount.getCode()));
                } else {
                  updatedAccountValue.setUpdated(updatedAccount);
                }
              } else {
                updatedAccount = tracked.getWrappedAccount();
                updatedAccount.setBalance(tracked.getBalance());
                updatedAccount.setNonce(tracked.getNonce());
                if (tracked.codeWasUpdated()) {
                  updatedAccount.setCode(tracked.getCode());
                }
                if (tracked.getStorageWasCleared()) {
                  updatedAccount.clearStorage();
                }
                tracked.getUpdatedStorage().forEach(updatedAccount::setStorageValue);
              }

              if (tracked.codeWasUpdated()) {
                final DiffBasedValue<Bytes> pendingCode =
                    codeToUpdate.computeIfAbsent(
                        updatedAddress,
                        addr ->
                            new DiffBasedValue<>(
                                wrappedWorldView()
                                    .getCode(
                                        addr,
                                        Optional.ofNullable(updatedAccountValue)
                                            .map(DiffBasedValue::getPrior)
                                            .map(DiffBasedAccount::getCodeHash)
                                            .orElse(Hash.EMPTY))
                                    .orElse(null),
                                null));
                pendingCode.setUpdated(updatedAccount.getCode());
              }

              if (tracked.getStorageWasCleared()) {
                storageToClear.add(updatedAddress);
                pendingStorageUpdates.clear();
              }

              // parallel stream here may cause database corruption
              updatedAccount
                  .getUpdatedStorage()
                  .entrySet()
                  .forEach(
                      storageUpdate -> {
                        final UInt256 keyUInt = storageUpdate.getKey();
                        final StorageSlotKey slotKey =
                            new StorageSlotKey(
                                hashAndSaveSlotPreImage(keyUInt), Optional.of(keyUInt));
                        final UInt256 value = storageUpdate.getValue();
                        final DiffBasedValue<UInt256> pendingValue =
                            pendingStorageUpdates.get(slotKey);
                        if (pendingValue == null) {
                          pendingStorageUpdates.put(
                              slotKey,
                              new DiffBasedValue<>(
                                  updatedAccount.getOriginalStorageValue(keyUInt), value));
                        } else {
                          pendingValue.setUpdated(value);
                        }
                      });

              updatedAccount.getUpdatedStorage().clear();

              if (pendingStorageUpdates.isEmpty()) {
                storageToUpdate.remove(updatedAddress);
              }

              if (tracked.getStorageWasCleared()) {
                tracked.setStorageWasCleared(false); // storage already cleared for this transaction
              }
            });
  }

  @Override
  public Optional<Bytes> getCode(final Address address, final Hash codeHash) {
    final DiffBasedValue<Bytes> localCode = codeToUpdate.get(address);
    if (localCode == null) {
      final Optional<Bytes> code = wrappedWorldView().getCode(address, codeHash);
      if (code.isEmpty() && !codeHash.equals(Hash.EMPTY)) {
        throw new MerkleTrieException(
            "invalid account code", Optional.of(address), codeHash, Bytes.EMPTY);
      }
      return code;
    } else {
      return Optional.ofNullable(localCode.getUpdated());
    }
  }

  @Override
  public UInt256 getStorageValue(final Address address, final UInt256 slotKey) {
    StorageSlotKey storageSlotKey =
        new StorageSlotKey(hashAndSaveSlotPreImage(slotKey), Optional.of(slotKey));
    return getStorageValueByStorageSlotKey(address, storageSlotKey).orElse(UInt256.ZERO);
  }

  @Override
  public Optional<UInt256> getStorageValueByStorageSlotKey(
      final Address address, final StorageSlotKey storageSlotKey) {
    final Map<StorageSlotKey, DiffBasedValue<UInt256>> localAccountStorage =
        storageToUpdate.get(address);
    if (localAccountStorage != null) {
      final DiffBasedValue<UInt256> value = localAccountStorage.get(storageSlotKey);
      if (value != null) {
        return Optional.ofNullable(value.getUpdated());
      }
    }
    try {
      final Optional<UInt256> valueUInt =
          (wrappedWorldView() instanceof DiffBasedWorldState worldState)
              ? worldState.getStorageValueByStorageSlotKey(address, storageSlotKey)
              : wrappedWorldView().getStorageValueByStorageSlotKey(address, storageSlotKey);
      storageToUpdate
          .computeIfAbsent(
              address,
              key ->
                  new StorageConsumingMap<>(address, new ConcurrentHashMap<>(), storagePreloader))
          .put(
              storageSlotKey, new DiffBasedValue<>(valueUInt.orElse(null), valueUInt.orElse(null)));
      return valueUInt;
    } catch (MerkleTrieException e) {
      // need to throw to trigger the heal
      throw new MerkleTrieException(
          e.getMessage(), Optional.of(address), e.getHash(), e.getLocation());
    }
  }

  @Override
  public UInt256 getPriorStorageValue(final Address address, final UInt256 storageKey) {
    // TODO maybe log the read into the trie layer?
    StorageSlotKey storageSlotKey =
        new StorageSlotKey(hashAndSaveSlotPreImage(storageKey), Optional.of(storageKey));
    final Map<StorageSlotKey, DiffBasedValue<UInt256>> localAccountStorage =
        storageToUpdate.get(address);
    if (localAccountStorage != null) {
      final DiffBasedValue<UInt256> value = localAccountStorage.get(storageSlotKey);
      if (value != null) {
        if (value.isLastStepCleared()) {
          return UInt256.ZERO;
        }
        final UInt256 updated = value.getUpdated();
        if (updated != null) {
          return updated;
        }
        final UInt256 original = value.getPrior();
        if (original != null) {
          return original;
        }
      }
    }
    if (storageToClear.contains(address)) {
      return UInt256.ZERO;
    }
    return getStorageValue(address, storageKey);
  }

  @Override
  public Map<Bytes32, Bytes> getAllAccountStorage(final Address address, final Hash rootHash) {
    final Map<Bytes32, Bytes> results = wrappedWorldView().getAllAccountStorage(address, rootHash);
    final StorageConsumingMap<StorageSlotKey, DiffBasedValue<UInt256>> diffBasedValueStorage =
        storageToUpdate.get(address);
    if (diffBasedValueStorage != null) {
      // hash the key to match the implied storage interface of hashed slotKey
      diffBasedValueStorage.forEach(
          (key, value) -> results.put(key.getSlotHash(), value.getUpdated()));
    }
    return results;
  }

  @Override
  public boolean isPersisted() {
    return true;
  }

  @Override
  public DiffBasedWorldStateKeyValueStorage getWorldStateStorage() {
    return wrappedWorldView().getWorldStateStorage();
  }

  public void rollForward(final TrieLog layer) {
    layer
        .getAccountChanges()
        .forEach(
            (address, change) ->
                rollAccountChange(address, change.getPrior(), change.getUpdated()));
    layer
        .getCodeChanges()
        .forEach(
            (address, change) -> rollCodeChange(address, change.getPrior(), change.getUpdated()));
    layer
        .getStorageChanges()
        .forEach(
            (address, storage) ->
                storage.forEach(
                    (storageSlotKey, value) ->
                        rollStorageChange(
                            address, storageSlotKey, value.getPrior(), value.getUpdated())));
  }

  public void rollBack(final TrieLog layer) {
    layer
        .getAccountChanges()
        .forEach(
            (address, change) ->
                rollAccountChange(address, change.getUpdated(), change.getPrior()));
    layer
        .getCodeChanges()
        .forEach(
            (address, change) -> rollCodeChange(address, change.getUpdated(), change.getPrior()));
    layer
        .getStorageChanges()
        .forEach(
            (address, storage) ->
                storage.forEach(
                    (storageSlotKey, value) ->
                        rollStorageChange(
                            address, storageSlotKey, value.getUpdated(), value.getPrior())));
  }

  private void rollAccountChange(
      final Address address,
      final AccountValue expectedValue,
      final AccountValue replacementValue) {
    if (shouldIgnoreIdenticalValuesDuringAccountRollingUpdate()
        && Objects.equals(expectedValue, replacementValue)) {
      // non-change, a cached read.
      return;
    }
    DiffBasedValue<ACCOUNT> accountValue = accountsToUpdate.get(address);
    if (accountValue == null) {
      accountValue = loadAccountFromParent(address, accountValue);
    }
    if (accountValue == null) {
      if (expectedValue == null && replacementValue != null) {
        accountsToUpdate.put(
            address,
            new DiffBasedValue<>(null, createAccount(this, address, replacementValue, true)));
      } else {
        throw new IllegalStateException(
            String.format(
                "Expected to update account, but the account does not exist. Address=%s", address));
      }
    } else {
      if (expectedValue == null) {
        if (accountValue.getUpdated() != null) {
          throw new IllegalStateException(
              String.format(
                  "Expected to create account, but the account exists.  Address=%s", address));
        }
      } else {
        assertCloseEnoughForDiffing(
            accountValue.getUpdated(),
            expectedValue,
            "Address=" + address + " Prior Value in Rolling Change");
      }
      if (replacementValue == null) {
        if (accountValue.getPrior() == null) {
          // TODO: should we remove from the parent accumulated change also?  only if it is a
          // private copy
          accountsToUpdate.remove(address);
        } else {
          accountValue.setUpdated(null);
        }
      } else {
        accountValue.setUpdated(createAccount(wrappedWorldView(), address, replacementValue, true));
      }
    }
  }

  private DiffBasedValue<ACCOUNT> loadAccountFromParent(
      final Address address, final DiffBasedValue<ACCOUNT> defaultValue) {
    try {
      final Account parentAccount = wrappedWorldView().get(address);
      if (parentAccount instanceof DiffBasedAccount account) {
        final DiffBasedValue<ACCOUNT> loadedAccountValue =
            new DiffBasedValue<>(copyAccount((ACCOUNT) account), ((ACCOUNT) account));
        accountsToUpdate.put(address, loadedAccountValue);
        return loadedAccountValue;
      } else {
        return defaultValue;
      }
    } catch (MerkleTrieException e) {
      // need to throw to trigger the heal
      throw new MerkleTrieException(
          e.getMessage(), Optional.of(address), e.getHash(), e.getLocation());
    }
  }

  private void rollCodeChange(
      final Address address, final Bytes expectedCode, final Bytes replacementCode) {
    if (Objects.equals(expectedCode, replacementCode)) {
      // non-change, a cached read.
      return;
    }
    DiffBasedValue<Bytes> codeValue = codeToUpdate.get(address);
    if (codeValue == null) {
      final Bytes storedCode =
          wrappedWorldView()
              .getCode(
                  address, Optional.ofNullable(expectedCode).map(Hash::hash).orElse(Hash.EMPTY))
              .orElse(Bytes.EMPTY);
      if (!storedCode.isEmpty()) {
        codeValue = new DiffBasedValue<>(storedCode, storedCode);
        codeToUpdate.put(address, codeValue);
      }
    }

    if (codeValue == null) {
      if ((expectedCode == null || expectedCode.isEmpty()) && replacementCode != null) {
        codeToUpdate.put(address, new DiffBasedValue<>(null, replacementCode));
      } else {
        throw new IllegalStateException(
            String.format(
                "Expected to update code, but the code does not exist.  Address=%s", address));
      }
    } else {
      final Bytes existingCode = codeValue.getUpdated();
      if ((expectedCode == null || expectedCode.isEmpty())
          && existingCode != null
          && !existingCode.isEmpty()) {
        LOG.warn("At Address={}, expected to create code, but code exists. Overwriting.", address);
      } else if (!Objects.equals(expectedCode, existingCode)) {
        throw new IllegalStateException(
            String.format(
                "Old value of code does not match expected value.  Address=%s ExpectedHash=%s ActualHash=%s",
                address,
                expectedCode == null ? "null" : Hash.hash(expectedCode),
                Hash.hash(codeValue.getUpdated())));
      }
      if (replacementCode == null && codeValue.getPrior() == null) {
        codeToUpdate.remove(address);
      } else {
        codeValue.setUpdated(replacementCode);
      }
    }
  }

  private Map<StorageSlotKey, DiffBasedValue<UInt256>> maybeCreateStorageMap(
      final Map<StorageSlotKey, DiffBasedValue<UInt256>> storageMap, final Address address) {
    if (storageMap == null) {
      final StorageConsumingMap<StorageSlotKey, DiffBasedValue<UInt256>> newMap =
          new StorageConsumingMap<>(address, new ConcurrentHashMap<>(), storagePreloader);
      storageToUpdate.put(address, newMap);
      return newMap;
    } else {
      return storageMap;
    }
  }

  private void rollStorageChange(
      final Address address,
      final StorageSlotKey storageSlotKey,
      final UInt256 expectedValue,
      final UInt256 replacementValue) {
    if (Objects.equals(expectedValue, replacementValue)) {
      // non-change, a cached read.
      return;
    }
    if (replacementValue == null && expectedValue != null && expectedValue.isZero()) {
      // corner case on deletes, non-change
      return;
    }
    final Map<StorageSlotKey, DiffBasedValue<UInt256>> storageMap = storageToUpdate.get(address);
    DiffBasedValue<UInt256> slotValue = storageMap == null ? null : storageMap.get(storageSlotKey);
    if (slotValue == null) {
      final Optional<UInt256> storageValue =
          wrappedWorldView().getStorageValueByStorageSlotKey(address, storageSlotKey);
      if (storageValue.isPresent()) {
        slotValue = new DiffBasedValue<>(storageValue.get(), storageValue.get());
        storageToUpdate
            .computeIfAbsent(
                address,
                k ->
                    new StorageConsumingMap<>(address, new ConcurrentHashMap<>(), storagePreloader))
            .put(storageSlotKey, slotValue);
      }
    }
    if (slotValue == null) {
      if ((expectedValue == null || expectedValue.isZero()) && replacementValue != null) {
        maybeCreateStorageMap(storageMap, address)
            .put(storageSlotKey, new DiffBasedValue<>(null, replacementValue));
      } else {
        throw new IllegalStateException(
            String.format(
                "Expected to update storage value, but the slot does not exist. Account=%s SlotKey=%s",
                address, storageSlotKey));
      }
    } else {
      final UInt256 existingSlotValue = slotValue.getUpdated();
      if ((expectedValue == null || expectedValue.isZero())
          && existingSlotValue != null
          && !existingSlotValue.isZero()) {
        throw new IllegalStateException(
            String.format(
                "Expected to create slot, but the slot exists. Account=%s SlotKey=%s expectedValue=%s existingValue=%s",
                address, storageSlotKey, expectedValue, existingSlotValue));
      }
      if (!isSlotEquals(expectedValue, existingSlotValue)) {
        throw new IllegalStateException(
            String.format(
                "Old value of slot does not match expected value. Account=%s SlotKey=%s Expected=%s Actual=%s",
                address,
                storageSlotKey,
                expectedValue == null ? "null" : expectedValue.toShortHexString(),
                existingSlotValue == null ? "null" : existingSlotValue.toShortHexString()));
      }
      if (replacementValue == null && slotValue.getPrior() == null) {
        final Map<StorageSlotKey, DiffBasedValue<UInt256>> thisStorageUpdate =
            maybeCreateStorageMap(storageMap, address);
        thisStorageUpdate.remove(storageSlotKey);
        if (thisStorageUpdate.isEmpty()) {
          storageToUpdate.remove(address);
        }
      } else {
        slotValue.setUpdated(replacementValue);
      }
    }
  }

  private boolean isSlotEquals(final UInt256 expectedValue, final UInt256 existingSlotValue) {
    final UInt256 sanitizedExpectedValue = (expectedValue == null) ? UInt256.ZERO : expectedValue;
    final UInt256 sanitizedExistingSlotValue =
        (existingSlotValue == null) ? UInt256.ZERO : existingSlotValue;
    return Objects.equals(sanitizedExpectedValue, sanitizedExistingSlotValue);
  }

  public boolean isAccumulatorStateChanged() {
    return isAccumulatorStateChanged;
  }

  public void resetAccumulatorStateChanged() {
    isAccumulatorStateChanged = false;
  }

  @Override
  public void reset() {
    storageToClear.clear();
    storageToUpdate.clear();
    codeToUpdate.clear();
    accountsToUpdate.clear();
    resetAccumulatorStateChanged();
    updatedAccounts.clear();
    deletedAccounts.clear();
    storageKeyHashLookup.clear();
  }

  protected Hash hashAndSaveAccountPreImage(final Address address) {
    // no need to save account preimage by default
    return Hash.hash(address);
  }

  protected Hash hashAndSaveSlotPreImage(final UInt256 slotKey) {
    Hash hash = storageKeyHashLookup.get(slotKey);
    if (hash == null) {
      hash = Hash.hash(slotKey);
      storageKeyHashLookup.put(slotKey, hash);
    }
    return hash;
  }

  public abstract DiffBasedWorldStateUpdateAccumulator<ACCOUNT> copy();

  protected abstract ACCOUNT copyAccount(final ACCOUNT account);

  protected abstract ACCOUNT copyAccount(
      final ACCOUNT toCopy, final DiffBasedWorldView context, final boolean mutable);

  protected abstract ACCOUNT createAccount(
      final DiffBasedWorldView context,
      final Address address,
      final AccountValue stateTrieAccount,
      final boolean mutable);

  protected abstract ACCOUNT createAccount(
      final DiffBasedWorldView context,
      final Address address,
      final Hash addressHash,
      final long nonce,
      final Wei balance,
      final boolean mutable);

  protected abstract ACCOUNT createAccount(
      final DiffBasedWorldView context, final UpdateTrackingAccount<ACCOUNT> tracked);

  protected abstract void assertCloseEnoughForDiffing(
      final ACCOUNT source, final AccountValue account, final String context);

  protected abstract Optional<UInt256> getStorageValueByStorageSlotKey(
      DiffBasedWorldState worldState, Address address, StorageSlotKey storageSlotKey);

  protected abstract boolean shouldIgnoreIdenticalValuesDuringAccountRollingUpdate();
}<|MERGE_RESOLUTION|>--- conflicted
+++ resolved
@@ -227,15 +227,11 @@
     return storagePreloader;
   }
 
-<<<<<<< HEAD
   public Consumer<Bytes> getCodePreloader() {
     return codePreloader;
   }
 
-  protected EvmConfiguration getEvmConfiguration() {
-=======
   public EvmConfiguration getEvmConfiguration() {
->>>>>>> dd1d73de
     return evmConfiguration;
   }
 
