--- conflicted
+++ resolved
@@ -100,11 +100,6 @@
   public static Hash receiptsRoot(final List<TransactionReceipt> receipts) {
     final ArrayList<Bytes> bytesList = new ArrayList<>(receipts.size());
     receipts.forEach(
-<<<<<<< HEAD
-        r ->
-            bytesList.add(
-                RLP.encode(rlpOutput -> r.writeToForReceiptTrie(rlpOutput, false, false))));
-=======
         receipt ->
             bytesList.add(
                 RLP.encode(
@@ -113,7 +108,6 @@
                             receipt,
                             rlpOutput,
                             TransactionReceiptEncodingConfiguration.TRIE_ROOT))));
->>>>>>> 7443cc1a
 
     return Util.getRootFromListOfBytes(bytesList);
   }
