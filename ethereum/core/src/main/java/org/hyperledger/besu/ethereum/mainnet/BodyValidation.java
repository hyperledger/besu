--- conflicted
+++ resolved
@@ -27,11 +27,7 @@
 import org.hyperledger.besu.ethereum.core.encoding.TransactionEncoder;
 import org.hyperledger.besu.ethereum.core.encoding.WithdrawalEncoder;
 import org.hyperledger.besu.ethereum.core.encoding.receipt.TransactionReceiptEncoder;
-<<<<<<< HEAD
-import org.hyperledger.besu.ethereum.core.encoding.receipt.TransactionReceiptEncodingOptions;
-=======
 import org.hyperledger.besu.ethereum.core.encoding.receipt.TransactionReceiptEncodingConfiguration;
->>>>>>> 4f0b87e2
 import org.hyperledger.besu.ethereum.rlp.RLP;
 import org.hyperledger.besu.ethereum.trie.MerkleTrie;
 import org.hyperledger.besu.ethereum.trie.patricia.SimpleMerklePatriciaTrie;
@@ -133,11 +129,7 @@
                             TransactionReceiptEncoder.writeTo(
                                 receipts.get(i),
                                 rlpOutput,
-<<<<<<< HEAD
-                                TransactionReceiptEncodingOptions.TRIE_ROOT))));
-=======
                                 TransactionReceiptEncodingConfiguration.TRIE_ROOT))));
->>>>>>> 4f0b87e2
 
     return Hash.wrap(trie.getRootHash());
   }
