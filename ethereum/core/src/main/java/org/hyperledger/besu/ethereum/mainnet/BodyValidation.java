/*
 * Copyright Hyperledger Besu Contributors.
 *
 * Licensed under the Apache License, Version 2.0 (the "License"); you may not use this file except in compliance with
 * the License. You may obtain a copy of the License at
 *
 * http://www.apache.org/licenses/LICENSE-2.0
 *
 * Unless required by applicable law or agreed to in writing, software distributed under the License is distributed on
 * an "AS IS" BASIS, WITHOUT WARRANTIES OR CONDITIONS OF ANY KIND, either express or implied. See the License for the
 * specific language governing permissions and limitations under the License.
 *
 * SPDX-License-Identifier: Apache-2.0
 */
package org.hyperledger.besu.ethereum.mainnet;

import static org.hyperledger.besu.crypto.Hash.keccak256;

import org.hyperledger.besu.datatypes.Hash;
import org.hyperledger.besu.ethereum.core.BlockHeader;
import org.hyperledger.besu.ethereum.core.Deposit;
import org.hyperledger.besu.ethereum.core.Transaction;
import org.hyperledger.besu.ethereum.core.TransactionReceipt;
import org.hyperledger.besu.ethereum.core.Withdrawal;
import org.hyperledger.besu.ethereum.core.encoding.DepositEncoder;
import org.hyperledger.besu.ethereum.core.encoding.TransactionEncoder;
import org.hyperledger.besu.ethereum.core.encoding.WithdrawalEncoder;
import org.hyperledger.besu.ethereum.rlp.RLP;
import org.hyperledger.besu.ethereum.trie.MerkleTrie;
import org.hyperledger.besu.ethereum.trie.patricia.SimpleMerklePatriciaTrie;
import org.hyperledger.besu.evm.log.LogsBloomFilter;

import java.util.List;
import java.util.stream.IntStream;

import org.apache.tuweni.bytes.Bytes;
import org.apache.tuweni.units.bigints.UInt256;

/** A utility class for body validation tasks. */
public final class BodyValidation {

  private BodyValidation() {
    // Utility Class
  }

  private static Bytes indexKey(final int i) {
    return RLP.encodeOne(UInt256.valueOf(i).trimLeadingZeros());
  }

  private static MerkleTrie<Bytes, Bytes> trie() {
    return new SimpleMerklePatriciaTrie<>(b -> b);
  }

  /**
   * Generates the transaction root for a list of transactions
   *
   * @param transactions the transactions
   * @return the transaction root
   */
  public static Hash transactionsRoot(final List<Transaction> transactions) {
    final MerkleTrie<Bytes, Bytes> trie = trie();

    IntStream.range(0, transactions.size())
        .forEach(
            i -> trie.put(indexKey(i), TransactionEncoder.encodeOpaqueBytes(transactions.get(i))));

    return Hash.wrap(trie.getRootHash());
  }

  /**
   * Generates the withdrawals root for a list of withdrawals
   *
   * @param withdrawals the transactions
   * @return the transaction root
   */
  public static Hash withdrawalsRoot(final List<Withdrawal> withdrawals) {
    final MerkleTrie<Bytes, Bytes> trie = trie();

    IntStream.range(0, withdrawals.size())
        .forEach(
            i -> trie.put(indexKey(i), WithdrawalEncoder.encodeOpaqueBytes(withdrawals.get(i))));

    return Hash.wrap(trie.getRootHash());
  }

  /**
   * Generates the deposits root for a list of deposits
   *
   * @param deposits the transactions
   * @return the transaction root
   */
  public static Hash depositsRoot(final List<Deposit> deposits) {
<<<<<<< HEAD
    final MerklePatriciaTrie<Bytes, Bytes> trie = trie();
=======
    final MerkleTrie<Bytes, Bytes> trie = trie();
>>>>>>> 1b29f686

    IntStream.range(0, deposits.size())
        .forEach(i -> trie.put(indexKey(i), DepositEncoder.encodeOpaqueBytes(deposits.get(i))));

    return Hash.wrap(trie.getRootHash());
  }

  /**
   * Generates the receipt root for a list of receipts
   *
   * @param receipts the receipts
   * @return the receipt root
   */
  public static Hash receiptsRoot(final List<TransactionReceipt> receipts) {
    final MerkleTrie<Bytes, Bytes> trie = trie();

    IntStream.range(0, receipts.size())
        .forEach(
            i ->
                trie.put(
                    indexKey(i),
                    RLP.encode(
                        rlpOutput -> receipts.get(i).writeToForReceiptTrie(rlpOutput, false))));

    return Hash.wrap(trie.getRootHash());
  }

  /**
   * Generates the ommers hash for a list of ommer block headers
   *
   * @param ommers the ommer block headers
   * @return the ommers hash
   */
  public static Hash ommersHash(final List<BlockHeader> ommers) {
    return Hash.wrap(keccak256(RLP.encode(out -> out.writeList(ommers, BlockHeader::writeTo))));
  }

  /**
   * Generates the logs bloom filter for a list of transaction receipts
   *
   * @param receipts the transaction receipts
   * @return the logs bloom filter
   */
  public static LogsBloomFilter logsBloom(final List<TransactionReceipt> receipts) {
    final LogsBloomFilter.Builder filterBuilder = LogsBloomFilter.builder();

    receipts.forEach(receipt -> filterBuilder.insertFilter(receipt.getBloomFilter()));

    return filterBuilder.build();
  }
}<|MERGE_RESOLUTION|>--- conflicted
+++ resolved
@@ -90,11 +90,7 @@
    * @return the transaction root
    */
   public static Hash depositsRoot(final List<Deposit> deposits) {
-<<<<<<< HEAD
-    final MerklePatriciaTrie<Bytes, Bytes> trie = trie();
-=======
     final MerkleTrie<Bytes, Bytes> trie = trie();
->>>>>>> 1b29f686
 
     IntStream.range(0, deposits.size())
         .forEach(i -> trie.put(indexKey(i), DepositEncoder.encodeOpaqueBytes(deposits.get(i))));
