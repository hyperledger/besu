--- conflicted
+++ resolved
@@ -198,13 +198,7 @@
 
     if (privateTransaction.getPrivacyGroupId().isPresent()) {
       return enclave.send(
-<<<<<<< HEAD
-          payload,
-          defaultEnclavePublicKey,
-          BytesValues.asBase64String(privateTransaction.getPrivacyGroupId().get()));
-=======
-          payload, enclavePublicKey, privateTransaction.getPrivacyGroupId().get().toBase64String());
->>>>>>> ccefada7
+          payload, defaultEnclavePublicKey, privateTransaction.getPrivacyGroupId().get().toBase64String());
     } else {
       final List<String> privateFor =
           privateTransaction.getPrivateFor().get().stream()
