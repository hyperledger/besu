--- conflicted
+++ resolved
@@ -64,11 +64,7 @@
 
   long determineBesuNonce(Address sender, String privacyGroupId, String enclavePublicKey);
 
-<<<<<<< HEAD
-  Optional<PrivateTransactionProcessor.TransactionProcessingResult> simulatePrivateTransaction(
-=======
   Optional<TransactionProcessingResult> simulatePrivateTransaction(
->>>>>>> 4ff73342
       final String privacyGroupId,
       final String enclavePublicKey,
       final CallParameter callParams,
