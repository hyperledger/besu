--- conflicted
+++ resolved
@@ -58,13 +58,9 @@
     final BigInteger baseLength = baseLength(input);
     final BigInteger exponentLength = exponentLength(input);
     final BigInteger modulusLength = modulusLength(input);
-<<<<<<< HEAD
-
-=======
     // If baseLength and modulusLength are zero
     // we could have a massively overflowing exp because it wouldn't have been filtered out at the
     // gas cost phase
->>>>>>> 65435517
     if (baseLength.equals(BigInteger.ZERO) && modulusLength.equals(BigInteger.ZERO)) {
       return Bytes.EMPTY;
     }
