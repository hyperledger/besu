--- conflicted
+++ resolved
@@ -28,11 +28,7 @@
 import org.hyperledger.besu.ethereum.mainnet.headervalidationrules.TimestampBoundedByFutureParameter;
 import org.hyperledger.besu.ethereum.mainnet.headervalidationrules.TimestampMoreRecentThanParent;
 
-<<<<<<< HEAD
-import java.util.Optional;
-=======
 import java.util.function.Function;
->>>>>>> bc69af39
 
 import org.apache.tuweni.bytes.Bytes;
 
@@ -112,7 +108,7 @@
     return new BlockHeaderValidator.Builder()
         .addRule(CalculatedDifficultyValidationRule::new)
         .addRule(new AncestryValidationRule())
-        .addRule(new GasUsageValidationRule(Optional.of(eip1559)))
+        .addRule(new GasUsageValidationRule())
         .addRule(new TimestampMoreRecentThanParent(MINIMUM_SECONDS_SINCE_PARENT))
         .addRule(new TimestampBoundedByFutureParameter(TIMESTAMP_TOLERANCE_S))
         .addRule(new ExtraDataMaxLengthValidationRule(BlockHeader.MAX_EXTRA_DATA_BYTES))
