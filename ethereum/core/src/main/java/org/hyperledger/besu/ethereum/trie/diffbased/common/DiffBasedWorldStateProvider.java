--- conflicted
+++ resolved
@@ -246,21 +246,12 @@
         } catch (final Exception e) {
           // if we fail we must clean up the updater
           diffBasedUpdater.reset();
-<<<<<<< HEAD
-          LOG.info(
-              "State rolling failed on "
-                  + mutableState.getWorldStateStorage().getClass().getSimpleName()
-                  + " for block hash "
-                  + blockHash,
-              e);
-=======
           LOG.atDebug()
               .setMessage("State rolling failed on {} for block hash {}")
               .addArgument(mutableState.getWorldStateStorage().getClass().getSimpleName())
               .addArgument(blockHash)
               .addArgument(e)
               .log();
->>>>>>> dd1d73de
 
           return Optional.empty();
         }
