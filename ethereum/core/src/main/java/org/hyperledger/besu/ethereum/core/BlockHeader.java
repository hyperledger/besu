/*
 * Copyright contributors to Hyperledger Besu.
 *
 * Licensed under the Apache License, Version 2.0 (the "License"); you may not use this file except in compliance with
 * the License. You may obtain a copy of the License at
 *
 * http://www.apache.org/licenses/LICENSE-2.0
 *
 * Unless required by applicable law or agreed to in writing, software distributed under the License is distributed on
 * an "AS IS" BASIS, WITHOUT WARRANTIES OR CONDITIONS OF ANY KIND, either express or implied. See the License for the
 * specific language governing permissions and limitations under the License.
 *
 * SPDX-License-Identifier: Apache-2.0
 */
package org.hyperledger.besu.ethereum.core;

import org.hyperledger.besu.datatypes.Address;
import org.hyperledger.besu.datatypes.BlobGas;
import org.hyperledger.besu.datatypes.Hash;
import org.hyperledger.besu.datatypes.Wei;
import org.hyperledger.besu.ethereum.rlp.RLPInput;
import org.hyperledger.besu.ethereum.rlp.RLPOutput;
import org.hyperledger.besu.evm.log.LogsBloomFilter;

import java.util.Objects;
import java.util.Optional;
import java.util.function.Supplier;

import com.google.common.base.Suppliers;
import org.apache.tuweni.bytes.Bytes;
import org.apache.tuweni.bytes.Bytes32;
import org.apache.tuweni.units.bigints.UInt64;

/** A mined Ethereum block header. */
public class BlockHeader extends SealableBlockHeader
    implements org.hyperledger.besu.plugin.data.BlockHeader {

  public static final int MAX_EXTRA_DATA_BYTES = 32;

  public static final long GENESIS_BLOCK_NUMBER = 0L;

  private final long nonce;

  private final Supplier<Hash> hash;

  private final Supplier<ParsedExtraData> parsedExtraData;

  private final Optional<Bytes> rawRlp;

  public BlockHeader(
          final Hash parentHash,
          final Hash ommersHash,
          final Address coinbase,
          final Hash stateRoot,
          final Hash transactionsRoot,
          final Hash receiptsRoot,
          final LogsBloomFilter logsBloom,
          final Difficulty difficulty,
          final long number,
          final long gasLimit,
          final long gasUsed,
          final long timestamp,
          final Bytes extraData,
          final Wei baseFee,
          final Bytes32 mixHashOrPrevRandao,
          final long nonce,
          final Hash withdrawalsRoot,
          final Long blobGasUsed,
          final BlobGas excessBlobGas,
          final Bytes32 parentBeaconBlockRoot,
          final Hash requestsHash,
          final UInt64 targetBlobCount,
          final BlockHeaderFunctions blockHeaderFunctions) {
    this(parentHash, ommersHash, coinbase, stateRoot, transactionsRoot, receiptsRoot, logsBloom, difficulty, number, gasLimit, gasUsed, timestamp, extraData, baseFee,
            mixHashOrPrevRandao, nonce, withdrawalsRoot, blobGasUsed, excessBlobGas, parentBeaconBlockRoot, requestsHash, targetBlobCount, blockHeaderFunctions, Optional.empty());
  }

  public BlockHeader(
      final Hash parentHash,
      final Hash ommersHash,
      final Address coinbase,
      final Hash stateRoot,
      final Hash transactionsRoot,
      final Hash receiptsRoot,
      final LogsBloomFilter logsBloom,
      final Difficulty difficulty,
      final long number,
      final long gasLimit,
      final long gasUsed,
      final long timestamp,
      final Bytes extraData,
      final Wei baseFee,
      final Bytes32 mixHashOrPrevRandao,
      final long nonce,
      final Hash withdrawalsRoot,
      final Long blobGasUsed,
      final BlobGas excessBlobGas,
      final Bytes32 parentBeaconBlockRoot,
      final Hash requestsHash,
<<<<<<< HEAD
      final UInt64 targetBlobCount,
      final BlockHeaderFunctions blockHeaderFunctions,
      final Optional<Bytes> rawRlp) {
=======
      final UInt64 targetBlobsPerBlock,
      final BlockHeaderFunctions blockHeaderFunctions) {
>>>>>>> 472357f1
    super(
        parentHash,
        ommersHash,
        coinbase,
        stateRoot,
        transactionsRoot,
        receiptsRoot,
        logsBloom,
        difficulty,
        number,
        gasLimit,
        gasUsed,
        timestamp,
        extraData,
        baseFee,
        mixHashOrPrevRandao,
        withdrawalsRoot,
        blobGasUsed,
        excessBlobGas,
        parentBeaconBlockRoot,
        requestsHash,
        targetBlobsPerBlock);
    this.nonce = nonce;
    this.hash = Suppliers.memoize(() -> blockHeaderFunctions.hash(this));
    this.parsedExtraData = Suppliers.memoize(() -> blockHeaderFunctions.parseExtraData(this));
    this.rawRlp = rawRlp;
  }

  public static boolean hasEmptyBlock(final BlockHeader blockHeader) {
    return blockHeader.getOmmersHash().equals(Hash.EMPTY_LIST_HASH)
        && blockHeader.getTransactionsRoot().equals(Hash.EMPTY_TRIE_HASH)
        && blockHeader
            .getWithdrawalsRoot()
            .map(wsRoot -> wsRoot.equals(Hash.EMPTY_TRIE_HASH))
            .orElse(true)
        && blockHeader
            .getRequestsHash()
            .map(reqHash -> reqHash.equals(Hash.EMPTY_REQUESTS_HASH))
            .orElse(true);
  }

  /**
   * Returns the block mixed hash.
   *
   * @return the block mixed hash
   */
  @Override
  public Hash getMixHash() {
    return Hash.wrap(mixHashOrPrevRandao);
  }

  /**
   * Returns the block nonce.
   *
   * @return the block nonce
   */
  @Override
  public long getNonce() {
    return nonce;
  }

  /**
   * Returns the block extra data field, as parsed by the {@link BlockHeaderFunctions}.
   *
   * @return the block extra data field
   */
  public ParsedExtraData getParsedExtraData() {
    return parsedExtraData.get();
  }

  /**
   * Returns the block header hash.
   *
   * @return the block header hash
   */
  public Hash getHash() {
    return hash.get();
  }

  @Override
  public Hash getBlockHash() {
    return hash.get();
  }

  /**
   * Write an RLP representation.
   *
   * @param out The RLP output to write to
   */
  public void writeTo(final RLPOutput out) {
    rawRlp.ifPresentOrElse(out::writeRLPBytes, () -> {
      out.startList();

      out.writeBytes(parentHash);
      out.writeBytes(ommersHash);
      out.writeBytes(coinbase);
      out.writeBytes(stateRoot);
      out.writeBytes(transactionsRoot);
      out.writeBytes(receiptsRoot);
      out.writeBytes(logsBloom);
      out.writeUInt256Scalar(difficulty);
      out.writeLongScalar(number);
      out.writeLongScalar(gasLimit);
      out.writeLongScalar(gasUsed);
      out.writeLongScalar(timestamp);
      out.writeBytes(extraData);
      out.writeBytes(mixHashOrPrevRandao);
      out.writeLong(nonce);
      do {
        if (baseFee == null) break;
        out.writeUInt256Scalar(baseFee);

        if (withdrawalsRoot == null) break;
        out.writeBytes(withdrawalsRoot);

        if (excessBlobGas == null || blobGasUsed == null) break;
        out.writeLongScalar(blobGasUsed);
        out.writeUInt64Scalar(excessBlobGas);

        if (parentBeaconBlockRoot == null) break;
        out.writeBytes(parentBeaconBlockRoot);

        if (requestsHash == null) break;
        out.writeBytes(requestsHash);

<<<<<<< HEAD
        if (targetBlobCount == null) break;
        out.writeUInt64Scalar(targetBlobCount);
      } while (false);
      out.endList();
    });
=======
      if (targetBlobsPerBlock == null) break;
      out.writeUInt64Scalar(targetBlobsPerBlock);
    } while (false);
    out.endList();
>>>>>>> 472357f1
  }

  public static BlockHeader readFrom(
      final RLPInput input, final BlockHeaderFunctions blockHeaderFunctions) {
    final RLPInput headerRlp = input.readAsRlp();
    headerRlp.enterList();
    final Hash parentHash = Hash.wrap(headerRlp.readBytes32());
    final Hash ommersHash = Hash.wrap(headerRlp.readBytes32());
    final Address coinbase = Address.readFrom(headerRlp);
    final Hash stateRoot = Hash.wrap(headerRlp.readBytes32());
    final Hash transactionsRoot = Hash.wrap(headerRlp.readBytes32());
    final Hash receiptsRoot = Hash.wrap(headerRlp.readBytes32());
    final LogsBloomFilter logsBloom = LogsBloomFilter.readFrom(headerRlp);
    final Difficulty difficulty = Difficulty.of(headerRlp.readUInt256Scalar());
    final long number = headerRlp.readLongScalar();
    final long gasLimit = headerRlp.readLongScalar();
    final long gasUsed = headerRlp.readLongScalar();
    final long timestamp = headerRlp.readLongScalar();
    final Bytes extraData = headerRlp.readBytes();
    final Bytes32 mixHashOrPrevRandao = headerRlp.readBytes32();
    final long nonce = headerRlp.readLong();
    final Wei baseFee = !headerRlp.isEndOfCurrentList() ? Wei.of(headerRlp.readUInt256Scalar()) : null;
    final Hash withdrawalHashRoot =
        !(headerRlp.isEndOfCurrentList() || headerRlp.isZeroLengthString())
            ? Hash.wrap(headerRlp.readBytes32())
            : null;
    final Long blobGasUsed = !headerRlp.isEndOfCurrentList() ? headerRlp.readLongScalar() : null;
    final BlobGas excessBlobGas =
<<<<<<< HEAD
        !headerRlp.isEndOfCurrentList() ? BlobGas.of(headerRlp.readUInt64Scalar()) : null;
    final Bytes32 parentBeaconBlockRoot = !headerRlp.isEndOfCurrentList() ? headerRlp.readBytes32() : null;
    final Hash requestsHash = !headerRlp.isEndOfCurrentList() ? Hash.wrap(headerRlp.readBytes32()) : null;
    final UInt64 targetBlobCount = !headerRlp.isEndOfCurrentList() ? headerRlp.readUInt64Scalar() : null;
    headerRlp.leaveList();
=======
        !input.isEndOfCurrentList() ? BlobGas.of(input.readUInt64Scalar()) : null;
    final Bytes32 parentBeaconBlockRoot = !input.isEndOfCurrentList() ? input.readBytes32() : null;
    final Hash requestsHash = !input.isEndOfCurrentList() ? Hash.wrap(input.readBytes32()) : null;
    final UInt64 targetBlobsPerBlock =
        !input.isEndOfCurrentList() ? input.readUInt64Scalar() : null;
    input.leaveList();
>>>>>>> 472357f1
    return new BlockHeader(
        parentHash,
        ommersHash,
        coinbase,
        stateRoot,
        transactionsRoot,
        receiptsRoot,
        logsBloom,
        difficulty,
        number,
        gasLimit,
        gasUsed,
        timestamp,
        extraData,
        baseFee,
        mixHashOrPrevRandao,
        nonce,
        withdrawalHashRoot,
        blobGasUsed,
        excessBlobGas,
        parentBeaconBlockRoot,
        requestsHash,
<<<<<<< HEAD
        targetBlobCount,
        blockHeaderFunctions,
        Optional.of(headerRlp.raw()));
=======
        targetBlobsPerBlock,
        blockHeaderFunctions);
>>>>>>> 472357f1
  }

  @Override
  public boolean equals(final Object obj) {
    if (obj == this) {
      return true;
    }
    if (!(obj instanceof BlockHeader other)) {
      return false;
    }
    return getHash().equals(other.getHash());
  }

  @Override
  public int hashCode() {
    return Objects.hash(getHash());
  }

  @Override
  public String toString() {
    final StringBuilder sb = new StringBuilder();
    sb.append("BlockHeader{");
    sb.append("number=").append(number).append(", ");
    sb.append("hash=").append(getHash()).append(", ");
    sb.append("parentHash=").append(parentHash).append(", ");
    sb.append("ommersHash=").append(ommersHash).append(", ");
    sb.append("coinbase=").append(coinbase).append(", ");
    sb.append("stateRoot=").append(stateRoot).append(", ");
    sb.append("transactionsRoot=").append(transactionsRoot).append(", ");
    sb.append("receiptsRoot=").append(receiptsRoot).append(", ");
    sb.append("logsBloom=").append(logsBloom).append(", ");
    sb.append("difficulty=").append(difficulty).append(", ");
    sb.append("gasLimit=").append(gasLimit).append(", ");
    sb.append("gasUsed=").append(gasUsed).append(", ");
    sb.append("timestamp=").append(timestamp).append(", ");
    sb.append("extraData=").append(extraData).append(", ");
    sb.append("baseFee=").append(baseFee).append(", ");
    sb.append("mixHashOrPrevRandao=").append(mixHashOrPrevRandao).append(", ");
    sb.append("nonce=").append(nonce).append(", ");
    if (withdrawalsRoot != null) {
      sb.append("withdrawalsRoot=").append(withdrawalsRoot).append(", ");
    }
    if (blobGasUsed != null && excessBlobGas != null) {
      sb.append("blobGasUsed=").append(blobGasUsed).append(", ");
      sb.append("excessBlobGas=").append(excessBlobGas).append(", ");
    }
    if (parentBeaconBlockRoot != null) {
      sb.append("parentBeaconBlockRoot=").append(parentBeaconBlockRoot).append(", ");
    }
    if (requestsHash != null) {
      sb.append("requestsHash=").append(requestsHash);
    }
    if (targetBlobsPerBlock != null) {
      sb.append("targetBlobsPerBlock=").append(targetBlobsPerBlock);
    }
    return sb.append("}").toString();
  }

  public static org.hyperledger.besu.ethereum.core.BlockHeader convertPluginBlockHeader(
      final org.hyperledger.besu.plugin.data.BlockHeader pluginBlockHeader,
      final BlockHeaderFunctions blockHeaderFunctions) {
    return new org.hyperledger.besu.ethereum.core.BlockHeader(
        Hash.fromHexString(pluginBlockHeader.getParentHash().toHexString()),
        Hash.fromHexString(pluginBlockHeader.getOmmersHash().toHexString()),
        Address.fromHexString(pluginBlockHeader.getCoinbase().toHexString()),
        Hash.fromHexString(pluginBlockHeader.getStateRoot().toHexString()),
        Hash.fromHexString(pluginBlockHeader.getTransactionsRoot().toHexString()),
        Hash.fromHexString(pluginBlockHeader.getReceiptsRoot().toHexString()),
        LogsBloomFilter.fromHexString(pluginBlockHeader.getLogsBloom().toHexString()),
        Difficulty.fromHexString(pluginBlockHeader.getDifficulty().toHexString()),
        pluginBlockHeader.getNumber(),
        pluginBlockHeader.getGasLimit(),
        pluginBlockHeader.getGasUsed(),
        pluginBlockHeader.getTimestamp(),
        pluginBlockHeader.getExtraData(),
        pluginBlockHeader.getBaseFee().map(Wei::fromQuantity).orElse(null),
        pluginBlockHeader.getPrevRandao().orElse(null),
        pluginBlockHeader.getNonce(),
        pluginBlockHeader
            .getWithdrawalsRoot()
            .map(h -> Hash.fromHexString(h.toHexString()))
            .orElse(null),
        pluginBlockHeader.getBlobGasUsed().map(Long::longValue).orElse(null),
        pluginBlockHeader.getExcessBlobGas().map(BlobGas.class::cast).orElse(null),
        pluginBlockHeader.getParentBeaconBlockRoot().orElse(null),
        pluginBlockHeader
            .getRequestsHash()
            .map(h -> Hash.fromHexString(h.toHexString()))
            .orElse(null),
        pluginBlockHeader.getTargetBlobsPerBlock().orElse(null),
        blockHeaderFunctions);
  }

  @Override
  public String toLogString() {
    return getNumber() + " (" + getHash() + ")";
  }
}<|MERGE_RESOLUTION|>--- conflicted
+++ resolved
@@ -69,10 +69,10 @@
           final BlobGas excessBlobGas,
           final Bytes32 parentBeaconBlockRoot,
           final Hash requestsHash,
-          final UInt64 targetBlobCount,
+          final UInt64 targetBlobsPerBlock,
           final BlockHeaderFunctions blockHeaderFunctions) {
     this(parentHash, ommersHash, coinbase, stateRoot, transactionsRoot, receiptsRoot, logsBloom, difficulty, number, gasLimit, gasUsed, timestamp, extraData, baseFee,
-            mixHashOrPrevRandao, nonce, withdrawalsRoot, blobGasUsed, excessBlobGas, parentBeaconBlockRoot, requestsHash, targetBlobCount, blockHeaderFunctions, Optional.empty());
+            mixHashOrPrevRandao, nonce, withdrawalsRoot, blobGasUsed, excessBlobGas, parentBeaconBlockRoot, requestsHash, targetBlobsPerBlock, blockHeaderFunctions, Optional.empty());
   }
 
   public BlockHeader(
@@ -97,14 +97,9 @@
       final BlobGas excessBlobGas,
       final Bytes32 parentBeaconBlockRoot,
       final Hash requestsHash,
-<<<<<<< HEAD
-      final UInt64 targetBlobCount,
+      final UInt64 targetBlobsPerBlock,
       final BlockHeaderFunctions blockHeaderFunctions,
       final Optional<Bytes> rawRlp) {
-=======
-      final UInt64 targetBlobsPerBlock,
-      final BlockHeaderFunctions blockHeaderFunctions) {
->>>>>>> 472357f1
     super(
         parentHash,
         ommersHash,
@@ -230,18 +225,11 @@
         if (requestsHash == null) break;
         out.writeBytes(requestsHash);
 
-<<<<<<< HEAD
-        if (targetBlobCount == null) break;
-        out.writeUInt64Scalar(targetBlobCount);
+        if (targetBlobsPerBlock == null) break;
+        out.writeUInt64Scalar(targetBlobsPerBlock);
       } while (false);
       out.endList();
     });
-=======
-      if (targetBlobsPerBlock == null) break;
-      out.writeUInt64Scalar(targetBlobsPerBlock);
-    } while (false);
-    out.endList();
->>>>>>> 472357f1
   }
 
   public static BlockHeader readFrom(
@@ -270,20 +258,11 @@
             : null;
     final Long blobGasUsed = !headerRlp.isEndOfCurrentList() ? headerRlp.readLongScalar() : null;
     final BlobGas excessBlobGas =
-<<<<<<< HEAD
         !headerRlp.isEndOfCurrentList() ? BlobGas.of(headerRlp.readUInt64Scalar()) : null;
     final Bytes32 parentBeaconBlockRoot = !headerRlp.isEndOfCurrentList() ? headerRlp.readBytes32() : null;
     final Hash requestsHash = !headerRlp.isEndOfCurrentList() ? Hash.wrap(headerRlp.readBytes32()) : null;
-    final UInt64 targetBlobCount = !headerRlp.isEndOfCurrentList() ? headerRlp.readUInt64Scalar() : null;
+    final UInt64 targetBlobsPerBlock = !headerRlp.isEndOfCurrentList() ? headerRlp.readUInt64Scalar() : null;
     headerRlp.leaveList();
-=======
-        !input.isEndOfCurrentList() ? BlobGas.of(input.readUInt64Scalar()) : null;
-    final Bytes32 parentBeaconBlockRoot = !input.isEndOfCurrentList() ? input.readBytes32() : null;
-    final Hash requestsHash = !input.isEndOfCurrentList() ? Hash.wrap(input.readBytes32()) : null;
-    final UInt64 targetBlobsPerBlock =
-        !input.isEndOfCurrentList() ? input.readUInt64Scalar() : null;
-    input.leaveList();
->>>>>>> 472357f1
     return new BlockHeader(
         parentHash,
         ommersHash,
@@ -306,14 +285,9 @@
         excessBlobGas,
         parentBeaconBlockRoot,
         requestsHash,
-<<<<<<< HEAD
-        targetBlobCount,
+            targetBlobsPerBlock,
         blockHeaderFunctions,
         Optional.of(headerRlp.raw()));
-=======
-        targetBlobsPerBlock,
-        blockHeaderFunctions);
->>>>>>> 472357f1
   }
 
   @Override
