--- conflicted
+++ resolved
@@ -42,59 +42,6 @@
   private final Supplier<Hash> hash;
 
   private final Supplier<ParsedExtraData> parsedExtraData;
-
-  public BlockHeader(
-      final Hash parentHash,
-      final Hash ommersHash,
-      final Address coinbase,
-      final Hash stateRoot,
-      final Hash transactionsRoot,
-      final Hash receiptsRoot,
-      final LogsBloomFilter logsBloom,
-      final Difficulty difficulty,
-      final long number,
-      final long gasLimit,
-      final long gasUsed,
-      final long timestamp,
-      final Bytes extraData,
-      final Wei baseFee,
-      final Bytes32 mixHashOrPrevRandao,
-      final long nonce,
-      final Hash withdrawalsRoot,
-<<<<<<< HEAD
-      final Long dataGasUsed,
-      final DataGas excessDataGas,
-      final Bytes32 parentBeaconBlockRoot,
-=======
-      final long blobGasUsed,
-      final BlobGas excessBlobGas,
-      final Hash depositsRoot,
-      final BlockHeaderFunctions blockHeaderFunctions,
-      final Optional<LogsBloomFilter> privateLogsBloom) {
-    super(
-        parentHash,
-        ommersHash,
-        coinbase,
-        stateRoot,
-        transactionsRoot,
-        receiptsRoot,
-        logsBloom,
-        difficulty,
-        number,
-        gasLimit,
-        gasUsed,
-        timestamp,
-        extraData,
-        baseFee,
-        mixHashOrPrevRandao,
-        withdrawalsRoot,
-        blobGasUsed,
-        excessBlobGas,
-        depositsRoot);
-    this.nonce = nonce;
-    this.hash = Suppliers.memoize(() -> blockHeaderFunctions.hash(this));
-    this.parsedExtraData = Suppliers.memoize(() -> blockHeaderFunctions.parseExtraData(this));
-  }
 
   public BlockHeader(
       final Hash parentHash,
@@ -116,7 +63,7 @@
       final Hash withdrawalsRoot,
       final Long blobGasUsed,
       final BlobGas excessBlobGas,
->>>>>>> 3b04f5cd
+      final Bytes32 parentBeaconBlockRoot,
       final Hash depositsRoot,
       final BlockHeaderFunctions blockHeaderFunctions) {
     super(
@@ -136,14 +83,9 @@
         baseFee,
         mixHashOrPrevRandao,
         withdrawalsRoot,
-<<<<<<< HEAD
-        dataGasUsed,
-        excessDataGas,
-        parentBeaconBlockRoot,
-=======
         blobGasUsed,
         excessBlobGas,
->>>>>>> 3b04f5cd
+        parentBeaconBlockRoot,
         depositsRoot);
     this.nonce = nonce;
     this.hash = Suppliers.memoize(() -> blockHeaderFunctions.hash(this));
@@ -263,16 +205,10 @@
         !(input.isEndOfCurrentList() || input.isZeroLengthString())
             ? Hash.wrap(input.readBytes32())
             : null;
-<<<<<<< HEAD
-    final Long dataGasUsed = !input.isEndOfCurrentList() ? input.readLongScalar() : null;
-    final DataGas excessDataGas =
-        !input.isEndOfCurrentList() ? DataGas.of(input.readLongScalar()) : null;
-    final Bytes32 parentBeaconBlockRoot = !input.isEndOfCurrentList() ? input.readBytes32() : null;
-=======
     final Long blobGasUsed = !input.isEndOfCurrentList() ? input.readLongScalar() : null;
     final BlobGas excessBlobGas =
         !input.isEndOfCurrentList() ? BlobGas.of(input.readLongScalar()) : null;
->>>>>>> 3b04f5cd
+    final Bytes32 parentBeaconBlockRoot = !input.isEndOfCurrentList() ? input.readBytes32() : null;
     final Hash depositHashRoot =
         !input.isEndOfCurrentList() ? Hash.wrap(input.readBytes32()) : null;
     input.leaveList();
@@ -294,14 +230,9 @@
         mixHashOrPrevRandao,
         nonce,
         withdrawalHashRoot,
-<<<<<<< HEAD
-        dataGasUsed,
-        excessDataGas,
-        parentBeaconBlockRoot,
-=======
         blobGasUsed,
         excessBlobGas,
->>>>>>> 3b04f5cd
+        parentBeaconBlockRoot,
         depositHashRoot,
         blockHeaderFunctions);
   }
@@ -347,16 +278,11 @@
     if (withdrawalsRoot != null) {
       sb.append("withdrawalsRoot=").append(withdrawalsRoot).append(", ");
     }
-<<<<<<< HEAD
-    dataGasUsed.ifPresent(aLong -> sb.append("dataGasUsed=").append(aLong).append(", "));
-    excessDataGas.ifPresent(dataGas -> sb.append("excessDataGas=").append(dataGas).append(", "));
+    blobGasUsed.ifPresent(aLong -> sb.append("blobGasUsed=").append(aLong).append(", "));
+    excessBlobGas.ifPresent(blobGas -> sb.append("excessBlobGas=").append(blobGas).append(", "));
     if (parentBeaconBlockRoot != null) {
       sb.append("parentBeaconBlockRoot=").append(parentBeaconBlockRoot).append(", ");
     }
-=======
-    blobGasUsed.ifPresent(aLong -> sb.append("blobGasUsed=").append(aLong).append(", "));
-    excessBlobGas.ifPresent(blobGas -> sb.append("excessBlobGas=").append(blobGas).append(", "));
->>>>>>> 3b04f5cd
     if (depositsRoot != null) {
       sb.append("depositsRoot=").append(depositsRoot);
     }
@@ -387,14 +313,9 @@
             .getWithdrawalsRoot()
             .map(h -> Hash.fromHexString(h.toHexString()))
             .orElse(null),
-<<<<<<< HEAD
-        pluginBlockHeader.getDataGasUsed().map(Long::longValue).orElse(null),
-        pluginBlockHeader.getExcessDataGas().map(DataGas::fromQuantity).orElse(null),
-        pluginBlockHeader.getParentBeaconBlockRoot().orElse(null),
-=======
         pluginBlockHeader.getBlobGasUsed().map(Long::longValue).orElse(null),
         pluginBlockHeader.getExcessBlobGas().map(BlobGas::fromQuantity).orElse(null),
->>>>>>> 3b04f5cd
+        pluginBlockHeader.getParentBeaconBlockRoot().orElse(null),
         pluginBlockHeader
             .getDepositsRoot()
             .map(h -> Hash.fromHexString(h.toHexString()))
