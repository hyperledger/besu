--- conflicted
+++ resolved
@@ -66,11 +66,8 @@
       final BlobGas excessBlobGas,
       final Bytes32 parentBeaconBlockRoot,
       final Hash depositsRoot,
-<<<<<<< HEAD
+      final Hash exitsRoot,
       final ExecutionWitness executionWitness,
-=======
-      final Hash exitsRoot,
->>>>>>> f26f3f52
       final BlockHeaderFunctions blockHeaderFunctions) {
     super(
         parentHash,
@@ -93,11 +90,8 @@
         excessBlobGas,
         parentBeaconBlockRoot,
         depositsRoot,
-<<<<<<< HEAD
+        exitsRoot,
         executionWitness);
-=======
-        exitsRoot);
->>>>>>> f26f3f52
     this.nonce = nonce;
     this.hash = Suppliers.memoize(() -> blockHeaderFunctions.hash(this));
     this.parsedExtraData = Suppliers.memoize(() -> blockHeaderFunctions.parseExtraData(this));
@@ -175,6 +169,8 @@
     if (withdrawalsRoot != null) {
       out.writeBytes(withdrawalsRoot);
     }
+
+    // TODO REACTIVATE
     /*if (excessBlobGas != null && blobGasUsed != null) {
       out.writeLongScalar(blobGasUsed);
       out.writeUInt64Scalar(excessBlobGas);
@@ -184,14 +180,10 @@
     }
     if (depositsRoot != null) {
       out.writeBytes(depositsRoot);
-<<<<<<< HEAD
-    }*/
-=======
     }
     if (exitsRoot != null) {
       out.writeBytes(exitsRoot);
-    }
->>>>>>> f26f3f52
+    }*/
     out.endList();
   }
 
@@ -218,19 +210,17 @@
         !(input.isEndOfCurrentList() || input.isZeroLengthString())
             ? Hash.wrap(input.readBytes32())
             : null;
+
+    // TODO REACTIVATE
     /*final Long blobGasUsed = !input.isEndOfCurrentList() ? input.readLongScalar() : null;
     final BlobGas excessBlobGas =
-        !input.isEndOfCurrentList() ? BlobGas.of(input.readUInt64Scalar()) : null;
+            !input.isEndOfCurrentList() ? BlobGas.of(input.readUInt64Scalar()) : null;
     final Bytes32 parentBeaconBlockRoot = !input.isEndOfCurrentList() ? input.readBytes32() : null;
     final Hash depositHashRoot =
-<<<<<<< HEAD
-        !input.isEndOfCurrentList() ? Hash.wrap(input.readBytes32()) : null;*/
+            !input.isEndOfCurrentList() ? Hash.wrap(input.readBytes32()) : null;
+    final Hash exitsHashRoot = !input.isEndOfCurrentList() ? Hash.wrap(input.readBytes32()) : null;*/
     final ExecutionWitness executionWitness =
         !input.isEndOfCurrentList() ? ExecutionWitness.readFrom(input) : null;
-=======
-        !input.isEndOfCurrentList() ? Hash.wrap(input.readBytes32()) : null;
-    final Hash exitsHashRoot = !input.isEndOfCurrentList() ? Hash.wrap(input.readBytes32()) : null;
->>>>>>> f26f3f52
     input.leaveList();
     return new BlockHeader(
         parentHash,
@@ -250,19 +240,12 @@
         mixHashOrPrevRandao,
         nonce,
         withdrawalHashRoot,
-<<<<<<< HEAD
-        null,
-        null,
-        null,
-        null,
+        null, // TODO REACTIVATE
+        null, // TODO REACTIVATE
+        null, // TODO REACTIVATE
+        null, // TODO REACTIVATE
+        null, // TODO REACTIVATE
         executionWitness,
-=======
-        blobGasUsed,
-        excessBlobGas,
-        parentBeaconBlockRoot,
-        depositHashRoot,
-        exitsHashRoot,
->>>>>>> f26f3f52
         blockHeaderFunctions);
   }
 
@@ -353,11 +336,8 @@
             .getDepositsRoot()
             .map(h -> Hash.fromHexString(h.toHexString()))
             .orElse(null),
-<<<<<<< HEAD
+        pluginBlockHeader.getExitsRoot().map(h -> Hash.fromHexString(h.toHexString())).orElse(null),
         (ExecutionWitness) pluginBlockHeader.getExecutionWitness().orElse(null),
-=======
-        pluginBlockHeader.getExitsRoot().map(h -> Hash.fromHexString(h.toHexString())).orElse(null),
->>>>>>> f26f3f52
         blockHeaderFunctions);
   }
 
