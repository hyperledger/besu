--- conflicted
+++ resolved
@@ -19,6 +19,7 @@
 import static org.hyperledger.besu.ethereum.storage.keyvalue.KeyValueSegmentIdentifier.CODE_STORAGE;
 import static org.hyperledger.besu.ethereum.storage.keyvalue.KeyValueSegmentIdentifier.TRIE_BRANCH_STORAGE;
 
+import kotlin.Pair;
 import org.hyperledger.besu.datatypes.Hash;
 import org.hyperledger.besu.ethereum.storage.StorageProvider;
 import org.hyperledger.besu.ethereum.storage.keyvalue.KeyValueSegmentIdentifier;
@@ -35,8 +36,10 @@
 
 import java.nio.charset.StandardCharsets;
 import java.util.List;
+import java.util.NavigableMap;
 import java.util.Optional;
 import java.util.concurrent.atomic.AtomicBoolean;
+import java.util.function.Predicate;
 import java.util.stream.Stream;
 
 import org.apache.tuweni.bytes.Bytes;
@@ -119,8 +122,7 @@
         .map(Hash::wrap);
   }
 
-<<<<<<< HEAD
-=======
+
   public NavigableMap<Bytes32, Bytes> streamFlatAccounts(
       final Bytes startKeyHash, final Bytes32 endKeyHash, final long max) {
     return getFlatDbStrategy()
@@ -148,7 +150,6 @@
         .streamStorageFlatDatabase(composedWorldStateStorage, accountHash, startKeyHash, takeWhile);
   }
 
->>>>>>> dd1d73de
   public boolean isWorldStateAvailable(final Bytes32 rootHash, final Hash blockHash) {
     return composedWorldStateStorage
         .get(TRIE_BRANCH_STORAGE, WORLD_ROOT_HASH_KEY)
