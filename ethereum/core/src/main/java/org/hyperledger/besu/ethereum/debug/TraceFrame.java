--- conflicted
+++ resolved
@@ -62,8 +62,7 @@
       final Optional<Bytes32[]> stack,
       final Optional<Bytes32[]> memory,
       final Optional<Map<UInt256, UInt256>> storage,
-<<<<<<< HEAD
-      final Optional<BytesValue> revertReason,
+      final Optional<Bytes> revertReason,
       final Optional<Map<Address, Wei>> maybeRefunds,
       final Optional<Code> maybeCode,
       final int stackItemsProduced,
@@ -71,10 +70,6 @@
       final Optional<Bytes32[]> memoryPostExecution,
       final Optional<Map<UInt256, UInt256>> storagePreExecution,
       final boolean virtualOperation) {
-=======
-      final Optional<Bytes> revertReason,
-      final Optional<Map<Address, Wei>> maybeRefunds) {
->>>>>>> bf7493de
     this.pc = pc;
     this.opcode = opcode;
     this.gasRemaining = gasRemaining;
@@ -105,17 +100,13 @@
       final Optional<Bytes32[]> stack,
       final Optional<Bytes32[]> memory,
       final Optional<Map<UInt256, UInt256>> storage,
-<<<<<<< HEAD
-      final Optional<BytesValue> revertReason,
+      final Optional<Bytes> revertReason,
       final Optional<Map<Address, Wei>> maybeRefunds,
       final Optional<Code> maybeCode,
       final int stackItemsProduced,
       final Optional<Bytes32[]> stackPostExecution,
       final Optional<Bytes32[]> memoryPostExecution,
       final Optional<Map<UInt256, UInt256>> storagePreExecution) {
-=======
-      final Optional<Bytes> revertReason) {
->>>>>>> bf7493de
     this(
         pc,
         opcode,
