--- conflicted
+++ resolved
@@ -40,7 +40,6 @@
   public static final PrivacyParameters DEFAULT = new PrivacyParameters();
 
   private Integer privacyAddress = Address.PRIVACY;
-  private Integer privacyAddressV2 = Address.PRIVACY_V2;
   private boolean enabled;
   private URI enclaveUri;
   private String enclavePublicKey;
@@ -52,14 +51,6 @@
   private WorldStateArchive privateWorldStateArchive;
   private PrivateStateStorage privateStateStorage;
 
-  public Integer getPrivacyAddressV2() {
-    return privacyAddressV2;
-  }
-
-  public void setPrivacyAddressV2(final Integer privacyAddressV2) {
-    this.privacyAddressV2 = privacyAddressV2;
-  }
-
   public Integer getPrivacyAddress() {
     return privacyAddress;
   }
@@ -153,21 +144,11 @@
     private File enclavePublicKeyFile;
     private String enclavePublicKey;
     private Path privateKeyPath;
-<<<<<<< HEAD
-    private StorageProvider storageProvider;
-    private Integer privacyAddressV2;
-=======
     private PrivacyStorageProvider storageProvider;
     private EnclaveFactory enclaveFactory;
->>>>>>> 86abac84
 
     public Builder setPrivacyAddress(final Integer privacyAddress) {
       this.privacyAddress = privacyAddress;
-      return this;
-    }
-
-    public Builder setPrivacyAddressV2(final Integer privacyAddressV2) {
-      this.privacyAddressV2 = privacyAddressV2;
       return this;
     }
 
@@ -222,7 +203,6 @@
       config.setEnabled(enabled);
       config.setEnclaveUri(enclaveUrl);
       config.setPrivacyAddress(privacyAddress);
-      config.setPrivacyAddressV2(privacyAddressV2);
       return config;
     }
 
