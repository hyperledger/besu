--- conflicted
+++ resolved
@@ -37,13 +37,8 @@
 import org.hyperledger.besu.ethereum.privacy.storage.PrivateMetadataUpdater;
 import org.hyperledger.besu.ethereum.processing.TransactionProcessingResult;
 import org.hyperledger.besu.ethereum.trie.MerkleTrieException;
-<<<<<<< HEAD
-import org.hyperledger.besu.ethereum.trie.diffbased.common.worldview.DiffBasedWorldState;
-import org.hyperledger.besu.ethereum.trie.diffbased.common.worldview.accumulator.DiffBasedWorldStateUpdateAccumulator;
-=======
-import org.hyperledger.besu.ethereum.trie.pathbased.bonsai.worldview.BonsaiWorldState;
-import org.hyperledger.besu.ethereum.trie.pathbased.bonsai.worldview.BonsaiWorldStateUpdateAccumulator;
->>>>>>> fbe36365
+import org.hyperledger.besu.ethereum.trie.pathbased.common.worldview.PathBasedWorldState;
+import org.hyperledger.besu.ethereum.trie.pathbased.common.worldview.accumulator.PathBasedWorldStateUpdateAccumulator;
 import org.hyperledger.besu.evm.blockhash.BlockHashLookup;
 import org.hyperledger.besu.evm.tracing.OperationTracer;
 import org.hyperledger.besu.evm.worldstate.WorldState;
@@ -199,8 +194,8 @@
                 blockHeader.getHash().toHexString(),
                 transaction.getHash().toHexString());
         LOG.info(errorMessage);
-        if (worldState instanceof DiffBasedWorldState) {
-          ((DiffBasedWorldStateUpdateAccumulator<?>) blockUpdater).reset();
+        if (worldState instanceof PathBasedWorldState) {
+          ((PathBasedWorldStateUpdateAccumulator<?>) blockUpdater).reset();
         }
         return new BlockProcessingResult(Optional.empty(), errorMessage);
       }
@@ -274,8 +269,8 @@
 
     if (!rewardCoinbase(worldState, blockHeader, ommers, skipZeroBlockRewards)) {
       // no need to log, rewardCoinbase logs the error.
-      if (worldState instanceof DiffBasedWorldState) {
-        ((DiffBasedWorldStateUpdateAccumulator<?>) worldState.updater()).reset();
+      if (worldState instanceof PathBasedWorldState) {
+        ((PathBasedWorldStateUpdateAccumulator<?>) worldState.updater()).reset();
       }
       return new BlockProcessingResult(Optional.empty(), "ommer too old");
     }
@@ -284,8 +279,8 @@
       worldState.persist(blockHeader);
     } catch (MerkleTrieException e) {
       LOG.trace("Merkle trie exception during Transaction processing ", e);
-      if (worldState instanceof DiffBasedWorldState) {
-        ((DiffBasedWorldStateUpdateAccumulator<?>) worldState.updater()).reset();
+      if (worldState instanceof PathBasedWorldState) {
+        ((PathBasedWorldStateUpdateAccumulator<?>) worldState.updater()).reset();
       }
       throw e;
     } catch (Exception e) {
