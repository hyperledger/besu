/*
 * Copyright ConsenSys AG.
 *
 * Licensed under the Apache License, Version 2.0 (the "License"); you may not use this file except in compliance with
 * the License. You may obtain a copy of the License at
 *
 * http://www.apache.org/licenses/LICENSE-2.0
 *
 * Unless required by applicable law or agreed to in writing, software distributed under the License is distributed on
 * an "AS IS" BASIS, WITHOUT WARRANTIES OR CONDITIONS OF ANY KIND, either express or implied. See the License for the
 * specific language governing permissions and limitations under the License.
 *
 * SPDX-License-Identifier: Apache-2.0
 */
package org.hyperledger.besu.ethereum.mainnet;

import static org.hyperledger.besu.ethereum.mainnet.feemarket.ExcessBlobGasCalculator.calculateExcessBlobGasForParent;

import org.hyperledger.besu.datatypes.Address;
import org.hyperledger.besu.datatypes.Hash;
import org.hyperledger.besu.datatypes.TransactionType;
import org.hyperledger.besu.datatypes.Wei;
import org.hyperledger.besu.ethereum.BlockProcessingOutputs;
import org.hyperledger.besu.ethereum.BlockProcessingResult;
import org.hyperledger.besu.ethereum.ProtocolContext;
import org.hyperledger.besu.ethereum.chain.Blockchain;
import org.hyperledger.besu.ethereum.core.BlockHeader;
import org.hyperledger.besu.ethereum.core.MutableWorldState;
import org.hyperledger.besu.ethereum.core.Request;
import org.hyperledger.besu.ethereum.core.Transaction;
import org.hyperledger.besu.ethereum.core.TransactionReceipt;
import org.hyperledger.besu.ethereum.core.Withdrawal;
import org.hyperledger.besu.ethereum.mainnet.AbstractBlockProcessor.PreprocessingFunction.NoPreprocessing;
import org.hyperledger.besu.ethereum.mainnet.requests.RequestProcessingContext;
import org.hyperledger.besu.ethereum.mainnet.requests.RequestProcessorCoordinator;
import org.hyperledger.besu.ethereum.mainnet.systemcall.BlockProcessingContext;
import org.hyperledger.besu.ethereum.privacy.storage.PrivateMetadataUpdater;
import org.hyperledger.besu.ethereum.processing.TransactionProcessingResult;
import org.hyperledger.besu.ethereum.trie.MerkleTrieException;
import org.hyperledger.besu.ethereum.trie.diffbased.bonsai.worldview.BonsaiWorldState;
import org.hyperledger.besu.ethereum.trie.diffbased.bonsai.worldview.BonsaiWorldStateUpdateAccumulator;
import org.hyperledger.besu.evm.blockhash.BlockHashLookup;
import org.hyperledger.besu.evm.tracing.OperationTracer;
import org.hyperledger.besu.evm.worldstate.WorldState;
import org.hyperledger.besu.evm.worldstate.WorldUpdater;

import java.text.MessageFormat;
import java.util.ArrayList;
import java.util.List;
import java.util.Optional;

import org.slf4j.Logger;
import org.slf4j.LoggerFactory;

public abstract class AbstractBlockProcessor implements BlockProcessor {

  @FunctionalInterface
  public interface TransactionReceiptFactory {

    TransactionReceipt create(
        TransactionType transactionType,
        TransactionProcessingResult result,
        WorldState worldState,
        long gasUsed);
  }

  private static final Logger LOG = LoggerFactory.getLogger(AbstractBlockProcessor.class);

  static final int MAX_GENERATION = 6;

  protected final MainnetTransactionProcessor transactionProcessor;

  protected final AbstractBlockProcessor.TransactionReceiptFactory transactionReceiptFactory;

  final Wei blockReward;

  protected final boolean skipZeroBlockRewards;
  private final ProtocolSchedule protocolSchedule;

  protected final MiningBeneficiaryCalculator miningBeneficiaryCalculator;

  protected AbstractBlockProcessor(
      final MainnetTransactionProcessor transactionProcessor,
      final TransactionReceiptFactory transactionReceiptFactory,
      final Wei blockReward,
      final MiningBeneficiaryCalculator miningBeneficiaryCalculator,
      final boolean skipZeroBlockRewards,
      final ProtocolSchedule protocolSchedule) {
    this.transactionProcessor = transactionProcessor;
    this.transactionReceiptFactory = transactionReceiptFactory;
    this.blockReward = blockReward;
    this.miningBeneficiaryCalculator = miningBeneficiaryCalculator;
    this.skipZeroBlockRewards = skipZeroBlockRewards;
    this.protocolSchedule = protocolSchedule;
  }

  @Override
  public BlockProcessingResult processBlock(
      final ProtocolContext protocolContext,
      final Blockchain blockchain,
      final MutableWorldState worldState,
      final BlockHeader blockHeader,
      final List<Transaction> transactions,
      final List<BlockHeader> ommers,
      final Optional<List<Withdrawal>> maybeWithdrawals,
      final PrivateMetadataUpdater privateMetadataUpdater) {
    return processBlock(
        protocolContext,
        blockchain,
        worldState,
        blockHeader,
        transactions,
        ommers,
        maybeWithdrawals,
        privateMetadataUpdater,
        new NoPreprocessing());
  }

  protected BlockProcessingResult processBlock(
      final ProtocolContext protocolContext,
      final Blockchain blockchain,
      final MutableWorldState worldState,
      final BlockHeader blockHeader,
      final List<Transaction> transactions,
      final List<BlockHeader> ommers,
      final Optional<List<Withdrawal>> maybeWithdrawals,
      final PrivateMetadataUpdater privateMetadataUpdater,
      final PreprocessingFunction preprocessingBlockFunction) {
    final List<TransactionReceipt> receipts = new ArrayList<>();
    long currentGasUsed = 0;
    long currentBlobGasUsed = 0;

    final ProtocolSpec protocolSpec = protocolSchedule.getByBlockHeader(blockHeader);
    final BlockHashLookup blockHashLookup =
        protocolSpec.getBlockHashProcessor().createBlockHashLookup(blockchain, blockHeader);
    final BlockProcessingContext blockProcessingContext =
        new BlockProcessingContext(
            blockHeader, worldState, protocolSpec, blockHashLookup, OperationTracer.NO_TRACING);
    protocolSpec.getBlockHashProcessor().process(blockProcessingContext);

    final Address miningBeneficiary = miningBeneficiaryCalculator.calculateBeneficiary(blockHeader);

    Optional<BlockHeader> maybeParentHeader =
        blockchain.getBlockHeader(blockHeader.getParentHash());

    Wei blobGasPrice =
        maybeParentHeader
            .map(
                parentHeader ->
                    protocolSpec
                        .getFeeMarket()
                        .blobGasPricePerGas(
                            calculateExcessBlobGasForParent(protocolSpec, parentHeader)))
            .orElse(Wei.ZERO);

    final Optional<PreprocessingContext> preProcessingContext =
        preprocessingBlockFunction.run(
            protocolContext,
            privateMetadataUpdater,
            blockHeader,
            transactions,
            miningBeneficiary,
            blockHashLookup,
            blobGasPrice);

    boolean parallelizedTxFound = false;
    int nbParallelTx = 0;
    for (int i = 0; i < transactions.size(); i++) {
      final Transaction transaction = transactions.get(i);
      if (!hasAvailableBlockBudget(blockHeader, transaction, currentGasUsed)) {
        return new BlockProcessingResult(Optional.empty(), "provided gas insufficient");
      }
      final WorldUpdater blockUpdater = worldState.updater();

      TransactionProcessingResult transactionProcessingResult =
          getTransactionProcessingResult(
              preProcessingContext,
              worldState,
              blockUpdater,
              privateMetadataUpdater,
              blockHeader,
              blobGasPrice,
              miningBeneficiary,
              transaction,
              i,
              blockHashLookup);
      if (transactionProcessingResult.isInvalid()) {
        String errorMessage =
            MessageFormat.format(
                "Block processing error: transaction invalid {0}. Block {1} Transaction {2}",
                transactionProcessingResult.getValidationResult().getErrorMessage(),
                blockHeader.getHash().toHexString(),
                transaction.getHash().toHexString());
        LOG.info(errorMessage);
        if (worldState instanceof BonsaiWorldState) {
          ((BonsaiWorldStateUpdateAccumulator) blockUpdater).reset();
        }
        return new BlockProcessingResult(Optional.empty(), errorMessage);
      }

      blockUpdater.commit();
      blockUpdater.markTransactionBoundary();

      currentGasUsed += transaction.getGasLimit() - transactionProcessingResult.getGasRemaining();
      if (transaction.getVersionedHashes().isPresent()) {
        currentBlobGasUsed +=
            (transaction.getVersionedHashes().get().size()
                * protocolSpec.getGasCalculator().getBlobGasPerBlob());
      }

      final TransactionReceipt transactionReceipt =
          transactionReceiptFactory.create(
              transaction.getType(), transactionProcessingResult, worldState, currentGasUsed);
      receipts.add(transactionReceipt);
      if (!parallelizedTxFound
          && transactionProcessingResult.getIsProcessedInParallel().isPresent()) {
        parallelizedTxFound = true;
        nbParallelTx = 1;
      } else if (transactionProcessingResult.getIsProcessedInParallel().isPresent()) {
        nbParallelTx++;
      }
    }
    if (blockHeader.getBlobGasUsed().isPresent()
        && currentBlobGasUsed != blockHeader.getBlobGasUsed().get()) {
      String errorMessage =
          String.format(
              "block did not consume expected blob gas: header %d, transactions %d",
              blockHeader.getBlobGasUsed().get(), currentBlobGasUsed);
      LOG.error(errorMessage);
      return new BlockProcessingResult(Optional.empty(), errorMessage);
    }
    final Optional<WithdrawalsProcessor> maybeWithdrawalsProcessor =
        protocolSpec.getWithdrawalsProcessor();
    if (maybeWithdrawalsProcessor.isPresent() && maybeWithdrawals.isPresent()) {
      try {
        maybeWithdrawalsProcessor
            .get()
            .processWithdrawals(maybeWithdrawals.get(), worldState.updater());
      } catch (final Exception e) {
        LOG.error("failed processing withdrawals", e);
        return new BlockProcessingResult(Optional.empty(), e);
      }
    }

    // EIP-7685: process EL requests
    final Optional<RequestProcessorCoordinator> requestProcessor =
        protocolSpec.getRequestProcessorCoordinator();
    Optional<List<Request>> maybeRequests = Optional.empty();
    if (requestProcessor.isPresent()) {
<<<<<<< HEAD
      ProcessRequestContext processRequestContext =
          new ProcessRequestContext(
              blockHeader,
              worldState,
              protocolSpec,
              receipts,
              blockHashLookup,
              OperationTracer.NO_TRACING);

      maybeRequests = Optional.of(requestProcessor.get().process(processRequestContext));
=======
      RequestProcessingContext requestProcessingContext =
          new RequestProcessingContext(blockProcessingContext, receipts);
      maybeRequests = Optional.of(requestProcessor.get().process(requestProcessingContext));
    }

    if (maybeRequests.isPresent() && blockHeader.getRequestsHash().isPresent()) {
      Hash calculatedRequestHash = BodyValidation.requestsHash(maybeRequests.get());
      Hash headerRequestsHash = blockHeader.getRequestsHash().get();
      if (!calculatedRequestHash.equals(headerRequestsHash)) {
        return new BlockProcessingResult(
            Optional.empty(),
            "Requests hash mismatch, calculated: "
                + calculatedRequestHash.toHexString()
                + " header: "
                + headerRequestsHash.toHexString());
      }
>>>>>>> efcefad4
    }

    if (!rewardCoinbase(worldState, blockHeader, ommers, skipZeroBlockRewards)) {
      // no need to log, rewardCoinbase logs the error.
      if (worldState instanceof BonsaiWorldState) {
        ((BonsaiWorldStateUpdateAccumulator) worldState.updater()).reset();
      }
      return new BlockProcessingResult(Optional.empty(), "ommer too old");
    }

    try {
      worldState.persist(blockHeader);
    } catch (MerkleTrieException e) {
      LOG.trace("Merkle trie exception during Transaction processing ", e);
      if (worldState instanceof BonsaiWorldState) {
        ((BonsaiWorldStateUpdateAccumulator) worldState.updater()).reset();
      }
      throw e;
    } catch (Exception e) {
      LOG.error("failed persisting block", e);
      return new BlockProcessingResult(Optional.empty(), e);
    }

    return new BlockProcessingResult(
        Optional.of(new BlockProcessingOutputs(worldState, receipts, maybeRequests)),
        parallelizedTxFound ? Optional.of(nbParallelTx) : Optional.empty());
  }

  protected TransactionProcessingResult getTransactionProcessingResult(
      final Optional<PreprocessingContext> preProcessingContext,
      final MutableWorldState worldState,
      final WorldUpdater blockUpdater,
      final PrivateMetadataUpdater privateMetadataUpdater,
      final BlockHeader blockHeader,
      final Wei blobGasPrice,
      final Address miningBeneficiary,
      final Transaction transaction,
      final int location,
      final BlockHashLookup blockHashLookup) {
    return transactionProcessor.processTransaction(
        blockUpdater,
        blockHeader,
        transaction,
        miningBeneficiary,
        OperationTracer.NO_TRACING,
        blockHashLookup,
        true,
        TransactionValidationParams.processingBlock(),
        privateMetadataUpdater,
        blobGasPrice);
  }

  protected boolean hasAvailableBlockBudget(
      final BlockHeader blockHeader, final Transaction transaction, final long currentGasUsed) {
    final long remainingGasBudget = blockHeader.getGasLimit() - currentGasUsed;
    if (Long.compareUnsigned(transaction.getGasLimit(), remainingGasBudget) > 0) {
      LOG.info(
          "Block processing error: transaction gas limit {} exceeds available block budget"
              + " remaining {}. Block {} Transaction {}",
          transaction.getGasLimit(),
          remainingGasBudget,
          blockHeader.getHash().toHexString(),
          transaction.getHash().toHexString());
      return false;
    }

    return true;
  }

  protected MiningBeneficiaryCalculator getMiningBeneficiaryCalculator() {
    return miningBeneficiaryCalculator;
  }

  abstract boolean rewardCoinbase(
      final MutableWorldState worldState,
      final BlockHeader header,
      final List<BlockHeader> ommers,
      final boolean skipZeroBlockRewards);

  public interface PreprocessingContext {}

  public interface PreprocessingFunction {
    Optional<PreprocessingContext> run(
        final ProtocolContext protocolContext,
        final PrivateMetadataUpdater privateMetadataUpdater,
        final BlockHeader blockHeader,
        final List<Transaction> transactions,
        final Address miningBeneficiary,
        final BlockHashLookup blockHashLookup,
        final Wei blobGasPrice);

    class NoPreprocessing implements PreprocessingFunction {

      @Override
      public Optional<PreprocessingContext> run(
          final ProtocolContext protocolContext,
          final PrivateMetadataUpdater privateMetadataUpdater,
          final BlockHeader blockHeader,
          final List<Transaction> transactions,
          final Address miningBeneficiary,
          final BlockHashLookup blockHashLookup,
          final Wei blobGasPrice) {
        return Optional.empty();
      }
    }
  }
}<|MERGE_RESOLUTION|>--- conflicted
+++ resolved
@@ -247,18 +247,6 @@
         protocolSpec.getRequestProcessorCoordinator();
     Optional<List<Request>> maybeRequests = Optional.empty();
     if (requestProcessor.isPresent()) {
-<<<<<<< HEAD
-      ProcessRequestContext processRequestContext =
-          new ProcessRequestContext(
-              blockHeader,
-              worldState,
-              protocolSpec,
-              receipts,
-              blockHashLookup,
-              OperationTracer.NO_TRACING);
-
-      maybeRequests = Optional.of(requestProcessor.get().process(processRequestContext));
-=======
       RequestProcessingContext requestProcessingContext =
           new RequestProcessingContext(blockProcessingContext, receipts);
       maybeRequests = Optional.of(requestProcessor.get().process(requestProcessingContext));
@@ -275,7 +263,6 @@
                 + " header: "
                 + headerRequestsHash.toHexString());
       }
->>>>>>> efcefad4
     }
 
     if (!rewardCoinbase(worldState, blockHeader, ommers, skipZeroBlockRewards)) {
