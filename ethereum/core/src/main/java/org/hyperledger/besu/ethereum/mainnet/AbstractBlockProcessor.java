--- conflicted
+++ resolved
@@ -29,11 +29,8 @@
 import org.hyperledger.besu.ethereum.core.Transaction;
 import org.hyperledger.besu.ethereum.core.TransactionReceipt;
 import org.hyperledger.besu.ethereum.core.Withdrawal;
-<<<<<<< HEAD
 import org.hyperledger.besu.ethereum.mainnet.parallelization.ParallelizedConcurrentTransactionProcessor;
-=======
 import org.hyperledger.besu.ethereum.mainnet.requests.ProcessRequestContext;
->>>>>>> 6673287b
 import org.hyperledger.besu.ethereum.mainnet.requests.RequestProcessorCoordinator;
 import org.hyperledger.besu.ethereum.privacy.storage.PrivateMetadataUpdater;
 import org.hyperledger.besu.ethereum.processing.TransactionProcessingResult;
@@ -117,7 +114,7 @@
 
     protocolSpec.getBlockHashProcessor().processBlockHashes(blockchain, worldState, blockHeader);
     final BlockHashLookup blockHashLookup = new CachingBlockHashLookup(blockHeader, blockchain);
-<<<<<<< HEAD
+
     final Address miningBeneficiary = miningBeneficiaryCalculator.calculateBeneficiary(blockHeader);
 
     Optional<BlockHeader> maybeParentHeader =
@@ -138,27 +135,24 @@
     if (isParallelPreloadTxEnabled) {
       if ((worldState instanceof DiffBasedWorldState)) {
         preloadConcurrentTransactionProcessor =
-                Optional.of(new ParallelizedConcurrentTransactionProcessor(transactionProcessor));
+            Optional.of(new ParallelizedConcurrentTransactionProcessor(transactionProcessor));
         // runAsyncPreloadBlock, if activated, facilitates the  non-blocking parallel execution of
         // transactions in the background through an optimistic strategy.
         preloadConcurrentTransactionProcessor
-                .get()
-                .runAsyncPreloadBlock(
-                        worldState,
-                        blockHeader,
-                        transactions,
-                        miningBeneficiary,
-                        blockHashLookup,
-                        blobGasPrice,
-                        privateMetadataUpdater);
+            .get()
+            .runAsyncPreloadBlock(
+                worldState,
+                blockHeader,
+                transactions,
+                miningBeneficiary,
+                blockHashLookup,
+                blobGasPrice,
+                privateMetadataUpdater);
       }
     }
 
     for (int i = 0; i < transactions.size(); i++) {
       final Transaction transaction = transactions.get(i);
-=======
->>>>>>> 6673287b
-
       if (!hasAvailableBlockBudget(blockHeader, transaction, currentGasUsed)) {
         return new BlockProcessingResult(Optional.empty(), "provided gas insufficient");
       }
@@ -176,7 +170,6 @@
                 .orElse(null);
       }
 
-<<<<<<< HEAD
       if (transactionProcessingResult == null) {
         transactionProcessingResult =
             transactionProcessor.processTransaction(
@@ -192,39 +185,6 @@
                 blobGasPrice);
       }
       if (transactionProcessingResult.isInvalid()) {
-=======
-      final WorldUpdater worldStateUpdater = worldState.updater();
-
-      final Address miningBeneficiary =
-          miningBeneficiaryCalculator.calculateBeneficiary(blockHeader);
-
-      Optional<BlockHeader> maybeParentHeader =
-          blockchain.getBlockHeader(blockHeader.getParentHash());
-
-      Wei blobGasPrice =
-          maybeParentHeader
-              .map(
-                  parentHeader ->
-                      protocolSpec
-                          .getFeeMarket()
-                          .blobGasPricePerGas(
-                              calculateExcessBlobGasForParent(protocolSpec, parentHeader)))
-              .orElse(Wei.ZERO);
-
-      final TransactionProcessingResult result =
-          transactionProcessor.processTransaction(
-              worldStateUpdater,
-              blockHeader,
-              transaction,
-              miningBeneficiary,
-              OperationTracer.NO_TRACING,
-              blockHashLookup,
-              true,
-              TransactionValidationParams.processingBlock(),
-              privateMetadataUpdater,
-              blobGasPrice);
-      if (result.isInvalid()) {
->>>>>>> 6673287b
         String errorMessage =
             MessageFormat.format(
                 "Block processing error: transaction invalid {0}. Block {1} Transaction {2}",
