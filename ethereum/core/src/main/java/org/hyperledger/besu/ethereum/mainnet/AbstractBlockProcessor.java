--- conflicted
+++ resolved
@@ -187,17 +187,11 @@
         return AbstractBlockProcessor.Result.failed();
       }
 
-      worldState.persist(blockHeader.getHash());
+      worldState.persist(blockHeader);
       return AbstractBlockProcessor.Result.successful(receipts);
     } finally {
       globalProcessBlock.end();
     }
-<<<<<<< HEAD
-
-    worldState.persist(blockHeader);
-    return AbstractBlockProcessor.Result.successful(receipts);
-=======
->>>>>>> cd66968b
   }
 
   protected MiningBeneficiaryCalculator getMiningBeneficiaryCalculator() {
