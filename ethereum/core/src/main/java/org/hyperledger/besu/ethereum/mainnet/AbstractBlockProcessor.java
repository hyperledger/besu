/*
 * Copyright ConsenSys AG.
 *
 * Licensed under the Apache License, Version 2.0 (the "License"); you may not use this file except in compliance with
 * the License. You may obtain a copy of the License at
 *
 * http://www.apache.org/licenses/LICENSE-2.0
 *
 * Unless required by applicable law or agreed to in writing, software distributed under the License is distributed on
 * an "AS IS" BASIS, WITHOUT WARRANTIES OR CONDITIONS OF ANY KIND, either express or implied. See the License for the
 * specific language governing permissions and limitations under the License.
 *
 * SPDX-License-Identifier: Apache-2.0
 */
package org.hyperledger.besu.ethereum.mainnet;

import static org.hyperledger.besu.ethereum.mainnet.feemarket.ExcessBlobGasCalculator.calculateExcessBlobGasForParent;

import org.hyperledger.besu.datatypes.Address;
import org.hyperledger.besu.datatypes.TransactionType;
import org.hyperledger.besu.datatypes.Wei;
import org.hyperledger.besu.ethereum.BlockProcessingOutputs;
import org.hyperledger.besu.ethereum.BlockProcessingResult;
import org.hyperledger.besu.ethereum.ProtocolContext;
import org.hyperledger.besu.ethereum.chain.Blockchain;
import org.hyperledger.besu.ethereum.core.BlockHeader;
import org.hyperledger.besu.ethereum.core.MutableWorldState;
import org.hyperledger.besu.ethereum.core.Request;
import org.hyperledger.besu.ethereum.core.Transaction;
import org.hyperledger.besu.ethereum.core.TransactionReceipt;
import org.hyperledger.besu.ethereum.core.Withdrawal;
import org.hyperledger.besu.ethereum.mainnet.AbstractBlockProcessor.PreprocessingFunction.NoPreprocessing;
import org.hyperledger.besu.ethereum.mainnet.requests.ProcessRequestContext;
import org.hyperledger.besu.ethereum.mainnet.requests.RequestProcessorCoordinator;
import org.hyperledger.besu.ethereum.privacy.storage.PrivateMetadataUpdater;
import org.hyperledger.besu.ethereum.processing.TransactionProcessingResult;
import org.hyperledger.besu.ethereum.trie.MerkleTrieException;
import org.hyperledger.besu.ethereum.trie.diffbased.bonsai.worldview.BonsaiWorldState;
import org.hyperledger.besu.ethereum.trie.diffbased.bonsai.worldview.BonsaiWorldStateUpdateAccumulator;
import org.hyperledger.besu.evm.blockhash.BlockHashLookup;
import org.hyperledger.besu.evm.tracing.OperationTracer;
import org.hyperledger.besu.evm.worldstate.WorldState;
import org.hyperledger.besu.evm.worldstate.WorldUpdater;

import java.text.MessageFormat;
import java.util.ArrayList;
import java.util.List;
import java.util.Optional;

import org.slf4j.Logger;
import org.slf4j.LoggerFactory;

public abstract class AbstractBlockProcessor implements BlockProcessor {

  @FunctionalInterface
  public interface TransactionReceiptFactory {

    TransactionReceipt create(
        TransactionType transactionType,
        TransactionProcessingResult result,
        WorldState worldState,
        long gasUsed);
  }

  private static final Logger LOG = LoggerFactory.getLogger(AbstractBlockProcessor.class);

  static final int MAX_GENERATION = 6;

  protected final MainnetTransactionProcessor transactionProcessor;

  protected final AbstractBlockProcessor.TransactionReceiptFactory transactionReceiptFactory;

  final Wei blockReward;

  protected final boolean skipZeroBlockRewards;
  private final ProtocolSchedule protocolSchedule;

  protected final MiningBeneficiaryCalculator miningBeneficiaryCalculator;

  protected AbstractBlockProcessor(
      final MainnetTransactionProcessor transactionProcessor,
      final TransactionReceiptFactory transactionReceiptFactory,
      final Wei blockReward,
      final MiningBeneficiaryCalculator miningBeneficiaryCalculator,
      final boolean skipZeroBlockRewards,
      final ProtocolSchedule protocolSchedule) {
    this.transactionProcessor = transactionProcessor;
    this.transactionReceiptFactory = transactionReceiptFactory;
    this.blockReward = blockReward;
    this.miningBeneficiaryCalculator = miningBeneficiaryCalculator;
    this.skipZeroBlockRewards = skipZeroBlockRewards;
    this.protocolSchedule = protocolSchedule;
  }

  @Override
  public BlockProcessingResult processBlock(
      final ProtocolContext protocolContext,
      final Blockchain blockchain,
      final MutableWorldState worldState,
      final BlockHeader blockHeader,
      final List<Transaction> transactions,
      final List<BlockHeader> ommers,
      final Optional<List<Withdrawal>> maybeWithdrawals,
      final PrivateMetadataUpdater privateMetadataUpdater) {
    return processBlock(
<<<<<<< HEAD
        protocolContext,
=======
>>>>>>> 519323f7
        blockchain,
        worldState,
        blockHeader,
        transactions,
        ommers,
        maybeWithdrawals,
        privateMetadataUpdater,
        new NoPreprocessing());
  }

  protected BlockProcessingResult processBlock(
<<<<<<< HEAD
      final ProtocolContext protocolContext,
=======
>>>>>>> 519323f7
      final Blockchain blockchain,
      final MutableWorldState worldState,
      final BlockHeader blockHeader,
      final List<Transaction> transactions,
      final List<BlockHeader> ommers,
      final Optional<List<Withdrawal>> maybeWithdrawals,
      final PrivateMetadataUpdater privateMetadataUpdater,
      final PreprocessingFunction preprocessingBlockFunction) {
    final List<TransactionReceipt> receipts = new ArrayList<>();
    long currentGasUsed = 0;
    long currentBlobGasUsed = 0;

    final ProtocolSpec protocolSpec = protocolSchedule.getByBlockHeader(blockHeader);

    protocolSpec.getBlockHashProcessor().processBlockHashes(worldState, blockHeader);
    final BlockHashLookup blockHashLookup =
        protocolSpec.getBlockHashProcessor().createBlockHashLookup(blockchain, blockHeader);

    final Address miningBeneficiary = miningBeneficiaryCalculator.calculateBeneficiary(blockHeader);

    Optional<BlockHeader> maybeParentHeader =
        blockchain.getBlockHeader(blockHeader.getParentHash());

    Wei blobGasPrice =
        maybeParentHeader
            .map(
                parentHeader ->
                    protocolSpec
                        .getFeeMarket()
                        .blobGasPricePerGas(
                            calculateExcessBlobGasForParent(protocolSpec, parentHeader)))
            .orElse(Wei.ZERO);

    final Optional<PreprocessingContext> preProcessingContext =
        preprocessingBlockFunction.run(
<<<<<<< HEAD
            protocolContext,
=======
            worldState,
>>>>>>> 519323f7
            privateMetadataUpdater,
            blockHeader,
            transactions,
            miningBeneficiary,
            blockHashLookup,
            blobGasPrice);

    boolean parallelizedTxFound = false;
    int nbParallelTx = 0;
    for (int i = 0; i < transactions.size(); i++) {
      final Transaction transaction = transactions.get(i);
      if (!hasAvailableBlockBudget(blockHeader, transaction, currentGasUsed)) {
        return new BlockProcessingResult(Optional.empty(), "provided gas insufficient");
      }
      final WorldUpdater blockUpdater = worldState.updater();

      TransactionProcessingResult transactionProcessingResult =
          getTransactionProcessingResult(
              preProcessingContext,
              worldState,
              blockUpdater,
              privateMetadataUpdater,
              blockHeader,
              blobGasPrice,
              miningBeneficiary,
              transaction,
              i,
              blockHashLookup);
      if (transactionProcessingResult.isInvalid()) {
        String errorMessage =
            MessageFormat.format(
                "Block processing error: transaction invalid {0}. Block {1} Transaction {2}",
                transactionProcessingResult.getValidationResult().getErrorMessage(),
                blockHeader.getHash().toHexString(),
                transaction.getHash().toHexString());
        LOG.info(errorMessage);
        if (worldState instanceof BonsaiWorldState) {
          ((BonsaiWorldStateUpdateAccumulator) blockUpdater).reset();
        }
        return new BlockProcessingResult(Optional.empty(), errorMessage);
      }

      blockUpdater.commit();

      currentGasUsed += transaction.getGasLimit() - transactionProcessingResult.getGasRemaining();
      if (transaction.getVersionedHashes().isPresent()) {
        currentBlobGasUsed +=
            (transaction.getVersionedHashes().get().size()
                * protocolSpec.getGasCalculator().getBlobGasPerBlob());
      }

      final TransactionReceipt transactionReceipt =
          transactionReceiptFactory.create(
              transaction.getType(), transactionProcessingResult, worldState, currentGasUsed);
      receipts.add(transactionReceipt);
      if (!parallelizedTxFound
          && transactionProcessingResult.getIsProcessedInParallel().isPresent()) {
        parallelizedTxFound = true;
        nbParallelTx = 1;
      } else if (transactionProcessingResult.getIsProcessedInParallel().isPresent()) {
        nbParallelTx++;
      }
    }
    if (blockHeader.getBlobGasUsed().isPresent()
        && currentBlobGasUsed != blockHeader.getBlobGasUsed().get()) {
      String errorMessage =
          String.format(
              "block did not consume expected blob gas: header %d, transactions %d",
              blockHeader.getBlobGasUsed().get(), currentBlobGasUsed);
      LOG.error(errorMessage);
      return new BlockProcessingResult(Optional.empty(), errorMessage);
    }
    final Optional<WithdrawalsProcessor> maybeWithdrawalsProcessor =
        protocolSpec.getWithdrawalsProcessor();
    if (maybeWithdrawalsProcessor.isPresent() && maybeWithdrawals.isPresent()) {
      try {
        maybeWithdrawalsProcessor
            .get()
            .processWithdrawals(maybeWithdrawals.get(), worldState.updater());
      } catch (final Exception e) {
        LOG.error("failed processing withdrawals", e);
        return new BlockProcessingResult(Optional.empty(), e);
      }
    }

    // EIP-7685: process EL requests
    final Optional<RequestProcessorCoordinator> requestProcessor =
        protocolSpec.getRequestProcessorCoordinator();
    Optional<List<Request>> maybeRequests = Optional.empty();
    if (requestProcessor.isPresent()) {
      ProcessRequestContext processRequestContext =
          new ProcessRequestContext(
              blockHeader,
              worldState,
              protocolSpec,
              receipts,
              blockHashLookup,
              OperationTracer.NO_TRACING);

      maybeRequests = Optional.of(requestProcessor.get().process(processRequestContext));
    }

    if (!rewardCoinbase(worldState, blockHeader, ommers, skipZeroBlockRewards)) {
      // no need to log, rewardCoinbase logs the error.
      if (worldState instanceof BonsaiWorldState) {
        ((BonsaiWorldStateUpdateAccumulator) worldState.updater()).reset();
      }
      return new BlockProcessingResult(Optional.empty(), "ommer too old");
    }

    try {
      worldState.persist(blockHeader);
    } catch (MerkleTrieException e) {
      LOG.trace("Merkle trie exception during Transaction processing ", e);
      if (worldState instanceof BonsaiWorldState) {
        ((BonsaiWorldStateUpdateAccumulator) worldState.updater()).reset();
      }
      throw e;
    } catch (Exception e) {
      LOG.error("failed persisting block", e);
      return new BlockProcessingResult(Optional.empty(), e);
    }

    return new BlockProcessingResult(
        Optional.of(new BlockProcessingOutputs(worldState, receipts, maybeRequests)),
        parallelizedTxFound ? Optional.of(nbParallelTx) : Optional.empty());
  }

  protected TransactionProcessingResult getTransactionProcessingResult(
      final Optional<PreprocessingContext> preProcessingContext,
      final MutableWorldState worldState,
      final WorldUpdater blockUpdater,
      final PrivateMetadataUpdater privateMetadataUpdater,
      final BlockHeader blockHeader,
      final Wei blobGasPrice,
      final Address miningBeneficiary,
      final Transaction transaction,
      final int location,
      final BlockHashLookup blockHashLookup) {
    return transactionProcessor.processTransaction(
        blockUpdater,
        blockHeader,
        transaction,
        miningBeneficiary,
        OperationTracer.NO_TRACING,
        blockHashLookup,
        true,
        TransactionValidationParams.processingBlock(),
        privateMetadataUpdater,
        blobGasPrice);
  }

  protected boolean hasAvailableBlockBudget(
      final BlockHeader blockHeader, final Transaction transaction, final long currentGasUsed) {
    final long remainingGasBudget = blockHeader.getGasLimit() - currentGasUsed;
    if (Long.compareUnsigned(transaction.getGasLimit(), remainingGasBudget) > 0) {
      LOG.info(
          "Block processing error: transaction gas limit {} exceeds available block budget"
              + " remaining {}. Block {} Transaction {}",
          transaction.getGasLimit(),
          remainingGasBudget,
          blockHeader.getHash().toHexString(),
          transaction.getHash().toHexString());
      return false;
    }

    return true;
  }

  protected MiningBeneficiaryCalculator getMiningBeneficiaryCalculator() {
    return miningBeneficiaryCalculator;
  }

  abstract boolean rewardCoinbase(
      final MutableWorldState worldState,
      final BlockHeader header,
      final List<BlockHeader> ommers,
      final boolean skipZeroBlockRewards);

  public interface PreprocessingContext {}

  public interface PreprocessingFunction {
    Optional<PreprocessingContext> run(
<<<<<<< HEAD
        final ProtocolContext protocolContext,
=======
        final MutableWorldState worldState,
>>>>>>> 519323f7
        final PrivateMetadataUpdater privateMetadataUpdater,
        final BlockHeader blockHeader,
        final List<Transaction> transactions,
        final Address miningBeneficiary,
<<<<<<< HEAD
        final BlockHashOperation.BlockHashLookup blockHashLookup,
=======
        final BlockHashLookup blockHashLookup,
>>>>>>> 519323f7
        final Wei blobGasPrice);

    class NoPreprocessing implements PreprocessingFunction {

      @Override
      public Optional<PreprocessingContext> run(
<<<<<<< HEAD
          final ProtocolContext protocolContext,
=======
          final MutableWorldState worldState,
>>>>>>> 519323f7
          final PrivateMetadataUpdater privateMetadataUpdater,
          final BlockHeader blockHeader,
          final List<Transaction> transactions,
          final Address miningBeneficiary,
          final BlockHashLookup blockHashLookup,
          final Wei blobGasPrice) {
        return Optional.empty();
      }
    }
  }
}<|MERGE_RESOLUTION|>--- conflicted
+++ resolved
@@ -103,10 +103,7 @@
       final Optional<List<Withdrawal>> maybeWithdrawals,
       final PrivateMetadataUpdater privateMetadataUpdater) {
     return processBlock(
-<<<<<<< HEAD
         protocolContext,
-=======
->>>>>>> 519323f7
         blockchain,
         worldState,
         blockHeader,
@@ -118,10 +115,7 @@
   }
 
   protected BlockProcessingResult processBlock(
-<<<<<<< HEAD
       final ProtocolContext protocolContext,
-=======
->>>>>>> 519323f7
       final Blockchain blockchain,
       final MutableWorldState worldState,
       final BlockHeader blockHeader,
@@ -157,11 +151,7 @@
 
     final Optional<PreprocessingContext> preProcessingContext =
         preprocessingBlockFunction.run(
-<<<<<<< HEAD
             protocolContext,
-=======
-            worldState,
->>>>>>> 519323f7
             privateMetadataUpdater,
             blockHeader,
             transactions,
@@ -345,31 +335,19 @@
 
   public interface PreprocessingFunction {
     Optional<PreprocessingContext> run(
-<<<<<<< HEAD
         final ProtocolContext protocolContext,
-=======
-        final MutableWorldState worldState,
->>>>>>> 519323f7
         final PrivateMetadataUpdater privateMetadataUpdater,
         final BlockHeader blockHeader,
         final List<Transaction> transactions,
         final Address miningBeneficiary,
-<<<<<<< HEAD
-        final BlockHashOperation.BlockHashLookup blockHashLookup,
-=======
         final BlockHashLookup blockHashLookup,
->>>>>>> 519323f7
         final Wei blobGasPrice);
 
     class NoPreprocessing implements PreprocessingFunction {
 
       @Override
       public Optional<PreprocessingContext> run(
-<<<<<<< HEAD
           final ProtocolContext protocolContext,
-=======
-          final MutableWorldState worldState,
->>>>>>> 519323f7
           final PrivateMetadataUpdater privateMetadataUpdater,
           final BlockHeader blockHeader,
           final List<Transaction> transactions,
