/*
 * Copyright ConsenSys AG.
 *
 * Licensed under the Apache License, Version 2.0 (the "License"); you may not use this file except in compliance with
 * the License. You may obtain a copy of the License at
 *
 * http://www.apache.org/licenses/LICENSE-2.0
 *
 * Unless required by applicable law or agreed to in writing, software distributed under the License is distributed on
 * an "AS IS" BASIS, WITHOUT WARRANTIES OR CONDITIONS OF ANY KIND, either express or implied. See the License for the
 * specific language governing permissions and limitations under the License.
 *
 * SPDX-License-Identifier: Apache-2.0
 */
package org.hyperledger.besu.ethereum.mainnet;

import org.hyperledger.besu.datatypes.HardforkId;
import org.hyperledger.besu.datatypes.Wei;
import org.hyperledger.besu.ethereum.BlockValidator;
import org.hyperledger.besu.ethereum.GasLimitCalculator;
import org.hyperledger.besu.ethereum.core.BlockHeaderFunctions;
import org.hyperledger.besu.ethereum.core.BlockImporter;
import org.hyperledger.besu.ethereum.mainnet.blockhash.BlockHashProcessor;
import org.hyperledger.besu.ethereum.mainnet.feemarket.FeeMarket;
import org.hyperledger.besu.ethereum.mainnet.requests.RequestProcessorCoordinator;
import org.hyperledger.besu.ethereum.mainnet.requests.RequestsValidator;
import org.hyperledger.besu.ethereum.mainnet.transactionpool.TransactionPoolPreProcessor;
import org.hyperledger.besu.evm.EVM;
import org.hyperledger.besu.evm.gascalculator.GasCalculator;
import org.hyperledger.besu.evm.precompile.PrecompileContractRegistry;

import java.util.Optional;

/** A protocol specification. */
public class ProtocolSpec {

  private final HardforkId hardforkId;

  private final EVM evm;

  private final GasCalculator gasCalculator;

  private final GasLimitCalculator gasLimitCalculator;

  private final TransactionValidatorFactory transactionValidatorFactory;

  private final MainnetTransactionProcessor transactionProcessor;

  private final BlockHeaderValidator blockHeaderValidator;

  private final BlockHeaderValidator ommerHeaderValidator;

  private final BlockBodyValidator blockBodyValidator;

  private final BlockImporter blockImporter;

  private final BlockValidator blockValidator;

  private final BlockProcessor blockProcessor;

  private final BlockHeaderFunctions blockHeaderFunctions;

  private final AbstractBlockProcessor.TransactionReceiptFactory transactionReceiptFactory;

  private final DifficultyCalculator difficultyCalculator;

  private final Wei blockReward;

  private final MiningBeneficiaryCalculator miningBeneficiaryCalculator;

  private final PrecompileContractRegistry precompileContractRegistry;

  private final boolean skipZeroBlockRewards;

  private final FeeMarket feeMarket;

  private final Optional<PoWHasher> powHasher;

  private final WithdrawalsValidator withdrawalsValidator;
  private final Optional<WithdrawalsProcessor> withdrawalsProcessor;
  private final RequestsValidator requestsValidator;
  private final Optional<RequestProcessorCoordinator> requestProcessorCoordinator;
  private final BlockHashProcessor blockHashProcessor;

  private final ExecutionWitnessValidator executionWitnessValidator;

  private final boolean isPoS;
  private final boolean isReplayProtectionSupported;
  private final Optional<TransactionPoolPreProcessor> transactionPoolPreProcessor;

  /**
   * Creates a new protocol specification instance.
   *
   * @param hardforkId the protocol specification hardforkId
   * @param evm the EVM supporting the appropriate operations for this specification
   * @param transactionValidatorFactory the transaction validator factory to use
   * @param transactionProcessor the transaction processor to use
   * @param blockHeaderValidator the block header validator to use
   * @param ommerHeaderValidator the rules used to validate an ommer
   * @param blockBodyValidator the block body validator to use
   * @param blockProcessor the block processor to use
   * @param blockImporter the block importer to use
   * @param blockValidator the block validator to use
   * @param blockHeaderFunctions the block hash function to use
   * @param transactionReceiptFactory the transactionReceiptFactory to use
   * @param difficultyCalculator the difficultyCalculator to use
   * @param blockReward the blockReward to use.
   * @param miningBeneficiaryCalculator determines to whom mining proceeds are paid
   * @param precompileContractRegistry all the pre-compiled contracts added
   * @param skipZeroBlockRewards should rewards be skipped if it is zero
   * @param gasCalculator the gas calculator to use.
   * @param gasLimitCalculator the gas limit calculator to use.
   * @param feeMarket an {@link Optional} wrapping {@link FeeMarket} class if appropriate.
   * @param powHasher the proof-of-work hasher
   * @param withdrawalsProcessor the Withdrawals processor to use
   * @param requestsValidator the request validator to use
   * @param requestProcessorCoordinator the request processor to use
   * @param blockHashProcessor the blockHash processor to use
   * @param isPoS indicates whether the current spec is PoS
   * @param isReplayProtectionSupported indicates whether the current spec supports replay
   *     protection
   * @param executionWitnessValidator the witness validator to use
   */
  public ProtocolSpec(
      final HardforkId hardforkId,
      final EVM evm,
      final TransactionValidatorFactory transactionValidatorFactory,
      final MainnetTransactionProcessor transactionProcessor,
      final BlockHeaderValidator blockHeaderValidator,
      final BlockHeaderValidator ommerHeaderValidator,
      final BlockBodyValidator blockBodyValidator,
      final BlockProcessor blockProcessor,
      final BlockImporter blockImporter,
      final BlockValidator blockValidator,
      final BlockHeaderFunctions blockHeaderFunctions,
      final AbstractBlockProcessor.TransactionReceiptFactory transactionReceiptFactory,
      final DifficultyCalculator difficultyCalculator,
      final Wei blockReward,
      final MiningBeneficiaryCalculator miningBeneficiaryCalculator,
      final PrecompileContractRegistry precompileContractRegistry,
      final boolean skipZeroBlockRewards,
      final GasCalculator gasCalculator,
      final GasLimitCalculator gasLimitCalculator,
      final FeeMarket feeMarket,
      final Optional<PoWHasher> powHasher,
      final WithdrawalsValidator withdrawalsValidator,
      final Optional<WithdrawalsProcessor> withdrawalsProcessor,
      final RequestsValidator requestsValidator,
      final Optional<RequestProcessorCoordinator> requestProcessorCoordinator,
      final BlockHashProcessor blockHashProcessor,
      final boolean isPoS,
      final boolean isReplayProtectionSupported,
<<<<<<< HEAD
      final ExecutionWitnessValidator executionWitnessValidator) {
    this.name = name;
=======
      final Optional<TransactionPoolPreProcessor> transactionPoolPreProcessor) {
    this.hardforkId = hardforkId;
>>>>>>> 38d901d2
    this.evm = evm;
    this.transactionValidatorFactory = transactionValidatorFactory;
    this.transactionProcessor = transactionProcessor;
    this.blockHeaderValidator = blockHeaderValidator;
    this.ommerHeaderValidator = ommerHeaderValidator;
    this.blockBodyValidator = blockBodyValidator;
    this.blockProcessor = blockProcessor;
    this.blockImporter = blockImporter;
    this.blockValidator = blockValidator;
    this.blockHeaderFunctions = blockHeaderFunctions;
    this.transactionReceiptFactory = transactionReceiptFactory;
    this.difficultyCalculator = difficultyCalculator;
    this.blockReward = blockReward;
    this.miningBeneficiaryCalculator = miningBeneficiaryCalculator;
    this.precompileContractRegistry = precompileContractRegistry;
    this.skipZeroBlockRewards = skipZeroBlockRewards;
    this.gasCalculator = gasCalculator;
    this.gasLimitCalculator = gasLimitCalculator;
    this.feeMarket = feeMarket;
    this.powHasher = powHasher;
    this.withdrawalsValidator = withdrawalsValidator;
    this.withdrawalsProcessor = withdrawalsProcessor;
    this.requestsValidator = requestsValidator;
    this.requestProcessorCoordinator = requestProcessorCoordinator;
    this.blockHashProcessor = blockHashProcessor;
    this.isPoS = isPoS;
    this.isReplayProtectionSupported = isReplayProtectionSupported;
<<<<<<< HEAD
    this.executionWitnessValidator = executionWitnessValidator;
=======
    this.transactionPoolPreProcessor = transactionPoolPreProcessor;
>>>>>>> 38d901d2
  }

  /**
   * Returns the protocol hardfork ID.
   *
   * @return the protocol hardfork ID
   */
  public HardforkId getHardforkId() {
    return hardforkId;
  }

  /**
   * Returns the transaction validator factory used in this specification.
   *
   * @return the transaction validator factory
   */
  public TransactionValidatorFactory getTransactionValidatorFactory() {
    return transactionValidatorFactory;
  }

  public boolean isReplayProtectionSupported() {
    return isReplayProtectionSupported;
  }

  /**
   * Returns the transaction processor used in this specification.
   *
   * @return the transaction processor
   */
  public MainnetTransactionProcessor getTransactionProcessor() {
    return transactionProcessor;
  }

  /**
   * Returns the block processor used in this specification.
   *
   * @return the block processor
   */
  public BlockProcessor getBlockProcessor() {
    return blockProcessor;
  }

  /**
   * Returns the block importer used in this specification.
   *
   * @return the block importer
   */
  public BlockImporter getBlockImporter() {
    return blockImporter;
  }

  /**
   * Returns the block validator used in this specification.
   *
   * @return the block validator
   */
  public BlockValidator getBlockValidator() {
    return blockValidator;
  }

  /**
   * Returns the block header validator used in this specification.
   *
   * @return the block header validator
   */
  public BlockHeaderValidator getBlockHeaderValidator() {
    return blockHeaderValidator;
  }

  /**
   * Returns the block ommer header validator used in this specification.
   *
   * @return the block ommer header validator
   */
  public BlockHeaderValidator getOmmerHeaderValidator() {
    return ommerHeaderValidator;
  }

  /**
   * Returns the block body validator used in this specification.
   *
   * @return the block body validator
   */
  public BlockBodyValidator getBlockBodyValidator() {
    return blockBodyValidator;
  }

  /**
   * Returns the block hash function used in this specification.
   *
   * @return the block hash function
   */
  public BlockHeaderFunctions getBlockHeaderFunctions() {
    return blockHeaderFunctions;
  }

  /**
   * Returns the EVM for this specification.
   *
   * @return the EVM
   */
  public EVM getEvm() {
    return evm;
  }

  /**
   * Returns the TransactionReceiptFactory used in this specification
   *
   * @return the transaction receipt factory
   */
  public AbstractBlockProcessor.TransactionReceiptFactory getTransactionReceiptFactory() {
    return transactionReceiptFactory;
  }

  /**
   * Returns the DifficultyCalculator used in this specification.
   *
   * @return the difficulty calculator.
   */
  public DifficultyCalculator getDifficultyCalculator() {
    return difficultyCalculator;
  }

  /**
   * Returns the blockReward used in this specification.
   *
   * @return the amount to be rewarded for block mining.
   */
  public Wei getBlockReward() {
    return blockReward;
  }

  /**
   * Sometimes we apply zero block rewards to the Trie (pre EIP158) sometimes we don't (post EIP158
   * and all clique nets). The initial behavior was to never apply zero rewards. If a zero reward is
   * applied it could affect the state tree with a "empty" account.
   *
   * @return If we skip block rewards when the reward is zero.
   */
  public boolean isSkipZeroBlockRewards() {
    return skipZeroBlockRewards;
  }

  public MiningBeneficiaryCalculator getMiningBeneficiaryCalculator() {
    return miningBeneficiaryCalculator;
  }

  public PrecompileContractRegistry getPrecompileContractRegistry() {
    return precompileContractRegistry;
  }

  /**
   * Returns the gasCalculator used in this specification.
   *
   * @return the gas calculator
   */
  public GasCalculator getGasCalculator() {
    return gasCalculator;
  }

  /**
   * Returns the gasLimitCalculator used in this specification.
   *
   * @return the gas limit calculator
   */
  public GasLimitCalculator getGasLimitCalculator() {
    return gasLimitCalculator;
  }

  /**
   * Returns the Fee Market used in this specification.
   *
   * @return the {@link FeeMarket} implementation.
   */
  public FeeMarket getFeeMarket() {
    return feeMarket;
  }

  /**
   * Returns the Proof-of-Work hasher
   *
   * @return the Proof-of-Work hasher
   */
  public Optional<PoWHasher> getPoWHasher() {
    return powHasher;
  }

  public WithdrawalsValidator getWithdrawalsValidator() {
    return withdrawalsValidator;
  }

  public Optional<WithdrawalsProcessor> getWithdrawalsProcessor() {
    return withdrawalsProcessor;
  }

  public RequestsValidator getRequestsValidator() {
    return requestsValidator;
  }

  public Optional<RequestProcessorCoordinator> getRequestProcessorCoordinator() {
    return requestProcessorCoordinator;
  }

  public BlockHashProcessor getBlockHashProcessor() {
    return blockHashProcessor;
  }

  public ExecutionWitnessValidator getExecutionWitnessValidator() {
    return executionWitnessValidator;
  }

  /**
   * Returns true if the network is running Proof of Stake
   *
   * @return true if the network is running Proof of Stake
   */
  public boolean isPoS() {
    return isPoS;
  }

  /**
   * A pre-processor for transactions in the transaction pool.
   *
   * @return the transaction pool pre-processor
   */
  public Optional<TransactionPoolPreProcessor> getTransactionPoolPreProcessor() {
    return transactionPoolPreProcessor;
  }
}<|MERGE_RESOLUTION|>--- conflicted
+++ resolved
@@ -119,6 +119,7 @@
    * @param isPoS indicates whether the current spec is PoS
    * @param isReplayProtectionSupported indicates whether the current spec supports replay
    *     protection
+   * @param transactionPoolPreProcessor transaction pool processor
    * @param executionWitnessValidator the witness validator to use
    */
   public ProtocolSpec(
@@ -150,13 +151,9 @@
       final BlockHashProcessor blockHashProcessor,
       final boolean isPoS,
       final boolean isReplayProtectionSupported,
-<<<<<<< HEAD
+      final Optional<TransactionPoolPreProcessor> transactionPoolPreProcessor,
       final ExecutionWitnessValidator executionWitnessValidator) {
-    this.name = name;
-=======
-      final Optional<TransactionPoolPreProcessor> transactionPoolPreProcessor) {
     this.hardforkId = hardforkId;
->>>>>>> 38d901d2
     this.evm = evm;
     this.transactionValidatorFactory = transactionValidatorFactory;
     this.transactionProcessor = transactionProcessor;
@@ -184,11 +181,8 @@
     this.blockHashProcessor = blockHashProcessor;
     this.isPoS = isPoS;
     this.isReplayProtectionSupported = isReplayProtectionSupported;
-<<<<<<< HEAD
+    this.transactionPoolPreProcessor = transactionPoolPreProcessor;
     this.executionWitnessValidator = executionWitnessValidator;
-=======
-    this.transactionPoolPreProcessor = transactionPoolPreProcessor;
->>>>>>> 38d901d2
   }
 
   /**
