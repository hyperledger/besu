/*
 * Copyright ConsenSys AG.
 *
 * Licensed under the Apache License, Version 2.0 (the "License"); you may not use this file except in compliance with
 * the License. You may obtain a copy of the License at
 *
 * http://www.apache.org/licenses/LICENSE-2.0
 *
 * Unless required by applicable law or agreed to in writing, software distributed under the License is distributed on
 * an "AS IS" BASIS, WITHOUT WARRANTIES OR CONDITIONS OF ANY KIND, either express or implied. See the License for the
 * specific language governing permissions and limitations under the License.
 *
 * SPDX-License-Identifier: Apache-2.0
 */
package org.hyperledger.besu.ethereum.mainnet;

import org.hyperledger.besu.datatypes.Wei;
import org.hyperledger.besu.ethereum.BlockValidator;
import org.hyperledger.besu.ethereum.GasLimitCalculator;
import org.hyperledger.besu.ethereum.chain.BadBlockManager;
import org.hyperledger.besu.ethereum.core.BlockHeaderFunctions;
import org.hyperledger.besu.ethereum.core.BlockImporter;
import org.hyperledger.besu.ethereum.linea.CalldataLimits;
import org.hyperledger.besu.ethereum.mainnet.feemarket.FeeMarket;
import org.hyperledger.besu.ethereum.privacy.PrivateTransactionProcessor;
import org.hyperledger.besu.evm.EVM;
import org.hyperledger.besu.evm.gascalculator.GasCalculator;
import org.hyperledger.besu.evm.precompile.PrecompileContractRegistry;

import java.util.Optional;

/** A protocol specification. */
public class ProtocolSpec {

  private final String name;
  private final EVM evm;

  private final GasCalculator gasCalculator;

  private final GasLimitCalculator gasLimitCalculator;

  private final TransactionValidatorFactory transactionValidatorFactory;

  private final MainnetTransactionProcessor transactionProcessor;

  private final BlockHeaderValidator blockHeaderValidator;

  private final BlockHeaderValidator ommerHeaderValidator;

  private final BlockBodyValidator blockBodyValidator;

  private final BlockImporter blockImporter;

  private final BlockValidator blockValidator;

  private final BlockProcessor blockProcessor;

  private final BlockHeaderFunctions blockHeaderFunctions;

  private final AbstractBlockProcessor.TransactionReceiptFactory transactionReceiptFactory;

  private final DifficultyCalculator difficultyCalculator;

  private final Wei blockReward;

  private final MiningBeneficiaryCalculator miningBeneficiaryCalculator;

  private final PrecompileContractRegistry precompileContractRegistry;

  private final boolean skipZeroBlockRewards;

  private final PrivateTransactionProcessor privateTransactionProcessor;

  private final FeeMarket feeMarket;

  private final BadBlockManager badBlockManager;

  private final Optional<PoWHasher> powHasher;

  private final WithdrawalsValidator withdrawalsValidator;
  private final Optional<WithdrawalsProcessor> withdrawalsProcessor;
  private final DepositsValidator depositsValidator;

  private final boolean isPoS;
<<<<<<< HEAD
  private final CalldataLimits calldataLimits;

=======
  private final boolean isReplayProtectionSupported;
>>>>>>> 6603ebb7
  /**
   * Creates a new protocol specification instance.
   *
   * @param name the protocol specification name
   * @param evm the EVM supporting the appropriate operations for this specification
   * @param transactionValidatorFactory the transaction validator factory to use
   * @param transactionProcessor the transaction processor to use
   * @param privateTransactionProcessor the private transaction processor to use
   * @param blockHeaderValidator the block header validator to use
   * @param ommerHeaderValidator the rules used to validate an ommer
   * @param blockBodyValidator the block body validator to use
   * @param blockProcessor the block processor to use
   * @param blockImporter the block importer to use
   * @param blockValidator the block validator to use
   * @param blockHeaderFunctions the block hash function to use
   * @param transactionReceiptFactory the transactionReceiptFactory to use
   * @param difficultyCalculator the difficultyCalculator to use
   * @param blockReward the blockReward to use.
   * @param miningBeneficiaryCalculator determines to whom mining proceeds are paid
   * @param precompileContractRegistry all the pre-compiled contracts added
   * @param skipZeroBlockRewards should rewards be skipped if it is zero
   * @param gasCalculator the gas calculator to use.
   * @param gasLimitCalculator the gas limit calculator to use.
   * @param feeMarket an {@link Optional} wrapping {@link FeeMarket} class if appropriate.
   * @param badBlockManager the cache to use to keep invalid blocks
   * @param powHasher the proof-of-work hasher
   * @param withdrawalsValidator the withdrawals validator to use
   * @param withdrawalsProcessor the Withdrawals processor to use
   * @param depositsValidator the withdrawals validator to use
   * @param isPoS indicates whether the current spec is PoS
<<<<<<< HEAD
   * @param calldataLimits max number of calldata bytes allowed in a single transaction and in the
   *     block
=======
   * @param isReplayProtectionSupported indicates whether the current spec supports replay
   *     protection
>>>>>>> 6603ebb7
   */
  public ProtocolSpec(
      final String name,
      final EVM evm,
      final TransactionValidatorFactory transactionValidatorFactory,
      final MainnetTransactionProcessor transactionProcessor,
      final PrivateTransactionProcessor privateTransactionProcessor,
      final BlockHeaderValidator blockHeaderValidator,
      final BlockHeaderValidator ommerHeaderValidator,
      final BlockBodyValidator blockBodyValidator,
      final BlockProcessor blockProcessor,
      final BlockImporter blockImporter,
      final BlockValidator blockValidator,
      final BlockHeaderFunctions blockHeaderFunctions,
      final AbstractBlockProcessor.TransactionReceiptFactory transactionReceiptFactory,
      final DifficultyCalculator difficultyCalculator,
      final Wei blockReward,
      final MiningBeneficiaryCalculator miningBeneficiaryCalculator,
      final PrecompileContractRegistry precompileContractRegistry,
      final boolean skipZeroBlockRewards,
      final GasCalculator gasCalculator,
      final GasLimitCalculator gasLimitCalculator,
      final FeeMarket feeMarket,
      final BadBlockManager badBlockManager,
      final Optional<PoWHasher> powHasher,
      final WithdrawalsValidator withdrawalsValidator,
      final Optional<WithdrawalsProcessor> withdrawalsProcessor,
      final DepositsValidator depositsValidator,
      final boolean isPoS,
<<<<<<< HEAD
      final CalldataLimits calldataLimits) {
=======
      final boolean isReplayProtectionSupported) {
>>>>>>> 6603ebb7
    this.name = name;
    this.evm = evm;
    this.transactionValidatorFactory = transactionValidatorFactory;
    this.transactionProcessor = transactionProcessor;
    this.privateTransactionProcessor = privateTransactionProcessor;
    this.blockHeaderValidator = blockHeaderValidator;
    this.ommerHeaderValidator = ommerHeaderValidator;
    this.blockBodyValidator = blockBodyValidator;
    this.blockProcessor = blockProcessor;
    this.blockImporter = blockImporter;
    this.blockValidator = blockValidator;
    this.blockHeaderFunctions = blockHeaderFunctions;
    this.transactionReceiptFactory = transactionReceiptFactory;
    this.difficultyCalculator = difficultyCalculator;
    this.blockReward = blockReward;
    this.miningBeneficiaryCalculator = miningBeneficiaryCalculator;
    this.precompileContractRegistry = precompileContractRegistry;
    this.skipZeroBlockRewards = skipZeroBlockRewards;
    this.gasCalculator = gasCalculator;
    this.gasLimitCalculator = gasLimitCalculator;
    this.feeMarket = feeMarket;
    this.badBlockManager = badBlockManager;
    this.powHasher = powHasher;
    this.withdrawalsValidator = withdrawalsValidator;
    this.withdrawalsProcessor = withdrawalsProcessor;
    this.depositsValidator = depositsValidator;
    this.isPoS = isPoS;
<<<<<<< HEAD
    this.calldataLimits = calldataLimits;
=======
    this.isReplayProtectionSupported = isReplayProtectionSupported;
>>>>>>> 6603ebb7
  }

  /**
   * Returns the protocol specification name.
   *
   * @return the protocol specification name
   */
  public String getName() {
    return name;
  }

  /**
   * Returns the transaction validator factory used in this specification.
   *
   * @return the transaction validator factory
   */
  public TransactionValidatorFactory getTransactionValidatorFactory() {
    return transactionValidatorFactory;
  }

  public boolean isReplayProtectionSupported() {
    return isReplayProtectionSupported;
  }

  /**
   * Returns the transaction processor used in this specification.
   *
   * @return the transaction processor
   */
  public MainnetTransactionProcessor getTransactionProcessor() {
    return transactionProcessor;
  }

  /**
   * Returns the block processor used in this specification.
   *
   * @return the block processor
   */
  public BlockProcessor getBlockProcessor() {
    return blockProcessor;
  }

  /**
   * Returns the block importer used in this specification.
   *
   * @return the block importer
   */
  public BlockImporter getBlockImporter() {
    return blockImporter;
  }

  /**
   * Returns the block validator used in this specification.
   *
   * @return the block validator
   */
  public BlockValidator getBlockValidator() {
    return blockValidator;
  }

  /**
   * Returns the block header validator used in this specification.
   *
   * @return the block header validator
   */
  public BlockHeaderValidator getBlockHeaderValidator() {
    return blockHeaderValidator;
  }

  /**
   * Returns the block ommer header validator used in this specification.
   *
   * @return the block ommer header validator
   */
  public BlockHeaderValidator getOmmerHeaderValidator() {
    return ommerHeaderValidator;
  }

  /**
   * Returns the block body validator used in this specification.
   *
   * @return the block body validator
   */
  public BlockBodyValidator getBlockBodyValidator() {
    return blockBodyValidator;
  }

  /**
   * Returns the block hash function used in this specification.
   *
   * @return the block hash function
   */
  public BlockHeaderFunctions getBlockHeaderFunctions() {
    return blockHeaderFunctions;
  }

  /**
   * Returns the EVM for this specification.
   *
   * @return the EVM
   */
  public EVM getEvm() {
    return evm;
  }

  /**
   * Returns the TransctionReceiptFactory used in this specification
   *
   * @return the transaction receipt factory
   */
  public AbstractBlockProcessor.TransactionReceiptFactory getTransactionReceiptFactory() {
    return transactionReceiptFactory;
  }

  /**
   * Returns the DifficultyCalculator used in this specification.
   *
   * @return the difficulty calculator.
   */
  public DifficultyCalculator getDifficultyCalculator() {
    return difficultyCalculator;
  }

  /**
   * Returns the blockReward used in this specification.
   *
   * @return the amount to be rewarded for block mining.
   */
  public Wei getBlockReward() {
    return blockReward;
  }

  /**
   * Sometimes we apply zero block rewards to the Trie (pre EIP158) sometimes we don't (post EIP158
   * and all clique nets). The initial behavior was to never apply zero rewards. If a zero reward is
   * applied it could affect the state tree with a "empty" account.
   *
   * @return If we skip block rewards when the reward is zero.
   */
  public boolean isSkipZeroBlockRewards() {
    return skipZeroBlockRewards;
  }

  public MiningBeneficiaryCalculator getMiningBeneficiaryCalculator() {
    return miningBeneficiaryCalculator;
  }

  public PrecompileContractRegistry getPrecompileContractRegistry() {
    return precompileContractRegistry;
  }

  public PrivateTransactionProcessor getPrivateTransactionProcessor() {
    return privateTransactionProcessor;
  }

  /**
   * Returns the gasCalculator used in this specification.
   *
   * @return the gas calculator
   */
  public GasCalculator getGasCalculator() {
    return gasCalculator;
  }

  /**
   * Returns the gasLimitCalculator used in this specification.
   *
   * @return the gas limit calculator
   */
  public GasLimitCalculator getGasLimitCalculator() {
    return gasLimitCalculator;
  }

  /**
   * Returns the Fee Market used in this specification.
   *
   * @return the {@link FeeMarket} implementation.
   */
  public FeeMarket getFeeMarket() {
    return feeMarket;
  }

  /**
   * Returns the bad blocks manager
   *
   * @return the bad blocks manager
   */
  public BadBlockManager getBadBlocksManager() {
    return badBlockManager;
  }

  /**
   * Returns the Proof-of-Work hasher
   *
   * @return the Proof-of-Work hasher
   */
  public Optional<PoWHasher> getPoWHasher() {
    return powHasher;
  }

  public WithdrawalsValidator getWithdrawalsValidator() {
    return withdrawalsValidator;
  }

  public Optional<WithdrawalsProcessor> getWithdrawalsProcessor() {
    return withdrawalsProcessor;
  }

  public DepositsValidator getDepositsValidator() {
    return depositsValidator;
  }

  /**
   * Returns true if the network is running Proof of Stake
   *
   * @return true if the network is running Proof of Stake
   */
  public boolean isPoS() {
    return isPoS;
  }

  public CalldataLimits getCalldataLimits() {
    return calldataLimits;
  }
}<|MERGE_RESOLUTION|>--- conflicted
+++ resolved
@@ -82,12 +82,9 @@
   private final DepositsValidator depositsValidator;
 
   private final boolean isPoS;
-<<<<<<< HEAD
+  private final boolean isReplayProtectionSupported;
   private final CalldataLimits calldataLimits;
 
-=======
-  private final boolean isReplayProtectionSupported;
->>>>>>> 6603ebb7
   /**
    * Creates a new protocol specification instance.
    *
@@ -118,13 +115,10 @@
    * @param withdrawalsProcessor the Withdrawals processor to use
    * @param depositsValidator the withdrawals validator to use
    * @param isPoS indicates whether the current spec is PoS
-<<<<<<< HEAD
+   * @param isReplayProtectionSupported indicates whether the current spec supports replay
+   *     protection
    * @param calldataLimits max number of calldata bytes allowed in a single transaction and in the
    *     block
-=======
-   * @param isReplayProtectionSupported indicates whether the current spec supports replay
-   *     protection
->>>>>>> 6603ebb7
    */
   public ProtocolSpec(
       final String name,
@@ -154,11 +148,8 @@
       final Optional<WithdrawalsProcessor> withdrawalsProcessor,
       final DepositsValidator depositsValidator,
       final boolean isPoS,
-<<<<<<< HEAD
+      final boolean isReplayProtectionSupported,
       final CalldataLimits calldataLimits) {
-=======
-      final boolean isReplayProtectionSupported) {
->>>>>>> 6603ebb7
     this.name = name;
     this.evm = evm;
     this.transactionValidatorFactory = transactionValidatorFactory;
@@ -186,11 +177,8 @@
     this.withdrawalsProcessor = withdrawalsProcessor;
     this.depositsValidator = depositsValidator;
     this.isPoS = isPoS;
-<<<<<<< HEAD
+    this.isReplayProtectionSupported = isReplayProtectionSupported;
     this.calldataLimits = calldataLimits;
-=======
-    this.isReplayProtectionSupported = isReplayProtectionSupported;
->>>>>>> 6603ebb7
   }
 
   /**
