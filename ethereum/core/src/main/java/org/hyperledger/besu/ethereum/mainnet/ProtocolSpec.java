--- conflicted
+++ resolved
@@ -76,12 +76,10 @@
   private final WithdrawalsValidator withdrawalsValidator;
   private final Optional<WithdrawalsProcessor> withdrawalsProcessor;
   private final DepositsValidator depositsValidator;
-<<<<<<< HEAD
+
+  private final ValidatorExitsValidator exitsValidator;
+
   private final ExecutionWitnessValidator executionWitnessValidator;
-=======
-  private final ValidatorExitsValidator exitsValidator;
->>>>>>> f26f3f52
-
   private final Optional<HistoricalBlockHashProcessor> historicalBlockHashProcessor;
   private final boolean isPoS;
   private final boolean isReplayProtectionSupported;
@@ -144,12 +142,9 @@
       final WithdrawalsValidator withdrawalsValidator,
       final Optional<WithdrawalsProcessor> withdrawalsProcessor,
       final DepositsValidator depositsValidator,
-<<<<<<< HEAD
+      final ValidatorExitsValidator exitsValidator,
       final ExecutionWitnessValidator executionWitnessValidator,
       final Optional<HistoricalBlockHashProcessor> historicalBlockHashProcessor,
-=======
-      final ValidatorExitsValidator exitsValidator,
->>>>>>> f26f3f52
       final boolean isPoS,
       final boolean isReplayProtectionSupported) {
     this.name = name;
@@ -177,12 +172,9 @@
     this.withdrawalsValidator = withdrawalsValidator;
     this.withdrawalsProcessor = withdrawalsProcessor;
     this.depositsValidator = depositsValidator;
-<<<<<<< HEAD
+    this.exitsValidator = exitsValidator;
     this.executionWitnessValidator = executionWitnessValidator;
     this.historicalBlockHashProcessor = historicalBlockHashProcessor;
-=======
-    this.exitsValidator = exitsValidator;
->>>>>>> f26f3f52
     this.isPoS = isPoS;
     this.isReplayProtectionSupported = isReplayProtectionSupported;
   }
@@ -388,17 +380,16 @@
     return depositsValidator;
   }
 
-<<<<<<< HEAD
+  public ValidatorExitsValidator getExitsValidator() {
+    return exitsValidator;
+  }
+
   public ExecutionWitnessValidator getExecutionWitnessValidator() {
     return executionWitnessValidator;
   }
 
   public Optional<HistoricalBlockHashProcessor> getHistoricalBlockHashProcessor() {
     return historicalBlockHashProcessor;
-=======
-  public ValidatorExitsValidator getExitsValidator() {
-    return exitsValidator;
->>>>>>> f26f3f52
   }
 
   /**
