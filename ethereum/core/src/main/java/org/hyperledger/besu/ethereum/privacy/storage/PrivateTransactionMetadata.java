/*
 * Copyright 2019 ConsenSys AG.
 *
 * Licensed under the Apache License, Version 2.0 (the "License"); you may not use this file except in compliance with
 * the License. You may obtain a copy of the License at
 *
 * http://www.apache.org/licenses/LICENSE-2.0
 *
 * Unless required by applicable law or agreed to in writing, software distributed under the License is distributed on
 * an "AS IS" BASIS, WITHOUT WARRANTIES OR CONDITIONS OF ANY KIND, either express or implied. See the License for the
 * specific language governing permissions and limitations under the License.
 *
 * SPDX-License-Identifier: Apache-2.0
 */
package org.hyperledger.besu.ethereum.privacy.storage;

import org.hyperledger.besu.ethereum.core.Hash;
import org.hyperledger.besu.ethereum.rlp.RLPInput;
import org.hyperledger.besu.ethereum.rlp.RLPOutput;

/** Mined private transaction metadata. */
public class PrivateTransactionMetadata {
  private final Hash privacyMarkerTransactionHash;
  private final Hash stateRoot;

  public PrivateTransactionMetadata(final Hash privacyMarkerTransactionHash, final Hash stateRoot) {
    this.privacyMarkerTransactionHash = privacyMarkerTransactionHash;
    this.stateRoot = stateRoot;
  }

  public Hash getStateRoot() {
    return stateRoot;
  }

  public Hash getPrivacyMarkerTransactionHash() {
    return privacyMarkerTransactionHash;
  }

  public void writeTo(final RLPOutput out) {
    out.startList();

<<<<<<< HEAD
    out.writeBytesValue(privacyMarkerTransactionHash);
    out.writeBytesValue(stateRoot);
=======
    out.writeBytes(privacyMarkerTransactionHash);
    out.writeBytes(stateRoot);
>>>>>>> 76d62ee4

    out.endList();
  }

  public static PrivateTransactionMetadata readFrom(final RLPInput input) {
    input.enterList();

    final PrivateTransactionMetadata privateTransactionMetadata =
        new PrivateTransactionMetadata(
            Hash.wrap(input.readBytes32()), Hash.wrap(input.readBytes32()));

    input.leaveList();
    return privateTransactionMetadata;
  }
}<|MERGE_RESOLUTION|>--- conflicted
+++ resolved
@@ -39,13 +39,8 @@
   public void writeTo(final RLPOutput out) {
     out.startList();
 
-<<<<<<< HEAD
-    out.writeBytesValue(privacyMarkerTransactionHash);
-    out.writeBytesValue(stateRoot);
-=======
     out.writeBytes(privacyMarkerTransactionHash);
     out.writeBytes(stateRoot);
->>>>>>> 76d62ee4
 
     out.endList();
   }
