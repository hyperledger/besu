--- conflicted
+++ resolved
@@ -38,53 +38,26 @@
   public ProtocolContext(
       final MutableBlockchain blockchain,
       final WorldStateArchive worldStateArchive,
-<<<<<<< HEAD
-      final ConsensusContext consensusContext) {
-=======
       final ConsensusContext consensusContext,
       final BadBlockManager badBlockManager) {
-    this(blockchain, worldStateArchive, consensusContext, Optional.empty(), badBlockManager);
-  }
-
-  public ProtocolContext(
-      final MutableBlockchain blockchain,
-      final WorldStateArchive worldStateArchive,
-      final ConsensusContext consensusContext,
-      final Optional<PluginTransactionSelectorFactory> transactionSelectorFactory,
-      final BadBlockManager badBlockManager) {
->>>>>>> 16d47906
     this.blockchain = blockchain;
     this.worldStateArchive = worldStateArchive;
     this.consensusContext = consensusContext;
     this.synchronizer = Optional.empty();
-<<<<<<< HEAD
-=======
-    this.transactionSelectorFactory = transactionSelectorFactory;
     this.badBlockManager = badBlockManager;
->>>>>>> 16d47906
   }
 
   public static ProtocolContext init(
       final MutableBlockchain blockchain,
       final WorldStateArchive worldStateArchive,
       final ProtocolSchedule protocolSchedule,
-<<<<<<< HEAD
-      final ConsensusContextFactory consensusContextFactory) {
-    return new ProtocolContext(
-        blockchain,
-        worldStateArchive,
-        consensusContextFactory.create(blockchain, worldStateArchive, protocolSchedule));
-=======
       final ConsensusContextFactory consensusContextFactory,
-      final Optional<PluginTransactionSelectorFactory> transactionSelectorFactory,
       final BadBlockManager badBlockManager) {
     return new ProtocolContext(
         blockchain,
         worldStateArchive,
         consensusContextFactory.create(blockchain, worldStateArchive, protocolSchedule),
-        transactionSelectorFactory,
         badBlockManager);
->>>>>>> 16d47906
   }
 
   public Optional<Synchronizer> getSynchronizer() {
