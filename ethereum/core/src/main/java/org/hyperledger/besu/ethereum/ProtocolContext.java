/*
 * Copyright ConsenSys AG.
 *
 * Licensed under the Apache License, Version 2.0 (the "License"); you may not use this file except in compliance with
 * the License. You may obtain a copy of the License at
 *
 * http://www.apache.org/licenses/LICENSE-2.0
 *
 * Unless required by applicable law or agreed to in writing, software distributed under the License is distributed on
 * an "AS IS" BASIS, WITHOUT WARRANTIES OR CONDITIONS OF ANY KIND, either express or implied. See the License for the
 * specific language governing permissions and limitations under the License.
 *
 * SPDX-License-Identifier: Apache-2.0
 */
package org.hyperledger.besu.ethereum;

import org.hyperledger.besu.ethereum.chain.BadBlockManager;
import org.hyperledger.besu.ethereum.chain.MutableBlockchain;
<<<<<<< HEAD
import org.hyperledger.besu.ethereum.core.Synchronizer;
=======
>>>>>>> 58acfcea
import org.hyperledger.besu.ethereum.worldstate.WorldStateArchive;

import java.util.Optional;

/**
 * Holds the mutable state used to track the current context of the protocol. This is primarily the
 * blockchain and world state archive, but can also hold arbitrary context required by a particular
 * consensus algorithm.
 */
public class ProtocolContext {
  private final MutableBlockchain blockchain;
  private final WorldStateArchive worldStateArchive;
  private final ConsensusContext consensusContext;
  private final BadBlockManager badBlockManager;
<<<<<<< HEAD

  private Synchronizer synchronizer;
=======
>>>>>>> 58acfcea

  /**
   * Constructs a new ProtocolContext with the given blockchain, world state archive, consensus
   * context, and bad block manager.
   *
   * @param blockchain the blockchain of the protocol context
   * @param worldStateArchive the world state archive of the protocol context
   * @param consensusContext the consensus context
   * @param badBlockManager the bad block manager of the protocol context
   */
  protected ProtocolContext(
      final MutableBlockchain blockchain,
      final WorldStateArchive worldStateArchive,
      final ConsensusContext consensusContext,
      final BadBlockManager badBlockManager) {
    this.blockchain = blockchain;
    this.worldStateArchive = worldStateArchive;
    this.consensusContext = consensusContext;
    this.badBlockManager = badBlockManager;
  }

  /**
<<<<<<< HEAD
   * Create a new ProtocolContext with the given blockchain, world state archive, protocol schedule,
   * consensus context factory, and bad block manager.
   *
   * @param blockchain the blockchain of the protocol context
   * @param worldStateArchive the world state archive of the protocol context
   * @param consensusContext the consensus context
   * @param badBlockManager the bad block manager of the protocol context
   * @return the new ProtocolContext
   */
  public static ProtocolContext create(
      final MutableBlockchain blockchain,
      final WorldStateArchive worldStateArchive,
      final ConsensusContext consensusContext,
      final BadBlockManager badBlockManager) {
    return new ProtocolContext(blockchain, worldStateArchive, consensusContext, badBlockManager);
  }

  /**
   * Gets the synchronizer of the protocol context.
   *
   * @return the synchronizer of the protocol context
   */
  public Synchronizer getSynchronizer() {
    return synchronizer;
  }

  /**
   * Sets the synchronizer of the protocol context.
   *
   * @param synchronizer the synchronizer to set
   */
  public void setSynchronizer(final Synchronizer synchronizer) {
    this.synchronizer = synchronizer;
  }

  /**
=======
>>>>>>> 58acfcea
   * Gets the blockchain of the protocol context.
   *
   * @return the blockchain of the protocol context
   */
  public MutableBlockchain getBlockchain() {
    return blockchain;
  }

  /**
   * Gets the world state archive of the protocol context.
   *
   * @return the world state archive of the protocol context
   */
  public WorldStateArchive getWorldStateArchive() {
    return worldStateArchive;
  }

  /**
   * Gets the bad block manager of the protocol context.
   *
   * @return the bad block manager of the protocol context
   */
  public BadBlockManager getBadBlockManager() {
    return badBlockManager;
  }

  /**
   * Gets the consensus context of the protocol context.
   *
   * @param <C> the type of the consensus context
   * @param klass the klass
   * @return the consensus context of the protocol context
   */
  public <C extends ConsensusContext> C getConsensusContext(final Class<C> klass) {
    return consensusContext.as(klass);
  }

  /**
   * Gets the safe consensus context of the protocol context.
   *
   * @param <C> the type of the consensus context
   * @param klass the klass
   * @return the consensus context of the protocol context
   */
  public <C extends ConsensusContext> Optional<C> safeConsensusContext(final Class<C> klass) {
    return Optional.ofNullable(consensusContext)
        .filter(c -> klass.isAssignableFrom(c.getClass()))
        .map(klass::cast);
  }
}<|MERGE_RESOLUTION|>--- conflicted
+++ resolved
@@ -16,10 +16,6 @@
 
 import org.hyperledger.besu.ethereum.chain.BadBlockManager;
 import org.hyperledger.besu.ethereum.chain.MutableBlockchain;
-<<<<<<< HEAD
-import org.hyperledger.besu.ethereum.core.Synchronizer;
-=======
->>>>>>> 58acfcea
 import org.hyperledger.besu.ethereum.worldstate.WorldStateArchive;
 
 import java.util.Optional;
@@ -34,11 +30,6 @@
   private final WorldStateArchive worldStateArchive;
   private final ConsensusContext consensusContext;
   private final BadBlockManager badBlockManager;
-<<<<<<< HEAD
-
-  private Synchronizer synchronizer;
-=======
->>>>>>> 58acfcea
 
   /**
    * Constructs a new ProtocolContext with the given blockchain, world state archive, consensus
@@ -49,7 +40,7 @@
    * @param consensusContext the consensus context
    * @param badBlockManager the bad block manager of the protocol context
    */
-  protected ProtocolContext(
+  public ProtocolContext(
       final MutableBlockchain blockchain,
       final WorldStateArchive worldStateArchive,
       final ConsensusContext consensusContext,
@@ -61,45 +52,6 @@
   }
 
   /**
-<<<<<<< HEAD
-   * Create a new ProtocolContext with the given blockchain, world state archive, protocol schedule,
-   * consensus context factory, and bad block manager.
-   *
-   * @param blockchain the blockchain of the protocol context
-   * @param worldStateArchive the world state archive of the protocol context
-   * @param consensusContext the consensus context
-   * @param badBlockManager the bad block manager of the protocol context
-   * @return the new ProtocolContext
-   */
-  public static ProtocolContext create(
-      final MutableBlockchain blockchain,
-      final WorldStateArchive worldStateArchive,
-      final ConsensusContext consensusContext,
-      final BadBlockManager badBlockManager) {
-    return new ProtocolContext(blockchain, worldStateArchive, consensusContext, badBlockManager);
-  }
-
-  /**
-   * Gets the synchronizer of the protocol context.
-   *
-   * @return the synchronizer of the protocol context
-   */
-  public Synchronizer getSynchronizer() {
-    return synchronizer;
-  }
-
-  /**
-   * Sets the synchronizer of the protocol context.
-   *
-   * @param synchronizer the synchronizer to set
-   */
-  public void setSynchronizer(final Synchronizer synchronizer) {
-    this.synchronizer = synchronizer;
-  }
-
-  /**
-=======
->>>>>>> 58acfcea
    * Gets the blockchain of the protocol context.
    *
    * @return the blockchain of the protocol context
