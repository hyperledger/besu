/*
 * Copyright contributors to Hyperledger Besu.
 *
 * Licensed under the Apache License, Version 2.0 (the "License"); you may not use this file except in compliance with
 * the License. You may obtain a copy of the License at
 *
 * http://www.apache.org/licenses/LICENSE-2.0
 *
 * Unless required by applicable law or agreed to in writing, software distributed under the License is distributed on
 * an "AS IS" BASIS, WITHOUT WARRANTIES OR CONDITIONS OF ANY KIND, either express or implied. See the License for the
 * specific language governing permissions and limitations under the License.
 *
 * SPDX-License-Identifier: Apache-2.0
 */
package org.hyperledger.besu.ethereum.core;

import org.hyperledger.besu.datatypes.Address;
import org.hyperledger.besu.datatypes.BlobGas;
import org.hyperledger.besu.datatypes.Hash;
import org.hyperledger.besu.datatypes.Wei;
import org.hyperledger.besu.ethereum.core.witness.ExecutionWitness;
import org.hyperledger.besu.evm.log.LogsBloomFilter;

import java.util.Optional;

import org.apache.tuweni.bytes.Bytes;
import org.apache.tuweni.bytes.Bytes32;

/** A block header capable of being sealed. */
public class SealableBlockHeader extends ProcessableBlockHeader {
  protected final Hash ommersHash;

  protected final Hash stateRoot;

  protected final Hash transactionsRoot;

  protected final Hash receiptsRoot;

  protected final LogsBloomFilter logsBloom;

  protected final long gasUsed;

  protected final Bytes extraData;

  protected final Hash withdrawalsRoot;

  protected final Hash requestsHash;

  protected final Long blobGasUsed;

  protected final BlobGas excessBlobGas;
  protected final ExecutionWitness executionWitness;

  protected SealableBlockHeader(
      final Hash parentHash,
      final Hash ommersHash,
      final Address coinbase,
      final Hash stateRoot,
      final Hash transactionsRoot,
      final Hash receiptsRoot,
      final LogsBloomFilter logsBloom,
      final Difficulty difficulty,
      final long number,
      final long gasLimit,
      final long gasUsed,
      final long timestamp,
      final Bytes extraData,
      final Wei baseFee,
      final Bytes32 mixHashOrPrevRandao,
      final Hash withdrawalsRoot,
      final Long blobGasUsed,
      final BlobGas excessBlobGas,
      final Bytes32 parentBeaconBlockRoot,
<<<<<<< HEAD
      final Hash requestsHash,
      final UInt64 targetBlobsPerBlock,
      final ExecutionWitness executionWitness) {
=======
      final Hash requestsHash) {
>>>>>>> c1c37158
    super(
        parentHash,
        coinbase,
        difficulty,
        number,
        gasLimit,
        timestamp,
        baseFee,
        mixHashOrPrevRandao,
        parentBeaconBlockRoot);
    this.ommersHash = ommersHash;
    this.stateRoot = stateRoot;
    this.transactionsRoot = transactionsRoot;
    this.withdrawalsRoot = withdrawalsRoot;
    this.receiptsRoot = receiptsRoot;
    this.requestsHash = requestsHash;
    this.logsBloom = logsBloom;
    this.gasUsed = gasUsed;
    this.extraData = extraData;
    this.blobGasUsed = blobGasUsed;
    this.excessBlobGas = excessBlobGas;
    this.executionWitness = executionWitness;
  }

  /**
   * Returns the block ommers list hash.
   *
   * @return the block ommers list hash
   */
  public Hash getOmmersHash() {
    return ommersHash;
  }

  /**
   * Returns the block world state root hash.
   *
   * @return the block world state root hash
   */
  public Hash getStateRoot() {
    return stateRoot;
  }

  /**
   * Returns the block transaction root hash.
   *
   * @return the block transaction root hash
   */
  public Hash getTransactionsRoot() {
    return transactionsRoot;
  }

  /**
   * Returns the block transaction receipt root hash.
   *
   * @return the block transaction receipt root hash
   */
  public Hash getReceiptsRoot() {
    return receiptsRoot;
  }

  /**
   * Returns the block logs bloom filter.
   *
   * @return the block logs bloom filter
   */
  public LogsBloomFilter getLogsBloom() {
    return logsBloom;
  }

  /**
   * Returns the total gas consumed by the executing the block.
   *
   * @return the total gas consumed by the executing the block
   */
  public long getGasUsed() {
    return gasUsed;
  }

  /**
   * Returns the unparsed extra data field.
   *
   * @return the raw bytes of the extra data field
   */
  public Bytes getExtraData() {
    return extraData;
  }

  /**
   * Returns the block withdrawals root hash.
   *
   * @return the block withdrawals root hash
   */
  public Optional<Hash> getWithdrawalsRoot() {
    return Optional.ofNullable(withdrawalsRoot);
  }

  /**
   * Returns the block requests hash.
   *
   * @return the block requests hash
   */
  public Optional<Hash> getRequestsHash() {
    return Optional.ofNullable(requestsHash);
  }

  /**
   * Returns the blob gas used if available.
   *
   * @return the blob gas used if available.
   */
  public Optional<Long> getBlobGasUsed() {
    return Optional.ofNullable(blobGasUsed);
  }

  /**
   * Returns the excess blob gas used if available.
   *
   * @return the excess blob gas used if available.
   */
  public Optional<BlobGas> getExcessBlobGas() {
    return Optional.ofNullable(excessBlobGas);
  }

  /**
   * Returns the execution witness if available.
   *
   * @return the execution witness if available.
   */
  public Optional<ExecutionWitness> getExecutionWitness() {
    return Optional.ofNullable(executionWitness);
  }
}<|MERGE_RESOLUTION|>--- conflicted
+++ resolved
@@ -71,13 +71,8 @@
       final Long blobGasUsed,
       final BlobGas excessBlobGas,
       final Bytes32 parentBeaconBlockRoot,
-<<<<<<< HEAD
       final Hash requestsHash,
-      final UInt64 targetBlobsPerBlock,
       final ExecutionWitness executionWitness) {
-=======
-      final Hash requestsHash) {
->>>>>>> c1c37158
     super(
         parentHash,
         coinbase,
