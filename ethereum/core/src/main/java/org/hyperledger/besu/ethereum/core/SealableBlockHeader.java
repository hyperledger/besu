--- conflicted
+++ resolved
@@ -62,13 +62,8 @@
       final Wei baseFee,
       final Bytes32 mixHashOrPrevRandao,
       final Hash withdrawalsRoot,
-<<<<<<< HEAD
-      final Hash depositsRoot,
-      final DataGas excessDataGas) {
-=======
       final DataGas excessDataGas,
       final Hash depositsRoot) {
->>>>>>> 1b29f686
     super(
         parentHash,
         coinbase,
