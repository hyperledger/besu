/*
 * Copyright ConsenSys AG.
 *
 * Licensed under the Apache License, Version 2.0 (the "License"); you may not use this file except in compliance with
 * the License. You may obtain a copy of the License at
 *
 * http://www.apache.org/licenses/LICENSE-2.0
 *
 * Unless required by applicable law or agreed to in writing, software distributed under the License is distributed on
 * an "AS IS" BASIS, WITHOUT WARRANTIES OR CONDITIONS OF ANY KIND, either express or implied. See the License for the
 * specific language governing permissions and limitations under the License.
 *
 * SPDX-License-Identifier: Apache-2.0
 */
package org.hyperledger.besu.ethereum.privacy;

import static com.google.common.base.Preconditions.checkState;
import static org.hyperledger.besu.crypto.Hash.keccak256;
<<<<<<< HEAD
import static org.hyperledger.besu.ethereum.core.PrivacyParameters.ONCHAIN_PRIVACY_PROXY;
import static org.hyperledger.besu.ethereum.privacy.group.OnChainGroupManagement.REMOVE_PARTICIPANT_METHOD_SIGNATURE;
=======
>>>>>>> a2fd2147
import static org.hyperledger.besu.plugin.data.Restriction.RESTRICTED;
import static org.hyperledger.besu.plugin.data.Restriction.UNRESTRICTED;
import static org.hyperledger.besu.plugin.data.Restriction.UNSUPPORTED;

import org.hyperledger.besu.crypto.KeyPair;
import org.hyperledger.besu.crypto.SECPPublicKey;
import org.hyperledger.besu.crypto.SECPSignature;
import org.hyperledger.besu.crypto.SignatureAlgorithm;
import org.hyperledger.besu.crypto.SignatureAlgorithmFactory;
import org.hyperledger.besu.datatypes.Address;
import org.hyperledger.besu.datatypes.Hash;
import org.hyperledger.besu.datatypes.Wei;
import org.hyperledger.besu.ethereum.rlp.BytesValueRLPOutput;
import org.hyperledger.besu.ethereum.rlp.RLP;
import org.hyperledger.besu.ethereum.rlp.RLPException;
import org.hyperledger.besu.ethereum.rlp.RLPInput;
import org.hyperledger.besu.ethereum.rlp.RLPOutput;
import org.hyperledger.besu.plugin.data.Restriction;

import java.math.BigInteger;
import java.util.Arrays;
import java.util.List;
import java.util.Objects;
import java.util.Optional;

import com.google.common.base.Supplier;
import com.google.common.base.Suppliers;
import com.google.common.collect.Lists;
import org.apache.logging.log4j.LogManager;
import org.apache.logging.log4j.Logger;
import org.apache.tuweni.bytes.Bytes;
import org.apache.tuweni.bytes.Bytes32;
import org.apache.tuweni.units.bigints.UInt256;

/** An operation submitted by an external actor to be applied to the system. */
public class PrivateTransaction implements org.hyperledger.besu.plugin.data.PrivateTransaction {
  private static final Logger LOG = LogManager.getLogger();

  // Used for transactions that are not tied to a specific chain
  // (e.g. does not have a chain id associated with it).
  private static final BigInteger REPLAY_UNPROTECTED_V_BASE = BigInteger.valueOf(27);
  private static final BigInteger REPLAY_UNPROTECTED_V_BASE_PLUS_1 = BigInteger.valueOf(28);

  private static final BigInteger REPLAY_PROTECTED_V_BASE = BigInteger.valueOf(35);

  // The v signature parameter starts at 36 because 1 is the first valid chainId so:
  // chainId > 1 implies that 2 * chainId + V_BASE > 36.
  private static final BigInteger REPLAY_PROTECTED_V_MIN = BigInteger.valueOf(36);

  private static final BigInteger TWO = BigInteger.valueOf(2);

  private final long nonce;

  private final Wei gasPrice;

  private final long gasLimit;

  private final Optional<Address> to;

  private final Wei value;

  private final SECPSignature signature;

  private final Bytes payload;

  private final Optional<BigInteger> chainId;

  private final Bytes privateFrom;

  private final Optional<List<Bytes>> privateFor;

  private final Optional<Bytes> privacyGroupId;

  private final Restriction restriction;

  // Caches a "hash" of a portion of the transaction used for sender recovery.
  // Note that this hash does not include the transaction signature so it does not
  // fully identify the transaction (use the result of the {@code hash()} for that).
  // It is only used to compute said signature and recover the sender from it.
  protected volatile Bytes32 hashNoSignature;

  // Caches the transaction sender.
  protected volatile Address sender;

  // Caches the hash used to uniquely identify the transaction.
  // This field will be removed in 1.5.0
  @Deprecated(since = "1.4.3")
  protected volatile Hash hash;

  private static final Supplier<SignatureAlgorithm> SIGNATURE_ALGORITHM =
      Suppliers.memoize(SignatureAlgorithmFactory::getInstance);

  public static Builder builder() {
    return new Builder();
  }

  public static PrivateTransaction readFrom(
      final org.hyperledger.besu.plugin.data.PrivateTransaction p) {

    final BigInteger v = p.getV();
    final byte recId;
    Optional<BigInteger> chainId = p.getChainId();
    if (v.equals(REPLAY_UNPROTECTED_V_BASE) || v.equals(REPLAY_UNPROTECTED_V_BASE_PLUS_1)) {
      recId = v.subtract(REPLAY_UNPROTECTED_V_BASE).byteValueExact();
    } else if (v.compareTo(REPLAY_PROTECTED_V_MIN) > 0) {
      chainId = Optional.of(v.subtract(REPLAY_PROTECTED_V_BASE).divide(TWO));
      recId = v.subtract(TWO.multiply(chainId.get()).add(REPLAY_PROTECTED_V_BASE)).byteValueExact();
    } else {
      throw new RuntimeException(
          String.format("An unsupported encoded `v` value of %s was found", v));
    }

    final SECPSignature signature =
        SIGNATURE_ALGORITHM.get().createSignature(p.getR(), p.getS(), recId);

    final Builder b =
        builder()
            .nonce(p.getNonce())
            .gasPrice(Wei.of(p.getGasPrice().getAsBigInteger()))
            .gasLimit(p.getGasLimit())
            .to(p.getTo().map(Address::wrap).orElse(null))
            .value(Wei.of(p.getValue().getAsBigInteger()))
            .sender(Address.wrap(p.getSender()))
            .payload(p.getPayload())
            .privateFrom(p.getPrivateFrom())
            .restriction(p.getRestriction())
            .signature(signature);

    chainId.ifPresent(b::chainId);
    p.getPrivateFor().ifPresent(b::privateFor);
    p.getPrivacyGroupId().ifPresent(b::privacyGroupId);

    return b.build();
  }

  @SuppressWarnings({"unchecked"})
  public static PrivateTransaction readFrom(final RLPInput input) throws RLPException {
    input.enterList();

    final Builder builder =
        builder()
            .nonce(input.readLongScalar())
            .gasPrice(Wei.of(input.readUInt256Scalar()))
            .gasLimit(input.readLongScalar())
            .to(input.readBytes(v -> v.size() == 0 ? null : Address.wrap(v)))
            .value(Wei.of(input.readUInt256Scalar()))
            .payload(input.readBytes());

    final BigInteger v = input.readBigIntegerScalar();
    final byte recId;
    Optional<BigInteger> chainId = Optional.empty();
    if (v.equals(REPLAY_UNPROTECTED_V_BASE) || v.equals(REPLAY_UNPROTECTED_V_BASE_PLUS_1)) {
      recId = v.subtract(REPLAY_UNPROTECTED_V_BASE).byteValueExact();
    } else if (v.compareTo(REPLAY_PROTECTED_V_MIN) > 0) {
      chainId = Optional.of(v.subtract(REPLAY_PROTECTED_V_BASE).divide(TWO));
      recId = v.subtract(TWO.multiply(chainId.get()).add(REPLAY_PROTECTED_V_BASE)).byteValueExact();
    } else {
      throw new RuntimeException(
          String.format("An unsupported encoded `v` value of %s was found", v));
    }
    final BigInteger r = input.readUInt256Scalar().toUnsignedBigInteger();
    final BigInteger s = input.readUInt256Scalar().toUnsignedBigInteger();
    final SECPSignature signature = SIGNATURE_ALGORITHM.get().createSignature(r, s, recId);

    final Bytes privateFrom = input.readBytes();
    final Object privateForOrPrivacyGroupId = resolvePrivateForOrPrivacyGroupId(input.readAsRlp());
    final Restriction restriction = convertToEnum(input.readBytes());

    input.leaveList();

    chainId.ifPresent(builder::chainId);

    if (privateForOrPrivacyGroupId instanceof List) {
      return builder
          .signature(signature)
          .privateFrom(privateFrom)
          .privateFor((List<Bytes>) privateForOrPrivacyGroupId)
          .restriction(restriction)
          .build();
    } else {
      return builder
          .signature(signature)
          .privateFrom(privateFrom)
          .privacyGroupId((Bytes) privateForOrPrivacyGroupId)
          .restriction(restriction)
          .build();
    }
  }

<<<<<<< HEAD
  public boolean isGroupRemovalTransaction() {
    return this.getTo().isPresent()
        && this.getTo().get().equals(ONCHAIN_PRIVACY_PROXY)
        && this.getPayload()
            .toHexString()
            .startsWith(REMOVE_PARTICIPANT_METHOD_SIGNATURE.toHexString());
  }

=======
>>>>>>> a2fd2147
  private static Object resolvePrivateForOrPrivacyGroupId(final RLPInput item) {
    return item.nextIsList() ? item.readList(RLPInput::readBytes) : item.readBytes();
  }

  private static Restriction convertToEnum(final Bytes readBytes) {
    if (readBytes.equals(RESTRICTED.getBytes())) {
      return RESTRICTED;
    } else if (readBytes.equals(UNRESTRICTED.getBytes())) {
      return UNRESTRICTED;
    } else {
      LOG.error("Transaction restriction '{}' not supported", readBytes.toString());
      return UNSUPPORTED;
    }
  }

  /**
   * Instantiates a transaction instance.
   *
   * @param nonce the nonce
   * @param gasPrice the gas price
   * @param gasLimit the gas limit
   * @param to the transaction recipient
   * @param value the value being transferred to the recipient
   * @param signature the signature
   * @param payload the payload
   * @param sender the transaction sender
   * @param chainId the chain id to apply the transaction to
   *     <p>The {@code to} will be an {@code Optional.empty()} for a contract creation transaction;
   *     otherwise it should contain an address.
   *     <p>The {@code chainId} must be greater than 0 to be applied to a specific chain; otherwise
   *     it will default to any chain.
   * @param privacyGroupId The privacy group id of this private transaction
   * @param privateFrom The public key of the sender of this private transaction
   * @param privateFor An array of the public keys of the intended recipients of this private
   *     transaction
   * @param restriction the restriction of this private transaction
   */
  protected PrivateTransaction(
      final long nonce,
      final Wei gasPrice,
      final long gasLimit,
      final Optional<Address> to,
      final Wei value,
      final SECPSignature signature,
      final Bytes payload,
      final Address sender,
      final Optional<BigInteger> chainId,
      final Bytes privateFrom,
      final Optional<List<Bytes>> privateFor,
      final Optional<Bytes> privacyGroupId,
      final Restriction restriction) {
    this.nonce = nonce;
    this.gasPrice = gasPrice;
    this.gasLimit = gasLimit;
    this.to = to;
    this.value = value;
    this.signature = signature;
    this.payload = payload;
    this.sender = sender;
    this.chainId = chainId;
    this.privateFrom = privateFrom;
    this.privateFor = privateFor;
    this.privacyGroupId = privacyGroupId;
    this.restriction = restriction;
  }

  protected PrivateTransaction(final PrivateTransaction privateTransaction) {
    this(
        privateTransaction.getNonce(),
        privateTransaction.getGasPrice(),
        privateTransaction.getGasLimit(),
        privateTransaction.getTo(),
        privateTransaction.getValue(),
        privateTransaction.getSignature(),
        privateTransaction.getPayload(),
        privateTransaction.getSender(),
        privateTransaction.getChainId(),
        privateTransaction.getPrivateFrom(),
        privateTransaction.getPrivateFor(),
        privateTransaction.getPrivacyGroupId(),
        privateTransaction.getRestriction());
  }

  /**
   * Returns the transaction nonce.
   *
   * @return the transaction nonce
   */
  @Override
  public long getNonce() {
    return nonce;
  }

  /**
   * Return the transaction gas price.
   *
   * @return the transaction gas price
   */
  @Override
  public Wei getGasPrice() {
    return gasPrice;
  }

  /**
   * Returns the transaction gas limit.
   *
   * @return the transaction gas limit
   */
  @Override
  public long getGasLimit() {
    return gasLimit;
  }

  /**
   * Returns the transaction recipient.
   *
   * <p>The {@code Optional<Address>} will be {@code Optional.empty()} if the transaction is a
   * contract creation; otherwise it will contain the message call transaction recipient.
   *
   * @return the transaction recipient if a message call; otherwise {@code Optional.empty()}
   */
  @Override
  public Optional<Address> getTo() {
    return to;
  }

  /**
   * Returns the value transferred in the transaction.
   *
   * @return the value transferred in the transaction
   */
  @Override
  public Wei getValue() {
    return value;
  }

  /**
   * Returns the signature used to sign the transaction.
   *
   * @return the signature used to sign the transaction
   */
  public SECPSignature getSignature() {
    return signature;
  }

  /**
   * Returns the transaction payload.
   *
   * @return the transaction payload
   */
  @Override
  public Bytes getPayload() {
    return payload;
  }

  /**
   * Return the transaction chain id (if it exists)
   *
   * <p>The {@code OptionalInt} will be {@code OptionalInt.empty()} if the transaction is not tied
   * to a specific chain.
   *
   * @return the transaction chain id if it exists; otherwise {@code OptionalInt.empty()}
   */
  @Override
  public Optional<BigInteger> getChainId() {
    return chainId;
  }

  /**
   * Returns the enclave public key of the sender.
   *
   * @return the enclave public key of the sender.
   */
  @Override
  public Bytes getPrivateFrom() {
    return privateFrom;
  }

  /**
   * Returns the enclave public keys of the receivers.
   *
   * @return the enclave public keys of the receivers
   */
  @Override
  public Optional<List<Bytes>> getPrivateFor() {
    return privateFor;
  }

  /**
   * Returns the enclave privacy group id.
   *
   * @return the enclave privacy group id.
   */
  @Override
  public Optional<Bytes> getPrivacyGroupId() {
    return privacyGroupId;
  }

  /**
   * Returns the restriction of this private transaction.
   *
   * @return the restriction
   */
  @Override
  public Restriction getRestriction() {
    return restriction;
  }

  /**
   * Returns the transaction sender.
   *
   * @return the transaction sender
   */
  @Override
  public Address getSender() {
    if (sender == null) {
      final SECPPublicKey publicKey =
          SIGNATURE_ALGORITHM
              .get()
              .recoverPublicKeyFromSignature(getOrComputeSenderRecoveryHash(), signature)
              .orElseThrow(
                  () ->
                      new IllegalStateException(
                          "Cannot recover public key from signature for " + this));
      sender = Address.extract(Hash.hash(publicKey.getEncodedBytes()));
    }
    return sender;
  }

  private Bytes32 getOrComputeSenderRecoveryHash() {
    if (hashNoSignature == null) {
      hashNoSignature =
          computeSenderRecoveryHash(
              nonce,
              gasPrice,
              gasLimit,
              to.orElse(null),
              value,
              payload,
              chainId,
              privateFrom,
              privateFor,
              privacyGroupId,
              restriction.getBytes());
    }
    return hashNoSignature;
  }

  /**
   * Writes the transaction to RLP
   *
   * @param out the output to write the transaction to
   */
  public void writeTo(final RLPOutput out) {
    out.writeRLPBytes(serialize(this).encoded());
  }

  public static BytesValueRLPOutput serialize(
      final org.hyperledger.besu.plugin.data.PrivateTransaction t) {
    final BytesValueRLPOutput out = new BytesValueRLPOutput();
    out.startList();

    out.writeLongScalar(t.getNonce());
    out.writeUInt256Scalar((Wei) t.getGasPrice());
    out.writeLongScalar(t.getGasLimit());
    out.writeBytes(t.getTo().isPresent() ? t.getTo().get() : Bytes.EMPTY);
    out.writeUInt256Scalar((Wei) t.getValue());
    out.writeBytes(t.getPayload());
    out.writeBigIntegerScalar(t.getV());
    out.writeBigIntegerScalar(t.getR());
    out.writeBigIntegerScalar(t.getS());
    out.writeBytes(t.getPrivateFrom());
    t.getPrivateFor()
        .ifPresent(privateFor -> out.writeList(privateFor, (bv, rlpO) -> rlpO.writeBytes(bv)));
    t.getPrivacyGroupId().ifPresent(out::writeBytes);
    out.writeBytes(t.getRestriction().getBytes());

    out.endList();
    return out;
  }

  @Override
  public BigInteger getR() {
    return signature.getR();
  }

  @Override
  public BigInteger getS() {
    return signature.getS();
  }

  @Override
  public BigInteger getV() {
    final BigInteger v;
    final BigInteger recId = BigInteger.valueOf(signature.getRecId());
    if (!chainId.isPresent()) {
      v = recId.add(REPLAY_UNPROTECTED_V_BASE);
    } else {
      v = recId.add(REPLAY_PROTECTED_V_BASE).add(TWO.multiply(chainId.get()));
    }
    return v;
  }

  /**
   * Returns the transaction hash.
   *
   * @deprecated All private transactions should be identified by their corresponding PMT hash.
   * @return the transaction hash
   */
  // This field will be removed in 1.5.0
  @Deprecated(since = "1.4.3")
  @Override
  public Hash getHash() {
    if (hash == null) {
      final Bytes rlp = serialize(this).encoded();
      hash = Hash.hash(rlp);
    }
    return hash;
  }

  /**
   * Returns whether the transaction is a contract creation
   *
   * @return {@code true} if this is a contract-creation transaction; otherwise {@code false}
   */
  public boolean isContractCreation() {
    return !getTo().isPresent();
  }

  /**
   * Calculates the up-front cost for the gas the transaction can use.
   *
   * @return the up-front cost for the gas the transaction can use.
   */
  public Wei getUpfrontGasCost() {
    return getGasPrice().multiply(getGasLimit());
  }

  /**
   * Calculates the up-front cost for the transaction.
   *
   * <p>The up-front cost is paid by the sender account before the transaction is executed. The
   * sender must have the amount in its account balance to execute and some of this amount may be
   * refunded after the transaction has executed.
   *
   * @return the up-front gas cost for the transaction
   */
  public Wei getUpfrontCost() {
    return getUpfrontGasCost().add(getValue());
  }

  /**
   * Determines the privacy group id. Either returning the value of privacyGroupId field if it
   * exists or calculating the EEA privacyGroupId from the privateFrom and privateFor fields.
   *
   * @return the privacyGroupId
   */
  public Bytes32 determinePrivacyGroupId() {
    if (getPrivacyGroupId().isPresent()) {
      return Bytes32.wrap(getPrivacyGroupId().get());
    } else {
      final List<Bytes> privateFor = getPrivateFor().orElse(Lists.newArrayList());
      return PrivacyGroupUtil.calculateEeaPrivacyGroupId(getPrivateFrom(), privateFor);
    }
  }

  private static Bytes32 computeSenderRecoveryHash(
      final long nonce,
      final Wei gasPrice,
      final long gasLimit,
      final Address to,
      final Wei value,
      final Bytes payload,
      final Optional<BigInteger> chainId,
      final Bytes privateFrom,
      final Optional<List<Bytes>> privateFor,
      final Optional<Bytes> privacyGroupId,
      final Bytes restriction) {
    return keccak256(
        RLP.encode(
            out -> {
              out.startList();
              out.writeLongScalar(nonce);
              out.writeUInt256Scalar(gasPrice);
              out.writeLongScalar(gasLimit);
              out.writeBytes(to == null ? Bytes.EMPTY : to);
              out.writeUInt256Scalar(value);
              out.writeBytes(payload);
              if (chainId.isPresent()) {
                out.writeBigIntegerScalar(chainId.get());
                out.writeUInt256Scalar(UInt256.ZERO);
                out.writeUInt256Scalar(UInt256.ZERO);
              }
              out.writeBytes(privateFrom);
              privateFor.ifPresent(pF -> out.writeList(pF, (bv, rlpO) -> rlpO.writeBytes(bv)));
              privacyGroupId.ifPresent(out::writeBytes);
              out.writeBytes(restriction);
              out.endList();
            }));
  }

  @Override
  public boolean equals(final Object other) {
    if (!(other instanceof PrivateTransaction)) {
      return false;
    }
    final PrivateTransaction that = (PrivateTransaction) other;
    return this.chainId.equals(that.chainId)
        && this.gasLimit == that.gasLimit
        && this.gasPrice.equals(that.gasPrice)
        && this.nonce == that.nonce
        && this.payload.equals(that.payload)
        && this.signature.equals(that.signature)
        && this.to.equals(that.to)
        && this.value.equals(that.value)
        && this.privateFor.equals(that.privateFor)
        && this.privateFrom.equals(that.privateFrom)
        && this.restriction.equals(that.restriction);
  }

  @Override
  public int hashCode() {
    return Objects.hash(
        nonce,
        gasPrice,
        gasLimit,
        to,
        value,
        payload,
        signature,
        chainId,
        privateFor,
        privateFrom,
        restriction);
  }

  @Override
  public String toString() {
    final StringBuilder sb = new StringBuilder();
    sb.append(isContractCreation() ? "ContractCreation" : "MessageCall").append("{");
    sb.append("nonce=").append(getNonce()).append(", ");
    sb.append("gasPrice=").append(getGasPrice()).append(", ");
    sb.append("gasLimit=").append(getGasLimit()).append(", ");
    if (getTo().isPresent()) sb.append("to=").append(getTo().get()).append(", ");
    sb.append("value=").append(getValue()).append(", ");
    sb.append("sig=").append(getSignature()).append(", ");
    if (chainId.isPresent()) sb.append("chainId=").append(getChainId().get()).append(", ");
    sb.append("payload=").append(getPayload()).append(", ");
    sb.append("privateFrom=").append(getPrivateFrom()).append(", ");
    if (getPrivateFor().isPresent())
      sb.append("privateFor=")
          .append(Arrays.toString(getPrivateFor().get().toArray()))
          .append(", ");
    if (getPrivacyGroupId().isPresent())
      sb.append("privacyGroupId=").append(getPrivacyGroupId().get()).append(", ");
    sb.append("restriction=").append(getRestriction());
    return sb.append("}").toString();
  }

  public Optional<Address> contractAddress() {
    if (isContractCreation()) {
      return Optional.of(Address.contractAddress(getSender(), getNonce()));
    }
    return Optional.empty();
  }

  public static class Builder {

    protected long nonce = -1L;

    protected Wei gasPrice;

    protected long gasLimit = -1L;

    protected Address to;

    protected Wei value;

    protected SECPSignature signature;

    protected Bytes payload;

    protected Address sender;

    protected Optional<BigInteger> chainId = Optional.empty();

    protected Bytes privateFrom;

    protected Optional<List<Bytes>> privateFor = Optional.empty();

    protected Optional<Bytes> privacyGroupId = Optional.empty();

    protected Restriction restriction;

    public Builder chainId(final BigInteger chainId) {
      this.chainId = Optional.of(chainId);
      return this;
    }

    public Builder gasPrice(final Wei gasPrice) {
      this.gasPrice = gasPrice;
      return this;
    }

    public Builder gasLimit(final long gasLimit) {
      this.gasLimit = gasLimit;
      return this;
    }

    public Builder nonce(final long nonce) {
      this.nonce = nonce;
      return this;
    }

    public Builder value(final Wei value) {
      this.value = value;
      return this;
    }

    public Builder to(final Address to) {
      this.to = to;
      return this;
    }

    public Builder payload(final Bytes payload) {
      this.payload = payload;
      return this;
    }

    public Builder sender(final Address sender) {
      this.sender = sender;
      return this;
    }

    public Builder signature(final SECPSignature signature) {
      this.signature = signature;
      return this;
    }

    public Builder privacyGroupId(final Bytes privacyGroupId) {
      this.privacyGroupId = Optional.of(privacyGroupId);
      return this;
    }

    public Builder privateFrom(final Bytes privateFrom) {
      this.privateFrom = privateFrom;
      return this;
    }

    public Builder privateFor(final List<Bytes> privateFor) {
      this.privateFor = Optional.of(privateFor);
      return this;
    }

    public Builder restriction(final Restriction restriction) {
      this.restriction = restriction;
      return this;
    }

    public PrivateTransaction build() {
      if (privacyGroupId.isPresent() && privateFor.isPresent()) {
        throw new IllegalArgumentException(
            "Private transaction should contain either privacyGroup or privateFor, but not both");
      }
      return new PrivateTransaction(
          nonce,
          gasPrice,
          gasLimit,
          Optional.ofNullable(to),
          value,
          signature,
          payload,
          sender,
          chainId,
          privateFrom,
          privateFor,
          privacyGroupId,
          restriction);
    }

    public PrivateTransaction signAndBuild(final KeyPair keys) {
      checkState(
          signature == null, "The transaction signature has already been provided to this builder");
      signature(computeSignature(keys));
      sender(Address.extract(Hash.hash(keys.getPublicKey().getEncodedBytes())));
      return build();
    }

    protected SECPSignature computeSignature(final KeyPair keys) {
      final Bytes32 hash =
          computeSenderRecoveryHash(
              nonce,
              gasPrice,
              gasLimit,
              to,
              value,
              payload,
              chainId,
              privateFrom,
              privateFor,
              privacyGroupId,
              restriction.getBytes());
      return SIGNATURE_ALGORITHM.get().sign(hash, keys);
    }
  }
}<|MERGE_RESOLUTION|>--- conflicted
+++ resolved
@@ -16,11 +16,8 @@
 
 import static com.google.common.base.Preconditions.checkState;
 import static org.hyperledger.besu.crypto.Hash.keccak256;
-<<<<<<< HEAD
 import static org.hyperledger.besu.ethereum.core.PrivacyParameters.ONCHAIN_PRIVACY_PROXY;
 import static org.hyperledger.besu.ethereum.privacy.group.OnChainGroupManagement.REMOVE_PARTICIPANT_METHOD_SIGNATURE;
-=======
->>>>>>> a2fd2147
 import static org.hyperledger.besu.plugin.data.Restriction.RESTRICTED;
 import static org.hyperledger.besu.plugin.data.Restriction.UNRESTRICTED;
 import static org.hyperledger.besu.plugin.data.Restriction.UNSUPPORTED;
@@ -210,17 +207,6 @@
     }
   }
 
-<<<<<<< HEAD
-  public boolean isGroupRemovalTransaction() {
-    return this.getTo().isPresent()
-        && this.getTo().get().equals(ONCHAIN_PRIVACY_PROXY)
-        && this.getPayload()
-            .toHexString()
-            .startsWith(REMOVE_PARTICIPANT_METHOD_SIGNATURE.toHexString());
-  }
-
-=======
->>>>>>> a2fd2147
   private static Object resolvePrivateForOrPrivacyGroupId(final RLPInput item) {
     return item.nextIsList() ? item.readList(RLPInput::readBytes) : item.readBytes();
   }
