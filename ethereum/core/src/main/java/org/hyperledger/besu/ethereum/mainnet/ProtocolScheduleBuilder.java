--- conflicted
+++ resolved
@@ -198,93 +198,6 @@
                   classicBlockNumber + 1, originalProtocolSpec);
             });
 
-<<<<<<< HEAD
-    addProtocolSpec(
-        protocolSchedule,
-        config.getEcip1015BlockNumber(),
-        ClassicProtocolSpecs.tangerineWhistleDefinition(
-            chainId,
-            config.getContractSizeLimit(),
-            config.getEvmStackSize(),
-            quorumCompatibilityMode));
-    addProtocolSpec(
-        protocolSchedule,
-        config.getDieHardBlockNumber(),
-        ClassicProtocolSpecs.dieHardDefinition(
-            chainId,
-            config.getContractSizeLimit(),
-            config.getEvmStackSize(),
-            quorumCompatibilityMode));
-    addProtocolSpec(
-        protocolSchedule,
-        config.getGothamBlockNumber(),
-        ClassicProtocolSpecs.gothamDefinition(
-            chainId,
-            config.getContractSizeLimit(),
-            config.getEvmStackSize(),
-            config.getEcip1017EraRounds(),
-            quorumCompatibilityMode));
-    addProtocolSpec(
-        protocolSchedule,
-        config.getDefuseDifficultyBombBlockNumber(),
-        ClassicProtocolSpecs.defuseDifficultyBombDefinition(
-            chainId,
-            config.getContractSizeLimit(),
-            config.getEvmStackSize(),
-            config.getEcip1017EraRounds(),
-            quorumCompatibilityMode));
-    addProtocolSpec(
-        protocolSchedule,
-        config.getAtlantisBlockNumber(),
-        ClassicProtocolSpecs.atlantisDefinition(
-            chainId,
-            config.getContractSizeLimit(),
-            config.getEvmStackSize(),
-            isRevertReasonEnabled,
-            config.getEcip1017EraRounds(),
-            quorumCompatibilityMode));
-    addProtocolSpec(
-        protocolSchedule,
-        config.getAghartaBlockNumber(),
-        ClassicProtocolSpecs.aghartaDefinition(
-            chainId,
-            config.getContractSizeLimit(),
-            config.getEvmStackSize(),
-            isRevertReasonEnabled,
-            config.getEcip1017EraRounds(),
-            quorumCompatibilityMode));
-    addProtocolSpec(
-        protocolSchedule,
-        config.getPhoenixBlockNumber(),
-        ClassicProtocolSpecs.phoenixDefinition(
-            chainId,
-            config.getContractSizeLimit(),
-            config.getEvmStackSize(),
-            isRevertReasonEnabled,
-            config.getEcip1017EraRounds(),
-            quorumCompatibilityMode));
-    addProtocolSpec(
-        protocolSchedule,
-        config.getThanosBlockNumber(),
-        ClassicProtocolSpecs.thanosDefinition(
-            chainId,
-            config.getContractSizeLimit(),
-            config.getEvmStackSize(),
-            isRevertReasonEnabled,
-            config.getEcip1017EraRounds(),
-            quorumCompatibilityMode));
-    addProtocolSpec(
-        protocolSchedule,
-        config.getLacchainPostQuantumBlockNumber(),
-        LacchainProtocolSpecs.postQuantumDefinition(
-            chainId,
-            config.getContractSizeLimit(),
-            config.getEvmStackSize(),
-            isRevertReasonEnabled,
-            quorumCompatibilityMode));
-
-=======
->>>>>>> d81abd66
     LOG.info("Protocol schedule created with milestones: {}", protocolSchedule.listMilestones());
   }
 
