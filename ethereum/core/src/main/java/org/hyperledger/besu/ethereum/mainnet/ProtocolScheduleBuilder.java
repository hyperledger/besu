--- conflicted
+++ resolved
@@ -162,14 +162,6 @@
             config.getContractSizeLimit(),
             config.getEvmStackSize(),
             isRevertReasonEnabled));
-    addProtocolSpec(
-        protocolSchedule,
-        config.getMuirGlacierBlockNumber(),
-        MainnetProtocolSpecs.berlinDefinition(
-            chainId,
-            config.getContractSizeLimit(),
-            config.getEvmStackSize(),
-            isRevertReasonEnabled));
 
     if (ExperimentalEIPs.berlinEnabled) {
       addProtocolSpec(
@@ -326,13 +318,9 @@
     lastForkBlock = validateForkOrder("Istanbul", config.getIstanbulBlockNumber(), lastForkBlock);
     lastForkBlock =
         validateForkOrder("MuirGlacier", config.getMuirGlacierBlockNumber(), lastForkBlock);
-<<<<<<< HEAD
-    lastForkBlock = validateForkOrder("Berlin", config.getBerlinBlockNumber(), lastForkBlock);
-=======
     if (ExperimentalEIPs.berlinEnabled) {
       lastForkBlock = validateForkOrder("Berlin", config.getBerlinBlockNumber(), lastForkBlock);
     }
->>>>>>> 23d1460c
     assert (lastForkBlock >= 0);
   }
 
