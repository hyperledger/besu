--- conflicted
+++ resolved
@@ -141,7 +141,7 @@
 
     validateForkOrdering();
 
-    final TreeMap<Long, BuilderMapEntry> builders = buildMilestoneMap(specFactory, chainId);
+    final TreeMap<Long, BuilderMapEntry> builders = buildMilestoneMap(specFactory);
 
     // At this stage, all milestones are flagged with correct modifier, but ProtocolSpecs must be
     // inserted _AT_ the modifier block entry.
@@ -204,7 +204,7 @@
   }
 
   private TreeMap<Long, BuilderMapEntry> buildMilestoneMap(
-      final MainnetProtocolSpecFactory specFactory, final Optional<BigInteger> chainId) {
+      final MainnetProtocolSpecFactory specFactory) {
     final TreeMap<Long, BuilderMapEntry> builders =
         Lists.newArrayList(
                 create(OptionalLong.of(0), specFactory.frontierDefinition()),
@@ -245,29 +245,6 @@
                     (existing, replacement) -> replacement,
                     TreeMap::new));
 
-<<<<<<< HEAD
-=======
-    if (ExperimentalEIPs.eip1559Enabled) {
-      final Optional<TransactionPriceCalculator> transactionPriceCalculator =
-          Optional.of(TransactionPriceCalculator.eip1559());
-      // if we do not have a 1559 block number, assume we are running pre-London config:
-      final long eip1559Block = config.getEIP1559BlockNumber().orElse(Long.MAX_VALUE);
-      builders.put(
-          eip1559Block,
-          new BuilderMapEntry(
-              eip1559Block,
-              MainnetProtocolSpecs.londonDefinition(
-                  chainId,
-                  transactionPriceCalculator,
-                  config.getContractSizeLimit(),
-                  config.getEvmStackSize(),
-                  isRevertReasonEnabled,
-                  config,
-                  quorumCompatibilityMode),
-              protocolSpecAdapters.getModifierForBlock(eip1559Block)));
-    }
-
->>>>>>> c0a1c708
     return builders;
   }
 
