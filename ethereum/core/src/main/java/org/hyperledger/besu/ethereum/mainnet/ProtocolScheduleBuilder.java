/*
 * Copyright ConsenSys AG.
 *
 * Licensed under the Apache License, Version 2.0 (the "License"); you may not use this file except in compliance with
 * the License. You may obtain a copy of the License at
 *
 * http://www.apache.org/licenses/LICENSE-2.0
 *
 * Unless required by applicable law or agreed to in writing, software distributed under the License is distributed on
 * an "AS IS" BASIS, WITHOUT WARRANTIES OR CONDITIONS OF ANY KIND, either express or implied. See the License for the
 * specific language governing permissions and limitations under the License.
 *
 * SPDX-License-Identifier: Apache-2.0
 */
package org.hyperledger.besu.ethereum.mainnet;

import org.hyperledger.besu.config.GenesisConfigOptions;
import org.hyperledger.besu.ethereum.chain.BadBlockManager;
import org.hyperledger.besu.ethereum.core.PrivacyParameters;
import org.hyperledger.besu.ethereum.linea.LineaParameters;
import org.hyperledger.besu.ethereum.privacy.PrivateTransactionValidator;
import org.hyperledger.besu.evm.internal.EvmConfiguration;

import java.math.BigInteger;
import java.util.Optional;
import java.util.OptionalLong;
import java.util.TreeMap;
import java.util.function.Function;
import java.util.stream.Collectors;
import java.util.stream.Stream;

import org.slf4j.Logger;
import org.slf4j.LoggerFactory;

public class ProtocolScheduleBuilder {

  private static final Logger LOG = LoggerFactory.getLogger(ProtocolScheduleBuilder.class);
  private final GenesisConfigOptions config;
  private final Optional<BigInteger> defaultChainId;
  private final ProtocolSpecAdapters protocolSpecAdapters;
  private final PrivacyParameters privacyParameters;
  private final boolean isRevertReasonEnabled;
  private final EvmConfiguration evmConfiguration;
  private final LineaParameters lineaParameters;
  private final BadBlockManager badBlockManager = new BadBlockManager();

  private DefaultProtocolSchedule protocolSchedule;

  public ProtocolScheduleBuilder(
      final GenesisConfigOptions config,
      final BigInteger defaultChainId,
      final ProtocolSpecAdapters protocolSpecAdapters,
      final PrivacyParameters privacyParameters,
      final boolean isRevertReasonEnabled,
      final EvmConfiguration evmConfiguration) {
    this(
        config,
        Optional.of(defaultChainId),
        protocolSpecAdapters,
        privacyParameters,
        isRevertReasonEnabled,
        evmConfiguration,
        LineaParameters.DEFAULT);
  }

  public ProtocolScheduleBuilder(
      final GenesisConfigOptions config,
      final BigInteger defaultChainId,
      final ProtocolSpecAdapters protocolSpecAdapters,
      final PrivacyParameters privacyParameters,
      final boolean isRevertReasonEnabled,
      final EvmConfiguration evmConfiguration,
      final LineaParameters lineaParameters) {
    this(
        config,
        Optional.of(defaultChainId),
        protocolSpecAdapters,
        privacyParameters,
        isRevertReasonEnabled,
        evmConfiguration,
        lineaParameters);
  }

  public ProtocolScheduleBuilder(
      final GenesisConfigOptions config,
      final ProtocolSpecAdapters protocolSpecAdapters,
      final PrivacyParameters privacyParameters,
      final boolean isRevertReasonEnabled,
      final EvmConfiguration evmConfiguration) {
    this(
        config,
        protocolSpecAdapters,
        privacyParameters,
        isRevertReasonEnabled,
        evmConfiguration,
        LineaParameters.DEFAULT);
  }

  public ProtocolScheduleBuilder(
      final GenesisConfigOptions config,
      final ProtocolSpecAdapters protocolSpecAdapters,
      final PrivacyParameters privacyParameters,
      final boolean isRevertReasonEnabled,
      final EvmConfiguration evmConfiguration,
      final LineaParameters lineaParameters) {
    this(
        config,
        Optional.empty(),
        protocolSpecAdapters,
        privacyParameters,
        isRevertReasonEnabled,
        evmConfiguration,
        lineaParameters);
  }

  private ProtocolScheduleBuilder(
      final GenesisConfigOptions config,
      final Optional<BigInteger> defaultChainId,
      final ProtocolSpecAdapters protocolSpecAdapters,
      final PrivacyParameters privacyParameters,
      final boolean isRevertReasonEnabled,
      final EvmConfiguration evmConfiguration,
      final LineaParameters lineaParameters) {
    this.config = config;
    this.protocolSpecAdapters = protocolSpecAdapters;
    this.privacyParameters = privacyParameters;
    this.isRevertReasonEnabled = isRevertReasonEnabled;
    this.evmConfiguration = evmConfiguration;
    this.defaultChainId = defaultChainId;
    this.lineaParameters = lineaParameters;
  }

  public ProtocolSchedule createProtocolSchedule() {
    final Optional<BigInteger> chainId = config.getChainId().or(() -> defaultChainId);
    protocolSchedule = new DefaultProtocolSchedule(chainId);
    initSchedule(protocolSchedule, chainId);
    return protocolSchedule;
  }

  private void initSchedule(
      final ProtocolSchedule protocolSchedule, final Optional<BigInteger> chainId) {

    final MainnetProtocolSpecFactory specFactory =
        new MainnetProtocolSpecFactory(
            chainId,
            config.getContractSizeLimit(),
            config.getEvmStackSize(),
            isRevertReasonEnabled,
            config.getEcip1017EraRounds(),
            evmConfiguration);

    validateForkOrdering();

    final TreeMap<Long, BuilderMapEntry> builders = buildMilestoneMap(specFactory);

    // At this stage, all milestones are flagged with correct modifier, but ProtocolSpecs must be
    // inserted _AT_ the modifier block entry.
    if (!builders.isEmpty()) {
      protocolSpecAdapters.stream()
          .forEach(
              entry -> {
                final long modifierBlock = entry.getKey();
                final BuilderMapEntry parent =
                    Optional.ofNullable(builders.floorEntry(modifierBlock))
                        .orElse(builders.firstEntry())
                        .getValue();
                builders.put(
                    modifierBlock,
                    new BuilderMapEntry(
                        parent.milestoneType,
                        modifierBlock,
                        parent.getBuilder(),
                        entry.getValue()));
              });
    }

    // Create the ProtocolSchedule, such that the Dao/fork milestones can be inserted
    builders
        .values()
        .forEach(
            e ->
                addProtocolSpec(
                    protocolSchedule,
                    e.milestoneType,
                    e.getBlockIdentifier(),
                    e.getBuilder(),
                    e.modifier));

    // NOTE: It is assumed that Daofork blocks will not be used for private networks
    // as too many risks exist around inserting a protocol-spec between daoBlock and daoBlock+10.
    config
        .getDaoForkBlock()
        .ifPresent(
            daoBlockNumber -> {
              final BuilderMapEntry previousSpecBuilder =
                  builders.floorEntry(daoBlockNumber).getValue();
              final ProtocolSpec originalProtocolSpec =
                  getProtocolSpec(
                      protocolSchedule,
                      previousSpecBuilder.getBuilder(),
                      previousSpecBuilder.getModifier());
              addProtocolSpec(
                  protocolSchedule,
                  BuilderMapEntry.MilestoneType.BLOCK_NUMBER,
                  daoBlockNumber,
                  specFactory.daoRecoveryInitDefinition(),
                  protocolSpecAdapters.getModifierForBlock(daoBlockNumber));
              addProtocolSpec(
                  protocolSchedule,
                  BuilderMapEntry.MilestoneType.BLOCK_NUMBER,
                  daoBlockNumber + 1L,
                  specFactory.daoRecoveryTransitionDefinition(),
                  protocolSpecAdapters.getModifierForBlock(daoBlockNumber + 1L));
              // Return to the previous protocol spec after the dao fork has completed.
              protocolSchedule.putBlockNumberMilestone(daoBlockNumber + 10, originalProtocolSpec);
            });

    // specs for classic network
    config
        .getClassicForkBlock()
        .ifPresent(
            classicBlockNumber -> {
              final BuilderMapEntry previousSpecBuilder =
                  builders.floorEntry(classicBlockNumber).getValue();
              final ProtocolSpec originalProtocolSpec =
                  getProtocolSpec(
                      protocolSchedule,
                      previousSpecBuilder.getBuilder(),
                      previousSpecBuilder.getModifier());
              addProtocolSpec(
                  protocolSchedule,
                  BuilderMapEntry.MilestoneType.BLOCK_NUMBER,
                  classicBlockNumber,
                  ClassicProtocolSpecs.classicRecoveryInitDefinition(
                      config.getContractSizeLimit(), config.getEvmStackSize(), evmConfiguration),
                  Function.identity());
              protocolSchedule.putBlockNumberMilestone(
                  classicBlockNumber + 1, originalProtocolSpec);
            });

    LOG.info("Protocol schedule created with milestones: {}", protocolSchedule.listMilestones());
  }

  private void validateForkOrdering() {
    if (config.getDaoForkBlock().isEmpty()) {
      validateClassicForkOrdering();
    } else {
      if (config.getLineaBlockNumber().isEmpty()) {
        validateEthereumForkOrdering();
      } else {
        validateLineaForkOrdering();
      }
    }
  }

  private void validateEthereumForkOrdering() {
    long lastForkBlock = 0;
    lastForkBlock = validateForkOrder("Homestead", config.getHomesteadBlockNumber(), lastForkBlock);
    lastForkBlock = validateForkOrder("DaoFork", config.getDaoForkBlock(), lastForkBlock);
    lastForkBlock =
        validateForkOrder(
            "TangerineWhistle", config.getTangerineWhistleBlockNumber(), lastForkBlock);
    lastForkBlock =
        validateForkOrder("SpuriousDragon", config.getSpuriousDragonBlockNumber(), lastForkBlock);
    lastForkBlock = validateForkOrder("Byzantium", config.getByzantiumBlockNumber(), lastForkBlock);
    lastForkBlock =
        validateForkOrder("Constantinople", config.getConstantinopleBlockNumber(), lastForkBlock);
    lastForkBlock =
        validateForkOrder("Petersburg", config.getPetersburgBlockNumber(), lastForkBlock);
    lastForkBlock = validateForkOrder("Istanbul", config.getIstanbulBlockNumber(), lastForkBlock);
    lastForkBlock =
        validateForkOrder("MuirGlacier", config.getMuirGlacierBlockNumber(), lastForkBlock);
    lastForkBlock = validateForkOrder("Berlin", config.getBerlinBlockNumber(), lastForkBlock);
    lastForkBlock = validateForkOrder("London", config.getLondonBlockNumber(), lastForkBlock);
    lastForkBlock =
        validateForkOrder("ArrowGlacier", config.getArrowGlacierBlockNumber(), lastForkBlock);
    lastForkBlock =
        validateForkOrder("GrayGlacier", config.getGrayGlacierBlockNumber(), lastForkBlock);
    // Begin timestamp forks
    lastForkBlock = validateForkOrder("Shanghai", config.getShanghaiTime(), lastForkBlock);
    lastForkBlock = validateForkOrder("Cancun", config.getCancunTime(), lastForkBlock);
    lastForkBlock = validateForkOrder("FutureEips", config.getFutureEipsTime(), lastForkBlock);
    lastForkBlock =
        validateForkOrder("ExperimentalEips", config.getExperimentalEipsTime(), lastForkBlock);
    assert (lastForkBlock >= 0);
  }

  private void validateClassicForkOrdering() {
    long lastForkBlock = 0;
    lastForkBlock = validateForkOrder("Homestead", config.getHomesteadBlockNumber(), lastForkBlock);
    lastForkBlock =
        validateForkOrder(
            "ClassicTangerineWhistle", config.getEcip1015BlockNumber(), lastForkBlock);
    lastForkBlock = validateForkOrder("DieHard", config.getDieHardBlockNumber(), lastForkBlock);
    lastForkBlock = validateForkOrder("Gotham", config.getGothamBlockNumber(), lastForkBlock);
    lastForkBlock =
        validateForkOrder(
            "DefuseDifficultyBomb", config.getDefuseDifficultyBombBlockNumber(), lastForkBlock);
    lastForkBlock = validateForkOrder("Atlantis", config.getAtlantisBlockNumber(), lastForkBlock);
    lastForkBlock = validateForkOrder("Agharta", config.getAghartaBlockNumber(), lastForkBlock);
    lastForkBlock = validateForkOrder("Phoenix", config.getPhoenixBlockNumber(), lastForkBlock);
    lastForkBlock = validateForkOrder("Thanos", config.getThanosBlockNumber(), lastForkBlock);
    lastForkBlock = validateForkOrder("Magneto", config.getMagnetoBlockNumber(), lastForkBlock);
    lastForkBlock = validateForkOrder("Mystique", config.getMystiqueBlockNumber(), lastForkBlock);
    lastForkBlock = validateForkOrder("Spiral", config.getSpiralBlockNumber(), lastForkBlock);
    assert (lastForkBlock >= 0);
  }

  private void validateLineaForkOrdering() {
    long lastForkBlock = 0;
    lastForkBlock = validateForkOrder("Homestead", config.getHomesteadBlockNumber(), lastForkBlock);
    lastForkBlock = validateForkOrder("DaoFork", config.getDaoForkBlock(), lastForkBlock);
    lastForkBlock =
        validateForkOrder(
            "TangerineWhistle", config.getTangerineWhistleBlockNumber(), lastForkBlock);
    lastForkBlock =
        validateForkOrder("SpuriousDragon", config.getSpuriousDragonBlockNumber(), lastForkBlock);
    lastForkBlock = validateForkOrder("Byzantium", config.getByzantiumBlockNumber(), lastForkBlock);
    lastForkBlock =
        validateForkOrder("Constantinople", config.getConstantinopleBlockNumber(), lastForkBlock);
    lastForkBlock =
        validateForkOrder("Petersburg", config.getPetersburgBlockNumber(), lastForkBlock);
    lastForkBlock = validateForkOrder("Istanbul", config.getIstanbulBlockNumber(), lastForkBlock);
    lastForkBlock =
        validateForkOrder("MuirGlacier", config.getMuirGlacierBlockNumber(), lastForkBlock);
    lastForkBlock = validateForkOrder("Berlin", config.getBerlinBlockNumber(), lastForkBlock);
    lastForkBlock = validateForkOrder("Linea", config.getLineaBlockNumber(), lastForkBlock);
    if (config.getLineaOpcodesBlockNumber().isPresent()) {
      lastForkBlock =
          validateForkOrder("LineaOpcodes", config.getLineaOpcodesBlockNumber(), lastForkBlock);
    }
    assert (lastForkBlock >= 0);
  }

  private long validateForkOrder(
      final String forkName, final OptionalLong thisForkBlock, final long lastForkBlock) {
    final long referenceForkBlock = thisForkBlock.orElse(lastForkBlock);
    if (lastForkBlock > referenceForkBlock) {
      throw new RuntimeException(
          String.format(
              "Genesis Config Error: '%s' is scheduled for milestone %d but it must be on or after milestone %d.",
              forkName, thisForkBlock.getAsLong(), lastForkBlock));
    }
    return referenceForkBlock;
  }

  private TreeMap<Long, BuilderMapEntry> buildMilestoneMap(
      final MainnetProtocolSpecFactory specFactory) {
    return createMilestones(specFactory)
        .flatMap(Optional::stream)
        .collect(
            Collectors.toMap(
                BuilderMapEntry::getBlockIdentifier,
                b -> b,
                (existing, replacement) -> replacement,
                TreeMap::new));
  }

  private Stream<Optional<BuilderMapEntry>> createMilestones(
      final MainnetProtocolSpecFactory specFactory) {
    return Stream.of(
        blockNumberMilestone(OptionalLong.of(0), specFactory.frontierDefinition()),
        blockNumberMilestone(config.getHomesteadBlockNumber(), specFactory.homesteadDefinition()),
        blockNumberMilestone(
            config.getTangerineWhistleBlockNumber(), specFactory.tangerineWhistleDefinition()),
        blockNumberMilestone(
            config.getSpuriousDragonBlockNumber(), specFactory.spuriousDragonDefinition()),
        blockNumberMilestone(config.getByzantiumBlockNumber(), specFactory.byzantiumDefinition()),
        blockNumberMilestone(
            config.getConstantinopleBlockNumber(), specFactory.constantinopleDefinition()),
        blockNumberMilestone(config.getPetersburgBlockNumber(), specFactory.petersburgDefinition()),
        blockNumberMilestone(config.getIstanbulBlockNumber(), specFactory.istanbulDefinition()),
        blockNumberMilestone(
            config.getMuirGlacierBlockNumber(), specFactory.muirGlacierDefinition()),
        blockNumberMilestone(config.getBerlinBlockNumber(), specFactory.berlinDefinition()),
        blockNumberMilestone(config.getLondonBlockNumber(), specFactory.londonDefinition(config)),
        blockNumberMilestone(
            config.getArrowGlacierBlockNumber(), specFactory.arrowGlacierDefinition(config)),
        blockNumberMilestone(
            config.getGrayGlacierBlockNumber(), specFactory.grayGlacierDefinition(config)),
        blockNumberMilestone(
            config.getMergeNetSplitBlockNumber(), specFactory.parisDefinition(config)),
        // Timestamp Forks
        timestampMilestone(config.getShanghaiTime(), specFactory.shanghaiDefinition(config)),
        timestampMilestone(config.getCancunTime(), specFactory.cancunDefinition(config)),
        timestampMilestone(config.getFutureEipsTime(), specFactory.futureEipsDefinition(config)),
        timestampMilestone(
            config.getExperimentalEipsTime(), specFactory.experimentalEipsDefinition(config)),

        // Classic Milestones
        blockNumberMilestone(
            config.getEcip1015BlockNumber(), specFactory.tangerineWhistleDefinition()),
        blockNumberMilestone(config.getDieHardBlockNumber(), specFactory.dieHardDefinition()),
        blockNumberMilestone(config.getGothamBlockNumber(), specFactory.gothamDefinition()),
        blockNumberMilestone(
            config.getDefuseDifficultyBombBlockNumber(),
            specFactory.defuseDifficultyBombDefinition()),
        blockNumberMilestone(config.getAtlantisBlockNumber(), specFactory.atlantisDefinition()),
        blockNumberMilestone(config.getAghartaBlockNumber(), specFactory.aghartaDefinition()),
        blockNumberMilestone(config.getPhoenixBlockNumber(), specFactory.phoenixDefinition()),
        blockNumberMilestone(config.getThanosBlockNumber(), specFactory.thanosDefinition()),
        blockNumberMilestone(config.getMagnetoBlockNumber(), specFactory.magnetoDefinition()),
        blockNumberMilestone(config.getMystiqueBlockNumber(), specFactory.mystiqueDefinition()),
<<<<<<< HEAD

        // Linea Milestones
        blockNumberMilestone(
            config.getLineaBlockNumber(), specFactory.lineaDefinition(config, lineaParameters)),

        // Linea with the evm opcodes changes
        blockNumberMilestone(
            config.getLineaOpcodesBlockNumber(),
            specFactory.lineaOpCodesDefinition(config, lineaParameters)));
=======
        blockNumberMilestone(config.getSpiralBlockNumber(), specFactory.spiralDefinition()));
>>>>>>> accac1cc
  }

  private Optional<BuilderMapEntry> timestampMilestone(
      final OptionalLong blockIdentifier, final ProtocolSpecBuilder builder) {
    return createMilestone(blockIdentifier, builder, BuilderMapEntry.MilestoneType.TIMESTAMP);
  }

  private Optional<BuilderMapEntry> blockNumberMilestone(
      final OptionalLong blockIdentifier, final ProtocolSpecBuilder builder) {
    return createMilestone(blockIdentifier, builder, BuilderMapEntry.MilestoneType.BLOCK_NUMBER);
  }

  private Optional<BuilderMapEntry> createMilestone(
      final OptionalLong blockIdentifier,
      final ProtocolSpecBuilder builder,
      final BuilderMapEntry.MilestoneType milestoneType) {
    if (blockIdentifier.isEmpty()) {
      return Optional.empty();
    }
    final long blockVal = blockIdentifier.getAsLong();
    return Optional.of(
        new BuilderMapEntry(
            milestoneType, blockVal, builder, protocolSpecAdapters.getModifierForBlock(blockVal)));
  }

  private ProtocolSpec getProtocolSpec(
      final ProtocolSchedule protocolSchedule,
      final ProtocolSpecBuilder definition,
      final Function<ProtocolSpecBuilder, ProtocolSpecBuilder> modifier) {
    definition
        .badBlocksManager(badBlockManager)
        .privacyParameters(privacyParameters)
        .privateTransactionValidatorBuilder(
            () -> new PrivateTransactionValidator(protocolSchedule.getChainId()));

    return modifier.apply(definition).build(protocolSchedule);
  }

  private void addProtocolSpec(
      final ProtocolSchedule protocolSchedule,
      final BuilderMapEntry.MilestoneType milestoneType,
      final long blockNumberOrTimestamp,
      final ProtocolSpecBuilder definition,
      final Function<ProtocolSpecBuilder, ProtocolSpecBuilder> modifier) {

    switch (milestoneType) {
      case BLOCK_NUMBER -> protocolSchedule.putBlockNumberMilestone(
          blockNumberOrTimestamp, getProtocolSpec(protocolSchedule, definition, modifier));
      case TIMESTAMP -> protocolSchedule.putTimestampMilestone(
          blockNumberOrTimestamp, getProtocolSpec(protocolSchedule, definition, modifier));
      default -> throw new IllegalStateException(
          "Unexpected milestoneType: "
              + milestoneType
              + " for milestone: "
              + blockNumberOrTimestamp);
    }
  }

  private static class BuilderMapEntry {
    private final MilestoneType milestoneType;
    private final long blockIdentifier;
    private final ProtocolSpecBuilder builder;
    private final Function<ProtocolSpecBuilder, ProtocolSpecBuilder> modifier;

    public BuilderMapEntry(
        final MilestoneType milestoneType,
        final long blockIdentifier,
        final ProtocolSpecBuilder builder,
        final Function<ProtocolSpecBuilder, ProtocolSpecBuilder> modifier) {
      this.milestoneType = milestoneType;
      this.blockIdentifier = blockIdentifier;
      this.builder = builder;
      this.modifier = modifier;
    }

    public long getBlockIdentifier() {
      return blockIdentifier;
    }

    public ProtocolSpecBuilder getBuilder() {
      return builder;
    }

    public Function<ProtocolSpecBuilder, ProtocolSpecBuilder> getModifier() {
      return modifier;
    }

    private enum MilestoneType {
      BLOCK_NUMBER,
      TIMESTAMP
    }
  }
}<|MERGE_RESOLUTION|>--- conflicted
+++ resolved
@@ -401,7 +401,7 @@
         blockNumberMilestone(config.getThanosBlockNumber(), specFactory.thanosDefinition()),
         blockNumberMilestone(config.getMagnetoBlockNumber(), specFactory.magnetoDefinition()),
         blockNumberMilestone(config.getMystiqueBlockNumber(), specFactory.mystiqueDefinition()),
-<<<<<<< HEAD
+        blockNumberMilestone(config.getSpiralBlockNumber(), specFactory.spiralDefinition()),
 
         // Linea Milestones
         blockNumberMilestone(
@@ -411,9 +411,6 @@
         blockNumberMilestone(
             config.getLineaOpcodesBlockNumber(),
             specFactory.lineaOpCodesDefinition(config, lineaParameters)));
-=======
-        blockNumberMilestone(config.getSpiralBlockNumber(), specFactory.spiralDefinition()));
->>>>>>> accac1cc
   }
 
   private Optional<BuilderMapEntry> timestampMilestone(
