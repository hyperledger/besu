/*
 * Copyright ConsenSys AG.
 *
 * Licensed under the Apache License, Version 2.0 (the "License"); you may not use this file except in compliance with
 * the License. You may obtain a copy of the License at
 *
 * http://www.apache.org/licenses/LICENSE-2.0
 *
 * Unless required by applicable law or agreed to in writing, software distributed under the License is distributed on
 * an "AS IS" BASIS, WITHOUT WARRANTIES OR CONDITIONS OF ANY KIND, either express or implied. See the License for the
 * specific language governing permissions and limitations under the License.
 *
 * SPDX-License-Identifier: Apache-2.0
 */
package org.hyperledger.besu.ethereum.mainnet;

import org.hyperledger.besu.config.GenesisConfigOptions;
import org.hyperledger.besu.ethereum.chain.BadBlockManager;
import org.hyperledger.besu.ethereum.core.MiningParameters;
import org.hyperledger.besu.ethereum.core.PrivacyParameters;
import org.hyperledger.besu.ethereum.privacy.PrivateTransactionValidator;
import org.hyperledger.besu.evm.internal.EvmConfiguration;
import org.hyperledger.besu.plugin.services.MetricsSystem;

import java.math.BigInteger;
import java.util.List;
import java.util.Map;
import java.util.NavigableMap;
import java.util.Optional;
import java.util.OptionalInt;
import java.util.OptionalLong;
import java.util.TreeMap;
import java.util.function.Function;
import java.util.stream.Collectors;
import java.util.stream.Stream;

import org.slf4j.Logger;
import org.slf4j.LoggerFactory;

public class ProtocolScheduleBuilder {

  private static final Logger LOG = LoggerFactory.getLogger(ProtocolScheduleBuilder.class);
  private final GenesisConfigOptions config;
  private final Optional<BigInteger> defaultChainId;
  private final ProtocolSpecAdapters protocolSpecAdapters;
  private final PrivacyParameters privacyParameters;
  private final boolean isRevertReasonEnabled;
  private final EvmConfiguration evmConfiguration;
  private final MiningParameters miningParameters;
  private final BadBlockManager badBlockManager;
  private final boolean isParallelTxProcessingEnabled;
  private final MetricsSystem metricsSystem;

  public ProtocolScheduleBuilder(
      final GenesisConfigOptions config,
      final BigInteger defaultChainId,
      final ProtocolSpecAdapters protocolSpecAdapters,
      final PrivacyParameters privacyParameters,
      final boolean isRevertReasonEnabled,
      final EvmConfiguration evmConfiguration,
      final MiningParameters miningParameters,
      final BadBlockManager badBlockManager,
      final boolean isParallelTxProcessingEnabled,
      final MetricsSystem metricsSystem) {
    this(
        config,
        Optional.of(defaultChainId),
        protocolSpecAdapters,
        privacyParameters,
        isRevertReasonEnabled,
        evmConfiguration,
        miningParameters,
        badBlockManager,
        isParallelTxProcessingEnabled,
        metricsSystem);
  }

  public ProtocolScheduleBuilder(
      final GenesisConfigOptions config,
      final ProtocolSpecAdapters protocolSpecAdapters,
      final PrivacyParameters privacyParameters,
      final boolean isRevertReasonEnabled,
      final EvmConfiguration evmConfiguration,
      final MiningParameters miningParameters,
      final BadBlockManager badBlockManager,
      final boolean isParallelTxProcessingEnabled,
      final MetricsSystem metricsSystem) {
    this(
        config,
        Optional.empty(),
        protocolSpecAdapters,
        privacyParameters,
        isRevertReasonEnabled,
        evmConfiguration,
        miningParameters,
        badBlockManager,
        isParallelTxProcessingEnabled,
        metricsSystem);
  }

  private ProtocolScheduleBuilder(
      final GenesisConfigOptions config,
      final Optional<BigInteger> defaultChainId,
      final ProtocolSpecAdapters protocolSpecAdapters,
      final PrivacyParameters privacyParameters,
      final boolean isRevertReasonEnabled,
      final EvmConfiguration evmConfiguration,
      final MiningParameters miningParameters,
      final BadBlockManager badBlockManager,
      final boolean isParallelTxProcessingEnabled,
      final MetricsSystem metricsSystem) {
    this.config = config;
    this.protocolSpecAdapters = protocolSpecAdapters;
    this.privacyParameters = privacyParameters;
    this.isRevertReasonEnabled = isRevertReasonEnabled;
    this.evmConfiguration = evmConfiguration;
    this.defaultChainId = defaultChainId;
    this.miningParameters = miningParameters;
    this.badBlockManager = badBlockManager;
    this.isParallelTxProcessingEnabled = isParallelTxProcessingEnabled;
    this.metricsSystem = metricsSystem;
  }

  public ProtocolSchedule createProtocolSchedule() {
    final Optional<BigInteger> chainId = config.getChainId().or(() -> defaultChainId);
    DefaultProtocolSchedule protocolSchedule = new DefaultProtocolSchedule(chainId);
    initSchedule(protocolSchedule, chainId);
    return protocolSchedule;
  }

  private void initSchedule(
      final ProtocolSchedule protocolSchedule, final Optional<BigInteger> chainId) {

    final MainnetProtocolSpecFactory specFactory =
        new MainnetProtocolSpecFactory(
            chainId,
            isRevertReasonEnabled,
            config.getEcip1017EraRounds(),
            evmConfiguration.overrides(
                config.getContractSizeLimit(), OptionalInt.empty(), config.getEvmStackSize()),
            miningParameters,
            isParallelTxProcessingEnabled,
            metricsSystem);

    validateForkOrdering();

    final List<BuilderMapEntry> mileStones = createMilestones(specFactory);
    final Map<HardforkId, Long> completeMileStoneList = buildFullMilestoneMap(mileStones);
    protocolSchedule.setMilestones(completeMileStoneList);

    final NavigableMap<Long, BuilderMapEntry> builders = buildFlattenedMilestoneMap(mileStones);

    // At this stage, all milestones are flagged with the correct modifier, but ProtocolSpecs must
    // be
    // inserted _AT_ the modifier block entry.
    if (!builders.isEmpty()) {
      protocolSpecAdapters.stream()
          .forEach(
              entry -> {
                final long modifierBlock = entry.getKey();
                final BuilderMapEntry parent =
                    Optional.ofNullable(builders.floorEntry(modifierBlock))
                        .orElse(builders.firstEntry())
                        .getValue();
                builders.put(
                    modifierBlock,
                    new BuilderMapEntry(
                        parent.hardforkId,
                        parent.milestoneType,
                        modifierBlock,
                        parent.builder(),
                        entry.getValue()));
              });
    }

    // Create the ProtocolSchedule, such that the Dao/fork milestones can be inserted
    builders
        .values()
        .forEach(
            e ->
                addProtocolSpec(
                    protocolSchedule,
                    e.milestoneType,
                    e.blockIdentifier(),
                    e.builder(),
                    e.modifier));

    // NOTE: It is assumed that Daofork blocks will not be used for private networks
    // as too many risks exist around inserting a protocol-spec between daoBlock and daoBlock+10.
    config
        .getDaoForkBlock()
        .ifPresent(
            daoBlockNumber -> {
              final BuilderMapEntry previousSpecBuilder =
                  builders.floorEntry(daoBlockNumber).getValue();
              final ProtocolSpec originalProtocolSpec =
                  getProtocolSpec(
                      protocolSchedule,
                      previousSpecBuilder.builder(),
                      previousSpecBuilder.modifier());
              addProtocolSpec(
                  protocolSchedule,
                  BuilderMapEntry.MilestoneType.BLOCK_NUMBER,
                  daoBlockNumber,
                  specFactory.daoRecoveryInitDefinition(),
                  protocolSpecAdapters.getModifierForBlock(daoBlockNumber));
              addProtocolSpec(
                  protocolSchedule,
                  BuilderMapEntry.MilestoneType.BLOCK_NUMBER,
                  daoBlockNumber + 1L,
                  specFactory.daoRecoveryTransitionDefinition(),
                  protocolSpecAdapters.getModifierForBlock(daoBlockNumber + 1L));
              // Return to the previous protocol spec after the dao fork has completed.
              protocolSchedule.putBlockNumberMilestone(daoBlockNumber + 10, originalProtocolSpec);
            });

    // specs for classic network
    config
        .getClassicForkBlock()
        .ifPresent(
            classicBlockNumber -> {
              final BuilderMapEntry previousSpecBuilder =
                  builders.floorEntry(classicBlockNumber).getValue();
              final ProtocolSpec originalProtocolSpec =
                  getProtocolSpec(
                      protocolSchedule,
                      previousSpecBuilder.builder(),
                      previousSpecBuilder.modifier());
              addProtocolSpec(
                  protocolSchedule,
                  BuilderMapEntry.MilestoneType.BLOCK_NUMBER,
                  classicBlockNumber,
                  ClassicProtocolSpecs.classicRecoveryInitDefinition(
                      evmConfiguration, isParallelTxProcessingEnabled, metricsSystem),
                  Function.identity());
              protocolSchedule.putBlockNumberMilestone(
                  classicBlockNumber + 1, originalProtocolSpec);
            });

    LOG.info("Protocol schedule created with milestones: {}", protocolSchedule.listMilestones());
  }

  private void validateForkOrdering() {
    if (config.getDaoForkBlock().isEmpty()) {
      validateClassicForkOrdering();
    } else {
      if (config.getLineaBlockNumber().isEmpty()) {
        validateEthereumForkOrdering();
      } else {
        validateLineaForkOrdering();
      }
    }
  }

  private void validateEthereumForkOrdering() {
    long lastForkBlock = 0;
    lastForkBlock = validateForkOrder("Homestead", config.getHomesteadBlockNumber(), lastForkBlock);
    lastForkBlock = validateForkOrder("DaoFork", config.getDaoForkBlock(), lastForkBlock);
    lastForkBlock =
        validateForkOrder(
            "TangerineWhistle", config.getTangerineWhistleBlockNumber(), lastForkBlock);
    lastForkBlock =
        validateForkOrder("SpuriousDragon", config.getSpuriousDragonBlockNumber(), lastForkBlock);
    lastForkBlock = validateForkOrder("Byzantium", config.getByzantiumBlockNumber(), lastForkBlock);
    lastForkBlock =
        validateForkOrder("Constantinople", config.getConstantinopleBlockNumber(), lastForkBlock);
    lastForkBlock =
        validateForkOrder("Petersburg", config.getPetersburgBlockNumber(), lastForkBlock);
    lastForkBlock = validateForkOrder("Istanbul", config.getIstanbulBlockNumber(), lastForkBlock);
    lastForkBlock =
        validateForkOrder("MuirGlacier", config.getMuirGlacierBlockNumber(), lastForkBlock);
    lastForkBlock = validateForkOrder("Berlin", config.getBerlinBlockNumber(), lastForkBlock);
    lastForkBlock = validateForkOrder("London", config.getLondonBlockNumber(), lastForkBlock);
    lastForkBlock =
        validateForkOrder("ArrowGlacier", config.getArrowGlacierBlockNumber(), lastForkBlock);
    lastForkBlock =
        validateForkOrder("GrayGlacier", config.getGrayGlacierBlockNumber(), lastForkBlock);
    // Begin timestamp forks
    lastForkBlock = validateForkOrder("Shanghai", config.getShanghaiTime(), lastForkBlock);
    lastForkBlock = validateForkOrder("Cancun", config.getCancunTime(), lastForkBlock);
    lastForkBlock = validateForkOrder("CancunEOF", config.getCancunEOFTime(), lastForkBlock);
    lastForkBlock = validateForkOrder("Prague", config.getPragueTime(), lastForkBlock);
    lastForkBlock = validateForkOrder("PragueEOF", config.getPragueEOFTime(), lastForkBlock);
    lastForkBlock = validateForkOrder("FutureEips", config.getFutureEipsTime(), lastForkBlock);
    lastForkBlock =
        validateForkOrder("ExperimentalEips", config.getExperimentalEipsTime(), lastForkBlock);
    assert (lastForkBlock >= 0);
  }

  private void validateClassicForkOrdering() {
    long lastForkBlock = 0;
    lastForkBlock = validateForkOrder("Homestead", config.getHomesteadBlockNumber(), lastForkBlock);
    lastForkBlock =
        validateForkOrder(
            "ClassicTangerineWhistle", config.getEcip1015BlockNumber(), lastForkBlock);
    lastForkBlock = validateForkOrder("DieHard", config.getDieHardBlockNumber(), lastForkBlock);
    lastForkBlock = validateForkOrder("Gotham", config.getGothamBlockNumber(), lastForkBlock);
    lastForkBlock =
        validateForkOrder(
            "DefuseDifficultyBomb", config.getDefuseDifficultyBombBlockNumber(), lastForkBlock);
    lastForkBlock = validateForkOrder("Atlantis", config.getAtlantisBlockNumber(), lastForkBlock);
    lastForkBlock = validateForkOrder("Agharta", config.getAghartaBlockNumber(), lastForkBlock);
    lastForkBlock = validateForkOrder("Phoenix", config.getPhoenixBlockNumber(), lastForkBlock);
    lastForkBlock = validateForkOrder("Thanos", config.getThanosBlockNumber(), lastForkBlock);
    lastForkBlock = validateForkOrder("Magneto", config.getMagnetoBlockNumber(), lastForkBlock);
    lastForkBlock = validateForkOrder("Mystique", config.getMystiqueBlockNumber(), lastForkBlock);
    lastForkBlock = validateForkOrder("Spiral", config.getSpiralBlockNumber(), lastForkBlock);
    assert (lastForkBlock >= 0);
  }

  private void validateLineaForkOrdering() {
    long lastForkBlock = 0;
    lastForkBlock = validateForkOrder("Homestead", config.getHomesteadBlockNumber(), lastForkBlock);
    lastForkBlock = validateForkOrder("DaoFork", config.getDaoForkBlock(), lastForkBlock);
    lastForkBlock =
        validateForkOrder(
            "TangerineWhistle", config.getTangerineWhistleBlockNumber(), lastForkBlock);
    lastForkBlock =
        validateForkOrder("SpuriousDragon", config.getSpuriousDragonBlockNumber(), lastForkBlock);
    lastForkBlock = validateForkOrder("Byzantium", config.getByzantiumBlockNumber(), lastForkBlock);
    lastForkBlock =
        validateForkOrder("Constantinople", config.getConstantinopleBlockNumber(), lastForkBlock);
    lastForkBlock =
        validateForkOrder("Petersburg", config.getPetersburgBlockNumber(), lastForkBlock);
    lastForkBlock = validateForkOrder("Istanbul", config.getIstanbulBlockNumber(), lastForkBlock);
    lastForkBlock =
        validateForkOrder("MuirGlacier", config.getMuirGlacierBlockNumber(), lastForkBlock);
    lastForkBlock = validateForkOrder("Berlin", config.getBerlinBlockNumber(), lastForkBlock);
    lastForkBlock = validateForkOrder("Linea", config.getLineaBlockNumber(), lastForkBlock);
    if (config.getLineaOpcodesBlockNumber().isPresent()) {
      lastForkBlock =
          validateForkOrder("LineaOpcodes", config.getLineaOpcodesBlockNumber(), lastForkBlock);
    }
    assert (lastForkBlock >= 0);
  }

  private long validateForkOrder(
      final String forkName, final OptionalLong thisForkBlock, final long lastForkBlock) {
    final long referenceForkBlock = thisForkBlock.orElse(lastForkBlock);
    if (lastForkBlock > referenceForkBlock) {
      throw new RuntimeException(
          String.format(
              "Genesis Config Error: '%s' is scheduled for milestone %d but it must be on or after milestone %d.",
              forkName, thisForkBlock.getAsLong(), lastForkBlock));
    }
    return referenceForkBlock;
  }

  private NavigableMap<Long, BuilderMapEntry> buildFlattenedMilestoneMap(
      final List<BuilderMapEntry> mileStones) {
    return mileStones.stream()
        .collect(
            Collectors.toMap(
                BuilderMapEntry::blockIdentifier,
                b -> b,
                (existing, replacement) -> replacement,
                TreeMap::new));
  }

  private Map<HardforkId, Long> buildFullMilestoneMap(final List<BuilderMapEntry> mileStones) {
    return mileStones.stream()
        .collect(
            Collectors.toMap(
                b -> b.hardforkId,
                BuilderMapEntry::blockIdentifier,
                (existing, replacement) -> existing));
  }

  private List<BuilderMapEntry> createMilestones(final MainnetProtocolSpecFactory specFactory) {
    return Stream.of(
<<<<<<< HEAD
        blockNumberMilestone(OptionalLong.of(0), specFactory.frontierDefinition()),
        blockNumberMilestone(config.getHomesteadBlockNumber(), specFactory.homesteadDefinition()),
        blockNumberMilestone(
            config.getTangerineWhistleBlockNumber(), specFactory.tangerineWhistleDefinition()),
        blockNumberMilestone(
            config.getSpuriousDragonBlockNumber(), specFactory.spuriousDragonDefinition()),
        blockNumberMilestone(config.getByzantiumBlockNumber(), specFactory.byzantiumDefinition()),
        blockNumberMilestone(
            config.getConstantinopleBlockNumber(), specFactory.constantinopleDefinition()),
        blockNumberMilestone(config.getPetersburgBlockNumber(), specFactory.petersburgDefinition()),
        blockNumberMilestone(config.getIstanbulBlockNumber(), specFactory.istanbulDefinition()),
        blockNumberMilestone(
            config.getMuirGlacierBlockNumber(), specFactory.muirGlacierDefinition()),
        blockNumberMilestone(config.getBerlinBlockNumber(), specFactory.berlinDefinition()),
        blockNumberMilestone(config.getLondonBlockNumber(), specFactory.londonDefinition(config)),
        blockNumberMilestone(
            config.getArrowGlacierBlockNumber(), specFactory.arrowGlacierDefinition(config)),
        blockNumberMilestone(
            config.getGrayGlacierBlockNumber(), specFactory.grayGlacierDefinition(config)),
        blockNumberMilestone(
            config.getMergeNetSplitBlockNumber(), specFactory.parisDefinition(config)),
        // Timestamp Forks
        timestampMilestone(config.getShanghaiTime(), specFactory.shanghaiDefinition(config)),
        timestampMilestone(config.getCancunTime(), specFactory.cancunDefinition(config)),
        timestampMilestone(config.getCancunEOFTime(), specFactory.cancunEOFDefinition(config)),
        timestampMilestone(config.getPragueTime(), specFactory.pragueDefinition(config)),
        timestampMilestone(config.getPragueEOFTime(), specFactory.pragueEOFDefinition(config)),
        timestampMilestone(config.getFutureEipsTime(), specFactory.futureEipsDefinition(config)),
        timestampMilestone(
            config.getExperimentalEipsTime(), specFactory.experimentalEipsDefinition(config)),

        // Classic Milestones
        blockNumberMilestone(
            config.getEcip1015BlockNumber(), specFactory.tangerineWhistleDefinition()),
        blockNumberMilestone(config.getDieHardBlockNumber(), specFactory.dieHardDefinition()),
        blockNumberMilestone(config.getGothamBlockNumber(), specFactory.gothamDefinition()),
        blockNumberMilestone(
            config.getDefuseDifficultyBombBlockNumber(),
            specFactory.defuseDifficultyBombDefinition()),
        blockNumberMilestone(config.getAtlantisBlockNumber(), specFactory.atlantisDefinition()),
        blockNumberMilestone(config.getAghartaBlockNumber(), specFactory.aghartaDefinition()),
        blockNumberMilestone(config.getPhoenixBlockNumber(), specFactory.phoenixDefinition()),
        blockNumberMilestone(config.getThanosBlockNumber(), specFactory.thanosDefinition()),
        blockNumberMilestone(config.getMagnetoBlockNumber(), specFactory.magnetoDefinition()),
        blockNumberMilestone(config.getMystiqueBlockNumber(), specFactory.mystiqueDefinition()),
        blockNumberMilestone(config.getSpiralBlockNumber(), specFactory.spiralDefinition()),

        // Linea with the evm opcodes changes
        blockNumberMilestone(
            config.getLineaOpcodesBlockNumber(), specFactory.lineaOpCodesDefinition(config)));
=======
            blockNumberMilestone(
                HardforkId.MainnetHardforkId.FRONTIER,
                OptionalLong.of(0),
                specFactory.frontierDefinition()),
            blockNumberMilestone(
                HardforkId.MainnetHardforkId.HOMESTEAD,
                config.getHomesteadBlockNumber(),
                specFactory.homesteadDefinition()),
            blockNumberMilestone(
                HardforkId.MainnetHardforkId.TANGERINE_WHISTLE,
                config.getTangerineWhistleBlockNumber(),
                specFactory.tangerineWhistleDefinition()),
            blockNumberMilestone(
                HardforkId.MainnetHardforkId.SPURIOUS_DRAGON,
                config.getSpuriousDragonBlockNumber(),
                specFactory.spuriousDragonDefinition()),
            blockNumberMilestone(
                HardforkId.MainnetHardforkId.BYZANTIUM,
                config.getByzantiumBlockNumber(),
                specFactory.byzantiumDefinition()),
            blockNumberMilestone(
                HardforkId.MainnetHardforkId.CONSTANTINOPLE,
                config.getConstantinopleBlockNumber(),
                specFactory.constantinopleDefinition()),
            blockNumberMilestone(
                HardforkId.MainnetHardforkId.PETERSBURG,
                config.getPetersburgBlockNumber(),
                specFactory.petersburgDefinition()),
            blockNumberMilestone(
                HardforkId.MainnetHardforkId.ISTANBUL,
                config.getIstanbulBlockNumber(),
                specFactory.istanbulDefinition()),
            blockNumberMilestone(
                HardforkId.MainnetHardforkId.MUIR_GLACIER,
                config.getMuirGlacierBlockNumber(),
                specFactory.muirGlacierDefinition()),
            blockNumberMilestone(
                HardforkId.MainnetHardforkId.BERLIN,
                config.getBerlinBlockNumber(),
                specFactory.berlinDefinition()),
            blockNumberMilestone(
                HardforkId.MainnetHardforkId.LONDON,
                config.getLondonBlockNumber(),
                specFactory.londonDefinition(config)),
            blockNumberMilestone(
                HardforkId.MainnetHardforkId.ARROW_GLACIER,
                config.getArrowGlacierBlockNumber(),
                specFactory.arrowGlacierDefinition(config)),
            blockNumberMilestone(
                HardforkId.MainnetHardforkId.GRAY_GLACIER,
                config.getGrayGlacierBlockNumber(),
                specFactory.grayGlacierDefinition(config)),
            blockNumberMilestone(
                HardforkId.MainnetHardforkId.PARIS,
                config.getMergeNetSplitBlockNumber(),
                specFactory.parisDefinition(config)),
            // Timestamp Forks
            timestampMilestone(
                HardforkId.MainnetHardforkId.SHANGHAI,
                config.getShanghaiTime(),
                specFactory.shanghaiDefinition(config)),
            timestampMilestone(
                HardforkId.MainnetHardforkId.CANCUN,
                config.getCancunTime(),
                specFactory.cancunDefinition(config)),
            timestampMilestone(
                HardforkId.MainnetHardforkId.CANCUN_EOF,
                config.getCancunEOFTime(),
                specFactory.cancunEOFDefinition(config)),
            timestampMilestone(
                HardforkId.MainnetHardforkId.PRAGUE,
                config.getPragueTime(),
                specFactory.pragueDefinition(config)),
            timestampMilestone(
                HardforkId.MainnetHardforkId.PRAGUE_EOF,
                config.getPragueEOFTime(),
                specFactory.pragueEOFDefinition(config)),
            timestampMilestone(
                HardforkId.MainnetHardforkId.FUTURE_EIPS,
                config.getFutureEipsTime(),
                specFactory.futureEipsDefinition(config)),
            timestampMilestone(
                HardforkId.MainnetHardforkId.EXPERIMENTAL_EIPS,
                config.getExperimentalEipsTime(),
                specFactory.experimentalEipsDefinition(config)),

            // Classic Milestones
            blockNumberMilestone(
                HardforkId.ClassicHardforkId.CLASSIC_TANGERINE_WHISTLE,
                config.getEcip1015BlockNumber(),
                specFactory.tangerineWhistleDefinition()),
            blockNumberMilestone(
                HardforkId.ClassicHardforkId.DIE_HARD,
                config.getDieHardBlockNumber(),
                specFactory.dieHardDefinition()),
            blockNumberMilestone(
                HardforkId.ClassicHardforkId.GOTHAM,
                config.getGothamBlockNumber(),
                specFactory.gothamDefinition()),
            blockNumberMilestone(
                HardforkId.ClassicHardforkId.DEFUSE_DIFFICULTY_BOMB,
                config.getDefuseDifficultyBombBlockNumber(),
                specFactory.defuseDifficultyBombDefinition()),
            blockNumberMilestone(
                HardforkId.ClassicHardforkId.ATLANTIS,
                config.getAtlantisBlockNumber(),
                specFactory.atlantisDefinition()),
            blockNumberMilestone(
                HardforkId.ClassicHardforkId.AGHARTA,
                config.getAghartaBlockNumber(),
                specFactory.aghartaDefinition()),
            blockNumberMilestone(
                HardforkId.ClassicHardforkId.PHOENIX,
                config.getPhoenixBlockNumber(),
                specFactory.phoenixDefinition()),
            blockNumberMilestone(
                HardforkId.ClassicHardforkId.THANOS,
                config.getThanosBlockNumber(),
                specFactory.thanosDefinition()),
            blockNumberMilestone(
                HardforkId.ClassicHardforkId.MAGNETO,
                config.getMagnetoBlockNumber(),
                specFactory.magnetoDefinition()),
            blockNumberMilestone(
                HardforkId.ClassicHardforkId.MYSTIQUE,
                config.getMystiqueBlockNumber(),
                specFactory.mystiqueDefinition()),
            blockNumberMilestone(
                HardforkId.ClassicHardforkId.SPIRAL,
                config.getSpiralBlockNumber(),
                specFactory.spiralDefinition()))
        .flatMap(Optional::stream)
        .toList();
>>>>>>> 1a915458
  }

  private Optional<BuilderMapEntry> timestampMilestone(
      final HardforkId hardforkId,
      final OptionalLong blockIdentifier,
      final ProtocolSpecBuilder builder) {
    return createMilestone(
        hardforkId, blockIdentifier, builder, BuilderMapEntry.MilestoneType.TIMESTAMP);
  }

  private Optional<BuilderMapEntry> blockNumberMilestone(
      final HardforkId hardforkId,
      final OptionalLong blockIdentifier,
      final ProtocolSpecBuilder builder) {
    return createMilestone(
        hardforkId, blockIdentifier, builder, BuilderMapEntry.MilestoneType.BLOCK_NUMBER);
  }

  private Optional<BuilderMapEntry> createMilestone(
      final HardforkId hardforkId,
      final OptionalLong blockIdentifier,
      final ProtocolSpecBuilder builder,
      final BuilderMapEntry.MilestoneType milestoneType) {
    if (blockIdentifier.isEmpty()) {
      return Optional.empty();
    }
    final long blockVal = blockIdentifier.getAsLong();
    return Optional.of(
        new BuilderMapEntry(
            hardforkId,
            milestoneType,
            blockVal,
            builder,
            protocolSpecAdapters.getModifierForBlock(blockVal)));
  }

  private ProtocolSpec getProtocolSpec(
      final ProtocolSchedule protocolSchedule,
      final ProtocolSpecBuilder definition,
      final Function<ProtocolSpecBuilder, ProtocolSpecBuilder> modifier) {
    definition
        .badBlocksManager(badBlockManager)
        .privacyParameters(privacyParameters)
        .privateTransactionValidatorBuilder(
            () -> new PrivateTransactionValidator(protocolSchedule.getChainId()));

    return modifier.apply(definition).build(protocolSchedule);
  }

  private void addProtocolSpec(
      final ProtocolSchedule protocolSchedule,
      final BuilderMapEntry.MilestoneType milestoneType,
      final long blockNumberOrTimestamp,
      final ProtocolSpecBuilder definition,
      final Function<ProtocolSpecBuilder, ProtocolSpecBuilder> modifier) {

    switch (milestoneType) {
      case BLOCK_NUMBER ->
          protocolSchedule.putBlockNumberMilestone(
              blockNumberOrTimestamp, getProtocolSpec(protocolSchedule, definition, modifier));
      case TIMESTAMP ->
          protocolSchedule.putTimestampMilestone(
              blockNumberOrTimestamp, getProtocolSpec(protocolSchedule, definition, modifier));
      default ->
          throw new IllegalStateException(
              "Unexpected milestoneType: "
                  + milestoneType
                  + " for milestone: "
                  + blockNumberOrTimestamp);
    }
  }

  private record BuilderMapEntry(
      HardforkId hardforkId,
      ProtocolScheduleBuilder.BuilderMapEntry.MilestoneType milestoneType,
      long blockIdentifier,
      ProtocolSpecBuilder builder,
      Function<ProtocolSpecBuilder, ProtocolSpecBuilder> modifier) {

    private enum MilestoneType {
      BLOCK_NUMBER,
      TIMESTAMP
    }
  }
}<|MERGE_RESOLUTION|>--- conflicted
+++ resolved
@@ -368,58 +368,6 @@
 
   private List<BuilderMapEntry> createMilestones(final MainnetProtocolSpecFactory specFactory) {
     return Stream.of(
-<<<<<<< HEAD
-        blockNumberMilestone(OptionalLong.of(0), specFactory.frontierDefinition()),
-        blockNumberMilestone(config.getHomesteadBlockNumber(), specFactory.homesteadDefinition()),
-        blockNumberMilestone(
-            config.getTangerineWhistleBlockNumber(), specFactory.tangerineWhistleDefinition()),
-        blockNumberMilestone(
-            config.getSpuriousDragonBlockNumber(), specFactory.spuriousDragonDefinition()),
-        blockNumberMilestone(config.getByzantiumBlockNumber(), specFactory.byzantiumDefinition()),
-        blockNumberMilestone(
-            config.getConstantinopleBlockNumber(), specFactory.constantinopleDefinition()),
-        blockNumberMilestone(config.getPetersburgBlockNumber(), specFactory.petersburgDefinition()),
-        blockNumberMilestone(config.getIstanbulBlockNumber(), specFactory.istanbulDefinition()),
-        blockNumberMilestone(
-            config.getMuirGlacierBlockNumber(), specFactory.muirGlacierDefinition()),
-        blockNumberMilestone(config.getBerlinBlockNumber(), specFactory.berlinDefinition()),
-        blockNumberMilestone(config.getLondonBlockNumber(), specFactory.londonDefinition(config)),
-        blockNumberMilestone(
-            config.getArrowGlacierBlockNumber(), specFactory.arrowGlacierDefinition(config)),
-        blockNumberMilestone(
-            config.getGrayGlacierBlockNumber(), specFactory.grayGlacierDefinition(config)),
-        blockNumberMilestone(
-            config.getMergeNetSplitBlockNumber(), specFactory.parisDefinition(config)),
-        // Timestamp Forks
-        timestampMilestone(config.getShanghaiTime(), specFactory.shanghaiDefinition(config)),
-        timestampMilestone(config.getCancunTime(), specFactory.cancunDefinition(config)),
-        timestampMilestone(config.getCancunEOFTime(), specFactory.cancunEOFDefinition(config)),
-        timestampMilestone(config.getPragueTime(), specFactory.pragueDefinition(config)),
-        timestampMilestone(config.getPragueEOFTime(), specFactory.pragueEOFDefinition(config)),
-        timestampMilestone(config.getFutureEipsTime(), specFactory.futureEipsDefinition(config)),
-        timestampMilestone(
-            config.getExperimentalEipsTime(), specFactory.experimentalEipsDefinition(config)),
-
-        // Classic Milestones
-        blockNumberMilestone(
-            config.getEcip1015BlockNumber(), specFactory.tangerineWhistleDefinition()),
-        blockNumberMilestone(config.getDieHardBlockNumber(), specFactory.dieHardDefinition()),
-        blockNumberMilestone(config.getGothamBlockNumber(), specFactory.gothamDefinition()),
-        blockNumberMilestone(
-            config.getDefuseDifficultyBombBlockNumber(),
-            specFactory.defuseDifficultyBombDefinition()),
-        blockNumberMilestone(config.getAtlantisBlockNumber(), specFactory.atlantisDefinition()),
-        blockNumberMilestone(config.getAghartaBlockNumber(), specFactory.aghartaDefinition()),
-        blockNumberMilestone(config.getPhoenixBlockNumber(), specFactory.phoenixDefinition()),
-        blockNumberMilestone(config.getThanosBlockNumber(), specFactory.thanosDefinition()),
-        blockNumberMilestone(config.getMagnetoBlockNumber(), specFactory.magnetoDefinition()),
-        blockNumberMilestone(config.getMystiqueBlockNumber(), specFactory.mystiqueDefinition()),
-        blockNumberMilestone(config.getSpiralBlockNumber(), specFactory.spiralDefinition()),
-
-        // Linea with the evm opcodes changes
-        blockNumberMilestone(
-            config.getLineaOpcodesBlockNumber(), specFactory.lineaOpCodesDefinition(config)));
-=======
             blockNumberMilestone(
                 HardforkId.MainnetHardforkId.FRONTIER,
                 OptionalLong.of(0),
@@ -550,10 +498,15 @@
             blockNumberMilestone(
                 HardforkId.ClassicHardforkId.SPIRAL,
                 config.getSpiralBlockNumber(),
-                specFactory.spiralDefinition()))
+                specFactory.spiralDefinition()),
+
+            // Linea with the evm opcodes changes
+            blockNumberMilestone(
+                HardforkId.LineaHardforkId.OP_CODES_CHANGES,
+                config.getLineaOpcodesBlockNumber(),
+                specFactory.lineaOpCodesDefinition(config)))
         .flatMap(Optional::stream)
         .toList();
->>>>>>> 1a915458
   }
 
   private Optional<BuilderMapEntry> timestampMilestone(
