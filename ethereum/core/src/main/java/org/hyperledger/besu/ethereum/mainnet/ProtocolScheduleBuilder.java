/*
 * Copyright ConsenSys AG.
 *
 * Licensed under the Apache License, Version 2.0 (the "License"); you may not use this file except in compliance with
 * the License. You may obtain a copy of the License at
 *
 * http://www.apache.org/licenses/LICENSE-2.0
 *
 * Unless required by applicable law or agreed to in writing, software distributed under the License is distributed on
 * an "AS IS" BASIS, WITHOUT WARRANTIES OR CONDITIONS OF ANY KIND, either express or implied. See the License for the
 * specific language governing permissions and limitations under the License.
 *
 * SPDX-License-Identifier: Apache-2.0
 */
package org.hyperledger.besu.ethereum.mainnet;

import org.hyperledger.besu.config.GenesisConfigOptions;
import org.hyperledger.besu.ethereum.core.PrivacyParameters;
import org.hyperledger.besu.ethereum.linea.LineaParameters;
import org.hyperledger.besu.evm.internal.EvmConfiguration;

import java.math.BigInteger;
import java.util.Optional;
import java.util.OptionalLong;
import java.util.TreeMap;
import java.util.function.Function;
import java.util.stream.Stream;

public class ProtocolScheduleBuilder extends AbstractProtocolScheduleBuilder {

  private final Optional<BigInteger> defaultChainId;
  private MutableProtocolSchedule protocolSchedule;

  public ProtocolScheduleBuilder(
      final GenesisConfigOptions config,
      final BigInteger defaultChainId,
      final ProtocolSpecAdapters protocolSpecAdapters,
      final PrivacyParameters privacyParameters,
      final boolean isRevertReasonEnabled,
      final EvmConfiguration evmConfiguration) {
    this(
        config,
        Optional.of(defaultChainId),
        protocolSpecAdapters,
        privacyParameters,
        isRevertReasonEnabled,
<<<<<<< HEAD
        quorumCompatibilityMode,
        evmConfiguration,
        LineaParameters.DEFAULT);
  }

  public ProtocolScheduleBuilder(
      final GenesisConfigOptions config,
      final BigInteger defaultChainId,
      final ProtocolSpecAdapters protocolSpecAdapters,
      final PrivacyParameters privacyParameters,
      final boolean isRevertReasonEnabled,
      final boolean quorumCompatibilityMode,
      final EvmConfiguration evmConfiguration,
      final LineaParameters lineaParameters) {
    this(
        config,
        Optional.of(defaultChainId),
        protocolSpecAdapters,
        privacyParameters,
        isRevertReasonEnabled,
        quorumCompatibilityMode,
        evmConfiguration,
        lineaParameters);
=======
        evmConfiguration);
>>>>>>> 9978cb48
  }

  public ProtocolScheduleBuilder(
      final GenesisConfigOptions config,
      final ProtocolSpecAdapters protocolSpecAdapters,
      final PrivacyParameters privacyParameters,
      final boolean isRevertReasonEnabled,
      final EvmConfiguration evmConfiguration) {
    this(
        config,
        protocolSpecAdapters,
        privacyParameters,
        isRevertReasonEnabled,
        quorumCompatibilityMode,
        evmConfiguration,
        LineaParameters.DEFAULT);
  }

  public ProtocolScheduleBuilder(
      final GenesisConfigOptions config,
      final ProtocolSpecAdapters protocolSpecAdapters,
      final PrivacyParameters privacyParameters,
      final boolean isRevertReasonEnabled,
      final boolean quorumCompatibilityMode,
      final EvmConfiguration evmConfiguration,
      final LineaParameters lineaParameters) {
    this(
        config,
        Optional.empty(),
        protocolSpecAdapters,
        privacyParameters,
        isRevertReasonEnabled,
<<<<<<< HEAD
        quorumCompatibilityMode,
        evmConfiguration,
        lineaParameters);
=======
        evmConfiguration);
>>>>>>> 9978cb48
  }

  private ProtocolScheduleBuilder(
      final GenesisConfigOptions config,
      final Optional<BigInteger> defaultChainId,
      final ProtocolSpecAdapters protocolSpecAdapters,
      final PrivacyParameters privacyParameters,
      final boolean isRevertReasonEnabled,
<<<<<<< HEAD
      final boolean quorumCompatibilityMode,
      final EvmConfiguration evmConfiguration,
      final LineaParameters lineaParameters) {
    super(
        config,
        protocolSpecAdapters,
        privacyParameters,
        isRevertReasonEnabled,
        quorumCompatibilityMode,
        evmConfiguration,
        lineaParameters);
=======
      final EvmConfiguration evmConfiguration) {
    super(config, protocolSpecAdapters, privacyParameters, isRevertReasonEnabled, evmConfiguration);
>>>>>>> 9978cb48
    this.defaultChainId = defaultChainId;
  }

  public ProtocolSchedule createProtocolSchedule() {
    final Optional<BigInteger> chainId = config.getChainId().or(() -> defaultChainId);
    protocolSchedule = new MutableProtocolSchedule(chainId);
    initSchedule(protocolSchedule, chainId);
    return protocolSchedule;
  }

  @Override
  protected void validateForkOrdering() {
    if (config.getDaoForkBlock().isEmpty() && config.getLineaBlockNumber().isEmpty()) {
      validateClassicForkOrdering();
    } else {
      validateEthereumForkOrdering();
    }
  }

  private void validateEthereumForkOrdering() {
    long lastForkBlock = 0;
    lastForkBlock = validateForkOrder("Homestead", config.getHomesteadBlockNumber(), lastForkBlock);
    lastForkBlock = validateForkOrder("DaoFork", config.getDaoForkBlock(), lastForkBlock);
    lastForkBlock =
        validateForkOrder(
            "TangerineWhistle", config.getTangerineWhistleBlockNumber(), lastForkBlock);
    lastForkBlock =
        validateForkOrder("SpuriousDragon", config.getSpuriousDragonBlockNumber(), lastForkBlock);
    lastForkBlock = validateForkOrder("Byzantium", config.getByzantiumBlockNumber(), lastForkBlock);
    lastForkBlock =
        validateForkOrder("Constantinople", config.getConstantinopleBlockNumber(), lastForkBlock);
    lastForkBlock =
        validateForkOrder("Petersburg", config.getPetersburgBlockNumber(), lastForkBlock);
    lastForkBlock = validateForkOrder("Istanbul", config.getIstanbulBlockNumber(), lastForkBlock);
    lastForkBlock =
        validateForkOrder("MuirGlacier", config.getMuirGlacierBlockNumber(), lastForkBlock);
    lastForkBlock = validateForkOrder("Berlin", config.getBerlinBlockNumber(), lastForkBlock);
    lastForkBlock = validateForkOrder("London", config.getLondonBlockNumber(), lastForkBlock);
    lastForkBlock =
        validateForkOrder("ArrowGlacier", config.getArrowGlacierBlockNumber(), lastForkBlock);
    lastForkBlock =
        validateForkOrder("GrayGlacier", config.getGrayGlacierBlockNumber(), lastForkBlock);
    lastForkBlock = validateForkOrder("Linea", config.getLineaBlockNumber(), lastForkBlock);

    assert (lastForkBlock >= 0);
  }

  private void validateClassicForkOrdering() {
    long lastForkBlock = 0;
    lastForkBlock = validateForkOrder("Homestead", config.getHomesteadBlockNumber(), lastForkBlock);
    lastForkBlock =
        validateForkOrder(
            "ClassicTangerineWhistle", config.getEcip1015BlockNumber(), lastForkBlock);
    lastForkBlock = validateForkOrder("DieHard", config.getDieHardBlockNumber(), lastForkBlock);
    lastForkBlock = validateForkOrder("Gotham", config.getGothamBlockNumber(), lastForkBlock);
    lastForkBlock =
        validateForkOrder(
            "DefuseDifficultyBomb", config.getDefuseDifficultyBombBlockNumber(), lastForkBlock);
    lastForkBlock = validateForkOrder("Atlantis", config.getAtlantisBlockNumber(), lastForkBlock);
    lastForkBlock = validateForkOrder("Agharta", config.getAghartaBlockNumber(), lastForkBlock);
    lastForkBlock = validateForkOrder("Phoenix", config.getPhoenixBlockNumber(), lastForkBlock);
    lastForkBlock = validateForkOrder("Thanos", config.getThanosBlockNumber(), lastForkBlock);
    lastForkBlock = validateForkOrder("Magneto", config.getMagnetoBlockNumber(), lastForkBlock);
    lastForkBlock = validateForkOrder("Mystique", config.getMystiqueBlockNumber(), lastForkBlock);
    assert (lastForkBlock >= 0);
  }

  @Override
  protected Stream<Optional<BuilderMapEntry>> createMilestones(
      final MainnetProtocolSpecFactory specFactory) {
    return Stream.of(
        create(OptionalLong.of(0), specFactory.frontierDefinition()),
        create(config.getHomesteadBlockNumber(), specFactory.homesteadDefinition()),
        create(config.getTangerineWhistleBlockNumber(), specFactory.tangerineWhistleDefinition()),
        create(config.getSpuriousDragonBlockNumber(), specFactory.spuriousDragonDefinition()),
        create(config.getByzantiumBlockNumber(), specFactory.byzantiumDefinition()),
        create(config.getConstantinopleBlockNumber(), specFactory.constantinopleDefinition()),
        create(config.getPetersburgBlockNumber(), specFactory.petersburgDefinition()),
        create(config.getIstanbulBlockNumber(), specFactory.istanbulDefinition()),
        create(config.getMuirGlacierBlockNumber(), specFactory.muirGlacierDefinition()),
        create(config.getBerlinBlockNumber(), specFactory.berlinDefinition()),
        create(config.getLondonBlockNumber(), specFactory.londonDefinition(config)),
        create(config.getArrowGlacierBlockNumber(), specFactory.arrowGlacierDefinition(config)),
        create(config.getGrayGlacierBlockNumber(), specFactory.grayGlacierDefinition(config)),
        create(config.getMergeNetSplitBlockNumber(), specFactory.parisDefinition(config)),
        create(config.getLineaBlockNumber(), specFactory.lineaDefinition(config, lineaParameters)),
        // Classic Milestones
        create(config.getEcip1015BlockNumber(), specFactory.tangerineWhistleDefinition()),
        create(config.getDieHardBlockNumber(), specFactory.dieHardDefinition()),
        create(config.getGothamBlockNumber(), specFactory.gothamDefinition()),
        create(
            config.getDefuseDifficultyBombBlockNumber(),
            specFactory.defuseDifficultyBombDefinition()),
        create(config.getAtlantisBlockNumber(), specFactory.atlantisDefinition()),
        create(config.getAghartaBlockNumber(), specFactory.aghartaDefinition()),
        create(config.getPhoenixBlockNumber(), specFactory.phoenixDefinition()),
        create(config.getThanosBlockNumber(), specFactory.thanosDefinition()),
        create(config.getMagnetoBlockNumber(), specFactory.magnetoDefinition()),
        create(config.getMystiqueBlockNumber(), specFactory.mystiqueDefinition()),
        create(config.getEcip1049BlockNumber(), specFactory.ecip1049Definition()));
  }

  @Override
  protected void postBuildStep(
      final MainnetProtocolSpecFactory specFactory, final TreeMap<Long, BuilderMapEntry> builders) {
    // NOTE: It is assumed that Daofork blocks will not be used for private networks
    // as too many risks exist around inserting a protocol-spec between daoBlock and daoBlock+10.
    config
        .getDaoForkBlock()
        .ifPresent(
            daoBlockNumber -> {
              final BuilderMapEntry previousSpecBuilder =
                  builders.floorEntry(daoBlockNumber).getValue();
              final ProtocolSpec originalProtocolSpec =
                  getProtocolSpec(
                      protocolSchedule,
                      previousSpecBuilder.getBuilder(),
                      previousSpecBuilder.getModifier());
              addProtocolSpec(
                  protocolSchedule,
                  daoBlockNumber,
                  specFactory.daoRecoveryInitDefinition(),
                  protocolSpecAdapters.getModifierForBlock(daoBlockNumber));
              addProtocolSpec(
                  protocolSchedule,
                  daoBlockNumber + 1L,
                  specFactory.daoRecoveryTransitionDefinition(),
                  protocolSpecAdapters.getModifierForBlock(daoBlockNumber + 1L));
              // Return to the previous protocol spec after the dao fork has completed.
              protocolSchedule.putMilestone(daoBlockNumber + 10, originalProtocolSpec);
            });

    // specs for classic network
    config
        .getClassicForkBlock()
        .ifPresent(
            classicBlockNumber -> {
              final BuilderMapEntry previousSpecBuilder =
                  builders.floorEntry(classicBlockNumber).getValue();
              final ProtocolSpec originalProtocolSpec =
                  getProtocolSpec(
                      protocolSchedule,
                      previousSpecBuilder.getBuilder(),
                      previousSpecBuilder.getModifier());
              addProtocolSpec(
                  protocolSchedule,
                  classicBlockNumber,
                  ClassicProtocolSpecs.classicRecoveryInitDefinition(
                      config.getContractSizeLimit(), config.getEvmStackSize(), evmConfiguration),
                  Function.identity());
              protocolSchedule.putMilestone(classicBlockNumber + 1, originalProtocolSpec);
            });
  }
}<|MERGE_RESOLUTION|>--- conflicted
+++ resolved
@@ -44,8 +44,6 @@
         protocolSpecAdapters,
         privacyParameters,
         isRevertReasonEnabled,
-<<<<<<< HEAD
-        quorumCompatibilityMode,
         evmConfiguration,
         LineaParameters.DEFAULT);
   }
@@ -56,7 +54,6 @@
       final ProtocolSpecAdapters protocolSpecAdapters,
       final PrivacyParameters privacyParameters,
       final boolean isRevertReasonEnabled,
-      final boolean quorumCompatibilityMode,
       final EvmConfiguration evmConfiguration,
       final LineaParameters lineaParameters) {
     this(
@@ -65,12 +62,8 @@
         protocolSpecAdapters,
         privacyParameters,
         isRevertReasonEnabled,
-        quorumCompatibilityMode,
         evmConfiguration,
         lineaParameters);
-=======
-        evmConfiguration);
->>>>>>> 9978cb48
   }
 
   public ProtocolScheduleBuilder(
@@ -84,7 +77,6 @@
         protocolSpecAdapters,
         privacyParameters,
         isRevertReasonEnabled,
-        quorumCompatibilityMode,
         evmConfiguration,
         LineaParameters.DEFAULT);
   }
@@ -94,7 +86,6 @@
       final ProtocolSpecAdapters protocolSpecAdapters,
       final PrivacyParameters privacyParameters,
       final boolean isRevertReasonEnabled,
-      final boolean quorumCompatibilityMode,
       final EvmConfiguration evmConfiguration,
       final LineaParameters lineaParameters) {
     this(
@@ -103,13 +94,8 @@
         protocolSpecAdapters,
         privacyParameters,
         isRevertReasonEnabled,
-<<<<<<< HEAD
-        quorumCompatibilityMode,
         evmConfiguration,
         lineaParameters);
-=======
-        evmConfiguration);
->>>>>>> 9978cb48
   }
 
   private ProtocolScheduleBuilder(
@@ -118,8 +104,6 @@
       final ProtocolSpecAdapters protocolSpecAdapters,
       final PrivacyParameters privacyParameters,
       final boolean isRevertReasonEnabled,
-<<<<<<< HEAD
-      final boolean quorumCompatibilityMode,
       final EvmConfiguration evmConfiguration,
       final LineaParameters lineaParameters) {
     super(
@@ -127,13 +111,8 @@
         protocolSpecAdapters,
         privacyParameters,
         isRevertReasonEnabled,
-        quorumCompatibilityMode,
         evmConfiguration,
         lineaParameters);
-=======
-      final EvmConfiguration evmConfiguration) {
-    super(config, protocolSpecAdapters, privacyParameters, isRevertReasonEnabled, evmConfiguration);
->>>>>>> 9978cb48
     this.defaultChainId = defaultChainId;
   }
 
