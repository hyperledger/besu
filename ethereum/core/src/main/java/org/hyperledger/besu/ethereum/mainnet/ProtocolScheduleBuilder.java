--- conflicted
+++ resolved
@@ -195,7 +195,6 @@
     LOG.info("Protocol schedule created with milestones: {}", protocolSchedule.listMilestones());
   }
 
-<<<<<<< HEAD
   private void validateForkOrdering() {
     if (config.getDaoForkBlock().isEmpty()) {
       validateClassicForkOrdering();
@@ -265,8 +264,6 @@
     assert (lastForkBlock >= 0);
   }
 
-=======
->>>>>>> 8c1af5fe
   private long validateForkOrder(
       final String forkName, final OptionalLong thisForkBlock, final long lastForkBlock) {
     final long referenceForkBlock = thisForkBlock.orElse(lastForkBlock);
@@ -301,254 +298,6 @@
 
   private List<BuilderMapEntry> createMilestones(final MainnetProtocolSpecFactory specFactory) {
 
-<<<<<<< HEAD
-    retval.add(
-        blockNumberMilestone(
-            HardforkId.MainnetHardforkId.FRONTIER,
-            OptionalLong.of(0),
-            specFactory.frontierDefinition()));
-    if (config.getHomesteadBlockNumber().isPresent()) {
-      retval.add(
-          blockNumberMilestone(
-              HardforkId.MainnetHardforkId.HOMESTEAD,
-              config.getHomesteadBlockNumber(),
-              specFactory.homesteadDefinition()));
-    }
-    if (config.getTangerineWhistleBlockNumber().isPresent()) {
-      retval.add(
-          blockNumberMilestone(
-              HardforkId.MainnetHardforkId.TANGERINE_WHISTLE,
-              config.getTangerineWhistleBlockNumber(),
-              specFactory.tangerineWhistleDefinition()));
-    }
-    if (config.getSpuriousDragonBlockNumber().isPresent()) {
-      retval.add(
-          blockNumberMilestone(
-              HardforkId.MainnetHardforkId.SPURIOUS_DRAGON,
-              config.getSpuriousDragonBlockNumber(),
-              specFactory.spuriousDragonDefinition()));
-    }
-    if (config.getByzantiumBlockNumber().isPresent()) {
-      retval.add(
-          blockNumberMilestone(
-              HardforkId.MainnetHardforkId.BYZANTIUM,
-              config.getByzantiumBlockNumber(),
-              specFactory.byzantiumDefinition()));
-    }
-    if (config.getConstantinopleBlockNumber().isPresent()) {
-      retval.add(
-          blockNumberMilestone(
-              HardforkId.MainnetHardforkId.CONSTANTINOPLE,
-              config.getConstantinopleBlockNumber(),
-              specFactory.constantinopleDefinition()));
-    }
-    if (config.getPetersburgBlockNumber().isPresent()) {
-      retval.add(
-          blockNumberMilestone(
-              HardforkId.MainnetHardforkId.PETERSBURG,
-              config.getPetersburgBlockNumber(),
-              specFactory.petersburgDefinition()));
-    }
-    if (config.getIstanbulBlockNumber().isPresent()) {
-      retval.add(
-          blockNumberMilestone(
-              HardforkId.MainnetHardforkId.ISTANBUL,
-              config.getIstanbulBlockNumber(),
-              specFactory.istanbulDefinition()));
-    }
-    if (config.getMuirGlacierBlockNumber().isPresent()) {
-      retval.add(
-          blockNumberMilestone(
-              HardforkId.MainnetHardforkId.MUIR_GLACIER,
-              config.getMuirGlacierBlockNumber(),
-              specFactory.muirGlacierDefinition()));
-    }
-    if (config.getBerlinBlockNumber().isPresent()) {
-      retval.add(
-          blockNumberMilestone(
-              HardforkId.MainnetHardforkId.BERLIN,
-              config.getBerlinBlockNumber(),
-              specFactory.berlinDefinition()));
-    }
-    if (config.getLondonBlockNumber().isPresent()) {
-      retval.add(
-          blockNumberMilestone(
-              HardforkId.MainnetHardforkId.LONDON,
-              config.getLondonBlockNumber(),
-              specFactory.londonDefinition(config)));
-    }
-    if (config.getArrowGlacierBlockNumber().isPresent()) {
-      retval.add(
-          blockNumberMilestone(
-              HardforkId.MainnetHardforkId.ARROW_GLACIER,
-              config.getArrowGlacierBlockNumber(),
-              specFactory.arrowGlacierDefinition(config)));
-    }
-    if (config.getGrayGlacierBlockNumber().isPresent()) {
-      retval.add(
-          blockNumberMilestone(
-              HardforkId.MainnetHardforkId.GRAY_GLACIER,
-              config.getGrayGlacierBlockNumber(),
-              specFactory.grayGlacierDefinition(config)));
-    }
-    if (config.getMergeNetSplitBlockNumber().isPresent()) {
-      retval.add(
-          blockNumberMilestone(
-              HardforkId.MainnetHardforkId.PARIS,
-              config.getMergeNetSplitBlockNumber(),
-              specFactory.parisDefinition(config)));
-    }
-    // Timestamp Forks
-    if (config.getShanghaiTime().isPresent()) {
-      retval.add(
-          timestampMilestone(
-              HardforkId.MainnetHardforkId.SHANGHAI,
-              config.getShanghaiTime(),
-              specFactory.shanghaiDefinition(config)));
-    }
-    if (config.getCancunTime().isPresent()) {
-      retval.add(
-          timestampMilestone(
-              HardforkId.MainnetHardforkId.CANCUN,
-              config.getCancunTime(),
-              specFactory.cancunDefinition(config)));
-    }
-    if (config.getCancunEOFTime().isPresent()) {
-      retval.add(
-          timestampMilestone(
-              HardforkId.MainnetHardforkId.CANCUN_EOF,
-              config.getCancunEOFTime(),
-              specFactory.cancunEOFDefinition(config)));
-    }
-    if (config.getPragueTime().isPresent()) {
-      retval.add(
-          timestampMilestone(
-              HardforkId.MainnetHardforkId.PRAGUE,
-              config.getPragueTime(),
-              specFactory.pragueDefinition(config)));
-    }
-    if (config.getOsakaTime().isPresent()) {
-      retval.add(
-          timestampMilestone(
-              MainnetHardforkId.OSAKA, config.getOsakaTime(), specFactory.osakaDefinition(config)));
-    }
-    if (config.getBpo1Time().isPresent()) {
-      retval.add(
-          timestampMilestone(
-              MainnetHardforkId.BPO1, config.getBpo1Time(), specFactory.bpo1Definition(config)));
-    }
-    if (config.getBpo2Time().isPresent()) {
-      retval.add(
-          timestampMilestone(
-              MainnetHardforkId.BPO2, config.getBpo2Time(), specFactory.bpo2Definition(config)));
-    }
-    if (config.getBpo3Time().isPresent()) {
-      retval.add(
-          timestampMilestone(
-              MainnetHardforkId.BPO3, config.getBpo3Time(), specFactory.bpo3Definition(config)));
-    }
-    if (config.getBpo4Time().isPresent()) {
-      retval.add(
-          timestampMilestone(
-              MainnetHardforkId.BPO4, config.getBpo4Time(), specFactory.bpo4Definition(config)));
-    }
-    if (config.getBpo5Time().isPresent()) {
-      retval.add(
-          timestampMilestone(
-              MainnetHardforkId.BPO5, config.getBpo5Time(), specFactory.bpo5Definition(config)));
-    }
-    if (config.getFutureEipsTime().isPresent()) {
-      retval.add(
-          timestampMilestone(
-              HardforkId.MainnetHardforkId.FUTURE_EIPS,
-              config.getFutureEipsTime(),
-              specFactory.futureEipsDefinition(config)));
-    }
-    if (config.getExperimentalEipsTime().isPresent()) {
-      retval.add(
-          timestampMilestone(
-              HardforkId.MainnetHardforkId.EXPERIMENTAL_EIPS,
-              config.getExperimentalEipsTime(),
-              specFactory.experimentalEipsDefinition(config)));
-    }
-    // Classic Milestones
-    if (config.getEcip1015BlockNumber().isPresent()) {
-      retval.add(
-          blockNumberMilestone(
-              HardforkId.ClassicHardforkId.CLASSIC_TANGERINE_WHISTLE,
-              config.getEcip1015BlockNumber(),
-              specFactory.tangerineWhistleDefinition()));
-    }
-    if (config.getDieHardBlockNumber().isPresent()) {
-      retval.add(
-          blockNumberMilestone(
-              HardforkId.ClassicHardforkId.DIE_HARD,
-              config.getDieHardBlockNumber(),
-              specFactory.dieHardDefinition()));
-    }
-    if (config.getGothamBlockNumber().isPresent()) {
-      retval.add(
-          blockNumberMilestone(
-              HardforkId.ClassicHardforkId.GOTHAM,
-              config.getGothamBlockNumber(),
-              specFactory.gothamDefinition()));
-    }
-    if (config.getDefuseDifficultyBombBlockNumber().isPresent()) {
-      retval.add(
-          blockNumberMilestone(
-              HardforkId.ClassicHardforkId.DEFUSE_DIFFICULTY_BOMB,
-              config.getDefuseDifficultyBombBlockNumber(),
-              specFactory.defuseDifficultyBombDefinition()));
-    }
-    if (config.getAtlantisBlockNumber().isPresent()) {
-      retval.add(
-          blockNumberMilestone(
-              HardforkId.ClassicHardforkId.ATLANTIS,
-              config.getAtlantisBlockNumber(),
-              specFactory.atlantisDefinition()));
-    }
-    if (config.getAghartaBlockNumber().isPresent()) {
-      retval.add(
-          blockNumberMilestone(
-              HardforkId.ClassicHardforkId.AGHARTA,
-              config.getAghartaBlockNumber(),
-              specFactory.aghartaDefinition()));
-    }
-    if (config.getPhoenixBlockNumber().isPresent()) {
-      retval.add(
-          blockNumberMilestone(
-              HardforkId.ClassicHardforkId.PHOENIX,
-              config.getPhoenixBlockNumber(),
-              specFactory.phoenixDefinition()));
-    }
-    if (config.getThanosBlockNumber().isPresent()) {
-      retval.add(
-          blockNumberMilestone(
-              HardforkId.ClassicHardforkId.THANOS,
-              config.getThanosBlockNumber(),
-              specFactory.thanosDefinition()));
-    }
-    if (config.getMagnetoBlockNumber().isPresent()) {
-      retval.add(
-          blockNumberMilestone(
-              HardforkId.ClassicHardforkId.MAGNETO,
-              config.getMagnetoBlockNumber(),
-              specFactory.magnetoDefinition()));
-    }
-    if (config.getMystiqueBlockNumber().isPresent()) {
-      retval.add(
-          blockNumberMilestone(
-              HardforkId.ClassicHardforkId.MYSTIQUE,
-              config.getMystiqueBlockNumber(),
-              specFactory.mystiqueDefinition()));
-    }
-    if (config.getSpiralBlockNumber().isPresent()) {
-      retval.add(
-          blockNumberMilestone(
-              HardforkId.ClassicHardforkId.SPIRAL,
-              config.getSpiralBlockNumber(),
-              specFactory.spiralDefinition()));
-=======
     long lastForkBlock = 0;
     List<Optional<BuilderMapEntry>> milestones = new ArrayList<>();
     for (MilestoneDefinition milestone :
@@ -560,7 +309,6 @@
         milestones.add(createMilestone(milestone));
         lastForkBlock = thisForkBlock;
       }
->>>>>>> 8c1af5fe
     }
     return milestones.stream().flatMap(Optional::stream).toList();
   }
