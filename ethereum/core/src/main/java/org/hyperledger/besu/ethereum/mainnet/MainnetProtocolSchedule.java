--- conflicted
+++ resolved
@@ -27,12 +27,6 @@
 
   public static final BigInteger DEFAULT_CHAIN_ID = BigInteger.ONE;
 
-<<<<<<< HEAD
-  public static final ProtocolSchedule DEFAULT =
-      fromConfig(GenesisConfigFile.getMainnetConfigOptions(), PrivacyParameters.DEFAULT, false);
-
-=======
->>>>>>> a7458907
   /**
    * Create a Mainnet protocol schedule from a config object
    *
