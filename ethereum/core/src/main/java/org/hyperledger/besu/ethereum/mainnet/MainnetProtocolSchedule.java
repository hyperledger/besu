--- conflicted
+++ resolved
@@ -55,13 +55,8 @@
             ProtocolSpecAdapters.create(0, Function.identity()),
             privacyParameters,
             isRevertReasonEnabled,
-<<<<<<< HEAD
-            config.isQuorum(),
             evmConfiguration,
             lineaParameters)
-=======
-            evmConfiguration)
->>>>>>> 9978cb48
         .createProtocolSchedule();
   }
 
