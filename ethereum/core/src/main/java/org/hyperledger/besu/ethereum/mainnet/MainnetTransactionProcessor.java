/*
 * Copyright ConsenSys AG.
 *
 * Licensed under the Apache License, Version 2.0 (the "License"); you may not use this file except in compliance with
 * the License. You may obtain a copy of the License at
 *
 * http://www.apache.org/licenses/LICENSE-2.0
 *
 * Unless required by applicable law or agreed to in writing, software distributed under the License is distributed on
 * an "AS IS" BASIS, WITHOUT WARRANTIES OR CONDITIONS OF ANY KIND, either express or implied. See the License for the
 * specific language governing permissions and limitations under the License.
 *
 * SPDX-License-Identifier: Apache-2.0
 */
package org.hyperledger.besu.ethereum.mainnet;

import org.hyperledger.besu.ethereum.chain.Blockchain;
import org.hyperledger.besu.ethereum.core.Account;
import org.hyperledger.besu.ethereum.core.Address;
import org.hyperledger.besu.ethereum.core.EvmAccount;
import org.hyperledger.besu.ethereum.core.Gas;
import org.hyperledger.besu.ethereum.core.MutableAccount;
import org.hyperledger.besu.ethereum.core.ProcessableBlockHeader;
import org.hyperledger.besu.ethereum.core.Wei;
import org.hyperledger.besu.ethereum.core.WorldUpdater;
import org.hyperledger.besu.ethereum.core.fees.CoinbaseFeePriceCalculator;
import org.hyperledger.besu.ethereum.core.fees.TransactionPriceCalculator;
import org.hyperledger.besu.ethereum.core.transaction.FrontierTransaction;
import org.hyperledger.besu.ethereum.mainnet.TransactionValidator.TransactionInvalidReason;
import org.hyperledger.besu.ethereum.privacy.storage.PrivateMetadataUpdater;
import org.hyperledger.besu.ethereum.processing.TransactionProcessingResult;
import org.hyperledger.besu.ethereum.vm.BlockHashLookup;
import org.hyperledger.besu.ethereum.vm.Code;
import org.hyperledger.besu.ethereum.vm.GasCalculator;
import org.hyperledger.besu.ethereum.vm.MessageFrame;
import org.hyperledger.besu.ethereum.vm.OperationTracer;
import org.hyperledger.besu.ethereum.vm.operations.ReturnStack;

import java.util.ArrayDeque;
import java.util.ArrayList;
import java.util.Deque;
import java.util.Optional;

import org.apache.logging.log4j.LogManager;
import org.apache.logging.log4j.Logger;
import org.apache.tuweni.bytes.Bytes;

public class MainnetTransactionProcessor {

  private static final Logger LOG = LogManager.getLogger();

  private final GasCalculator gasCalculator;

  private final TransactionValidator transactionValidator;

  private final AbstractMessageProcessor contractCreationProcessor;

  private final AbstractMessageProcessor messageCallProcessor;

  private final int maxStackSize;

  private final int createContractAccountVersion;

  private final TransactionPriceCalculator transactionPriceCalculator;
  private final CoinbaseFeePriceCalculator coinbaseFeePriceCalculator;

  /**
   * Applies a transaction to the current system state.
   *
   * @param blockchain The current blockchain
   * @param worldState The current world state
   * @param blockHeader The current block header
   * @param transaction The transaction to process
   * @param miningBeneficiary The address which is to receive the transaction fee
   * @param blockHashLookup The {@link BlockHashLookup} to use for BLOCKHASH operations
   * @param isPersistingPrivateState Whether the resulting private state will be persisted
   * @param transactionValidationParams Validation parameters that will be used by the {@link
   *     TransactionValidator}
   * @return the transaction result
   * @see TransactionValidator
   * @see TransactionValidationParams
   */
<<<<<<< HEAD
  public org.hyperledger.besu.ethereum.processing.TransactionProcessingResult processTransaction(
=======
  public TransactionProcessingResult processTransaction(
>>>>>>> 4ff73342
      final Blockchain blockchain,
      final WorldUpdater worldState,
      final ProcessableBlockHeader blockHeader,
      final Transaction transaction,
      final Address miningBeneficiary,
      final BlockHashLookup blockHashLookup,
      final Boolean isPersistingPrivateState,
      final TransactionValidationParams transactionValidationParams) {
    return processTransaction(
        blockchain,
        worldState,
        blockHeader,
        transaction,
        miningBeneficiary,
        OperationTracer.NO_TRACING,
        blockHashLookup,
        isPersistingPrivateState,
        transactionValidationParams);
  }
<<<<<<< HEAD

  /**
   * Applies a transaction to the current system state.
   *
   * @param blockchain The current blockchain
   * @param worldState The current world state
   * @param blockHeader The current block header
   * @param transaction The transaction to process
   * @param miningBeneficiary The address which is to receive the transaction fee
   * @param blockHashLookup The {@link BlockHashLookup} to use for BLOCKHASH operations
   * @param isPersistingPrivateState Whether the resulting private state will be persisted
   * @param transactionValidationParams Validation parameters that will be used by the {@link
   *     TransactionValidator}
   * @param operationTracer operation tracer {@link OperationTracer}
   * @return the transaction result
   * @see TransactionValidator
   * @see TransactionValidationParams
   */
  public org.hyperledger.besu.ethereum.processing.TransactionProcessingResult processTransaction(
      final Blockchain blockchain,
      final WorldUpdater worldState,
      final ProcessableBlockHeader blockHeader,
      final Transaction transaction,
      final Address miningBeneficiary,
      final BlockHashLookup blockHashLookup,
      final Boolean isPersistingPrivateState,
      final TransactionValidationParams transactionValidationParams,
      final OperationTracer operationTracer) {
    return processTransaction(
        blockchain,
        worldState,
        blockHeader,
        transaction,
        miningBeneficiary,
        operationTracer,
        blockHashLookup,
        isPersistingPrivateState,
        transactionValidationParams);
  }

  /**
   * Applies a transaction to the current system state.
   *
   * @param blockchain The current blockchain
   * @param worldState The current world state
   * @param blockHeader The current block header
   * @param transaction The transaction to process
   * @param operationTracer The tracer to record results of each EVM operation
   * @param miningBeneficiary The address which is to receive the transaction fee
   * @param blockHashLookup The {@link BlockHashLookup} to use for BLOCKHASH operations
   * @param isPersistingPrivateState Whether the resulting private state will be persisted
   * @return the transaction result
   */
  public org.hyperledger.besu.ethereum.processing.TransactionProcessingResult processTransaction(
      final Blockchain blockchain,
      final WorldUpdater worldState,
      final ProcessableBlockHeader blockHeader,
      final Transaction transaction,
      final Address miningBeneficiary,
      final OperationTracer operationTracer,
      final BlockHashLookup blockHashLookup,
      final Boolean isPersistingPrivateState) {
    return processTransaction(
        blockchain,
        worldState,
        blockHeader,
        transaction,
        miningBeneficiary,
        operationTracer,
        blockHashLookup,
        isPersistingPrivateState,
        new TransactionValidationParams.Builder().build());
  }

  /**
   * Applies a transaction to the current system state.
   *
   * @param blockchain The current blockchain
   * @param worldState The current world state
   * @param blockHeader The current block header
   * @param transaction The transaction to process
   * @param operationTracer The tracer to record results of each EVM operation
   * @param miningBeneficiary The address which is to receive the transaction fee
   * @param blockHashLookup The {@link BlockHashLookup} to use for BLOCKHASH operations
   * @param isPersistingPrivateState Whether the resulting private state will be persisted
   * @param transactionValidationParams The transaction validation parameters to use
   * @return the transaction result
   */
  public org.hyperledger.besu.ethereum.processing.TransactionProcessingResult processTransaction(
      final Blockchain blockchain,
      final WorldUpdater worldState,
      final ProcessableBlockHeader blockHeader,
      final Transaction transaction,
      final Address miningBeneficiary,
      final OperationTracer operationTracer,
      final BlockHashLookup blockHashLookup,
      final Boolean isPersistingPrivateState,
      final TransactionValidationParams transactionValidationParams) {
    return processTransaction(
        blockchain,
        worldState,
        blockHeader,
        transaction,
        miningBeneficiary,
        operationTracer,
        blockHashLookup,
        isPersistingPrivateState,
        transactionValidationParams,
        null);
  }

  public static class TransactionProcessingResult
      implements org.hyperledger.besu.ethereum.processing.TransactionProcessingResult {

    private final Status status;

    private final long estimateGasUsedByTransaction;

    private final long gasRemaining;

    private final List<Log> logs;

    private final Bytes output;

    private final ValidationResult<TransactionValidator.TransactionInvalidReason> validationResult;
    private final Optional<Bytes> revertReason;

    public static TransactionProcessingResult invalid(
        final ValidationResult<TransactionValidator.TransactionInvalidReason> validationResult) {
      return new TransactionProcessingResult(
          Status.INVALID,
          new ArrayList<>(),
          -1,
          -1,
          Bytes.EMPTY,
          validationResult,
          Optional.empty());
    }

    public static TransactionProcessingResult failed(
        final long gasUsedByTransaction,
        final long gasRemaining,
        final ValidationResult<TransactionValidator.TransactionInvalidReason> validationResult,
        final Optional<Bytes> revertReason) {
      return new TransactionProcessingResult(
          Status.FAILED,
          new ArrayList<>(),
          gasUsedByTransaction,
          gasRemaining,
          Bytes.EMPTY,
          validationResult,
          revertReason);
    }

    public static TransactionProcessingResult successful(
        final List<Log> logs,
        final long gasUsedByTransaction,
        final long gasRemaining,
        final Bytes output,
        final ValidationResult<TransactionValidator.TransactionInvalidReason> validationResult) {
      return new TransactionProcessingResult(
          Status.SUCCESSFUL,
          logs,
          gasUsedByTransaction,
          gasRemaining,
          output,
          validationResult,
          Optional.empty());
    }

    TransactionProcessingResult(
        final Status status,
        final List<Log> logs,
        final long estimateGasUsedByTransaction,
        final long gasRemaining,
        final Bytes output,
        final ValidationResult<TransactionValidator.TransactionInvalidReason> validationResult,
        final Optional<Bytes> revertReason) {
      this.status = status;
      this.logs = logs;
      this.estimateGasUsedByTransaction = estimateGasUsedByTransaction;
      this.gasRemaining = gasRemaining;
      this.output = output;
      this.validationResult = validationResult;
      this.revertReason = revertReason;
    }

    @Override
    public List<Log> getLogs() {
      return logs;
    }

    @Override
    public long getGasRemaining() {
      return gasRemaining;
    }

    @Override
    public long getEstimateGasUsedByTransaction() {
      return estimateGasUsedByTransaction;
    }

    @Override
    public Status getStatus() {
      return status;
    }
=======
>>>>>>> 4ff73342

  /**
   * Applies a transaction to the current system state.
   *
   * @param blockchain The current blockchain
   * @param worldState The current world state
   * @param blockHeader The current block header
   * @param transaction The transaction to process
   * @param miningBeneficiary The address which is to receive the transaction fee
   * @param blockHashLookup The {@link BlockHashLookup} to use for BLOCKHASH operations
   * @param isPersistingPrivateState Whether the resulting private state will be persisted
   * @param transactionValidationParams Validation parameters that will be used by the {@link
   *     TransactionValidator}
   * @param operationTracer operation tracer {@link OperationTracer}
   * @return the transaction result
   * @see TransactionValidator
   * @see TransactionValidationParams
   */
  public TransactionProcessingResult processTransaction(
      final Blockchain blockchain,
      final WorldUpdater worldState,
      final ProcessableBlockHeader blockHeader,
      final Transaction transaction,
      final Address miningBeneficiary,
      final BlockHashLookup blockHashLookup,
      final Boolean isPersistingPrivateState,
      final TransactionValidationParams transactionValidationParams,
      final OperationTracer operationTracer) {
    return processTransaction(
        blockchain,
        worldState,
        blockHeader,
        transaction,
        miningBeneficiary,
        operationTracer,
        blockHashLookup,
        isPersistingPrivateState,
        transactionValidationParams);
  }

  /**
   * Applies a transaction to the current system state.
   *
   * @param blockchain The current blockchain
   * @param worldState The current world state
   * @param blockHeader The current block header
   * @param transaction The transaction to process
   * @param operationTracer The tracer to record results of each EVM operation
   * @param miningBeneficiary The address which is to receive the transaction fee
   * @param blockHashLookup The {@link BlockHashLookup} to use for BLOCKHASH operations
   * @param isPersistingPrivateState Whether the resulting private state will be persisted
   * @return the transaction result
   */
  public TransactionProcessingResult processTransaction(
      final Blockchain blockchain,
      final WorldUpdater worldState,
      final ProcessableBlockHeader blockHeader,
      final Transaction transaction,
      final Address miningBeneficiary,
      final OperationTracer operationTracer,
      final BlockHashLookup blockHashLookup,
      final Boolean isPersistingPrivateState) {
    return processTransaction(
        blockchain,
        worldState,
        blockHeader,
        transaction,
        miningBeneficiary,
        operationTracer,
        blockHashLookup,
        isPersistingPrivateState,
        new TransactionValidationParams.Builder().build());
  }

  /**
   * Applies a transaction to the current system state.
   *
   * @param blockchain The current blockchain
   * @param worldState The current world state
   * @param blockHeader The current block header
   * @param transaction The transaction to process
   * @param operationTracer The tracer to record results of each EVM operation
   * @param miningBeneficiary The address which is to receive the transaction fee
   * @param blockHashLookup The {@link BlockHashLookup} to use for BLOCKHASH operations
   * @param isPersistingPrivateState Whether the resulting private state will be persisted
   * @param transactionValidationParams The transaction validation parameters to use
   * @return the transaction result
   */
  public TransactionProcessingResult processTransaction(
      final Blockchain blockchain,
      final WorldUpdater worldState,
      final ProcessableBlockHeader blockHeader,
      final Transaction transaction,
      final Address miningBeneficiary,
      final OperationTracer operationTracer,
      final BlockHashLookup blockHashLookup,
      final Boolean isPersistingPrivateState,
      final TransactionValidationParams transactionValidationParams) {
    return processTransaction(
        blockchain,
        worldState,
        blockHeader,
        transaction,
        miningBeneficiary,
        operationTracer,
        blockHashLookup,
        isPersistingPrivateState,
        transactionValidationParams,
        null);
  }

  private final boolean clearEmptyAccounts;

  public MainnetTransactionProcessor(
      final GasCalculator gasCalculator,
      final TransactionValidator transactionValidator,
      final AbstractMessageProcessor contractCreationProcessor,
      final AbstractMessageProcessor messageCallProcessor,
      final boolean clearEmptyAccounts,
      final int maxStackSize,
      final int createContractAccountVersion,
      final TransactionPriceCalculator transactionPriceCalculator,
      final CoinbaseFeePriceCalculator coinbaseFeePriceCalculator) {
    this.gasCalculator = gasCalculator;
    this.transactionValidator = transactionValidator;
    this.contractCreationProcessor = contractCreationProcessor;
    this.messageCallProcessor = messageCallProcessor;
    this.clearEmptyAccounts = clearEmptyAccounts;
    this.maxStackSize = maxStackSize;
    this.createContractAccountVersion = createContractAccountVersion;
    this.transactionPriceCalculator = transactionPriceCalculator;
    this.coinbaseFeePriceCalculator = coinbaseFeePriceCalculator;
  }

<<<<<<< HEAD
  public TransactionProcessingResult processFrontierTransaction(
=======
  public TransactionProcessingResult processTransaction(
>>>>>>> 4ff73342
      final Blockchain blockchain,
      final WorldUpdater worldState,
      final ProcessableBlockHeader blockHeader,
      final FrontierTransaction frontierTransaction,
      final Address miningBeneficiary,
      final OperationTracer operationTracer,
      final BlockHashLookup blockHashLookup,
      final Boolean isPersistingPrivateState,
      final TransactionValidationParams transactionValidationParams,
      final PrivateMetadataUpdater privateMetadataUpdater) {
    try {
      LOG.trace("Starting execution of {}", frontierTransaction);

      ValidationResult<TransactionValidator.TransactionInvalidReason> validationResult =
          transactionValidator.validate(frontierTransaction, blockHeader.getBaseFee());
      // Make sure the transaction is intrinsically valid before trying to
      // compare against a sender account (because the transaction may not
      // be signed correctly to extract the sender).
      if (!validationResult.isValid()) {
        LOG.warn("Invalid transaction: {}", validationResult.getErrorMessage());
        return TransactionProcessingResult.invalid(validationResult);
      }

      final Address senderAddress = frontierTransaction.getSender();
      final EvmAccount sender = worldState.getOrCreate(senderAddress);
      validationResult =
          transactionValidator.validateForSender(
              frontierTransaction, sender, transactionValidationParams);
      if (!validationResult.isValid()) {
        LOG.debug("Invalid transaction: {}", validationResult.getErrorMessage());
        return TransactionProcessingResult.invalid(validationResult);
      }

      final MutableAccount senderMutableAccount = sender.getMutable();
      final long previousNonce = senderMutableAccount.incrementNonce();
      final Wei transactionGasPrice =
          transactionPriceCalculator.price(frontierTransaction, blockHeader.getBaseFee());
      LOG.trace(
          "Incremented sender {} nonce ({} -> {})",
          senderAddress,
          previousNonce,
          sender.getNonce());

      final Wei upfrontGasCost = frontierTransaction.getUpfrontGasCost(transactionGasPrice);
      final Wei previousBalance = senderMutableAccount.decrementBalance(upfrontGasCost);
      LOG.trace(
          "Deducted sender {} upfront gas cost {} ({} -> {})",
          senderAddress,
          upfrontGasCost,
          previousBalance,
          sender.getBalance());

      final Gas intrinsicGas = gasCalculator.transactionIntrinsicGasCost(frontierTransaction);
      final Gas gasAvailable = Gas.of(frontierTransaction.getGasLimit()).minus(intrinsicGas);
      LOG.trace(
          "Gas available for execution {} = {} - {} (limit - intrinsic)",
          gasAvailable,
          frontierTransaction.getGasLimit(),
          intrinsicGas);

      final WorldUpdater worldUpdater = worldState.updater();
      final MessageFrame initialFrame;
      final Deque<MessageFrame> messageFrameStack = new ArrayDeque<>();
      final ReturnStack returnStack = new ReturnStack();

      if (frontierTransaction.isContractCreation()) {
        final Address contractAddress =
            Address.contractAddress(senderAddress, sender.getNonce() - 1L);

        initialFrame =
            MessageFrame.builder()
                .type(MessageFrame.Type.CONTRACT_CREATION)
                .messageFrameStack(messageFrameStack)
                .returnStack(returnStack)
                .blockchain(blockchain)
                .worldState(worldUpdater.updater())
                .initialGas(gasAvailable)
                .address(contractAddress)
                .originator(senderAddress)
                .contract(contractAddress)
                .contractAccountVersion(createContractAccountVersion)
                .gasPrice(transactionGasPrice)
                .inputData(Bytes.EMPTY)
                .sender(senderAddress)
                .value(frontierTransaction.getValue())
                .apparentValue(frontierTransaction.getValue())
                .code(new Code(frontierTransaction.getPayload()))
                .blockHeader(blockHeader)
                .depth(0)
                .completer(c -> {})
                .miningBeneficiary(miningBeneficiary)
                .blockHashLookup(blockHashLookup)
                .isPersistingPrivateState(isPersistingPrivateState)
                .maxStackSize(maxStackSize)
                .transactionHash(frontierTransaction.getHash())
                .privateMetadataUpdater(privateMetadataUpdater)
                .build();

      } else {
        final Address to = frontierTransaction.getTo().get();
        final Account contract = worldState.get(to);

        initialFrame =
            MessageFrame.builder()
                .type(MessageFrame.Type.MESSAGE_CALL)
                .messageFrameStack(messageFrameStack)
                .returnStack(returnStack)
                .blockchain(blockchain)
                .worldState(worldUpdater.updater())
                .initialGas(gasAvailable)
                .address(to)
                .originator(senderAddress)
                .contract(to)
                .contractAccountVersion(
                    contract != null ? contract.getVersion() : Account.DEFAULT_VERSION)
                .gasPrice(transactionGasPrice)
                .inputData(frontierTransaction.getPayload())
                .sender(senderAddress)
                .value(frontierTransaction.getValue())
                .apparentValue(frontierTransaction.getValue())
                .code(new Code(contract != null ? contract.getCode() : Bytes.EMPTY))
                .blockHeader(blockHeader)
                .depth(0)
                .completer(c -> {})
                .miningBeneficiary(miningBeneficiary)
                .blockHashLookup(blockHashLookup)
                .maxStackSize(maxStackSize)
                .isPersistingPrivateState(isPersistingPrivateState)
                .transactionHash(frontierTransaction.getHash())
                .privateMetadataUpdater(privateMetadataUpdater)
                .build();
      }

      messageFrameStack.addFirst(initialFrame);

      while (!messageFrameStack.isEmpty()) {
        process(messageFrameStack.peekFirst(), operationTracer);
      }

      if (initialFrame.getState() == MessageFrame.State.COMPLETED_SUCCESS) {
        worldUpdater.commit();
      }

      if (LOG.isTraceEnabled()) {
        LOG.trace(
            "Gas used by transaction: {}, by message call/contract creation: {}",
            () -> Gas.of(frontierTransaction.getGasLimit()).minus(initialFrame.getRemainingGas()),
            () -> gasAvailable.minus(initialFrame.getRemainingGas()));
      }

      // Refund the sender by what we should and pay the miner fee (note that we're doing them one
      // after the other so that if it is the same account somehow, we end up with the right result)
      final Gas selfDestructRefund =
          gasCalculator.getSelfDestructRefundAmount().times(initialFrame.getSelfDestructs().size());
      final Gas refundGas = initialFrame.getGasRefund().plus(selfDestructRefund);
      final Gas refunded = refunded(frontierTransaction, initialFrame.getRemainingGas(), refundGas);
      final Wei refundedWei = refunded.priceFor(transactionGasPrice);
      senderMutableAccount.incrementBalance(refundedWei);

      final Gas gasUsedByTransaction =
          Gas.of(frontierTransaction.getGasLimit()).minus(initialFrame.getRemainingGas());

      final MutableAccount coinbase = worldState.getOrCreate(miningBeneficiary).getMutable();
      final Gas coinbaseFee = Gas.of(frontierTransaction.getGasLimit()).minus(refunded);
      if (blockHeader.getBaseFee().isPresent() && frontierTransaction.isEIP1559Transaction()) {
        final Wei baseFee = Wei.of(blockHeader.getBaseFee().get());
        if (transactionGasPrice.compareTo(baseFee) < 0) {
          return TransactionProcessingResult.failed(
              gasUsedByTransaction.toLong(),
              refunded.toLong(),
              ValidationResult.invalid(
                  TransactionValidator.TransactionInvalidReason.TRANSACTION_PRICE_TOO_LOW,
                  "transaction price must be greater than base fee"),
              Optional.empty());
        }
      }
      final CoinbaseFeePriceCalculator coinbaseCreditService =
          frontierTransaction.isFrontierTransaction()
              ? CoinbaseFeePriceCalculator.frontier()
              : coinbaseFeePriceCalculator;
      final Wei coinbaseWeiDelta =
          coinbaseCreditService.price(coinbaseFee, transactionGasPrice, blockHeader.getBaseFee());

      coinbase.incrementBalance(coinbaseWeiDelta);

      initialFrame.getSelfDestructs().forEach(worldState::deleteAccount);

      if (clearEmptyAccounts) {
        clearEmptyAccounts(worldState);
      }

      if (initialFrame.getState() == MessageFrame.State.COMPLETED_SUCCESS) {
        return TransactionProcessingResult.successful(
            initialFrame.getLogs(),
            gasUsedByTransaction.toLong(),
            refunded.toLong(),
            initialFrame.getOutputData(),
            validationResult);
      } else {
        return TransactionProcessingResult.failed(
            gasUsedByTransaction.toLong(),
            refunded.toLong(),
            validationResult,
            initialFrame.getRevertReason());
      }
    } catch (final RuntimeException re) {
      LOG.error("Critical Exception Processing Transaction", re);
      return TransactionProcessingResult.invalid(
          ValidationResult.invalid(
              TransactionInvalidReason.INTERNAL_ERROR,
              "Internal Error in Besu - " + re.toString()));
    }
  }

  private static void clearEmptyAccounts(final WorldUpdater worldState) {
    new ArrayList<>(worldState.getTouchedAccounts())
        .stream().filter(Account::isEmpty).forEach(a -> worldState.deleteAccount(a.getAddress()));
  }

  private void process(final MessageFrame frame, final OperationTracer operationTracer) {
    final AbstractMessageProcessor executor = getMessageProcessor(frame.getType());

    executor.process(frame, operationTracer);
  }

  private AbstractMessageProcessor getMessageProcessor(final MessageFrame.Type type) {
    switch (type) {
      case MESSAGE_CALL:
        return messageCallProcessor;
      case CONTRACT_CREATION:
        return contractCreationProcessor;
      default:
        throw new IllegalStateException("Request for unsupported message processor type " + type);
    }
  }

  private static Gas refunded(
      final Transaction transaction, final Gas gasRemaining, final Gas gasRefund) {
    // Integer truncation takes care of the the floor calculation needed after the divide.
    final Gas maxRefundAllowance =
        Gas.of(transaction.getGasLimit()).minus(gasRemaining).dividedBy(2);
    final Gas refundAllowance = maxRefundAllowance.min(gasRefund);
    return gasRemaining.plus(refundAllowance);
  }
}<|MERGE_RESOLUTION|>--- conflicted
+++ resolved
@@ -80,11 +80,7 @@
    * @see TransactionValidator
    * @see TransactionValidationParams
    */
-<<<<<<< HEAD
-  public org.hyperledger.besu.ethereum.processing.TransactionProcessingResult processTransaction(
-=======
   public TransactionProcessingResult processTransaction(
->>>>>>> 4ff73342
       final Blockchain blockchain,
       final WorldUpdater worldState,
       final ProcessableBlockHeader blockHeader,
@@ -104,215 +100,6 @@
         isPersistingPrivateState,
         transactionValidationParams);
   }
-<<<<<<< HEAD
-
-  /**
-   * Applies a transaction to the current system state.
-   *
-   * @param blockchain The current blockchain
-   * @param worldState The current world state
-   * @param blockHeader The current block header
-   * @param transaction The transaction to process
-   * @param miningBeneficiary The address which is to receive the transaction fee
-   * @param blockHashLookup The {@link BlockHashLookup} to use for BLOCKHASH operations
-   * @param isPersistingPrivateState Whether the resulting private state will be persisted
-   * @param transactionValidationParams Validation parameters that will be used by the {@link
-   *     TransactionValidator}
-   * @param operationTracer operation tracer {@link OperationTracer}
-   * @return the transaction result
-   * @see TransactionValidator
-   * @see TransactionValidationParams
-   */
-  public org.hyperledger.besu.ethereum.processing.TransactionProcessingResult processTransaction(
-      final Blockchain blockchain,
-      final WorldUpdater worldState,
-      final ProcessableBlockHeader blockHeader,
-      final Transaction transaction,
-      final Address miningBeneficiary,
-      final BlockHashLookup blockHashLookup,
-      final Boolean isPersistingPrivateState,
-      final TransactionValidationParams transactionValidationParams,
-      final OperationTracer operationTracer) {
-    return processTransaction(
-        blockchain,
-        worldState,
-        blockHeader,
-        transaction,
-        miningBeneficiary,
-        operationTracer,
-        blockHashLookup,
-        isPersistingPrivateState,
-        transactionValidationParams);
-  }
-
-  /**
-   * Applies a transaction to the current system state.
-   *
-   * @param blockchain The current blockchain
-   * @param worldState The current world state
-   * @param blockHeader The current block header
-   * @param transaction The transaction to process
-   * @param operationTracer The tracer to record results of each EVM operation
-   * @param miningBeneficiary The address which is to receive the transaction fee
-   * @param blockHashLookup The {@link BlockHashLookup} to use for BLOCKHASH operations
-   * @param isPersistingPrivateState Whether the resulting private state will be persisted
-   * @return the transaction result
-   */
-  public org.hyperledger.besu.ethereum.processing.TransactionProcessingResult processTransaction(
-      final Blockchain blockchain,
-      final WorldUpdater worldState,
-      final ProcessableBlockHeader blockHeader,
-      final Transaction transaction,
-      final Address miningBeneficiary,
-      final OperationTracer operationTracer,
-      final BlockHashLookup blockHashLookup,
-      final Boolean isPersistingPrivateState) {
-    return processTransaction(
-        blockchain,
-        worldState,
-        blockHeader,
-        transaction,
-        miningBeneficiary,
-        operationTracer,
-        blockHashLookup,
-        isPersistingPrivateState,
-        new TransactionValidationParams.Builder().build());
-  }
-
-  /**
-   * Applies a transaction to the current system state.
-   *
-   * @param blockchain The current blockchain
-   * @param worldState The current world state
-   * @param blockHeader The current block header
-   * @param transaction The transaction to process
-   * @param operationTracer The tracer to record results of each EVM operation
-   * @param miningBeneficiary The address which is to receive the transaction fee
-   * @param blockHashLookup The {@link BlockHashLookup} to use for BLOCKHASH operations
-   * @param isPersistingPrivateState Whether the resulting private state will be persisted
-   * @param transactionValidationParams The transaction validation parameters to use
-   * @return the transaction result
-   */
-  public org.hyperledger.besu.ethereum.processing.TransactionProcessingResult processTransaction(
-      final Blockchain blockchain,
-      final WorldUpdater worldState,
-      final ProcessableBlockHeader blockHeader,
-      final Transaction transaction,
-      final Address miningBeneficiary,
-      final OperationTracer operationTracer,
-      final BlockHashLookup blockHashLookup,
-      final Boolean isPersistingPrivateState,
-      final TransactionValidationParams transactionValidationParams) {
-    return processTransaction(
-        blockchain,
-        worldState,
-        blockHeader,
-        transaction,
-        miningBeneficiary,
-        operationTracer,
-        blockHashLookup,
-        isPersistingPrivateState,
-        transactionValidationParams,
-        null);
-  }
-
-  public static class TransactionProcessingResult
-      implements org.hyperledger.besu.ethereum.processing.TransactionProcessingResult {
-
-    private final Status status;
-
-    private final long estimateGasUsedByTransaction;
-
-    private final long gasRemaining;
-
-    private final List<Log> logs;
-
-    private final Bytes output;
-
-    private final ValidationResult<TransactionValidator.TransactionInvalidReason> validationResult;
-    private final Optional<Bytes> revertReason;
-
-    public static TransactionProcessingResult invalid(
-        final ValidationResult<TransactionValidator.TransactionInvalidReason> validationResult) {
-      return new TransactionProcessingResult(
-          Status.INVALID,
-          new ArrayList<>(),
-          -1,
-          -1,
-          Bytes.EMPTY,
-          validationResult,
-          Optional.empty());
-    }
-
-    public static TransactionProcessingResult failed(
-        final long gasUsedByTransaction,
-        final long gasRemaining,
-        final ValidationResult<TransactionValidator.TransactionInvalidReason> validationResult,
-        final Optional<Bytes> revertReason) {
-      return new TransactionProcessingResult(
-          Status.FAILED,
-          new ArrayList<>(),
-          gasUsedByTransaction,
-          gasRemaining,
-          Bytes.EMPTY,
-          validationResult,
-          revertReason);
-    }
-
-    public static TransactionProcessingResult successful(
-        final List<Log> logs,
-        final long gasUsedByTransaction,
-        final long gasRemaining,
-        final Bytes output,
-        final ValidationResult<TransactionValidator.TransactionInvalidReason> validationResult) {
-      return new TransactionProcessingResult(
-          Status.SUCCESSFUL,
-          logs,
-          gasUsedByTransaction,
-          gasRemaining,
-          output,
-          validationResult,
-          Optional.empty());
-    }
-
-    TransactionProcessingResult(
-        final Status status,
-        final List<Log> logs,
-        final long estimateGasUsedByTransaction,
-        final long gasRemaining,
-        final Bytes output,
-        final ValidationResult<TransactionValidator.TransactionInvalidReason> validationResult,
-        final Optional<Bytes> revertReason) {
-      this.status = status;
-      this.logs = logs;
-      this.estimateGasUsedByTransaction = estimateGasUsedByTransaction;
-      this.gasRemaining = gasRemaining;
-      this.output = output;
-      this.validationResult = validationResult;
-      this.revertReason = revertReason;
-    }
-
-    @Override
-    public List<Log> getLogs() {
-      return logs;
-    }
-
-    @Override
-    public long getGasRemaining() {
-      return gasRemaining;
-    }
-
-    @Override
-    public long getEstimateGasUsedByTransaction() {
-      return estimateGasUsedByTransaction;
-    }
-
-    @Override
-    public Status getStatus() {
-      return status;
-    }
-=======
->>>>>>> 4ff73342
 
   /**
    * Applies a transaction to the current system state.
@@ -447,11 +234,7 @@
     this.coinbaseFeePriceCalculator = coinbaseFeePriceCalculator;
   }
 
-<<<<<<< HEAD
-  public TransactionProcessingResult processFrontierTransaction(
-=======
   public TransactionProcessingResult processTransaction(
->>>>>>> 4ff73342
       final Blockchain blockchain,
       final WorldUpdater worldState,
       final ProcessableBlockHeader blockHeader,
