--- conflicted
+++ resolved
@@ -27,10 +27,7 @@
 import org.hyperledger.besu.datatypes.AccessWitness;
 import org.hyperledger.besu.datatypes.Address;
 import org.hyperledger.besu.datatypes.Hash;
-<<<<<<< HEAD
-=======
 import org.hyperledger.besu.datatypes.TransactionType;
->>>>>>> fbe36365
 import org.hyperledger.besu.datatypes.Wei;
 import org.hyperledger.besu.ethereum.core.ProcessableBlockHeader;
 import org.hyperledger.besu.ethereum.core.Transaction;
@@ -384,15 +381,12 @@
           transaction.getGasLimit(),
           intrinsicGas);
 
-<<<<<<< HEAD
       final AccessWitness accessWitness = gasCalculator.newAccessWitness();
       accessWitness.touchBaseTx(
           transaction.getSender(), transaction.getTo(), transaction.getValue());
 
-      final WorldUpdater worldUpdater = evmWorldUpdater.updater();
-=======
       final WorldUpdater worldUpdater = worldState.updater();
->>>>>>> fbe36365
+
       final ImmutableMap.Builder<String, Object> contextVariablesBuilder =
           ImmutableMap.<String, Object>builder()
               .put(KEY_IS_PERSISTING_PRIVATE_STATE, isPersistingPrivateState)
@@ -535,14 +529,10 @@
           coinbaseCalculator.price(usedGas, transactionGasPrice, blockHeader.getBaseFee());
 
       operationTracer.traceBeforeRewardTransaction(worldUpdater, transaction, coinbaseWeiDelta);
-<<<<<<< HEAD
+
       if (!coinbaseWeiDelta.isZero()
           || !clearEmptyAccountStrategy.clearEmptyAccountAllowed(miningBeneficiary)) {
-        final var coinbase = evmWorldUpdater.getOrCreate(miningBeneficiary);
-=======
-      if (!coinbaseWeiDelta.isZero() || !clearEmptyAccounts) {
         final var coinbase = worldState.getOrCreate(miningBeneficiary);
->>>>>>> fbe36365
         coinbase.incrementBalance(coinbaseWeiDelta);
       }
 
@@ -558,13 +548,7 @@
 
       initialFrame.getSelfDestructs().forEach(worldState::deleteAccount);
 
-<<<<<<< HEAD
       clearEmptyAccountStrategy.process(worldState);
-=======
-      if (clearEmptyAccounts) {
-        worldState.clearAccountsThatAreEmpty();
-      }
->>>>>>> fbe36365
 
       if (initialFrame.getState() == MessageFrame.State.COMPLETED_SUCCESS) {
         return TransactionProcessingResult.successful(
@@ -682,7 +666,7 @@
   }
 
   public boolean getClearEmptyAccounts() {
-    return clearEmptyAccounts;
+    return !(clearEmptyAccountStrategy instanceof ClearEmptyAccountStrategy.NotClearEmptyAccount);
   }
 
   private String printableStackTraceFromThrowable(final RuntimeException re) {
