/*
 * Copyright ConsenSys AG.
 *
 * Licensed under the Apache License, Version 2.0 (the "License"); you may not use this file except in compliance with
 * the License. You may obtain a copy of the License at
 *
 * http://www.apache.org/licenses/LICENSE-2.0
 *
 * Unless required by applicable law or agreed to in writing, software distributed under the License is distributed on
 * an "AS IS" BASIS, WITHOUT WARRANTIES OR CONDITIONS OF ANY KIND, either express or implied. See the License for the
 * specific language governing permissions and limitations under the License.
 *
 * SPDX-License-Identifier: Apache-2.0
 */
package org.hyperledger.besu.ethereum.mainnet;

import static org.hyperledger.besu.evm.internal.Words.clampedAdd;
import static org.hyperledger.besu.evm.worldstate.CodeDelegationHelper.getTarget;
import static org.hyperledger.besu.evm.worldstate.CodeDelegationHelper.hasCodeDelegation;

import org.hyperledger.besu.collections.trie.BytesTrieSet;
import org.hyperledger.besu.datatypes.AccessListEntry;
import org.hyperledger.besu.datatypes.Address;
import org.hyperledger.besu.datatypes.Hash;
import org.hyperledger.besu.datatypes.TransactionType;
import org.hyperledger.besu.datatypes.Wei;
import org.hyperledger.besu.ethereum.core.ProcessableBlockHeader;
import org.hyperledger.besu.ethereum.core.Transaction;
import org.hyperledger.besu.ethereum.core.feemarket.CoinbaseFeePriceCalculator;
import org.hyperledger.besu.ethereum.mainnet.block.access.list.AccessLocationTracker;
import org.hyperledger.besu.ethereum.mainnet.block.access.list.PartialBlockAccessView;
import org.hyperledger.besu.ethereum.mainnet.feemarket.FeeMarket;
import org.hyperledger.besu.ethereum.processing.TransactionProcessingResult;
import org.hyperledger.besu.ethereum.transaction.TransactionInvalidReason;
import org.hyperledger.besu.ethereum.trie.MerkleTrieException;
import org.hyperledger.besu.evm.Code;
import org.hyperledger.besu.evm.account.Account;
import org.hyperledger.besu.evm.account.MutableAccount;
import org.hyperledger.besu.evm.blockhash.BlockHashLookup;
import org.hyperledger.besu.evm.code.CodeInvalid;
import org.hyperledger.besu.evm.code.CodeV0;
import org.hyperledger.besu.evm.frame.ExceptionalHaltReason;
import org.hyperledger.besu.evm.frame.MessageFrame;
import org.hyperledger.besu.evm.gascalculator.GasCalculator;
import org.hyperledger.besu.evm.processor.AbstractMessageProcessor;
import org.hyperledger.besu.evm.processor.ContractCreationProcessor;
import org.hyperledger.besu.evm.processor.MessageCallProcessor;
import org.hyperledger.besu.evm.tracing.OperationTracer;
import org.hyperledger.besu.evm.worldstate.CodeDelegationHelper;
import org.hyperledger.besu.evm.worldstate.WorldUpdater;

import java.util.Deque;
import java.util.List;
import java.util.Optional;
import java.util.Set;

import com.google.common.collect.HashMultimap;
import com.google.common.collect.Multimap;
import org.apache.tuweni.bytes.Bytes;
import org.apache.tuweni.bytes.Bytes32;
import org.slf4j.Logger;
import org.slf4j.LoggerFactory;

public class MainnetTransactionProcessor {

  private static final Logger LOG = LoggerFactory.getLogger(MainnetTransactionProcessor.class);

  private static final Set<Address> EMPTY_ADDRESS_SET = Set.of();

  protected final GasCalculator gasCalculator;

  protected final TransactionValidatorFactory transactionValidatorFactory;

  private final ContractCreationProcessor contractCreationProcessor;

  private final MessageCallProcessor messageCallProcessor;

  private final int maxStackSize;

  private final boolean clearEmptyAccounts;

  protected final boolean warmCoinbase;

  protected final FeeMarket feeMarket;
  private final CoinbaseFeePriceCalculator coinbaseFeePriceCalculator;

  private final Optional<CodeDelegationProcessor> maybeCodeDelegationProcessor;

  private MainnetTransactionProcessor(
      final GasCalculator gasCalculator,
      final TransactionValidatorFactory transactionValidatorFactory,
      final ContractCreationProcessor contractCreationProcessor,
      final MessageCallProcessor messageCallProcessor,
      final boolean clearEmptyAccounts,
      final boolean warmCoinbase,
      final int maxStackSize,
      final FeeMarket feeMarket,
      final CoinbaseFeePriceCalculator coinbaseFeePriceCalculator,
      final CodeDelegationProcessor maybeCodeDelegationProcessor) {
    this.gasCalculator = gasCalculator;
    this.transactionValidatorFactory = transactionValidatorFactory;
    this.contractCreationProcessor = contractCreationProcessor;
    this.messageCallProcessor = messageCallProcessor;
    this.clearEmptyAccounts = clearEmptyAccounts;
    this.warmCoinbase = warmCoinbase;
    this.maxStackSize = maxStackSize;
    this.feeMarket = feeMarket;
    this.coinbaseFeePriceCalculator = coinbaseFeePriceCalculator;
    this.maybeCodeDelegationProcessor = Optional.ofNullable(maybeCodeDelegationProcessor);
  }

  /**
   * Applies a transaction to the current system state.
   *
   * @param worldState The current world state
   * @param blockHeader The current block header
   * @param transaction The transaction to process
   * @param miningBeneficiary The address which is to receive the transaction fee
   * @param blockHashLookup The {@link BlockHashLookup} to use for BLOCKHASH operations
   * @param transactionValidationParams Validation parameters that will be used by the {@link
   *     MainnetTransactionValidator}
   * @return the transaction result
   * @see MainnetTransactionValidator
   * @see TransactionValidationParams
   */
  public TransactionProcessingResult processTransaction(
      final WorldUpdater worldState,
      final ProcessableBlockHeader blockHeader,
      final Transaction transaction,
      final Address miningBeneficiary,
      final BlockHashLookup blockHashLookup,
      final TransactionValidationParams transactionValidationParams,
      final Wei blobGasPrice) {
    return processTransaction(
        worldState,
        blockHeader,
        transaction,
        miningBeneficiary,
        OperationTracer.NO_TRACING,
        blockHashLookup,
        transactionValidationParams,
        blobGasPrice);
  }

  /**
   * Applies a transaction to the current system state.
   *
   * @param worldState The current world state
   * @param blockHeader The current block header
   * @param transaction The transaction to process
   * @param miningBeneficiary The address which is to receive the transaction fee
   * @param operationTracer The tracer to record results of each EVM operation
   * @param blockHashLookup The {@link BlockHashLookup} to use for BLOCKHASH operations
   * @return the transaction result
   */
  public TransactionProcessingResult processTransaction(
      final WorldUpdater worldState,
      final ProcessableBlockHeader blockHeader,
      final Transaction transaction,
      final Address miningBeneficiary,
      final OperationTracer operationTracer,
      final BlockHashLookup blockHashLookup,
      final Wei blobGasPrice) {
    return processTransaction(
        worldState,
        blockHeader,
        transaction,
        miningBeneficiary,
        operationTracer,
        blockHashLookup,
        ImmutableTransactionValidationParams.builder().build(),
        blobGasPrice);
  }

  public TransactionProcessingResult processTransaction(
      final WorldUpdater worldState,
      final ProcessableBlockHeader blockHeader,
      final Transaction transaction,
      final Address miningBeneficiary,
      final OperationTracer operationTracer,
      final BlockHashLookup blockHashLookup,
      final TransactionValidationParams transactionValidationParams,
      final Wei blobGasPrice) {
    return processTransaction(
        worldState,
        blockHeader,
        transaction,
        miningBeneficiary,
        operationTracer,
        blockHashLookup,
        ImmutableTransactionValidationParams.builder().build(),
        blobGasPrice,
        Optional.empty());
  }

  public TransactionProcessingResult processTransaction(
      final WorldUpdater worldState,
      final ProcessableBlockHeader blockHeader,
      final Transaction transaction,
      final Address miningBeneficiary,
      final OperationTracer operationTracer,
      final BlockHashLookup blockHashLookup,
      final TransactionValidationParams transactionValidationParams,
      final Wei blobGasPrice,
      final Optional<AccessLocationTracker> accessLocationTracker) {
    try {
      final var transactionValidator = transactionValidatorFactory.get();
      LOG.trace("Starting execution of {}", transaction);
      ValidationResult<TransactionInvalidReason> validationResult =
          transactionValidator.validate(
              transaction,
              blockHeader.getBaseFee(),
              Optional.ofNullable(blobGasPrice),
              transactionValidationParams);
      // Make sure the transaction is intrinsically valid before trying to
      // compare against a sender account (because the transaction may not
      // be signed correctly to extract the sender).
      if (!validationResult.isValid()) {
        LOG.debug("Invalid transaction: {}", validationResult.getErrorMessage());
        return TransactionProcessingResult.invalid(validationResult);
      }

      final Address senderAddress = transaction.getSender();
      final MutableAccount sender = worldState.getOrCreateSenderAccount(senderAddress);
      accessLocationTracker.ifPresent(t -> t.addTouchedAccount(senderAddress));

      validationResult =
          transactionValidator.validateForSender(transaction, sender, transactionValidationParams);
      if (!validationResult.isValid()) {
        LOG.debug("Invalid transaction: {}", validationResult.getErrorMessage());
        return TransactionProcessingResult.invalid(validationResult);
      }

      operationTracer.tracePrepareTransaction(worldState, transaction);

      final Set<Address> eip2930WarmAddressList = new BytesTrieSet<>(Address.SIZE);

      final long previousNonce = sender.incrementNonce();
      LOG.trace(
          "Incremented sender {} nonce ({} -> {})",
          senderAddress,
          previousNonce,
          sender.getNonce());

      final Wei transactionGasPrice =
          feeMarket.getTransactionPriceCalculator().price(transaction, blockHeader.getBaseFee());

      final long blobGas = gasCalculator.blobGasCost(transaction.getBlobCount());

      final Wei upfrontGasCost =
          transaction.getUpfrontGasCost(transactionGasPrice, blobGasPrice, blobGas);
      final Wei previousBalance = sender.decrementBalance(upfrontGasCost);
      LOG.trace(
          "Deducted sender {} upfront gas cost {} ({} -> {})",
          senderAddress,
          upfrontGasCost,
          previousBalance,
          sender.getBalance());

      long codeDelegationRefund = 0L;
      if (transaction.getType().equals(TransactionType.DELEGATE_CODE)) {
        if (maybeCodeDelegationProcessor.isEmpty()) {
          throw new RuntimeException("Code delegation processor is required for 7702 transactions");
        }

        final WorldUpdater delegationUpdater = worldState.updater();
        final CodeDelegationResult codeDelegationResult =
            maybeCodeDelegationProcessor
                .get()
                .process(delegationUpdater, transaction, accessLocationTracker);
        eip2930WarmAddressList.addAll(codeDelegationResult.accessedDelegatorAddresses());
        codeDelegationRefund =
            gasCalculator.calculateDelegateCodeGasRefund(
                (codeDelegationResult.alreadyExistingDelegators()));
        delegationUpdater.commit();
      }

      final List<AccessListEntry> eip2930AccessListEntries =
          transaction.getAccessList().orElse(List.of());
      // we need to keep a separate hash set of addresses in case they specify no storage.
      // No-storage is a common pattern, especially for Externally Owned Accounts
      final Multimap<Address, Bytes32> eip2930StorageList = HashMultimap.create();
      int accessListStorageCount = 0;
      for (final var entry : eip2930AccessListEntries) {
        final Address address = entry.address();
        eip2930WarmAddressList.add(address);
        final List<Bytes32> storageKeys = entry.storageKeys();
        eip2930StorageList.putAll(address, storageKeys);
        accessListStorageCount += storageKeys.size();
      }
      if (warmCoinbase) {
        eip2930WarmAddressList.add(miningBeneficiary);
      }

      final long accessListGas =
          gasCalculator.accessListGasCost(eip2930AccessListEntries.size(), accessListStorageCount);
      final long codeDelegationGas =
          gasCalculator.delegateCodeGasCost(transaction.codeDelegationListSize());
      final long intrinsicGas =
          gasCalculator.transactionIntrinsicGasCost(
              transaction, clampedAdd(accessListGas, codeDelegationGas));

      final long gasAvailable = transaction.getGasLimit() - intrinsicGas;
      LOG.trace(
          "Gas available for execution {} = {} - {} (limit - intrinsic)",
          gasAvailable,
          transaction.getGasLimit(),
          intrinsicGas);

      final WorldUpdater worldUpdater = worldState.updater();

      operationTracer.traceStartTransaction(worldUpdater, transaction);

      final MessageFrame.Builder commonMessageFrameBuilder =
          MessageFrame.builder()
              .maxStackSize(maxStackSize)
              .worldUpdater(worldUpdater.updater())
              .initialGas(gasAvailable)
              .originator(senderAddress)
              .gasPrice(transactionGasPrice)
              .blobGasPrice(blobGasPrice)
              .sender(senderAddress)
              .value(transaction.getValue())
              .apparentValue(transaction.getValue())
              .blockValues(blockHeader)
              .completer(__ -> {})
              .miningBeneficiary(miningBeneficiary)
              .blockHashLookup(blockHashLookup)
              .eip2930AccessListWarmStorage(eip2930StorageList);

      accessLocationTracker.ifPresent(commonMessageFrameBuilder::eip7928AccessList);

      if (transaction.getVersionedHashes().isPresent()) {
        commonMessageFrameBuilder.versionedHashes(
            Optional.of(transaction.getVersionedHashes().get().stream().toList()));
      } else {
        commonMessageFrameBuilder.versionedHashes(Optional.empty());
      }

      final MessageFrame initialFrame;
      if (transaction.isContractCreation()) {
        final Address contractAddress =
            Address.contractAddress(senderAddress, sender.getNonce() - 1L);
        accessLocationTracker.ifPresent(t -> t.addTouchedAccount(contractAddress));

        final Bytes initCodeBytes = transaction.getPayload();
        Code code = contractCreationProcessor.wrapCodeForCreation(initCodeBytes);
        initialFrame =
            commonMessageFrameBuilder
                .type(MessageFrame.Type.CONTRACT_CREATION)
                .address(contractAddress)
                .contract(contractAddress)
                .inputData(initCodeBytes.slice(code.getSize()))
                .code(code)
                .eip2930AccessListWarmAddresses(eip2930WarmAddressList)
                .build();
      } else {
        @SuppressWarnings("OptionalGetWithoutIsPresent") // isContractCall tests isPresent
        final Address to = transaction.getTo().get();
        accessLocationTracker.ifPresent(t -> t.addTouchedAccount(to));
        final Code code =
            processCodeFromAccount(
                worldState, eip2930WarmAddressList, worldState.get(to), accessLocationTracker);

        initialFrame =
            commonMessageFrameBuilder
                .type(MessageFrame.Type.MESSAGE_CALL)
                .address(to)
                .contract(to)
                .inputData(transaction.getPayload())
                .code(code)
                .eip2930AccessListWarmAddresses(eip2930WarmAddressList)
                .build();
      }
      Deque<MessageFrame> messageFrameStack = initialFrame.getMessageFrameStack();

      if (initialFrame.getCode().isValid()) {
        while (!messageFrameStack.isEmpty()) {
          process(messageFrameStack.peekFirst(), operationTracer);
        }
      } else {
        initialFrame.setState(MessageFrame.State.EXCEPTIONAL_HALT);
        initialFrame.setExceptionalHaltReason(Optional.of(ExceptionalHaltReason.INVALID_CODE));
        validationResult =
            ValidationResult.invalid(
                TransactionInvalidReason.EOF_CODE_INVALID,
                ((CodeInvalid) initialFrame.getCode()).getInvalidReason());
      }

      if (initialFrame.getState() == MessageFrame.State.COMPLETED_SUCCESS) {
        worldUpdater.commit();
      } else {
        if (initialFrame.getExceptionalHaltReason().isPresent()
            && initialFrame.getCode().isValid()) {
          validationResult =
              ValidationResult.invalid(
                  TransactionInvalidReason.EXECUTION_HALTED,
                  initialFrame.getExceptionalHaltReason().get().getDescription());
        }
      }

      // TODO SLD are the log correct following EIP-7623?
      if (LOG.isTraceEnabled()) {
        LOG.trace(
            "Gas used by transaction: {}, by message call/contract creation: {}",
            transaction.getGasLimit() - initialFrame.getRemainingGas(),
            gasAvailable - initialFrame.getRemainingGas());
      }

      // Refund the sender by what we should and pay the miner fee (note that we're doing them one
      // after the other so that if it is the same account somehow, we end up with the right result)
      final long refundedGas =
          gasCalculator.calculateGasRefund(transaction, initialFrame, codeDelegationRefund);
      final Wei refundedWei = transactionGasPrice.multiply(refundedGas);
      final Wei balancePriorToRefund = sender.getBalance();
      sender.incrementBalance(refundedWei);
      LOG.atTrace()
          .setMessage("refunded sender {}  {} wei ({} -> {})")
          .addArgument(senderAddress)
          .addArgument(refundedWei)
          .addArgument(balancePriorToRefund)
          .addArgument(sender.getBalance())
          .log();
      final long gasUsedByTransaction = transaction.getGasLimit() - initialFrame.getRemainingGas();

      // update the coinbase
      final long usedGas = transaction.getGasLimit() - refundedGas;
      final CoinbaseFeePriceCalculator coinbaseCalculator;
      if (blockHeader.getBaseFee().isPresent()) {
        final Wei baseFee = blockHeader.getBaseFee().get();
        final boolean gasPriceBelowBaseFee = transactionGasPrice.compareTo(baseFee) < 0;
        if (transactionValidationParams.allowUnderpriced()) {
          coinbaseCalculator =
              gasPriceBelowBaseFee ? (a, b, c) -> Wei.ZERO : coinbaseFeePriceCalculator;
        } else {
          if (gasPriceBelowBaseFee) {
            final Optional<PartialBlockAccessView> partialBlockAccessView =
                accessLocationTracker.map(
                    tracker -> tracker.createPartialBlockAccessView(worldState));
            return TransactionProcessingResult.failed(
                gasUsedByTransaction,
                refundedGas,
                ValidationResult.invalid(
                    TransactionInvalidReason.TRANSACTION_PRICE_TOO_LOW,
                    "transaction price must be greater than base fee"),
                Optional.empty(),
                Optional.empty(),
                partialBlockAccessView);
          }
          coinbaseCalculator = coinbaseFeePriceCalculator;
        }
      } else {
        coinbaseCalculator = CoinbaseFeePriceCalculator.frontier();
      }

      final Wei coinbaseWeiDelta =
          coinbaseCalculator.price(usedGas, transactionGasPrice, blockHeader.getBaseFee());

      operationTracer.traceBeforeRewardTransaction(worldUpdater, transaction, coinbaseWeiDelta);

      // EIP-158 & EIP-7928: coinbase is considered "touched" even when fees are zero.
      // Touching ensures an *empty* coinbase can be deleted during state clearing.
      final MutableAccount coinbase = worldState.getOrCreate(miningBeneficiary);
      accessLocationTracker.ifPresent(t -> t.addTouchedAccount(miningBeneficiary));
      if (!coinbaseWeiDelta.isZero()) {
        coinbase.incrementBalance(coinbaseWeiDelta);
      }

      operationTracer.traceEndTransaction(
          worldState.updater(),
          transaction,
          initialFrame.getState() == MessageFrame.State.COMPLETED_SUCCESS,
          initialFrame.getOutputData(),
          initialFrame.getLogs(),
          gasUsedByTransaction,
          initialFrame.getSelfDestructs(),
          0L);

      initialFrame.getSelfDestructs().forEach(worldState::deleteAccount);

<<<<<<< HEAD
=======
      if (clearEmptyAccounts) {
        worldState.clearAccountsThatAreEmpty();
      }

      final Optional<PartialBlockAccessView> partialBlockAccessView =
          accessLocationTracker.map(tracker -> tracker.createPartialBlockAccessView(worldState));

>>>>>>> fd86e465
      if (initialFrame.getState() == MessageFrame.State.COMPLETED_SUCCESS) {
        // EIP-158: Clear empty accounts on state change only
        if (clearEmptyAccounts) {
          worldState.clearAccountsThatAreEmpty();
        }
        return TransactionProcessingResult.successful(
            initialFrame.getLogs(),
            gasUsedByTransaction,
            refundedGas,
            initialFrame.getOutputData(),
            partialBlockAccessView,
            validationResult);
      } else {
        if (initialFrame.getExceptionalHaltReason().isPresent()) {
          LOG.debug(
              "Transaction {} processing halted: {}",
              transaction.getHash(),
              initialFrame.getExceptionalHaltReason().get());
        }
        if (initialFrame.getRevertReason().isPresent()) {
          LOG.debug(
              "Transaction {} reverted: {}",
              transaction.getHash(),
              initialFrame.getRevertReason().get());
        }
        return TransactionProcessingResult.failed(
            gasUsedByTransaction,
            refundedGas,
            validationResult,
            initialFrame.getRevertReason(),
            initialFrame.getExceptionalHaltReason(),
            partialBlockAccessView);
      }
    } catch (final MerkleTrieException re) {
      operationTracer.traceEndTransaction(
          worldState.updater(),
          transaction,
          false,
          Bytes.EMPTY,
          List.of(),
          0,
          EMPTY_ADDRESS_SET,
          0L);

      // need to throw to trigger the heal
      throw re;
    } catch (final RuntimeException re) {
      operationTracer.traceEndTransaction(
          worldState.updater(),
          transaction,
          false,
          Bytes.EMPTY,
          List.of(),
          0,
          EMPTY_ADDRESS_SET,
          0L);

      final var cause = re.getCause();
      if (cause != null && cause instanceof InterruptedException) {
        LOG.atDebug()
            .setMessage("Interrupted while processing the transaction with hash {}")
            .addArgument(transaction::getHash)
            .log();
        return TransactionProcessingResult.invalid(
            ValidationResult.invalid(TransactionInvalidReason.EXECUTION_INTERRUPTED));
      }

      LOG.error("Critical Exception Processing Transaction", re);
      return TransactionProcessingResult.invalid(
          ValidationResult.invalid(
              TransactionInvalidReason.INTERNAL_ERROR,
              "Internal Error in Besu - " + re + "\n" + printableStackTraceFromThrowable(re)));
    }
  }

  public void process(final MessageFrame frame, final OperationTracer operationTracer) {
    final AbstractMessageProcessor executor = getMessageProcessor(frame.getType());

    executor.process(frame, operationTracer);
  }

  public AbstractMessageProcessor getMessageProcessor(final MessageFrame.Type type) {
    return switch (type) {
      case MESSAGE_CALL -> messageCallProcessor;
      case CONTRACT_CREATION -> contractCreationProcessor;
    };
  }

  public MessageCallProcessor getMessageCallProcessor() {
    return messageCallProcessor;
  }

  public boolean getClearEmptyAccounts() {
    return clearEmptyAccounts;
  }

  private String printableStackTraceFromThrowable(final RuntimeException re) {
    final StringBuilder builder = new StringBuilder();

    for (final StackTraceElement stackTraceElement : re.getStackTrace()) {
      builder.append("\tat ").append(stackTraceElement.toString()).append("\n");
    }

    return builder.toString();
  }

  private Code processCodeFromAccount(
      final WorldUpdater worldUpdater,
      final Set<Address> warmAddressList,
      final Account contract,
      final Optional<AccessLocationTracker> accessLocationTracker) {
    if (contract == null) {
      return CodeV0.EMPTY_CODE;
    }

    final Hash codeHash = contract.getCodeHash();
    if (codeHash == null || codeHash.equals(Hash.EMPTY)) {
      return CodeV0.EMPTY_CODE;
    }

    if (hasCodeDelegation(contract.getCode())) {
      return delegationTargetCode(worldUpdater, warmAddressList, contract, accessLocationTracker);
    }

    // Bonsai accounts may have a fully cached code, so we use that one
    if (contract.getCodeCache() != null) {
      return contract.getOrCreateCachedCode();
    }

    // Any other account can only use the cached jump dest analysis if available
    return messageCallProcessor.getOrCreateCachedJumpDest(
        contract.getCodeHash(), contract.getCode());
  }

  private Code delegationTargetCode(
      final WorldUpdater worldUpdater,
      final Set<Address> warmAddressList,
      final Account contract,
      final Optional<AccessLocationTracker> accessLocationTracker) {
    // we need to look up the target account and its code, but do NOT charge gas for it
    final CodeDelegationHelper.Target target =
        getTarget(worldUpdater, gasCalculator::isPrecompile, contract, accessLocationTracker);
    warmAddressList.add(target.address());

    return target.code();
  }

  public static Builder builder() {
    return new Builder();
  }

  public static class Builder {
    private GasCalculator gasCalculator;
    private TransactionValidatorFactory transactionValidatorFactory;
    private ContractCreationProcessor contractCreationProcessor;
    private MessageCallProcessor messageCallProcessor;
    private boolean clearEmptyAccounts;
    private boolean warmCoinbase;
    private int maxStackSize;
    private FeeMarket feeMarket;
    private CoinbaseFeePriceCalculator coinbaseFeePriceCalculator;
    private CodeDelegationProcessor codeDelegationProcessor;

    public Builder gasCalculator(final GasCalculator gasCalculator) {
      this.gasCalculator = gasCalculator;
      return this;
    }

    public Builder transactionValidatorFactory(
        final TransactionValidatorFactory transactionValidatorFactory) {
      this.transactionValidatorFactory = transactionValidatorFactory;
      return this;
    }

    public Builder contractCreationProcessor(
        final ContractCreationProcessor contractCreationProcessor) {
      this.contractCreationProcessor = contractCreationProcessor;
      return this;
    }

    public Builder messageCallProcessor(final MessageCallProcessor messageCallProcessor) {
      this.messageCallProcessor = messageCallProcessor;
      return this;
    }

    public Builder clearEmptyAccounts(final boolean clearEmptyAccounts) {
      this.clearEmptyAccounts = clearEmptyAccounts;
      return this;
    }

    public Builder warmCoinbase(final boolean warmCoinbase) {
      this.warmCoinbase = warmCoinbase;
      return this;
    }

    public Builder maxStackSize(final int maxStackSize) {
      this.maxStackSize = maxStackSize;
      return this;
    }

    public Builder feeMarket(final FeeMarket feeMarket) {
      this.feeMarket = feeMarket;
      return this;
    }

    public Builder coinbaseFeePriceCalculator(
        final CoinbaseFeePriceCalculator coinbaseFeePriceCalculator) {
      this.coinbaseFeePriceCalculator = coinbaseFeePriceCalculator;
      return this;
    }

    public Builder codeDelegationProcessor(
        final CodeDelegationProcessor maybeCodeDelegationProcessor) {
      this.codeDelegationProcessor = maybeCodeDelegationProcessor;
      return this;
    }

    public Builder populateFrom(final MainnetTransactionProcessor processor) {
      this.gasCalculator = processor.gasCalculator;
      this.transactionValidatorFactory = processor.transactionValidatorFactory;
      this.contractCreationProcessor = processor.contractCreationProcessor;
      this.messageCallProcessor = processor.messageCallProcessor;
      this.clearEmptyAccounts = processor.clearEmptyAccounts;
      this.warmCoinbase = processor.warmCoinbase;
      this.maxStackSize = processor.maxStackSize;
      this.feeMarket = processor.feeMarket;
      this.coinbaseFeePriceCalculator = processor.coinbaseFeePriceCalculator;
      this.codeDelegationProcessor = processor.maybeCodeDelegationProcessor.orElse(null);
      return this;
    }

    public MainnetTransactionProcessor build() {
      return new MainnetTransactionProcessor(
          gasCalculator,
          transactionValidatorFactory,
          contractCreationProcessor,
          messageCallProcessor,
          clearEmptyAccounts,
          warmCoinbase,
          maxStackSize,
          feeMarket,
          coinbaseFeePriceCalculator,
          codeDelegationProcessor);
    }
  }
}<|MERGE_RESOLUTION|>--- conflicted
+++ resolved
@@ -478,16 +478,9 @@
 
       initialFrame.getSelfDestructs().forEach(worldState::deleteAccount);
 
-<<<<<<< HEAD
-=======
-      if (clearEmptyAccounts) {
-        worldState.clearAccountsThatAreEmpty();
-      }
-
       final Optional<PartialBlockAccessView> partialBlockAccessView =
           accessLocationTracker.map(tracker -> tracker.createPartialBlockAccessView(worldState));
 
->>>>>>> fd86e465
       if (initialFrame.getState() == MessageFrame.State.COMPLETED_SUCCESS) {
         // EIP-158: Clear empty accounts on state change only
         if (clearEmptyAccounts) {
