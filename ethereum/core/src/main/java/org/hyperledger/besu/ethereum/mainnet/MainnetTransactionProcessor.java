--- conflicted
+++ resolved
@@ -36,11 +36,7 @@
 import org.hyperledger.besu.ethereum.vm.GasCalculator;
 import org.hyperledger.besu.ethereum.vm.MessageFrame;
 import org.hyperledger.besu.ethereum.vm.OperationTracer;
-<<<<<<< HEAD
-import org.hyperledger.besu.plugin.data.TransactionType;
-=======
 import org.hyperledger.besu.ethereum.worldstate.GoQuorumMutablePrivateWorldStateUpdater;
->>>>>>> 65435517
 
 import java.util.ArrayDeque;
 import java.util.ArrayList;
@@ -268,7 +264,7 @@
 
       final Address senderAddress = transaction.getSender();
 
-      final EvmAccount sender = worldState.getOrCreateSenderAccount(senderAddress);
+      final EvmAccount sender = worldState.getOrCreate(senderAddress);
 
       validationResult =
           transactionValidator.validateForSender(transaction, sender, transactionValidationParams);
