--- conflicted
+++ resolved
@@ -466,19 +466,8 @@
           .addArgument(sender.getBalance().toShortHexString())
           .log();
       final long gasUsedByTransaction = transaction.getGasLimit() - initialFrame.getRemainingGas();
-<<<<<<< HEAD
-      operationTracer.traceEndTransaction(
-          worldUpdater,
-          transaction,
-          initialFrame.getState() == MessageFrame.State.COMPLETED_SUCCESS,
-          initialFrame.getOutputData(),
-          initialFrame.getLogs(),
-          gasUsedByTransaction,
-          0L);
 
       // checkTransactionGas(transaction.getHash(), gasUsedByTransaction);
-=======
->>>>>>> d9ab92e8
 
       // update the coinbase
       final var coinbase = worldState.getOrCreate(miningBeneficiary);
