--- conflicted
+++ resolved
@@ -27,11 +27,8 @@
 import org.hyperledger.besu.ethereum.core.WorldUpdater;
 import org.hyperledger.besu.ethereum.core.fees.CoinbaseFeePriceCalculator;
 import org.hyperledger.besu.ethereum.core.fees.TransactionPriceCalculator;
-<<<<<<< HEAD
+import org.hyperledger.besu.ethereum.mainnet.TransactionValidator.TransactionInvalidReason;
 import org.hyperledger.besu.ethereum.privacy.storage.PrivateMetadataUpdater;
-=======
-import org.hyperledger.besu.ethereum.mainnet.TransactionValidator.TransactionInvalidReason;
->>>>>>> 2691deb1
 import org.hyperledger.besu.ethereum.vm.BlockHashLookup;
 import org.hyperledger.besu.ethereum.vm.Code;
 import org.hyperledger.besu.ethereum.vm.GasCalculator;
@@ -212,22 +209,8 @@
       final OperationTracer operationTracer,
       final BlockHashLookup blockHashLookup,
       final Boolean isPersistingPrivateState,
-<<<<<<< HEAD
       final TransactionValidationParams transactionValidationParams,
       final PrivateMetadataUpdater privateMetadataUpdater) {
-    LOG.trace("Starting execution of {}", transaction);
-
-    ValidationResult<TransactionValidator.TransactionInvalidReason> validationResult =
-        transactionValidator.validate(transaction);
-    // Make sure the transaction is intrinsically valid before trying to
-    // compare against a sender account (because the transaction may not
-    // be signed correctly to extract the sender).
-    if (!validationResult.isValid()) {
-      LOG.warn("Invalid transaction: {}", validationResult.getErrorMessage());
-      return Result.invalid(validationResult);
-    }
-=======
-      final TransactionValidationParams transactionValidationParams) {
     try {
       LOG.trace("Starting execution of {}", transaction);
 
@@ -240,7 +223,6 @@
         LOG.warn("Invalid transaction: {}", validationResult.getErrorMessage());
         return Result.invalid(validationResult);
       }
->>>>>>> 2691deb1
 
       final Address senderAddress = transaction.getSender();
       final DefaultEvmAccount sender = worldState.getOrCreate(senderAddress);
@@ -251,104 +233,6 @@
         return Result.invalid(validationResult);
       }
 
-<<<<<<< HEAD
-    final MutableAccount senderMutableAccount = sender.getMutable();
-    final long previousNonce = senderMutableAccount.incrementNonce();
-    final Wei transactionGasPrice =
-        transactionPriceCalculator.price(transaction, blockHeader.getBaseFee());
-    LOG.trace(
-        "Incremented sender {} nonce ({} -> {})", senderAddress, previousNonce, sender.getNonce());
-
-    final Wei upfrontGasCost = transaction.getUpfrontGasCost(transactionGasPrice);
-    final Wei previousBalance = senderMutableAccount.decrementBalance(upfrontGasCost);
-    LOG.trace(
-        "Deducted sender {} upfront gas cost {} ({} -> {})",
-        senderAddress,
-        upfrontGasCost,
-        previousBalance,
-        sender.getBalance());
-
-    final Gas intrinsicGas = gasCalculator.transactionIntrinsicGasCost(transaction);
-    final Gas gasAvailable = Gas.of(transaction.getGasLimit()).minus(intrinsicGas);
-    LOG.trace(
-        "Gas available for execution {} = {} - {} (limit - intrinsic)",
-        gasAvailable,
-        transaction.getGasLimit(),
-        intrinsicGas);
-
-    final WorldUpdater worldUpdater = worldState.updater();
-    final MessageFrame initialFrame;
-    final Deque<MessageFrame> messageFrameStack = new ArrayDeque<>();
-    final ReturnStack returnStack = new ReturnStack();
-
-    if (transaction.isContractCreation()) {
-      final Address contractAddress =
-          Address.contractAddress(senderAddress, sender.getNonce() - 1L);
-
-      initialFrame =
-          MessageFrame.builder()
-              .type(MessageFrame.Type.CONTRACT_CREATION)
-              .messageFrameStack(messageFrameStack)
-              .returnStack(returnStack)
-              .blockchain(blockchain)
-              .worldState(worldUpdater.updater())
-              .initialGas(gasAvailable)
-              .address(contractAddress)
-              .originator(senderAddress)
-              .contract(contractAddress)
-              .contractAccountVersion(createContractAccountVersion)
-              .gasPrice(transactionGasPrice)
-              .inputData(Bytes.EMPTY)
-              .sender(senderAddress)
-              .value(transaction.getValue())
-              .apparentValue(transaction.getValue())
-              .code(new Code(transaction.getPayload()))
-              .blockHeader(blockHeader)
-              .depth(0)
-              .completer(c -> {})
-              .miningBeneficiary(miningBeneficiary)
-              .blockHashLookup(blockHashLookup)
-              .isPersistingPrivateState(isPersistingPrivateState)
-              .maxStackSize(maxStackSize)
-              .transactionHash(transaction.getHash())
-              .privateMetadataUpdater(privateMetadataUpdater)
-              .build();
-
-    } else {
-      final Address to = transaction.getTo().get();
-      final Account contract = worldState.get(to);
-
-      initialFrame =
-          MessageFrame.builder()
-              .type(MessageFrame.Type.MESSAGE_CALL)
-              .messageFrameStack(messageFrameStack)
-              .returnStack(returnStack)
-              .blockchain(blockchain)
-              .worldState(worldUpdater.updater())
-              .initialGas(gasAvailable)
-              .address(to)
-              .originator(senderAddress)
-              .contract(to)
-              .contractAccountVersion(
-                  contract != null ? contract.getVersion() : Account.DEFAULT_VERSION)
-              .gasPrice(transactionGasPrice)
-              .inputData(transaction.getPayload())
-              .sender(senderAddress)
-              .value(transaction.getValue())
-              .apparentValue(transaction.getValue())
-              .code(new Code(contract != null ? contract.getCode() : Bytes.EMPTY))
-              .blockHeader(blockHeader)
-              .depth(0)
-              .completer(c -> {})
-              .miningBeneficiary(miningBeneficiary)
-              .blockHashLookup(blockHashLookup)
-              .maxStackSize(maxStackSize)
-              .isPersistingPrivateState(isPersistingPrivateState)
-              .transactionHash(transaction.getHash())
-              .privateMetadataUpdater(privateMetadataUpdater)
-              .build();
-    }
-=======
       final MutableAccount senderMutableAccount = sender.getMutable();
       final long previousNonce = senderMutableAccount.incrementNonce();
       final Wei transactionGasPrice =
@@ -358,7 +242,6 @@
           senderAddress,
           previousNonce,
           sender.getNonce());
->>>>>>> 2691deb1
 
       final Wei upfrontGasCost = transaction.getUpfrontGasCost(transactionGasPrice);
       final Wei previousBalance = senderMutableAccount.decrementBalance(upfrontGasCost);
@@ -412,6 +295,7 @@
                 .isPersistingPrivateState(isPersistingPrivateState)
                 .maxStackSize(maxStackSize)
                 .transactionHash(transaction.getHash())
+                .privateMetadataUpdater(privateMetadataUpdater)
                 .build();
 
       } else {
@@ -445,6 +329,7 @@
                 .maxStackSize(maxStackSize)
                 .isPersistingPrivateState(isPersistingPrivateState)
                 .transactionHash(transaction.getHash())
+                .privateMetadataUpdater(privateMetadataUpdater)
                 .build();
       }
 
