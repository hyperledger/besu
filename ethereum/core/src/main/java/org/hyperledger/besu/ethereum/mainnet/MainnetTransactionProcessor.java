--- conflicted
+++ resolved
@@ -384,11 +384,6 @@
               transaction.getPayload(), transaction.isContractCreation());
       final long accessListGas =
           gasCalculator.accessListGasCost(accessListEntries.size(), accessListStorageCount);
-<<<<<<< HEAD
-      final long accessEventCost =
-          gasCalculator.computeBaseAccessEventsCost(accessWitness, transaction);
-=======
->>>>>>> d000c7a8
       final long codeDelegationGas =
           gasCalculator.delegateCodeGasCost(transaction.codeDelegationListSize());
       final long gasAvailable =
