--- conflicted
+++ resolved
@@ -108,7 +108,7 @@
         transactionValidatorFactory,
         contractCreationProcessor,
         messageCallProcessor,
-        clearEmptyAccounts,
+        clearEmptyAccountStrategy,
         warmCoinbase,
         maxStackSize,
         feeMarket,
@@ -121,7 +121,7 @@
       final TransactionValidatorFactory transactionValidatorFactory,
       final AbstractMessageProcessor contractCreationProcessor,
       final AbstractMessageProcessor messageCallProcessor,
-      final boolean clearEmptyAccounts,
+      final ClearEmptyAccountStrategy clearEmptyAccountStrategy,
       final boolean warmCoinbase,
       final int maxStackSize,
       final FeeMarket feeMarket,
@@ -385,17 +385,16 @@
               transaction.getPayload(), transaction.isContractCreation());
       final long accessListGas =
           gasCalculator.accessListGasCost(accessListEntries.size(), accessListStorageCount);
-<<<<<<< HEAD
       final long accessEventCost =
           gasCalculator.computeBaseAccessEventsCost(accessWitness, transaction, sender);
-      final long gasAvailable =
-          transaction.getGasLimit() - intrinsicGas - accessListGas - accessEventCost;
-=======
       final long codeDelegationGas =
           gasCalculator.delegateCodeGasCost(transaction.codeDelegationListSize());
       final long gasAvailable =
-          transaction.getGasLimit() - intrinsicGas - accessListGas - codeDelegationGas;
->>>>>>> 94099d18
+          transaction.getGasLimit()
+              - intrinsicGas
+              - accessListGas
+              - codeDelegationGas
+              - accessEventCost;
       LOG.trace(
           "Gas available for execution {} = {} - {} - {} - {} (limit - intrinsic - accessList - codeDelegation)",
           gasAvailable,
@@ -432,14 +431,9 @@
               .miningBeneficiary(miningBeneficiary)
               .blockHashLookup(blockHashLookup)
               .contextVariables(contextVariablesBuilder.build())
-<<<<<<< HEAD
-              .accessListWarmAddresses(addressList)
+              .accessListWarmAddresses(warmAddressList)
               .accessListWarmStorage(storageList)
               .accessWitness(accessWitness);
-=======
-              .accessListWarmAddresses(warmAddressList)
-              .accessListWarmStorage(storageList);
->>>>>>> 94099d18
 
       if (transaction.getVersionedHashes().isPresent()) {
         commonMessageFrameBuilder.versionedHashes(
@@ -573,13 +567,7 @@
 
       initialFrame.getSelfDestructs().forEach(evmWorldUpdater::deleteAccount);
 
-<<<<<<< HEAD
       clearEmptyAccountStrategy.process(worldState);
-=======
-      if (clearEmptyAccounts) {
-        evmWorldUpdater.clearAccountsThatAreEmpty();
-      }
->>>>>>> 94099d18
 
       if (initialFrame.getState() == MessageFrame.State.COMPLETED_SUCCESS) {
         return TransactionProcessingResult.successful(
