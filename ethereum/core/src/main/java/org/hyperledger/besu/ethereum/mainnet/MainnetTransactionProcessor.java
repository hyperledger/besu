--- conflicted
+++ resolved
@@ -293,18 +293,6 @@
           transaction.getSender(), transaction.getTo(), transaction.getValue());
 
       final WorldUpdater worldUpdater = worldState.updater();
-<<<<<<< HEAD
-
-      final ImmutableMap.Builder<String, Object> contextVariablesBuilder =
-          ImmutableMap.<String, Object>builder()
-              .put(KEY_IS_PERSISTING_PRIVATE_STATE, isPersistingPrivateState)
-              .put(KEY_TRANSACTION, transaction)
-              .put(KEY_TRANSACTION_HASH, transaction.getHash());
-      if (privateMetadataUpdater != null) {
-        contextVariablesBuilder.put(KEY_PRIVATE_METADATA_UPDATER, privateMetadataUpdater);
-      }
-=======
->>>>>>> 38d901d2
 
       operationTracer.traceStartTransaction(worldUpdater, transaction);
 
@@ -323,13 +311,8 @@
               .completer(__ -> {})
               .miningBeneficiary(miningBeneficiary)
               .blockHashLookup(blockHashLookup)
-<<<<<<< HEAD
-              .contextVariables(contextVariablesBuilder.build())
               .accessListWarmStorage(storageList)
               .accessWitness(accessWitness);
-=======
-              .accessListWarmStorage(storageList);
->>>>>>> 38d901d2
 
       if (transaction.getVersionedHashes().isPresent()) {
         commonMessageFrameBuilder.versionedHashes(
