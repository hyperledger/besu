/*
 * Copyright contributors to Hyperledger Besu.
 *
 * Licensed under the Apache License, Version 2.0 (the "License"); you may not use this file except in compliance with
 * the License. You may obtain a copy of the License at
 *
 * http://www.apache.org/licenses/LICENSE-2.0
 *
 * Unless required by applicable law or agreed to in writing, software distributed under the License is distributed on
 * an "AS IS" BASIS, WITHOUT WARRANTIES OR CONDITIONS OF ANY KIND, either express or implied. See the License for the
 * specific language governing permissions and limitations under the License.
 *
 * SPDX-License-Identifier: Apache-2.0
 */
package org.hyperledger.besu.ethereum.chain;

import org.hyperledger.besu.datatypes.Hash;
import org.hyperledger.besu.ethereum.core.Block;
import org.hyperledger.besu.ethereum.core.BlockHeader;
import org.hyperledger.besu.ethereum.core.Difficulty;
import org.hyperledger.besu.ethereum.core.SyncBlock;
<<<<<<< HEAD
import org.hyperledger.besu.ethereum.core.SyncTransactionReceipts;
=======
>>>>>>> 7443cc1a
import org.hyperledger.besu.ethereum.core.TransactionReceipt;
import org.hyperledger.besu.ethereum.mainnet.block.access.list.BlockAccessList;

import java.util.List;
import java.util.Optional;

public interface MutableBlockchain extends Blockchain {

  /**
   * Adds a block to the blockchain.
   *
   * <p>Block must be connected to the existing blockchain (its parent must already be stored),
   * otherwise an {@link IllegalArgumentException} is thrown. Blocks representing forks are allowed
   * as long as they are connected.
   *
   * @param block The block to append.
   * @param blockAccessList Block access list if not present in the block.
   * @param receipts The list of receipts associated with this block's transactions.
   */
  void appendBlock(
      Block block, List<TransactionReceipt> receipts, Optional<BlockAccessList> blockAccessList);

  default void appendBlock(final Block block, final List<TransactionReceipt> receipts) {
    appendBlock(block, receipts, Optional.empty());
  }

  /**
   * Adds a block to the blockchain without indexing transactions.
   *
   * <p>Block must be connected to the existing blockchain (its parent must already be stored),
   * otherwise an {@link IllegalArgumentException} is thrown. Blocks representing forks are allowed
   * as long as they are connected.
   *
   * @param block The block to append.
   * @param blockAccessList Block access list if not present in the block.
   * @param receipts The list of receipts associated with this block's transactions.
   */
  void appendBlockWithoutIndexingTransactions(
      Block block, List<TransactionReceipt> receipts, Optional<BlockAccessList> blockAccessList);

  default void appendBlockWithoutIndexingTransactions(
      final Block block, final List<TransactionReceipt> receipts) {
    appendBlockWithoutIndexingTransactions(block, receipts, Optional.empty());
  }

  /**
   * Adds a syncBlock to the blockchain.
   *
   * <p>Block must be connected to the existing blockchain (its parent must already be stored),
   * otherwise an {@link IllegalArgumentException} is thrown. Blocks representing forks are allowed
   * as long as they are connected.
   *
   * @param syncBlock The syncBlock to append.
   * @param receipts The list of receipts associated with this syncBlock's transactions.
   */
  void appendSyncBlock(SyncBlock syncBlock, List<TransactionReceipt> receipts);

  /**
   * Adds a syncBlock to the blockchain without indexing transactions.
   *
   * <p>Block must be connected to the existing blockchain (its parent must already be stored),
   * otherwise an {@link IllegalArgumentException} is thrown. Blocks representing forks are allowed
   * as long as they are connected.
   *
   * @param syncBlock The block to append.
   * @param receipts The list of receipts associated with this block's transactions.
   */
  void appendSyncBlockWithoutIndexingTransactions(
      SyncBlock syncBlock, List<TransactionReceipt> receipts);

  /**
   * Adds a syncBlock to the blockchain.
   *
   * <p>Block must be connected to the existing blockchain (its parent must already be stored),
   * otherwise an {@link IllegalArgumentException} is thrown. Blocks representing forks are allowed
   * as long as they are connected.
   *
   * @param syncBlock The syncBlock to append.
   * @param receipts The list of receipts associated with this syncBlock's transactions.
   */
  void appendSyncBlock(SyncBlock syncBlock, List<TransactionReceipt> receipts);

  /**
   * Adds a syncBlock to the blockchain without indexing transactions.
   *
   * <p>Block must be connected to the existing blockchain (its parent must already be stored),
   * otherwise an {@link IllegalArgumentException} is thrown. Blocks representing forks are allowed
   * as long as they are connected.
   *
   * @param syncBlock The block to append.
   * @param receipts The list of receipts associated with this block's transactions.
   */
  void appendSyncBlockWithoutIndexingTransactions(
      SyncBlock syncBlock, List<TransactionReceipt> receipts);

  /**
   * Adds a block to the blockchain without a header.
   *
   * <p>Block header must already be stored in the blockchain.
   *
   * <p>Block must be connected to the existing blockchain (its parent must already be stored),
   * otherwise an {@link IllegalArgumentException} is thrown. Blocks representing forks are allowed
   * as long as they are connected.
   *
   * @param block The block to append.
   * @param receipts The list of receipts associated with this block's transactions.
   * @param importWithTxIndexing Whether index transactions
   */
  void appendBlockWithoutHeader(
      Block block, List<TransactionReceipt> receipts, boolean importWithTxIndexing);

  /**
   * Adds a syncBlock to the blockchain without indexing transactions.
   *
   * <p>Block must be connected to the existing blockchain (its parent must already be stored),
   * otherwise an {@link IllegalArgumentException} is thrown. Blocks representing forks are allowed
   * as long as they are connected. TODO: This is not really appending, they are being stored when
   * they are ready to be stored.
   *
   * @param syncBlocks The sync blocks to store.
   */
  void appendSyncBlocksForPoC(List<SyncBlock> syncBlocks);

  /**
   * Adds a syncBlock to the blockchain without indexing transactions.
   *
   * <p>Block must be connected to the existing blockchain (its parent must already be stored),
   * otherwise an {@link IllegalArgumentException} is thrown. Blocks representing forks are allowed
   * as long as they are connected. TODO: This is not really appending, they are being stored when
   * they are ready to be stored.
   *
   * @param blockHeaders The block headers
   * @param syncReceiptsList The sync receipts to store.
   */
  void appendSyncTransactionReceiptsForPoC(
      List<BlockHeader> blockHeaders, List<SyncTransactionReceipts> syncReceiptsList);

  /**
   * Adds a block to the blockchain, without updating the chain state.
   *
   * <p>Block must be connected to the existing blockchain (its parent must already be stored),
   * otherwise an {@link IllegalArgumentException} is thrown. Blocks representing forks are allowed
   * as long as they are connected.
   *
   * @param block The block to append.
   * @param receipts The list of receipts associated with this block's transactions.
   */
  void storeBlock(
      Block block, List<TransactionReceipt> receipts, Optional<BlockAccessList> blockAccessList);

  default void storeBlock(final Block block, final List<TransactionReceipt> receipts) {
    storeBlock(block, receipts, Optional.empty());
  }

  /**
   * Store a block header to the blockchain, updating the chain state.
   *
   * @param blockHeader The block header to store.
   */
  void unsafeStoreHeader(BlockHeader blockHeader, Difficulty totalDifficulty);

  /**
   * Adds a block header to the blockchain, without updating the chain state.
   *
   * @param blockHeader The block to append.
   */
  void importHeader(BlockHeader blockHeader);

  void unsafeImportBlock(
      final Block block,
      final List<TransactionReceipt> receipts,
      final Optional<Difficulty> maybeTotalDifficulty);

  void unsafeSetChainHead(final BlockHeader blockHeader, final Difficulty totalDifficulty);

  Difficulty calculateTotalDifficulty(final BlockHeader blockHeader);

  /**
   * Rolls back the canonical chainhead to the specified block number.
   *
   * @param blockNumber The block number to roll back to.
   * @return {@code true} on success, {@code false} if the canonical chain height is less than
   *     {@code blockNumber}
   */
  boolean rewindToBlock(final long blockNumber);

  /**
   * Rolls back the canonical chainhead to the specified block hash.
   *
   * @param blockHash The block hash to roll back to.
   * @return {@code true} on success, {@code false} if the canonical chain height is less than
   *     {@code blockNumber}
   */
  boolean rewindToBlock(final Hash blockHash);

  /**
   * Forward the canonical chainhead to the specified block hash. The block hash must be a child of
   * the current chainhead, that is already stored
   *
   * @param blockHeader The block header to forward to.
   * @return {@code true} on success, {@code false} if the block is not a child of the current head
   *     {@code blockNumber}
   */
  boolean forwardToBlock(final BlockHeader blockHeader);

  /**
   * Set the hash of the last finalized block.
   *
   * @param blockHash The hash of the last finalized block.
   */
  void setFinalized(final Hash blockHash);

  /**
   * Set the hash of the last safe block.
   *
   * @param blockHash The hash of the last safe block.
   */
  void setSafeBlock(final Hash blockHash);
}<|MERGE_RESOLUTION|>--- conflicted
+++ resolved
@@ -19,10 +19,7 @@
 import org.hyperledger.besu.ethereum.core.BlockHeader;
 import org.hyperledger.besu.ethereum.core.Difficulty;
 import org.hyperledger.besu.ethereum.core.SyncBlock;
-<<<<<<< HEAD
 import org.hyperledger.besu.ethereum.core.SyncTransactionReceipts;
-=======
->>>>>>> 7443cc1a
 import org.hyperledger.besu.ethereum.core.TransactionReceipt;
 import org.hyperledger.besu.ethereum.mainnet.block.access.list.BlockAccessList;
 
@@ -93,74 +90,49 @@
   void appendSyncBlockWithoutIndexingTransactions(
       SyncBlock syncBlock, List<TransactionReceipt> receipts);
 
-  /**
-   * Adds a syncBlock to the blockchain.
-   *
-   * <p>Block must be connected to the existing blockchain (its parent must already be stored),
-   * otherwise an {@link IllegalArgumentException} is thrown. Blocks representing forks are allowed
-   * as long as they are connected.
-   *
-   * @param syncBlock The syncBlock to append.
-   * @param receipts The list of receipts associated with this syncBlock's transactions.
-   */
-  void appendSyncBlock(SyncBlock syncBlock, List<TransactionReceipt> receipts);
-
-  /**
-   * Adds a syncBlock to the blockchain without indexing transactions.
-   *
-   * <p>Block must be connected to the existing blockchain (its parent must already be stored),
-   * otherwise an {@link IllegalArgumentException} is thrown. Blocks representing forks are allowed
-   * as long as they are connected.
-   *
-   * @param syncBlock The block to append.
-   * @param receipts The list of receipts associated with this block's transactions.
-   */
-  void appendSyncBlockWithoutIndexingTransactions(
-      SyncBlock syncBlock, List<TransactionReceipt> receipts);
-
-  /**
-   * Adds a block to the blockchain without a header.
-   *
-   * <p>Block header must already be stored in the blockchain.
-   *
-   * <p>Block must be connected to the existing blockchain (its parent must already be stored),
-   * otherwise an {@link IllegalArgumentException} is thrown. Blocks representing forks are allowed
-   * as long as they are connected.
-   *
-   * @param block The block to append.
-   * @param receipts The list of receipts associated with this block's transactions.
-   * @param importWithTxIndexing Whether index transactions
-   */
-  void appendBlockWithoutHeader(
-      Block block, List<TransactionReceipt> receipts, boolean importWithTxIndexing);
-
-  /**
-   * Adds a syncBlock to the blockchain without indexing transactions.
-   *
-   * <p>Block must be connected to the existing blockchain (its parent must already be stored),
-   * otherwise an {@link IllegalArgumentException} is thrown. Blocks representing forks are allowed
-   * as long as they are connected. TODO: This is not really appending, they are being stored when
-   * they are ready to be stored.
-   *
-   * @param syncBlocks The sync blocks to store.
-   */
-  void appendSyncBlocksForPoC(List<SyncBlock> syncBlocks);
-
-  /**
-   * Adds a syncBlock to the blockchain without indexing transactions.
-   *
-   * <p>Block must be connected to the existing blockchain (its parent must already be stored),
-   * otherwise an {@link IllegalArgumentException} is thrown. Blocks representing forks are allowed
-   * as long as they are connected. TODO: This is not really appending, they are being stored when
-   * they are ready to be stored.
-   *
-   * @param blockHeaders The block headers
-   * @param syncReceiptsList The sync receipts to store.
-   */
-  void appendSyncTransactionReceiptsForPoC(
-      List<BlockHeader> blockHeaders, List<SyncTransactionReceipts> syncReceiptsList);
-
-  /**
+    /**
+     * Adds a block to the blockchain without a header.
+     *
+     * <p>Block header must already be stored in the blockchain.
+     *
+     * <p>Block must be connected to the existing blockchain (its parent must already be stored),
+     * otherwise an {@link IllegalArgumentException} is thrown. Blocks representing forks are allowed
+     * as long as they are connected.
+     *
+     * @param block The block to append.
+     * @param receipts The list of receipts associated with this block's transactions.
+     * @param importWithTxIndexing Whether index transactions
+     */
+    void appendBlockWithoutHeader(
+            Block block, List<TransactionReceipt> receipts, boolean importWithTxIndexing);
+
+    /**
+     * Adds a syncBlock to the blockchain without indexing transactions.
+     *
+     * <p>Block must be connected to the existing blockchain (its parent must already be stored),
+     * otherwise an {@link IllegalArgumentException} is thrown. Blocks representing forks are allowed
+     * as long as they are connected. TODO: This is not really appending, they are being stored when
+     * they are ready to be stored.
+     *
+     * @param syncBlocks The sync blocks to store.
+     */
+    void appendSyncBlocksForPoC(List<SyncBlock> syncBlocks);
+
+    /**
+     * Adds a syncBlock to the blockchain without indexing transactions.
+     *
+     * <p>Block must be connected to the existing blockchain (its parent must already be stored),
+     * otherwise an {@link IllegalArgumentException} is thrown. Blocks representing forks are allowed
+     * as long as they are connected. TODO: This is not really appending, they are being stored when
+     * they are ready to be stored.
+     *
+     * @param blockHeaders The block headers
+     * @param syncReceiptsList The sync receipts to store.
+     */
+    void appendSyncTransactionReceiptsForPoC(
+            List<BlockHeader> blockHeaders, List<SyncTransactionReceipts> syncReceiptsList);
+
+    /**
    * Adds a block to the blockchain, without updating the chain state.
    *
    * <p>Block must be connected to the existing blockchain (its parent must already be stored),
