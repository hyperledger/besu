--- conflicted
+++ resolved
@@ -25,15 +25,9 @@
 public interface ParentBeaconBlockRootHelper {
 
   // Modulus use to for the timestamp to store the  root
-<<<<<<< HEAD
-  long HISTORICAL_ROOTS_MODULUS = 98304;
-  Address BEACON_ROOTS_ADDRESS =
-      Address.fromHexString("0xbEac00dDB15f3B6d645C48263dC93862413A222D");
-=======
   public static final long HISTORICAL_ROOTS_MODULUS = 8191;
   public static final Address BEACON_ROOTS_ADDRESS =
       Address.fromHexString("0xBEaC020001c6C8B69E5257f4754e46e25f5dc9cB");
->>>>>>> 36d7411c
 
   static void storeParentBeaconBlockRoot(
       final WorldUpdater worldUpdater, final long timestamp, final Bytes32 root) {
