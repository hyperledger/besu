/*
 * Copyright ConsenSys AG.
 *
 * Licensed under the Apache License, Version 2.0 (the "License"); you may not use this file except in compliance with
 * the License. You may obtain a copy of the License at
 *
 * http://www.apache.org/licenses/LICENSE-2.0
 *
 * Unless required by applicable law or agreed to in writing, software distributed under the License is distributed on
 * an "AS IS" BASIS, WITHOUT WARRANTIES OR CONDITIONS OF ANY KIND, either express or implied. See the License for the
 * specific language governing permissions and limitations under the License.
 *
 * SPDX-License-Identifier: Apache-2.0
 */
package org.hyperledger.besu.ethereum.mainnet;

import org.hyperledger.besu.ethereum.core.Account;
import org.hyperledger.besu.ethereum.core.Address;
import org.hyperledger.besu.ethereum.core.Gas;
import org.hyperledger.besu.ethereum.core.ModificationNotAllowedException;
import org.hyperledger.besu.ethereum.core.MutableAccount;
import org.hyperledger.besu.ethereum.vm.EVM;
import org.hyperledger.besu.ethereum.vm.ExceptionalHaltReason;
import org.hyperledger.besu.ethereum.vm.MessageFrame;
import org.hyperledger.besu.ethereum.vm.OperationTracer;

import java.util.Collection;
import java.util.List;
import java.util.Optional;

import com.google.common.collect.ImmutableSet;
import org.apache.logging.log4j.LogManager;
import org.apache.logging.log4j.Logger;
import org.apache.tuweni.bytes.Bytes;

/** A contract creation message processor. */
public class MainnetContractCreationProcessor extends AbstractMessageProcessor {

  private static final Logger LOG = LogManager.getLogger();

  private final boolean requireCodeDepositToSucceed;

  private final TransactionGasCalculator transactionGasCalculator;

  private final long initialContractNonce;

  private final List<ContractValidationRule> contractValidationRules;

  public MainnetContractCreationProcessor(
      final TransactionGasCalculator transactionGasCalculator,
      final EVM evm,
      final boolean requireCodeDepositToSucceed,
      final List<ContractValidationRule> contractValidationRules,
      final long initialContractNonce,
      final Collection<Address> forceCommitAddresses) {
    super(evm, forceCommitAddresses);
    this.transactionGasCalculator = transactionGasCalculator;
    this.requireCodeDepositToSucceed = requireCodeDepositToSucceed;
    this.contractValidationRules = contractValidationRules;
    this.initialContractNonce = initialContractNonce;
<<<<<<< HEAD
    this.accountVersion = accountVersion;
  }

  public MainnetContractCreationProcessor(
      final TransactionGasCalculator transactionGasCalculator,
      final EVM evm,
      final boolean requireCodeDepositToSucceed,
      final List<ContractValidationRule> contractValidationRules,
      final long initialContractNonce,
      final Collection<Address> forceCommitAddresses) {
    this(
        transactionGasCalculator,
        evm,
        requireCodeDepositToSucceed,
        contractValidationRules,
        initialContractNonce,
        forceCommitAddresses,
        Account.DEFAULT_VERSION);
=======
>>>>>>> 367b6a74
  }

  public MainnetContractCreationProcessor(
      final TransactionGasCalculator transactionGasCalculator,
      final EVM evm,
      final boolean requireCodeDepositToSucceed,
      final List<ContractValidationRule> contractValidationRules,
      final long initialContractNonce) {
    this(
        transactionGasCalculator,
        evm,
        requireCodeDepositToSucceed,
        contractValidationRules,
        initialContractNonce,
        ImmutableSet.of());
  }

  private static boolean accountExists(final Account account) {
    // The account exists if it has sent a transaction
    // or already has its code initialized.
    return account.getNonce() > 0 || !account.getCode().isEmpty();
  }

  @Override
  public void start(final MessageFrame frame, final OperationTracer operationTracer) {
    if (LOG.isTraceEnabled()) {
      LOG.trace("Executing contract-creation");
    }
    try {

      final MutableAccount sender = frame.getWorldState().getSenderAccount(frame).getMutable();
      sender.decrementBalance(frame.getValue());

      final MutableAccount contract =
          frame.getWorldState().getOrCreate(frame.getContractAddress()).getMutable();
      if (accountExists(contract)) {
        LOG.trace(
            "Contract creation error: account as already been created for address {}",
            frame.getContractAddress());
        frame.setState(MessageFrame.State.EXCEPTIONAL_HALT);
        operationTracer.traceAccountCreationResult(
            frame, Optional.of(ExceptionalHaltReason.INSUFFICIENT_GAS));
      } else {
        contract.incrementBalance(frame.getValue());
        contract.setNonce(initialContractNonce);
        contract.clearStorage();
        frame.setState(MessageFrame.State.CODE_EXECUTING);
      }
    } catch (final ModificationNotAllowedException ex) {
      LOG.trace("Contract creation error: illegal modification not allowed from private state");
      frame.setState(MessageFrame.State.EXCEPTIONAL_HALT);
    }
  }

  @Override
  protected void codeSuccess(final MessageFrame frame, final OperationTracer operationTracer) {
    final Bytes contractCode = frame.getOutputData();

    final Gas depositFee = transactionGasCalculator.codeDepositGasCost(contractCode.size());

    if (frame.getRemainingGas().compareTo(depositFee) < 0) {
      LOG.trace(
          "Not enough gas to pay the code deposit fee for {}: "
              + "remaining gas = {} < {} = deposit fee",
          frame.getContractAddress(),
          frame.getRemainingGas(),
          depositFee);
      if (requireCodeDepositToSucceed) {
        LOG.trace("Contract creation error: insufficient funds for code deposit");
        frame.setState(MessageFrame.State.EXCEPTIONAL_HALT);
        operationTracer.traceAccountCreationResult(
            frame, Optional.of(ExceptionalHaltReason.INSUFFICIENT_GAS));
      } else {
        frame.setState(MessageFrame.State.COMPLETED_SUCCESS);
      }
    } else {
      if (contractValidationRules.stream().allMatch(rule -> rule.validate(frame))) {
        frame.decrementRemainingGas(depositFee);

        // Finalize contract creation, setting the contract code.
        final MutableAccount contract =
            frame.getWorldState().getOrCreate(frame.getContractAddress()).getMutable();
        contract.setCode(contractCode);
        LOG.trace(
            "Successful creation of contract {} with code of size {} (Gas remaining: {})",
            frame.getContractAddress(),
            contractCode.size(),
            frame.getRemainingGas());
        frame.setState(MessageFrame.State.COMPLETED_SUCCESS);
      } else {
        frame.setState(MessageFrame.State.EXCEPTIONAL_HALT);
        operationTracer.traceAccountCreationResult(
            frame, Optional.of(ExceptionalHaltReason.INSUFFICIENT_GAS));
      }
    }
  }
}<|MERGE_RESOLUTION|>--- conflicted
+++ resolved
@@ -58,27 +58,6 @@
     this.requireCodeDepositToSucceed = requireCodeDepositToSucceed;
     this.contractValidationRules = contractValidationRules;
     this.initialContractNonce = initialContractNonce;
-<<<<<<< HEAD
-    this.accountVersion = accountVersion;
-  }
-
-  public MainnetContractCreationProcessor(
-      final TransactionGasCalculator transactionGasCalculator,
-      final EVM evm,
-      final boolean requireCodeDepositToSucceed,
-      final List<ContractValidationRule> contractValidationRules,
-      final long initialContractNonce,
-      final Collection<Address> forceCommitAddresses) {
-    this(
-        transactionGasCalculator,
-        evm,
-        requireCodeDepositToSucceed,
-        contractValidationRules,
-        initialContractNonce,
-        forceCommitAddresses,
-        Account.DEFAULT_VERSION);
-=======
->>>>>>> 367b6a74
   }
 
   public MainnetContractCreationProcessor(
