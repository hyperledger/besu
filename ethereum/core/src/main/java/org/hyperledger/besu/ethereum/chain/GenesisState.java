--- conflicted
+++ resolved
@@ -37,13 +37,8 @@
 import org.hyperledger.besu.ethereum.trie.diffbased.bonsai.cache.BonsaiCachedMerkleTrieLoader;
 import org.hyperledger.besu.ethereum.trie.diffbased.bonsai.cache.BonsaiNoOpCachedWorldStorageManager;
 import org.hyperledger.besu.ethereum.trie.diffbased.bonsai.storage.BonsaiWorldStateKeyValueStorage;
-<<<<<<< HEAD
-import org.hyperledger.besu.ethereum.trie.diffbased.common.trielog.NoOpTrieLogManager;
-import org.hyperledger.besu.ethereum.trie.diffbased.bonsai.worldview.BonsaiWorldState;
-=======
 import org.hyperledger.besu.ethereum.trie.diffbased.bonsai.worldview.BonsaiWorldState;
 import org.hyperledger.besu.ethereum.trie.diffbased.common.trielog.NoOpTrieLogManager;
->>>>>>> 33e3a9ec
 import org.hyperledger.besu.ethereum.trie.diffbased.verkle.cache.VerkleNoOpCachedWorldStorageManager;
 import org.hyperledger.besu.ethereum.trie.diffbased.verkle.storage.VerkleWorldStateKeyValueStorage;
 import org.hyperledger.besu.ethereum.trie.diffbased.verkle.worldview.VerkleWorldState;
@@ -72,7 +67,6 @@
 import org.apache.tuweni.bytes.Bytes;
 import org.apache.tuweni.bytes.Bytes32;
 import org.apache.tuweni.units.bigints.UInt256;
-import org.hyperledger.besu.services.kvstore.SegmentedInMemoryKeyValueStorage;
 
 public final class GenesisState {
 
@@ -93,15 +87,9 @@
    * @return A new {@link GenesisState}.
    */
   public static GenesisState fromJson(
-<<<<<<< HEAD
-          final DataStorageFormat dataStorageFormat,
-          final String json,
-          final ProtocolSchedule protocolSchedule) {
-=======
       final DataStorageFormat dataStorageFormat,
       final String json,
       final ProtocolSchedule protocolSchedule) {
->>>>>>> 33e3a9ec
     return fromConfig(dataStorageFormat, GenesisConfigFile.fromConfig(json), protocolSchedule);
   }
 
@@ -117,24 +105,15 @@
   }
 
   /**
-<<<<<<< HEAD
-   * Construct a {@link GenesisState} from a JSON object with FOREST as a default data storage format.
-=======
    * Construct a {@link GenesisState} from a JSON object with FOREST as a default data storage
    * format.
    *
->>>>>>> 33e3a9ec
    * @param config A {@link GenesisConfigFile} describing the genesis block.
    * @param protocolSchedule A protocol Schedule associated with
    */
   public static GenesisState fromConfig(
-<<<<<<< HEAD
-    final GenesisConfigFile config, final ProtocolSchedule protocolSchedule) {
-      return fromConfig(DataStorageFormat.FOREST, config, protocolSchedule);
-=======
       final GenesisConfigFile config, final ProtocolSchedule protocolSchedule) {
     return fromConfig(DataStorageFormat.FOREST, config, protocolSchedule);
->>>>>>> 33e3a9ec
   }
   /**
    * Construct a {@link GenesisState} from a JSON object.
@@ -145,19 +124,6 @@
    * @return A new {@link GenesisState}.
    */
   public static GenesisState fromConfig(
-<<<<<<< HEAD
-          final DataStorageFormat dataStorageFormat,
-          final GenesisConfigFile config,
-          final ProtocolSchedule protocolSchedule) {
-    final List<GenesisAccount> genesisAccounts = parseAllocations(config).toList();
-    final Block block =
-            new Block(
-                    buildHeader(
-                            config,
-                            calculateGenesisStateHash(dataStorageFormat, genesisAccounts),
-                            protocolSchedule),
-                    buildBody(config));
-=======
       final DataStorageFormat dataStorageFormat,
       final GenesisConfigFile config,
       final ProtocolSchedule protocolSchedule) {
@@ -169,7 +135,6 @@
                 calculateGenesisStateHash(dataStorageFormat, genesisAccounts),
                 protocolSchedule),
             buildBody(config));
->>>>>>> 33e3a9ec
     return new GenesisState(block, genesisAccounts);
   }
 
@@ -213,11 +178,7 @@
   }
 
   private static Hash calculateGenesisStateHash(
-<<<<<<< HEAD
-          final DataStorageFormat dataStorageFormat, final List<GenesisAccount> genesisAccounts) {
-=======
       final DataStorageFormat dataStorageFormat, final List<GenesisAccount> genesisAccounts) {
->>>>>>> 33e3a9ec
     final MutableWorldState worldState = loadWorldState(dataStorageFormat);
     writeAccountsTo(worldState, genesisAccounts, null);
     return worldState.rootHash();
@@ -227,42 +188,6 @@
     switch (dataStorageFormat) {
       case BONSAI -> {
         final BonsaiCachedMerkleTrieLoader cachedMerkleTrieLoader =
-<<<<<<< HEAD
-                new BonsaiCachedMerkleTrieLoader(new NoOpMetricsSystem());
-        final BonsaiWorldStateKeyValueStorage bonsaiWorldStateKeyValueStorage =
-                new BonsaiWorldStateKeyValueStorage(
-                        new KeyValueStorageProvider(
-                                segmentIdentifiers -> new SegmentedInMemoryKeyValueStorage(),
-                                new InMemoryKeyValueStorage(),
-                                new NoOpMetricsSystem()),
-                        new NoOpMetricsSystem());
-        return new BonsaiWorldState(
-                bonsaiWorldStateKeyValueStorage,
-                cachedMerkleTrieLoader,
-                new BonsaiNoOpCachedWorldStorageManager(bonsaiWorldStateKeyValueStorage),
-                new NoOpTrieLogManager(),
-                EvmConfiguration.DEFAULT);
-      }
-      case VERKLE -> {
-        final VerkleWorldStateKeyValueStorage verkleWorldStateKeyValueStorage =
-                new VerkleWorldStateKeyValueStorage(
-                        new KeyValueStorageProvider(
-                                segmentIdentifiers -> new SegmentedInMemoryKeyValueStorage(),
-                                new InMemoryKeyValueStorage(),
-                                new NoOpMetricsSystem()),
-                        new NoOpMetricsSystem());
-        return new VerkleWorldState(
-                verkleWorldStateKeyValueStorage,
-                new VerkleNoOpCachedWorldStorageManager(verkleWorldStateKeyValueStorage),
-                new NoOpTrieLogManager(),
-                EvmConfiguration.DEFAULT);
-      }
-      default -> {
-        final ForestWorldStateKeyValueStorage stateStorage =
-                new ForestWorldStateKeyValueStorage(new InMemoryKeyValueStorage());
-        final WorldStatePreimageKeyValueStorage preimageStorage =
-                new WorldStatePreimageKeyValueStorage(new InMemoryKeyValueStorage());
-=======
             new BonsaiCachedMerkleTrieLoader(new NoOpMetricsSystem());
         final BonsaiWorldStateKeyValueStorage bonsaiWorldStateKeyValueStorage =
             new BonsaiWorldStateKeyValueStorage(
@@ -297,7 +222,6 @@
             new ForestWorldStateKeyValueStorage(new InMemoryKeyValueStorage());
         final WorldStatePreimageKeyValueStorage preimageStorage =
             new WorldStatePreimageKeyValueStorage(new InMemoryKeyValueStorage());
->>>>>>> 33e3a9ec
         return new ForestMutableWorldState(stateStorage, preimageStorage, EvmConfiguration.DEFAULT);
       }
     }
@@ -332,7 +256,6 @@
         .parentBeaconBlockRoot(
             (isCancunAtGenesis(genesis) ? parseParentBeaconBlockRoot(genesis) : null))
         .depositsRoot(isExperimentalEipsTimeAtGenesis(genesis) ? Hash.EMPTY_TRIE_HASH : null)
-        .executionWitness(null)
         .buildBlockHeader();
   }
 
@@ -419,15 +342,6 @@
     final OptionalLong cancunTimestamp = genesis.getConfigOptions().getCancunTime();
     if (cancunTimestamp.isPresent()) {
       return genesis.getTimestamp() >= cancunTimestamp.getAsLong();
-    }
-    return false;
-  }
-
-  @SuppressWarnings("unused")
-  private static boolean isPragueAtGenesis(final GenesisConfigFile genesis) {
-    final OptionalLong pragueTimestamp = genesis.getConfigOptions().getPragueTime();
-    if (pragueTimestamp.isPresent()) {
-      return genesis.getTimestamp() >= pragueTimestamp.getAsLong();
     }
     return false;
   }
