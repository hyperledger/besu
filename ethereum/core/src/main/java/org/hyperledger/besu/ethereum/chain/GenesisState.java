/*
 * Copyright ConsenSys AG.
 *
 * Licensed under the Apache License, Version 2.0 (the "License"); you may not use this file except in compliance with
 * the License. You may obtain a copy of the License at
 *
 * http://www.apache.org/licenses/LICENSE-2.0
 *
 * Unless required by applicable law or agreed to in writing, software distributed under the License is distributed on
 * an "AS IS" BASIS, WITHOUT WARRANTIES OR CONDITIONS OF ANY KIND, either express or implied. See the License for the
 * specific language governing permissions and limitations under the License.
 *
 * SPDX-License-Identifier: Apache-2.0
 */
package org.hyperledger.besu.ethereum.chain;

import static java.util.Collections.emptyList;

import org.hyperledger.besu.config.GenesisAllocation;
import org.hyperledger.besu.config.GenesisConfigFile;
import org.hyperledger.besu.datatypes.Address;
import org.hyperledger.besu.datatypes.Hash;
import org.hyperledger.besu.datatypes.Wei;
import org.hyperledger.besu.ethereum.core.Block;
import org.hyperledger.besu.ethereum.core.BlockBody;
import org.hyperledger.besu.ethereum.core.BlockHeader;
import org.hyperledger.besu.ethereum.core.BlockHeaderBuilder;
import org.hyperledger.besu.ethereum.core.Deposit;
import org.hyperledger.besu.ethereum.core.Difficulty;
import org.hyperledger.besu.ethereum.core.MutableWorldState;
import org.hyperledger.besu.ethereum.core.Withdrawal;
import org.hyperledger.besu.ethereum.mainnet.HeaderBasedProtocolSchedule;
import org.hyperledger.besu.ethereum.mainnet.ProtocolSchedule;
import org.hyperledger.besu.ethereum.mainnet.ScheduleBasedBlockHeaderFunctions;
import org.hyperledger.besu.ethereum.storage.keyvalue.WorldStateKeyValueStorage;
import org.hyperledger.besu.ethereum.storage.keyvalue.WorldStatePreimageKeyValueStorage;
import org.hyperledger.besu.ethereum.worldstate.DefaultMutableWorldState;
import org.hyperledger.besu.evm.account.MutableAccount;
import org.hyperledger.besu.evm.log.LogsBloomFilter;
import org.hyperledger.besu.evm.worldstate.WorldUpdater;
import org.hyperledger.besu.services.kvstore.InMemoryKeyValueStorage;

import java.math.BigInteger;
import java.util.HashMap;
import java.util.List;
import java.util.Locale;
import java.util.Map;
import java.util.Optional;
import java.util.OptionalLong;
import java.util.function.Function;
import java.util.stream.Collectors;
import java.util.stream.Stream;

import com.google.common.base.MoreObjects;
import org.apache.tuweni.bytes.Bytes;
import org.apache.tuweni.units.bigints.UInt256;

public final class GenesisState {

  private final Block block;
  private final List<GenesisAccount> genesisAccounts;

  private GenesisState(final Block block, final List<GenesisAccount> genesisAccounts) {
    this.block = block;
    this.genesisAccounts = genesisAccounts;
  }

  /**
   * Construct a {@link GenesisState} from a JSON string.
   *
   * @param json A JSON string describing the genesis block
   * @param protocolSchedule A protocol Schedule associated with
   * @return A new {@link GenesisState}.
   */
  public static GenesisState fromJson(final String json, final ProtocolSchedule protocolSchedule) {
    return fromConfig(GenesisConfigFile.fromConfig(json), protocolSchedule);
  }

  /**
   * Construct a {@link GenesisState} from a JSON object.
   *
   * @param config A {@link GenesisConfigFile} describing the genesis block.
   * @param protocolSchedule A protocol Schedule associated with
   * @return A new {@link GenesisState}.
   */
  public static GenesisState fromConfig(
      final GenesisConfigFile config, final HeaderBasedProtocolSchedule protocolSchedule) {
    final List<GenesisAccount> genesisAccounts =
        parseAllocations(config).collect(Collectors.toList());
    final Block block =
        new Block(
            buildHeader(config, calculateGenesisStateHash(genesisAccounts), protocolSchedule),
            buildBody(config));
    return new GenesisState(block, genesisAccounts);
  }

  private static BlockBody buildBody(final GenesisConfigFile config) {
    final Optional<List<Withdrawal>> withdrawals =
        isShanghaiAtGenesis(config) ? Optional.of(emptyList()) : Optional.empty();
    final Optional<List<Deposit>> deposits =
<<<<<<< HEAD
        isExperimentalEipsTime(config) ? Optional.of(emptyList()) : Optional.empty();
=======
        isExperimentalEipsTimeAtGenesis(config) ? Optional.of(emptyList()) : Optional.empty();
>>>>>>> 1b29f686

    return new BlockBody(emptyList(), emptyList(), withdrawals, deposits);
  }

  public Block getBlock() {
    return block;
  }

  /**
   * Writes the genesis block's world state to the given {@link MutableWorldState}.
   *
   * @param target WorldView to write genesis state to
   */
  public void writeStateTo(final MutableWorldState target) {
    writeAccountsTo(target, genesisAccounts, block.getHeader());
  }

  private static void writeAccountsTo(
      final MutableWorldState target,
      final List<GenesisAccount> genesisAccounts,
      final BlockHeader rootHeader) {
    final WorldUpdater updater = target.updater();
    genesisAccounts.forEach(
        genesisAccount -> {
          final MutableAccount account = updater.getOrCreate(genesisAccount.address).getMutable();
          account.setNonce(genesisAccount.nonce);
          account.setBalance(genesisAccount.balance);
          account.setCode(genesisAccount.code);
          genesisAccount.storage.forEach(account::setStorageValue);
        });
    updater.commit();
    target.persist(rootHeader);
  }

  private static Hash calculateGenesisStateHash(final List<GenesisAccount> genesisAccounts) {
    final WorldStateKeyValueStorage stateStorage =
        new WorldStateKeyValueStorage(new InMemoryKeyValueStorage());
    final WorldStatePreimageKeyValueStorage preimageStorage =
        new WorldStatePreimageKeyValueStorage(new InMemoryKeyValueStorage());
    final MutableWorldState worldState =
        new DefaultMutableWorldState(stateStorage, preimageStorage);
    writeAccountsTo(worldState, genesisAccounts, null);
    return worldState.rootHash();
  }

  private static BlockHeader buildHeader(
      final GenesisConfigFile genesis,
      final Hash genesisRootHash,
      final HeaderBasedProtocolSchedule protocolSchedule) {

    return BlockHeaderBuilder.create()
        .parentHash(parseParentHash(genesis))
        .ommersHash(Hash.EMPTY_LIST_HASH)
        .coinbase(parseCoinbase(genesis))
        .stateRoot(genesisRootHash)
        .transactionsRoot(Hash.EMPTY_TRIE_HASH)
        .receiptsRoot(Hash.EMPTY_TRIE_HASH)
        .logsBloom(LogsBloomFilter.empty())
        .difficulty(parseDifficulty(genesis))
        .number(BlockHeader.GENESIS_BLOCK_NUMBER)
        .gasLimit(genesis.getGasLimit())
        .gasUsed(0L)
        .timestamp(genesis.getTimestamp())
        .extraData(parseExtraData(genesis))
        .mixHash(parseMixHash(genesis))
        .nonce(parseNonce(genesis))
        .blockHeaderFunctions(ScheduleBasedBlockHeaderFunctions.create(protocolSchedule))
        .baseFee(genesis.getGenesisBaseFeePerGas().orElse(null))
        .withdrawalsRoot(isShanghaiAtGenesis(genesis) ? Hash.EMPTY_TRIE_HASH : null)
        .depositsRoot(isExperimentalEipsTimeAtGenesis(genesis) ? Hash.EMPTY_TRIE_HASH : null)
        .buildBlockHeader();
  }

  private static Address parseCoinbase(final GenesisConfigFile genesis) {
    return genesis
        .getCoinbase()
        .map(str -> withNiceErrorMessage("coinbase", str, Address::fromHexString))
        .orElseGet(() -> Address.wrap(Bytes.wrap(new byte[Address.SIZE])));
  }

  private static <T> T withNiceErrorMessage(
      final String name, final String value, final Function<String, T> parser) {
    try {
      return parser.apply(value);
    } catch (final IllegalArgumentException e) {
      throw createInvalidBlockConfigException(name, value, e);
    }
  }

  private static IllegalArgumentException createInvalidBlockConfigException(
      final String name, final String value, final IllegalArgumentException e) {
    return new IllegalArgumentException(
        "Invalid " + name + " in genesis block configuration: " + value, e);
  }

  private static Hash parseParentHash(final GenesisConfigFile genesis) {
    return withNiceErrorMessage("parentHash", genesis.getParentHash(), Hash::fromHexStringLenient);
  }

  private static Bytes parseExtraData(final GenesisConfigFile genesis) {
    return withNiceErrorMessage("extraData", genesis.getExtraData(), Bytes::fromHexString);
  }

  private static Difficulty parseDifficulty(final GenesisConfigFile genesis) {
    return withNiceErrorMessage("difficulty", genesis.getDifficulty(), Difficulty::fromHexString);
  }

  private static Hash parseMixHash(final GenesisConfigFile genesis) {
    return withNiceErrorMessage("mixHash", genesis.getMixHash(), Hash::fromHexStringLenient);
  }

  private static Stream<GenesisAccount> parseAllocations(final GenesisConfigFile genesis) {
    return genesis.streamAllocations().map(GenesisAccount::fromAllocation);
  }

  private static long parseNonce(final GenesisConfigFile genesis) {
    return withNiceErrorMessage("nonce", genesis.getNonce(), GenesisState::parseUnsignedLong);
  }

  private static long parseUnsignedLong(final String value) {
    String nonce = value.toLowerCase(Locale.US);
    if (nonce.startsWith("0x")) {
      nonce = nonce.substring(2);
    }
    return Long.parseUnsignedLong(nonce, 16);
  }

  private static boolean isShanghaiAtGenesis(final GenesisConfigFile genesis) {
    final OptionalLong shanghaiTimestamp = genesis.getConfigOptions().getShanghaiTime();
    if (shanghaiTimestamp.isPresent()) {
      return shanghaiTimestamp.getAsLong() == genesis.getTimestamp();
    }
    return false;
  }

<<<<<<< HEAD
  private static boolean isExperimentalEipsTime(final GenesisConfigFile genesis) {
=======
  private static boolean isExperimentalEipsTimeAtGenesis(final GenesisConfigFile genesis) {
>>>>>>> 1b29f686
    final OptionalLong experimentalEipsTime = genesis.getConfigOptions().getExperimentalEipsTime();
    if (experimentalEipsTime.isPresent()) {
      return experimentalEipsTime.getAsLong() == genesis.getTimestamp();
    }
    return false;
  }

  @Override
  public String toString() {
    return MoreObjects.toStringHelper(this)
        .add("block", block)
        .add("genesisAccounts", genesisAccounts)
        .toString();
  }

  private static final class GenesisAccount {

    final long nonce;
    final Address address;
    final Wei balance;
    final Map<UInt256, UInt256> storage;
    final Bytes code;

    static GenesisAccount fromAllocation(final GenesisAllocation allocation) {
      return new GenesisAccount(
          allocation.getNonce(),
          allocation.getAddress(),
          allocation.getBalance(),
          allocation.getStorage(),
          allocation.getCode());
    }

    private GenesisAccount(
        final String hexNonce,
        final String hexAddress,
        final String balance,
        final Map<String, String> storage,
        final String hexCode) {
      this.nonce = withNiceErrorMessage("nonce", hexNonce, GenesisState::parseUnsignedLong);
      this.address = withNiceErrorMessage("address", hexAddress, Address::fromHexString);
      this.balance = withNiceErrorMessage("balance", balance, this::parseBalance);
      this.code = hexCode != null ? Bytes.fromHexString(hexCode) : null;
      this.storage = parseStorage(storage);
    }

    private Wei parseBalance(final String balance) {
      final BigInteger val;
      if (balance.startsWith("0x")) {
        val = new BigInteger(1, Bytes.fromHexStringLenient(balance).toArrayUnsafe());
      } else {
        val = new BigInteger(balance);
      }

      return Wei.of(val);
    }

    private Map<UInt256, UInt256> parseStorage(final Map<String, String> storage) {
      final Map<UInt256, UInt256> parsedStorage = new HashMap<>();
      storage.forEach(
          (key1, value1) -> {
            final UInt256 key = withNiceErrorMessage("storage key", key1, UInt256::fromHexString);
            final UInt256 value =
                withNiceErrorMessage("storage value", value1, UInt256::fromHexString);
            parsedStorage.put(key, value);
          });

      return parsedStorage;
    }

    @Override
    public String toString() {
      return MoreObjects.toStringHelper(this)
          .add("address", address)
          .add("nonce", nonce)
          .add("balance", balance)
          .add("storage", storage)
          .add("code", code)
          .toString();
    }
  }
}<|MERGE_RESOLUTION|>--- conflicted
+++ resolved
@@ -98,11 +98,7 @@
     final Optional<List<Withdrawal>> withdrawals =
         isShanghaiAtGenesis(config) ? Optional.of(emptyList()) : Optional.empty();
     final Optional<List<Deposit>> deposits =
-<<<<<<< HEAD
-        isExperimentalEipsTime(config) ? Optional.of(emptyList()) : Optional.empty();
-=======
         isExperimentalEipsTimeAtGenesis(config) ? Optional.of(emptyList()) : Optional.empty();
->>>>>>> 1b29f686
 
     return new BlockBody(emptyList(), emptyList(), withdrawals, deposits);
   }
@@ -238,11 +234,7 @@
     return false;
   }
 
-<<<<<<< HEAD
-  private static boolean isExperimentalEipsTime(final GenesisConfigFile genesis) {
-=======
   private static boolean isExperimentalEipsTimeAtGenesis(final GenesisConfigFile genesis) {
->>>>>>> 1b29f686
     final OptionalLong experimentalEipsTime = genesis.getConfigOptions().getExperimentalEipsTime();
     if (experimentalEipsTime.isPresent()) {
       return experimentalEipsTime.getAsLong() == genesis.getTimestamp();
