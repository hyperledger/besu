/*
 * Copyright ConsenSys AG.
 *
 * Licensed under the Apache License, Version 2.0 (the "License"); you may not use this file except in compliance with
 * the License. You may obtain a copy of the License at
 *
 * http://www.apache.org/licenses/LICENSE-2.0
 *
 * Unless required by applicable law or agreed to in writing, software distributed under the License is distributed on
 * an "AS IS" BASIS, WITHOUT WARRANTIES OR CONDITIONS OF ANY KIND, either express or implied. See the License for the
 * specific language governing permissions and limitations under the License.
 *
 * SPDX-License-Identifier: Apache-2.0
 */
package org.hyperledger.besu.ethereum.chain;

import static java.util.Collections.emptyList;

import org.hyperledger.besu.config.GenesisAllocation;
import org.hyperledger.besu.config.GenesisConfigFile;
import org.hyperledger.besu.datatypes.Address;
import org.hyperledger.besu.datatypes.BlobGas;
import org.hyperledger.besu.datatypes.Hash;
import org.hyperledger.besu.datatypes.Wei;
import org.hyperledger.besu.ethereum.core.Block;
import org.hyperledger.besu.ethereum.core.BlockBody;
import org.hyperledger.besu.ethereum.core.BlockHeader;
import org.hyperledger.besu.ethereum.core.BlockHeaderBuilder;
import org.hyperledger.besu.ethereum.core.Deposit;
import org.hyperledger.besu.ethereum.core.Difficulty;
import org.hyperledger.besu.ethereum.core.MutableWorldState;
import org.hyperledger.besu.ethereum.core.Withdrawal;
import org.hyperledger.besu.ethereum.mainnet.ProtocolSchedule;
import org.hyperledger.besu.ethereum.mainnet.ScheduleBasedBlockHeaderFunctions;
import org.hyperledger.besu.ethereum.storage.keyvalue.WorldStateKeyValueStorage;
import org.hyperledger.besu.ethereum.storage.keyvalue.WorldStatePreimageKeyValueStorage;
import org.hyperledger.besu.ethereum.worldstate.DefaultMutableWorldState;
import org.hyperledger.besu.evm.account.MutableAccount;
import org.hyperledger.besu.evm.log.LogsBloomFilter;
import org.hyperledger.besu.evm.worldstate.WorldUpdater;
import org.hyperledger.besu.services.kvstore.InMemoryKeyValueStorage;

import java.math.BigInteger;
import java.util.HashMap;
import java.util.List;
import java.util.Locale;
import java.util.Map;
import java.util.Optional;
import java.util.OptionalLong;
import java.util.function.Function;
import java.util.stream.Collectors;
import java.util.stream.Stream;

import com.google.common.base.MoreObjects;
import org.apache.tuweni.bytes.Bytes;
import org.apache.tuweni.bytes.Bytes32;
import org.apache.tuweni.units.bigints.UInt256;

public final class GenesisState {

  private final Block block;
  private final List<GenesisAccount> genesisAccounts;

  private GenesisState(final Block block, final List<GenesisAccount> genesisAccounts) {
    this.block = block;
    this.genesisAccounts = genesisAccounts;
  }

  /**
   * Construct a {@link GenesisState} from a JSON string.
   *
   * @param json A JSON string describing the genesis block
   * @param protocolSchedule A protocol Schedule associated with
   * @return A new {@link GenesisState}.
   */
  public static GenesisState fromJson(final String json, final ProtocolSchedule protocolSchedule) {
    return fromConfig(GenesisConfigFile.fromConfig(json), protocolSchedule);
  }

  /**
   * Construct a {@link GenesisState} from a JSON object.
   *
   * @param config A {@link GenesisConfigFile} describing the genesis block.
   * @param protocolSchedule A protocol Schedule associated with
   * @return A new {@link GenesisState}.
   */
  public static GenesisState fromConfig(
      final GenesisConfigFile config, final ProtocolSchedule protocolSchedule) {
    final List<GenesisAccount> genesisAccounts =
        parseAllocations(config).collect(Collectors.toList());
    final Block block =
        new Block(
            buildHeader(config, calculateGenesisStateHash(genesisAccounts), protocolSchedule),
            buildBody(config));
    return new GenesisState(block, genesisAccounts);
  }

  private static BlockBody buildBody(final GenesisConfigFile config) {
    final Optional<List<Withdrawal>> withdrawals =
        isShanghaiAtGenesis(config) ? Optional.of(emptyList()) : Optional.empty();
    final Optional<List<Deposit>> deposits =
        isExperimentalEipsTimeAtGenesis(config) ? Optional.of(emptyList()) : Optional.empty();

    return new BlockBody(emptyList(), emptyList(), withdrawals, deposits);
  }

  public Block getBlock() {
    return block;
  }

  /**
   * Writes the genesis block's world state to the given {@link MutableWorldState}.
   *
   * @param target WorldView to write genesis state to
   */
  public void writeStateTo(final MutableWorldState target) {
    writeAccountsTo(target, genesisAccounts, block.getHeader());
  }

  private static void writeAccountsTo(
      final MutableWorldState target,
      final List<GenesisAccount> genesisAccounts,
      final BlockHeader rootHeader) {
    final WorldUpdater updater = target.updater();
    genesisAccounts.forEach(
        genesisAccount -> {
          final MutableAccount account = updater.getOrCreate(genesisAccount.address).getMutable();
          account.setNonce(genesisAccount.nonce);
          account.setBalance(genesisAccount.balance);
          account.setCode(genesisAccount.code);
          genesisAccount.storage.forEach(account::setStorageValue);
        });
    updater.commit();
    target.persist(rootHeader);
  }

  private static Hash calculateGenesisStateHash(final List<GenesisAccount> genesisAccounts) {
    final WorldStateKeyValueStorage stateStorage =
        new WorldStateKeyValueStorage(new InMemoryKeyValueStorage());
    final WorldStatePreimageKeyValueStorage preimageStorage =
        new WorldStatePreimageKeyValueStorage(new InMemoryKeyValueStorage());
    final MutableWorldState worldState =
        new DefaultMutableWorldState(stateStorage, preimageStorage);
    writeAccountsTo(worldState, genesisAccounts, null);
    return worldState.rootHash();
  }

  private static BlockHeader buildHeader(
      final GenesisConfigFile genesis,
      final Hash genesisRootHash,
      final ProtocolSchedule protocolSchedule) {

    return BlockHeaderBuilder.create()
        .parentHash(parseParentHash(genesis))
        .ommersHash(Hash.EMPTY_LIST_HASH)
        .coinbase(parseCoinbase(genesis))
        .stateRoot(genesisRootHash)
        .transactionsRoot(Hash.EMPTY_TRIE_HASH)
        .receiptsRoot(Hash.EMPTY_TRIE_HASH)
        .logsBloom(LogsBloomFilter.empty())
        .difficulty(parseDifficulty(genesis))
        .number(BlockHeader.GENESIS_BLOCK_NUMBER)
        .gasLimit(genesis.getGasLimit())
        .gasUsed(0L)
        .timestamp(genesis.getTimestamp())
        .extraData(parseExtraData(genesis))
        .mixHash(parseMixHash(genesis))
        .nonce(parseNonce(genesis))
        .blockHeaderFunctions(ScheduleBasedBlockHeaderFunctions.create(protocolSchedule))
        .baseFee(genesis.getGenesisBaseFeePerGas().orElse(null))
        .withdrawalsRoot(isShanghaiAtGenesis(genesis) ? Hash.EMPTY_TRIE_HASH : null)
<<<<<<< HEAD
        .dataGasUsed(isCancunAtGenesis(genesis) ? parseDataGasUsed(genesis) : null)
        .excessDataGas(isCancunAtGenesis(genesis) ? parseExcessDataGas(genesis) : null)
        .parentBeaconBlockRoot(
            (isCancunAtGenesis(genesis) ? parseParentBeaconBlockRoot(genesis) : null))
=======
        .blobGasUsed(isCancunAtGenesis(genesis) ? parseBlobGasUsed(genesis) : null)
        .excessBlobGas(isCancunAtGenesis(genesis) ? parseExcessBlobGas(genesis) : null)
>>>>>>> 3b04f5cd
        .depositsRoot(isExperimentalEipsTimeAtGenesis(genesis) ? Hash.EMPTY_TRIE_HASH : null)
        .buildBlockHeader();
  }

  private static Address parseCoinbase(final GenesisConfigFile genesis) {
    return genesis
        .getCoinbase()
        .map(str -> withNiceErrorMessage("coinbase", str, Address::fromHexString))
        .orElseGet(() -> Address.wrap(Bytes.wrap(new byte[Address.SIZE])));
  }

  private static <T> T withNiceErrorMessage(
      final String name, final String value, final Function<String, T> parser) {
    try {
      return parser.apply(value);
    } catch (final IllegalArgumentException e) {
      throw createInvalidBlockConfigException(name, value, e);
    }
  }

  private static IllegalArgumentException createInvalidBlockConfigException(
      final String name, final String value, final IllegalArgumentException e) {
    return new IllegalArgumentException(
        "Invalid " + name + " in genesis block configuration: " + value, e);
  }

  private static Hash parseParentHash(final GenesisConfigFile genesis) {
    return withNiceErrorMessage("parentHash", genesis.getParentHash(), Hash::fromHexStringLenient);
  }

  private static Bytes parseExtraData(final GenesisConfigFile genesis) {
    return withNiceErrorMessage("extraData", genesis.getExtraData(), Bytes::fromHexString);
  }

  private static Difficulty parseDifficulty(final GenesisConfigFile genesis) {
    return withNiceErrorMessage("difficulty", genesis.getDifficulty(), Difficulty::fromHexString);
  }

  private static Hash parseMixHash(final GenesisConfigFile genesis) {
    return withNiceErrorMessage("mixHash", genesis.getMixHash(), Hash::fromHexStringLenient);
  }

  private static Stream<GenesisAccount> parseAllocations(final GenesisConfigFile genesis) {
    return genesis.streamAllocations().map(GenesisAccount::fromAllocation);
  }

  private static long parseNonce(final GenesisConfigFile genesis) {
    return withNiceErrorMessage("nonce", genesis.getNonce(), GenesisState::parseUnsignedLong);
  }

  private static long parseBlobGasUsed(final GenesisConfigFile genesis) {
    return withNiceErrorMessage(
<<<<<<< HEAD
        "blobGasUsed", genesis.getDataGasUsed(), GenesisState::parseUnsignedLong);
=======
        "blobGasUsed", genesis.getBlobGasUsed(), GenesisState::parseUnsignedLong);
>>>>>>> 3b04f5cd
  }

  private static BlobGas parseExcessBlobGas(final GenesisConfigFile genesis) {
    long excessBlobGas =
        withNiceErrorMessage(
<<<<<<< HEAD
            "excessBlobGas", genesis.getExcessDataGas(), GenesisState::parseUnsignedLong);
    return DataGas.of(excessDataGas);
=======
            "excessBlobGas", genesis.getExcessBlobGas(), GenesisState::parseUnsignedLong);
    return BlobGas.of(excessBlobGas);
>>>>>>> 3b04f5cd
  }

  private static Bytes32 parseParentBeaconBlockRoot(final GenesisConfigFile genesis) {
    return withNiceErrorMessage(
        "parentBeaconBlockRoot", genesis.getParentBeaconBlockRoot(), Bytes32::fromHexString);
  }

  private static long parseUnsignedLong(final String value) {
    String v = value.toLowerCase(Locale.US);
    if (v.startsWith("0x")) {
      v = v.substring(2);
    }
    return Long.parseUnsignedLong(v, 16);
  }

  private static boolean isShanghaiAtGenesis(final GenesisConfigFile genesis) {
    final OptionalLong shanghaiTimestamp = genesis.getConfigOptions().getShanghaiTime();
    if (shanghaiTimestamp.isPresent()) {
      return genesis.getTimestamp() >= shanghaiTimestamp.getAsLong();
    }
    return false;
  }

  private static boolean isCancunAtGenesis(final GenesisConfigFile genesis) {
    final OptionalLong cancunTimestamp = genesis.getConfigOptions().getCancunTime();
    if (cancunTimestamp.isPresent()) {
      return genesis.getTimestamp() >= cancunTimestamp.getAsLong();
    }
    return false;
  }

  private static boolean isExperimentalEipsTimeAtGenesis(final GenesisConfigFile genesis) {
    final OptionalLong experimentalEipsTime = genesis.getConfigOptions().getExperimentalEipsTime();
    if (experimentalEipsTime.isPresent()) {
      return genesis.getTimestamp() >= experimentalEipsTime.getAsLong();
    }
    return false;
  }

  @Override
  public String toString() {
    return MoreObjects.toStringHelper(this)
        .add("block", block)
        .add("genesisAccounts", genesisAccounts)
        .toString();
  }

  private static final class GenesisAccount {

    final long nonce;
    final Address address;
    final Wei balance;
    final Map<UInt256, UInt256> storage;
    final Bytes code;

    static GenesisAccount fromAllocation(final GenesisAllocation allocation) {
      return new GenesisAccount(
          allocation.getNonce(),
          allocation.getAddress(),
          allocation.getBalance(),
          allocation.getStorage(),
          allocation.getCode());
    }

    private GenesisAccount(
        final String hexNonce,
        final String hexAddress,
        final String balance,
        final Map<String, String> storage,
        final String hexCode) {
      this.nonce = withNiceErrorMessage("nonce", hexNonce, GenesisState::parseUnsignedLong);
      this.address = withNiceErrorMessage("address", hexAddress, Address::fromHexString);
      this.balance = withNiceErrorMessage("balance", balance, this::parseBalance);
      this.code = hexCode != null ? Bytes.fromHexString(hexCode) : null;
      this.storage = parseStorage(storage);
    }

    private Wei parseBalance(final String balance) {
      final BigInteger val;
      if (balance.startsWith("0x")) {
        val = new BigInteger(1, Bytes.fromHexStringLenient(balance).toArrayUnsafe());
      } else {
        val = new BigInteger(balance);
      }

      return Wei.of(val);
    }

    private Map<UInt256, UInt256> parseStorage(final Map<String, String> storage) {
      final Map<UInt256, UInt256> parsedStorage = new HashMap<>();
      storage.forEach(
          (key1, value1) -> {
            final UInt256 key = withNiceErrorMessage("storage key", key1, UInt256::fromHexString);
            final UInt256 value =
                withNiceErrorMessage("storage value", value1, UInt256::fromHexString);
            parsedStorage.put(key, value);
          });

      return parsedStorage;
    }

    @Override
    public String toString() {
      return MoreObjects.toStringHelper(this)
          .add("address", address)
          .add("nonce", nonce)
          .add("balance", balance)
          .add("storage", storage)
          .add("code", code)
          .toString();
    }
  }
}<|MERGE_RESOLUTION|>--- conflicted
+++ resolved
@@ -169,15 +169,10 @@
         .blockHeaderFunctions(ScheduleBasedBlockHeaderFunctions.create(protocolSchedule))
         .baseFee(genesis.getGenesisBaseFeePerGas().orElse(null))
         .withdrawalsRoot(isShanghaiAtGenesis(genesis) ? Hash.EMPTY_TRIE_HASH : null)
-<<<<<<< HEAD
-        .dataGasUsed(isCancunAtGenesis(genesis) ? parseDataGasUsed(genesis) : null)
-        .excessDataGas(isCancunAtGenesis(genesis) ? parseExcessDataGas(genesis) : null)
+        .blobGasUsed(isCancunAtGenesis(genesis) ? parseBlobGasUsed(genesis) : null)
+        .excessBlobGas(isCancunAtGenesis(genesis) ? parseExcessBlobGas(genesis) : null)
         .parentBeaconBlockRoot(
             (isCancunAtGenesis(genesis) ? parseParentBeaconBlockRoot(genesis) : null))
-=======
-        .blobGasUsed(isCancunAtGenesis(genesis) ? parseBlobGasUsed(genesis) : null)
-        .excessBlobGas(isCancunAtGenesis(genesis) ? parseExcessBlobGas(genesis) : null)
->>>>>>> 3b04f5cd
         .depositsRoot(isExperimentalEipsTimeAtGenesis(genesis) ? Hash.EMPTY_TRIE_HASH : null)
         .buildBlockHeader();
   }
@@ -230,23 +225,14 @@
 
   private static long parseBlobGasUsed(final GenesisConfigFile genesis) {
     return withNiceErrorMessage(
-<<<<<<< HEAD
-        "blobGasUsed", genesis.getDataGasUsed(), GenesisState::parseUnsignedLong);
-=======
         "blobGasUsed", genesis.getBlobGasUsed(), GenesisState::parseUnsignedLong);
->>>>>>> 3b04f5cd
   }
 
   private static BlobGas parseExcessBlobGas(final GenesisConfigFile genesis) {
     long excessBlobGas =
         withNiceErrorMessage(
-<<<<<<< HEAD
-            "excessBlobGas", genesis.getExcessDataGas(), GenesisState::parseUnsignedLong);
-    return DataGas.of(excessDataGas);
-=======
             "excessBlobGas", genesis.getExcessBlobGas(), GenesisState::parseUnsignedLong);
     return BlobGas.of(excessBlobGas);
->>>>>>> 3b04f5cd
   }
 
   private static Bytes32 parseParentBeaconBlockRoot(final GenesisConfigFile genesis) {
