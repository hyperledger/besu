--- conflicted
+++ resolved
@@ -24,12 +24,9 @@
 import org.hyperledger.besu.ethereum.trie.diffbased.bonsai.storage.BonsaiWorldStateKeyValueStorage;
 import org.hyperledger.besu.ethereum.trie.diffbased.bonsai.worldview.BonsaiWorldState;
 import org.hyperledger.besu.ethereum.trie.diffbased.common.trielog.NoOpTrieLogManager;
-<<<<<<< HEAD
 import org.hyperledger.besu.ethereum.trie.diffbased.verkle.cache.VerkleNoOpCachedWorldStorageManager;
 import org.hyperledger.besu.ethereum.trie.diffbased.verkle.storage.VerkleWorldStateKeyValueStorage;
 import org.hyperledger.besu.ethereum.trie.diffbased.verkle.worldview.VerkleWorldState;
-=======
->>>>>>> f26f3f52
 import org.hyperledger.besu.ethereum.trie.forest.storage.ForestWorldStateKeyValueStorage;
 import org.hyperledger.besu.ethereum.trie.forest.worldview.ForestMutableWorldState;
 import org.hyperledger.besu.ethereum.worldstate.DataStorageConfiguration;
@@ -51,10 +48,12 @@
    */
   public static MutableWorldState createGenesisWorldState(
       final DataStorageConfiguration dataStorageConfiguration) {
+
     if (Objects.requireNonNull(dataStorageConfiguration).getDataStorageFormat()
         == DataStorageFormat.BONSAI) {
       return createGenesisBonsaiWorldState();
-    } else if (Objects.requireNonNull(dataStorageFormat) == DataStorageFormat.VERKLE) {
+    } else if (Objects.requireNonNull(dataStorageConfiguration).getDataStorageFormat()
+        == DataStorageFormat.VERKLE) {
       return createGenesisVerkleWorldState();
     } else {
       return createGenesisForestWorldState();
@@ -67,11 +66,7 @@
    * @return a mutable world state for the Genesis block
    */
   private static MutableWorldState createGenesisBonsaiWorldState() {
-<<<<<<< HEAD
-    final BonsaiCachedMerkleTrieLoader cachedMerkleTrieLoader =
-=======
     final BonsaiCachedMerkleTrieLoader bonsaiCachedMerkleTrieLoader =
->>>>>>> f26f3f52
         new BonsaiCachedMerkleTrieLoader(new NoOpMetricsSystem());
     final BonsaiWorldStateKeyValueStorage bonsaiWorldStateKeyValueStorage =
         new BonsaiWorldStateKeyValueStorage(
@@ -83,8 +78,7 @@
             DataStorageConfiguration.DEFAULT_BONSAI_CONFIG);
     return new BonsaiWorldState(
         bonsaiWorldStateKeyValueStorage,
-<<<<<<< HEAD
-        cachedMerkleTrieLoader,
+        bonsaiCachedMerkleTrieLoader,
         new NoOpBonsaiCachedWorldStorageManager(bonsaiWorldStateKeyValueStorage),
         new NoOpTrieLogManager(),
         EvmConfiguration.DEFAULT);
@@ -101,10 +95,6 @@
     return new VerkleWorldState(
         verkleWorldStateKeyValueStorage,
         new VerkleNoOpCachedWorldStorageManager(verkleWorldStateKeyValueStorage),
-=======
-        bonsaiCachedMerkleTrieLoader,
-        new NoOpBonsaiCachedWorldStorageManager(bonsaiWorldStateKeyValueStorage),
->>>>>>> f26f3f52
         new NoOpTrieLogManager(),
         EvmConfiguration.DEFAULT);
   }
