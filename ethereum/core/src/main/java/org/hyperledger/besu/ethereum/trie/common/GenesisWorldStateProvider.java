--- conflicted
+++ resolved
@@ -54,16 +54,11 @@
           DataStorageConfiguration.DEFAULT_BONSAI_CONFIG, codeCache);
     } else if (Objects.requireNonNull(dataStorageConfiguration).getDataStorageFormat()
         == DataStorageFormat.X_BONSAI_ARCHIVE) {
-<<<<<<< HEAD
       return createGenesisBonsaiWorldState(DataStorageConfiguration.DEFAULT_BONSAI_ARCHIVE_CONFIG);
     } else if (Objects.requireNonNull(dataStorageConfiguration).getDataStorageFormat()
         == DataStorageFormat.X_BONSAI_ARCHIVE_PROOFS) {
       return createGenesisBonsaiArchiveWorldState(
           DataStorageConfiguration.DEFAULT_BONSAI_ARCHIVE_PROOFS_CONFIG);
-=======
-      return createGenesisBonsaiWorldState(
-          DataStorageConfiguration.DEFAULT_BONSAI_ARCHIVE_CONFIG, codeCache);
->>>>>>> 7320f3ac
     } else {
       return createGenesisForestWorldState();
     }
