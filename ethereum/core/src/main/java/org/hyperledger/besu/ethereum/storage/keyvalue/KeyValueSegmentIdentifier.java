--- conflicted
+++ resolved
@@ -16,11 +16,8 @@
 
 import static org.hyperledger.besu.plugin.services.storage.DataStorageFormat.BONSAI;
 import static org.hyperledger.besu.plugin.services.storage.DataStorageFormat.FOREST;
-<<<<<<< HEAD
 import static org.hyperledger.besu.plugin.services.storage.DataStorageFormat.VERKLE;
-=======
 import static org.hyperledger.besu.plugin.services.storage.DataStorageFormat.X_BONSAI_ARCHIVE;
->>>>>>> 38d901d2
 
 import org.hyperledger.besu.plugin.services.storage.DataStorageFormat;
 import org.hyperledger.besu.plugin.services.storage.SegmentIdentifier;
@@ -38,18 +35,15 @@
   PRIVATE_STATE(new byte[] {4}),
 
   PRUNING_STATE(new byte[] {5}, EnumSet.of(FOREST)),
-<<<<<<< HEAD
-  ACCOUNT_INFO_STATE(new byte[] {6}, EnumSet.of(BONSAI, VERKLE), false, true, false),
-  CODE_STORAGE(new byte[] {7}, EnumSet.of(BONSAI, VERKLE)),
-  ACCOUNT_STORAGE_STORAGE(new byte[] {8}, EnumSet.of(BONSAI, VERKLE), false, true, false),
-  TRIE_BRANCH_STORAGE(new byte[] {9}, EnumSet.of(BONSAI, VERKLE), false, true, false),
-  TRIE_LOG_STORAGE(new byte[] {10}, EnumSet.of(BONSAI, VERKLE), true, false, true),
-=======
-  ACCOUNT_INFO_STATE(new byte[] {6}, EnumSet.of(BONSAI, X_BONSAI_ARCHIVE), false, true, false),
-  CODE_STORAGE(new byte[] {7}, EnumSet.of(BONSAI, X_BONSAI_ARCHIVE)),
-  ACCOUNT_STORAGE_STORAGE(new byte[] {8}, EnumSet.of(BONSAI, X_BONSAI_ARCHIVE), false, true, false),
-  TRIE_BRANCH_STORAGE(new byte[] {9}, EnumSet.of(BONSAI, X_BONSAI_ARCHIVE), false, true, false),
-  TRIE_LOG_STORAGE(new byte[] {10}, EnumSet.of(BONSAI, X_BONSAI_ARCHIVE), true, false, true),
+  ACCOUNT_INFO_STATE(
+      new byte[] {6}, EnumSet.of(BONSAI, X_BONSAI_ARCHIVE, VERKLE), false, true, false),
+  CODE_STORAGE(new byte[] {7}, EnumSet.of(BONSAI, X_BONSAI_ARCHIVE, VERKLE)),
+  ACCOUNT_STORAGE_STORAGE(
+      new byte[] {8}, EnumSet.of(BONSAI, X_BONSAI_ARCHIVE, VERKLE), false, true, false),
+  TRIE_BRANCH_STORAGE(
+      new byte[] {9}, EnumSet.of(BONSAI, X_BONSAI_ARCHIVE, VERKLE), false, true, false),
+  TRIE_LOG_STORAGE(
+      new byte[] {10}, EnumSet.of(BONSAI, X_BONSAI_ARCHIVE, VERKLE), true, false, true),
   ACCOUNT_INFO_STATE_ARCHIVE(
       "ACCOUNT_INFO_STATE_ARCHIVE".getBytes(StandardCharsets.UTF_8),
       EnumSet.of(X_BONSAI_ARCHIVE),
@@ -62,7 +56,6 @@
       true,
       false,
       true),
->>>>>>> 38d901d2
   VARIABLES(new byte[] {11}), // formerly GOQUORUM_PRIVATE_WORLD_STATE
 
   // previously supported GoQuorum private states
