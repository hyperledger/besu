/*
 * Copyright ConsenSys AG.
 *
 * Licensed under the Apache License, Version 2.0 (the "License"); you may not use this file except in compliance with
 * the License. You may obtain a copy of the License at
 *
 * http://www.apache.org/licenses/LICENSE-2.0
 *
 * Unless required by applicable law or agreed to in writing, software distributed under the License is distributed on
 * an "AS IS" BASIS, WITHOUT WARRANTIES OR CONDITIONS OF ANY KIND, either express or implied. See the License for the
 * specific language governing permissions and limitations under the License.
 *
 * SPDX-License-Identifier: Apache-2.0
 */
package org.hyperledger.besu.ethereum.storage.keyvalue;

import org.hyperledger.besu.plugin.services.storage.DataStorageFormat;
import org.hyperledger.besu.plugin.services.storage.SegmentIdentifier;

import java.nio.charset.StandardCharsets;

import org.bouncycastle.util.Arrays;

import java.util.EnumSet;

import static org.hyperledger.besu.plugin.services.storage.DataStorageFormat.BONSAI;
import static org.hyperledger.besu.plugin.services.storage.DataStorageFormat.FOREST;

public enum KeyValueSegmentIdentifier implements SegmentIdentifier {
<<<<<<< HEAD
  BLOCKCHAIN(new byte[] {1}, true),
  WORLD_STATE(new byte[] {2}, EnumSet.of(FOREST)),
  PRIVATE_TRANSACTIONS(new byte[] {3}),
  PRIVATE_STATE(new byte[] {4}),
  PRUNING_STATE(new byte[] {5}, EnumSet.of(FOREST)),
  ACCOUNT_INFO_STATE(new byte[] {6}, EnumSet.of(BONSAI)),
  CODE_STORAGE(new byte[] {7}, EnumSet.of(BONSAI)),
  ACCOUNT_STORAGE_STORAGE(new byte[] {8}, EnumSet.of(BONSAI)),
  TRIE_BRANCH_STORAGE(new byte[] {9}, EnumSet.of(BONSAI)),
  TRIE_LOG_STORAGE(new byte[] {10}, EnumSet.of(BONSAI)),
=======
  DEFAULT("default".getBytes(StandardCharsets.UTF_8)),
  BLOCKCHAIN(new byte[] {1}, true, true),
  WORLD_STATE(new byte[] {2}, new int[] {0, 1}, false, true),
  PRIVATE_TRANSACTIONS(new byte[] {3}),
  PRIVATE_STATE(new byte[] {4}),
  PRUNING_STATE(new byte[] {5}, new int[] {0, 1}),
  ACCOUNT_INFO_STATE(new byte[] {6}, new int[] {2}, false, true),
  CODE_STORAGE(new byte[] {7}, new int[] {2}),
  ACCOUNT_STORAGE_STORAGE(new byte[] {8}, new int[] {2}, false, true),
  TRIE_BRANCH_STORAGE(new byte[] {9}, new int[] {2}, false, true),
  TRIE_LOG_STORAGE(new byte[] {10}, new int[] {2}),
>>>>>>> 16016ece
  VARIABLES(new byte[] {11}), // formerly GOQUORUM_PRIVATE_WORLD_STATE

  // previously supported GoQuorum private states
  // no longer used but need to be retained for db backward compatibility
  GOQUORUM_PRIVATE_STORAGE(new byte[] {12}),

  BACKWARD_SYNC_HEADERS(new byte[] {13}),
  BACKWARD_SYNC_BLOCKS(new byte[] {14}),
  BACKWARD_SYNC_CHAIN(new byte[] {15}),
  SNAPSYNC_MISSING_ACCOUNT_RANGE(new byte[] {16}),
  SNAPSYNC_ACCOUNT_TO_FIX(new byte[] {17}),
  CHAIN_PRUNER_STATE(new byte[] {18});

  private final byte[] id;
  private final EnumSet<DataStorageFormat> formats;
  private final boolean containsStaticData;
  private final boolean eligibleToHighSpecFlag;

  KeyValueSegmentIdentifier(final byte[] id) {
    this(id, EnumSet.allOf(DataStorageFormat.class));
  }

<<<<<<< HEAD
  KeyValueSegmentIdentifier(final byte[] id, final boolean containsStaticData) {
    this(id, EnumSet.allOf(DataStorageFormat.class), containsStaticData);
  }

  KeyValueSegmentIdentifier(final byte[] id, final EnumSet<DataStorageFormat> formats) {
    this(id, formats, false);
  }

  KeyValueSegmentIdentifier(
      final byte[] id, final EnumSet<DataStorageFormat> formats, final boolean containsStaticData) {
=======
  KeyValueSegmentIdentifier(
      final byte[] id, final boolean containsStaticData, final boolean eligibleToHighSpecFlag) {
    this(id, new int[] {0, 1, 2}, containsStaticData, eligibleToHighSpecFlag);
  }

  KeyValueSegmentIdentifier(final byte[] id, final int[] versionList) {
    this(id, versionList, false, false);
  }

  KeyValueSegmentIdentifier(
      final byte[] id,
      final int[] versionList,
      final boolean containsStaticData,
      final boolean eligibleToHighSpecFlag) {
>>>>>>> 16016ece
    this.id = id;
    this.formats = formats;
    this.containsStaticData = containsStaticData;
    this.eligibleToHighSpecFlag = eligibleToHighSpecFlag;
  }

  @Override
  public String getName() {
    return name();
  }

  @Override
  public byte[] getId() {
    return id;
  }

  @Override
  public boolean containsStaticData() {
    return containsStaticData;
  }

  @Override
<<<<<<< HEAD
  public boolean includeInDatabaseFormat(final DataStorageFormat format) {
    return formats.contains(format);
=======
  public boolean isEligibleToHighSpecFlag() {
    return eligibleToHighSpecFlag;
  }

  @Override
  public boolean includeInDatabaseVersion(final int version) {
    return Arrays.contains(versionList, version);
>>>>>>> 16016ece
  }
}<|MERGE_RESOLUTION|>--- conflicted
+++ resolved
@@ -14,43 +14,27 @@
  */
 package org.hyperledger.besu.ethereum.storage.keyvalue;
 
+import static org.hyperledger.besu.plugin.services.storage.DataStorageFormat.BONSAI;
+import static org.hyperledger.besu.plugin.services.storage.DataStorageFormat.FOREST;
+
 import org.hyperledger.besu.plugin.services.storage.DataStorageFormat;
 import org.hyperledger.besu.plugin.services.storage.SegmentIdentifier;
 
 import java.nio.charset.StandardCharsets;
-
-import org.bouncycastle.util.Arrays;
-
 import java.util.EnumSet;
 
-import static org.hyperledger.besu.plugin.services.storage.DataStorageFormat.BONSAI;
-import static org.hyperledger.besu.plugin.services.storage.DataStorageFormat.FOREST;
-
 public enum KeyValueSegmentIdentifier implements SegmentIdentifier {
-<<<<<<< HEAD
-  BLOCKCHAIN(new byte[] {1}, true),
-  WORLD_STATE(new byte[] {2}, EnumSet.of(FOREST)),
+  DEFAULT("default".getBytes(StandardCharsets.UTF_8)),
+  BLOCKCHAIN(new byte[] {1}, true, true),
+  WORLD_STATE(new byte[] {2}, EnumSet.of(FOREST), false, true),
   PRIVATE_TRANSACTIONS(new byte[] {3}),
   PRIVATE_STATE(new byte[] {4}),
   PRUNING_STATE(new byte[] {5}, EnumSet.of(FOREST)),
-  ACCOUNT_INFO_STATE(new byte[] {6}, EnumSet.of(BONSAI)),
+  ACCOUNT_INFO_STATE(new byte[] {6}, EnumSet.of(BONSAI), false, true),
   CODE_STORAGE(new byte[] {7}, EnumSet.of(BONSAI)),
-  ACCOUNT_STORAGE_STORAGE(new byte[] {8}, EnumSet.of(BONSAI)),
-  TRIE_BRANCH_STORAGE(new byte[] {9}, EnumSet.of(BONSAI)),
+  ACCOUNT_STORAGE_STORAGE(new byte[] {8}, EnumSet.of(BONSAI), false, true),
+  TRIE_BRANCH_STORAGE(new byte[] {9}, EnumSet.of(BONSAI), false, true),
   TRIE_LOG_STORAGE(new byte[] {10}, EnumSet.of(BONSAI)),
-=======
-  DEFAULT("default".getBytes(StandardCharsets.UTF_8)),
-  BLOCKCHAIN(new byte[] {1}, true, true),
-  WORLD_STATE(new byte[] {2}, new int[] {0, 1}, false, true),
-  PRIVATE_TRANSACTIONS(new byte[] {3}),
-  PRIVATE_STATE(new byte[] {4}),
-  PRUNING_STATE(new byte[] {5}, new int[] {0, 1}),
-  ACCOUNT_INFO_STATE(new byte[] {6}, new int[] {2}, false, true),
-  CODE_STORAGE(new byte[] {7}, new int[] {2}),
-  ACCOUNT_STORAGE_STORAGE(new byte[] {8}, new int[] {2}, false, true),
-  TRIE_BRANCH_STORAGE(new byte[] {9}, new int[] {2}, false, true),
-  TRIE_LOG_STORAGE(new byte[] {10}, new int[] {2}),
->>>>>>> 16016ece
   VARIABLES(new byte[] {11}), // formerly GOQUORUM_PRIVATE_WORLD_STATE
 
   // previously supported GoQuorum private states
@@ -73,33 +57,20 @@
     this(id, EnumSet.allOf(DataStorageFormat.class));
   }
 
-<<<<<<< HEAD
-  KeyValueSegmentIdentifier(final byte[] id, final boolean containsStaticData) {
-    this(id, EnumSet.allOf(DataStorageFormat.class), containsStaticData);
+  KeyValueSegmentIdentifier(
+      final byte[] id, final boolean containsStaticData, final boolean eligibleToHighSpecFlag) {
+    this(id, EnumSet.allOf(DataStorageFormat.class), containsStaticData, eligibleToHighSpecFlag);
   }
 
   KeyValueSegmentIdentifier(final byte[] id, final EnumSet<DataStorageFormat> formats) {
-    this(id, formats, false);
-  }
-
-  KeyValueSegmentIdentifier(
-      final byte[] id, final EnumSet<DataStorageFormat> formats, final boolean containsStaticData) {
-=======
-  KeyValueSegmentIdentifier(
-      final byte[] id, final boolean containsStaticData, final boolean eligibleToHighSpecFlag) {
-    this(id, new int[] {0, 1, 2}, containsStaticData, eligibleToHighSpecFlag);
-  }
-
-  KeyValueSegmentIdentifier(final byte[] id, final int[] versionList) {
-    this(id, versionList, false, false);
+    this(id, formats, false, false);
   }
 
   KeyValueSegmentIdentifier(
       final byte[] id,
-      final int[] versionList,
+      final EnumSet<DataStorageFormat> formats,
       final boolean containsStaticData,
       final boolean eligibleToHighSpecFlag) {
->>>>>>> 16016ece
     this.id = id;
     this.formats = formats;
     this.containsStaticData = containsStaticData;
@@ -122,17 +93,12 @@
   }
 
   @Override
-<<<<<<< HEAD
-  public boolean includeInDatabaseFormat(final DataStorageFormat format) {
-    return formats.contains(format);
-=======
   public boolean isEligibleToHighSpecFlag() {
     return eligibleToHighSpecFlag;
   }
 
   @Override
-  public boolean includeInDatabaseVersion(final int version) {
-    return Arrays.contains(versionList, version);
->>>>>>> 16016ece
+  public boolean includeInDatabaseFormat(final DataStorageFormat format) {
+    return formats.contains(format);
   }
 }