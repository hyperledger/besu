--- conflicted
+++ resolved
@@ -15,8 +15,8 @@
 package org.hyperledger.besu.ethereum.trie.diffbased.common.storage.flat;
 
 import org.hyperledger.besu.datatypes.Hash;
+import org.hyperledger.besu.ethereum.core.BlockHeader;
 import org.hyperledger.besu.metrics.BesuMetricCategory;
-import org.hyperledger.besu.plugin.data.BlockHeader;
 import org.hyperledger.besu.plugin.services.MetricsSystem;
 import org.hyperledger.besu.plugin.services.metrics.Counter;
 import org.hyperledger.besu.plugin.services.storage.SegmentedKeyValueStorage;
@@ -203,48 +203,24 @@
             .takeWhile(takeWhile));
   }
 
-<<<<<<< HEAD
-  protected Stream<Pair<Bytes32, Bytes>> storageToPairStream(
-=======
   protected abstract Stream<Pair<Bytes32, Bytes>> storageToPairStream(
->>>>>>> 11fc0941
       final SegmentedKeyValueStorage storage,
       final Hash accountHash,
       final Bytes startKeyHash,
       final Function<Bytes, Bytes> valueMapper);
 
-<<<<<<< HEAD
-  protected Stream<Pair<Bytes32, Bytes>> storageToPairStream(
-=======
   protected abstract Stream<Pair<Bytes32, Bytes>> storageToPairStream(
->>>>>>> 11fc0941
       final SegmentedKeyValueStorage storage,
       final Hash accountHash,
       final Bytes startKeyHash,
       final Bytes32 endKeyHash,
       final Function<Bytes, Bytes> valueMapper);
 
-<<<<<<< HEAD
-  protected Stream<Pair<Bytes32, Bytes>> accountsToPairStream(
-      final SegmentedKeyValueStorage storage, final Bytes startKeyHash, final Bytes32 endKeyHash) {
-    return storage
-        .streamFromKey(ACCOUNT_INFO_STATE, startKeyHash.toArrayUnsafe(), endKeyHash.toArrayUnsafe())
-        .map(pair -> new Pair<>(Bytes32.wrap(pair.getKey()), Bytes.wrap(pair.getValue())));
-  }
-
-  protected Stream<Pair<Bytes32, Bytes>> accountsToPairStream(
-      final SegmentedKeyValueStorage storage, final Bytes startKeyHash) {
-    return storage
-        .streamFromKey(ACCOUNT_INFO_STATE, startKeyHash.toArrayUnsafe())
-        .map(pair -> new Pair<>(Bytes32.wrap(pair.getKey()), Bytes.wrap(pair.getValue())));
-  }
-=======
   protected abstract Stream<Pair<Bytes32, Bytes>> accountsToPairStream(
       final SegmentedKeyValueStorage storage, final Bytes startKeyHash, final Bytes32 endKeyHash);
 
   protected abstract Stream<Pair<Bytes32, Bytes>> accountsToPairStream(
       final SegmentedKeyValueStorage storage, final Bytes startKeyHash);
->>>>>>> 11fc0941
 
   private NavigableMap<Bytes32, Bytes> toNavigableMap(
       final Stream<Pair<Bytes32, Bytes>> pairStream) {
@@ -259,12 +235,5 @@
     return collected;
   }
 
-  public void updateBlockContext(final BlockHeader blockHeader) {
-    // default no-op for strategies that do not care about bonsai context
-  }
-
-  public FlatDbStrategy contextSafeClone() {
-    // FlatDBStrategies that care about bonsai context changes should override this
-    return this;
-  }
+  public abstract void updateBlockContext(final BlockHeader blockHeader);
 }