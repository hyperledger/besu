/*
 * Copyright ConsenSys AG.
 *
 * Licensed under the Apache License, Version 2.0 (the "License"); you may not use this file except in compliance with
 * the License. You may obtain a copy of the License at
 *
 * http://www.apache.org/licenses/LICENSE-2.0
 *
 * Unless required by applicable law or agreed to in writing, software distributed under the License is distributed on
 * an "AS IS" BASIS, WITHOUT WARRANTIES OR CONDITIONS OF ANY KIND, either express or implied. See the License for the
 * specific language governing permissions and limitations under the License.
 *
 * SPDX-License-Identifier: Apache-2.0
 */
package org.hyperledger.besu.ethereum.mainnet;

import static org.hyperledger.besu.evm.account.Account.MAX_NONCE;

import org.hyperledger.besu.crypto.SECPSignature;
import org.hyperledger.besu.crypto.SignatureAlgorithmFactory;
import org.hyperledger.besu.datatypes.Hash;
import org.hyperledger.besu.datatypes.Wei;
import org.hyperledger.besu.ethereum.GasLimitCalculator;
import org.hyperledger.besu.ethereum.core.Transaction;
import org.hyperledger.besu.ethereum.core.TransactionFilter;
import org.hyperledger.besu.ethereum.core.encoding.ssz.TransactionNetworkPayload;
import org.hyperledger.besu.ethereum.mainnet.feemarket.FeeMarket;
import org.hyperledger.besu.ethereum.transaction.TransactionInvalidReason;
import org.hyperledger.besu.evm.account.Account;
import org.hyperledger.besu.evm.gascalculator.GasCalculator;
import org.hyperledger.besu.plugin.data.TransactionType;

import java.math.BigInteger;
import java.util.List;
import java.util.Optional;
import java.util.Set;

<<<<<<< HEAD
import ethereum.ckzg4844.CKZG4844JNI;
import org.apache.tuweni.bytes.Bytes;
import org.apache.tuweni.bytes.Bytes32;
import org.bouncycastle.crypto.digests.SHA256Digest;

=======
>>>>>>> 79e9338d
/**
 * Validates a transaction based on Frontier protocol runtime requirements.
 *
 * <p>The {@link MainnetTransactionValidator} performs the intrinsic gas cost check on the given
 * {@link Transaction}.
 */
public class MainnetTransactionValidator {

  private final long MAX_DATA_GAS_PER_BLOCK = 524_288; // 2**19
  private final long DATA_GAS_PER_BLOB = 131_072; // 2**17
  private final byte BLOB_COMMITMENT_VERSION_KZG = 0x01;

  private final GasCalculator gasCalculator;
  private final GasLimitCalculator gasLimitCalculator;
  private final FeeMarket feeMarket;

  private final boolean disallowSignatureMalleability;

  private final Optional<BigInteger> chainId;

  private Optional<TransactionFilter> transactionFilter = Optional.empty();
  private final Set<TransactionType> acceptedTransactionTypes;
  private final boolean goQuorumCompatibilityMode;

  private final int maxInitcodeSize;

  public MainnetTransactionValidator(
      final GasCalculator gasCalculator,
      final GasLimitCalculator gasLimitCalculator,
      final boolean checkSignatureMalleability,
      final Optional<BigInteger> chainId,
      final boolean goQuorumCompatibilityMode) {
    this(
        gasCalculator,
        gasLimitCalculator,
        checkSignatureMalleability,
        chainId,
        Set.of(TransactionType.FRONTIER),
        goQuorumCompatibilityMode);
  }

  public MainnetTransactionValidator(
      final GasCalculator gasCalculator,
      final GasLimitCalculator gasLimitCalculator,
      final boolean checkSignatureMalleability,
      final Optional<BigInteger> chainId,
      final Set<TransactionType> acceptedTransactionTypes,
      final boolean quorumCompatibilityMode) {
    this(
        gasCalculator,
        gasLimitCalculator,
        FeeMarket.legacy(),
        checkSignatureMalleability,
        chainId,
        acceptedTransactionTypes,
        quorumCompatibilityMode,
        Integer.MAX_VALUE);
  }

  public MainnetTransactionValidator(
      final GasCalculator gasCalculator,
      final GasLimitCalculator gasLimitCalculator,
      final FeeMarket feeMarket,
      final boolean checkSignatureMalleability,
      final Optional<BigInteger> chainId,
      final Set<TransactionType> acceptedTransactionTypes,
      final boolean goQuorumCompatibilityMode,
      final int maxInitcodeSize) {
    this.gasCalculator = gasCalculator;
    this.gasLimitCalculator = gasLimitCalculator;
    this.feeMarket = feeMarket;
    this.disallowSignatureMalleability = checkSignatureMalleability;
    this.chainId = chainId;
    this.acceptedTransactionTypes = acceptedTransactionTypes;
    this.goQuorumCompatibilityMode = goQuorumCompatibilityMode;
    this.maxInitcodeSize = maxInitcodeSize;
  }

  /**
   * Asserts whether a transaction is valid.
   *
   * @param transaction the transaction to validate
   * @param baseFee optional baseFee
   * @param transactionValidationParams Validation parameters that will be used
   * @return An empty {@link Optional} if the transaction is considered valid; otherwise an {@code
   *     Optional} containing a {@link TransactionInvalidReason} that identifies why the transaction
   *     is invalid.
   */
  public ValidationResult<TransactionInvalidReason> validate(
      final Transaction transaction,
      final Optional<Wei> baseFee,
      final TransactionValidationParams transactionValidationParams) {
    final ValidationResult<TransactionInvalidReason> signatureResult =
        validateTransactionSignature(transaction);
    if (!signatureResult.isValid()) {
      return signatureResult;
    }
    if (transaction.getType().equals(TransactionType.BLOB)
        && transaction.getBlobsWithCommitments().isPresent()) {
      final ValidationResult<TransactionInvalidReason> blobsResult =
          validateTransactionsBlobs(transaction);
      if (!blobsResult.isValid()) {
        return blobsResult;
      }
    }

    final TransactionType transactionType = transaction.getType();
    if (!acceptedTransactionTypes.contains(transactionType)) {
      return ValidationResult.invalid(
          TransactionInvalidReason.INVALID_TRANSACTION_FORMAT,
          String.format(
              "Transaction type %s is invalid, accepted transaction types are %s",
              transactionType, acceptedTransactionTypes));
    }

    if (transaction.getNonce() == MAX_NONCE) {
      return ValidationResult.invalid(
          TransactionInvalidReason.NONCE_OVERFLOW, "Nonce must be less than 2^64-1");
    }

    if (transaction.isContractCreation() && transaction.getPayload().size() > maxInitcodeSize) {
      return ValidationResult.invalid(
          TransactionInvalidReason.INITCODE_TOO_LARGE,
          String.format(
              "Initcode size of %d exceeds maximum size of %s",
              transaction.getPayload().size(), maxInitcodeSize));
    }

    return validateCostAndFee(transaction, baseFee, transactionValidationParams);
  }

  private ValidationResult<TransactionInvalidReason> validateCostAndFee(
      final Transaction transaction,
      final Optional<Wei> maybeBaseFee,
      final TransactionValidationParams transactionValidationParams) {

    if (goQuorumCompatibilityMode && transaction.hasCostParams()) {
      return ValidationResult.invalid(
          TransactionInvalidReason.GAS_PRICE_MUST_BE_ZERO,
          "gasPrice must be set to zero on a GoQuorum compatible network");
    }

    if (maybeBaseFee.isPresent()) {
      final Wei price = feeMarket.getTransactionPriceCalculator().price(transaction, maybeBaseFee);
      if (!transactionValidationParams.isAllowMaxFeeGasBelowBaseFee()
          && price.compareTo(maybeBaseFee.orElseThrow()) < 0) {
        return ValidationResult.invalid(
            TransactionInvalidReason.GAS_PRICE_BELOW_CURRENT_BASE_FEE,
            "gasPrice is less than the current BaseFee");
      }

      // assert transaction.max_fee_per_gas >= transaction.max_priority_fee_per_gas
      if (transaction.getType().supports1559FeeMarket()
          && transaction
                  .getMaxPriorityFeePerGas()
                  .get()
                  .getAsBigInteger()
                  .compareTo(transaction.getMaxFeePerGas().get().getAsBigInteger())
              > 0) {
        return ValidationResult.invalid(
            TransactionInvalidReason.MAX_PRIORITY_FEE_PER_GAS_EXCEEDS_MAX_FEE_PER_GAS,
            "max priority fee per gas cannot be greater than max fee per gas");
      }
    }

    if (transaction.getNonce() == MAX_NONCE) {
      return ValidationResult.invalid(
          TransactionInvalidReason.NONCE_OVERFLOW, "Nonce must be less than 2^64-1");
    }

<<<<<<< HEAD
=======
    if (transaction.getType().supportsBlob()) {
      final long txTotalDataGas = gasCalculator.dataGasCost(transaction.getBlobCount());
      if (txTotalDataGas > gasLimitCalculator.currentDataGasLimit()) {
        return ValidationResult.invalid(
            TransactionInvalidReason.TOTAL_DATA_GAS_TOO_HIGH,
            String.format(
                "total data gas %d exceeds max data gas per block %d",
                txTotalDataGas, gasLimitCalculator.currentDataGasLimit()));
      }
    }

>>>>>>> 79e9338d
    final long intrinsicGasCost =
        gasCalculator.transactionIntrinsicGasCost(
                transaction.getPayload(), transaction.isContractCreation())
            + (transaction.getAccessList().map(gasCalculator::accessListGasCost).orElse(0L));
    if (Long.compareUnsigned(intrinsicGasCost, transaction.getGasLimit()) > 0) {
      return ValidationResult.invalid(
          TransactionInvalidReason.INTRINSIC_GAS_EXCEEDS_GAS_LIMIT,
          String.format(
              "intrinsic gas cost %s exceeds gas limit %s",
              intrinsicGasCost, transaction.getGasLimit()));
    }

    return ValidationResult.valid();
  }

  public ValidationResult<TransactionInvalidReason> validateForSender(
      final Transaction transaction,
      final Account sender,
      final TransactionValidationParams validationParams) {
    Wei senderBalance = Account.DEFAULT_BALANCE;
    long senderNonce = Account.DEFAULT_NONCE;
    Hash codeHash = Hash.EMPTY;

    if (sender != null) {
      senderBalance = sender.getBalance();
      senderNonce = sender.getNonce();
      if (sender.getCodeHash() != null) codeHash = sender.getCodeHash();
    }

    final Wei upfrontCost =
        transaction.getUpfrontCost(gasCalculator.dataGasCost(transaction.getBlobCount()));
    if (upfrontCost.compareTo(senderBalance) > 0) {
      return ValidationResult.invalid(
          TransactionInvalidReason.UPFRONT_COST_EXCEEDS_BALANCE,
          String.format(
              "transaction up-front cost %s exceeds transaction sender account balance %s",
              upfrontCost, senderBalance));
    }

    if (transaction.getNonce() < senderNonce) {
      return ValidationResult.invalid(
          TransactionInvalidReason.NONCE_TOO_LOW,
          String.format(
              "transaction nonce %s below sender account nonce %s",
              transaction.getNonce(), senderNonce));
    }

    if (!validationParams.isAllowFutureNonce() && senderNonce != transaction.getNonce()) {
      return ValidationResult.invalid(
          TransactionInvalidReason.NONCE_TOO_HIGH,
          String.format(
              "transaction nonce %s does not match sender account nonce %s.",
              transaction.getNonce(), senderNonce));
    }

    if (!validationParams.isAllowContractAddressAsSender() && !codeHash.equals(Hash.EMPTY)) {
      return ValidationResult.invalid(
          TransactionInvalidReason.TX_SENDER_NOT_AUTHORIZED,
          String.format(
              "Sender %s has deployed code and so is not authorized to send transactions",
              transaction.getSender()));
    }

    if (!isSenderAllowed(transaction, validationParams)) {
      return ValidationResult.invalid(
          TransactionInvalidReason.TX_SENDER_NOT_AUTHORIZED,
          String.format("Sender %s is not on the Account Allowlist", transaction.getSender()));
    }

    return ValidationResult.valid();
  }

  public boolean isReplayProtectionSupported() {
    return chainId.isPresent();
  }

  public ValidationResult<TransactionInvalidReason> validateTransactionSignature(
      final Transaction transaction) {
    if (chainId.isPresent()
        && (transaction.getChainId().isPresent() && !transaction.getChainId().equals(chainId))) {
      return ValidationResult.invalid(
          TransactionInvalidReason.WRONG_CHAIN_ID,
          String.format(
              "transaction was meant for chain id %s and not this chain id %s",
              transaction.getChainId().get(), chainId.get()));
    }

    if (!transaction.isGoQuorumPrivateTransaction(goQuorumCompatibilityMode)
        && chainId.isEmpty()
        && transaction.getChainId().isPresent()) {
      return ValidationResult.invalid(
          TransactionInvalidReason.REPLAY_PROTECTED_SIGNATURES_NOT_SUPPORTED,
          "replay protected signatures is not supported");
    }

    final SECPSignature signature = transaction.getSignature();
    final BigInteger halfCurveOrder = SignatureAlgorithmFactory.getInstance().getHalfCurveOrder();
    if (disallowSignatureMalleability && signature.getS().compareTo(halfCurveOrder) > 0) {
      return ValidationResult.invalid(
          TransactionInvalidReason.INVALID_SIGNATURE,
          String.format(
              "Signature s value should be less than %s, but got %s",
              halfCurveOrder, signature.getS()));
    }

    // org.bouncycastle.math.ec.ECCurve.AbstractFp.decompressPoint throws an
    // IllegalArgumentException for "Invalid point compression" for bad signatures.
    try {
      transaction.getSender();
    } catch (final IllegalArgumentException e) {
      return ValidationResult.invalid(
          TransactionInvalidReason.INVALID_SIGNATURE,
          "sender could not be extracted from transaction signature");
    }
    return ValidationResult.valid();
  }

  public ValidationResult<TransactionInvalidReason> validateTransactionsBlobs(
      final Transaction transaction) {

    if (transaction.getBlobsWithCommitments().isEmpty()) {
      return ValidationResult.invalid(
          TransactionInvalidReason.INVALID_BLOBS,
          "transaction blobs are empty, cannot verify without blobs");
    }

    Transaction.BlobsWithCommitments blobsWithCommitments =
        transaction.getBlobsWithCommitments().get();

    if (blobsWithCommitments.blobs.getElements().size()
        > MAX_DATA_GAS_PER_BLOCK / DATA_GAS_PER_BLOB) {
      return ValidationResult.invalid(
          TransactionInvalidReason.INVALID_BLOBS,
          "Too many transaction blobs ("
              + blobsWithCommitments.blobs.getElements().size()
              + ") in transaction, max is "
              + MAX_DATA_GAS_PER_BLOCK / DATA_GAS_PER_BLOB);
    }

    if (blobsWithCommitments.blobs.getElements().size()
        != blobsWithCommitments.kzgCommitments.getElements().size()) {
      return ValidationResult.invalid(
          TransactionInvalidReason.INVALID_BLOBS,
          "transaction blobs and commitments are not the same size");
    }

    List<TransactionNetworkPayload.KZGCommitment> commitments =
        blobsWithCommitments.kzgCommitments.getElements();
    for (TransactionNetworkPayload.KZGCommitment commitment : commitments) {
      if (commitment.getData().get(0) != BLOB_COMMITMENT_VERSION_KZG) {
        return ValidationResult.invalid(
            TransactionInvalidReason.INVALID_BLOBS,
            "transaction blobs commitment version is not supported");
      }
    }
    if (transaction.getVersionedHashes().isEmpty()) {
      return ValidationResult.invalid(
          TransactionInvalidReason.INVALID_BLOBS,
          "transaction versioned hashes are empty, cannot verify without versioned hashes");
    }
    List<Hash> versionedHashes = transaction.getVersionedHashes().get();

    for (int i = 0; i < versionedHashes.size(); i++) {
      TransactionNetworkPayload.KZGCommitment commitment =
          blobsWithCommitments.kzgCommitments.getElements().get(i);
      Hash versionedHash = versionedHashes.get(i);
      Hash calculatedVersionedHash = hashCommitment(commitment);
      if (!calculatedVersionedHash.equals(versionedHash)) {
        return ValidationResult.invalid(
            TransactionInvalidReason.INVALID_BLOBS,
            "transaction blobs commitment hash does not match commitment");
      }
    }

    Bytes blobs =
        blobsWithCommitments.blobs.getElements().stream()
            .map(
                blob ->
                    blob.getElements().stream()
                        .map(sszuInt256Wrapper -> (Bytes) sszuInt256Wrapper.getData().toBytes())
                        .reduce(Bytes::concatenate)
                        .orElseThrow())
            .reduce(Bytes::concatenate)
            .orElseThrow();

    Bytes kzgCommitments =
        blobsWithCommitments.kzgCommitments.getElements().stream()
            .map(commitment -> commitment.getData())
            .reduce(Bytes::concatenate)
            .orElseThrow();

    boolean kzgVerification =
        CKZG4844JNI.verifyAggregateKzgProof(
            blobs.toArrayUnsafe(),
            kzgCommitments.toArrayUnsafe(),
            blobsWithCommitments.blobs.getElements().size(),
            blobsWithCommitments.kzgProof.getBytes().toArrayUnsafe());
    if (!kzgVerification) {
      return ValidationResult.invalid(
          TransactionInvalidReason.INVALID_BLOBS,
          "transaction blobs kzg proof verification failed");
    }

    return ValidationResult.valid();
  }

  private Hash hashCommitment(final TransactionNetworkPayload.KZGCommitment commitment) {
    SHA256Digest digest = new SHA256Digest();
    digest.update(commitment.getData().toArrayUnsafe(), 0, commitment.getData().size());

    final byte[] dig = new byte[digest.getDigestSize()];

    digest.doFinal(dig, 0);

    dig[0] = BLOB_COMMITMENT_VERSION_KZG;
    return Hash.wrap(Bytes32.wrap(dig));
  }

  private boolean isSenderAllowed(
      final Transaction transaction, final TransactionValidationParams validationParams) {
    if (validationParams.checkLocalPermissions() || validationParams.checkOnchainPermissions()) {
      return transactionFilter
          .map(
              c ->
                  c.permitted(
                      transaction,
                      validationParams.checkLocalPermissions(),
                      validationParams.checkOnchainPermissions()))
          .orElse(true);
    } else {
      return true;
    }
  }

  public void setTransactionFilter(final TransactionFilter transactionFilter) {
    this.transactionFilter = Optional.of(transactionFilter);
  }

  /**
   * Asserts whether a transaction is valid for the sender account's current state.
   *
   * <p>Note: {@code validate} should be called before getting the sender {@link Account} used in
   * this method to ensure that a sender can be extracted from the {@link Transaction}.
   *
   * @param transaction the transaction to validateMessageFrame.State.COMPLETED_FAILED
   * @param sender the sender account state to validate against
   * @param allowFutureNonce if true, transactions with nonce equal or higher than the account nonce
   *     will be considered valid (used when received transactions in the transaction pool). If
   *     false, only a transaction with the nonce equals the account nonce will be considered valid
   *     (used when processing transactions).
   * @return An empty {@link Optional} if the transaction is considered valid; otherwise an {@code
   *     Optional} containing a {@link TransactionInvalidReason} that identifies why the transaction
   *     is invalid.
   */
  public ValidationResult<TransactionInvalidReason> validateForSender(
      final Transaction transaction, final Account sender, final boolean allowFutureNonce) {
    final TransactionValidationParams validationParams =
        ImmutableTransactionValidationParams.builder().isAllowFutureNonce(allowFutureNonce).build();
    return validateForSender(transaction, sender, validationParams);
  }

  public boolean getGoQuorumCompatibilityMode() {
    return goQuorumCompatibilityMode;
  }
}<|MERGE_RESOLUTION|>--- conflicted
+++ resolved
@@ -35,14 +35,11 @@
 import java.util.Optional;
 import java.util.Set;
 
-<<<<<<< HEAD
 import ethereum.ckzg4844.CKZG4844JNI;
 import org.apache.tuweni.bytes.Bytes;
 import org.apache.tuweni.bytes.Bytes32;
 import org.bouncycastle.crypto.digests.SHA256Digest;
 
-=======
->>>>>>> 79e9338d
 /**
  * Validates a transaction based on Frontier protocol runtime requirements.
  *
@@ -213,8 +210,6 @@
           TransactionInvalidReason.NONCE_OVERFLOW, "Nonce must be less than 2^64-1");
     }
 
-<<<<<<< HEAD
-=======
     if (transaction.getType().supportsBlob()) {
       final long txTotalDataGas = gasCalculator.dataGasCost(transaction.getBlobCount());
       if (txTotalDataGas > gasLimitCalculator.currentDataGasLimit()) {
@@ -226,7 +221,6 @@
       }
     }
 
->>>>>>> 79e9338d
     final long intrinsicGasCost =
         gasCalculator.transactionIntrinsicGasCost(
                 transaction.getPayload(), transaction.isContractCreation())
