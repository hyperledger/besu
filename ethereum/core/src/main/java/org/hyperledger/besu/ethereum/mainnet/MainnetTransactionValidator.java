/*
 * Copyright contributors to Hyperledger Besu.
 *
 * Licensed under the Apache License, Version 2.0 (the "License"); you may not use this file except in compliance with
 * the License. You may obtain a copy of the License at
 *
 * http://www.apache.org/licenses/LICENSE-2.0
 *
 * Unless required by applicable law or agreed to in writing, software distributed under the License is distributed on
 * an "AS IS" BASIS, WITHOUT WARRANTIES OR CONDITIONS OF ANY KIND, either express or implied. See the License for the
 * specific language governing permissions and limitations under the License.
 *
 * SPDX-License-Identifier: Apache-2.0
 */
package org.hyperledger.besu.ethereum.mainnet;

import static org.hyperledger.besu.evm.account.Account.MAX_NONCE;
import static org.hyperledger.besu.evm.internal.Words.clampedAdd;
import static org.hyperledger.besu.evm.worldstate.CodeDelegationHelper.hasCodeDelegation;

import org.hyperledger.besu.crypto.SECPSignature;
import org.hyperledger.besu.crypto.SignatureAlgorithmFactory;
import org.hyperledger.besu.datatypes.Blob;
import org.hyperledger.besu.datatypes.BlobsWithCommitments;
import org.hyperledger.besu.datatypes.CodeDelegation;
import org.hyperledger.besu.datatypes.Hash;
import org.hyperledger.besu.datatypes.KZGCommitment;
import org.hyperledger.besu.datatypes.TransactionType;
import org.hyperledger.besu.datatypes.VersionedHash;
import org.hyperledger.besu.datatypes.Wei;
import org.hyperledger.besu.ethereum.GasLimitCalculator;
import org.hyperledger.besu.ethereum.core.Transaction;
import org.hyperledger.besu.ethereum.mainnet.feemarket.FeeMarket;
import org.hyperledger.besu.ethereum.transaction.TransactionInvalidReason;
import org.hyperledger.besu.evm.account.Account;
import org.hyperledger.besu.evm.gascalculator.GasCalculator;

import java.math.BigInteger;
import java.util.List;
import java.util.Optional;
import java.util.Set;

import ethereum.ckzg4844.CKZG4844JNI;
import org.apache.tuweni.bytes.Bytes;
import org.apache.tuweni.bytes.Bytes32;
import org.bouncycastle.crypto.digests.SHA256Digest;

/**
 * Validates a transaction based on Frontier protocol runtime requirements.
 *
 * <p>The {@link MainnetTransactionValidator} performs the intrinsic gas cost check on the given
 * {@link Transaction}.
 */
public class MainnetTransactionValidator implements TransactionValidator {

  public static final BigInteger TWO_POW_256 = BigInteger.TWO.pow(256);

  private final GasCalculator gasCalculator;
  private final GasLimitCalculator gasLimitCalculator;
  private final FeeMarket feeMarket;

  private final boolean disallowSignatureMalleability;

  private final Optional<BigInteger> chainId;

  private final Set<TransactionType> acceptedTransactionTypes;

  private final int maxInitcodeSize;

  public MainnetTransactionValidator(
      final GasCalculator gasCalculator,
      final GasLimitCalculator gasLimitCalculator,
      final FeeMarket feeMarket,
      final boolean checkSignatureMalleability,
      final Optional<BigInteger> chainId,
      final Set<TransactionType> acceptedTransactionTypes,
      final int maxInitcodeSize) {
    this.gasCalculator = gasCalculator;
    this.gasLimitCalculator = gasLimitCalculator;
    this.feeMarket = feeMarket;
    this.disallowSignatureMalleability = checkSignatureMalleability;
    this.chainId = chainId;
    this.acceptedTransactionTypes = acceptedTransactionTypes;
    this.maxInitcodeSize = maxInitcodeSize;
  }

  @Override
  public ValidationResult<TransactionInvalidReason> validate(
      final Transaction transaction,
      final Optional<Wei> baseFee,
      final Optional<Wei> blobFee,
      final TransactionValidationParams transactionValidationParams) {
    final ValidationResult<TransactionInvalidReason> signatureResult =
        validateTransactionSignature(transaction);
    if (!signatureResult.isValid()) {
      return signatureResult;
    }

    if (transaction.getType().supportsBlob()) {
      final ValidationResult<TransactionInvalidReason> blobTransactionResult =
          validateBlobTransaction(transaction);
      if (!blobTransactionResult.isValid()) {
        return blobTransactionResult;
      }

      if (transaction.getBlobsWithCommitments().isPresent()) {
        final ValidationResult<TransactionInvalidReason> blobsResult =
            validateTransactionsBlobs(transaction);
        if (!blobsResult.isValid()) {
          return blobsResult;
        }
      }
    }

    final TransactionType transactionType = transaction.getType();
    if (!acceptedTransactionTypes.contains(transactionType)) {
      return ValidationResult.invalid(
          TransactionInvalidReason.INVALID_TRANSACTION_FORMAT,
          String.format(
              "Transaction type %s is invalid, accepted transaction types are %s",
              transactionType, acceptedTransactionTypes));
    }

    if (transaction.getNonce() == MAX_NONCE) {
      return ValidationResult.invalid(
          TransactionInvalidReason.NONCE_OVERFLOW, "Nonce must be less than 2^64-1");
    }

    if (transaction.isContractCreation() && transaction.getPayload().size() > maxInitcodeSize) {
      return ValidationResult.invalid(
          TransactionInvalidReason.INITCODE_TOO_LARGE,
          String.format(
              "Initcode size of %d exceeds maximum size of %s",
              transaction.getPayload().size(), maxInitcodeSize));
    }

    if (transactionType == TransactionType.DELEGATE_CODE) {
      ValidationResult<TransactionInvalidReason> codeDelegationValidation =
          validateCodeDelegation(transaction);
      if (!codeDelegationValidation.isValid()) {
        return codeDelegationValidation;
      }
    }

    return validateCostAndFee(transaction, baseFee, blobFee, transactionValidationParams);
  }

  private static ValidationResult<TransactionInvalidReason> validateCodeDelegation(
      final Transaction transaction) {
    if (isDelegateCodeEmpty(transaction)) {
      return ValidationResult.invalid(
          TransactionInvalidReason.EMPTY_CODE_DELEGATION,
          "transaction code delegation transactions must have a non-empty code delegation list");
    }

    if (transaction.getTo().isEmpty()) {
      return ValidationResult.invalid(
          TransactionInvalidReason.INVALID_TRANSACTION_FORMAT,
          "transaction code delegation transactions must have a to address");
    }

    final Optional<ValidationResult<TransactionInvalidReason>> validationResult =
        transaction
            .getCodeDelegationList()
            .map(
                codeDelegations -> {
                  for (CodeDelegation codeDelegation : codeDelegations) {
                    if (codeDelegation.chainId().compareTo(TWO_POW_256) >= 0) {
                      throw new IllegalArgumentException(
                          "Invalid 'chainId' value, should be < 2^256 but got "
                              + codeDelegation.chainId());
                    }

                    if (codeDelegation.r().compareTo(TWO_POW_256) >= 0) {
                      throw new IllegalArgumentException(
                          "Invalid 'r' value, should be < 2^256 but got " + codeDelegation.r());
                    }

                    if (codeDelegation.s().compareTo(TWO_POW_256) >= 0) {
                      throw new IllegalArgumentException(
                          "Invalid 's' value, should be < 2^256 but got " + codeDelegation.s());
                    }
                  }

                  return ValidationResult.valid();
                });

    if (validationResult.isPresent() && !validationResult.get().isValid()) {
      return validationResult.get();
    }

    return ValidationResult.valid();
  }

  private static boolean isDelegateCodeEmpty(final Transaction transaction) {
    return transaction.getCodeDelegationList().isEmpty()
        || transaction.getCodeDelegationList().get().isEmpty();
  }

  private ValidationResult<TransactionInvalidReason> validateCostAndFee(
      final Transaction transaction,
      final Optional<Wei> maybeBaseFee,
      final Optional<Wei> maybeBlobFee,
      final TransactionValidationParams transactionValidationParams) {

    if (maybeBaseFee.isPresent()) {
      final Wei price = feeMarket.getTransactionPriceCalculator().price(transaction, maybeBaseFee);
      if (!transactionValidationParams.allowUnderpriced()
          && price.compareTo(maybeBaseFee.orElseThrow()) < 0) {
        return ValidationResult.invalid(
            TransactionInvalidReason.GAS_PRICE_BELOW_CURRENT_BASE_FEE,
            "gasPrice is less than the current BaseFee");
      }

      // assert transaction.max_fee_per_gas >= transaction.max_priority_fee_per_gas
      if (transaction.getType().supports1559FeeMarket()
          && transaction
                  .getMaxPriorityFeePerGas()
                  .get()
                  .getAsBigInteger()
                  .compareTo(transaction.getMaxFeePerGas().get().getAsBigInteger())
              > 0) {
        return ValidationResult.invalid(
            TransactionInvalidReason.MAX_PRIORITY_FEE_PER_GAS_EXCEEDS_MAX_FEE_PER_GAS,
            "max priority fee per gas cannot be greater than max fee per gas");
      }
    }

    if (transaction.getType().supportsBlob()) {
      final long txTotalBlobGas = gasCalculator.blobGasCost(transaction.getBlobCount());
      if (txTotalBlobGas > gasLimitCalculator.currentBlobGasLimit()) {
        return ValidationResult.invalid(
            TransactionInvalidReason.TOTAL_BLOB_GAS_TOO_HIGH,
            String.format(
                "total blob gas %d exceeds max blob gas per block %d",
                txTotalBlobGas, gasLimitCalculator.currentBlobGasLimit()));
      }
      if (maybeBlobFee.isEmpty()) {
        throw new IllegalArgumentException(
            "blob fee must be provided from blocks containing blobs");
        // tx.getMaxFeePerBlobGas can be empty for eth_call
      } else if (!transactionValidationParams.allowUnderpriced()
          && maybeBlobFee.get().compareTo(transaction.getMaxFeePerBlobGas().get()) > 0) {
        return ValidationResult.invalid(
            TransactionInvalidReason.BLOB_GAS_PRICE_BELOW_CURRENT_BLOB_BASE_FEE,
            String.format(
                "tx max fee per blob gas less than block blob gas fee: address %s blobGasFeeCap: %s, blobBaseFee: %s",
                transaction.getSender().toHexString(),
                transaction.getMaxFeePerBlobGas().get().toHumanReadableString(),
                maybeBlobFee.get().toHumanReadableString()));
      }
    }
<<<<<<< HEAD
    // final AccessWitness accessWitness = new AccessWitness();
    final long intrinsicGasCost =
        gasCalculator.transactionIntrinsicGasCost(
                transaction.getPayload(), transaction.isContractCreation())
            + (transaction.getAccessList().map(gasCalculator::accessListGasCost).orElse(0L))
            + gasCalculator.delegateCodeGasCost(transaction.codeDelegationListSize());
    // TODO VERKLE FIX CALCULATION ON VALIDATION+
    // gasCalculator.computeAccessEventsCost(accessWitness, transaction);
    if (Long.compareUnsigned(intrinsicGasCost, transaction.getGasLimit()) > 0) {
=======

    final long baselineGas =
        clampedAdd(
            transaction.getAccessList().map(gasCalculator::accessListGasCost).orElse(0L),
            gasCalculator.delegateCodeGasCost(transaction.codeDelegationListSize()));
    final long intrinsicGasCostOrFloor =
        Math.max(
            gasCalculator.transactionIntrinsicGasCost(
                transaction.getPayload(), transaction.isContractCreation(), baselineGas),
            gasCalculator.transactionFloorCost(transaction.getPayload()));

    if (Long.compareUnsigned(intrinsicGasCostOrFloor, transaction.getGasLimit()) > 0) {
>>>>>>> c1c37158
      return ValidationResult.invalid(
          TransactionInvalidReason.INTRINSIC_GAS_EXCEEDS_GAS_LIMIT,
          String.format(
              "intrinsic gas cost %s exceeds gas limit %s",
              intrinsicGasCostOrFloor, transaction.getGasLimit()));
    }

    if (transaction.calculateUpfrontGasCost(transaction.getMaxGasPrice(), Wei.ZERO, 0).bitLength()
        > 256) {
      return ValidationResult.invalid(
          TransactionInvalidReason.UPFRONT_COST_EXCEEDS_UINT256,
          "Upfront gas cost cannot exceed 2^256 Wei");
    }

    return ValidationResult.valid();
  }

  @Override
  public ValidationResult<TransactionInvalidReason> validateForSender(
      final Transaction transaction,
      final Account sender,
      final TransactionValidationParams validationParams) {
    Wei senderBalance = Account.DEFAULT_BALANCE;
    long senderNonce = Account.DEFAULT_NONCE;
    Hash codeHash = Hash.EMPTY;

    if (sender != null) {
      senderBalance = sender.getBalance();
      senderNonce = sender.getNonce();
      if (sender.getCodeHash() != null) codeHash = sender.getCodeHash();
    }

    final Wei upfrontCost =
        transaction.getUpfrontCost(gasCalculator.blobGasCost(transaction.getBlobCount()));
    if (upfrontCost.compareTo(senderBalance) > 0) {
      return ValidationResult.invalid(
          TransactionInvalidReason.UPFRONT_COST_EXCEEDS_BALANCE,
          String.format(
              "transaction up-front cost %s exceeds transaction sender account balance %s",
              upfrontCost.toQuantityHexString(), senderBalance.toQuantityHexString()));
    }

    if (Long.compareUnsigned(transaction.getNonce(), senderNonce) < 0) {
      return ValidationResult.invalid(
          TransactionInvalidReason.NONCE_TOO_LOW,
          String.format(
              "transaction nonce %s below sender account nonce %s",
              transaction.getNonce(), senderNonce));
    }

    if (!validationParams.isAllowFutureNonce() && senderNonce != transaction.getNonce()) {
      return ValidationResult.invalid(
          TransactionInvalidReason.NONCE_TOO_HIGH,
          String.format(
              "transaction nonce %s does not match sender account nonce %s.",
              transaction.getNonce(), senderNonce));
    }

    if (!validationParams.isAllowContractAddressAsSender()
        && !canSendTransaction(sender, codeHash)) {
      return ValidationResult.invalid(
          TransactionInvalidReason.TX_SENDER_NOT_AUTHORIZED,
          String.format(
              "Sender %s has deployed code and so is not authorized to send transactions",
              transaction.getSender()));
    }

    return ValidationResult.valid();
  }

  private static boolean canSendTransaction(final Account sender, final Hash codeHash) {
    return codeHash.equals(Hash.EMPTY) || hasCodeDelegation(sender.getCode());
  }

  private ValidationResult<TransactionInvalidReason> validateTransactionSignature(
      final Transaction transaction) {
    if (chainId.isPresent()
        && (transaction.getChainId().isPresent() && !transaction.getChainId().equals(chainId))) {
      return ValidationResult.invalid(
          TransactionInvalidReason.WRONG_CHAIN_ID,
          String.format(
              "transaction was meant for chain id %s and not this chain id %s",
              transaction.getChainId().get(), chainId.get()));
    }

    if (chainId.isEmpty() && transaction.getChainId().isPresent()) {
      return ValidationResult.invalid(
          TransactionInvalidReason.REPLAY_PROTECTED_SIGNATURES_NOT_SUPPORTED,
          "replay protected signatures is not supported");
    }

    final SECPSignature signature = transaction.getSignature();
    final BigInteger halfCurveOrder = SignatureAlgorithmFactory.getInstance().getHalfCurveOrder();
    if (disallowSignatureMalleability && signature.getS().compareTo(halfCurveOrder) > 0) {
      return ValidationResult.invalid(
          TransactionInvalidReason.INVALID_SIGNATURE,
          String.format(
              "Signature s value should be less than %s, but got %s",
              halfCurveOrder, signature.getS()));
    }

    // org.bouncycastle.math.ec.ECCurve.AbstractFp.decompressPoint throws an
    // IllegalArgumentException for "Invalid point compression" for bad signatures.
    try {
      transaction.getSender();
    } catch (final IllegalArgumentException e) {
      return ValidationResult.invalid(
          TransactionInvalidReason.INVALID_SIGNATURE,
          "sender could not be extracted from transaction signature");
    }
    return ValidationResult.valid();
  }

  public ValidationResult<TransactionInvalidReason> validateBlobTransaction(
      final Transaction transaction) {

    if (transaction.getType().supportsBlob() && transaction.getTo().isEmpty()) {
      return ValidationResult.invalid(
          TransactionInvalidReason.INVALID_TRANSACTION_FORMAT,
          "transaction blob transactions must have a to address");
    }

    if (transaction.getVersionedHashes().isEmpty()) {
      return ValidationResult.invalid(
          TransactionInvalidReason.INVALID_BLOBS,
          "transaction blob transactions must specify one or more versioned hashes");
    }

    return ValidationResult.valid();
  }

  public ValidationResult<TransactionInvalidReason> validateTransactionsBlobs(
      final Transaction transaction) {

    if (transaction.getBlobsWithCommitments().isEmpty()) {
      return ValidationResult.invalid(
          TransactionInvalidReason.INVALID_BLOBS,
          "transaction blobs are empty, cannot verify without blobs");
    }

    BlobsWithCommitments blobsWithCommitments = transaction.getBlobsWithCommitments().get();

    if (blobsWithCommitments.getBlobs().size() != blobsWithCommitments.getKzgCommitments().size()) {
      return ValidationResult.invalid(
          TransactionInvalidReason.INVALID_BLOBS,
          "transaction blobs and commitments are not the same size");
    }

    if (transaction.getVersionedHashes().isEmpty()) {
      return ValidationResult.invalid(
          TransactionInvalidReason.INVALID_BLOBS,
          "transaction versioned hashes are empty, cannot verify without versioned hashes");
    }
    final List<VersionedHash> versionedHashes = transaction.getVersionedHashes().get();

    for (int i = 0; i < versionedHashes.size(); i++) {
      final KZGCommitment commitment = blobsWithCommitments.getKzgCommitments().get(i);
      final VersionedHash versionedHash = versionedHashes.get(i);

      if (versionedHash.getVersionId() != VersionedHash.SHA256_VERSION_ID) {
        return ValidationResult.invalid(
            TransactionInvalidReason.INVALID_BLOBS,
            "transaction blobs commitment version is not supported. Expected "
                + VersionedHash.SHA256_VERSION_ID
                + ", found "
                + versionedHash.getVersionId());
      }

      final VersionedHash calculatedVersionedHash = hashCommitment(commitment);
      if (!calculatedVersionedHash.equals(versionedHash)) {
        return ValidationResult.invalid(
            TransactionInvalidReason.INVALID_BLOBS,
            "transaction blobs commitment hash does not match commitment");
      }
    }

    final byte[] blobs =
        Bytes.wrap(blobsWithCommitments.getBlobs().stream().map(Blob::getData).toList())
            .toArrayUnsafe();

    final byte[] kzgCommitments =
        Bytes.wrap(
                blobsWithCommitments.getKzgCommitments().stream()
                    .map(kc -> (Bytes) kc.getData())
                    .toList())
            .toArrayUnsafe();

    final byte[] kzgProofs =
        Bytes.wrap(
                blobsWithCommitments.getKzgProofs().stream()
                    .map(kp -> (Bytes) kp.getData())
                    .toList())
            .toArrayUnsafe();

    final boolean kzgVerification =
        CKZG4844JNI.verifyBlobKzgProofBatch(
            blobs, kzgCommitments, kzgProofs, blobsWithCommitments.getBlobs().size());

    if (!kzgVerification) {
      return ValidationResult.invalid(
          TransactionInvalidReason.INVALID_BLOBS,
          "transaction blobs kzg proof verification failed");
    }

    return ValidationResult.valid();
  }

  private VersionedHash hashCommitment(final KZGCommitment commitment) {
    final SHA256Digest digest = new SHA256Digest();
    digest.update(commitment.getData().toArrayUnsafe(), 0, commitment.getData().size());

    final byte[] dig = new byte[digest.getDigestSize()];

    digest.doFinal(dig, 0);

    dig[0] = VersionedHash.SHA256_VERSION_ID;
    return new VersionedHash(Bytes32.wrap(dig));
  }
}<|MERGE_RESOLUTION|>--- conflicted
+++ resolved
@@ -250,17 +250,6 @@
                 maybeBlobFee.get().toHumanReadableString()));
       }
     }
-<<<<<<< HEAD
-    // final AccessWitness accessWitness = new AccessWitness();
-    final long intrinsicGasCost =
-        gasCalculator.transactionIntrinsicGasCost(
-                transaction.getPayload(), transaction.isContractCreation())
-            + (transaction.getAccessList().map(gasCalculator::accessListGasCost).orElse(0L))
-            + gasCalculator.delegateCodeGasCost(transaction.codeDelegationListSize());
-    // TODO VERKLE FIX CALCULATION ON VALIDATION+
-    // gasCalculator.computeAccessEventsCost(accessWitness, transaction);
-    if (Long.compareUnsigned(intrinsicGasCost, transaction.getGasLimit()) > 0) {
-=======
 
     final long baselineGas =
         clampedAdd(
@@ -273,7 +262,6 @@
             gasCalculator.transactionFloorCost(transaction.getPayload()));
 
     if (Long.compareUnsigned(intrinsicGasCostOrFloor, transaction.getGasLimit()) > 0) {
->>>>>>> c1c37158
       return ValidationResult.invalid(
           TransactionInvalidReason.INTRINSIC_GAS_EXCEEDS_GAS_LIMIT,
           String.format(
