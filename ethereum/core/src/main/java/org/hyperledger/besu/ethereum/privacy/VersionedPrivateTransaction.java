--- conflicted
+++ resolved
@@ -29,11 +29,7 @@
 
   public VersionedPrivateTransaction(
       final PrivateTransaction privateTransaction,
-<<<<<<< HEAD
-      final Optional<PrivateTransactionProcessor.TransactionProcessingResult> result) {
-=======
       final Optional<TransactionProcessingResult> result) {
->>>>>>> 4ff73342
     this(
         privateTransaction,
         result
