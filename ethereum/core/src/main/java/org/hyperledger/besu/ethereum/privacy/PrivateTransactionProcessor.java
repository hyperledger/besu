/*
 * Copyright ConsenSys AG.
 *
 * Licensed under the Apache License, Version 2.0 (the "License"); you may not use this file except in compliance with
 * the License. You may obtain a copy of the License at
 *
 * http://www.apache.org/licenses/LICENSE-2.0
 *
 * Unless required by applicable law or agreed to in writing, software distributed under the License is distributed on
 * an "AS IS" BASIS, WITHOUT WARRANTIES OR CONDITIONS OF ANY KIND, either express or implied. See the License for the
 * specific language governing permissions and limitations under the License.
 *
 * SPDX-License-Identifier: Apache-2.0
 */
package org.hyperledger.besu.ethereum.privacy;

import org.hyperledger.besu.ethereum.chain.Blockchain;
import org.hyperledger.besu.ethereum.core.Account;
import org.hyperledger.besu.ethereum.core.Address;
import org.hyperledger.besu.ethereum.core.DefaultEvmAccount;
import org.hyperledger.besu.ethereum.core.Gas;
import org.hyperledger.besu.ethereum.core.LogSeries;
import org.hyperledger.besu.ethereum.core.MutableAccount;
import org.hyperledger.besu.ethereum.core.ProcessableBlockHeader;
import org.hyperledger.besu.ethereum.core.Transaction;
import org.hyperledger.besu.ethereum.core.Wei;
import org.hyperledger.besu.ethereum.core.WorldUpdater;
import org.hyperledger.besu.ethereum.mainnet.AbstractMessageProcessor;
import org.hyperledger.besu.ethereum.mainnet.TransactionProcessor;
import org.hyperledger.besu.ethereum.mainnet.TransactionValidator;
import org.hyperledger.besu.ethereum.mainnet.ValidationResult;
import org.hyperledger.besu.ethereum.vm.BlockHashLookup;
import org.hyperledger.besu.ethereum.vm.Code;
import org.hyperledger.besu.ethereum.vm.GasCalculator;
import org.hyperledger.besu.ethereum.vm.MessageFrame;
import org.hyperledger.besu.ethereum.vm.OperationTracer;
import org.hyperledger.besu.ethereum.worldstate.DefaultMutablePrivateWorldStateUpdater;

import java.util.ArrayDeque;
import java.util.Deque;
import java.util.Optional;

import org.apache.logging.log4j.LogManager;
import org.apache.logging.log4j.Logger;
import org.apache.tuweni.bytes.Bytes;

public class PrivateTransactionProcessor {

  private static final Logger LOG = LogManager.getLogger();

  @SuppressWarnings("unused")
  private final GasCalculator gasCalculator;

  @SuppressWarnings("unused")
  private final TransactionValidator transactionValidator;

  private final PrivateTransactionValidator privateTransactionValidator;

  private final AbstractMessageProcessor contractCreationProcessor;

  private final AbstractMessageProcessor messageCallProcessor;

  private final int maxStackSize;

  private final int createContractAccountVersion;

  public static class Result implements TransactionProcessor.Result {

    private final Status status;

    private final long gasRemaining;

    private final LogSeries logs;

    private final Bytes output;

    private final ValidationResult<TransactionValidator.TransactionInvalidReason> validationResult;
<<<<<<< HEAD

    private final Optional<BytesValue> revertReason;
=======
    private final Optional<Bytes> revertReason;
>>>>>>> 376ec111

    public static Result invalid(
        final ValidationResult<TransactionValidator.TransactionInvalidReason> validationResult) {
      return new Result(
          Status.INVALID, LogSeries.empty(), -1, Bytes.EMPTY, validationResult, Optional.empty());
    }

    public static Result failed(
        final long gasRemaining,
        final ValidationResult<TransactionValidator.TransactionInvalidReason> validationResult,
        final Optional<Bytes> revertReason) {
      return new Result(
          Status.FAILED,
          LogSeries.empty(),
          gasRemaining,
          Bytes.EMPTY,
          validationResult,
          revertReason);
    }

    public static Result successful(
        final LogSeries logs,
        final long gasRemaining,
        final Bytes output,
        final ValidationResult<TransactionValidator.TransactionInvalidReason> validationResult) {
      return new Result(
          Status.SUCCESSFUL, logs, gasRemaining, output, validationResult, Optional.empty());
    }

    Result(
        final Status status,
        final LogSeries logs,
        final long gasRemaining,
        final Bytes output,
        final ValidationResult<TransactionValidator.TransactionInvalidReason> validationResult,
        final Optional<Bytes> revertReason) {
      this.status = status;
      this.logs = logs;
      this.gasRemaining = gasRemaining;
      this.output = output;
      this.validationResult = validationResult;
      this.revertReason = revertReason;
    }

    @Override
    public LogSeries getLogs() {
      return logs;
    }

    @Override
    public long getGasRemaining() {
      return gasRemaining;
    }

    @Override
    public Status getStatus() {
      return status;
    }

    @Override
    public Bytes getOutput() {
      return output;
    }

    @Override
    public ValidationResult<TransactionValidator.TransactionInvalidReason> getValidationResult() {
      return validationResult;
    }

    @Override
    public Optional<Bytes> getRevertReason() {
      return revertReason;
    }
  }

  @SuppressWarnings("unused")
  private final boolean clearEmptyAccounts;

  public PrivateTransactionProcessor(
      final GasCalculator gasCalculator,
      final TransactionValidator transactionValidator,
      final AbstractMessageProcessor contractCreationProcessor,
      final AbstractMessageProcessor messageCallProcessor,
      final boolean clearEmptyAccounts,
      final int maxStackSize,
      final int createContractAccountVersion,
      final PrivateTransactionValidator privateTransactionValidator) {
    this.gasCalculator = gasCalculator;
    this.transactionValidator = transactionValidator;
    this.contractCreationProcessor = contractCreationProcessor;
    this.messageCallProcessor = messageCallProcessor;
    this.clearEmptyAccounts = clearEmptyAccounts;
    this.maxStackSize = maxStackSize;
    this.createContractAccountVersion = createContractAccountVersion;
    this.privateTransactionValidator = privateTransactionValidator;
  }

  @SuppressWarnings("unused")
  public Result processTransaction(
      final Blockchain blockchain,
      final WorldUpdater publicWorldState,
      final WorldUpdater privateWorldState,
      final ProcessableBlockHeader blockHeader,
      final PrivateTransaction transaction,
      final Address miningBeneficiary,
      final OperationTracer operationTracer,
      final BlockHashLookup blockHashLookup,
      final Bytes privacyGroupId) {
    LOG.trace("Starting private execution of {}", transaction);

    final Address senderAddress = transaction.getSender();
    final DefaultEvmAccount maybePrivateSender = privateWorldState.getAccount(senderAddress);
    final MutableAccount sender =
        maybePrivateSender != null
            ? maybePrivateSender.getMutable()
            : privateWorldState.createAccount(senderAddress, 0, Wei.ZERO).getMutable();

    final ValidationResult<TransactionValidator.TransactionInvalidReason> validationResult =
        privateTransactionValidator.validate(transaction, sender.getNonce());
    if (!validationResult.isValid()) {
      return Result.invalid(validationResult);
    }

    final long previousNonce = sender.incrementNonce();
    LOG.trace(
        "Incremented private sender {} nonce ({} -> {})",
        senderAddress,
        previousNonce,
        sender.getNonce());

    final MessageFrame initialFrame;
    final Deque<MessageFrame> messageFrameStack = new ArrayDeque<>();

    final WorldUpdater mutablePrivateWorldStateUpdater =
        new DefaultMutablePrivateWorldStateUpdater(publicWorldState, privateWorldState);

    if (transaction.isContractCreation()) {
      final Address privateContractAddress =
          Address.privateContractAddress(senderAddress, previousNonce, privacyGroupId);

      LOG.debug(
          "Calculated contract address {} from sender {} with nonce {} and privacy group {}",
          privateContractAddress.toString(),
          senderAddress,
          previousNonce,
          privacyGroupId.toString());

      initialFrame =
          MessageFrame.builder()
              .type(MessageFrame.Type.CONTRACT_CREATION)
              .messageFrameStack(messageFrameStack)
              .blockchain(blockchain)
              .worldState(mutablePrivateWorldStateUpdater)
              .address(privateContractAddress)
              .originator(senderAddress)
              .contract(privateContractAddress)
              .contractAccountVersion(createContractAccountVersion)
              .initialGas(Gas.MAX_VALUE)
              .gasPrice(transaction.getGasPrice())
              .inputData(Bytes.EMPTY)
              .sender(senderAddress)
              .value(transaction.getValue())
              .apparentValue(transaction.getValue())
              .code(new Code(transaction.getPayload()))
              .blockHeader(blockHeader)
              .depth(0)
              .completer(c -> {})
              .miningBeneficiary(miningBeneficiary)
              .blockHashLookup(blockHashLookup)
              .maxStackSize(maxStackSize)
              .build();

    } else {
      final Address to = transaction.getTo().get();
      final Account contract = privateWorldState.get(to);

      initialFrame =
          MessageFrame.builder()
              .type(MessageFrame.Type.MESSAGE_CALL)
              .messageFrameStack(messageFrameStack)
              .blockchain(blockchain)
              .worldState(mutablePrivateWorldStateUpdater)
              .address(to)
              .originator(senderAddress)
              .contract(to)
              .contractAccountVersion(
                  contract != null ? contract.getVersion() : Account.DEFAULT_VERSION)
              .initialGas(Gas.MAX_VALUE)
              .gasPrice(transaction.getGasPrice())
              .inputData(transaction.getPayload())
              .sender(senderAddress)
              .value(transaction.getValue())
              .apparentValue(transaction.getValue())
              .code(new Code(contract != null ? contract.getCode() : Bytes.EMPTY))
              .blockHeader(blockHeader)
              .depth(0)
              .completer(c -> {})
              .miningBeneficiary(miningBeneficiary)
              .blockHashLookup(blockHashLookup)
              .maxStackSize(maxStackSize)
              .build();
    }

    messageFrameStack.addFirst(initialFrame);

    while (!messageFrameStack.isEmpty()) {
      process(messageFrameStack.peekFirst(), operationTracer);
    }

    if (initialFrame.getState() == MessageFrame.State.COMPLETED_SUCCESS) {
      mutablePrivateWorldStateUpdater.commit();
    }

    if (initialFrame.getState() == MessageFrame.State.COMPLETED_SUCCESS) {
      return Result.successful(
          initialFrame.getLogs(), 0, initialFrame.getOutputData(), ValidationResult.valid());
    } else {
      return Result.failed(
          0,
          ValidationResult.invalid(
              TransactionValidator.TransactionInvalidReason.PRIVATE_TRANSACTION_FAILED),
          initialFrame.getRevertReason());
    }
  }

  @SuppressWarnings("unused")
  private static void clearEmptyAccounts(final WorldUpdater worldState) {
    worldState.getTouchedAccounts().stream()
        .filter(Account::isEmpty)
        .forEach(a -> worldState.deleteAccount(a.getAddress()));
  }

  private void process(final MessageFrame frame, final OperationTracer operationTracer) {
    final AbstractMessageProcessor executor = getMessageProcessor(frame.getType());

    executor.process(frame, operationTracer);
  }

  private AbstractMessageProcessor getMessageProcessor(final MessageFrame.Type type) {
    switch (type) {
      case MESSAGE_CALL:
        return messageCallProcessor;
      case CONTRACT_CREATION:
        return contractCreationProcessor;
      default:
        throw new IllegalStateException("Request for unsupported message processor type " + type);
    }
  }

  @SuppressWarnings("unused")
  private static Gas refunded(
      final Transaction transaction, final Gas gasRemaining, final Gas gasRefund) {
    // Integer truncation takes care of the the floor calculation needed after the divide.
    final Gas maxRefundAllowance =
        Gas.of(transaction.getGasLimit()).minus(gasRemaining).dividedBy(2);
    final Gas refundAllowance = maxRefundAllowance.min(gasRefund);
    return gasRemaining.plus(refundAllowance);
  }
}<|MERGE_RESOLUTION|>--- conflicted
+++ resolved
@@ -75,12 +75,7 @@
     private final Bytes output;
 
     private final ValidationResult<TransactionValidator.TransactionInvalidReason> validationResult;
-<<<<<<< HEAD
-
-    private final Optional<BytesValue> revertReason;
-=======
     private final Optional<Bytes> revertReason;
->>>>>>> 376ec111
 
     public static Result invalid(
         final ValidationResult<TransactionValidator.TransactionInvalidReason> validationResult) {
