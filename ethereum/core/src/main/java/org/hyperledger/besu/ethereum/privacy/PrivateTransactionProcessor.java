--- conflicted
+++ resolved
@@ -64,121 +64,6 @@
 
   private final int createContractAccountVersion;
 
-<<<<<<< HEAD
-  public static class TransactionProcessingResult
-      implements org.hyperledger.besu.ethereum.processing.TransactionProcessingResult {
-
-    private final Status status;
-
-    private final long estimateGasUsedByTransaction;
-
-    private final long gasRemaining;
-
-    private final List<Log> logs;
-
-    private final Bytes output;
-
-    private final ValidationResult<TransactionValidator.TransactionInvalidReason> validationResult;
-    private final Optional<Bytes> revertReason;
-
-    public static TransactionProcessingResult invalid(
-        final ValidationResult<TransactionValidator.TransactionInvalidReason> validationResult) {
-      return new TransactionProcessingResult(
-          Status.INVALID,
-          new ArrayList<>(),
-          -1,
-          -1,
-          Bytes.EMPTY,
-          validationResult,
-          Optional.empty());
-    }
-
-    public static TransactionProcessingResult failed(
-        final long gasUsedByTransaction,
-        final long gasRemaining,
-        final ValidationResult<TransactionValidator.TransactionInvalidReason> validationResult,
-        final Optional<Bytes> revertReason) {
-      return new TransactionProcessingResult(
-          Status.FAILED,
-          new ArrayList<>(),
-          gasUsedByTransaction,
-          gasRemaining,
-          Bytes.EMPTY,
-          validationResult,
-          revertReason);
-    }
-
-    public static TransactionProcessingResult successful(
-        final List<Log> logs,
-        final long gasUsedByTransaction,
-        final long gasRemaining,
-        final Bytes output,
-        final ValidationResult<TransactionValidator.TransactionInvalidReason> validationResult) {
-      return new TransactionProcessingResult(
-          Status.SUCCESSFUL,
-          logs,
-          gasUsedByTransaction,
-          gasRemaining,
-          output,
-          validationResult,
-          Optional.empty());
-    }
-
-    TransactionProcessingResult(
-        final Status status,
-        final List<Log> logs,
-        final long estimateGasUsedByTransaction,
-        final long gasRemaining,
-        final Bytes output,
-        final ValidationResult<TransactionValidator.TransactionInvalidReason> validationResult,
-        final Optional<Bytes> revertReason) {
-      this.status = status;
-      this.logs = logs;
-      this.estimateGasUsedByTransaction = estimateGasUsedByTransaction;
-      this.gasRemaining = gasRemaining;
-      this.output = output;
-      this.validationResult = validationResult;
-      this.revertReason = revertReason;
-    }
-
-    @Override
-    public List<Log> getLogs() {
-      return logs;
-    }
-
-    @Override
-    public long getGasRemaining() {
-      return gasRemaining;
-    }
-
-    @Override
-    public long getEstimateGasUsedByTransaction() {
-      return estimateGasUsedByTransaction;
-    }
-
-    @Override
-    public Status getStatus() {
-      return status;
-    }
-
-    @Override
-    public Bytes getOutput() {
-      return output;
-    }
-
-    @Override
-    public ValidationResult<TransactionValidator.TransactionInvalidReason> getValidationResult() {
-      return validationResult;
-    }
-
-    @Override
-    public Optional<Bytes> getRevertReason() {
-      return revertReason;
-    }
-  }
-
-=======
->>>>>>> 4ff73342
   @SuppressWarnings("unused")
   private final boolean clearEmptyAccounts;
 
