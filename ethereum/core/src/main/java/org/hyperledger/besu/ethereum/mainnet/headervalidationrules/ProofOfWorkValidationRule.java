/*
 * Copyright ConsenSys AG.
 *
 * Licensed under the Apache License, Version 2.0 (the "License"); you may not use this file except in compliance with
 * the License. You may obtain a copy of the License at
 *
 * http://www.apache.org/licenses/LICENSE-2.0
 *
 * Unless required by applicable law or agreed to in writing, software distributed under the License is distributed on
 * an "AS IS" BASIS, WITHOUT WARRANTIES OR CONDITIONS OF ANY KIND, either express or implied. See the License for the
 * specific language governing permissions and limitations under the License.
 *
 * SPDX-License-Identifier: Apache-2.0
 */
package org.hyperledger.besu.ethereum.mainnet.headervalidationrules;

import static java.lang.Boolean.FALSE;

<<<<<<< HEAD
import org.hyperledger.besu.config.experimental.MergeOptions;
=======
>>>>>>> 4b7f2ae0
import org.hyperledger.besu.datatypes.Hash;
import org.hyperledger.besu.ethereum.core.BlockHeader;
import org.hyperledger.besu.ethereum.mainnet.DetachedBlockHeaderValidationRule;
import org.hyperledger.besu.ethereum.mainnet.EpochCalculator;
import org.hyperledger.besu.ethereum.mainnet.PoWHasher;
import org.hyperledger.besu.ethereum.mainnet.PoWSolution;
import org.hyperledger.besu.ethereum.mainnet.feemarket.FeeMarket;
import org.hyperledger.besu.ethereum.rlp.BytesValueRLPOutput;

import java.math.BigInteger;
import java.util.Optional;

import org.apache.logging.log4j.LogManager;
import org.apache.logging.log4j.Logger;
import org.apache.tuweni.units.bigints.UInt256;

public final class ProofOfWorkValidationRule implements DetachedBlockHeaderValidationRule {

  private static final Logger LOG = LogManager.getLogger();

  private static final BigInteger ETHASH_TARGET_UPPER_BOUND = BigInteger.valueOf(2).pow(256);

  private final PoWHasher hasher;

  private final EpochCalculator epochCalculator;
  private final Optional<FeeMarket> feeMarket;

  public ProofOfWorkValidationRule(
      final EpochCalculator epochCalculator,
      final PoWHasher hasher,
      final Optional<FeeMarket> feeMarket) {
    this.epochCalculator = epochCalculator;
    this.hasher = hasher;
    this.feeMarket = feeMarket;
  }

  public ProofOfWorkValidationRule(final EpochCalculator epochCalculator, final PoWHasher hasher) {
    this(epochCalculator, hasher, Optional.empty());
  }

  @Override
  public boolean validate(final BlockHeader header, final BlockHeader parent) {
    if (MergeOptions.isMergeEnabled()) {
      return true;
    }
    if (imlementsBaseFeeMarket()) {
      if (header.getBaseFee().isEmpty()) {
        LOG.info("Invalid block header: missing mandatory base fee.");
        return false;
      }
    } else if (header.getBaseFee().isPresent()) {
      LOG.info("Invalid block header: presence of basefee in a non-eip1559 block");
      return false;
    }

    final Hash headerHash = hashHeader(header);
    PoWSolution solution =
        hasher.hash(header.getNonce(), header.getNumber(), epochCalculator, headerHash);

    if (header.getDifficulty().isZero()) {
      LOG.info("Invalid block header: difficulty is 0");
      return false;
    }
    final BigInteger difficulty = header.getDifficulty().toUnsignedBigInteger();
    final UInt256 target =
        difficulty.equals(BigInteger.ONE)
            ? UInt256.MAX_VALUE
            : UInt256.valueOf(ETHASH_TARGET_UPPER_BOUND.divide(difficulty));
    final UInt256 result = UInt256.fromBytes(solution.getSolution());
    if (result.compareTo(target) > 0) {
      LOG.info(
          "Invalid block header: the EthHash result {} was greater than the target {}.\n"
              + "Failing header:\n{}",
          result,
          target,
          header);
      return false;
    }

    final Hash mixedHash = solution.getMixHash();
    if (!header.getMixHash().equals(mixedHash)) {
      LOG.info(
          "Invalid block header: header mixed hash {} does not equal calculated mixed hash {}.\n"
              + "Failing header:\n{}",
          header.getMixHash(),
          mixedHash,
          header);
      return false;
    }

    return true;
  }

  Hash hashHeader(final BlockHeader header) {
    final BytesValueRLPOutput out = new BytesValueRLPOutput();

    // Encode header without nonce and mixhash
    out.startList();
    out.writeBytes(header.getParentHash());
    out.writeBytes(header.getOmmersHash());
    out.writeBytes(header.getCoinbase());
    out.writeBytes(header.getStateRoot());
    out.writeBytes(header.getTransactionsRoot());
    out.writeBytes(header.getReceiptsRoot());
    out.writeBytes(header.getLogsBloom());
    out.writeUInt256Scalar(header.getDifficulty());
    out.writeLongScalar(header.getNumber());
    out.writeLongScalar(header.getGasLimit());
    out.writeLongScalar(header.getGasUsed());
    out.writeLongScalar(header.getTimestamp());
    out.writeBytes(header.getExtraData());
    if (imlementsBaseFeeMarket() && header.getBaseFee().isPresent()) {
      out.writeLongScalar(header.getBaseFee().get());
    }
    out.endList();

    return Hash.hash(out.encoded());
  }

  @Override
  public boolean includeInLightValidation() {
    return false;
  }

  private boolean imlementsBaseFeeMarket() {
    return feeMarket.map(FeeMarket::implementsBaseFee).orElse(FALSE);
  }
}<|MERGE_RESOLUTION|>--- conflicted
+++ resolved
@@ -16,10 +16,7 @@
 
 import static java.lang.Boolean.FALSE;
 
-<<<<<<< HEAD
 import org.hyperledger.besu.config.experimental.MergeOptions;
-=======
->>>>>>> 4b7f2ae0
 import org.hyperledger.besu.datatypes.Hash;
 import org.hyperledger.besu.ethereum.core.BlockHeader;
 import org.hyperledger.besu.ethereum.mainnet.DetachedBlockHeaderValidationRule;
@@ -62,9 +59,7 @@
 
   @Override
   public boolean validate(final BlockHeader header, final BlockHeader parent) {
-    if (MergeOptions.isMergeEnabled()) {
-      return true;
-    }
+
     if (imlementsBaseFeeMarket()) {
       if (header.getBaseFee().isEmpty()) {
         LOG.info("Invalid block header: missing mandatory base fee.");
@@ -73,6 +68,10 @@
     } else if (header.getBaseFee().isPresent()) {
       LOG.info("Invalid block header: presence of basefee in a non-eip1559 block");
       return false;
+    }
+
+    if (MergeOptions.isMergeEnabled()) {
+      return true;
     }
 
     final Hash headerHash = hashHeader(header);
