/*
 * Copyright ConsenSys AG.
 *
 * Licensed under the Apache License, Version 2.0 (the "License"); you may not use this file except in compliance with
 * the License. You may obtain a copy of the License at
 *
 * http://www.apache.org/licenses/LICENSE-2.0
 *
 * Unless required by applicable law or agreed to in writing, software distributed under the License is distributed on
 * an "AS IS" BASIS, WITHOUT WARRANTIES OR CONDITIONS OF ANY KIND, either express or implied. See the License for the
 * specific language governing permissions and limitations under the License.
 *
 * SPDX-License-Identifier: Apache-2.0
 */
package org.hyperledger.besu.ethereum.trie.diffbased.verkle.worldview;

import static org.hyperledger.besu.ethereum.storage.keyvalue.KeyValueSegmentIdentifier.TRIE_BRANCH_STORAGE;

import org.hyperledger.besu.datatypes.Address;
import org.hyperledger.besu.datatypes.Hash;
import org.hyperledger.besu.datatypes.StorageSlotKey;
import org.hyperledger.besu.ethereum.core.MutableWorldState;
import org.hyperledger.besu.ethereum.trie.NodeLoader;
import org.hyperledger.besu.ethereum.trie.diffbased.common.DiffBasedValue;
import org.hyperledger.besu.ethereum.trie.diffbased.common.cache.DiffBasedCachedWorldStorageManager;
import org.hyperledger.besu.ethereum.trie.diffbased.common.storage.DiffBasedWorldStateKeyValueStorage;
import org.hyperledger.besu.ethereum.trie.diffbased.common.trielog.TrieLogManager;
import org.hyperledger.besu.ethereum.trie.diffbased.common.worldview.DiffBasedWorldState;
import org.hyperledger.besu.ethereum.trie.diffbased.common.worldview.DiffBasedWorldStateConfig;
import org.hyperledger.besu.ethereum.trie.diffbased.common.worldview.accumulator.DiffBasedWorldStateUpdateAccumulator;
import org.hyperledger.besu.ethereum.trie.diffbased.common.worldview.accumulator.preload.StorageConsumingMap;
import org.hyperledger.besu.ethereum.trie.diffbased.verkle.VerkleAccount;
import org.hyperledger.besu.ethereum.trie.diffbased.verkle.VerkleWorldStateProvider;
import org.hyperledger.besu.ethereum.trie.diffbased.verkle.cache.StemPreloader;
import org.hyperledger.besu.ethereum.trie.diffbased.verkle.cache.StemPreloader.HasherContext;
import org.hyperledger.besu.ethereum.trie.diffbased.verkle.storage.VerkleLayeredWorldStateKeyValueStorage;
import org.hyperledger.besu.ethereum.trie.diffbased.verkle.storage.VerkleWorldStateKeyValueStorage;
import org.hyperledger.besu.ethereum.verkletrie.VerkleEntryFactory;
import org.hyperledger.besu.ethereum.verkletrie.VerkleTrie;
import org.hyperledger.besu.evm.account.Account;
import org.hyperledger.besu.evm.internal.EvmConfiguration;
import org.hyperledger.besu.plugin.services.storage.SegmentIdentifier;
import org.hyperledger.besu.plugin.services.storage.SegmentedKeyValueStorageTransaction;

import java.util.Map;
import java.util.Optional;
import java.util.concurrent.ConcurrentHashMap;
import javax.annotation.Nonnull;

import kotlin.Pair;
import org.apache.tuweni.bytes.Bytes;
import org.apache.tuweni.bytes.Bytes32;
import org.apache.tuweni.units.bigints.UInt256;
import org.slf4j.Logger;
import org.slf4j.LoggerFactory;

@SuppressWarnings({"unused", "MismatchedQueryAndUpdateOfCollection", "ModifiedButNotUsed"})
public class VerkleWorldState extends DiffBasedWorldState {

  private static final Logger LOG = LoggerFactory.getLogger(VerkleWorldState.class);

  private final StemPreloader stemPreloader;

  public VerkleWorldState(
      final VerkleWorldStateProvider archive,
      final VerkleWorldStateKeyValueStorage worldStateKeyValueStorage,
      final EvmConfiguration evmConfiguration,
      final DiffBasedWorldStateConfig diffBasedWorldStateConfig) {
    this(
        worldStateKeyValueStorage,
        archive.getCachedWorldStorageManager(),
        archive.getTrieLogManager(),
        evmConfiguration,
        diffBasedWorldStateConfig);
  }

  public VerkleWorldState(
      final VerkleWorldStateKeyValueStorage worldStateKeyValueStorage,
      final DiffBasedCachedWorldStorageManager cachedWorldStorageManager,
      final TrieLogManager trieLogManager,
<<<<<<< HEAD
      final EvmConfiguration evmConfiguration) {
    super(worldStateKeyValueStorage, cachedWorldStorageManager, trieLogManager);
    this.stemPreloader = new StemPreloader();
=======
      final EvmConfiguration evmConfiguration,
      final DiffBasedWorldStateConfig diffBasedWorldStateConfig) {
    super(
        worldStateKeyValueStorage,
        cachedWorldStorageManager,
        trieLogManager,
        diffBasedWorldStateConfig);
    this.trieKeyPreloader = new TrieKeyPreloader();
>>>>>>> 9d88191e
    this.setAccumulator(
        new VerkleWorldStateUpdateAccumulator(
            this,
            (addr, value) -> stemPreloader.preLoadAccount(addr),
            stemPreloader::preLoadStorageSlot,
            stemPreloader::preLoadCode,
            evmConfiguration));
  }

  @Override
  public VerkleWorldStateKeyValueStorage getWorldStateStorage() {
    return (VerkleWorldStateKeyValueStorage) worldStateKeyValueStorage;
  }

  @Override
  protected Hash calculateRootHash(
      final Optional<DiffBasedWorldStateKeyValueStorage.Updater> maybeStateUpdater,
      final DiffBasedWorldStateUpdateAccumulator<?> worldStateUpdater) {
    return internalCalculateRootHash(
        maybeStateUpdater.map(VerkleWorldStateKeyValueStorage.Updater.class::cast),
        (VerkleWorldStateUpdateAccumulator) worldStateUpdater);
  }

  protected Hash internalCalculateRootHash(
      final Optional<VerkleWorldStateKeyValueStorage.Updater> maybeStateUpdater,
      final VerkleWorldStateUpdateAccumulator worldStateUpdater) {

    final VerkleTrie stateTrie =
        createTrie(
            (location, hash) -> worldStateKeyValueStorage.getStateTrieNode(location),
            worldStateRootHash);

    final Map<Address, HasherContext> preloadedHashers = new ConcurrentHashMap<>();

    worldStateUpdater.getAccountsToUpdate().entrySet().parallelStream()
        .forEach(
            accountUpdate -> {
              final Address accountKey = accountUpdate.getKey();
              final StorageConsumingMap<StorageSlotKey, DiffBasedValue<UInt256>>
                  storageAccountUpdate = worldStateUpdater.getStorageToUpdate().get(accountKey);
              final DiffBasedValue<Bytes> codeUpdate =
                  worldStateUpdater.getCodeToUpdate().get(accountKey);

              preloadedHashers.put(
                  accountKey,
                  stemPreloader.createPreloadedHasher(
                      accountKey, storageAccountUpdate, codeUpdate));
            });

    for (final Map.Entry<Address, DiffBasedValue<VerkleAccount>> accountUpdate :
        worldStateUpdater.getAccountsToUpdate().entrySet()) {
      final Address accountKey = accountUpdate.getKey();
      final HasherContext hasherContext = preloadedHashers.get(accountKey);
      final VerkleEntryFactory verkleEntryFactory = new VerkleEntryFactory(hasherContext.hasher());
      if (hasherContext.hasStorageTrieKeys()) {
        final StorageConsumingMap<StorageSlotKey, DiffBasedValue<UInt256>> storageAccountUpdate =
            worldStateUpdater.getStorageToUpdate().get(accountKey);
        updateAccountStorageState(
            accountKey, stateTrie, maybeStateUpdater, verkleEntryFactory, storageAccountUpdate);
      }
      if (hasherContext.hasCodeTrieKeys()) {
        final DiffBasedValue<Bytes> codeUpdate =
            worldStateUpdater.getCodeToUpdate().get(accountKey);
        updateCode(accountKey, stateTrie, maybeStateUpdater, verkleEntryFactory, codeUpdate);
      }
      updateTheAccount(
          accountKey, stateTrie, maybeStateUpdater, verkleEntryFactory, accountUpdate.getValue());
    }

    LOG.info("start commit ");
    maybeStateUpdater.ifPresent(
        bonsaiUpdater ->
            stateTrie.commit(
                (location, hash, value) -> {
                  writeTrieNode(
                      TRIE_BRANCH_STORAGE,
                      bonsaiUpdater.getWorldStateTransaction(),
                      location,
                      value);
                }));

    // LOG.info(stateTrie.toDotTree());
    final Bytes32 rootHash = stateTrie.getRootHash();
    LOG.info(
        "end commit "
            + rootHash
            + " "
            + stemPreloader.getNbMissedStems()
            + "/"
            + stemPreloader.getNbCachedStems());
    stemPreloader.reset();
    return Hash.wrap(rootHash);
  }

  private void updateTheAccount(
      final Address accountKey,
      final VerkleTrie stateTrie,
      final Optional<VerkleWorldStateKeyValueStorage.Updater> maybeStateUpdater,
      final VerkleEntryFactory verkleEntryFactory,
      final DiffBasedValue<VerkleAccount> accountUpdate) {

    if (!accountUpdate.isUnchanged()) {
      final VerkleAccount priorAccount = accountUpdate.getPrior();
      final VerkleAccount updatedAccount = accountUpdate.getUpdated();
      if (updatedAccount == null) {
        final Hash addressHash = hashAndSavePreImage(accountKey);
        verkleEntryFactory
            .generateKeysForAccount(accountKey)
            .forEach(
                bytes -> {
                  System.out.println(
                      "remove "
                          + accountKey
                          + " "
                          + bytes
                          + " "
                          + accountUpdate.getPrior()
                          + " "
                          + accountUpdate.getUpdated());
                  stateTrie.remove(bytes);
                });
        maybeStateUpdater.ifPresent(
            bonsaiUpdater -> bonsaiUpdater.removeAccountInfoState(addressHash));
      } else {
        final Bytes priorValue = priorAccount == null ? null : priorAccount.serializeAccount();
        final Bytes accountValue = updatedAccount.serializeAccount();
        if (!accountValue.equals(priorValue)) {
          verkleEntryFactory
              .generateKeyValuesForAccount(
                  accountKey,
                  updatedAccount.getNonce(),
                  updatedAccount.getBalance(),
                  updatedAccount.getCodeHash())
              .forEach(
                  (bytes, bytes2) -> {
                    System.out.println(
                        "add "
                            + accountKey
                            + " "
                            + bytes
                            + " "
                            + bytes2
                            + " "
                            + updatedAccount.getBalance());
                    stateTrie.put(bytes, bytes2);
                  });
          maybeStateUpdater.ifPresent(
              bonsaiUpdater ->
                  bonsaiUpdater.putAccountInfoState(hashAndSavePreImage(accountKey), accountValue));
        }
      }
    }
  }

  private void updateCode(
      final Address accountKey,
      final VerkleTrie stateTrie,
      final Optional<VerkleWorldStateKeyValueStorage.Updater> maybeStateUpdater,
      final VerkleEntryFactory verkleEntryFactory,
      final DiffBasedValue<Bytes> codeUpdate) {
    final Bytes priorCode = codeUpdate.getPrior();
    final Bytes updatedCode = codeUpdate.getUpdated();
    final Hash accountHash = accountKey.addressHash();
    if (updatedCode == null) {
      final Hash priorCodeHash = Hash.hash(priorCode);
      verkleEntryFactory
          .generateKeysForCode(accountKey, priorCode)
          .forEach(
              bytes -> {
                System.out.println("remove code " + bytes);
                stateTrie.remove(bytes);
              });
      maybeStateUpdater.ifPresent(
          bonsaiUpdater -> bonsaiUpdater.removeCode(accountHash, priorCodeHash));
    } else {
      final Hash codeHash = Hash.hash(updatedCode);
      verkleEntryFactory
          .generateKeyValuesForCode(accountKey, updatedCode)
          .forEach(
              (bytes, bytes2) -> {
                System.out.println("add code " + bytes + " " + bytes2);
                stateTrie.put(bytes, bytes2);
              });
      maybeStateUpdater.ifPresent(
          bonsaiUpdater -> bonsaiUpdater.putCode(accountHash, codeHash, updatedCode));
    }
  }

  private void updateAccountStorageState(
      final Address accountKey,
      final VerkleTrie stateTrie,
      final Optional<VerkleWorldStateKeyValueStorage.Updater> maybeStateUpdater,
      final VerkleEntryFactory verkleEntryFactory,
      final StorageConsumingMap<StorageSlotKey, DiffBasedValue<UInt256>> storageAccountUpdate) {

    final Hash updatedAddressHash = accountKey.addressHash();
    // for manicured tries and composting, collect branches here (not implemented)
    for (final Map.Entry<StorageSlotKey, DiffBasedValue<UInt256>> storageUpdate :
        storageAccountUpdate.entrySet()) {
      final Hash slotHash = storageUpdate.getKey().getSlotHash();

      if (!storageUpdate.getValue().isUnchanged()) {
        final UInt256 updatedStorage = storageUpdate.getValue().getUpdated();
        if (updatedStorage == null) {
          verkleEntryFactory
              .generateKeysForStorage(accountKey, storageUpdate.getKey())
              .forEach(
                  bytes -> {
                    System.out.println("remove storage" + bytes);
                    stateTrie.remove(bytes);
                  });
          maybeStateUpdater.ifPresent(
              diffBasedUpdater ->
                  diffBasedUpdater.removeStorageValueBySlotHash(updatedAddressHash, slotHash));
        } else {
          final Pair<Bytes, Bytes> storage =
              verkleEntryFactory.generateKeyValuesForStorage(
                  accountKey, storageUpdate.getKey(), updatedStorage);
          System.out.println("add storage " + storage.getFirst() + " " + storage.getSecond());
          stateTrie
              .put(storage.getFirst(), storage.getSecond())
              .ifPresentOrElse(
                  bytes -> {
                    storageUpdate.getValue().setPrior(UInt256.fromBytes(bytes));
                  },
                  () -> {
                    storageUpdate.getValue().setPrior(null);
                  });
          maybeStateUpdater.ifPresent(
              bonsaiUpdater ->
                  bonsaiUpdater.putStorageValueBySlotHash(
                      updatedAddressHash, slotHash, updatedStorage));
        }
      }
    }
  }

  @Override
  public MutableWorldState freeze() {
    this.worldStateConfig.setFrozen(true);
    this.worldStateKeyValueStorage =
        new VerkleLayeredWorldStateKeyValueStorage(getWorldStateStorage());
    return this;
  }

  @Override
  public Account get(final Address address) {
    return getWorldStateStorage()
        .getAccount(address.addressHash())
        .map(bytes -> VerkleAccount.fromRLP(accumulator, address, bytes, true))
        .orElse(null);
  }

  @Override
  public Optional<Bytes> getCode(@Nonnull final Address address, final Hash codeHash) {
    return getWorldStateStorage().getCode(codeHash, address.addressHash());
  }

  protected void writeTrieNode(
      final SegmentIdentifier segmentId,
      final SegmentedKeyValueStorageTransaction tx,
      final Bytes location,
      final Bytes value) {
    tx.put(segmentId, location.toArrayUnsafe(), value.toArrayUnsafe());
  }

  @Override
  public UInt256 getStorageValue(final Address address, final UInt256 storageKey) {
    return getStorageValueByStorageSlotKey(address, new StorageSlotKey(storageKey))
        .orElse(UInt256.ZERO);
  }

  @Override
  public Optional<UInt256> getStorageValueByStorageSlotKey(
      final Address address, final StorageSlotKey storageSlotKey) {
    return getWorldStateStorage()
        .getStorageValueByStorageSlotKey(address.addressHash(), storageSlotKey)
        .map(UInt256::fromBytes);
  }

  @Override
  public UInt256 getPriorStorageValue(final Address address, final UInt256 storageKey) {
    return getStorageValue(address, storageKey);
  }

  @Override
  public Map<Bytes32, Bytes> getAllAccountStorage(final Address address, final Hash rootHash) {
    throw new UnsupportedOperationException("getAllAccountStorage not yet available for verkle");
  }

  private VerkleTrie createTrie(final NodeLoader nodeLoader, final Bytes32 rootHash) {
    return new VerkleTrie(nodeLoader, rootHash);
  }

  protected Hash hashAndSavePreImage(final Bytes value) {
    // by default do not save has preImages
    return Hash.hash(value);
  }

  @Override
  public Hash frontierRootHash() {
    return calculateRootHash(
        Optional.of(
            new VerkleWorldStateKeyValueStorage.Updater(
                noOpSegmentedTx, noOpTx, worldStateKeyValueStorage.getFlatDbStrategy())),
        accumulator.copy());
  }

  @Override
  protected Hash getEmptyTrieHash() {
    return Hash.wrap(Bytes32.ZERO);
  }
}<|MERGE_RESOLUTION|>--- conflicted
+++ resolved
@@ -78,11 +78,6 @@
       final VerkleWorldStateKeyValueStorage worldStateKeyValueStorage,
       final DiffBasedCachedWorldStorageManager cachedWorldStorageManager,
       final TrieLogManager trieLogManager,
-<<<<<<< HEAD
-      final EvmConfiguration evmConfiguration) {
-    super(worldStateKeyValueStorage, cachedWorldStorageManager, trieLogManager);
-    this.stemPreloader = new StemPreloader();
-=======
       final EvmConfiguration evmConfiguration,
       final DiffBasedWorldStateConfig diffBasedWorldStateConfig) {
     super(
@@ -90,8 +85,7 @@
         cachedWorldStorageManager,
         trieLogManager,
         diffBasedWorldStateConfig);
-    this.trieKeyPreloader = new TrieKeyPreloader();
->>>>>>> 9d88191e
+    this.stemPreloader = new StemPreloader();
     this.setAccumulator(
         new VerkleWorldStateUpdateAccumulator(
             this,
