--- conflicted
+++ resolved
@@ -21,7 +21,6 @@
 import org.hyperledger.besu.datatypes.Address;
 import org.hyperledger.besu.datatypes.Hash;
 import org.hyperledger.besu.datatypes.StorageSlotKey;
-import org.hyperledger.besu.datatypes.Wei;
 import org.hyperledger.besu.ethereum.core.MutableWorldState;
 import org.hyperledger.besu.ethereum.trie.NodeLoader;
 import org.hyperledger.besu.ethereum.trie.diffbased.common.DiffBasedValue;
@@ -138,14 +137,10 @@
                 }));
 
     LOG.info("end commit ");
-<<<<<<< HEAD
-    //LOG.info(stateTrie.toDotTree());
-=======
     // LOG.info(stateTrie.toDotTree());
->>>>>>> 33e3a9ec
     final Bytes32 rootHash = stateTrie.getRootHash();
 
-    LOG.info("end commit "+rootHash);
+    LOG.info("end commit " + rootHash);
     return Hash.wrap(rootHash);
   }
 
@@ -182,7 +177,15 @@
                   updatedAccount.getCodeHash())
               .forEach(
                   (bytes, bytes2) -> {
-                    System.out.println("add " +accountKey+" "+bytes + " " + bytes2+" "+updatedAccount.getBalance());
+                    System.out.println(
+                        "add "
+                            + accountKey
+                            + " "
+                            + bytes
+                            + " "
+                            + bytes2
+                            + " "
+                            + updatedAccount.getBalance());
                     stateTrie.put(bytes, bytes2);
                   });
           maybeStateUpdater.ifPresent(
@@ -191,48 +194,6 @@
         }
       }
     }
-  }
-
-  53200
-  1900*4 (WITNESS_BRANCH_COST)
-      + 200*10 (access) WITNESS_CHUNK_COST*5 for 0x7e454a14b8e7528465eef86f0dc1da4f235d9d79
-              (tx.origin, 0, VERSION_LEAF_KEY)
-              (tx.origin, 0, BALANCE_LEAF_KEY)
-              (tx.origin, 0, NONCE_LEAF_KEY)
-              (tx.origin, 0, CODE_SIZE_LEAF_KEY)
-              (tx.origin, 0, CODE_KECCAK_LEAF_KEY)
-      + 200*10 (access) WITNESS_CHUNK_COST (because none) *5 for 0x6177843db3138ae69679a54b95cf345ed759450d
-              (tx.origin, 0, VERSION_LEAF_KEY)
-              (tx.origin, 0, BALANCE_LEAF_KEY)
-              (tx.origin, 0, NONCE_LEAF_KEY)
-              (tx.origin, 0, CODE_SIZE_LEAF_KEY)
-              (tx.origin, 0, CODE_KECCAK_LEAF_KEY)
-       + 200*10 (access) WITNESS_CHUNK_COST (because none) *5 for 0x687704db07e902e9a8b3754031d168d46e3d586e
-              (tx.origin, 0, VERSION_LEAF_KEY)
-              (tx.origin, 0, BALANCE_LEAF_KEY)
-              (tx.origin, 0, NONCE_LEAF_KEY)
-              (tx.origin, 0, CODE_SIZE_LEAF_KEY)
-              (tx.origin, 0, CODE_KECCAK_LEAF_KEY)
-  +3000*4 (SUBTREE_EDIT_COST )
-          + 500*3 (write) CHUNK_EDIT_COST*3 for 0x7e454a14b8e7528465eef86f0dc1da4f235d9d79
-          (tx.origin, 0, VERSION_LEAF_KEY)
-          (tx.origin, 0, BALANCE_LEAF_KEY)
-          (tx.origin, 0, NONCE_LEAF_KEY)
-          + 500*3 (write) CHUNK_EDIT_COST*3  for 0x6177843db3138ae69679a54b95cf345ed759450d
-          (tx.origin, 0, VERSION_LEAF_KEY)
-          (tx.origin, 0, BALANCE_LEAF_KEY)
-          (tx.origin, 0, NONCE_LEAF_KEY)
-          + 500*3 (write) CHUNK_EDIT_COST*3 for 0x687704db07e902e9a8b3754031d168d46e3d586e
-          (tx.origin, 0, VERSION_LEAF_KEY)
-          (tx.origin, 0, BALANCE_LEAF_KEY)
-          (tx.origin, 0, NONCE_LEAF_KEY)
-
-  public static void main(final String[] args) {
-    System.out.println(Wei.fromHexString(Bytes.fromHexString("0x00a015ae7cb2ba9f3c2e3b030000000000000000000000000000000000000000").reverse().toShortHexString()).toBigInteger());
-    System.out.println(Wei.fromHexString(Bytes.fromHexString("0x00c02f45dfe2ba9f3c2e3b030000000000000000000000000000000000000000").reverse().toShortHexString()).toBigInteger().subtract(
-            Wei.fromHexString(Bytes.fromHexString("0x00a015ae7cb2ba9f3c2e3b030000000000000000000000000000000000000000").reverse().toShortHexString()).toBigInteger()
-    ));
-    System.out.println(Bytes.fromHexString("0x00c02f45dfe2ba9f3c2e3b030000000000000000000000000000000000000000").reverse().toBigInteger());
   }
 
   private void updateCode(
