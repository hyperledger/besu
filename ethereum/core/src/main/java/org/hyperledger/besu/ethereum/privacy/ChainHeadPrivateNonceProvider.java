--- conflicted
+++ resolved
@@ -58,9 +58,8 @@
   public long getNonce(final Address sender, final Bytes32 privacyGroupId) {
     final BlockHeader chainHeadHeader = blockchain.getChainHeadHeader();
     final Hash chainHeadHash = chainHeadHeader.getHash();
-<<<<<<< HEAD
 
-    LOG.info(
+    LOG.trace(
         "checking for PMT matches for sender "
             + sender
             + " and privacyGroupID (base 64) "
@@ -69,8 +68,6 @@
         privateMarkerTransactionPool.getMaxMatchingNonce(
             sender.toHexString(), privacyGroupId.toBase64String());
 
-=======
->>>>>>> 4170524a
     final Hash stateRoot =
         privateStateRootResolver.resolveLastStateRoot(privacyGroupId, chainHeadHash);
     long stateBasedPrivateNonce =
