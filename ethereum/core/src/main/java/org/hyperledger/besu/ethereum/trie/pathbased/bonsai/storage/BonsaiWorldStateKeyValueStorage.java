--- conflicted
+++ resolved
@@ -28,6 +28,7 @@
 import org.hyperledger.besu.ethereum.trie.pathbased.bonsai.storage.flat.BonsaiFlatDbStrategy;
 import org.hyperledger.besu.ethereum.trie.pathbased.bonsai.storage.flat.BonsaiFlatDbStrategyProvider;
 import org.hyperledger.besu.ethereum.trie.pathbased.common.storage.PathBasedWorldStateKeyValueStorage;
+import org.hyperledger.besu.ethereum.trie.pathbased.common.storage.flat.FlatDbStrategy;
 import org.hyperledger.besu.ethereum.worldstate.DataStorageConfiguration;
 import org.hyperledger.besu.ethereum.worldstate.FlatDbMode;
 import org.hyperledger.besu.ethereum.worldstate.WorldStateKeyValueStorage;
@@ -193,22 +194,14 @@
 
     private final SegmentedKeyValueStorageTransaction composedWorldStateTransaction;
     private final KeyValueStorageTransaction trieLogStorageTransaction;
-<<<<<<< HEAD
-    private final BonsaiFlatDbStrategy flatDbStrategy;
-=======
     private final FlatDbStrategy flatDbStrategy;
     private final SegmentedKeyValueStorage worldStorage;
->>>>>>> 38d901d2
 
     public Updater(
         final SegmentedKeyValueStorageTransaction composedWorldStateTransaction,
         final KeyValueStorageTransaction trieLogStorageTransaction,
-<<<<<<< HEAD
-        final BonsaiFlatDbStrategy flatDbStrategy) {
-=======
         final FlatDbStrategy flatDbStrategy,
         final SegmentedKeyValueStorage worldStorage) {
->>>>>>> 38d901d2
 
       this.composedWorldStateTransaction = composedWorldStateTransaction;
       this.trieLogStorageTransaction = trieLogStorageTransaction;
