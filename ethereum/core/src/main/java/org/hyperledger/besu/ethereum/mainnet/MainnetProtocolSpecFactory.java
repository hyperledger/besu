--- conflicted
+++ resolved
@@ -289,22 +289,26 @@
         evmConfiguration);
   }
 
-<<<<<<< HEAD
+  public ProtocolSpecBuilder spiralDefinition() {
+    return ClassicProtocolSpecs.spiralDefinition(
+        chainId,
+        contractSizeLimit,
+        evmStackSize,
+        isRevertReasonEnabled,
+        ecip1017EraRounds,
+        evmConfiguration);
+  }
+
   ////////////////////////////////////////////////////////////////////////////////////////////////
   ////////////////////////////////////////////////////////////////////////////////////////////////
   // Linea Protocol Specs
   public ProtocolSpecBuilder lineaDefinition(
       final GenesisConfigOptions genesisConfigOptions, final LineaParameters lineaParameters) {
     return LineaProtocolSpecs.lineaDefinition(
-=======
-  public ProtocolSpecBuilder spiralDefinition() {
-    return ClassicProtocolSpecs.spiralDefinition(
->>>>>>> accac1cc
-        chainId,
-        contractSizeLimit,
-        evmStackSize,
-        isRevertReasonEnabled,
-<<<<<<< HEAD
+        chainId,
+        contractSizeLimit,
+        evmStackSize,
+        isRevertReasonEnabled,
         genesisConfigOptions,
         evmConfiguration,
         lineaParameters);
@@ -320,9 +324,5 @@
         genesisConfigOptions,
         evmConfiguration,
         lineaParameters);
-=======
-        ecip1017EraRounds,
-        evmConfiguration);
->>>>>>> accac1cc
   }
 }