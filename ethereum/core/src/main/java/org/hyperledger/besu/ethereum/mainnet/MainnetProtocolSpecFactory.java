/*
 * Copyright 2020 ConsenSys AG.
 *
 * Licensed under the Apache License, Version 2.0 (the "License"); you may not use this file except in compliance with
 * the License. You may obtain a copy of the License at
 *
 * http://www.apache.org/licenses/LICENSE-2.0
 *
 * Unless required by applicable law or agreed to in writing, software distributed under the License is distributed on
 * an "AS IS" BASIS, WITHOUT WARRANTIES OR CONDITIONS OF ANY KIND, either express or implied. See the License for the
 * specific language governing permissions and limitations under the License.
 *
 * SPDX-License-Identifier: Apache-2.0
 */
package org.hyperledger.besu.ethereum.mainnet;

import org.hyperledger.besu.config.GenesisConfigOptions;
import org.hyperledger.besu.ethereum.core.MiningParameters;
import org.hyperledger.besu.evm.internal.EvmConfiguration;
import org.hyperledger.besu.plugin.services.MetricsSystem;

import java.math.BigInteger;
import java.util.Optional;
import java.util.OptionalLong;

public class MainnetProtocolSpecFactory {

  private final Optional<BigInteger> chainId;
  private final boolean isRevertReasonEnabled;
  private final OptionalLong ecip1017EraRounds;
  private final EvmConfiguration evmConfiguration;
  private final MiningParameters miningParameters;
  private final boolean isParallelTxProcessingEnabled;
  private final MetricsSystem metricsSystem;

  public MainnetProtocolSpecFactory(
      final Optional<BigInteger> chainId,
      final boolean isRevertReasonEnabled,
      final OptionalLong ecip1017EraRounds,
      final EvmConfiguration evmConfiguration,
      final MiningParameters miningParameters,
      final boolean isParallelTxProcessingEnabled,
      final MetricsSystem metricsSystem) {
    this.chainId = chainId;
    this.isRevertReasonEnabled = isRevertReasonEnabled;
    this.ecip1017EraRounds = ecip1017EraRounds;
    this.evmConfiguration = evmConfiguration;
    this.miningParameters = miningParameters;
    this.isParallelTxProcessingEnabled = isParallelTxProcessingEnabled;
    this.metricsSystem = metricsSystem;
  }

  public ProtocolSpecBuilder frontierDefinition() {
    return MainnetProtocolSpecs.frontierDefinition(
        evmConfiguration, isParallelTxProcessingEnabled, metricsSystem);
  }

  public ProtocolSpecBuilder homesteadDefinition() {
    return MainnetProtocolSpecs.homesteadDefinition(
        evmConfiguration, isParallelTxProcessingEnabled, metricsSystem);
  }

  public ProtocolSpecBuilder daoRecoveryInitDefinition() {
    return MainnetProtocolSpecs.daoRecoveryInitDefinition(
        evmConfiguration, isParallelTxProcessingEnabled, metricsSystem);
  }

  public ProtocolSpecBuilder daoRecoveryTransitionDefinition() {
    return MainnetProtocolSpecs.daoRecoveryTransitionDefinition(
        evmConfiguration, isParallelTxProcessingEnabled, metricsSystem);
  }

  public ProtocolSpecBuilder tangerineWhistleDefinition() {
    return MainnetProtocolSpecs.tangerineWhistleDefinition(
        evmConfiguration, isParallelTxProcessingEnabled, metricsSystem);
  }

  public ProtocolSpecBuilder spuriousDragonDefinition() {
    return MainnetProtocolSpecs.spuriousDragonDefinition(
        chainId, evmConfiguration, isParallelTxProcessingEnabled, metricsSystem);
  }

  public ProtocolSpecBuilder byzantiumDefinition() {
    return MainnetProtocolSpecs.byzantiumDefinition(
        chainId,
        isRevertReasonEnabled,
        evmConfiguration,
        isParallelTxProcessingEnabled,
        metricsSystem);
  }

  public ProtocolSpecBuilder constantinopleDefinition() {
    return MainnetProtocolSpecs.constantinopleDefinition(
        chainId,
        isRevertReasonEnabled,
        evmConfiguration,
        isParallelTxProcessingEnabled,
        metricsSystem);
  }

  public ProtocolSpecBuilder petersburgDefinition() {
    return MainnetProtocolSpecs.petersburgDefinition(
        chainId,
        isRevertReasonEnabled,
        evmConfiguration,
        isParallelTxProcessingEnabled,
        metricsSystem);
  }

  public ProtocolSpecBuilder istanbulDefinition() {
    return MainnetProtocolSpecs.istanbulDefinition(
        chainId,
        isRevertReasonEnabled,
        evmConfiguration,
        isParallelTxProcessingEnabled,
        metricsSystem);
  }

  public ProtocolSpecBuilder muirGlacierDefinition() {
    return MainnetProtocolSpecs.muirGlacierDefinition(
        chainId,
        isRevertReasonEnabled,
        evmConfiguration,
        isParallelTxProcessingEnabled,
        metricsSystem);
  }

  public ProtocolSpecBuilder berlinDefinition() {
    return MainnetProtocolSpecs.berlinDefinition(
        chainId,
        isRevertReasonEnabled,
        evmConfiguration,
        isParallelTxProcessingEnabled,
        metricsSystem);
  }

  public ProtocolSpecBuilder londonDefinition(final GenesisConfigOptions genesisConfigOptions) {
    return MainnetProtocolSpecs.londonDefinition(
        chainId,
        isRevertReasonEnabled,
        genesisConfigOptions,
        evmConfiguration,
        miningParameters,
        isParallelTxProcessingEnabled,
        metricsSystem);
  }

  public ProtocolSpecBuilder arrowGlacierDefinition(
      final GenesisConfigOptions genesisConfigOptions) {
    return MainnetProtocolSpecs.arrowGlacierDefinition(
        chainId,
        isRevertReasonEnabled,
        genesisConfigOptions,
        evmConfiguration,
        miningParameters,
        isParallelTxProcessingEnabled,
        metricsSystem);
  }

  public ProtocolSpecBuilder grayGlacierDefinition(
      final GenesisConfigOptions genesisConfigOptions) {
    return MainnetProtocolSpecs.grayGlacierDefinition(
        chainId,
        isRevertReasonEnabled,
        genesisConfigOptions,
        evmConfiguration,
        miningParameters,
        isParallelTxProcessingEnabled,
        metricsSystem);
  }

  public ProtocolSpecBuilder parisDefinition(final GenesisConfigOptions genesisConfigOptions) {
    return MainnetProtocolSpecs.parisDefinition(
        chainId,
        isRevertReasonEnabled,
        genesisConfigOptions,
        evmConfiguration,
        miningParameters,
        isParallelTxProcessingEnabled,
        metricsSystem);
  }

  public ProtocolSpecBuilder shanghaiDefinition(final GenesisConfigOptions genesisConfigOptions) {
    return MainnetProtocolSpecs.shanghaiDefinition(
        chainId,
        isRevertReasonEnabled,
        genesisConfigOptions,
        evmConfiguration,
        miningParameters,
        isParallelTxProcessingEnabled,
        metricsSystem);
  }

  public ProtocolSpecBuilder cancunDefinition(final GenesisConfigOptions genesisConfigOptions) {
    return MainnetProtocolSpecs.cancunDefinition(
        chainId,
        isRevertReasonEnabled,
        genesisConfigOptions,
        evmConfiguration,
        miningParameters,
        isParallelTxProcessingEnabled,
        metricsSystem);
  }

  public ProtocolSpecBuilder cancunEOFDefinition(final GenesisConfigOptions genesisConfigOptions) {
    return MainnetProtocolSpecs.cancunEOFDefinition(
        chainId,
        isRevertReasonEnabled,
        genesisConfigOptions,
        evmConfiguration,
        miningParameters,
        isParallelTxProcessingEnabled,
        metricsSystem);
  }

  public ProtocolSpecBuilder pragueDefinition(final GenesisConfigOptions genesisConfigOptions) {
<<<<<<< HEAD
    // TODO: this is for VERKLE devnet
    return MainnetProtocolSpecs.eip4762Definition(
        chainId, isRevertReasonEnabled, genesisConfigOptions, evmConfiguration, miningParameters);
    // return MainnetProtocolSpecs.pragueDefinition(
    //        chainId, isRevertReasonEnabled, genesisConfigOptions, evmConfiguration,
    // miningParameters);
=======
    return MainnetProtocolSpecs.pragueDefinition(
        chainId,
        isRevertReasonEnabled,
        genesisConfigOptions,
        evmConfiguration,
        miningParameters,
        isParallelTxProcessingEnabled,
        metricsSystem);
>>>>>>> 94099d18
  }

  public ProtocolSpecBuilder pragueEOFDefinition(final GenesisConfigOptions genesisConfigOptions) {
    return MainnetProtocolSpecs.pragueEOFDefinition(
        chainId,
        isRevertReasonEnabled,
        genesisConfigOptions,
        evmConfiguration,
        miningParameters,
        isParallelTxProcessingEnabled,
        metricsSystem);
  }

  /**
   * The "future" fork consists of EIPs that have been approved for Ethereum Mainnet but not
   * scheduled for a fork. This is also known as "Eligible For Inclusion" (EFI) or "Considered for
   * Inclusion" (CFI).
   *
   * <p>There is no guarantee of the contents of this fork across Besu releases and should be
   * considered unstable.
   *
   * @param genesisConfigOptions the chain options from the genesis config
   * @return a protocol spec for the "Future" fork.
   */
  public ProtocolSpecBuilder futureEipsDefinition(final GenesisConfigOptions genesisConfigOptions) {
    return MainnetProtocolSpecs.futureEipsDefinition(
        chainId,
        isRevertReasonEnabled,
        genesisConfigOptions,
        evmConfiguration,
        miningParameters,
        isParallelTxProcessingEnabled,
        metricsSystem);
  }

  /**
   * The "experimental" fork consists of EIPs and other changes that have not been approved for any
   * fork but are implemented in Besu, either for demonstration or experimentation.
   *
   * <p>There is no guarantee of the contents of this fork across Besu releases and should be
   * considered unstable.
   *
   * @param genesisConfigOptions the chain options from the genesis config
   * @return a protocol spec for the "Experimental" fork.
   */
  public ProtocolSpecBuilder experimentalEipsDefinition(
      final GenesisConfigOptions genesisConfigOptions) {
    return MainnetProtocolSpecs.experimentalEipsDefinition(
        chainId,
        isRevertReasonEnabled,
        genesisConfigOptions,
        evmConfiguration,
        miningParameters,
        isParallelTxProcessingEnabled,
        metricsSystem);
  }

  ////////////////////////////////////////////////////////////////////////////////////////////////
  ////////////////////////////////////////////////////////////////////////////////////////////////
  // Classic Protocol Specs
  public ProtocolSpecBuilder dieHardDefinition() {
    return ClassicProtocolSpecs.dieHardDefinition(
        chainId, evmConfiguration, isParallelTxProcessingEnabled, metricsSystem);
  }

  public ProtocolSpecBuilder gothamDefinition() {
    return ClassicProtocolSpecs.gothamDefinition(
        chainId, ecip1017EraRounds, evmConfiguration, isParallelTxProcessingEnabled, metricsSystem);
  }

  public ProtocolSpecBuilder defuseDifficultyBombDefinition() {
    return ClassicProtocolSpecs.defuseDifficultyBombDefinition(
        chainId, ecip1017EraRounds, evmConfiguration, isParallelTxProcessingEnabled, metricsSystem);
  }

  public ProtocolSpecBuilder atlantisDefinition() {
    return ClassicProtocolSpecs.atlantisDefinition(
        chainId,
        isRevertReasonEnabled,
        ecip1017EraRounds,
        evmConfiguration,
        isParallelTxProcessingEnabled,
        metricsSystem);
  }

  public ProtocolSpecBuilder aghartaDefinition() {
    return ClassicProtocolSpecs.aghartaDefinition(
        chainId,
        isRevertReasonEnabled,
        ecip1017EraRounds,
        evmConfiguration,
        isParallelTxProcessingEnabled,
        metricsSystem);
  }

  public ProtocolSpecBuilder phoenixDefinition() {
    return ClassicProtocolSpecs.phoenixDefinition(
        chainId,
        isRevertReasonEnabled,
        ecip1017EraRounds,
        evmConfiguration,
        isParallelTxProcessingEnabled,
        metricsSystem);
  }

  public ProtocolSpecBuilder thanosDefinition() {
    return ClassicProtocolSpecs.thanosDefinition(
        chainId,
        isRevertReasonEnabled,
        ecip1017EraRounds,
        evmConfiguration,
        isParallelTxProcessingEnabled,
        metricsSystem);
  }

  public ProtocolSpecBuilder magnetoDefinition() {
    return ClassicProtocolSpecs.magnetoDefinition(
        chainId,
        isRevertReasonEnabled,
        ecip1017EraRounds,
        evmConfiguration,
        isParallelTxProcessingEnabled,
        metricsSystem);
  }

  public ProtocolSpecBuilder mystiqueDefinition() {
    return ClassicProtocolSpecs.mystiqueDefinition(
        chainId,
        isRevertReasonEnabled,
        ecip1017EraRounds,
        evmConfiguration,
        isParallelTxProcessingEnabled,
        metricsSystem);
  }

  public ProtocolSpecBuilder spiralDefinition() {
    return ClassicProtocolSpecs.spiralDefinition(
        chainId,
        isRevertReasonEnabled,
        ecip1017EraRounds,
        evmConfiguration,
        isParallelTxProcessingEnabled,
        metricsSystem);
  }
}<|MERGE_RESOLUTION|>--- conflicted
+++ resolved
@@ -214,23 +214,23 @@
   }
 
   public ProtocolSpecBuilder pragueDefinition(final GenesisConfigOptions genesisConfigOptions) {
-<<<<<<< HEAD
     // TODO: this is for VERKLE devnet
     return MainnetProtocolSpecs.eip4762Definition(
-        chainId, isRevertReasonEnabled, genesisConfigOptions, evmConfiguration, miningParameters);
+        chainId,
+        isRevertReasonEnabled,
+        genesisConfigOptions,
+        evmConfiguration,
+        miningParameters,
+        isParallelTxProcessingEnabled,
+        metricsSystem);
     // return MainnetProtocolSpecs.pragueDefinition(
-    //        chainId, isRevertReasonEnabled, genesisConfigOptions, evmConfiguration,
-    // miningParameters);
-=======
-    return MainnetProtocolSpecs.pragueDefinition(
-        chainId,
-        isRevertReasonEnabled,
-        genesisConfigOptions,
-        evmConfiguration,
-        miningParameters,
-        isParallelTxProcessingEnabled,
-        metricsSystem);
->>>>>>> 94099d18
+    //    chainId,
+    //    isRevertReasonEnabled,
+    //    genesisConfigOptions,
+    //    evmConfiguration,
+    //    miningParameters,
+    //    isParallelTxProcessingEnabled,
+    //    metricsSystem);
   }
 
   public ProtocolSpecBuilder pragueEOFDefinition(final GenesisConfigOptions genesisConfigOptions) {
