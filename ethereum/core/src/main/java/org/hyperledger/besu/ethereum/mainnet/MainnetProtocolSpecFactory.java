--- conflicted
+++ resolved
@@ -31,11 +31,8 @@
   private final boolean isRevertReasonEnabled;
   private final OptionalLong ecip1017EraRounds;
   private final EvmConfiguration evmConfiguration;
-<<<<<<< HEAD
   private final boolean incrementPrivateTransaction;
-=======
   private final MiningParameters miningParameters;
->>>>>>> 34acf8c8
 
   public MainnetProtocolSpecFactory(
       final Optional<BigInteger> chainId,
@@ -44,22 +41,16 @@
       final boolean isRevertReasonEnabled,
       final OptionalLong ecip1017EraRounds,
       final EvmConfiguration evmConfiguration,
-<<<<<<< HEAD
-      final boolean incrementPrivateTransaction) {
-=======
+      final boolean incrementPrivateTransaction,
       final MiningParameters miningParameters) {
->>>>>>> 34acf8c8
     this.chainId = chainId;
     this.contractSizeLimit = contractSizeLimit;
     this.evmStackSize = evmStackSize;
     this.isRevertReasonEnabled = isRevertReasonEnabled;
     this.ecip1017EraRounds = ecip1017EraRounds;
     this.evmConfiguration = evmConfiguration;
-<<<<<<< HEAD
     this.incrementPrivateTransaction = incrementPrivateTransaction;
-=======
     this.miningParameters = miningParameters;
->>>>>>> 34acf8c8
   }
 
   public ProtocolSpecBuilder frontierDefinition() {
@@ -160,11 +151,8 @@
         isRevertReasonEnabled,
         genesisConfigOptions,
         evmConfiguration,
-<<<<<<< HEAD
-        incrementPrivateTransaction);
-=======
-        miningParameters);
->>>>>>> 34acf8c8
+        incrementPrivateTransaction,
+        miningParameters);
   }
 
   public ProtocolSpecBuilder arrowGlacierDefinition(
@@ -176,11 +164,8 @@
         isRevertReasonEnabled,
         genesisConfigOptions,
         evmConfiguration,
-<<<<<<< HEAD
-        incrementPrivateTransaction);
-=======
-        miningParameters);
->>>>>>> 34acf8c8
+        incrementPrivateTransaction,
+        miningParameters);
   }
 
   public ProtocolSpecBuilder grayGlacierDefinition(
@@ -192,11 +177,8 @@
         isRevertReasonEnabled,
         genesisConfigOptions,
         evmConfiguration,
-<<<<<<< HEAD
-        incrementPrivateTransaction);
-=======
-        miningParameters);
->>>>>>> 34acf8c8
+        incrementPrivateTransaction,
+        miningParameters);
   }
 
   public ProtocolSpecBuilder parisDefinition(final GenesisConfigOptions genesisConfigOptions) {
@@ -207,11 +189,8 @@
         isRevertReasonEnabled,
         genesisConfigOptions,
         evmConfiguration,
-<<<<<<< HEAD
-        incrementPrivateTransaction);
-=======
-        miningParameters);
->>>>>>> 34acf8c8
+        incrementPrivateTransaction,
+        miningParameters);
   }
 
   public ProtocolSpecBuilder shanghaiDefinition(final GenesisConfigOptions genesisConfigOptions) {
@@ -222,11 +201,8 @@
         isRevertReasonEnabled,
         genesisConfigOptions,
         evmConfiguration,
-<<<<<<< HEAD
-        incrementPrivateTransaction);
-=======
-        miningParameters);
->>>>>>> 34acf8c8
+        incrementPrivateTransaction,
+        miningParameters);
   }
 
   public ProtocolSpecBuilder cancunDefinition(final GenesisConfigOptions genesisConfigOptions) {
@@ -237,11 +213,8 @@
         isRevertReasonEnabled,
         genesisConfigOptions,
         evmConfiguration,
-<<<<<<< HEAD
-        incrementPrivateTransaction);
-=======
-        miningParameters);
->>>>>>> 34acf8c8
+        incrementPrivateTransaction,
+        miningParameters);
   }
 
   public ProtocolSpecBuilder pragueDefinition(final GenesisConfigOptions genesisConfigOptions) {
@@ -252,11 +225,8 @@
         isRevertReasonEnabled,
         genesisConfigOptions,
         evmConfiguration,
-<<<<<<< HEAD
-        incrementPrivateTransaction);
-=======
-        miningParameters);
->>>>>>> 34acf8c8
+        incrementPrivateTransaction,
+        miningParameters);
   }
 
   /**
@@ -278,11 +248,8 @@
         isRevertReasonEnabled,
         genesisConfigOptions,
         evmConfiguration,
-<<<<<<< HEAD
-        incrementPrivateTransaction);
-=======
-        miningParameters);
->>>>>>> 34acf8c8
+        incrementPrivateTransaction,
+        miningParameters);
   }
 
   /**
@@ -304,11 +271,8 @@
         isRevertReasonEnabled,
         genesisConfigOptions,
         evmConfiguration,
-<<<<<<< HEAD
-        incrementPrivateTransaction);
-=======
-        miningParameters);
->>>>>>> 34acf8c8
+        incrementPrivateTransaction,
+        miningParameters);
   }
 
   ////////////////////////////////////////////////////////////////////////////////////////////////
