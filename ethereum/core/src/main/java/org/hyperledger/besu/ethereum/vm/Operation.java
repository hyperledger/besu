/*
 * Copyright ConsenSys AG.
 *
 * Licensed under the Apache License, Version 2.0 (the "License"); you may not use this file except in compliance with
 * the License. You may obtain a copy of the License at
 *
 * http://www.apache.org/licenses/LICENSE-2.0
 *
 * Unless required by applicable law or agreed to in writing, software distributed under the License is distributed on
 * an "AS IS" BASIS, WITHOUT WARRANTIES OR CONDITIONS OF ANY KIND, either express or implied. See the License for the
 * specific language governing permissions and limitations under the License.
 *
 * SPDX-License-Identifier: Apache-2.0
 */
package org.hyperledger.besu.ethereum.vm;

import org.hyperledger.besu.ethereum.core.Gas;
import org.hyperledger.besu.ethereum.vm.ehalt.ExceptionalHaltPredicate;

import java.util.EnumSet;
import java.util.Optional;

public interface Operation extends ExceptionalHaltPredicate {

  /**
   * @param frame The frame for execution of this operation.
   * @return The gas cost associated with executing this operation given the current {@link
   *     MessageFrame}.
   */
  Gas cost(MessageFrame frame);

  /**
   * Executes the logic behind this operation.
   *
   * @param frame The frame for execution of this operation.
   */
  void execute(MessageFrame frame);

  /**
   * Check if an exceptional halt condition should apply
   *
   * @param frame the current frame
   * @param previousReasons any existing exceptional halt conditions
   * @param evm the currently executing EVM
   * @return an {@link Optional} containing the {@link ExceptionalHaltReason} that applies or empty
   *     if no exceptional halt condition applies.
   */
  @Override
  default Optional<ExceptionalHaltReason> exceptionalHaltCondition(
      final MessageFrame frame,
      final EnumSet<ExceptionalHaltReason> previousReasons,
      final EVM evm) {
    return Optional.empty();
  }

  int getOpcode();

  String getName();

  int getStackItemsConsumed();

  int getStackItemsProduced();

  default int getStackSizeChange() {
    return getStackItemsProduced() - getStackItemsConsumed();
  }

  boolean getUpdatesProgramCounter();

  int getOpSize();

<<<<<<< HEAD
=======
  /**
   * Determines whether or not this operation has been virtually added to the contract code. For
   * instance if the contract is not ended by a STOP opcode the {@link EVM} adds an explicit end of
   * script stop which can be considered as virtual.
   *
   * @return a boolean indicating if the operation is virtual.
   */
>>>>>>> 8acd5d64
  default boolean isVirtualOperation() {
    return false;
  }
}<|MERGE_RESOLUTION|>--- conflicted
+++ resolved
@@ -69,8 +69,6 @@
 
   int getOpSize();
 
-<<<<<<< HEAD
-=======
   /**
    * Determines whether or not this operation has been virtually added to the contract code. For
    * instance if the contract is not ended by a STOP opcode the {@link EVM} adds an explicit end of
@@ -78,7 +76,6 @@
    *
    * @return a boolean indicating if the operation is virtual.
    */
->>>>>>> 8acd5d64
   default boolean isVirtualOperation() {
     return false;
   }
