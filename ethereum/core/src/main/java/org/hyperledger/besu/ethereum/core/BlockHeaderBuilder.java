--- conflicted
+++ resolved
@@ -73,14 +73,9 @@
   // instead of an invalid identifier such as -1.
   private OptionalLong nonce = OptionalLong.empty();
 
-<<<<<<< HEAD
-  private Long dataGasUsed = null;
-  private DataGas excessDataGas = null;
-  private Bytes32 parentBeaconBlockRoot = null;
-=======
   private Long blobGasUsed = null;
   private BlobGas excessBlobGas = null;
->>>>>>> 3b04f5cd
+  private Bytes32 parentBeaconBlockRoot = null;
 
   public static BlockHeaderBuilder create() {
     return new BlockHeaderBuilder();
@@ -126,14 +121,9 @@
         .nonce(header.getNonce())
         .prevRandao(header.getPrevRandao().orElse(null))
         .withdrawalsRoot(header.getWithdrawalsRoot().orElse(null))
-<<<<<<< HEAD
-        .dataGasUsed(header.getDataGasUsed().orElse(null))
-        .excessDataGas(header.getExcessDataGas().orElse(null))
-        .parentBeaconBlockRoot(header.getParentBeaconBlockRoot().orElse(null))
-=======
         .blobGasUsed(header.getBlobGasUsed().orElse(null))
         .excessBlobGas(header.getExcessBlobGas().orElse(null))
->>>>>>> 3b04f5cd
+        .parentBeaconBlockRoot(header.getParentBeaconBlockRoot().orElse(null))
         .depositsRoot(header.getDepositsRoot().orElse(null));
   }
 
@@ -156,12 +146,8 @@
             .baseFee(fromBuilder.baseFee)
             .prevRandao(fromBuilder.mixHashOrPrevRandao)
             .withdrawalsRoot(fromBuilder.withdrawalsRoot)
-<<<<<<< HEAD
-            .excessDataGas(fromBuilder.excessDataGas)
+            .excessBlobGas(fromBuilder.excessBlobGas)
             .parentBeaconBlockRoot(fromBuilder.parentBeaconBlockRoot)
-=======
-            .excessBlobGas(fromBuilder.excessBlobGas)
->>>>>>> 3b04f5cd
             .depositsRoot(fromBuilder.depositsRoot)
             .blockHeaderFunctions(fromBuilder.blockHeaderFunctions);
     toBuilder.nonce = fromBuilder.nonce;
@@ -189,14 +175,9 @@
         mixHashOrPrevRandao,
         nonce.getAsLong(),
         withdrawalsRoot,
-<<<<<<< HEAD
-        dataGasUsed,
-        excessDataGas,
-        parentBeaconBlockRoot,
-=======
         blobGasUsed,
         excessBlobGas,
->>>>>>> 3b04f5cd
+        parentBeaconBlockRoot,
         depositsRoot,
         blockHeaderFunctions);
   }
@@ -213,14 +194,9 @@
         timestamp,
         baseFee,
         mixHashOrPrevRandao,
-<<<<<<< HEAD
-        dataGasUsed,
-        excessDataGas,
+        blobGasUsed,
+        excessBlobGas,
         parentBeaconBlockRoot);
-=======
-        blobGasUsed,
-        excessBlobGas);
->>>>>>> 3b04f5cd
   }
 
   public SealableBlockHeader buildSealableBlockHeader() {
@@ -243,14 +219,9 @@
         baseFee,
         mixHashOrPrevRandao,
         withdrawalsRoot,
-<<<<<<< HEAD
-        dataGasUsed,
-        excessDataGas,
-        parentBeaconBlockRoot,
-=======
         blobGasUsed,
         excessBlobGas,
->>>>>>> 3b04f5cd
+        parentBeaconBlockRoot,
         depositsRoot);
   }
 
@@ -291,14 +262,9 @@
     timestamp(processableBlockHeader.getTimestamp());
     baseFee(processableBlockHeader.getBaseFee().orElse(null));
     processableBlockHeader.getPrevRandao().ifPresent(this::prevRandao);
-<<<<<<< HEAD
-    processableBlockHeader.getDataGasUsed().ifPresent(this::dataGasUsed);
-    processableBlockHeader.getExcessDataGas().ifPresent(this::excessDataGas);
-    processableBlockHeader.getParentBeaconBlockRoot().ifPresent(this::parentBeaconBlockRoot);
-=======
     processableBlockHeader.getBlobGasUsed().ifPresent(this::blobGasUsed);
     processableBlockHeader.getExcessBlobGas().ifPresent(this::excessBlobGas);
->>>>>>> 3b04f5cd
+    processableBlockHeader.getParentBeaconBlockRoot().ifPresent(this::parentBeaconBlockRoot);
     return this;
   }
 
@@ -320,14 +286,9 @@
     baseFee(sealableBlockHeader.getBaseFee().orElse(null));
     sealableBlockHeader.getPrevRandao().ifPresent(this::prevRandao);
     withdrawalsRoot(sealableBlockHeader.getWithdrawalsRoot().orElse(null));
-<<<<<<< HEAD
-    sealableBlockHeader.getDataGasUsed().ifPresent(this::dataGasUsed);
-    sealableBlockHeader.getExcessDataGas().ifPresent(this::excessDataGas);
-    sealableBlockHeader.getParentBeaconBlockRoot().ifPresent(this::parentBeaconBlockRoot);
-=======
     sealableBlockHeader.getBlobGasUsed().ifPresent(this::blobGasUsed);
     sealableBlockHeader.getExcessBlobGas().ifPresent(this::excessBlobGas);
->>>>>>> 3b04f5cd
+    sealableBlockHeader.getParentBeaconBlockRoot().ifPresent(this::parentBeaconBlockRoot);
     depositsRoot(sealableBlockHeader.getDepositsRoot().orElse(null));
     return this;
   }
