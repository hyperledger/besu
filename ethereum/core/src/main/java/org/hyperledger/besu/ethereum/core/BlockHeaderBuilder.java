--- conflicted
+++ resolved
@@ -128,11 +128,8 @@
         .excessBlobGas(header.getExcessBlobGas().orElse(null))
         .parentBeaconBlockRoot(header.getParentBeaconBlockRoot().orElse(null))
         .depositsRoot(header.getDepositsRoot().orElse(null))
-<<<<<<< HEAD
+        .exitsRoot(header.getExitsRoot().orElse(null))
         .executionWitness(header.getExecutionWitness().orElse(null));
-=======
-        .exitsRoot(header.getExitsRoot().orElse(null));
->>>>>>> f26f3f52
   }
 
   public static BlockHeaderBuilder fromBuilder(final BlockHeaderBuilder fromBuilder) {
@@ -157,13 +154,9 @@
             .excessBlobGas(fromBuilder.excessBlobGas)
             .parentBeaconBlockRoot(fromBuilder.parentBeaconBlockRoot)
             .depositsRoot(fromBuilder.depositsRoot)
-<<<<<<< HEAD
-            .blockHeaderFunctions(fromBuilder.blockHeaderFunctions)
-            .executionWitness(fromBuilder.executionWitness);
-=======
             .exitsRoot(fromBuilder.exitsRoot)
+            .executionWitness(fromBuilder.executionWitness)
             .blockHeaderFunctions(fromBuilder.blockHeaderFunctions);
->>>>>>> f26f3f52
     toBuilder.nonce = fromBuilder.nonce;
     return toBuilder;
   }
@@ -193,11 +186,8 @@
         excessBlobGas,
         parentBeaconBlockRoot,
         depositsRoot,
-<<<<<<< HEAD
+        exitsRoot,
         executionWitness,
-=======
-        exitsRoot,
->>>>>>> f26f3f52
         blockHeaderFunctions);
   }
 
@@ -240,11 +230,8 @@
         excessBlobGas,
         parentBeaconBlockRoot,
         depositsRoot,
-<<<<<<< HEAD
+        exitsRoot,
         executionWitness);
-=======
-        exitsRoot);
->>>>>>> f26f3f52
   }
 
   private void validateBlockHeader() {
@@ -309,11 +296,8 @@
     sealableBlockHeader.getExcessBlobGas().ifPresent(this::excessBlobGas);
     sealableBlockHeader.getParentBeaconBlockRoot().ifPresent(this::parentBeaconBlockRoot);
     depositsRoot(sealableBlockHeader.getDepositsRoot().orElse(null));
-<<<<<<< HEAD
+    exitsRoot(sealableBlockHeader.getExitsRoot().orElse(null));
     executionWitness(sealableBlockHeader.getExecutionWitness().orElse(null));
-=======
-    exitsRoot(sealableBlockHeader.getExitsRoot().orElse(null));
->>>>>>> f26f3f52
     return this;
   }
 
