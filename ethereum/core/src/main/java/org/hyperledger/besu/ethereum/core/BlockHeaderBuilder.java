/*
 * Copyright contributors to Hyperledger Besu.
 *
 * Licensed under the Apache License, Version 2.0 (the "License"); you may not use this file except in compliance with
 * the License. You may obtain a copy of the License at
 *
 * http://www.apache.org/licenses/LICENSE-2.0
 *
 * Unless required by applicable law or agreed to in writing, software distributed under the License is distributed on
 * an "AS IS" BASIS, WITHOUT WARRANTIES OR CONDITIONS OF ANY KIND, either express or implied. See the License for the
 * specific language governing permissions and limitations under the License.
 *
 * SPDX-License-Identifier: Apache-2.0
 */
package org.hyperledger.besu.ethereum.core;

import static com.google.common.base.Preconditions.checkArgument;
import static com.google.common.base.Preconditions.checkNotNull;
import static com.google.common.base.Preconditions.checkState;

import org.hyperledger.besu.datatypes.Address;
import org.hyperledger.besu.datatypes.BlobGas;
import org.hyperledger.besu.datatypes.Hash;
import org.hyperledger.besu.datatypes.Wei;
import org.hyperledger.besu.ethereum.core.witness.ExecutionWitness;
import org.hyperledger.besu.ethereum.mainnet.DifficultyCalculator;
import org.hyperledger.besu.ethereum.mainnet.MainnetBlockHeaderFunctions;
import org.hyperledger.besu.ethereum.mainnet.ProtocolSpec;
import org.hyperledger.besu.ethereum.mainnet.feemarket.BaseFeeMarket;
import org.hyperledger.besu.evm.log.LogsBloomFilter;

import java.time.Instant;
import java.util.Optional;
import java.util.OptionalLong;

import org.apache.tuweni.bytes.Bytes;
import org.apache.tuweni.bytes.Bytes32;

/** A utility class for building block headers. */
public class BlockHeaderBuilder {

  private Hash parentHash;

  private Hash ommersHash;

  private Address coinbase;

  private Hash stateRoot;

  private Hash transactionsRoot;

  private Hash withdrawalsRoot = null;
  private Hash requestsHash = null;

  private Hash receiptsRoot;

  private LogsBloomFilter logsBloom;

  private Difficulty difficulty;

  private long number = -1L;

  private long gasLimit = -1L;

  private long gasUsed = -1L;

  private long timestamp = -1L;

  private Bytes extraData;

  private Wei baseFee = null;

  private Bytes32 mixHashOrPrevRandao = null;

  private BlockHeaderFunctions blockHeaderFunctions;

  // A nonce can be any value so we use the OptionalLong
  // instead of an invalid identifier such as -1.
  private OptionalLong nonce = OptionalLong.empty();

  private Long blobGasUsed = null;
  private BlobGas excessBlobGas = null;
  private Bytes32 parentBeaconBlockRoot = null;
<<<<<<< HEAD
  private UInt64 targetBlobsPerBlock = null;
  private ExecutionWitness executionWitness = null;
=======
>>>>>>> c1c37158

  public static BlockHeaderBuilder create() {
    return new BlockHeaderBuilder();
  }

  public static BlockHeaderBuilder createDefault() {
    return new BlockHeaderBuilder()
        .parentHash(Hash.EMPTY)
        .coinbase(Address.ZERO)
        .difficulty(Difficulty.ONE)
        .number(0)
        .gasLimit(30_000_000)
        .timestamp(0)
        .ommersHash(Hash.EMPTY_LIST_HASH)
        .stateRoot(Hash.EMPTY_TRIE_HASH)
        .transactionsRoot(Hash.EMPTY)
        .receiptsRoot(Hash.EMPTY)
        .logsBloom(LogsBloomFilter.empty())
        .gasUsed(0)
        .extraData(Bytes.EMPTY)
        .mixHash(Hash.EMPTY)
        .nonce(0)
        .blockHeaderFunctions(new MainnetBlockHeaderFunctions());
  }

  public static BlockHeaderBuilder fromHeader(final BlockHeader header) {
    return create()
        .parentHash(header.getParentHash())
        .ommersHash(header.getOmmersHash())
        .coinbase(header.getCoinbase())
        .stateRoot(header.getStateRoot())
        .transactionsRoot(header.getTransactionsRoot())
        .receiptsRoot(header.getReceiptsRoot())
        .logsBloom(header.getLogsBloom())
        .difficulty(header.getDifficulty())
        .number(header.getNumber())
        .gasLimit(header.getGasLimit())
        .gasUsed(header.getGasUsed())
        .timestamp(header.getTimestamp())
        .extraData(header.getExtraData())
        .baseFee(header.getBaseFee().orElse(null))
        .mixHash(header.getMixHash())
        .nonce(header.getNonce())
        .prevRandao(header.getPrevRandao().orElse(null))
        .withdrawalsRoot(header.getWithdrawalsRoot().orElse(null))
        .blobGasUsed(header.getBlobGasUsed().orElse(null))
        .excessBlobGas(header.getExcessBlobGas().orElse(null))
        .parentBeaconBlockRoot(header.getParentBeaconBlockRoot().orElse(null))
<<<<<<< HEAD
        .requestsHash(header.getRequestsHash().orElse(null))
        .targetBlobsPerBlock(header.getTargetBlobsPerBlock().orElse(null))
        .executionWitness(header.getExecutionWitness().orElse(null));
=======
        .requestsHash(header.getRequestsHash().orElse(null));
>>>>>>> c1c37158
  }

  public static BlockHeaderBuilder fromBuilder(final BlockHeaderBuilder fromBuilder) {
    final BlockHeaderBuilder toBuilder =
        create()
            .parentHash(fromBuilder.parentHash)
            .ommersHash(fromBuilder.ommersHash)
            .coinbase(fromBuilder.coinbase)
            .stateRoot(fromBuilder.stateRoot)
            .transactionsRoot(fromBuilder.transactionsRoot)
            .receiptsRoot(fromBuilder.receiptsRoot)
            .logsBloom(fromBuilder.logsBloom)
            .difficulty(fromBuilder.difficulty)
            .number(fromBuilder.number)
            .gasLimit(fromBuilder.gasLimit)
            .gasUsed(fromBuilder.gasUsed)
            .timestamp(fromBuilder.timestamp)
            .extraData(fromBuilder.extraData)
            .baseFee(fromBuilder.baseFee)
            .prevRandao(fromBuilder.mixHashOrPrevRandao)
            .withdrawalsRoot(fromBuilder.withdrawalsRoot)
            .excessBlobGas(fromBuilder.excessBlobGas)
            .parentBeaconBlockRoot(fromBuilder.parentBeaconBlockRoot)
            .requestsHash(fromBuilder.requestsHash)
<<<<<<< HEAD
            .targetBlobsPerBlock(fromBuilder.targetBlobsPerBlock)
            .executionWitness(fromBuilder.executionWitness)
=======
>>>>>>> c1c37158
            .blockHeaderFunctions(fromBuilder.blockHeaderFunctions);
    toBuilder.nonce = fromBuilder.nonce;
    return toBuilder;
  }

  public static BlockHeaderBuilder createPending(
      final ProtocolSpec protocolSpec,
      final BlockHeader parentHeader,
      final MiningConfiguration miningConfiguration,
      final long timestamp,
      final Optional<Bytes32> maybePrevRandao,
      final Optional<Bytes32> maybeParentBeaconBlockRoot) {

    final long newBlockNumber = parentHeader.getNumber() + 1;
    final long gasLimit =
        protocolSpec
            .getGasLimitCalculator()
            .nextGasLimit(
                parentHeader.getGasLimit(),
                miningConfiguration.getTargetGasLimit().orElse(parentHeader.getGasLimit()),
                newBlockNumber);

    final DifficultyCalculator difficultyCalculator = protocolSpec.getDifficultyCalculator();
    final var difficulty =
        Difficulty.of(difficultyCalculator.nextDifficulty(timestamp, parentHeader));

    final Wei baseFee;
    if (protocolSpec.getFeeMarket().implementsBaseFee()) {
      final var baseFeeMarket = (BaseFeeMarket) protocolSpec.getFeeMarket();
      baseFee =
          baseFeeMarket.computeBaseFee(
              newBlockNumber,
              parentHeader.getBaseFee().orElse(Wei.ZERO),
              parentHeader.getGasUsed(),
              baseFeeMarket.targetGasUsed(parentHeader));
    } else {
      baseFee = null;
    }

    final Bytes32 prevRandao = maybePrevRandao.orElse(null);
    final Bytes32 parentBeaconBlockRoot = maybeParentBeaconBlockRoot.orElse(null);

    return BlockHeaderBuilder.create()
        .parentHash(parentHeader.getHash())
        .coinbase(miningConfiguration.getCoinbase().orElseThrow())
        .difficulty(difficulty)
        .number(newBlockNumber)
        .gasLimit(gasLimit)
        .timestamp(timestamp)
        .baseFee(baseFee)
        .prevRandao(prevRandao)
        .parentBeaconBlockRoot(parentBeaconBlockRoot);
  }

  public BlockHeader buildBlockHeader() {
    validateBlockHeader();

    return new BlockHeader(
        parentHash,
        ommersHash,
        coinbase,
        stateRoot,
        transactionsRoot,
        receiptsRoot,
        logsBloom,
        difficulty,
        number,
        gasLimit,
        gasUsed,
        timestamp < 0 ? Instant.now().getEpochSecond() : timestamp,
        extraData,
        baseFee,
        mixHashOrPrevRandao,
        nonce.getAsLong(),
        withdrawalsRoot,
        blobGasUsed,
        excessBlobGas,
        parentBeaconBlockRoot,
        requestsHash,
<<<<<<< HEAD
        targetBlobsPerBlock,
        executionWitness,
=======
>>>>>>> c1c37158
        blockHeaderFunctions);
  }

  public ProcessableBlockHeader buildProcessableBlockHeader() {
    validateProcessableBlockHeader();

    return new ProcessableBlockHeader(
        parentHash,
        coinbase,
        difficulty,
        number,
        gasLimit,
        timestamp,
        baseFee,
        mixHashOrPrevRandao,
        parentBeaconBlockRoot);
  }

  public SealableBlockHeader buildSealableBlockHeader() {
    validateSealableBlockHeader();

    return new SealableBlockHeader(
        parentHash,
        ommersHash,
        coinbase,
        stateRoot,
        transactionsRoot,
        receiptsRoot,
        logsBloom,
        difficulty,
        number,
        gasLimit,
        gasUsed,
        timestamp,
        extraData,
        baseFee,
        mixHashOrPrevRandao,
        withdrawalsRoot,
        blobGasUsed,
        excessBlobGas,
        parentBeaconBlockRoot,
<<<<<<< HEAD
        requestsHash,
        targetBlobsPerBlock,
        executionWitness);
=======
        requestsHash);
>>>>>>> c1c37158
  }

  private void validateBlockHeader() {
    validateSealableBlockHeader();
    checkState(this.mixHashOrPrevRandao != null, "Missing mixHash or prevRandao");
    checkState(this.nonce.isPresent(), "Missing nonce");
    checkState(this.blockHeaderFunctions != null, "Missing blockHeaderFunctions");
  }

  private void validateProcessableBlockHeader() {
    checkState(this.parentHash != null, "Missing parent hash");
    checkState(this.coinbase != null, "Missing coinbase");
    checkState(this.difficulty != null, "Missing block difficulty");
    checkState(this.number > -1L, "Missing block number");
    checkState(this.gasLimit > -1L, "Missing gas limit");
  }

  private void validateSealableBlockHeader() {
    validateProcessableBlockHeader();
    checkState(this.ommersHash != null, "Missing ommers hash");
    checkState(this.stateRoot != null, "Missing state root");
    checkState(this.transactionsRoot != null, "Missing transaction root");
    checkState(this.receiptsRoot != null, "Missing receipts root");
    checkState(this.logsBloom != null, "Missing logs bloom filter");
    checkState(this.gasUsed > -1L, "Missing gas used");
    checkState(this.extraData != null, "Missing extra data field");
  }

  public BlockHeaderBuilder populateFrom(final ProcessableBlockHeader processableBlockHeader) {
    checkNotNull(processableBlockHeader);
    parentHash(processableBlockHeader.getParentHash());
    coinbase(processableBlockHeader.getCoinbase());
    difficulty(processableBlockHeader.getDifficulty());
    number(processableBlockHeader.getNumber());
    gasLimit(processableBlockHeader.getGasLimit());
    timestamp(processableBlockHeader.getTimestamp());
    baseFee(processableBlockHeader.getBaseFee().orElse(null));
    processableBlockHeader.getPrevRandao().ifPresent(this::prevRandao);
    processableBlockHeader.getParentBeaconBlockRoot().ifPresent(this::parentBeaconBlockRoot);
    return this;
  }

  public BlockHeaderBuilder populateFrom(final SealableBlockHeader sealableBlockHeader) {
    checkNotNull(sealableBlockHeader);
    parentHash(sealableBlockHeader.getParentHash());
    ommersHash(sealableBlockHeader.getOmmersHash());
    coinbase(sealableBlockHeader.getCoinbase());
    stateRoot(sealableBlockHeader.getStateRoot());
    transactionsRoot(sealableBlockHeader.getTransactionsRoot());
    receiptsRoot(sealableBlockHeader.getReceiptsRoot());
    logsBloom(sealableBlockHeader.getLogsBloom());
    difficulty(sealableBlockHeader.getDifficulty());
    number(sealableBlockHeader.getNumber());
    gasLimit(sealableBlockHeader.getGasLimit());
    gasUsed(sealableBlockHeader.getGasUsed());
    timestamp(sealableBlockHeader.getTimestamp());
    extraData(sealableBlockHeader.getExtraData());
    baseFee(sealableBlockHeader.getBaseFee().orElse(null));
    sealableBlockHeader.getPrevRandao().ifPresent(this::prevRandao);
    withdrawalsRoot(sealableBlockHeader.getWithdrawalsRoot().orElse(null));
    sealableBlockHeader.getBlobGasUsed().ifPresent(this::blobGasUsed);
    sealableBlockHeader.getExcessBlobGas().ifPresent(this::excessBlobGas);
    sealableBlockHeader.getParentBeaconBlockRoot().ifPresent(this::parentBeaconBlockRoot);
    requestsHash(sealableBlockHeader.getRequestsHash().orElse(null));
<<<<<<< HEAD
    sealableBlockHeader.getTargetBlobsPerBlock().ifPresent(this::targetBlobsPerBlock);
    executionWitness(sealableBlockHeader.getExecutionWitness().orElse(null));
=======
>>>>>>> c1c37158
    return this;
  }

  public BlockHeaderBuilder parentHash(final Hash hash) {
    checkNotNull(hash);
    this.parentHash = hash;
    return this;
  }

  public BlockHeaderBuilder ommersHash(final Hash hash) {
    checkNotNull(hash);
    this.ommersHash = hash;
    return this;
  }

  public BlockHeaderBuilder coinbase(final Address address) {
    checkNotNull(address);
    this.coinbase = address;
    return this;
  }

  public BlockHeaderBuilder stateRoot(final Hash hash) {
    checkNotNull(hash);
    this.stateRoot = hash;
    return this;
  }

  public BlockHeaderBuilder transactionsRoot(final Hash hash) {
    checkNotNull(hash);
    this.transactionsRoot = hash;
    return this;
  }

  public BlockHeaderBuilder receiptsRoot(final Hash hash) {
    checkNotNull(hash);
    this.receiptsRoot = hash;
    return this;
  }

  public BlockHeaderBuilder logsBloom(final LogsBloomFilter filter) {
    checkNotNull(filter);
    this.logsBloom = filter;
    return this;
  }

  public BlockHeaderBuilder difficulty(final Difficulty difficulty) {
    checkNotNull(difficulty);
    this.difficulty = difficulty;
    return this;
  }

  public BlockHeaderBuilder number(final long number) {
    checkArgument(number >= 0L);
    this.number = number;
    return this;
  }

  public BlockHeaderBuilder gasLimit(final long gasLimit) {
    checkArgument(gasLimit >= 0L);
    this.gasLimit = gasLimit;
    return this;
  }

  public BlockHeaderBuilder gasUsed(final long gasUsed) {
    checkArgument(gasUsed > -1L);
    this.gasUsed = gasUsed;
    return this;
  }

  public BlockHeaderBuilder timestamp(final long timestamp) {
    this.timestamp = timestamp;
    return this;
  }

  public BlockHeaderBuilder extraData(final Bytes data) {
    checkNotNull(data);

    this.extraData = data;
    return this;
  }

  public BlockHeaderBuilder mixHash(final Hash mixHash) {
    checkNotNull(mixHash);
    this.mixHashOrPrevRandao = mixHash;
    return this;
  }

  public BlockHeaderBuilder nonce(final long nonce) {
    this.nonce = OptionalLong.of(nonce);
    return this;
  }

  public BlockHeaderBuilder blockHeaderFunctions(final BlockHeaderFunctions blockHeaderFunctions) {
    this.blockHeaderFunctions = blockHeaderFunctions;
    return this;
  }

  public BlockHeaderBuilder baseFee(final Wei baseFee) {
    this.baseFee = baseFee;
    return this;
  }

  public BlockHeaderBuilder prevRandao(final Bytes32 prevRandao) {
    if (prevRandao != null) {
      this.mixHashOrPrevRandao = prevRandao;
    }
    return this;
  }

  public BlockHeaderBuilder withdrawalsRoot(final Hash hash) {
    this.withdrawalsRoot = hash;
    return this;
  }

  public BlockHeaderBuilder requestsHash(final Hash hash) {
    this.requestsHash = hash;
    return this;
  }

  public BlockHeaderBuilder excessBlobGas(final BlobGas excessBlobGas) {
    this.excessBlobGas = excessBlobGas;
    return this;
  }

  public BlockHeaderBuilder blobGasUsed(final Long blobGasUsed) {
    this.blobGasUsed = blobGasUsed;
    return this;
  }

  public BlockHeaderBuilder parentBeaconBlockRoot(final Bytes32 parentBeaconBlockRoot) {
    this.parentBeaconBlockRoot = parentBeaconBlockRoot;
    return this;
  }
<<<<<<< HEAD

  public BlockHeaderBuilder targetBlobsPerBlock(final UInt64 targetBlobsPerBlock) {
    this.targetBlobsPerBlock = targetBlobsPerBlock;
    return this;
  }

  public BlockHeaderBuilder executionWitness(final ExecutionWitness executionWitness) {
    this.executionWitness = executionWitness;
    return this;
  }
=======
>>>>>>> c1c37158
}<|MERGE_RESOLUTION|>--- conflicted
+++ resolved
@@ -81,11 +81,7 @@
   private Long blobGasUsed = null;
   private BlobGas excessBlobGas = null;
   private Bytes32 parentBeaconBlockRoot = null;
-<<<<<<< HEAD
-  private UInt64 targetBlobsPerBlock = null;
   private ExecutionWitness executionWitness = null;
-=======
->>>>>>> c1c37158
 
   public static BlockHeaderBuilder create() {
     return new BlockHeaderBuilder();
@@ -134,13 +130,8 @@
         .blobGasUsed(header.getBlobGasUsed().orElse(null))
         .excessBlobGas(header.getExcessBlobGas().orElse(null))
         .parentBeaconBlockRoot(header.getParentBeaconBlockRoot().orElse(null))
-<<<<<<< HEAD
         .requestsHash(header.getRequestsHash().orElse(null))
-        .targetBlobsPerBlock(header.getTargetBlobsPerBlock().orElse(null))
         .executionWitness(header.getExecutionWitness().orElse(null));
-=======
-        .requestsHash(header.getRequestsHash().orElse(null));
->>>>>>> c1c37158
   }
 
   public static BlockHeaderBuilder fromBuilder(final BlockHeaderBuilder fromBuilder) {
@@ -165,12 +156,8 @@
             .excessBlobGas(fromBuilder.excessBlobGas)
             .parentBeaconBlockRoot(fromBuilder.parentBeaconBlockRoot)
             .requestsHash(fromBuilder.requestsHash)
-<<<<<<< HEAD
-            .targetBlobsPerBlock(fromBuilder.targetBlobsPerBlock)
-            .executionWitness(fromBuilder.executionWitness)
-=======
->>>>>>> c1c37158
-            .blockHeaderFunctions(fromBuilder.blockHeaderFunctions);
+            .blockHeaderFunctions(fromBuilder.blockHeaderFunctions)
+            .executionWitness(fromBuilder.executionWitness);
     toBuilder.nonce = fromBuilder.nonce;
     return toBuilder;
   }
@@ -249,12 +236,8 @@
         excessBlobGas,
         parentBeaconBlockRoot,
         requestsHash,
-<<<<<<< HEAD
-        targetBlobsPerBlock,
-        executionWitness,
-=======
->>>>>>> c1c37158
-        blockHeaderFunctions);
+        blockHeaderFunctions,
+        executionWitness);
   }
 
   public ProcessableBlockHeader buildProcessableBlockHeader() {
@@ -295,13 +278,8 @@
         blobGasUsed,
         excessBlobGas,
         parentBeaconBlockRoot,
-<<<<<<< HEAD
         requestsHash,
-        targetBlobsPerBlock,
         executionWitness);
-=======
-        requestsHash);
->>>>>>> c1c37158
   }
 
   private void validateBlockHeader() {
@@ -366,11 +344,7 @@
     sealableBlockHeader.getExcessBlobGas().ifPresent(this::excessBlobGas);
     sealableBlockHeader.getParentBeaconBlockRoot().ifPresent(this::parentBeaconBlockRoot);
     requestsHash(sealableBlockHeader.getRequestsHash().orElse(null));
-<<<<<<< HEAD
-    sealableBlockHeader.getTargetBlobsPerBlock().ifPresent(this::targetBlobsPerBlock);
     executionWitness(sealableBlockHeader.getExecutionWitness().orElse(null));
-=======
->>>>>>> c1c37158
     return this;
   }
 
@@ -504,17 +478,9 @@
     this.parentBeaconBlockRoot = parentBeaconBlockRoot;
     return this;
   }
-<<<<<<< HEAD
-
-  public BlockHeaderBuilder targetBlobsPerBlock(final UInt64 targetBlobsPerBlock) {
-    this.targetBlobsPerBlock = targetBlobsPerBlock;
-    return this;
-  }
 
   public BlockHeaderBuilder executionWitness(final ExecutionWitness executionWitness) {
     this.executionWitness = executionWitness;
     return this;
   }
-=======
->>>>>>> c1c37158
 }