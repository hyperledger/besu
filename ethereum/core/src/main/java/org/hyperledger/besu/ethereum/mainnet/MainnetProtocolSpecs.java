--- conflicted
+++ resolved
@@ -903,14 +903,6 @@
         .evmBuilder(
             (gasCalculator, __) ->
                 MainnetEVMs.osaka(gasCalculator, chainId.orElse(BigInteger.ZERO), evmConfiguration))
-<<<<<<< HEAD
-        .gasLimitCalculatorBuilder(
-            (feeMarket, gasCalculator, blobSchedule) ->
-                new OsakaTargetingGasLimitCalculator(
-                    londonForkBlockNumber,
-                    (BaseFeeMarket) feeMarket,
-                    gasCalculator,
-                    blobSchedule.getMax()))
         .transactionValidatorFactoryBuilder(
             (evm, gasLimitCalculator, feeMarket) ->
                 new TransactionValidatorFactory(
@@ -927,8 +919,6 @@
                         TransactionType.DELEGATE_CODE),
                     Set.of(BlobProofBundle.VERSION_1_KZG_CELL_PROOFS),
                     evm.getMaxInitcodeSize()))
-=======
->>>>>>> ccb55f27
         .name("Osaka");
   }
 
