--- conflicted
+++ resolved
@@ -743,7 +743,6 @@
         genesisConfigOptions.getDepositContractAddress().orElse(DEFAULT_DEPOSIT_CONTRACT_ADDRESS);
 
     return cancunDefinition(
-<<<<<<< HEAD
             chainId,
             enableRevertReason,
             genesisConfigOptions,
@@ -752,10 +751,6 @@
             isParallelTxEnabled,
             metricsSystem)
         // EIP-3074 AUTH and AUTCALL gas
-=======
-            chainId, enableRevertReason, genesisConfigOptions, evmConfiguration, miningParameters)
-        // EIP-3074 AUTH and AUTHCALL gas
->>>>>>> 3f00bad5
         .gasCalculator(PragueGasCalculator::new)
         // EIP-3074 AUTH and AUTHCALL
         .evmBuilder(
