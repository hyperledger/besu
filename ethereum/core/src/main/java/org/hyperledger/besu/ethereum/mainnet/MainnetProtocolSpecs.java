/*
 * Copyright ConsenSys AG.
 *
 * Licensed under the Apache License, Version 2.0 (the "License"); you may not use this file except in compliance with
 * the License. You may obtain a copy of the License at
 *
 * http://www.apache.org/licenses/LICENSE-2.0
 *
 * Unless required by applicable law or agreed to in writing, software distributed under the License is distributed on
 * an "AS IS" BASIS, WITHOUT WARRANTIES OR CONDITIONS OF ANY KIND, either express or implied. See the License for the
 * specific language governing permissions and limitations under the License.
 *
 * SPDX-License-Identifier: Apache-2.0
 */
package org.hyperledger.besu.ethereum.mainnet;

import static org.hyperledger.besu.ethereum.mainnet.requests.MainnetRequestsProcessor.pragueRequestsProcessors;

import org.hyperledger.besu.config.BlobScheduleOptions;
import org.hyperledger.besu.config.GenesisConfigOptions;
import org.hyperledger.besu.config.PowAlgorithm;
import org.hyperledger.besu.crypto.SignatureAlgorithm;
import org.hyperledger.besu.crypto.SignatureAlgorithmFactory;
import org.hyperledger.besu.datatypes.Address;
import org.hyperledger.besu.datatypes.TransactionType;
import org.hyperledger.besu.datatypes.Wei;
import org.hyperledger.besu.ethereum.BlockProcessingResult;
import org.hyperledger.besu.ethereum.MainnetBlockValidator;
import org.hyperledger.besu.ethereum.ProtocolContext;
import org.hyperledger.besu.ethereum.chain.Blockchain;
import org.hyperledger.besu.ethereum.core.BlockHeader;
import org.hyperledger.besu.ethereum.core.MiningConfiguration;
import org.hyperledger.besu.ethereum.core.MutableWorldState;
import org.hyperledger.besu.ethereum.core.Transaction;
import org.hyperledger.besu.ethereum.core.TransactionReceipt;
import org.hyperledger.besu.ethereum.core.Withdrawal;
import org.hyperledger.besu.ethereum.core.feemarket.CoinbaseFeePriceCalculator;
import org.hyperledger.besu.ethereum.mainnet.ClearEmptyAccountStrategy.ClearEmptyAccount;
import org.hyperledger.besu.ethereum.mainnet.ClearEmptyAccountStrategy.NotClearEmptyAccount;
import org.hyperledger.besu.ethereum.mainnet.ProtocolSpecBuilder.BlockValidatorBuilder;
import org.hyperledger.besu.ethereum.mainnet.blockhash.CancunBlockHashProcessor;
import org.hyperledger.besu.ethereum.mainnet.blockhash.Eip7709BlockHashProcessor;
import org.hyperledger.besu.ethereum.mainnet.blockhash.FrontierBlockHashProcessor;
import org.hyperledger.besu.ethereum.mainnet.blockhash.PragueBlockHashProcessor;
import org.hyperledger.besu.ethereum.mainnet.feemarket.BaseFeeMarket;
import org.hyperledger.besu.ethereum.mainnet.feemarket.FeeMarket;
import org.hyperledger.besu.ethereum.mainnet.parallelization.MainnetParallelBlockProcessor;
import org.hyperledger.besu.ethereum.mainnet.requests.MainnetRequestsValidator;
import org.hyperledger.besu.ethereum.mainnet.requests.RequestContractAddresses;
import org.hyperledger.besu.ethereum.privacy.PrivateTransactionProcessor;
import org.hyperledger.besu.ethereum.privacy.PrivateTransactionValidator;
import org.hyperledger.besu.ethereum.privacy.storage.PrivateMetadataUpdater;
import org.hyperledger.besu.ethereum.processing.TransactionProcessingResult;
import org.hyperledger.besu.evm.MainnetEVMs;
import org.hyperledger.besu.evm.account.MutableAccount;
import org.hyperledger.besu.evm.contractvalidation.EOFValidationCodeRule;
import org.hyperledger.besu.evm.contractvalidation.MaxCodeSizeRule;
import org.hyperledger.besu.evm.contractvalidation.PrefixCodeRule;
import org.hyperledger.besu.evm.gascalculator.BerlinGasCalculator;
import org.hyperledger.besu.evm.gascalculator.ByzantiumGasCalculator;
import org.hyperledger.besu.evm.gascalculator.CancunGasCalculator;
import org.hyperledger.besu.evm.gascalculator.ConstantinopleGasCalculator;
import org.hyperledger.besu.evm.gascalculator.Eip4762GasCalculator;
import org.hyperledger.besu.evm.gascalculator.FrontierGasCalculator;
import org.hyperledger.besu.evm.gascalculator.GasCalculator;
import org.hyperledger.besu.evm.gascalculator.HomesteadGasCalculator;
import org.hyperledger.besu.evm.gascalculator.IstanbulGasCalculator;
import org.hyperledger.besu.evm.gascalculator.LondonGasCalculator;
import org.hyperledger.besu.evm.gascalculator.OsakaGasCalculator;
import org.hyperledger.besu.evm.gascalculator.PetersburgGasCalculator;
import org.hyperledger.besu.evm.gascalculator.PragueGasCalculator;
import org.hyperledger.besu.evm.gascalculator.ShanghaiGasCalculator;
import org.hyperledger.besu.evm.gascalculator.SpuriousDragonGasCalculator;
import org.hyperledger.besu.evm.gascalculator.TangerineWhistleGasCalculator;
import org.hyperledger.besu.evm.internal.EvmConfiguration;
import org.hyperledger.besu.evm.processor.ContractCreationProcessor;
import org.hyperledger.besu.evm.processor.MessageCallProcessor;
import org.hyperledger.besu.evm.worldstate.WorldState;
import org.hyperledger.besu.evm.worldstate.WorldUpdater;
import org.hyperledger.besu.plugin.services.MetricsSystem;

import java.io.IOException;
import java.math.BigInteger;
import java.nio.charset.StandardCharsets;
import java.util.Collections;
import java.util.List;
import java.util.Objects;
import java.util.Optional;
import java.util.Set;
import java.util.stream.IntStream;

import com.google.common.base.Supplier;
import com.google.common.base.Suppliers;
import com.google.common.io.Resources;
import io.vertx.core.json.JsonArray;

/** Provides the various {@link ProtocolSpec}s on mainnet hard forks. */
public abstract class MainnetProtocolSpecs {

  private static final Address RIPEMD160_PRECOMPILE =
      Address.fromHexString("0x0000000000000000000000000000000000000003");

  private static final Supplier<SignatureAlgorithm> SIGNATURE_ALGORITHM =
      Suppliers.memoize(SignatureAlgorithmFactory::getInstance);

  // A consensus bug at Ethereum mainnet transaction 0xcf416c53
  // deleted an empty account even when the message execution scope
  // failed, but the transaction itself succeeded.
  private static final Set<Address> SPURIOUS_DRAGON_FORCE_DELETE_WHEN_EMPTY_ADDRESSES =
      Set.of(RIPEMD160_PRECOMPILE);

  private static final Wei FRONTIER_BLOCK_REWARD = Wei.fromEth(5);

  private static final Wei BYZANTIUM_BLOCK_REWARD = Wei.fromEth(3);

  private static final Wei CONSTANTINOPLE_BLOCK_REWARD = Wei.fromEth(2);

  private MainnetProtocolSpecs() {}

  public static ProtocolSpecBuilder frontierDefinition(
      final EvmConfiguration evmConfiguration,
      final boolean isParallelTxProcessingEnabled,
      final MetricsSystem metricsSystem) {
    return new ProtocolSpecBuilder()
        .gasCalculator(FrontierGasCalculator::new)
        .gasLimitCalculatorBuilder(feeMarket -> new FrontierTargetingGasLimitCalculator())
        .evmBuilder(MainnetEVMs::frontier)
        .precompileContractRegistryBuilder(MainnetPrecompiledContractRegistries::frontier)
        .messageCallProcessorBuilder(MessageCallProcessor::new)
        .contractCreationProcessorBuilder(
            evm ->
                new ContractCreationProcessor(
                    evm, false, Collections.singletonList(MaxCodeSizeRule.from(evm)), 0))
        .transactionValidatorFactoryBuilder(
            (evm, gasLimitCalculator, feeMarket) ->
                new TransactionValidatorFactory(
                    evm.getGasCalculator(), gasLimitCalculator, false, Optional.empty()))
        .transactionProcessorBuilder(
            (gasCalculator,
                feeMarket,
                transactionValidatorFactory,
                contractCreationProcessor,
                messageCallProcessor) ->
<<<<<<< HEAD
                new MainnetTransactionProcessor(
                    gasCalculator,
                    transactionValidatorFactory,
                    contractCreationProcessor,
                    messageCallProcessor,
                    new NotClearEmptyAccount(),
                    false,
                    evmConfiguration.evmStackSize(),
                    FeeMarket.legacy(),
                    CoinbaseFeePriceCalculator.frontier()))
=======
                MainnetTransactionProcessor.builder()
                    .gasCalculator(gasCalculator)
                    .transactionValidatorFactory(transactionValidatorFactory)
                    .contractCreationProcessor(contractCreationProcessor)
                    .messageCallProcessor(messageCallProcessor)
                    .clearEmptyAccounts(false)
                    .warmCoinbase(false)
                    .maxStackSize(evmConfiguration.evmStackSize())
                    .feeMarket(FeeMarket.legacy())
                    .coinbaseFeePriceCalculator(CoinbaseFeePriceCalculator.frontier())
                    .build())
>>>>>>> c1c37158
        .privateTransactionProcessorBuilder(
            (transactionValidatorFactory,
                contractCreationProcessor,
                messageCallProcessor,
                privateTransactionValidator) ->
                new PrivateTransactionProcessor(
                    transactionValidatorFactory,
                    contractCreationProcessor,
                    messageCallProcessor,
                    false,
                    evmConfiguration.evmStackSize(),
                    new PrivateTransactionValidator(Optional.empty())))
        .difficultyCalculator(MainnetDifficultyCalculators.FRONTIER)
        .blockHeaderValidatorBuilder(feeMarket -> MainnetBlockHeaderValidator.create())
        .ommerHeaderValidatorBuilder(
            feeMarket -> MainnetBlockHeaderValidator.createLegacyFeeMarketOmmerValidator())
        .blockBodyValidatorBuilder(MainnetBlockBodyValidator::new)
        .transactionReceiptFactory(MainnetProtocolSpecs::frontierTransactionReceiptFactory)
        .blockReward(FRONTIER_BLOCK_REWARD)
        .skipZeroBlockRewards(false)
        .blockProcessorBuilder(
            isParallelTxProcessingEnabled
                ? new MainnetParallelBlockProcessor.ParallelBlockProcessorBuilder(metricsSystem)
                : MainnetBlockProcessor::new)
        .blockValidatorBuilder(MainnetProtocolSpecs.blockValidatorBuilder())
        .blockImporterBuilder(MainnetBlockImporter::new)
        .blockHeaderFunctions(new MainnetBlockHeaderFunctions())
        .miningBeneficiaryCalculator(BlockHeader::getCoinbase)
        .evmConfiguration(evmConfiguration)
        .blockHashProcessor(new FrontierBlockHashProcessor())
        .name("Frontier");
  }

  public static PoWHasher powHasher(final PowAlgorithm powAlgorithm) {
    if (powAlgorithm == null) {
      return PoWHasher.UNSUPPORTED;
    }
    return powAlgorithm == PowAlgorithm.ETHASH ? PoWHasher.ETHASH_LIGHT : PoWHasher.UNSUPPORTED;
  }

  public static BlockValidatorBuilder blockValidatorBuilder() {
    return MainnetBlockValidator::new;
  }

  public static ProtocolSpecBuilder homesteadDefinition(
      final EvmConfiguration evmConfiguration,
      final boolean isParallelTxProcessingEnabled,
      final MetricsSystem metricsSystem) {
    return frontierDefinition(evmConfiguration, isParallelTxProcessingEnabled, metricsSystem)
        .gasCalculator(HomesteadGasCalculator::new)
        .evmBuilder(MainnetEVMs::homestead)
        .contractCreationProcessorBuilder(
            evm ->
                new ContractCreationProcessor(
                    evm, true, Collections.singletonList(MaxCodeSizeRule.from(evm)), 0))
        .transactionValidatorFactoryBuilder(
            (evm, gasLimitCalculator, feeMarket) ->
                new TransactionValidatorFactory(
                    evm.getGasCalculator(), gasLimitCalculator, true, Optional.empty()))
        .difficultyCalculator(MainnetDifficultyCalculators.HOMESTEAD)
        .name("Homestead");
  }

  public static ProtocolSpecBuilder daoRecoveryInitDefinition(
      final EvmConfiguration evmConfiguration,
      final boolean isParallelTxProcessingEnabled,
      final MetricsSystem metricsSystem) {
    return homesteadDefinition(evmConfiguration, isParallelTxProcessingEnabled, metricsSystem)
        .blockHeaderValidatorBuilder(feeMarket -> MainnetBlockHeaderValidator.createDaoValidator())
        .blockProcessorBuilder(
            (transactionProcessor,
                transactionReceiptFactory,
                blockReward,
                miningBeneficiaryCalculator,
                skipZeroBlockRewards,
                protocolSchedule) ->
                new DaoBlockProcessor(
                    isParallelTxProcessingEnabled
                        ? new MainnetParallelBlockProcessor(
                            transactionProcessor,
                            transactionReceiptFactory,
                            blockReward,
                            miningBeneficiaryCalculator,
                            skipZeroBlockRewards,
                            protocolSchedule,
                            metricsSystem)
                        : new MainnetBlockProcessor(
                            transactionProcessor,
                            transactionReceiptFactory,
                            blockReward,
                            miningBeneficiaryCalculator,
                            skipZeroBlockRewards,
                            protocolSchedule)))
        .name("DaoRecoveryInit");
  }

  public static ProtocolSpecBuilder daoRecoveryTransitionDefinition(
      final EvmConfiguration evmConfiguration,
      final boolean isParallelTxProcessingEnabled,
      final MetricsSystem metricsSystem) {
    return daoRecoveryInitDefinition(evmConfiguration, isParallelTxProcessingEnabled, metricsSystem)
        .blockProcessorBuilder(
            isParallelTxProcessingEnabled
                ? new MainnetParallelBlockProcessor.ParallelBlockProcessorBuilder(metricsSystem)
                : MainnetBlockProcessor::new)
        .name("DaoRecoveryTransition");
  }

  public static ProtocolSpecBuilder tangerineWhistleDefinition(
      final EvmConfiguration evmConfiguration,
      final boolean isParallelTxProcessingEnabled,
      final MetricsSystem metricsSystem) {
    return homesteadDefinition(evmConfiguration, isParallelTxProcessingEnabled, metricsSystem)
        .gasCalculator(TangerineWhistleGasCalculator::new)
        .name("TangerineWhistle");
  }

  public static ProtocolSpecBuilder spuriousDragonDefinition(
      final Optional<BigInteger> chainId,
      final EvmConfiguration evmConfiguration,
      final boolean isParallelTxProcessingEnabled,
      final MetricsSystem metricsSystem) {
    return tangerineWhistleDefinition(
            evmConfiguration, isParallelTxProcessingEnabled, metricsSystem)
        .isReplayProtectionSupported(true)
        .gasCalculator(SpuriousDragonGasCalculator::new)
        .skipZeroBlockRewards(true)
        .messageCallProcessorBuilder(
            (evm, precompileContractRegistry) ->
                new MessageCallProcessor(
                    evm,
                    precompileContractRegistry,
                    SPURIOUS_DRAGON_FORCE_DELETE_WHEN_EMPTY_ADDRESSES))
        .contractCreationProcessorBuilder(
            evm ->
                new ContractCreationProcessor(
                    evm,
                    true,
                    Collections.singletonList(MaxCodeSizeRule.from(evm)),
                    1,
                    SPURIOUS_DRAGON_FORCE_DELETE_WHEN_EMPTY_ADDRESSES))
        .transactionValidatorFactoryBuilder(
            (evm, gasLimitCalculator, feeMarket) ->
                new TransactionValidatorFactory(
                    evm.getGasCalculator(), gasLimitCalculator, true, chainId))
        .transactionProcessorBuilder(
            (gasCalculator,
                feeMarket,
                transactionValidator,
                contractCreationProcessor,
                messageCallProcessor) ->
<<<<<<< HEAD
                new MainnetTransactionProcessor(
                    gasCalculator,
                    transactionValidator,
                    contractCreationProcessor,
                    messageCallProcessor,
                    new ClearEmptyAccount(),
                    false,
                    evmConfiguration.evmStackSize(),
                    feeMarket,
                    CoinbaseFeePriceCalculator.frontier()))
=======
                MainnetTransactionProcessor.builder()
                    .gasCalculator(gasCalculator)
                    .transactionValidatorFactory(transactionValidator)
                    .contractCreationProcessor(contractCreationProcessor)
                    .messageCallProcessor(messageCallProcessor)
                    .clearEmptyAccounts(true)
                    .warmCoinbase(false)
                    .maxStackSize(evmConfiguration.evmStackSize())
                    .feeMarket(feeMarket)
                    .coinbaseFeePriceCalculator(CoinbaseFeePriceCalculator.frontier())
                    .build())
>>>>>>> c1c37158
        .name("SpuriousDragon");
  }

  public static ProtocolSpecBuilder byzantiumDefinition(
      final Optional<BigInteger> chainId,
      final boolean enableRevertReason,
      final EvmConfiguration evmConfiguration,
      final boolean isParallelTxProcessingEnabled,
      final MetricsSystem metricsSystem) {
    return spuriousDragonDefinition(
            chainId, evmConfiguration, isParallelTxProcessingEnabled, metricsSystem)
        .gasCalculator(ByzantiumGasCalculator::new)
        .evmBuilder(MainnetEVMs::byzantium)
        .precompileContractRegistryBuilder(MainnetPrecompiledContractRegistries::byzantium)
        .difficultyCalculator(MainnetDifficultyCalculators.BYZANTIUM)
        .transactionReceiptFactory(
            enableRevertReason
                ? MainnetProtocolSpecs::byzantiumTransactionReceiptFactoryWithReasonEnabled
                : MainnetProtocolSpecs::byzantiumTransactionReceiptFactory)
        .blockReward(BYZANTIUM_BLOCK_REWARD)
        .privateTransactionValidatorBuilder(() -> new PrivateTransactionValidator(chainId))
        .privateTransactionProcessorBuilder(
            (transactionValidatorFactory,
                contractCreationProcessor,
                messageCallProcessor,
                privateTransactionValidator) ->
                new PrivateTransactionProcessor(
                    transactionValidatorFactory,
                    contractCreationProcessor,
                    messageCallProcessor,
                    false,
                    evmConfiguration.evmStackSize(),
                    privateTransactionValidator))
        .name("Byzantium");
  }

  public static ProtocolSpecBuilder constantinopleDefinition(
      final Optional<BigInteger> chainId,
      final boolean enableRevertReason,
      final EvmConfiguration evmConfiguration,
      final boolean isParallelTxProcessingEnabled,
      final MetricsSystem metricsSystem) {
    return byzantiumDefinition(
            chainId,
            enableRevertReason,
            evmConfiguration,
            isParallelTxProcessingEnabled,
            metricsSystem)
        .difficultyCalculator(MainnetDifficultyCalculators.CONSTANTINOPLE)
        .gasCalculator(ConstantinopleGasCalculator::new)
        .evmBuilder(MainnetEVMs::constantinople)
        .blockReward(CONSTANTINOPLE_BLOCK_REWARD)
        .name("Constantinople");
  }

  public static ProtocolSpecBuilder petersburgDefinition(
      final Optional<BigInteger> chainId,
      final boolean enableRevertReason,
      final EvmConfiguration evmConfiguration,
      final boolean isParallelTxProcessingEnabled,
      final MetricsSystem metricsSystem) {
    return constantinopleDefinition(
            chainId,
            enableRevertReason,
            evmConfiguration,
            isParallelTxProcessingEnabled,
            metricsSystem)
        .gasCalculator(PetersburgGasCalculator::new)
        .name("Petersburg");
  }

  public static ProtocolSpecBuilder istanbulDefinition(
      final Optional<BigInteger> chainId,
      final boolean enableRevertReason,
      final EvmConfiguration evmConfiguration,
      final boolean isParallelTxProcessingEnabled,
      final MetricsSystem metricsSystem) {
    return petersburgDefinition(
            chainId,
            enableRevertReason,
            evmConfiguration,
            isParallelTxProcessingEnabled,
            metricsSystem)
        .gasCalculator(IstanbulGasCalculator::new)
        .evmBuilder(
            (gasCalculator, jdCacheConfig) ->
                MainnetEVMs.istanbul(
                    gasCalculator, chainId.orElse(BigInteger.ZERO), evmConfiguration))
        .precompileContractRegistryBuilder(MainnetPrecompiledContractRegistries::istanbul)
        .contractCreationProcessorBuilder(
            evm ->
                new ContractCreationProcessor(
                    evm,
                    true,
                    Collections.singletonList(MaxCodeSizeRule.from(evm)),
                    1,
                    SPURIOUS_DRAGON_FORCE_DELETE_WHEN_EMPTY_ADDRESSES))
        .name("Istanbul");
  }

  static ProtocolSpecBuilder muirGlacierDefinition(
      final Optional<BigInteger> chainId,
      final boolean enableRevertReason,
      final EvmConfiguration evmConfiguration,
      final boolean isParallelTxProcessingEnabled,
      final MetricsSystem metricsSystem) {
    return istanbulDefinition(
            chainId,
            enableRevertReason,
            evmConfiguration,
            isParallelTxProcessingEnabled,
            metricsSystem)
        .difficultyCalculator(MainnetDifficultyCalculators.MUIR_GLACIER)
        .name("MuirGlacier");
  }

  static ProtocolSpecBuilder berlinDefinition(
      final Optional<BigInteger> chainId,
      final boolean enableRevertReason,
      final EvmConfiguration evmConfiguration,
      final boolean isParallelTxProcessingEnabled,
      final MetricsSystem metricsSystem) {
    return muirGlacierDefinition(
            chainId,
            enableRevertReason,
            evmConfiguration,
            isParallelTxProcessingEnabled,
            metricsSystem)
        .gasCalculator(BerlinGasCalculator::new)
        .transactionValidatorFactoryBuilder(
            (evm, gasLimitCalculator, feeMarket) ->
                new TransactionValidatorFactory(
                    evm.getGasCalculator(),
                    gasLimitCalculator,
                    true,
                    chainId,
                    Set.of(TransactionType.FRONTIER, TransactionType.ACCESS_LIST)))
        .transactionReceiptFactory(
            enableRevertReason
                ? MainnetProtocolSpecs::berlinTransactionReceiptFactoryWithReasonEnabled
                : MainnetProtocolSpecs::berlinTransactionReceiptFactory)
        .name("Berlin");
  }

  static ProtocolSpecBuilder londonDefinition(
      final Optional<BigInteger> chainId,
      final boolean enableRevertReason,
      final GenesisConfigOptions genesisConfigOptions,
      final EvmConfiguration evmConfiguration,
      final MiningConfiguration miningConfiguration,
      final boolean isParallelTxProcessingEnabled,
      final MetricsSystem metricsSystem) {
    final long londonForkBlockNumber =
        genesisConfigOptions.getLondonBlockNumber().orElse(Long.MAX_VALUE);
    final BaseFeeMarket londonFeeMarket;
    if (genesisConfigOptions.isZeroBaseFee()) {
      londonFeeMarket = FeeMarket.zeroBaseFee(londonForkBlockNumber);
    } else if (genesisConfigOptions.isFixedBaseFee()) {
      londonFeeMarket =
          FeeMarket.fixedBaseFee(
              londonForkBlockNumber, miningConfiguration.getMinTransactionGasPrice());
    } else {
      londonFeeMarket =
          FeeMarket.london(londonForkBlockNumber, genesisConfigOptions.getBaseFeePerGas());
    }
    return berlinDefinition(
            chainId,
            enableRevertReason,
            evmConfiguration,
            isParallelTxProcessingEnabled,
            metricsSystem)
        .feeMarket(londonFeeMarket)
        .gasCalculator(LondonGasCalculator::new)
        .gasLimitCalculatorBuilder(
            feeMarket ->
                new LondonTargetingGasLimitCalculator(
                    londonForkBlockNumber, (BaseFeeMarket) feeMarket))
        .transactionValidatorFactoryBuilder(
            (evm, gasLimitCalculator, feeMarket) ->
                new TransactionValidatorFactory(
                    evm.getGasCalculator(),
                    gasLimitCalculator,
                    feeMarket,
                    true,
                    chainId,
                    Set.of(
                        TransactionType.FRONTIER,
                        TransactionType.ACCESS_LIST,
                        TransactionType.EIP1559),
                    Integer.MAX_VALUE))
        .transactionProcessorBuilder(
            (gasCalculator,
                feeMarket,
                transactionValidatorFactory,
                contractCreationProcessor,
                messageCallProcessor) ->
<<<<<<< HEAD
                new MainnetTransactionProcessor(
                    gasCalculator,
                    transactionValidatorFactory,
                    contractCreationProcessor,
                    messageCallProcessor,
                    new ClearEmptyAccount(),
                    false,
                    evmConfiguration.evmStackSize(),
                    feeMarket,
                    CoinbaseFeePriceCalculator.eip1559()))
=======
                MainnetTransactionProcessor.builder()
                    .gasCalculator(gasCalculator)
                    .transactionValidatorFactory(transactionValidatorFactory)
                    .contractCreationProcessor(contractCreationProcessor)
                    .messageCallProcessor(messageCallProcessor)
                    .clearEmptyAccounts(true)
                    .warmCoinbase(false)
                    .maxStackSize(evmConfiguration.evmStackSize())
                    .feeMarket(feeMarket)
                    .coinbaseFeePriceCalculator(CoinbaseFeePriceCalculator.eip1559())
                    .build())
>>>>>>> c1c37158
        .contractCreationProcessorBuilder(
            evm ->
                new ContractCreationProcessor(
                    evm,
                    true,
                    List.of(MaxCodeSizeRule.from(evm), PrefixCodeRule.of()),
                    1,
                    SPURIOUS_DRAGON_FORCE_DELETE_WHEN_EMPTY_ADDRESSES))
        .evmBuilder(
            (gasCalculator, jdCacheConfig) ->
                MainnetEVMs.london(
                    gasCalculator, chainId.orElse(BigInteger.ZERO), evmConfiguration))
        .difficultyCalculator(MainnetDifficultyCalculators.LONDON)
        .blockHeaderValidatorBuilder(
            feeMarket ->
                MainnetBlockHeaderValidator.createBaseFeeMarketValidator((BaseFeeMarket) feeMarket))
        .ommerHeaderValidatorBuilder(
            feeMarket ->
                MainnetBlockHeaderValidator.createBaseFeeMarketOmmerValidator(
                    (BaseFeeMarket) feeMarket))
        .blockBodyValidatorBuilder(BaseFeeBlockBodyValidator::new)
        .name("London");
  }

  static ProtocolSpecBuilder arrowGlacierDefinition(
      final Optional<BigInteger> chainId,
      final boolean enableRevertReason,
      final GenesisConfigOptions genesisConfigOptions,
      final EvmConfiguration evmConfiguration,
      final MiningConfiguration miningConfiguration,
      final boolean isParallelTxProcessingEnabled,
      final MetricsSystem metricsSystem) {
    return londonDefinition(
            chainId,
            enableRevertReason,
            genesisConfigOptions,
            evmConfiguration,
            miningConfiguration,
            isParallelTxProcessingEnabled,
            metricsSystem)
        .difficultyCalculator(MainnetDifficultyCalculators.ARROW_GLACIER)
        .name("ArrowGlacier");
  }

  static ProtocolSpecBuilder grayGlacierDefinition(
      final Optional<BigInteger> chainId,
      final boolean enableRevertReason,
      final GenesisConfigOptions genesisConfigOptions,
      final EvmConfiguration evmConfiguration,
      final MiningConfiguration miningConfiguration,
      final boolean isParallelTxProcessingEnabled,
      final MetricsSystem metricsSystem) {
    return arrowGlacierDefinition(
            chainId,
            enableRevertReason,
            genesisConfigOptions,
            evmConfiguration,
            miningConfiguration,
            isParallelTxProcessingEnabled,
            metricsSystem)
        .difficultyCalculator(MainnetDifficultyCalculators.GRAY_GLACIER)
        .name("GrayGlacier");
  }

  static ProtocolSpecBuilder parisDefinition(
      final Optional<BigInteger> chainId,
      final boolean enableRevertReason,
      final GenesisConfigOptions genesisConfigOptions,
      final EvmConfiguration evmConfiguration,
      final MiningConfiguration miningConfiguration,
      final boolean isParallelTxProcessingEnabled,
      final MetricsSystem metricsSystem) {

    return grayGlacierDefinition(
            chainId,
            enableRevertReason,
            genesisConfigOptions,
            evmConfiguration,
            miningConfiguration,
            isParallelTxProcessingEnabled,
            metricsSystem)
        .evmBuilder(
            (gasCalculator, jdCacheConfig) ->
                MainnetEVMs.paris(gasCalculator, chainId.orElse(BigInteger.ZERO), evmConfiguration))
        .difficultyCalculator(MainnetDifficultyCalculators.PROOF_OF_STAKE_DIFFICULTY)
        .blockHeaderValidatorBuilder(MainnetBlockHeaderValidator::mergeBlockHeaderValidator)
        .blockReward(Wei.ZERO)
        .skipZeroBlockRewards(true)
        .isPoS(true)
        .name("ParisFork");
  }

  static ProtocolSpecBuilder shanghaiDefinition(
      final Optional<BigInteger> chainId,
      final boolean enableRevertReason,
      final GenesisConfigOptions genesisConfigOptions,
      final EvmConfiguration evmConfiguration,
      final MiningConfiguration miningConfiguration,
      final boolean isParallelTxProcessingEnabled,
      final MetricsSystem metricsSystem) {

    final ClearEmptyAccountStrategy clearEmptyAccountStrategy = new ClearEmptyAccount();
    return parisDefinition(
            chainId,
            enableRevertReason,
            genesisConfigOptions,
            evmConfiguration,
            miningConfiguration,
            isParallelTxProcessingEnabled,
            metricsSystem)
        // gas calculator has new code to support EIP-3860 limit and meter initcode
        .gasCalculator(ShanghaiGasCalculator::new)
        // EVM has a new operation for EIP-3855 PUSH0 instruction
        .evmBuilder(
            (gasCalculator, jdCacheConfig) ->
                MainnetEVMs.shanghai(
                    gasCalculator, chainId.orElse(BigInteger.ZERO), evmConfiguration))
        // we need to flip the Warm Coinbase flag for EIP-3651 warm coinbase
        .transactionProcessorBuilder(
            (gasCalculator,
                feeMarket,
                transactionValidatorFactory,
                contractCreationProcessor,
                messageCallProcessor) ->
<<<<<<< HEAD
                new MainnetTransactionProcessor(
                    gasCalculator,
                    transactionValidatorFactory,
                    contractCreationProcessor,
                    messageCallProcessor,
                    clearEmptyAccountStrategy,
                    true,
                    evmConfiguration.evmStackSize(),
                    feeMarket,
                    CoinbaseFeePriceCalculator.eip1559()))
=======
                MainnetTransactionProcessor.builder()
                    .gasCalculator(gasCalculator)
                    .transactionValidatorFactory(transactionValidatorFactory)
                    .contractCreationProcessor(contractCreationProcessor)
                    .messageCallProcessor(messageCallProcessor)
                    .clearEmptyAccounts(true)
                    .warmCoinbase(true)
                    .maxStackSize(evmConfiguration.evmStackSize())
                    .feeMarket(feeMarket)
                    .coinbaseFeePriceCalculator(CoinbaseFeePriceCalculator.eip1559())
                    .build())
>>>>>>> c1c37158
        // Contract creation rules for EIP-3860 Limit and meter intitcode
        .transactionValidatorFactoryBuilder(
            (evm, gasLimitCalculator, feeMarket) ->
                new TransactionValidatorFactory(
                    evm.getGasCalculator(),
                    gasLimitCalculator,
                    feeMarket,
                    true,
                    chainId,
                    Set.of(
                        TransactionType.FRONTIER,
                        TransactionType.ACCESS_LIST,
                        TransactionType.EIP1559),
                    evm.getMaxInitcodeSize()))
        .withdrawalsProcessor(new WithdrawalsProcessor(clearEmptyAccountStrategy))
        .withdrawalsValidator(new WithdrawalsValidator.AllowedWithdrawals())
        .name("Shanghai");
  }

  static ProtocolSpecBuilder cancunDefinition(
      final Optional<BigInteger> chainId,
      final boolean enableRevertReason,
      final GenesisConfigOptions genesisConfigOptions,
      final EvmConfiguration evmConfiguration,
      final MiningConfiguration miningConfiguration,
      final boolean isParallelTxProcessingEnabled,
      final MetricsSystem metricsSystem) {
    final long londonForkBlockNumber = genesisConfigOptions.getLondonBlockNumber().orElse(0L);

    final var cancunBlobSchedule =
        genesisConfigOptions
            .getBlobScheduleOptions()
            .flatMap(BlobScheduleOptions::getCancun)
            .orElse(BlobScheduleOptions.BlobSchedule.CANCUN_DEFAULT);

    final BaseFeeMarket cancunFeeMarket;
    if (genesisConfigOptions.isZeroBaseFee()) {
      cancunFeeMarket = FeeMarket.zeroBaseFee(londonForkBlockNumber);
    } else if (genesisConfigOptions.isFixedBaseFee()) {
      cancunFeeMarket =
          FeeMarket.fixedBaseFee(
              londonForkBlockNumber, miningConfiguration.getMinTransactionGasPrice());
    } else {
      cancunFeeMarket =
          FeeMarket.cancun(
              londonForkBlockNumber,
              genesisConfigOptions.getBaseFeePerGas(),
              cancunBlobSchedule.getBaseFeeUpdateFraction());
    }

    final java.util.function.Supplier<GasCalculator> cancunGasCalcSupplier =
        () -> new CancunGasCalculator(cancunBlobSchedule.getTarget());

    return shanghaiDefinition(
            chainId,
            enableRevertReason,
            genesisConfigOptions,
            evmConfiguration,
            miningConfiguration,
            isParallelTxProcessingEnabled,
            metricsSystem)
        .feeMarket(cancunFeeMarket)
        // gas calculator for EIP-4844 blob gas
        .gasCalculator(cancunGasCalcSupplier)
        // gas limit with EIP-4844 max blob gas per block
        .gasLimitCalculatorBuilder(
            feeMarket ->
                new CancunTargetingGasLimitCalculator(
                    londonForkBlockNumber,
                    (BaseFeeMarket) feeMarket,
                    cancunGasCalcSupplier.get(),
                    cancunBlobSchedule.getMax()))
        // EVM changes to support EIP-1153: TSTORE and EIP-5656: MCOPY
        .evmBuilder(
            (gasCalculator, jdCacheConfig) ->
                MainnetEVMs.cancun(
                    gasCalculator, chainId.orElse(BigInteger.ZERO), evmConfiguration))
        // use Cancun fee market
        .transactionProcessorBuilder(
            (gasCalculator,
                feeMarket,
                transactionValidator,
                contractCreationProcessor,
                messageCallProcessor) ->
<<<<<<< HEAD
                new MainnetTransactionProcessor(
                    gasCalculator,
                    transactionValidator,
                    contractCreationProcessor,
                    messageCallProcessor,
                    new ClearEmptyAccount(),
                    true,
                    evmConfiguration.evmStackSize(),
                    feeMarket,
                    CoinbaseFeePriceCalculator.eip1559(),
                    new CodeDelegationProcessor(
                        chainId, SIGNATURE_ALGORITHM.get().getHalfCurveOrder())))
=======
                MainnetTransactionProcessor.builder()
                    .gasCalculator(gasCalculator)
                    .transactionValidatorFactory(transactionValidator)
                    .contractCreationProcessor(contractCreationProcessor)
                    .messageCallProcessor(messageCallProcessor)
                    .clearEmptyAccounts(true)
                    .warmCoinbase(true)
                    .maxStackSize(evmConfiguration.evmStackSize())
                    .feeMarket(feeMarket)
                    .coinbaseFeePriceCalculator(CoinbaseFeePriceCalculator.eip1559())
                    .codeDelegationProcessor(
                        new CodeDelegationProcessor(
                            chainId, SIGNATURE_ALGORITHM.get().getHalfCurveOrder()))
                    .build())
>>>>>>> c1c37158
        // change to check for max blob gas per block for EIP-4844
        .transactionValidatorFactoryBuilder(
            (evm, gasLimitCalculator, feeMarket) ->
                new TransactionValidatorFactory(
                    evm.getGasCalculator(),
                    gasLimitCalculator,
                    feeMarket,
                    true,
                    chainId,
                    Set.of(
                        TransactionType.FRONTIER,
                        TransactionType.ACCESS_LIST,
                        TransactionType.EIP1559,
                        TransactionType.BLOB),
                    evm.getMaxInitcodeSize()))
        .precompileContractRegistryBuilder(MainnetPrecompiledContractRegistries::cancun)
        .blockHeaderValidatorBuilder(
            fm ->
                MainnetBlockHeaderValidator.blobAwareBlockHeaderValidator(
                    fm, cancunGasCalcSupplier))
        .blockHashProcessor(new CancunBlockHashProcessor())
        .name("Cancun");
  }

  static ProtocolSpecBuilder cancunEOFDefinition(
      final Optional<BigInteger> chainId,
      final boolean enableRevertReason,
      final GenesisConfigOptions genesisConfigOptions,
      final EvmConfiguration evmConfiguration,
      final MiningConfiguration miningConfiguration,
      final boolean isParallelTxProcessingEnabled,
      final MetricsSystem metricsSystem) {

    final var cancunBlobSchedule =
        genesisConfigOptions
            .getBlobScheduleOptions()
            .flatMap(BlobScheduleOptions::getCancun)
            .orElse(BlobScheduleOptions.BlobSchedule.CANCUN_DEFAULT);

    ProtocolSpecBuilder protocolSpecBuilder =
        cancunDefinition(
            chainId,
            enableRevertReason,
            genesisConfigOptions,
            evmConfiguration,
            miningConfiguration,
            isParallelTxProcessingEnabled,
            metricsSystem);
    return addEOF(
            genesisConfigOptions,
            chainId,
            evmConfiguration,
            protocolSpecBuilder,
            cancunBlobSchedule.getTarget(),
            cancunBlobSchedule.getMax())
        .name("CancunEOF");
  }

  static ProtocolSpecBuilder pragueDefinition(
      final Optional<BigInteger> chainId,
      final boolean enableRevertReason,
      final GenesisConfigOptions genesisConfigOptions,
      final EvmConfiguration evmConfiguration,
      final MiningConfiguration miningConfiguration,
      final boolean isParallelTxProcessingEnabled,
      final MetricsSystem metricsSystem) {

    RequestContractAddresses requestContractAddresses =
        RequestContractAddresses.fromGenesis(genesisConfigOptions);

    final long londonForkBlockNumber = genesisConfigOptions.getLondonBlockNumber().orElse(0L);
    final var pragueBlobSchedule =
        genesisConfigOptions
            .getBlobScheduleOptions()
            .flatMap(BlobScheduleOptions::getPrague)
            .orElse(BlobScheduleOptions.BlobSchedule.PRAGUE_DEFAULT);

    // EIP-3074 AUTH and AUTHCALL gas | EIP-7840 Blob schedule | EIP-7691 6/9 blob increase
    final java.util.function.Supplier<GasCalculator> pragueGasCalcSupplier =
        () -> new PragueGasCalculator(pragueBlobSchedule.getTarget());

    final BaseFeeMarket pragueFeeMarket;
    if (genesisConfigOptions.isZeroBaseFee()) {
      pragueFeeMarket = FeeMarket.zeroBaseFee(londonForkBlockNumber);
    } else if (genesisConfigOptions.isFixedBaseFee()) {
      pragueFeeMarket =
          FeeMarket.fixedBaseFee(
              londonForkBlockNumber, miningConfiguration.getMinTransactionGasPrice());
    } else {
      pragueFeeMarket =
          FeeMarket.prague(
              londonForkBlockNumber,
              genesisConfigOptions.getBaseFeePerGas(),
              pragueBlobSchedule.getBaseFeeUpdateFraction());
    }

    return cancunDefinition(
            chainId,
            enableRevertReason,
            genesisConfigOptions,
            evmConfiguration,
            miningConfiguration,
            isParallelTxProcessingEnabled,
            metricsSystem)
        .feeMarket(pragueFeeMarket)
        .gasCalculator(pragueGasCalcSupplier)
        // EIP-7840 Blob schedule | EIP-7691 6/9 blob increase
        .gasLimitCalculatorBuilder(
            feeMarket ->
                new PragueTargetingGasLimitCalculator(
                    londonForkBlockNumber,
                    (BaseFeeMarket) feeMarket,
                    pragueGasCalcSupplier.get(),
                    pragueBlobSchedule.getMax()))
        // EIP-3074 AUTH and AUTHCALL
        .evmBuilder(
            (gasCalculator, jdCacheConfig) ->
                MainnetEVMs.prague(
                    gasCalculator, chainId.orElse(BigInteger.ZERO), evmConfiguration))

        // EIP-2537 BLS12-381 precompiles
        .precompileContractRegistryBuilder(MainnetPrecompiledContractRegistries::prague)

        // EIP-7002 Withdrawals / EIP-6610 Deposits / EIP-7685 Requests
        .requestsValidator(new MainnetRequestsValidator())
        // EIP-7002 Withdrawals / EIP-6610 Deposits / EIP-7685 Requests
        .requestProcessorCoordinator(pragueRequestsProcessors(requestContractAddresses))
        // change to accept EIP-7702 transactions
        .transactionValidatorFactoryBuilder(
            (evm, gasLimitCalculator, feeMarket) ->
                new TransactionValidatorFactory(
                    evm.getGasCalculator(),
                    gasLimitCalculator,
                    feeMarket,
                    true,
                    chainId,
                    Set.of(
                        TransactionType.FRONTIER,
                        TransactionType.ACCESS_LIST,
                        TransactionType.EIP1559,
                        TransactionType.BLOB,
                        TransactionType.DELEGATE_CODE),
                    evm.getMaxInitcodeSize()))

        // TODO SLD EIP-7840 Can we dynamically wire in the appropriate GasCalculator instead of
        // overriding
        // blockHeaderValidatorBuilder every time the GasCalculator changes?
        // EIP-7840 blob schedule | EIP-7691 6/9 blob increase
        .blockHeaderValidatorBuilder(
            fm ->
                MainnetBlockHeaderValidator.blobAwareBlockHeaderValidator(
                    fm, pragueGasCalcSupplier))
        // EIP-2935 Blockhash processor
        .blockHashProcessor(new PragueBlockHashProcessor())
        .name("Prague");
  }

  static ProtocolSpecBuilder osakaDefinition(
      final Optional<BigInteger> chainId,
      final boolean enableRevertReason,
      final GenesisConfigOptions genesisConfigOptions,
      final EvmConfiguration evmConfiguration,
      final MiningConfiguration miningConfiguration,
      final boolean isParallelTxProcessingEnabled,
      final MetricsSystem metricsSystem) {

    final var osakaBlobSchedule =
        genesisConfigOptions
            .getBlobScheduleOptions()
            .flatMap(BlobScheduleOptions::getOsaka)
            .orElse(BlobScheduleOptions.BlobSchedule.OSAKA_DEFAULT);

    ProtocolSpecBuilder protocolSpecBuilder =
        pragueDefinition(
            chainId,
            enableRevertReason,
            genesisConfigOptions,
            evmConfiguration,
            miningConfiguration,
            isParallelTxProcessingEnabled,
            metricsSystem);
    return addEOF(
            genesisConfigOptions,
            chainId,
            evmConfiguration,
            protocolSpecBuilder,
            osakaBlobSchedule.getTarget(),
            osakaBlobSchedule.getMax())
        .name("Osaka");
  }

  private static ProtocolSpecBuilder addEOF(
      final GenesisConfigOptions genesisConfigOptions,
      final Optional<BigInteger> chainId,
      final EvmConfiguration evmConfiguration,
      final ProtocolSpecBuilder protocolSpecBuilder,
      final int targetBlobsPerBlock,
      final int maxBlobsPerBlock) {

    final long londonForkBlockNumber = genesisConfigOptions.getLondonBlockNumber().orElse(0L);
    final java.util.function.Supplier<GasCalculator> osakaGasCalcSupplier =
        () -> new OsakaGasCalculator(targetBlobsPerBlock);
    return protocolSpecBuilder
        // EIP-7692 EOF v1 Gas calculator
        .gasCalculator(osakaGasCalcSupplier)
        .gasLimitCalculatorBuilder(
            feeMarket ->
                new OsakaTargetingGasLimitCalculator(
                    londonForkBlockNumber,
                    (BaseFeeMarket) feeMarket,
                    osakaGasCalcSupplier.get(),
                    maxBlobsPerBlock))
        // EIP-7692 EOF v1 EVM and opcodes
        .evmBuilder(
            (gasCalculator, jdCacheConfig) ->
                MainnetEVMs.osaka(gasCalculator, chainId.orElse(BigInteger.ZERO), evmConfiguration))
        // EIP-7698 EOF v1 creation transaction
        .contractCreationProcessorBuilder(
            evm ->
                new ContractCreationProcessor(
                    evm,
                    true,
                    List.of(MaxCodeSizeRule.from(evm), EOFValidationCodeRule.from(evm)),
                    1,
                    SPURIOUS_DRAGON_FORCE_DELETE_WHEN_EMPTY_ADDRESSES))
        .blockHeaderValidatorBuilder(
            fm ->
                MainnetBlockHeaderValidator.blobAwareBlockHeaderValidator(
                    fm, osakaGasCalcSupplier));
  }

  static ProtocolSpecBuilder verkleDefinition(
      final Optional<BigInteger> chainId,
      final boolean enableRevertReason,
      final GenesisConfigOptions genesisConfigOptions,
      final EvmConfiguration evmConfiguration,
      final MiningConfiguration miningConfiguration,
      final boolean isParallelTxProcessingEnabled,
      final MetricsSystem metricsSystem) {
    final ClearEmptyAccountStrategy clearEmptyAccountStrategy =
        new ClearEmptyAccountStrategy.ClearEmptyAccountWithException(
            List.of(PragueBlockHashProcessor.HISTORY_STORAGE_ADDRESS));
    return shanghaiDefinition(
            chainId,
            enableRevertReason,
            genesisConfigOptions,
            evmConfiguration,
            miningConfiguration,
            isParallelTxProcessingEnabled,
            metricsSystem)
        .gasCalculator(Eip4762GasCalculator::new)
        .evmBuilder(
            (gasCalculator, jdCacheConfig) ->
                MainnetEVMs.verkle(
                    gasCalculator, chainId.orElse(BigInteger.ZERO), evmConfiguration))
        .transactionProcessorBuilder(
            (gasCalculator,
                feeMarket,
                transactionValidatorFactory,
                contractCreationProcessor,
                messageCallProcessor) ->
                new MainnetTransactionProcessor(
                    gasCalculator,
                    transactionValidatorFactory,
                    contractCreationProcessor,
                    messageCallProcessor,
                    clearEmptyAccountStrategy,
                    true,
                    evmConfiguration.evmStackSize(),
                    feeMarket,
                    CoinbaseFeePriceCalculator.eip1559()))
        .withdrawalsProcessor(new WithdrawalsProcessor(clearEmptyAccountStrategy))
        .executionWitnessValidator(new ExecutionWitnessValidator.AllowedExecutionWitness())
        .blockHashProcessor(new Eip7709BlockHashProcessor())
        .blockHeaderFunctions(new VerkleDevnetBlockHeaderFunctions())
        .name("Verkle");
  }

  static ProtocolSpecBuilder futureEipsDefinition(
      final Optional<BigInteger> chainId,
      final boolean enableRevertReason,
      final GenesisConfigOptions genesisConfigOptions,
      final EvmConfiguration evmConfiguration,
      final MiningConfiguration miningConfiguration,
      final boolean isParallelTxProcessingEnabled,
      final MetricsSystem metricsSystem) {
    return osakaDefinition(
            chainId,
            enableRevertReason,
            genesisConfigOptions,
            evmConfiguration,
            miningConfiguration,
            isParallelTxProcessingEnabled,
            metricsSystem)
        // Use Future EIP configured EVM
        .evmBuilder(
            (gasCalculator, jdCacheConfig) ->
                MainnetEVMs.futureEips(
                    gasCalculator, chainId.orElse(BigInteger.ZERO), evmConfiguration))
        // change contract call creator to accept EOF code
        .contractCreationProcessorBuilder(
            evm ->
                new ContractCreationProcessor(
                    evm,
                    true,
                    List.of(MaxCodeSizeRule.from(evm), EOFValidationCodeRule.from(evm)),
                    1,
                    SPURIOUS_DRAGON_FORCE_DELETE_WHEN_EMPTY_ADDRESSES))
        // use future configured precompiled contracts
        .precompileContractRegistryBuilder(MainnetPrecompiledContractRegistries::futureEips)
        .name("FutureEips");
  }

  static ProtocolSpecBuilder experimentalEipsDefinition(
      final Optional<BigInteger> chainId,
      final boolean enableRevertReason,
      final GenesisConfigOptions genesisConfigOptions,
      final EvmConfiguration evmConfiguration,
      final MiningConfiguration miningConfiguration,
      final boolean isParallelTxProcessingEnabled,
      final MetricsSystem metricsSystem) {

    return futureEipsDefinition(
            chainId,
            enableRevertReason,
            genesisConfigOptions,
            evmConfiguration,
            miningConfiguration,
            isParallelTxProcessingEnabled,
            metricsSystem)
        .evmBuilder(
            (gasCalculator, jdCacheConfig) ->
                MainnetEVMs.experimentalEips(
                    gasCalculator, chainId.orElse(BigInteger.ZERO), evmConfiguration))
        .name("ExperimentalEips");
  }

  private static TransactionReceipt frontierTransactionReceiptFactory(
      // ignored because it's always FRONTIER
      final TransactionType __,
      final TransactionProcessingResult result,
      final WorldState worldState,
      final long gasUsed) {
    return new TransactionReceipt(
        worldState.frontierRootHash(),
        gasUsed,
        result.getLogs(),
        Optional.empty()); // No revert reason in frontier
  }

  private static TransactionReceipt byzantiumTransactionReceiptFactory(
      // ignored because it's always FRONTIER
      final TransactionType __,
      final TransactionProcessingResult result,
      final WorldState worldState,
      final long gasUsed) {
    return new TransactionReceipt(
        result.isSuccessful() ? 1 : 0, gasUsed, result.getLogs(), Optional.empty());
  }

  private static TransactionReceipt byzantiumTransactionReceiptFactoryWithReasonEnabled(
      // ignored because it's always FRONTIER
      final TransactionType __,
      final TransactionProcessingResult result,
      final WorldState worldState,
      final long gasUsed) {
    return new TransactionReceipt(
        result.isSuccessful() ? 1 : 0, gasUsed, result.getLogs(), result.getRevertReason());
  }

  static TransactionReceipt berlinTransactionReceiptFactory(
      final TransactionType transactionType,
      final TransactionProcessingResult transactionProcessingResult,
      final WorldState worldState,
      final long gasUsed) {
    return new TransactionReceipt(
        transactionType,
        transactionProcessingResult.isSuccessful() ? 1 : 0,
        gasUsed,
        transactionProcessingResult.getLogs(),
        Optional.empty());
  }

  static TransactionReceipt berlinTransactionReceiptFactoryWithReasonEnabled(
      final TransactionType transactionType,
      final TransactionProcessingResult transactionProcessingResult,
      final WorldState worldState,
      final long gasUsed) {
    return new TransactionReceipt(
        transactionType,
        transactionProcessingResult.isSuccessful() ? 1 : 0,
        gasUsed,
        transactionProcessingResult.getLogs(),
        transactionProcessingResult.getRevertReason());
  }

  private record DaoBlockProcessor(BlockProcessor wrapped) implements BlockProcessor {

    @Override
    public BlockProcessingResult processBlock(
        final ProtocolContext protocolContext,
        final Blockchain blockchain,
        final MutableWorldState worldState,
        final BlockHeader blockHeader,
        final List<Transaction> transactions,
        final List<BlockHeader> ommers,
        final Optional<List<Withdrawal>> withdrawals,
        final PrivateMetadataUpdater privateMetadataUpdater) {
      updateWorldStateForDao(worldState);
      return wrapped.processBlock(
          protocolContext,
          blockchain,
          worldState,
          blockHeader,
          transactions,
          ommers,
          withdrawals,
          privateMetadataUpdater);
    }

    private static final Address DAO_REFUND_CONTRACT_ADDRESS =
        Address.fromHexString("0xbf4ed7b27f1d666546e30d74d50d173d20bca754");

    private void updateWorldStateForDao(final MutableWorldState worldState) {
      try {
        final JsonArray json =
            new JsonArray(
                Resources.toString(
                    Objects.requireNonNull(this.getClass().getResource("/daoAddresses.json")),
                    StandardCharsets.UTF_8));
        final List<Address> addresses =
            IntStream.range(0, json.size())
                .mapToObj(json::getString)
                .map(Address::fromHexString)
                .toList();
        final WorldUpdater worldUpdater = worldState.updater();
        final MutableAccount daoRefundContract =
            worldUpdater.getOrCreate(DAO_REFUND_CONTRACT_ADDRESS);
        for (final Address address : addresses) {
          final MutableAccount account = worldUpdater.getOrCreate(address);
          final Wei balance = account.getBalance();
          account.decrementBalance(balance);
          daoRefundContract.incrementBalance(balance);
        }
        worldUpdater.commit();
      } catch (final IOException e) {
        throw new IllegalStateException(e);
      }
    }
  }
}<|MERGE_RESOLUTION|>--- conflicted
+++ resolved
@@ -141,30 +141,17 @@
                 transactionValidatorFactory,
                 contractCreationProcessor,
                 messageCallProcessor) ->
-<<<<<<< HEAD
-                new MainnetTransactionProcessor(
-                    gasCalculator,
-                    transactionValidatorFactory,
-                    contractCreationProcessor,
-                    messageCallProcessor,
-                    new NotClearEmptyAccount(),
-                    false,
-                    evmConfiguration.evmStackSize(),
-                    FeeMarket.legacy(),
-                    CoinbaseFeePriceCalculator.frontier()))
-=======
                 MainnetTransactionProcessor.builder()
                     .gasCalculator(gasCalculator)
                     .transactionValidatorFactory(transactionValidatorFactory)
                     .contractCreationProcessor(contractCreationProcessor)
                     .messageCallProcessor(messageCallProcessor)
-                    .clearEmptyAccounts(false)
+                    .clearEmptyAccountStrategy(new NotClearEmptyAccount())
                     .warmCoinbase(false)
                     .maxStackSize(evmConfiguration.evmStackSize())
                     .feeMarket(FeeMarket.legacy())
                     .coinbaseFeePriceCalculator(CoinbaseFeePriceCalculator.frontier())
                     .build())
->>>>>>> c1c37158
         .privateTransactionProcessorBuilder(
             (transactionValidatorFactory,
                 contractCreationProcessor,
@@ -316,30 +303,17 @@
                 transactionValidator,
                 contractCreationProcessor,
                 messageCallProcessor) ->
-<<<<<<< HEAD
-                new MainnetTransactionProcessor(
-                    gasCalculator,
-                    transactionValidator,
-                    contractCreationProcessor,
-                    messageCallProcessor,
-                    new ClearEmptyAccount(),
-                    false,
-                    evmConfiguration.evmStackSize(),
-                    feeMarket,
-                    CoinbaseFeePriceCalculator.frontier()))
-=======
                 MainnetTransactionProcessor.builder()
                     .gasCalculator(gasCalculator)
                     .transactionValidatorFactory(transactionValidator)
                     .contractCreationProcessor(contractCreationProcessor)
                     .messageCallProcessor(messageCallProcessor)
-                    .clearEmptyAccounts(true)
+                    .clearEmptyAccountStrategy(new ClearEmptyAccount())
                     .warmCoinbase(false)
                     .maxStackSize(evmConfiguration.evmStackSize())
                     .feeMarket(feeMarket)
                     .coinbaseFeePriceCalculator(CoinbaseFeePriceCalculator.frontier())
                     .build())
->>>>>>> c1c37158
         .name("SpuriousDragon");
   }
 
@@ -536,30 +510,17 @@
                 transactionValidatorFactory,
                 contractCreationProcessor,
                 messageCallProcessor) ->
-<<<<<<< HEAD
-                new MainnetTransactionProcessor(
-                    gasCalculator,
-                    transactionValidatorFactory,
-                    contractCreationProcessor,
-                    messageCallProcessor,
-                    new ClearEmptyAccount(),
-                    false,
-                    evmConfiguration.evmStackSize(),
-                    feeMarket,
-                    CoinbaseFeePriceCalculator.eip1559()))
-=======
                 MainnetTransactionProcessor.builder()
                     .gasCalculator(gasCalculator)
                     .transactionValidatorFactory(transactionValidatorFactory)
                     .contractCreationProcessor(contractCreationProcessor)
                     .messageCallProcessor(messageCallProcessor)
-                    .clearEmptyAccounts(true)
+                    .clearEmptyAccountStrategy(new ClearEmptyAccount())
                     .warmCoinbase(false)
                     .maxStackSize(evmConfiguration.evmStackSize())
                     .feeMarket(feeMarket)
                     .coinbaseFeePriceCalculator(CoinbaseFeePriceCalculator.eip1559())
                     .build())
->>>>>>> c1c37158
         .contractCreationProcessorBuilder(
             evm ->
                 new ContractCreationProcessor(
@@ -684,30 +645,17 @@
                 transactionValidatorFactory,
                 contractCreationProcessor,
                 messageCallProcessor) ->
-<<<<<<< HEAD
-                new MainnetTransactionProcessor(
-                    gasCalculator,
-                    transactionValidatorFactory,
-                    contractCreationProcessor,
-                    messageCallProcessor,
-                    clearEmptyAccountStrategy,
-                    true,
-                    evmConfiguration.evmStackSize(),
-                    feeMarket,
-                    CoinbaseFeePriceCalculator.eip1559()))
-=======
                 MainnetTransactionProcessor.builder()
                     .gasCalculator(gasCalculator)
                     .transactionValidatorFactory(transactionValidatorFactory)
                     .contractCreationProcessor(contractCreationProcessor)
                     .messageCallProcessor(messageCallProcessor)
-                    .clearEmptyAccounts(true)
+                    .clearEmptyAccountStrategy(clearEmptyAccountStrategy)
                     .warmCoinbase(true)
                     .maxStackSize(evmConfiguration.evmStackSize())
                     .feeMarket(feeMarket)
                     .coinbaseFeePriceCalculator(CoinbaseFeePriceCalculator.eip1559())
                     .build())
->>>>>>> c1c37158
         // Contract creation rules for EIP-3860 Limit and meter intitcode
         .transactionValidatorFactoryBuilder(
             (evm, gasLimitCalculator, feeMarket) ->
@@ -792,26 +740,12 @@
                 transactionValidator,
                 contractCreationProcessor,
                 messageCallProcessor) ->
-<<<<<<< HEAD
-                new MainnetTransactionProcessor(
-                    gasCalculator,
-                    transactionValidator,
-                    contractCreationProcessor,
-                    messageCallProcessor,
-                    new ClearEmptyAccount(),
-                    true,
-                    evmConfiguration.evmStackSize(),
-                    feeMarket,
-                    CoinbaseFeePriceCalculator.eip1559(),
-                    new CodeDelegationProcessor(
-                        chainId, SIGNATURE_ALGORITHM.get().getHalfCurveOrder())))
-=======
                 MainnetTransactionProcessor.builder()
                     .gasCalculator(gasCalculator)
                     .transactionValidatorFactory(transactionValidator)
                     .contractCreationProcessor(contractCreationProcessor)
                     .messageCallProcessor(messageCallProcessor)
-                    .clearEmptyAccounts(true)
+                    .clearEmptyAccountStrategy(new ClearEmptyAccount())
                     .warmCoinbase(true)
                     .maxStackSize(evmConfiguration.evmStackSize())
                     .feeMarket(feeMarket)
@@ -820,7 +754,6 @@
                         new CodeDelegationProcessor(
                             chainId, SIGNATURE_ALGORITHM.get().getHalfCurveOrder()))
                     .build())
->>>>>>> c1c37158
         // change to check for max blob gas per block for EIP-4844
         .transactionValidatorFactoryBuilder(
             (evm, gasLimitCalculator, feeMarket) ->
@@ -1082,16 +1015,17 @@
                 transactionValidatorFactory,
                 contractCreationProcessor,
                 messageCallProcessor) ->
-                new MainnetTransactionProcessor(
-                    gasCalculator,
-                    transactionValidatorFactory,
-                    contractCreationProcessor,
-                    messageCallProcessor,
-                    clearEmptyAccountStrategy,
-                    true,
-                    evmConfiguration.evmStackSize(),
-                    feeMarket,
-                    CoinbaseFeePriceCalculator.eip1559()))
+                MainnetTransactionProcessor.builder()
+                    .gasCalculator(gasCalculator)
+                    .transactionValidatorFactory(transactionValidatorFactory)
+                    .contractCreationProcessor(contractCreationProcessor)
+                    .messageCallProcessor(messageCallProcessor)
+                    .clearEmptyAccountStrategy(clearEmptyAccountStrategy)
+                    .warmCoinbase(true)
+                    .maxStackSize(evmConfiguration.evmStackSize())
+                    .feeMarket(feeMarket)
+                    .coinbaseFeePriceCalculator(CoinbaseFeePriceCalculator.eip1559())
+                    .build())
         .withdrawalsProcessor(new WithdrawalsProcessor(clearEmptyAccountStrategy))
         .executionWitnessValidator(new ExecutionWitnessValidator.AllowedExecutionWitness())
         .blockHashProcessor(new Eip7709BlockHashProcessor())
