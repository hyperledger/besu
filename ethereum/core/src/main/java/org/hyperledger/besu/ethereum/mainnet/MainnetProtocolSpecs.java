/*
 * Copyright ConsenSys AG.
 *
 * Licensed under the Apache License, Version 2.0 (the "License"); you may not use this file except in compliance with
 * the License. You may obtain a copy of the License at
 *
 * http://www.apache.org/licenses/LICENSE-2.0
 *
 * Unless required by applicable law or agreed to in writing, software distributed under the License is distributed on
 * an "AS IS" BASIS, WITHOUT WARRANTIES OR CONDITIONS OF ANY KIND, either express or implied. See the License for the
 * specific language governing permissions and limitations under the License.
 *
 * SPDX-License-Identifier: Apache-2.0
 */
package org.hyperledger.besu.ethereum.mainnet;

import org.hyperledger.besu.config.GenesisConfigOptions;
import org.hyperledger.besu.config.experimental.ExperimentalEIPs;
import org.hyperledger.besu.ethereum.MainnetBlockValidator;
import org.hyperledger.besu.ethereum.chain.Blockchain;
import org.hyperledger.besu.ethereum.core.AcceptedTransactionTypes;
import org.hyperledger.besu.ethereum.core.Account;
import org.hyperledger.besu.ethereum.core.Address;
import org.hyperledger.besu.ethereum.core.BlockHeader;
import org.hyperledger.besu.ethereum.core.MutableAccount;
import org.hyperledger.besu.ethereum.core.MutableWorldState;
import org.hyperledger.besu.ethereum.core.Transaction;
import org.hyperledger.besu.ethereum.core.TransactionReceipt;
import org.hyperledger.besu.ethereum.core.Wei;
import org.hyperledger.besu.ethereum.core.WorldState;
import org.hyperledger.besu.ethereum.core.WorldUpdater;
import org.hyperledger.besu.ethereum.core.fees.EIP1559;
import org.hyperledger.besu.ethereum.mainnet.contractvalidation.MaxCodeSizeRule;
import org.hyperledger.besu.ethereum.mainnet.headervalidationrules.EIP1559BlockHeaderGasLimitValidationRule;
import org.hyperledger.besu.ethereum.mainnet.headervalidationrules.EIP1559BlockHeaderGasPriceValidationRule;
import org.hyperledger.besu.ethereum.privacy.PrivateTransactionProcessor;
import org.hyperledger.besu.ethereum.privacy.PrivateTransactionValidator;
import org.hyperledger.besu.ethereum.vm.MessageFrame;

import java.io.IOException;
import java.math.BigInteger;
import java.nio.charset.StandardCharsets;
import java.util.Collections;
import java.util.List;
import java.util.Optional;
import java.util.OptionalInt;
import java.util.stream.Collectors;
import java.util.stream.IntStream;

import com.google.common.collect.ImmutableSet;
import com.google.common.io.Resources;
import io.vertx.core.json.JsonArray;

/** Provides the various @{link ProtocolSpec}s on mainnet hard forks. */
public abstract class MainnetProtocolSpecs {

  public static final int FRONTIER_CONTRACT_SIZE_LIMIT = Integer.MAX_VALUE;

  public static final int SPURIOUS_DRAGON_CONTRACT_SIZE_LIMIT = 24576;

  private static final Address RIPEMD160_PRECOMPILE =
      Address.fromHexString("0x0000000000000000000000000000000000000003");

  // A consensus bug at Ethereum mainnet transaction 0xcf416c53
  // deleted an empty account even when the message execution scope
  // failed, but the transaction itself succeeded.
  private static final ImmutableSet<Address> SPURIOUS_DRAGON_FORCE_DELETE_WHEN_EMPTY_ADDRESSES =
      ImmutableSet.of(RIPEMD160_PRECOMPILE);

  private static final Wei FRONTIER_BLOCK_REWARD = Wei.fromEth(5);

  private static final Wei BYZANTIUM_BLOCK_REWARD = Wei.fromEth(3);

  private static final Wei CONSTANTINOPLE_BLOCK_REWARD = Wei.fromEth(2);

  private MainnetProtocolSpecs() {}

  public static ProtocolSpecBuilder<Void> frontierDefinition(
      final OptionalInt configContractSizeLimit, final OptionalInt configStackSizeLimit) {
    final int contractSizeLimit = configContractSizeLimit.orElse(FRONTIER_CONTRACT_SIZE_LIMIT);
    final int stackSizeLimit = configStackSizeLimit.orElse(MessageFrame.DEFAULT_MAX_STACK_SIZE);
    return new ProtocolSpecBuilder<Void>()
        .gasCalculator(FrontierGasCalculator::new)
        .evmBuilder(MainnetEvmRegistries::frontier)
        .precompileContractRegistryBuilder(MainnetPrecompiledContractRegistries::frontier)
        .messageCallProcessorBuilder(MainnetMessageCallProcessor::new)
        .contractCreationProcessorBuilder(
            (gasCalculator, evm) ->
                new MainnetContractCreationProcessor(
                    gasCalculator,
                    evm,
                    false,
                    Collections.singletonList(MaxCodeSizeRule.of(contractSizeLimit)),
                    0))
        .transactionValidatorBuilder(
            gasCalculator ->
                new MainnetTransactionValidator(gasCalculator, false, Optional.empty()))
        .transactionProcessorBuilder(
            (gasCalculator,
                transactionValidator,
                contractCreationProcessor,
                messageCallProcessor) ->
                new MainnetTransactionProcessor(
                    gasCalculator,
                    transactionValidator,
                    contractCreationProcessor,
                    messageCallProcessor,
                    false,
                    stackSizeLimit,
                    Account.DEFAULT_VERSION,
                    false))
        .privateTransactionProcessorBuilder(
            (gasCalculator,
                transactionValidator,
                contractCreationProcessor,
                messageCallProcessor,
                privateTransactionValidator) ->
                new PrivateTransactionProcessor(
                    gasCalculator,
                    transactionValidator,
                    contractCreationProcessor,
                    messageCallProcessor,
                    false,
                    stackSizeLimit,
                    Account.DEFAULT_VERSION,
                    new PrivateTransactionValidator(Optional.empty()),
                    false))
        .difficultyCalculator(MainnetDifficultyCalculators.FRONTIER)
        .blockHeaderValidatorBuilder(MainnetBlockHeaderValidator.create())
        .ommerHeaderValidatorBuilder(MainnetBlockHeaderValidator.createOmmerValidator())
        .blockBodyValidatorBuilder(MainnetBlockBodyValidator::new)
        .transactionReceiptFactory(MainnetProtocolSpecs::frontierTransactionReceiptFactory)
        .blockReward(FRONTIER_BLOCK_REWARD)
        .skipZeroBlockRewards(false)
        .blockProcessorBuilder(MainnetBlockProcessor::new)
        .blockValidatorBuilder(MainnetBlockValidator::new)
        .blockImporterBuilder(MainnetBlockImporter::new)
        .blockHeaderFunctions(new MainnetBlockHeaderFunctions())
        .miningBeneficiaryCalculator(BlockHeader::getCoinbase)
        .name("Frontier");
  }

  public static ProtocolSpecBuilder<Void> homesteadDefinition(
      final OptionalInt configContractSizeLimit, final OptionalInt configStackSizeLimit) {
    final int contractSizeLimit = configContractSizeLimit.orElse(FRONTIER_CONTRACT_SIZE_LIMIT);
    return frontierDefinition(configContractSizeLimit, configStackSizeLimit)
        .gasCalculator(HomesteadGasCalculator::new)
        .evmBuilder(MainnetEvmRegistries::homestead)
        .contractCreationProcessorBuilder(
            (gasCalculator, evm) ->
                new MainnetContractCreationProcessor(
                    gasCalculator,
                    evm,
                    true,
                    Collections.singletonList(MaxCodeSizeRule.of(contractSizeLimit)),
                    0))
        .transactionValidatorBuilder(
            gasCalculator -> new MainnetTransactionValidator(gasCalculator, true, Optional.empty()))
        .difficultyCalculator(MainnetDifficultyCalculators.HOMESTEAD)
        .name("Homestead");
  }

  public static ProtocolSpecBuilder<Void> daoRecoveryInitDefinition(
      final OptionalInt contractSizeLimit, final OptionalInt configStackSizeLimit) {
    return homesteadDefinition(contractSizeLimit, configStackSizeLimit)
        .blockHeaderValidatorBuilder(MainnetBlockHeaderValidator.createDaoValidator())
        .blockProcessorBuilder(
            (transactionProcessor,
                transactionReceiptFactory,
                blockReward,
                miningBeneficiaryCalculator,
                skipZeroBlockRewards) ->
                new DaoBlockProcessor(
                    new MainnetBlockProcessor(
                        transactionProcessor,
                        transactionReceiptFactory,
                        blockReward,
                        miningBeneficiaryCalculator,
                        skipZeroBlockRewards)))
        .name("DaoRecoveryInit");
  }

  public static ProtocolSpecBuilder<Void> daoRecoveryTransitionDefinition(
      final OptionalInt contractSizeLimit, final OptionalInt configStackSizeLimit) {
    return daoRecoveryInitDefinition(contractSizeLimit, configStackSizeLimit)
        .blockProcessorBuilder(MainnetBlockProcessor::new)
        .name("DaoRecoveryTransition");
  }

  public static ProtocolSpecBuilder<Void> tangerineWhistleDefinition(
      final OptionalInt contractSizeLimit, final OptionalInt configStackSizeLimit) {
    return homesteadDefinition(contractSizeLimit, configStackSizeLimit)
        .gasCalculator(TangerineWhistleGasCalculator::new)
        .name("TangerineWhistle");
  }

  public static ProtocolSpecBuilder<Void> spuriousDragonDefinition(
      final Optional<BigInteger> chainId,
      final OptionalInt configContractSizeLimit,
      final OptionalInt configStackSizeLimit) {
    final int contractSizeLimit =
        configContractSizeLimit.orElse(SPURIOUS_DRAGON_CONTRACT_SIZE_LIMIT);
    final int stackSizeLimit = configStackSizeLimit.orElse(MessageFrame.DEFAULT_MAX_STACK_SIZE);

    return tangerineWhistleDefinition(OptionalInt.empty(), configStackSizeLimit)
        .gasCalculator(SpuriousDragonGasCalculator::new)
        .skipZeroBlockRewards(true)
        .messageCallProcessorBuilder(
            (evm, precompileContractRegistry) ->
                new MainnetMessageCallProcessor(
                    evm,
                    precompileContractRegistry,
                    SPURIOUS_DRAGON_FORCE_DELETE_WHEN_EMPTY_ADDRESSES))
        .contractCreationProcessorBuilder(
            (gasCalculator, evm) ->
                new MainnetContractCreationProcessor(
                    gasCalculator,
                    evm,
                    true,
                    Collections.singletonList(MaxCodeSizeRule.of(contractSizeLimit)),
                    1,
                    SPURIOUS_DRAGON_FORCE_DELETE_WHEN_EMPTY_ADDRESSES))
        .transactionValidatorBuilder(
            gasCalculator -> new MainnetTransactionValidator(gasCalculator, true, chainId))
        .transactionProcessorBuilder(
            (gasCalculator,
                transactionValidator,
                contractCreationProcessor,
                messageCallProcessor) ->
                new MainnetTransactionProcessor(
                    gasCalculator,
                    transactionValidator,
                    contractCreationProcessor,
                    messageCallProcessor,
                    true,
                    stackSizeLimit,
                    Account.DEFAULT_VERSION,
                    false))
        .name("SpuriousDragon");
  }

  public static ProtocolSpecBuilder<Void> byzantiumDefinition(
      final Optional<BigInteger> chainId,
      final OptionalInt contractSizeLimit,
      final OptionalInt configStackSizeLimit,
      final boolean enableRevertReason) {
    final int stackSizeLimit = configStackSizeLimit.orElse(MessageFrame.DEFAULT_MAX_STACK_SIZE);
    return spuriousDragonDefinition(chainId, contractSizeLimit, configStackSizeLimit)
        .evmBuilder(MainnetEvmRegistries::byzantium)
        .precompileContractRegistryBuilder(MainnetPrecompiledContractRegistries::byzantium)
        .difficultyCalculator(MainnetDifficultyCalculators.BYZANTIUM)
        .transactionReceiptFactory(
            enableRevertReason
                ? MainnetProtocolSpecs::byzantiumTransactionReceiptFactoryWithReasonEnabled
                : MainnetProtocolSpecs::byzantiumTransactionReceiptFactory)
        .blockReward(BYZANTIUM_BLOCK_REWARD)
        .privateTransactionValidatorBuilder(() -> new PrivateTransactionValidator(chainId))
        .privateTransactionProcessorBuilder(
            (gasCalculator,
                transactionValidator,
                contractCreationProcessor,
                messageCallProcessor,
                privateTransactionValidator) ->
                new PrivateTransactionProcessor(
                    gasCalculator,
                    transactionValidator,
                    contractCreationProcessor,
                    messageCallProcessor,
                    false,
                    stackSizeLimit,
                    Account.DEFAULT_VERSION,
                    privateTransactionValidator,
                    false))
        .name("Byzantium");
  }

  public static ProtocolSpecBuilder<Void> constantinopleDefinition(
      final Optional<BigInteger> chainId,
      final OptionalInt contractSizeLimit,
      final OptionalInt configStackSizeLimit,
      final boolean enableRevertReason) {
    return byzantiumDefinition(chainId, contractSizeLimit, configStackSizeLimit, enableRevertReason)
        .difficultyCalculator(MainnetDifficultyCalculators.CONSTANTINOPLE)
        .gasCalculator(ConstantinopleGasCalculator::new)
        .evmBuilder(MainnetEvmRegistries::constantinople)
        .blockReward(CONSTANTINOPLE_BLOCK_REWARD)
        .name("Constantinople");
  }

  public static ProtocolSpecBuilder<Void> constantinopleFixDefinition(
      final Optional<BigInteger> chainId,
      final OptionalInt contractSizeLimit,
      final OptionalInt configStackSizeLimit,
      final boolean enableRevertReason) {
    return constantinopleDefinition(
            chainId, contractSizeLimit, configStackSizeLimit, enableRevertReason)
        .gasCalculator(ConstantinopleFixGasCalculator::new)
        .name("ConstantinopleFix");
  }

  public static ProtocolSpecBuilder<Void> istanbulDefinition(
      final Optional<BigInteger> chainId,
      final OptionalInt configContractSizeLimit,
      final OptionalInt configStackSizeLimit,
      final boolean enableRevertReason) {
    final int contractSizeLimit =
        configContractSizeLimit.orElse(SPURIOUS_DRAGON_CONTRACT_SIZE_LIMIT);
    return constantinopleFixDefinition(
            chainId, configContractSizeLimit, configStackSizeLimit, enableRevertReason)
        .gasCalculator(IstanbulGasCalculator::new)
        .evmBuilder(
            gasCalculator ->
                MainnetEvmRegistries.istanbul(gasCalculator, chainId.orElse(BigInteger.ZERO)))
        .precompileContractRegistryBuilder(MainnetPrecompiledContractRegistries::istanbul)
        .contractCreationProcessorBuilder(
            (gasCalculator, evm) ->
                new MainnetContractCreationProcessor(
                    gasCalculator,
                    evm,
                    true,
                    Collections.singletonList(MaxCodeSizeRule.of(contractSizeLimit)),
                    1,
                    SPURIOUS_DRAGON_FORCE_DELETE_WHEN_EMPTY_ADDRESSES))
        .name("Istanbul");
  }

  static ProtocolSpecBuilder<Void> muirGlacierDefinition(
      final Optional<BigInteger> chainId,
      final OptionalInt contractSizeLimit,
      final OptionalInt configStackSizeLimit,
      final boolean enableRevertReason) {
    return istanbulDefinition(chainId, contractSizeLimit, configStackSizeLimit, enableRevertReason)
        .difficultyCalculator(MainnetDifficultyCalculators.MUIR_GLACIER)
        .name("MuirGlacier");
  }

  static ProtocolSpecBuilder<Void> berlinDefinition(
      final Optional<BigInteger> chainId,
      final OptionalInt contractSizeLimit,
      final OptionalInt configStackSizeLimit,
      final boolean enableRevertReason) {
<<<<<<< HEAD
    final int stackSizeLimit = configStackSizeLimit.orElse(MessageFrame.DEFAULT_MAX_STACK_SIZE);
    return muirGlacierDefinition(
            chainId, contractSizeLimit, configStackSizeLimit, enableRevertReason)
        .gasCalculator(BerlinGasCalculator::new)
        .evmBuilder(
            gasCalculator ->
                MainnetEvmRegistries.berlin(gasCalculator, chainId.orElse(BigInteger.ZERO)))
        .privateTransactionProcessorBuilder(
            (gasCalculator,
                transactionValidator,
                contractCreationProcessor,
                messageCallProcessor,
                privateTransactionValidator) ->
                new PrivateTransactionProcessor(
                    gasCalculator,
                    transactionValidator,
                    contractCreationProcessor,
                    messageCallProcessor,
                    false,
                    stackSizeLimit,
                    Account.DEFAULT_VERSION,
                    privateTransactionValidator,
                    true))
        .transactionProcessorBuilder(
            (gasCalculator,
                transactionValidator,
                contractCreationProcessor,
                messageCallProcessor) ->
                new MainnetTransactionProcessor(
                    gasCalculator,
                    transactionValidator,
                    contractCreationProcessor,
                    messageCallProcessor,
                    true,
                    stackSizeLimit,
                    Account.DEFAULT_VERSION,
                    true))
=======
    if (!ExperimentalEIPs.berlinEnabled) {
      throw new RuntimeException("Berlin feature flag must be enabled --Xberlin-enabled");
    }
    return muirGlacierDefinition(
            chainId, contractSizeLimit, configStackSizeLimit, enableRevertReason)
>>>>>>> 23d1460c
        .name("Berlin");
  }

  // TODO EIP-1559 change for the actual fork name when known
  static ProtocolSpecBuilder<Void> eip1559Definition(
      final Optional<BigInteger> chainId,
      final OptionalInt contractSizeLimit,
      final OptionalInt configStackSizeLimit,
      final boolean enableRevertReason,
      final GenesisConfigOptions genesisConfigOptions) {
    if (!ExperimentalEIPs.eip1559Enabled) {
      throw new RuntimeException("EIP-1559 feature flag must be enabled --Xeip1559-enabled");
    }
    final EIP1559 eip1559 = new EIP1559(genesisConfigOptions.getEIP1559BlockNumber().orElse(0));
    final ProtocolSpecBuilder<Void> eip1559ProtocolSpecBuilder =
        muirGlacierDefinition(chainId, contractSizeLimit, configStackSizeLimit, enableRevertReason)
            .transactionValidatorBuilder(
                gasCalculator ->
                    new MainnetTransactionValidator(
                        gasCalculator,
                        true,
                        chainId,
                        Optional.of(eip1559),
                        AcceptedTransactionTypes.FEE_MARKET_TRANSITIONAL_TRANSACTIONS))
            .name("EIP-1559");
    final BlockHeaderValidator.Builder<Void> blockHeaderValidatorBuilder =
        eip1559ProtocolSpecBuilder.getBlockHeaderValidatorBuilder();
    blockHeaderValidatorBuilder
        .addRule(new EIP1559BlockHeaderGasLimitValidationRule(eip1559))
        .addRule(new EIP1559BlockHeaderGasPriceValidationRule(eip1559));
    return eip1559ProtocolSpecBuilder;
  }

  // TODO EIP-1559 change for the actual fork name when known
  static ProtocolSpecBuilder<Void> eip1559FinalizedDefinition(
      final Optional<BigInteger> chainId,
      final OptionalInt contractSizeLimit,
      final OptionalInt configStackSizeLimit,
      final boolean enableRevertReason,
      final GenesisConfigOptions genesisConfigOptions) {
    return eip1559Definition(
            chainId,
            contractSizeLimit,
            configStackSizeLimit,
            enableRevertReason,
            genesisConfigOptions)
        .transactionValidatorBuilder(
            gasCalculator ->
                new MainnetTransactionValidator(
                    gasCalculator,
                    true,
                    chainId,
                    Optional.of(
                        new EIP1559(genesisConfigOptions.getEIP1559BlockNumber().orElse(0))),
                    AcceptedTransactionTypes.FEE_MARKET_TRANSACTIONS));
  }

  private static TransactionReceipt frontierTransactionReceiptFactory(
      final TransactionProcessor.Result result, final WorldState worldState, final long gasUsed) {
    return new TransactionReceipt(
        worldState.rootHash(),
        gasUsed,
        result.getLogs(),
        Optional.empty()); // No revert reason in frontier
  }

  private static TransactionReceipt byzantiumTransactionReceiptFactory(
      final TransactionProcessor.Result result, final WorldState worldState, final long gasUsed) {
    return new TransactionReceipt(
        result.isSuccessful() ? 1 : 0, gasUsed, result.getLogs(), Optional.empty());
  }

  private static TransactionReceipt byzantiumTransactionReceiptFactoryWithReasonEnabled(
      final TransactionProcessor.Result result, final WorldState worldState, final long gasUsed) {
    return new TransactionReceipt(
        result.isSuccessful() ? 1 : 0, gasUsed, result.getLogs(), result.getRevertReason());
  }

  private static class DaoBlockProcessor implements BlockProcessor {

    private final BlockProcessor wrapped;

    public DaoBlockProcessor(final BlockProcessor wrapped) {
      this.wrapped = wrapped;
    }

    @Override
    public Result processBlock(
        final Blockchain blockchain,
        final MutableWorldState worldState,
        final BlockHeader blockHeader,
        final List<Transaction> transactions,
        final List<BlockHeader> ommers) {
      updateWorldStateForDao(worldState);
      return wrapped.processBlock(blockchain, worldState, blockHeader, transactions, ommers);
    }

    private static final Address DAO_REFUND_CONTRACT_ADDRESS =
        Address.fromHexString("0xbf4ed7b27f1d666546e30d74d50d173d20bca754");

    private void updateWorldStateForDao(final MutableWorldState worldState) {
      try {
        final JsonArray json =
            new JsonArray(
                Resources.toString(
                    this.getClass().getResource("/daoAddresses.json"), StandardCharsets.UTF_8));
        final List<Address> addresses =
            IntStream.range(0, json.size())
                .mapToObj(json::getString)
                .map(Address::fromHexString)
                .collect(Collectors.toList());
        final WorldUpdater worldUpdater = worldState.updater();
        final MutableAccount daoRefundContract =
            worldUpdater.getOrCreate(DAO_REFUND_CONTRACT_ADDRESS).getMutable();
        for (final Address address : addresses) {
          final MutableAccount account = worldUpdater.getOrCreate(address).getMutable();
          final Wei balance = account.getBalance();
          account.decrementBalance(balance);
          daoRefundContract.incrementBalance(balance);
        }
        worldUpdater.commit();
      } catch (final IOException e) {
        throw new IllegalStateException(e);
      }
    }
  }
}<|MERGE_RESOLUTION|>--- conflicted
+++ resolved
@@ -339,7 +339,9 @@
       final OptionalInt contractSizeLimit,
       final OptionalInt configStackSizeLimit,
       final boolean enableRevertReason) {
-<<<<<<< HEAD
+    if (!ExperimentalEIPs.berlinEnabled) {
+      throw new RuntimeException("Berlin feature flag must be enabled --Xberlin-enabled");
+    }
     final int stackSizeLimit = configStackSizeLimit.orElse(MessageFrame.DEFAULT_MAX_STACK_SIZE);
     return muirGlacierDefinition(
             chainId, contractSizeLimit, configStackSizeLimit, enableRevertReason)
@@ -377,13 +379,6 @@
                     stackSizeLimit,
                     Account.DEFAULT_VERSION,
                     true))
-=======
-    if (!ExperimentalEIPs.berlinEnabled) {
-      throw new RuntimeException("Berlin feature flag must be enabled --Xberlin-enabled");
-    }
-    return muirGlacierDefinition(
-            chainId, contractSizeLimit, configStackSizeLimit, enableRevertReason)
->>>>>>> 23d1460c
         .name("Berlin");
   }
 
