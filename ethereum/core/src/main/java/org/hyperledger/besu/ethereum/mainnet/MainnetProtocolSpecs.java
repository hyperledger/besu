/*
 * Copyright ConsenSys AG.
 *
 * Licensed under the Apache License, Version 2.0 (the "License"); you may not use this file except in compliance with
 * the License. You may obtain a copy of the License at
 *
 * http://www.apache.org/licenses/LICENSE-2.0
 *
 * Unless required by applicable law or agreed to in writing, software distributed under the License is distributed on
 * an "AS IS" BASIS, WITHOUT WARRANTIES OR CONDITIONS OF ANY KIND, either express or implied. See the License for the
 * specific language governing permissions and limitations under the License.
 *
 * SPDX-License-Identifier: Apache-2.0
 */
package org.hyperledger.besu.ethereum.mainnet;

import org.hyperledger.besu.config.GenesisConfigOptions;
<<<<<<< HEAD
=======
import org.hyperledger.besu.config.experimental.ExperimentalEIPs;
>>>>>>> e917a35e
import org.hyperledger.besu.ethereum.MainnetBlockValidator;
import org.hyperledger.besu.ethereum.chain.Blockchain;
import org.hyperledger.besu.ethereum.core.Account;
import org.hyperledger.besu.ethereum.core.Address;
import org.hyperledger.besu.ethereum.core.BlockHeader;
import org.hyperledger.besu.ethereum.core.MutableAccount;
import org.hyperledger.besu.ethereum.core.MutableWorldState;
import org.hyperledger.besu.ethereum.core.Transaction;
import org.hyperledger.besu.ethereum.core.TransactionReceipt;
import org.hyperledger.besu.ethereum.core.Wei;
import org.hyperledger.besu.ethereum.core.WorldState;
import org.hyperledger.besu.ethereum.core.WorldUpdater;
import org.hyperledger.besu.ethereum.core.fees.EIP1559;
import org.hyperledger.besu.ethereum.mainnet.contractvalidation.MaxCodeSizeRule;
import org.hyperledger.besu.ethereum.mainnet.headervalidationrules.EIP1559BlockHeaderGasLimitValidationRule;
import org.hyperledger.besu.ethereum.mainnet.headervalidationrules.EIP1559BlockHeaderGasPriceValidationRule;
import org.hyperledger.besu.ethereum.privacy.PrivateTransactionProcessor;
import org.hyperledger.besu.ethereum.privacy.PrivateTransactionValidator;
import org.hyperledger.besu.ethereum.vm.MessageFrame;

import java.io.IOException;
import java.math.BigInteger;
import java.nio.charset.StandardCharsets;
import java.util.Collections;
import java.util.List;
import java.util.Optional;
import java.util.OptionalInt;
import java.util.stream.Collectors;
import java.util.stream.IntStream;

import com.google.common.collect.ImmutableSet;
import com.google.common.io.Resources;
import io.vertx.core.json.JsonArray;

/** Provides the various @{link ProtocolSpec}s on mainnet hard forks. */
public abstract class MainnetProtocolSpecs {

  public static final int FRONTIER_CONTRACT_SIZE_LIMIT = Integer.MAX_VALUE;

  public static final int SPURIOUS_DRAGON_CONTRACT_SIZE_LIMIT = 24576;

  private static final Address RIPEMD160_PRECOMPILE =
      Address.fromHexString("0x0000000000000000000000000000000000000003");

  // A consensus bug at Ethereum mainnet transaction 0xcf416c53
  // deleted an empty account even when the message execution scope
  // failed, but the transaction itself succeeded.
  private static final ImmutableSet<Address> SPURIOUS_DRAGON_FORCE_DELETE_WHEN_EMPTY_ADDRESSES =
      ImmutableSet.of(RIPEMD160_PRECOMPILE);

  private static final Wei FRONTIER_BLOCK_REWARD = Wei.fromEth(5);

  private static final Wei BYZANTIUM_BLOCK_REWARD = Wei.fromEth(3);

  private static final Wei CONSTANTINOPLE_BLOCK_REWARD = Wei.fromEth(2);

  private MainnetProtocolSpecs() {}

  public static ProtocolSpecBuilder<Void> frontierDefinition(
      final OptionalInt configContractSizeLimit, final OptionalInt configStackSizeLimit) {
    final int contractSizeLimit = configContractSizeLimit.orElse(FRONTIER_CONTRACT_SIZE_LIMIT);
    final int stackSizeLimit = configStackSizeLimit.orElse(MessageFrame.DEFAULT_MAX_STACK_SIZE);
    return new ProtocolSpecBuilder<Void>()
        .gasCalculator(FrontierGasCalculator::new)
        .evmBuilder(MainnetEvmRegistries::frontier)
        .precompileContractRegistryBuilder(MainnetPrecompiledContractRegistries::frontier)
        .messageCallProcessorBuilder(MainnetMessageCallProcessor::new)
        .contractCreationProcessorBuilder(
            (gasCalculator, evm) ->
                new MainnetContractCreationProcessor(
                    gasCalculator,
                    evm,
                    false,
                    Collections.singletonList(MaxCodeSizeRule.of(contractSizeLimit)),
                    0))
        .transactionValidatorBuilder(
            gasCalculator ->
                new MainnetTransactionValidator(gasCalculator, false, Optional.empty()))
        .transactionProcessorBuilder(
            (gasCalculator,
                transactionValidator,
                contractCreationProcessor,
                messageCallProcessor) ->
                new MainnetTransactionProcessor(
                    gasCalculator,
                    transactionValidator,
                    contractCreationProcessor,
                    messageCallProcessor,
                    false,
                    stackSizeLimit,
                    Account.DEFAULT_VERSION))
        .privateTransactionProcessorBuilder(
            (gasCalculator,
                transactionValidator,
                contractCreationProcessor,
                messageCallProcessor,
                privateTransactionValidator) ->
                new PrivateTransactionProcessor(
                    gasCalculator,
                    transactionValidator,
                    contractCreationProcessor,
                    messageCallProcessor,
                    false,
                    stackSizeLimit,
                    Account.DEFAULT_VERSION,
                    new PrivateTransactionValidator(Optional.empty())))
        .difficultyCalculator(MainnetDifficultyCalculators.FRONTIER)
        .blockHeaderValidatorBuilder(MainnetBlockHeaderValidator.create())
        .ommerHeaderValidatorBuilder(MainnetBlockHeaderValidator.createOmmerValidator())
        .blockBodyValidatorBuilder(MainnetBlockBodyValidator::new)
        .transactionReceiptFactory(MainnetProtocolSpecs::frontierTransactionReceiptFactory)
        .blockReward(FRONTIER_BLOCK_REWARD)
        .skipZeroBlockRewards(false)
        .blockProcessorBuilder(MainnetBlockProcessor::new)
        .blockValidatorBuilder(MainnetBlockValidator::new)
        .blockImporterBuilder(MainnetBlockImporter::new)
        .blockHeaderFunctions(new MainnetBlockHeaderFunctions())
        .miningBeneficiaryCalculator(BlockHeader::getCoinbase)
        .name("Frontier");
  }

  public static ProtocolSpecBuilder<Void> homesteadDefinition(
      final OptionalInt configContractSizeLimit, final OptionalInt configStackSizeLimit) {
    final int contractSizeLimit = configContractSizeLimit.orElse(FRONTIER_CONTRACT_SIZE_LIMIT);
    return frontierDefinition(configContractSizeLimit, configStackSizeLimit)
        .gasCalculator(HomesteadGasCalculator::new)
        .evmBuilder(MainnetEvmRegistries::homestead)
        .contractCreationProcessorBuilder(
            (gasCalculator, evm) ->
                new MainnetContractCreationProcessor(
                    gasCalculator,
                    evm,
                    true,
                    Collections.singletonList(MaxCodeSizeRule.of(contractSizeLimit)),
                    0))
        .transactionValidatorBuilder(
            gasCalculator -> new MainnetTransactionValidator(gasCalculator, true, Optional.empty()))
        .difficultyCalculator(MainnetDifficultyCalculators.HOMESTEAD)
        .name("Homestead");
  }

  public static ProtocolSpecBuilder<Void> daoRecoveryInitDefinition(
      final OptionalInt contractSizeLimit, final OptionalInt configStackSizeLimit) {
    return homesteadDefinition(contractSizeLimit, configStackSizeLimit)
        .blockHeaderValidatorBuilder(MainnetBlockHeaderValidator.createDaoValidator())
        .blockProcessorBuilder(
            (transactionProcessor,
                transactionReceiptFactory,
                blockReward,
                miningBeneficiaryCalculator,
                skipZeroBlockRewards) ->
                new DaoBlockProcessor(
                    new MainnetBlockProcessor(
                        transactionProcessor,
                        transactionReceiptFactory,
                        blockReward,
                        miningBeneficiaryCalculator,
                        skipZeroBlockRewards)))
        .name("DaoRecoveryInit");
  }

  public static ProtocolSpecBuilder<Void> daoRecoveryTransitionDefinition(
      final OptionalInt contractSizeLimit, final OptionalInt configStackSizeLimit) {
    return daoRecoveryInitDefinition(contractSizeLimit, configStackSizeLimit)
        .blockProcessorBuilder(MainnetBlockProcessor::new)
        .name("DaoRecoveryTransition");
  }

  public static ProtocolSpecBuilder<Void> tangerineWhistleDefinition(
      final OptionalInt contractSizeLimit, final OptionalInt configStackSizeLimit) {
    return homesteadDefinition(contractSizeLimit, configStackSizeLimit)
        .gasCalculator(TangerineWhistleGasCalculator::new)
        .name("TangerineWhistle");
  }

  public static ProtocolSpecBuilder<Void> spuriousDragonDefinition(
      final Optional<BigInteger> chainId,
      final OptionalInt configContractSizeLimit,
      final OptionalInt configStackSizeLimit) {
    final int contractSizeLimit =
        configContractSizeLimit.orElse(SPURIOUS_DRAGON_CONTRACT_SIZE_LIMIT);
    final int stackSizeLimit = configStackSizeLimit.orElse(MessageFrame.DEFAULT_MAX_STACK_SIZE);

    return tangerineWhistleDefinition(OptionalInt.empty(), configStackSizeLimit)
        .gasCalculator(SpuriousDragonGasCalculator::new)
        .skipZeroBlockRewards(true)
        .messageCallProcessorBuilder(
            (evm, precompileContractRegistry) ->
                new MainnetMessageCallProcessor(
                    evm,
                    precompileContractRegistry,
                    SPURIOUS_DRAGON_FORCE_DELETE_WHEN_EMPTY_ADDRESSES))
        .contractCreationProcessorBuilder(
            (gasCalculator, evm) ->
                new MainnetContractCreationProcessor(
                    gasCalculator,
                    evm,
                    true,
                    Collections.singletonList(MaxCodeSizeRule.of(contractSizeLimit)),
                    1,
                    SPURIOUS_DRAGON_FORCE_DELETE_WHEN_EMPTY_ADDRESSES))
        .transactionValidatorBuilder(
            gasCalculator -> new MainnetTransactionValidator(gasCalculator, true, chainId))
        .transactionProcessorBuilder(
            (gasCalculator,
                transactionValidator,
                contractCreationProcessor,
                messageCallProcessor) ->
                new MainnetTransactionProcessor(
                    gasCalculator,
                    transactionValidator,
                    contractCreationProcessor,
                    messageCallProcessor,
                    true,
                    stackSizeLimit,
                    Account.DEFAULT_VERSION))
        .name("SpuriousDragon");
  }

  public static ProtocolSpecBuilder<Void> byzantiumDefinition(
      final Optional<BigInteger> chainId,
      final OptionalInt contractSizeLimit,
      final OptionalInt configStackSizeLimit,
      final boolean enableRevertReason) {
    final int stackSizeLimit = configStackSizeLimit.orElse(MessageFrame.DEFAULT_MAX_STACK_SIZE);
    return spuriousDragonDefinition(chainId, contractSizeLimit, configStackSizeLimit)
        .evmBuilder(MainnetEvmRegistries::byzantium)
        .precompileContractRegistryBuilder(MainnetPrecompiledContractRegistries::byzantium)
        .difficultyCalculator(MainnetDifficultyCalculators.BYZANTIUM)
        .transactionReceiptFactory(
            enableRevertReason
                ? MainnetProtocolSpecs::byzantiumTransactionReceiptFactoryWithReasonEnabled
                : MainnetProtocolSpecs::byzantiumTransactionReceiptFactory)
        .blockReward(BYZANTIUM_BLOCK_REWARD)
        .privateTransactionValidatorBuilder(() -> new PrivateTransactionValidator(chainId))
        .privateTransactionProcessorBuilder(
            (gasCalculator,
                transactionValidator,
                contractCreationProcessor,
                messageCallProcessor,
                privateTransactionValidator) ->
                new PrivateTransactionProcessor(
                    gasCalculator,
                    transactionValidator,
                    contractCreationProcessor,
                    messageCallProcessor,
                    false,
                    stackSizeLimit,
                    Account.DEFAULT_VERSION,
                    privateTransactionValidator))
        .name("Byzantium");
  }

  public static ProtocolSpecBuilder<Void> constantinopleDefinition(
      final Optional<BigInteger> chainId,
      final OptionalInt contractSizeLimit,
      final OptionalInt configStackSizeLimit,
      final boolean enableRevertReason) {
    return byzantiumDefinition(chainId, contractSizeLimit, configStackSizeLimit, enableRevertReason)
        .difficultyCalculator(MainnetDifficultyCalculators.CONSTANTINOPLE)
        .gasCalculator(ConstantinopleGasCalculator::new)
        .evmBuilder(MainnetEvmRegistries::constantinople)
        .blockReward(CONSTANTINOPLE_BLOCK_REWARD)
        .name("Constantinople");
  }

  public static ProtocolSpecBuilder<Void> constantinopleFixDefinition(
      final Optional<BigInteger> chainId,
      final OptionalInt contractSizeLimit,
      final OptionalInt configStackSizeLimit,
      final boolean enableRevertReason) {
    return constantinopleDefinition(
            chainId, contractSizeLimit, configStackSizeLimit, enableRevertReason)
        .gasCalculator(ConstantinopleFixGasCalculator::new)
        .name("ConstantinopleFix");
  }

  public static ProtocolSpecBuilder<Void> istanbulDefinition(
      final Optional<BigInteger> chainId,
      final OptionalInt configContractSizeLimit,
      final OptionalInt configStackSizeLimit,
      final boolean enableRevertReason) {
    final int contractSizeLimit =
        configContractSizeLimit.orElse(SPURIOUS_DRAGON_CONTRACT_SIZE_LIMIT);
    return constantinopleFixDefinition(
            chainId, configContractSizeLimit, configStackSizeLimit, enableRevertReason)
        .gasCalculator(IstanbulGasCalculator::new)
        .evmBuilder(
            gasCalculator ->
                MainnetEvmRegistries.istanbul(gasCalculator, chainId.orElse(BigInteger.ZERO)))
        .precompileContractRegistryBuilder(MainnetPrecompiledContractRegistries::istanbul)
        .contractCreationProcessorBuilder(
            (gasCalculator, evm) ->
                new MainnetContractCreationProcessor(
                    gasCalculator,
                    evm,
                    true,
                    Collections.singletonList(MaxCodeSizeRule.of(contractSizeLimit)),
                    1,
                    SPURIOUS_DRAGON_FORCE_DELETE_WHEN_EMPTY_ADDRESSES))
        .name("Istanbul");
  }

  static ProtocolSpecBuilder<Void> muirGlacierDefinition(
      final Optional<BigInteger> chainId,
      final OptionalInt contractSizeLimit,
      final OptionalInt configStackSizeLimit,
      final boolean enableRevertReason) {
    return istanbulDefinition(chainId, contractSizeLimit, configStackSizeLimit, enableRevertReason)
        .difficultyCalculator(MainnetDifficultyCalculators.MUIR_GLACIER)
        .name("MuirGlacier");
  }

  // TODO EIP-1559 change for the actual fork name when known
  static ProtocolSpecBuilder<Void> eip1559Definition(
      final Optional<BigInteger> chainId,
      final OptionalInt contractSizeLimit,
      final OptionalInt configStackSizeLimit,
      final boolean enableRevertReason,
      final GenesisConfigOptions genesisConfigOptions) {
<<<<<<< HEAD
    final EIP1559 eip1559 = new EIP1559(genesisConfigOptions.getEIP1559BlockNumber().orElse(0));
    return muirGlacierDefinition(
            chainId, contractSizeLimit, configStackSizeLimit, enableRevertReason)
        .transactionValidatorBuilder(
            gasCalculator ->
                new MainnetTransactionValidator(gasCalculator, true, chainId, Optional.of(eip1559)))
        .blockBodyValidatorBuilder(
            protocolSchedule ->
                new MainnetBlockBodyValidator<>(protocolSchedule, Optional.of(eip1559)))
        .addBlockHeaderValidatorRule(new EIP1559BlockHeaderGasLimitValidationRule<>(eip1559))
        .addBlockHeaderValidatorRule(new EIP1559BlockHeaderGasPriceValidationRule<>(eip1559))
        .name("EIP-1559");
=======
    if (!ExperimentalEIPs.eip1559Enabled) {
      throw new RuntimeException("EIP-1559 feature flag must be enabled");
    }
    final EIP1559 eip1559 = new EIP1559(genesisConfigOptions.getEIP1559BlockNumber().orElse(0));
    final ProtocolSpecBuilder<Void> eip1559ProtocolSpecBuilder =
        muirGlacierDefinition(chainId, contractSizeLimit, configStackSizeLimit, enableRevertReason)
            .name("EIP-1559");
    final BlockHeaderValidator.Builder<Void> blockHeaderValidatorBuilder =
        eip1559ProtocolSpecBuilder.getBlockHeaderValidatorBuilder();
    blockHeaderValidatorBuilder
        .addRule(new EIP1559BlockHeaderGasLimitValidationRule(eip1559))
        .addRule(new EIP1559BlockHeaderGasPriceValidationRule(eip1559));
    return eip1559ProtocolSpecBuilder;
>>>>>>> e917a35e
  }

  private static TransactionReceipt frontierTransactionReceiptFactory(
      final TransactionProcessor.Result result, final WorldState worldState, final long gasUsed) {
    return new TransactionReceipt(
        worldState.rootHash(),
        gasUsed,
        result.getLogs(),
        Optional.empty()); // No revert reason in frontier
  }

  private static TransactionReceipt byzantiumTransactionReceiptFactory(
      final TransactionProcessor.Result result, final WorldState worldState, final long gasUsed) {
    return new TransactionReceipt(
        result.isSuccessful() ? 1 : 0, gasUsed, result.getLogs(), Optional.empty());
  }

  private static TransactionReceipt byzantiumTransactionReceiptFactoryWithReasonEnabled(
      final TransactionProcessor.Result result, final WorldState worldState, final long gasUsed) {
    return new TransactionReceipt(
        result.isSuccessful() ? 1 : 0, gasUsed, result.getLogs(), result.getRevertReason());
  }

  private static class DaoBlockProcessor implements BlockProcessor {

    private final BlockProcessor wrapped;

    public DaoBlockProcessor(final BlockProcessor wrapped) {
      this.wrapped = wrapped;
    }

    @Override
    public Result processBlock(
        final Blockchain blockchain,
        final MutableWorldState worldState,
        final BlockHeader blockHeader,
        final List<Transaction> transactions,
        final List<BlockHeader> ommers) {
      updateWorldStateForDao(worldState);
      return wrapped.processBlock(blockchain, worldState, blockHeader, transactions, ommers);
    }

    private static final Address DAO_REFUND_CONTRACT_ADDRESS =
        Address.fromHexString("0xbf4ed7b27f1d666546e30d74d50d173d20bca754");

    private void updateWorldStateForDao(final MutableWorldState worldState) {
      try {
        final JsonArray json =
            new JsonArray(
                Resources.toString(
                    this.getClass().getResource("/daoAddresses.json"), StandardCharsets.UTF_8));
        final List<Address> addresses =
            IntStream.range(0, json.size())
                .mapToObj(json::getString)
                .map(Address::fromHexString)
                .collect(Collectors.toList());
        final WorldUpdater worldUpdater = worldState.updater();
        final MutableAccount daoRefundContract =
            worldUpdater.getOrCreate(DAO_REFUND_CONTRACT_ADDRESS).getMutable();
        for (final Address address : addresses) {
          final MutableAccount account = worldUpdater.getOrCreate(address).getMutable();
          final Wei balance = account.getBalance();
          account.decrementBalance(balance);
          daoRefundContract.incrementBalance(balance);
        }
        worldUpdater.commit();
      } catch (final IOException e) {
        throw new IllegalStateException(e);
      }
    }
  }
}<|MERGE_RESOLUTION|>--- conflicted
+++ resolved
@@ -15,10 +15,7 @@
 package org.hyperledger.besu.ethereum.mainnet;
 
 import org.hyperledger.besu.config.GenesisConfigOptions;
-<<<<<<< HEAD
-=======
 import org.hyperledger.besu.config.experimental.ExperimentalEIPs;
->>>>>>> e917a35e
 import org.hyperledger.besu.ethereum.MainnetBlockValidator;
 import org.hyperledger.besu.ethereum.chain.Blockchain;
 import org.hyperledger.besu.ethereum.core.Account;
@@ -339,26 +336,16 @@
       final OptionalInt configStackSizeLimit,
       final boolean enableRevertReason,
       final GenesisConfigOptions genesisConfigOptions) {
-<<<<<<< HEAD
-    final EIP1559 eip1559 = new EIP1559(genesisConfigOptions.getEIP1559BlockNumber().orElse(0));
-    return muirGlacierDefinition(
-            chainId, contractSizeLimit, configStackSizeLimit, enableRevertReason)
-        .transactionValidatorBuilder(
-            gasCalculator ->
-                new MainnetTransactionValidator(gasCalculator, true, chainId, Optional.of(eip1559)))
-        .blockBodyValidatorBuilder(
-            protocolSchedule ->
-                new MainnetBlockBodyValidator<>(protocolSchedule, Optional.of(eip1559)))
-        .addBlockHeaderValidatorRule(new EIP1559BlockHeaderGasLimitValidationRule<>(eip1559))
-        .addBlockHeaderValidatorRule(new EIP1559BlockHeaderGasPriceValidationRule<>(eip1559))
-        .name("EIP-1559");
-=======
     if (!ExperimentalEIPs.eip1559Enabled) {
       throw new RuntimeException("EIP-1559 feature flag must be enabled");
     }
     final EIP1559 eip1559 = new EIP1559(genesisConfigOptions.getEIP1559BlockNumber().orElse(0));
     final ProtocolSpecBuilder<Void> eip1559ProtocolSpecBuilder =
         muirGlacierDefinition(chainId, contractSizeLimit, configStackSizeLimit, enableRevertReason)
+            .transactionValidatorBuilder(
+                gasCalculator ->
+                    new MainnetTransactionValidator(
+                        gasCalculator, true, chainId, Optional.of(eip1559)))
             .name("EIP-1559");
     final BlockHeaderValidator.Builder<Void> blockHeaderValidatorBuilder =
         eip1559ProtocolSpecBuilder.getBlockHeaderValidatorBuilder();
@@ -366,7 +353,6 @@
         .addRule(new EIP1559BlockHeaderGasLimitValidationRule(eip1559))
         .addRule(new EIP1559BlockHeaderGasPriceValidationRule(eip1559));
     return eip1559ProtocolSpecBuilder;
->>>>>>> e917a35e
   }
 
   private static TransactionReceipt frontierTransactionReceiptFactory(
