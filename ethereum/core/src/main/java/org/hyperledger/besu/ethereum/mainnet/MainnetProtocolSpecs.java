--- conflicted
+++ resolved
@@ -734,7 +734,6 @@
   }
 
   static ProtocolSpecBuilder pragueDefinition(
-<<<<<<< HEAD
       final Optional<BigInteger> chainId,
       final OptionalInt configContractSizeLimit,
       final OptionalInt configStackSizeLimit,
@@ -786,7 +785,7 @@
                     transactionValidator,
                     contractCreationProcessor,
                     messageCallProcessor,
-                    true,
+                    new ClearEmptyAccount(),
                     true,
                     stackSizeLimit,
                     feeMarket,
@@ -801,8 +800,6 @@
   }
 
   static ProtocolSpecBuilder eip4762Definition(
-=======
->>>>>>> 87dfbcd7
       final Optional<BigInteger> chainId,
       final OptionalInt configContractSizeLimit,
       final OptionalInt configStackSizeLimit,
@@ -815,7 +812,7 @@
     final int stackSizeLimit = configStackSizeLimit.orElse(MessageFrame.DEFAULT_MAX_STACK_SIZE);
     final ClearEmptyAccountStrategy clearEmptyAccountStrategy =
         new ClearEmptyAccountStrategy.ClearEmptyAccountWithException(
-            List.of(HistoricalBlockHashProcessor.HISTORICAL_BLOCKHASH_ADDRESS));
+            List.of(PragueBlockHashProcessor.HISTORY_STORAGE_ADDRESS));
     return shanghaiDefinition(
             chainId,
             configContractSizeLimit,
@@ -846,62 +843,9 @@
                     feeMarket,
                     CoinbaseFeePriceCalculator.eip1559()))
         .withdrawalsProcessor(new WithdrawalsProcessor(clearEmptyAccountStrategy))
-        .historicalBlockHashProcessor(
-            new HistoricalBlockHashProcessor(genesisConfigOptions.getPragueTime().orElse(0)))
+        .blockHashProcessor(new PragueBlockHashProcessor())
         .name("eip4762");
   }
-<<<<<<< HEAD
-=======
-
-  static ProtocolSpecBuilder eip4762Definition(
-      final Optional<BigInteger> chainId,
-      final OptionalInt configContractSizeLimit,
-      final OptionalInt configStackSizeLimit,
-      final boolean enableRevertReason,
-      final GenesisConfigOptions genesisConfigOptions,
-      final EvmConfiguration evmConfiguration,
-      final MiningParameters miningParameters) {
-
-    // extra variables need to support flipping the warm coinbase flag.
-    final int stackSizeLimit = configStackSizeLimit.orElse(MessageFrame.DEFAULT_MAX_STACK_SIZE);
-    final ClearEmptyAccountStrategy clearEmptyAccountStrategy =
-        new ClearEmptyAccountStrategy.ClearEmptyAccountWithException(
-            List.of(HistoricalBlockHashProcessor.HISTORICAL_BLOCKHASH_ADDRESS));
-    return shanghaiDefinition(
-            chainId,
-            configContractSizeLimit,
-            configStackSizeLimit,
-            enableRevertReason,
-            genesisConfigOptions,
-            evmConfiguration,
-            miningParameters)
-        .gasCalculator(Eip4762GasCalculator::new)
-        .evmBuilder(
-            (gasCalculator, jdCacheConfig) ->
-                MainnetEVMs.eip4762(
-                    gasCalculator, chainId.orElse(BigInteger.ZERO), evmConfiguration))
-        .transactionProcessorBuilder(
-            (gasCalculator,
-                feeMarket,
-                transactionValidatorFactory,
-                contractCreationProcessor,
-                messageCallProcessor) ->
-                new MainnetTransactionProcessor(
-                    gasCalculator,
-                    transactionValidatorFactory,
-                    contractCreationProcessor,
-                    messageCallProcessor,
-                    clearEmptyAccountStrategy,
-                    true,
-                    stackSizeLimit,
-                    feeMarket,
-                    CoinbaseFeePriceCalculator.eip1559()))
-        .withdrawalsProcessor(new WithdrawalsProcessor(clearEmptyAccountStrategy))
-        .historicalBlockHashProcessor(
-            new HistoricalBlockHashProcessor(genesisConfigOptions.getPragueTime().orElse(0)))
-        .name("eip4762");
-  }
->>>>>>> 87dfbcd7
 
   static ProtocolSpecBuilder futureEipsDefinition(
       final Optional<BigInteger> chainId,
