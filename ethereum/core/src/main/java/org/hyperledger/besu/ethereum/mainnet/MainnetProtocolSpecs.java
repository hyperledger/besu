/*
 * Copyright ConsenSys AG.
 *
 * Licensed under the Apache License, Version 2.0 (the "License"); you may not use this file except in compliance with
 * the License. You may obtain a copy of the License at
 *
 * http://www.apache.org/licenses/LICENSE-2.0
 *
 * Unless required by applicable law or agreed to in writing, software distributed under the License is distributed on
 * an "AS IS" BASIS, WITHOUT WARRANTIES OR CONDITIONS OF ANY KIND, either express or implied. See the License for the
 * specific language governing permissions and limitations under the License.
 *
 * SPDX-License-Identifier: Apache-2.0
 */
package org.hyperledger.besu.ethereum.mainnet;

import org.hyperledger.besu.config.GenesisConfigOptions;
import org.hyperledger.besu.config.PowAlgorithm;
import org.hyperledger.besu.datatypes.Address;
import org.hyperledger.besu.datatypes.TransactionType;
import org.hyperledger.besu.datatypes.Wei;
import org.hyperledger.besu.ethereum.BlockProcessingResult;
import org.hyperledger.besu.ethereum.MainnetBlockValidator;
import org.hyperledger.besu.ethereum.chain.Blockchain;
import org.hyperledger.besu.ethereum.core.BlockHeader;
import org.hyperledger.besu.ethereum.core.Deposit;
import org.hyperledger.besu.ethereum.core.MiningParameters;
import org.hyperledger.besu.ethereum.core.MutableWorldState;
import org.hyperledger.besu.ethereum.core.Transaction;
import org.hyperledger.besu.ethereum.core.TransactionReceipt;
import org.hyperledger.besu.ethereum.core.Withdrawal;
import org.hyperledger.besu.ethereum.core.feemarket.CoinbaseFeePriceCalculator;
import org.hyperledger.besu.ethereum.mainnet.ClearEmptyAccountStrategy.ClearEmptyAccount;
import org.hyperledger.besu.ethereum.mainnet.ClearEmptyAccountStrategy.ClearEmptyAccountWithException;
import org.hyperledger.besu.ethereum.mainnet.ClearEmptyAccountStrategy.NotClearEmptyAccount;
import org.hyperledger.besu.ethereum.mainnet.ProtocolSpecBuilder.BlockValidatorBuilder;
import org.hyperledger.besu.ethereum.mainnet.feemarket.BaseFeeMarket;
import org.hyperledger.besu.ethereum.mainnet.feemarket.FeeMarket;
import org.hyperledger.besu.ethereum.privacy.PrivateTransactionProcessor;
import org.hyperledger.besu.ethereum.privacy.PrivateTransactionValidator;
import org.hyperledger.besu.ethereum.privacy.storage.PrivateMetadataUpdater;
import org.hyperledger.besu.ethereum.processing.TransactionProcessingResult;
import org.hyperledger.besu.evm.MainnetEVMs;
import org.hyperledger.besu.evm.account.MutableAccount;
import org.hyperledger.besu.evm.contractvalidation.EOFValidationCodeRule;
import org.hyperledger.besu.evm.contractvalidation.MaxCodeSizeRule;
import org.hyperledger.besu.evm.contractvalidation.PrefixCodeRule;
import org.hyperledger.besu.evm.frame.MessageFrame;
import org.hyperledger.besu.evm.gascalculator.BerlinGasCalculator;
import org.hyperledger.besu.evm.gascalculator.ByzantiumGasCalculator;
import org.hyperledger.besu.evm.gascalculator.CancunGasCalculator;
import org.hyperledger.besu.evm.gascalculator.ConstantinopleGasCalculator;
import org.hyperledger.besu.evm.gascalculator.FrontierGasCalculator;
import org.hyperledger.besu.evm.gascalculator.HomesteadGasCalculator;
import org.hyperledger.besu.evm.gascalculator.IstanbulGasCalculator;
import org.hyperledger.besu.evm.gascalculator.LondonGasCalculator;
import org.hyperledger.besu.evm.gascalculator.PetersburgGasCalculator;
import org.hyperledger.besu.evm.gascalculator.PragueGasCalculator;
import org.hyperledger.besu.evm.gascalculator.ShanghaiGasCalculator;
import org.hyperledger.besu.evm.gascalculator.SpuriousDragonGasCalculator;
import org.hyperledger.besu.evm.gascalculator.TangerineWhistleGasCalculator;
import org.hyperledger.besu.evm.internal.EvmConfiguration;
import org.hyperledger.besu.evm.processor.ContractCreationProcessor;
import org.hyperledger.besu.evm.processor.MessageCallProcessor;
import org.hyperledger.besu.evm.worldstate.WorldState;
import org.hyperledger.besu.evm.worldstate.WorldUpdater;

import java.io.IOException;
import java.math.BigInteger;
import java.nio.charset.StandardCharsets;
import java.util.Collections;
import java.util.List;
import java.util.Optional;
import java.util.OptionalInt;
import java.util.Set;
import java.util.stream.IntStream;

import com.google.common.io.Resources;
import io.vertx.core.json.JsonArray;

/** Provides the various {@link ProtocolSpec}s on mainnet hard forks. */
public abstract class MainnetProtocolSpecs {

  public static final int FRONTIER_CONTRACT_SIZE_LIMIT = Integer.MAX_VALUE;

  public static final int SPURIOUS_DRAGON_CONTRACT_SIZE_LIMIT = 24576;
  public static final int SHANGHAI_INIT_CODE_SIZE_LIMIT = 2 * SPURIOUS_DRAGON_CONTRACT_SIZE_LIMIT;

  private static final Address RIPEMD160_PRECOMPILE =
      Address.fromHexString("0x0000000000000000000000000000000000000003");

  // A consensus bug at Ethereum mainnet transaction 0xcf416c53
  // deleted an empty account even when the message execution scope
  // failed, but the transaction itself succeeded.
  private static final Set<Address> SPURIOUS_DRAGON_FORCE_DELETE_WHEN_EMPTY_ADDRESSES =
      Set.of(RIPEMD160_PRECOMPILE);

  private static final Wei FRONTIER_BLOCK_REWARD = Wei.fromEth(5);

  private static final Wei BYZANTIUM_BLOCK_REWARD = Wei.fromEth(3);

  private static final Wei CONSTANTINOPLE_BLOCK_REWARD = Wei.fromEth(2);

  public static final Address DEFAULT_DEPOSIT_CONTRACT_ADDRESS =
      Address.fromHexString("0x00000000219ab540356cbb839cbe05303d7705fa");

  private MainnetProtocolSpecs() {}

  public static ProtocolSpecBuilder frontierDefinition(
      final OptionalInt configContractSizeLimit,
      final OptionalInt configStackSizeLimit,
      final EvmConfiguration evmConfiguration) {
    final int contractSizeLimit = configContractSizeLimit.orElse(FRONTIER_CONTRACT_SIZE_LIMIT);
    final int stackSizeLimit = configStackSizeLimit.orElse(MessageFrame.DEFAULT_MAX_STACK_SIZE);
    return new ProtocolSpecBuilder()
        .gasCalculator(FrontierGasCalculator::new)
        .gasLimitCalculatorBuilder(feeMarket -> new FrontierTargetingGasLimitCalculator())
        .evmBuilder(MainnetEVMs::frontier)
        .precompileContractRegistryBuilder(MainnetPrecompiledContractRegistries::frontier)
        .messageCallProcessorBuilder(MessageCallProcessor::new)
        .contractCreationProcessorBuilder(
            (gasCalculator, evm) ->
                new ContractCreationProcessor(
                    gasCalculator,
                    evm,
                    false,
                    Collections.singletonList(MaxCodeSizeRule.of(contractSizeLimit)),
                    0))
        .transactionValidatorFactoryBuilder(
            (gasCalculator, gasLimitCalculator, feeMarket) ->
                new TransactionValidatorFactory(
                    gasCalculator, gasLimitCalculator, false, Optional.empty()))
        .transactionProcessorBuilder(
            (gasCalculator,
                feeMarket,
                transactionValidatorFactory,
                contractCreationProcessor,
                messageCallProcessor) ->
                new MainnetTransactionProcessor(
                    gasCalculator,
                    transactionValidatorFactory,
                    contractCreationProcessor,
                    messageCallProcessor,
                    new NotClearEmptyAccount(),
                    false,
                    stackSizeLimit,
                    FeeMarket.legacy(),
                    CoinbaseFeePriceCalculator.frontier()))
        .privateTransactionProcessorBuilder(
            (transactionValidatorFactory,
                contractCreationProcessor,
                messageCallProcessor,
                privateTransactionValidator) ->
                new PrivateTransactionProcessor(
                    transactionValidatorFactory,
                    contractCreationProcessor,
                    messageCallProcessor,
                    false,
                    stackSizeLimit,
                    new PrivateTransactionValidator(Optional.empty())))
        .difficultyCalculator(MainnetDifficultyCalculators.FRONTIER)
        .blockHeaderValidatorBuilder(feeMarket -> MainnetBlockHeaderValidator.create())
        .ommerHeaderValidatorBuilder(
            feeMarket -> MainnetBlockHeaderValidator.createLegacyFeeMarketOmmerValidator())
        .blockBodyValidatorBuilder(MainnetBlockBodyValidator::new)
        .transactionReceiptFactory(MainnetProtocolSpecs::frontierTransactionReceiptFactory)
        .blockReward(FRONTIER_BLOCK_REWARD)
        .skipZeroBlockRewards(false)
        .blockProcessorBuilder(MainnetBlockProcessor::new)
        .blockValidatorBuilder(MainnetProtocolSpecs.blockValidatorBuilder())
        .blockImporterBuilder(MainnetBlockImporter::new)
        .blockHeaderFunctions(new MainnetBlockHeaderFunctions())
        .miningBeneficiaryCalculator(BlockHeader::getCoinbase)
        .evmConfiguration(evmConfiguration)
        .name("Frontier");
  }

  public static PoWHasher powHasher(final PowAlgorithm powAlgorithm) {
    if (powAlgorithm == null) {
      return PoWHasher.UNSUPPORTED;
    }
    return powAlgorithm == PowAlgorithm.ETHASH ? PoWHasher.ETHASH_LIGHT : PoWHasher.UNSUPPORTED;
  }

  public static BlockValidatorBuilder blockValidatorBuilder() {
    return MainnetBlockValidator::new;
  }

  public static ProtocolSpecBuilder homesteadDefinition(
      final OptionalInt configContractSizeLimit,
      final OptionalInt configStackSizeLimit,
      final EvmConfiguration evmConfiguration) {
    final int contractSizeLimit = configContractSizeLimit.orElse(FRONTIER_CONTRACT_SIZE_LIMIT);
    return frontierDefinition(configContractSizeLimit, configStackSizeLimit, evmConfiguration)
        .gasCalculator(HomesteadGasCalculator::new)
        .evmBuilder(MainnetEVMs::homestead)
        .contractCreationProcessorBuilder(
            (gasCalculator, evm) ->
                new ContractCreationProcessor(
                    gasCalculator,
                    evm,
                    true,
                    Collections.singletonList(MaxCodeSizeRule.of(contractSizeLimit)),
                    0))
        .transactionValidatorFactoryBuilder(
            (gasCalculator, gasLimitCalculator, feeMarket) ->
                new TransactionValidatorFactory(
                    gasCalculator, gasLimitCalculator, true, Optional.empty()))
        .difficultyCalculator(MainnetDifficultyCalculators.HOMESTEAD)
        .name("Homestead");
  }

  public static ProtocolSpecBuilder daoRecoveryInitDefinition(
      final OptionalInt contractSizeLimit,
      final OptionalInt configStackSizeLimit,
      final EvmConfiguration evmConfiguration) {
    return homesteadDefinition(contractSizeLimit, configStackSizeLimit, evmConfiguration)
        .blockHeaderValidatorBuilder(feeMarket -> MainnetBlockHeaderValidator.createDaoValidator())
        .blockProcessorBuilder(
            (transactionProcessor,
                transactionReceiptFactory,
                blockReward,
                miningBeneficiaryCalculator,
                skipZeroBlockRewards,
                protocolSchedule) ->
                new DaoBlockProcessor(
                    new MainnetBlockProcessor(
                        transactionProcessor,
                        transactionReceiptFactory,
                        blockReward,
                        miningBeneficiaryCalculator,
                        skipZeroBlockRewards,
                        protocolSchedule)))
        .name("DaoRecoveryInit");
  }

  public static ProtocolSpecBuilder daoRecoveryTransitionDefinition(
      final OptionalInt contractSizeLimit,
      final OptionalInt configStackSizeLimit,
      final EvmConfiguration evmConfiguration) {
    return daoRecoveryInitDefinition(contractSizeLimit, configStackSizeLimit, evmConfiguration)
        .blockProcessorBuilder(MainnetBlockProcessor::new)
        .name("DaoRecoveryTransition");
  }

  public static ProtocolSpecBuilder tangerineWhistleDefinition(
      final OptionalInt contractSizeLimit,
      final OptionalInt configStackSizeLimit,
      final EvmConfiguration evmConfiguration) {
    return homesteadDefinition(contractSizeLimit, configStackSizeLimit, evmConfiguration)
        .gasCalculator(TangerineWhistleGasCalculator::new)
        .name("TangerineWhistle");
  }

  public static ProtocolSpecBuilder spuriousDragonDefinition(
      final Optional<BigInteger> chainId,
      final OptionalInt configContractSizeLimit,
      final OptionalInt configStackSizeLimit,
      final EvmConfiguration evmConfiguration) {
    final int contractSizeLimit =
        configContractSizeLimit.orElse(SPURIOUS_DRAGON_CONTRACT_SIZE_LIMIT);
    final int stackSizeLimit = configStackSizeLimit.orElse(MessageFrame.DEFAULT_MAX_STACK_SIZE);

    return tangerineWhistleDefinition(OptionalInt.empty(), configStackSizeLimit, evmConfiguration)
        .isReplayProtectionSupported(true)
        .gasCalculator(SpuriousDragonGasCalculator::new)
        .skipZeroBlockRewards(true)
        .messageCallProcessorBuilder(
            (evm, precompileContractRegistry) ->
                new MessageCallProcessor(
                    evm,
                    precompileContractRegistry,
                    SPURIOUS_DRAGON_FORCE_DELETE_WHEN_EMPTY_ADDRESSES))
        .contractCreationProcessorBuilder(
            (gasCalculator, evm) ->
                new ContractCreationProcessor(
                    gasCalculator,
                    evm,
                    true,
                    Collections.singletonList(MaxCodeSizeRule.of(contractSizeLimit)),
                    1,
                    SPURIOUS_DRAGON_FORCE_DELETE_WHEN_EMPTY_ADDRESSES))
        .transactionValidatorFactoryBuilder(
            (gasCalculator, gasLimitCalculator, feeMarket) ->
                new TransactionValidatorFactory(gasCalculator, gasLimitCalculator, true, chainId))
        .transactionProcessorBuilder(
            (gasCalculator,
                feeMarket,
                transactionValidator,
                contractCreationProcessor,
                messageCallProcessor) ->
                new MainnetTransactionProcessor(
                    gasCalculator,
                    transactionValidator,
                    contractCreationProcessor,
                    messageCallProcessor,
                    new ClearEmptyAccount(),
                    false,
                    stackSizeLimit,
                    feeMarket,
                    CoinbaseFeePriceCalculator.frontier()))
        .name("SpuriousDragon");
  }

  public static ProtocolSpecBuilder byzantiumDefinition(
      final Optional<BigInteger> chainId,
      final OptionalInt contractSizeLimit,
      final OptionalInt configStackSizeLimit,
      final boolean enableRevertReason,
      final EvmConfiguration evmConfiguration) {
    final int stackSizeLimit = configStackSizeLimit.orElse(MessageFrame.DEFAULT_MAX_STACK_SIZE);
    return spuriousDragonDefinition(
            chainId, contractSizeLimit, configStackSizeLimit, evmConfiguration)
        .gasCalculator(ByzantiumGasCalculator::new)
        .evmBuilder(MainnetEVMs::byzantium)
        .precompileContractRegistryBuilder(MainnetPrecompiledContractRegistries::byzantium)
        .difficultyCalculator(MainnetDifficultyCalculators.BYZANTIUM)
        .transactionReceiptFactory(
            enableRevertReason
                ? MainnetProtocolSpecs::byzantiumTransactionReceiptFactoryWithReasonEnabled
                : MainnetProtocolSpecs::byzantiumTransactionReceiptFactory)
        .blockReward(BYZANTIUM_BLOCK_REWARD)
        .privateTransactionValidatorBuilder(() -> new PrivateTransactionValidator(chainId))
        .privateTransactionProcessorBuilder(
            (transactionValidatorFactory,
                contractCreationProcessor,
                messageCallProcessor,
                privateTransactionValidator) ->
                new PrivateTransactionProcessor(
                    transactionValidatorFactory,
                    contractCreationProcessor,
                    messageCallProcessor,
                    false,
                    stackSizeLimit,
                    privateTransactionValidator))
        .name("Byzantium");
  }

  public static ProtocolSpecBuilder constantinopleDefinition(
      final Optional<BigInteger> chainId,
      final OptionalInt contractSizeLimit,
      final OptionalInt configStackSizeLimit,
      final boolean enableRevertReason,
      final EvmConfiguration evmConfiguration) {
    return byzantiumDefinition(
            chainId, contractSizeLimit, configStackSizeLimit, enableRevertReason, evmConfiguration)
        .difficultyCalculator(MainnetDifficultyCalculators.CONSTANTINOPLE)
        .gasCalculator(ConstantinopleGasCalculator::new)
        .evmBuilder(MainnetEVMs::constantinople)
        .blockReward(CONSTANTINOPLE_BLOCK_REWARD)
        .name("Constantinople");
  }

  public static ProtocolSpecBuilder petersburgDefinition(
      final Optional<BigInteger> chainId,
      final OptionalInt contractSizeLimit,
      final OptionalInt configStackSizeLimit,
      final boolean enableRevertReason,
      final EvmConfiguration evmConfiguration) {
    return constantinopleDefinition(
            chainId, contractSizeLimit, configStackSizeLimit, enableRevertReason, evmConfiguration)
        .gasCalculator(PetersburgGasCalculator::new)
        .name("Petersburg");
  }

  public static ProtocolSpecBuilder istanbulDefinition(
      final Optional<BigInteger> chainId,
      final OptionalInt configContractSizeLimit,
      final OptionalInt configStackSizeLimit,
      final boolean enableRevertReason,
      final EvmConfiguration evmConfiguration) {
    final int contractSizeLimit =
        configContractSizeLimit.orElse(SPURIOUS_DRAGON_CONTRACT_SIZE_LIMIT);
    return petersburgDefinition(
            chainId,
            configContractSizeLimit,
            configStackSizeLimit,
            enableRevertReason,
            evmConfiguration)
        .gasCalculator(IstanbulGasCalculator::new)
        .evmBuilder(
            (gasCalculator, jdCacheConfig) ->
                MainnetEVMs.istanbul(
                    gasCalculator, chainId.orElse(BigInteger.ZERO), evmConfiguration))
        .precompileContractRegistryBuilder(MainnetPrecompiledContractRegistries::istanbul)
        .contractCreationProcessorBuilder(
            (gasCalculator, evm) ->
                new ContractCreationProcessor(
                    gasCalculator,
                    evm,
                    true,
                    Collections.singletonList(MaxCodeSizeRule.of(contractSizeLimit)),
                    1,
                    SPURIOUS_DRAGON_FORCE_DELETE_WHEN_EMPTY_ADDRESSES))
        .name("Istanbul");
  }

  static ProtocolSpecBuilder muirGlacierDefinition(
      final Optional<BigInteger> chainId,
      final OptionalInt contractSizeLimit,
      final OptionalInt configStackSizeLimit,
      final boolean enableRevertReason,
      final EvmConfiguration evmConfiguration) {
    return istanbulDefinition(
            chainId, contractSizeLimit, configStackSizeLimit, enableRevertReason, evmConfiguration)
        .difficultyCalculator(MainnetDifficultyCalculators.MUIR_GLACIER)
        .name("MuirGlacier");
  }

  static ProtocolSpecBuilder berlinDefinition(
      final Optional<BigInteger> chainId,
      final OptionalInt contractSizeLimit,
      final OptionalInt configStackSizeLimit,
      final boolean enableRevertReason,
      final EvmConfiguration evmConfiguration) {
    return muirGlacierDefinition(
            chainId, contractSizeLimit, configStackSizeLimit, enableRevertReason, evmConfiguration)
        .gasCalculator(BerlinGasCalculator::new)
        .transactionValidatorFactoryBuilder(
            (gasCalculator, gasLimitCalculator, feeMarket) ->
                new TransactionValidatorFactory(
                    gasCalculator,
                    gasLimitCalculator,
                    true,
                    chainId,
                    Set.of(TransactionType.FRONTIER, TransactionType.ACCESS_LIST)))
        .transactionReceiptFactory(
            enableRevertReason
                ? MainnetProtocolSpecs::berlinTransactionReceiptFactoryWithReasonEnabled
                : MainnetProtocolSpecs::berlinTransactionReceiptFactory)
        .name("Berlin");
  }

  static ProtocolSpecBuilder londonDefinition(
      final Optional<BigInteger> chainId,
      final OptionalInt configContractSizeLimit,
      final OptionalInt configStackSizeLimit,
      final boolean enableRevertReason,
      final GenesisConfigOptions genesisConfigOptions,
      final EvmConfiguration evmConfiguration,
      final MiningParameters miningParameters) {
    final int contractSizeLimit =
        configContractSizeLimit.orElse(SPURIOUS_DRAGON_CONTRACT_SIZE_LIMIT);
    final int stackSizeLimit = configStackSizeLimit.orElse(MessageFrame.DEFAULT_MAX_STACK_SIZE);
    final long londonForkBlockNumber =
        genesisConfigOptions.getLondonBlockNumber().orElse(Long.MAX_VALUE);
    final BaseFeeMarket londonFeeMarket =
        genesisConfigOptions.isZeroBaseFee()
            ? FeeMarket.zeroBaseFee(londonForkBlockNumber)
            : genesisConfigOptions.isFixedBaseFee()
                ? FeeMarket.fixedBaseFee(
                    londonForkBlockNumber, miningParameters.getMinTransactionGasPrice())
                : FeeMarket.london(londonForkBlockNumber, genesisConfigOptions.getBaseFeePerGas());
    return berlinDefinition(
            chainId,
            configContractSizeLimit,
            configStackSizeLimit,
            enableRevertReason,
            evmConfiguration)
        .feeMarket(londonFeeMarket)
        .gasCalculator(LondonGasCalculator::new)
        .gasLimitCalculatorBuilder(
            feeMarket ->
                new LondonTargetingGasLimitCalculator(
                    londonForkBlockNumber, (BaseFeeMarket) feeMarket))
        .transactionValidatorFactoryBuilder(
            (gasCalculator, gasLimitCalculator, feeMarket) ->
                new TransactionValidatorFactory(
                    gasCalculator,
                    gasLimitCalculator,
                    feeMarket,
                    true,
                    chainId,
                    Set.of(
                        TransactionType.FRONTIER,
                        TransactionType.ACCESS_LIST,
                        TransactionType.EIP1559),
                    Integer.MAX_VALUE))
        .transactionProcessorBuilder(
            (gasCalculator,
                feeMarket,
                transactionValidatorFactory,
                contractCreationProcessor,
                messageCallProcessor) ->
                new MainnetTransactionProcessor(
                    gasCalculator,
                    transactionValidatorFactory,
                    contractCreationProcessor,
                    messageCallProcessor,
                    new ClearEmptyAccount(),
                    false,
                    stackSizeLimit,
                    feeMarket,
                    CoinbaseFeePriceCalculator.eip1559()))
        .contractCreationProcessorBuilder(
            (gasCalculator, evm) ->
                new ContractCreationProcessor(
                    gasCalculator,
                    evm,
                    true,
                    List.of(MaxCodeSizeRule.of(contractSizeLimit), PrefixCodeRule.of()),
                    1,
                    SPURIOUS_DRAGON_FORCE_DELETE_WHEN_EMPTY_ADDRESSES))
        .evmBuilder(
            (gasCalculator, jdCacheConfig) ->
                MainnetEVMs.london(
                    gasCalculator, chainId.orElse(BigInteger.ZERO), evmConfiguration))
        .difficultyCalculator(MainnetDifficultyCalculators.LONDON)
        .blockHeaderValidatorBuilder(
            feeMarket ->
                MainnetBlockHeaderValidator.createBaseFeeMarketValidator((BaseFeeMarket) feeMarket))
        .ommerHeaderValidatorBuilder(
            feeMarket ->
                MainnetBlockHeaderValidator.createBaseFeeMarketOmmerValidator(
                    (BaseFeeMarket) feeMarket))
        .blockBodyValidatorBuilder(BaseFeeBlockBodyValidator::new)
        .name("London");
  }

  static ProtocolSpecBuilder arrowGlacierDefinition(
      final Optional<BigInteger> chainId,
      final OptionalInt configContractSizeLimit,
      final OptionalInt configStackSizeLimit,
      final boolean enableRevertReason,
      final GenesisConfigOptions genesisConfigOptions,
      final EvmConfiguration evmConfiguration,
      final MiningParameters miningParameters) {
    return londonDefinition(
            chainId,
            configContractSizeLimit,
            configStackSizeLimit,
            enableRevertReason,
            genesisConfigOptions,
            evmConfiguration,
            miningParameters)
        .difficultyCalculator(MainnetDifficultyCalculators.ARROW_GLACIER)
        .name("ArrowGlacier");
  }

  static ProtocolSpecBuilder grayGlacierDefinition(
      final Optional<BigInteger> chainId,
      final OptionalInt configContractSizeLimit,
      final OptionalInt configStackSizeLimit,
      final boolean enableRevertReason,
      final GenesisConfigOptions genesisConfigOptions,
      final EvmConfiguration evmConfiguration,
      final MiningParameters miningParameters) {
    return arrowGlacierDefinition(
            chainId,
            configContractSizeLimit,
            configStackSizeLimit,
            enableRevertReason,
            genesisConfigOptions,
            evmConfiguration,
            miningParameters)
        .difficultyCalculator(MainnetDifficultyCalculators.GRAY_GLACIER)
        .name("GrayGlacier");
  }

  static ProtocolSpecBuilder parisDefinition(
      final Optional<BigInteger> chainId,
      final OptionalInt configContractSizeLimit,
      final OptionalInt configStackSizeLimit,
      final boolean enableRevertReason,
      final GenesisConfigOptions genesisConfigOptions,
      final EvmConfiguration evmConfiguration,
      final MiningParameters miningParameters) {

    return grayGlacierDefinition(
            chainId,
            configContractSizeLimit,
            configStackSizeLimit,
            enableRevertReason,
            genesisConfigOptions,
            evmConfiguration,
            miningParameters)
        .evmBuilder(
            (gasCalculator, jdCacheConfig) ->
                MainnetEVMs.paris(gasCalculator, chainId.orElse(BigInteger.ZERO), evmConfiguration))
        .difficultyCalculator(MainnetDifficultyCalculators.PROOF_OF_STAKE_DIFFICULTY)
        .blockHeaderValidatorBuilder(MainnetBlockHeaderValidator::mergeBlockHeaderValidator)
        .blockReward(Wei.ZERO)
        .skipZeroBlockRewards(true)
        .isPoS(true)
        .name("ParisFork");
  }

  static ProtocolSpecBuilder shanghaiDefinition(
      final Optional<BigInteger> chainId,
      final OptionalInt configContractSizeLimit,
      final OptionalInt configStackSizeLimit,
      final boolean enableRevertReason,
      final GenesisConfigOptions genesisConfigOptions,
      final EvmConfiguration evmConfiguration,
      final MiningParameters miningParameters) {

    // extra variables need to support flipping the warm coinbase flag.
    final int stackSizeLimit = configStackSizeLimit.orElse(MessageFrame.DEFAULT_MAX_STACK_SIZE);

    final ClearEmptyAccountStrategy clearEmptyAccountStrategy = new ClearEmptyAccount();

    return parisDefinition(
            chainId,
            configContractSizeLimit,
            configStackSizeLimit,
            enableRevertReason,
            genesisConfigOptions,
            evmConfiguration,
            miningParameters)
        // gas calculator has new code to support EIP-3860 limit and meter initcode
        .gasCalculator(ShanghaiGasCalculator::new)
        // EVM has a new operation for EIP-3855 PUSH0 instruction
        .evmBuilder(
            (gasCalculator, jdCacheConfig) ->
                MainnetEVMs.shanghai(
                    gasCalculator, chainId.orElse(BigInteger.ZERO), evmConfiguration))
        // we need to flip the Warm Coinbase flag for EIP-3651 warm coinbase
        .transactionProcessorBuilder(
            (gasCalculator,
                feeMarket,
                transactionValidatorFactory,
                contractCreationProcessor,
                messageCallProcessor) ->
                new MainnetTransactionProcessor(
                    gasCalculator,
                    transactionValidatorFactory,
                    contractCreationProcessor,
                    messageCallProcessor,
                    clearEmptyAccountStrategy,
                    true,
                    stackSizeLimit,
                    feeMarket,
                    CoinbaseFeePriceCalculator.eip1559()))
        // Contract creation rules for EIP-3860 Limit and meter intitcode
        .transactionValidatorFactoryBuilder(
            (gasCalculator, gasLimitCalculator, feeMarket) ->
                new TransactionValidatorFactory(
                    gasCalculator,
                    gasLimitCalculator,
                    feeMarket,
                    true,
                    chainId,
                    Set.of(
                        TransactionType.FRONTIER,
                        TransactionType.ACCESS_LIST,
                        TransactionType.EIP1559),
                    SHANGHAI_INIT_CODE_SIZE_LIMIT))
        .withdrawalsProcessor(new WithdrawalsProcessor(clearEmptyAccountStrategy))
        .withdrawalsValidator(new WithdrawalsValidator.AllowedWithdrawals())
        .name("Shanghai");
  }

  static ProtocolSpecBuilder cancunDefinition(
      final Optional<BigInteger> chainId,
      final OptionalInt configContractSizeLimit,
      final OptionalInt configStackSizeLimit,
      final boolean enableRevertReason,
      final GenesisConfigOptions genesisConfigOptions,
      final EvmConfiguration evmConfiguration,
      final MiningParameters miningParameters) {

    final int stackSizeLimit = configStackSizeLimit.orElse(MessageFrame.DEFAULT_MAX_STACK_SIZE);
    final long londonForkBlockNumber = genesisConfigOptions.getLondonBlockNumber().orElse(0L);
    final BaseFeeMarket cancunFeeMarket =
        genesisConfigOptions.isZeroBaseFee()
            ? FeeMarket.zeroBaseFee(londonForkBlockNumber)
            : genesisConfigOptions.isFixedBaseFee()
                ? FeeMarket.fixedBaseFee(
                    londonForkBlockNumber, miningParameters.getMinTransactionGasPrice())
                : FeeMarket.cancun(londonForkBlockNumber, genesisConfigOptions.getBaseFeePerGas());

    return shanghaiDefinition(
            chainId,
            configContractSizeLimit,
            configStackSizeLimit,
            enableRevertReason,
            genesisConfigOptions,
            evmConfiguration,
            miningParameters)
        .feeMarket(cancunFeeMarket)
        // gas calculator for EIP-4844 blob gas
        .gasCalculator(CancunGasCalculator::new)
        // gas limit with EIP-4844 max blob gas per block
        .gasLimitCalculatorBuilder(
            feeMarket ->
                new CancunTargetingGasLimitCalculator(
                    londonForkBlockNumber, (BaseFeeMarket) feeMarket))
        // EVM changes to support EIP-1153: TSTORE and EIP-5656: MCOPY
        .evmBuilder(
            (gasCalculator, jdCacheConfig) ->
                MainnetEVMs.cancun(
                    gasCalculator, chainId.orElse(BigInteger.ZERO), evmConfiguration))
        // use Cancun fee market
        .transactionProcessorBuilder(
            (gasCalculator,
                feeMarket,
                transactionValidator,
                contractCreationProcessor,
                messageCallProcessor) ->
                new MainnetTransactionProcessor(
                    gasCalculator,
                    transactionValidator,
                    contractCreationProcessor,
                    messageCallProcessor,
                    new ClearEmptyAccount(),
                    true,
                    stackSizeLimit,
                    feeMarket,
                    CoinbaseFeePriceCalculator.eip1559()))
        // change to check for max blob gas per block for EIP-4844
        .transactionValidatorFactoryBuilder(
            (gasCalculator, gasLimitCalculator, feeMarket) ->
                new TransactionValidatorFactory(
                    gasCalculator,
                    gasLimitCalculator,
                    feeMarket,
                    true,
                    chainId,
                    Set.of(
                        TransactionType.FRONTIER,
                        TransactionType.ACCESS_LIST,
                        TransactionType.EIP1559,
                        TransactionType.BLOB),
                    SHANGHAI_INIT_CODE_SIZE_LIMIT))
        .precompileContractRegistryBuilder(MainnetPrecompiledContractRegistries::cancun)
        .blockHeaderValidatorBuilder(MainnetBlockHeaderValidator::cancunBlockHeaderValidator)
        .name("Cancun");
  }

  static ProtocolSpecBuilder pragueDefinition(
      final Optional<BigInteger> chainId,
      final OptionalInt configContractSizeLimit,
      final OptionalInt configStackSizeLimit,
      final boolean enableRevertReason,
      final GenesisConfigOptions genesisConfigOptions,
      final EvmConfiguration evmConfiguration,
      final MiningParameters miningParameters) {

    final int stackSizeLimit = configStackSizeLimit.orElse(MessageFrame.DEFAULT_MAX_STACK_SIZE);

    final ClearEmptyAccountStrategy clearEmptyAccountStrategy =
        new ClearEmptyAccountWithException(
            List.of(HistoricalBlockHashProcessor.HISTORY_STORAGE_ADDRESS));

    final int contractSizeLimit =
        configContractSizeLimit.orElse(SPURIOUS_DRAGON_CONTRACT_SIZE_LIMIT);

    final Address depositContractAddress =
        genesisConfigOptions.getDepositContractAddress().orElse(DEFAULT_DEPOSIT_CONTRACT_ADDRESS);

    return cancunDefinition(
            chainId,
            configContractSizeLimit,
            configStackSizeLimit,
            enableRevertReason,
            genesisConfigOptions,
            evmConfiguration,
            miningParameters)
        // EVM changes to support EOF EIPs (3670, 4200, 4750, 5450)
        .gasCalculator(PragueGasCalculator::new)
        .evmBuilder(
            (gasCalculator, jdCacheConfig) ->
                MainnetEVMs.prague(
                    gasCalculator, chainId.orElse(BigInteger.ZERO), evmConfiguration))
        // change contract call creator to accept EOF code
        .contractCreationProcessorBuilder(
            (gasCalculator, evm) ->
                new ContractCreationProcessor(
                    gasCalculator,
                    evm,
                    true,
                    List.of(
                        MaxCodeSizeRule.of(contractSizeLimit), EOFValidationCodeRule.of(1, false)),
                    1,
                    SPURIOUS_DRAGON_FORCE_DELETE_WHEN_EMPTY_ADDRESSES))
        // use prague precompiled contracts
        .precompileContractRegistryBuilder(MainnetPrecompiledContractRegistries::prague)
        .depositsValidator(new DepositsValidator.AllowedDeposits(depositContractAddress))
<<<<<<< HEAD
        .exitsValidator(new PragueValidatorExitsValidator())
        .transactionProcessorBuilder(
            (gasCalculator,
                feeMarket,
                transactionValidator,
                contractCreationProcessor,
                messageCallProcessor) ->
                new MainnetTransactionProcessor(
                    gasCalculator,
                    transactionValidator,
                    contractCreationProcessor,
                    messageCallProcessor,
                    clearEmptyAccountStrategy,
                    true,
                    stackSizeLimit,
                    feeMarket,
                    CoinbaseFeePriceCalculator.eip1559()))
        .withdrawalsProcessor(new WithdrawalsProcessor(clearEmptyAccountStrategy))
        .historicalBlockHashProcessor(
            new HistoricalBlockHashProcessor(genesisConfigOptions.getPragueTime().orElse(0)))
=======
        .withdrawalRequestsValidator(new PragueWithdrawalRequestValidator())
>>>>>>> 87df2db1
        .name("Prague");
  }

  static ProtocolSpecBuilder futureEipsDefinition(
      final Optional<BigInteger> chainId,
      final OptionalInt configContractSizeLimit,
      final OptionalInt configStackSizeLimit,
      final boolean enableRevertReason,
      final GenesisConfigOptions genesisConfigOptions,
      final EvmConfiguration evmConfiguration,
      final MiningParameters miningParameters) {
    final int contractSizeLimit =
        configContractSizeLimit.orElse(SPURIOUS_DRAGON_CONTRACT_SIZE_LIMIT);
    return pragueDefinition(
            chainId,
            configContractSizeLimit,
            configStackSizeLimit,
            enableRevertReason,
            genesisConfigOptions,
            evmConfiguration,
            miningParameters)
        // Use Future EIP configured EVM
        .evmBuilder(
            (gasCalculator, jdCacheConfig) ->
                MainnetEVMs.futureEips(
                    gasCalculator, chainId.orElse(BigInteger.ZERO), evmConfiguration))
        // change contract call creator to accept EOF code
        .contractCreationProcessorBuilder(
            (gasCalculator, evm) ->
                new ContractCreationProcessor(
                    gasCalculator,
                    evm,
                    true,
                    List.of(
                        MaxCodeSizeRule.of(contractSizeLimit), EOFValidationCodeRule.of(1, false)),
                    1,
                    SPURIOUS_DRAGON_FORCE_DELETE_WHEN_EMPTY_ADDRESSES))
        // use future configured precompiled contracts
        .precompileContractRegistryBuilder(MainnetPrecompiledContractRegistries::futureEips)
        .name("FutureEips");
  }

  static ProtocolSpecBuilder experimentalEipsDefinition(
      final Optional<BigInteger> chainId,
      final OptionalInt configContractSizeLimit,
      final OptionalInt configStackSizeLimit,
      final boolean enableRevertReason,
      final GenesisConfigOptions genesisConfigOptions,
      final EvmConfiguration evmConfiguration,
      final MiningParameters miningParameters) {

    return futureEipsDefinition(
            chainId,
            configContractSizeLimit,
            configStackSizeLimit,
            enableRevertReason,
            genesisConfigOptions,
            evmConfiguration,
            miningParameters)
        .evmBuilder(
            (gasCalculator, jdCacheConfig) ->
                MainnetEVMs.experimentalEips(
                    gasCalculator, chainId.orElse(BigInteger.ZERO), evmConfiguration))
        .name("ExperimentalEips");
  }

  private static TransactionReceipt frontierTransactionReceiptFactory(
      // ignored because it's always FRONTIER
      final TransactionType __,
      final TransactionProcessingResult result,
      final WorldState worldState,
      final long gasUsed) {
    return new TransactionReceipt(
        worldState.frontierRootHash(),
        gasUsed,
        result.getLogs(),
        Optional.empty()); // No revert reason in frontier
  }

  private static TransactionReceipt byzantiumTransactionReceiptFactory(
      // ignored because it's always FRONTIER
      final TransactionType __,
      final TransactionProcessingResult result,
      final WorldState worldState,
      final long gasUsed) {
    return new TransactionReceipt(
        result.isSuccessful() ? 1 : 0, gasUsed, result.getLogs(), Optional.empty());
  }

  private static TransactionReceipt byzantiumTransactionReceiptFactoryWithReasonEnabled(
      // ignored because it's always FRONTIER
      final TransactionType __,
      final TransactionProcessingResult result,
      final WorldState worldState,
      final long gasUsed) {
    return new TransactionReceipt(
        result.isSuccessful() ? 1 : 0, gasUsed, result.getLogs(), result.getRevertReason());
  }

  static TransactionReceipt berlinTransactionReceiptFactory(
      final TransactionType transactionType,
      final TransactionProcessingResult transactionProcessingResult,
      final WorldState worldState,
      final long gasUsed) {
    return new TransactionReceipt(
        transactionType,
        transactionProcessingResult.isSuccessful() ? 1 : 0,
        gasUsed,
        transactionProcessingResult.getLogs(),
        Optional.empty());
  }

  static TransactionReceipt berlinTransactionReceiptFactoryWithReasonEnabled(
      final TransactionType transactionType,
      final TransactionProcessingResult transactionProcessingResult,
      final WorldState worldState,
      final long gasUsed) {
    return new TransactionReceipt(
        transactionType,
        transactionProcessingResult.isSuccessful() ? 1 : 0,
        gasUsed,
        transactionProcessingResult.getLogs(),
        transactionProcessingResult.getRevertReason());
  }

  private static class DaoBlockProcessor implements BlockProcessor {

    private final BlockProcessor wrapped;

    public DaoBlockProcessor(final BlockProcessor wrapped) {
      this.wrapped = wrapped;
    }

    @Override
    public BlockProcessingResult processBlock(
        final Blockchain blockchain,
        final MutableWorldState worldState,
        final BlockHeader blockHeader,
        final List<Transaction> transactions,
        final List<BlockHeader> ommers,
        final Optional<List<Withdrawal>> withdrawals,
        final Optional<List<Deposit>> deposits,
        final PrivateMetadataUpdater privateMetadataUpdater) {
      updateWorldStateForDao(worldState);
      return wrapped.processBlock(
          blockchain,
          worldState,
          blockHeader,
          transactions,
          ommers,
          withdrawals,
          deposits,
          privateMetadataUpdater);
    }

    private static final Address DAO_REFUND_CONTRACT_ADDRESS =
        Address.fromHexString("0xbf4ed7b27f1d666546e30d74d50d173d20bca754");

    private void updateWorldStateForDao(final MutableWorldState worldState) {
      try {
        final JsonArray json =
            new JsonArray(
                Resources.toString(
                    this.getClass().getResource("/daoAddresses.json"), StandardCharsets.UTF_8));
        final List<Address> addresses =
            IntStream.range(0, json.size())
                .mapToObj(json::getString)
                .map(Address::fromHexString)
                .toList();
        final WorldUpdater worldUpdater = worldState.updater();
        final MutableAccount daoRefundContract =
            worldUpdater.getOrCreate(DAO_REFUND_CONTRACT_ADDRESS);
        for (final Address address : addresses) {
          final MutableAccount account = worldUpdater.getOrCreate(address);
          final Wei balance = account.getBalance();
          account.decrementBalance(balance);
          daoRefundContract.incrementBalance(balance);
        }
        worldUpdater.commit();
      } catch (final IOException e) {
        throw new IllegalStateException(e);
      }
    }
  }
}<|MERGE_RESOLUTION|>--- conflicted
+++ resolved
@@ -776,8 +776,7 @@
         // use prague precompiled contracts
         .precompileContractRegistryBuilder(MainnetPrecompiledContractRegistries::prague)
         .depositsValidator(new DepositsValidator.AllowedDeposits(depositContractAddress))
-<<<<<<< HEAD
-        .exitsValidator(new PragueValidatorExitsValidator())
+        .withdrawalRequestsValidator(new PragueWithdrawalRequestValidator())
         .transactionProcessorBuilder(
             (gasCalculator,
                 feeMarket,
@@ -797,9 +796,6 @@
         .withdrawalsProcessor(new WithdrawalsProcessor(clearEmptyAccountStrategy))
         .historicalBlockHashProcessor(
             new HistoricalBlockHashProcessor(genesisConfigOptions.getPragueTime().orElse(0)))
-=======
-        .withdrawalRequestsValidator(new PragueWithdrawalRequestValidator())
->>>>>>> 87df2db1
         .name("Prague");
   }
 
