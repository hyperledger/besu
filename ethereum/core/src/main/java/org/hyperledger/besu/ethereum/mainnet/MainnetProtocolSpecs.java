/*
 * Copyright ConsenSys AG.
 *
 * Licensed under the Apache License, Version 2.0 (the "License"); you may not use this file except in compliance with
 * the License. You may obtain a copy of the License at
 *
 * http://www.apache.org/licenses/LICENSE-2.0
 *
 * Unless required by applicable law or agreed to in writing, software distributed under the License is distributed on
 * an "AS IS" BASIS, WITHOUT WARRANTIES OR CONDITIONS OF ANY KIND, either express or implied. See the License for the
 * specific language governing permissions and limitations under the License.
 *
 * SPDX-License-Identifier: Apache-2.0
 */
package org.hyperledger.besu.ethereum.mainnet;

import static org.hyperledger.besu.ethereum.mainnet.requests.MainnetRequestsProcessor.pragueRequestsProcessors;

import org.hyperledger.besu.config.BlobSchedule;
import org.hyperledger.besu.config.BlobScheduleOptions;
import org.hyperledger.besu.config.GenesisConfigOptions;
import org.hyperledger.besu.config.PowAlgorithm;
import org.hyperledger.besu.crypto.SignatureAlgorithm;
import org.hyperledger.besu.crypto.SignatureAlgorithmFactory;
import org.hyperledger.besu.datatypes.Address;
import org.hyperledger.besu.datatypes.TransactionType;
import org.hyperledger.besu.datatypes.Wei;
import org.hyperledger.besu.ethereum.BlockProcessingResult;
import org.hyperledger.besu.ethereum.MainnetBlockValidator;
import org.hyperledger.besu.ethereum.ProtocolContext;
import org.hyperledger.besu.ethereum.chain.Blockchain;
import org.hyperledger.besu.ethereum.core.Block;
import org.hyperledger.besu.ethereum.core.BlockHeader;
import org.hyperledger.besu.ethereum.core.MiningConfiguration;
import org.hyperledger.besu.ethereum.core.MutableWorldState;
import org.hyperledger.besu.ethereum.core.TransactionReceipt;
import org.hyperledger.besu.ethereum.core.feemarket.CoinbaseFeePriceCalculator;
import org.hyperledger.besu.ethereum.mainnet.ProtocolSpecBuilder.BlockValidatorBuilder;
import org.hyperledger.besu.ethereum.mainnet.blockhash.CancunBlockHashProcessor;
import org.hyperledger.besu.ethereum.mainnet.blockhash.FrontierBlockHashProcessor;
import org.hyperledger.besu.ethereum.mainnet.blockhash.PragueBlockHashProcessor;
import org.hyperledger.besu.ethereum.mainnet.feemarket.BaseFeeMarket;
import org.hyperledger.besu.ethereum.mainnet.feemarket.FeeMarket;
import org.hyperledger.besu.ethereum.mainnet.parallelization.MainnetParallelBlockProcessor;
import org.hyperledger.besu.ethereum.mainnet.requests.MainnetRequestsValidator;
import org.hyperledger.besu.ethereum.mainnet.requests.RequestContractAddresses;
import org.hyperledger.besu.ethereum.privacy.PrivateTransactionProcessor;
import org.hyperledger.besu.ethereum.privacy.PrivateTransactionValidator;
import org.hyperledger.besu.ethereum.privacy.storage.PrivateMetadataUpdater;
import org.hyperledger.besu.ethereum.processing.TransactionProcessingResult;
import org.hyperledger.besu.evm.MainnetEVMs;
import org.hyperledger.besu.evm.account.MutableAccount;
import org.hyperledger.besu.evm.contractvalidation.EOFValidationCodeRule;
import org.hyperledger.besu.evm.contractvalidation.MaxCodeSizeRule;
import org.hyperledger.besu.evm.contractvalidation.PrefixCodeRule;
import org.hyperledger.besu.evm.gascalculator.BerlinGasCalculator;
import org.hyperledger.besu.evm.gascalculator.ByzantiumGasCalculator;
import org.hyperledger.besu.evm.gascalculator.CancunGasCalculator;
import org.hyperledger.besu.evm.gascalculator.ConstantinopleGasCalculator;
import org.hyperledger.besu.evm.gascalculator.EOFGasCalculator;
import org.hyperledger.besu.evm.gascalculator.FrontierGasCalculator;
import org.hyperledger.besu.evm.gascalculator.HomesteadGasCalculator;
import org.hyperledger.besu.evm.gascalculator.IstanbulGasCalculator;
import org.hyperledger.besu.evm.gascalculator.LondonGasCalculator;
import org.hyperledger.besu.evm.gascalculator.OsakaGasCalculator;
import org.hyperledger.besu.evm.gascalculator.PetersburgGasCalculator;
import org.hyperledger.besu.evm.gascalculator.PragueGasCalculator;
import org.hyperledger.besu.evm.gascalculator.ShanghaiGasCalculator;
import org.hyperledger.besu.evm.gascalculator.SpuriousDragonGasCalculator;
import org.hyperledger.besu.evm.gascalculator.TangerineWhistleGasCalculator;
import org.hyperledger.besu.evm.internal.EvmConfiguration;
import org.hyperledger.besu.evm.processor.ContractCreationProcessor;
import org.hyperledger.besu.evm.processor.MessageCallProcessor;
import org.hyperledger.besu.evm.worldstate.CodeDelegationService;
import org.hyperledger.besu.evm.worldstate.WorldState;
import org.hyperledger.besu.evm.worldstate.WorldUpdater;
import org.hyperledger.besu.plugin.services.MetricsSystem;

import java.io.IOException;
import java.math.BigInteger;
import java.nio.charset.StandardCharsets;
import java.util.Collections;
import java.util.List;
import java.util.NoSuchElementException;
import java.util.Objects;
import java.util.Optional;
import java.util.Set;
import java.util.function.Function;
import java.util.stream.IntStream;

import com.google.common.base.Supplier;
import com.google.common.base.Suppliers;
import com.google.common.io.Resources;
import io.vertx.core.json.JsonArray;
import org.slf4j.Logger;
import org.slf4j.LoggerFactory;

/** Provides the various {@link ProtocolSpec}s on mainnet hard forks. */
public abstract class MainnetProtocolSpecs {

  private static final Address RIPEMD160_PRECOMPILE =
      Address.fromHexString("0x0000000000000000000000000000000000000003");

  private static final Supplier<SignatureAlgorithm> SIGNATURE_ALGORITHM =
      Suppliers.memoize(SignatureAlgorithmFactory::getInstance);

  // A consensus bug at Ethereum mainnet transaction 0xcf416c53
  // deleted an empty account even when the message execution scope
  // failed, but the transaction itself succeeded.
  private static final Set<Address> SPURIOUS_DRAGON_FORCE_DELETE_WHEN_EMPTY_ADDRESSES =
      Set.of(RIPEMD160_PRECOMPILE);

  private static final Wei FRONTIER_BLOCK_REWARD = Wei.fromEth(5);

  private static final Wei BYZANTIUM_BLOCK_REWARD = Wei.fromEth(3);

  private static final Wei CONSTANTINOPLE_BLOCK_REWARD = Wei.fromEth(2);

  private static final Logger LOG = LoggerFactory.getLogger(MainnetProtocolSpecs.class);

  private MainnetProtocolSpecs() {}

  public static ProtocolSpecBuilder frontierDefinition(
      final EvmConfiguration evmConfiguration,
      final boolean isParallelTxProcessingEnabled,
      final MetricsSystem metricsSystem) {
    return new ProtocolSpecBuilder()
        .gasCalculator(blobSchedule -> new FrontierGasCalculator())
        .gasLimitCalculatorBuilder(
            (feeMarket, gasCalculator, blobSchedule) -> new FrontierTargetingGasLimitCalculator())
        .evmBuilder(MainnetEVMs::frontier)
        .precompileContractRegistryBuilder(MainnetPrecompiledContractRegistries::frontier)
        .messageCallProcessorBuilder(MessageCallProcessor::new)
        .contractCreationProcessorBuilder(
            evm ->
                new ContractCreationProcessor(
                    evm, false, Collections.singletonList(MaxCodeSizeRule.from(evm)), 0))
        .transactionValidatorFactoryBuilder(
            (evm, gasLimitCalculator, feeMarket) ->
                new TransactionValidatorFactory(
                    evm.getGasCalculator(), gasLimitCalculator, false, Optional.empty()))
        .transactionProcessorBuilder(
            (gasCalculator,
                feeMarket,
                transactionValidatorFactory,
                contractCreationProcessor,
                messageCallProcessor) ->
                MainnetTransactionProcessor.builder()
                    .gasCalculator(gasCalculator)
                    .transactionValidatorFactory(transactionValidatorFactory)
                    .contractCreationProcessor(contractCreationProcessor)
                    .messageCallProcessor(messageCallProcessor)
                    .clearEmptyAccounts(false)
                    .warmCoinbase(false)
                    .maxStackSize(evmConfiguration.evmStackSize())
                    .feeMarket(FeeMarket.legacy())
                    .coinbaseFeePriceCalculator(CoinbaseFeePriceCalculator.frontier())
                    .build())
        .privateTransactionProcessorBuilder(
            (transactionValidatorFactory,
                contractCreationProcessor,
                messageCallProcessor,
                privateTransactionValidator) ->
                new PrivateTransactionProcessor(
                    transactionValidatorFactory,
                    contractCreationProcessor,
                    messageCallProcessor,
                    false,
                    evmConfiguration.evmStackSize(),
                    new PrivateTransactionValidator(Optional.empty())))
        .difficultyCalculator(MainnetDifficultyCalculators.FRONTIER)
        .blockHeaderValidatorBuilder(
            (feeMarket, gasCalculator) -> MainnetBlockHeaderValidator.create())
        .ommerHeaderValidatorBuilder(
            (feeMarket, gasCalculator) ->
                MainnetBlockHeaderValidator.createLegacyFeeMarketOmmerValidator())
        .blockBodyValidatorBuilder(MainnetBlockBodyValidator::new)
        .transactionReceiptFactory(MainnetProtocolSpecs::frontierTransactionReceiptFactory)
        .blockReward(FRONTIER_BLOCK_REWARD)
        .skipZeroBlockRewards(false)
        .blockProcessorBuilder(
            isParallelTxProcessingEnabled
                ? new MainnetParallelBlockProcessor.ParallelBlockProcessorBuilder(metricsSystem)
                : MainnetBlockProcessor::new)
        .blockValidatorBuilder(MainnetProtocolSpecs.blockValidatorBuilder())
        .blockImporterBuilder(MainnetBlockImporter::new)
        .blockHeaderFunctions(new MainnetBlockHeaderFunctions())
        .miningBeneficiaryCalculator(BlockHeader::getCoinbase)
        .evmConfiguration(evmConfiguration)
        .blockHashProcessor(new FrontierBlockHashProcessor())
        .name("Frontier");
  }

  public static PoWHasher powHasher(final PowAlgorithm powAlgorithm) {
    if (powAlgorithm == null) {
      return PoWHasher.UNSUPPORTED;
    }
    return powAlgorithm == PowAlgorithm.ETHASH ? PoWHasher.ETHASH_LIGHT : PoWHasher.UNSUPPORTED;
  }

  public static BlockValidatorBuilder blockValidatorBuilder() {
    return MainnetBlockValidator::new;
  }

  public static ProtocolSpecBuilder homesteadDefinition(
      final EvmConfiguration evmConfiguration,
      final boolean isParallelTxProcessingEnabled,
      final MetricsSystem metricsSystem) {
    return frontierDefinition(evmConfiguration, isParallelTxProcessingEnabled, metricsSystem)
        .gasCalculator(blobSchedule -> new HomesteadGasCalculator())
        .evmBuilder(MainnetEVMs::homestead)
        .contractCreationProcessorBuilder(
            evm ->
                new ContractCreationProcessor(
                    evm, true, Collections.singletonList(MaxCodeSizeRule.from(evm)), 0))
        .transactionValidatorFactoryBuilder(
            (evm, gasLimitCalculator, feeMarket) ->
                new TransactionValidatorFactory(
                    evm.getGasCalculator(), gasLimitCalculator, true, Optional.empty()))
        .difficultyCalculator(MainnetDifficultyCalculators.HOMESTEAD)
        .name("Homestead");
  }

  public static ProtocolSpecBuilder daoRecoveryInitDefinition(
      final EvmConfiguration evmConfiguration,
      final boolean isParallelTxProcessingEnabled,
      final MetricsSystem metricsSystem) {
    return homesteadDefinition(evmConfiguration, isParallelTxProcessingEnabled, metricsSystem)
        .blockHeaderValidatorBuilder(
            (feeMarket, gasCalculator) -> MainnetBlockHeaderValidator.createDaoValidator())
        .blockProcessorBuilder(
            (transactionProcessor,
                transactionReceiptFactory,
                blockReward,
                miningBeneficiaryCalculator,
                skipZeroBlockRewards,
                protocolSchedule) ->
                new DaoBlockProcessor(
                    isParallelTxProcessingEnabled
                        ? new MainnetParallelBlockProcessor(
                            transactionProcessor,
                            transactionReceiptFactory,
                            blockReward,
                            miningBeneficiaryCalculator,
                            skipZeroBlockRewards,
                            protocolSchedule,
                            metricsSystem)
                        : new MainnetBlockProcessor(
                            transactionProcessor,
                            transactionReceiptFactory,
                            blockReward,
                            miningBeneficiaryCalculator,
                            skipZeroBlockRewards,
                            protocolSchedule)))
        .name("DaoRecoveryInit");
  }

  public static ProtocolSpecBuilder daoRecoveryTransitionDefinition(
      final EvmConfiguration evmConfiguration,
      final boolean isParallelTxProcessingEnabled,
      final MetricsSystem metricsSystem) {
    return daoRecoveryInitDefinition(evmConfiguration, isParallelTxProcessingEnabled, metricsSystem)
        .blockProcessorBuilder(
            isParallelTxProcessingEnabled
                ? new MainnetParallelBlockProcessor.ParallelBlockProcessorBuilder(metricsSystem)
                : MainnetBlockProcessor::new)
        .name("DaoRecoveryTransition");
  }

  public static ProtocolSpecBuilder tangerineWhistleDefinition(
      final EvmConfiguration evmConfiguration,
      final boolean isParallelTxProcessingEnabled,
      final MetricsSystem metricsSystem) {
    return homesteadDefinition(evmConfiguration, isParallelTxProcessingEnabled, metricsSystem)
        .gasCalculator(blobSchedule -> new TangerineWhistleGasCalculator())
        .name("TangerineWhistle");
  }

  public static ProtocolSpecBuilder spuriousDragonDefinition(
      final Optional<BigInteger> chainId,
      final EvmConfiguration evmConfiguration,
      final boolean isParallelTxProcessingEnabled,
      final MetricsSystem metricsSystem) {
    return tangerineWhistleDefinition(
            evmConfiguration, isParallelTxProcessingEnabled, metricsSystem)
        .isReplayProtectionSupported(true)
        .gasCalculator(blobSchedule -> new SpuriousDragonGasCalculator())
        .skipZeroBlockRewards(true)
        .messageCallProcessorBuilder(
            (evm, precompileContractRegistry) ->
                new MessageCallProcessor(
                    evm,
                    precompileContractRegistry,
                    SPURIOUS_DRAGON_FORCE_DELETE_WHEN_EMPTY_ADDRESSES))
        .contractCreationProcessorBuilder(
            evm ->
                new ContractCreationProcessor(
                    evm,
                    true,
                    Collections.singletonList(MaxCodeSizeRule.from(evm)),
                    1,
                    SPURIOUS_DRAGON_FORCE_DELETE_WHEN_EMPTY_ADDRESSES))
        .transactionValidatorFactoryBuilder(
            (evm, gasLimitCalculator, feeMarket) ->
                new TransactionValidatorFactory(
                    evm.getGasCalculator(), gasLimitCalculator, true, chainId))
        .transactionProcessorBuilder(
            (gasCalculator,
                feeMarket,
                transactionValidator,
                contractCreationProcessor,
                messageCallProcessor) ->
                MainnetTransactionProcessor.builder()
                    .gasCalculator(gasCalculator)
                    .transactionValidatorFactory(transactionValidator)
                    .contractCreationProcessor(contractCreationProcessor)
                    .messageCallProcessor(messageCallProcessor)
                    .clearEmptyAccounts(true)
                    .warmCoinbase(false)
                    .maxStackSize(evmConfiguration.evmStackSize())
                    .feeMarket(feeMarket)
                    .coinbaseFeePriceCalculator(CoinbaseFeePriceCalculator.frontier())
                    .build())
        .name("SpuriousDragon");
  }

  public static ProtocolSpecBuilder byzantiumDefinition(
      final Optional<BigInteger> chainId,
      final boolean enableRevertReason,
      final EvmConfiguration evmConfiguration,
      final boolean isParallelTxProcessingEnabled,
      final MetricsSystem metricsSystem) {
    return spuriousDragonDefinition(
            chainId, evmConfiguration, isParallelTxProcessingEnabled, metricsSystem)
        .gasCalculator(blobSchedule -> new ByzantiumGasCalculator())
        .evmBuilder(MainnetEVMs::byzantium)
        .precompileContractRegistryBuilder(MainnetPrecompiledContractRegistries::byzantium)
        .difficultyCalculator(MainnetDifficultyCalculators.BYZANTIUM)
        .transactionReceiptFactory(
            enableRevertReason
                ? MainnetProtocolSpecs::byzantiumTransactionReceiptFactoryWithReasonEnabled
                : MainnetProtocolSpecs::byzantiumTransactionReceiptFactory)
        .blockReward(BYZANTIUM_BLOCK_REWARD)
        .privateTransactionValidatorBuilder(() -> new PrivateTransactionValidator(chainId))
        .privateTransactionProcessorBuilder(
            (transactionValidatorFactory,
                contractCreationProcessor,
                messageCallProcessor,
                privateTransactionValidator) ->
                new PrivateTransactionProcessor(
                    transactionValidatorFactory,
                    contractCreationProcessor,
                    messageCallProcessor,
                    false,
                    evmConfiguration.evmStackSize(),
                    privateTransactionValidator))
        .name("Byzantium");
  }

  public static ProtocolSpecBuilder constantinopleDefinition(
      final Optional<BigInteger> chainId,
      final boolean enableRevertReason,
      final EvmConfiguration evmConfiguration,
      final boolean isParallelTxProcessingEnabled,
      final MetricsSystem metricsSystem) {
    return byzantiumDefinition(
            chainId,
            enableRevertReason,
            evmConfiguration,
            isParallelTxProcessingEnabled,
            metricsSystem)
        .difficultyCalculator(MainnetDifficultyCalculators.CONSTANTINOPLE)
        .gasCalculator(blobSchedule -> new ConstantinopleGasCalculator())
        .evmBuilder(MainnetEVMs::constantinople)
        .blockReward(CONSTANTINOPLE_BLOCK_REWARD)
        .name("Constantinople");
  }

  public static ProtocolSpecBuilder petersburgDefinition(
      final Optional<BigInteger> chainId,
      final boolean enableRevertReason,
      final EvmConfiguration evmConfiguration,
      final boolean isParallelTxProcessingEnabled,
      final MetricsSystem metricsSystem) {
    return constantinopleDefinition(
            chainId,
            enableRevertReason,
            evmConfiguration,
            isParallelTxProcessingEnabled,
            metricsSystem)
        .gasCalculator(blobSchedule -> new PetersburgGasCalculator())
        .name("Petersburg");
  }

  public static ProtocolSpecBuilder istanbulDefinition(
      final Optional<BigInteger> chainId,
      final boolean enableRevertReason,
      final EvmConfiguration evmConfiguration,
      final boolean isParallelTxProcessingEnabled,
      final MetricsSystem metricsSystem) {
    return petersburgDefinition(
            chainId,
            enableRevertReason,
            evmConfiguration,
            isParallelTxProcessingEnabled,
            metricsSystem)
        .gasCalculator(blobSchedule -> new IstanbulGasCalculator())
        .evmBuilder(
            (gasCalculator, jdCacheConfig) ->
                MainnetEVMs.istanbul(
                    gasCalculator, chainId.orElse(BigInteger.ZERO), evmConfiguration))
        .precompileContractRegistryBuilder(MainnetPrecompiledContractRegistries::istanbul)
        .contractCreationProcessorBuilder(
            evm ->
                new ContractCreationProcessor(
                    evm,
                    true,
                    Collections.singletonList(MaxCodeSizeRule.from(evm)),
                    1,
                    SPURIOUS_DRAGON_FORCE_DELETE_WHEN_EMPTY_ADDRESSES))
        .name("Istanbul");
  }

  static ProtocolSpecBuilder muirGlacierDefinition(
      final Optional<BigInteger> chainId,
      final boolean enableRevertReason,
      final EvmConfiguration evmConfiguration,
      final boolean isParallelTxProcessingEnabled,
      final MetricsSystem metricsSystem) {
    return istanbulDefinition(
            chainId,
            enableRevertReason,
            evmConfiguration,
            isParallelTxProcessingEnabled,
            metricsSystem)
        .difficultyCalculator(MainnetDifficultyCalculators.MUIR_GLACIER)
        .name("MuirGlacier");
  }

  static ProtocolSpecBuilder berlinDefinition(
      final Optional<BigInteger> chainId,
      final boolean enableRevertReason,
      final EvmConfiguration evmConfiguration,
      final boolean isParallelTxProcessingEnabled,
      final MetricsSystem metricsSystem) {
    return muirGlacierDefinition(
            chainId,
            enableRevertReason,
            evmConfiguration,
            isParallelTxProcessingEnabled,
            metricsSystem)
        .gasCalculator(blobSchedule -> new BerlinGasCalculator())
        .transactionValidatorFactoryBuilder(
            (evm, gasLimitCalculator, feeMarket) ->
                new TransactionValidatorFactory(
                    evm.getGasCalculator(),
                    gasLimitCalculator,
                    true,
                    chainId,
                    Set.of(TransactionType.FRONTIER, TransactionType.ACCESS_LIST)))
        .transactionReceiptFactory(
            enableRevertReason
                ? MainnetProtocolSpecs::berlinTransactionReceiptFactoryWithReasonEnabled
                : MainnetProtocolSpecs::berlinTransactionReceiptFactory)
        .name("Berlin");
  }

  static ProtocolSpecBuilder londonDefinition(
      final Optional<BigInteger> chainId,
      final boolean enableRevertReason,
      final GenesisConfigOptions genesisConfigOptions,
      final EvmConfiguration evmConfiguration,
      final MiningConfiguration miningConfiguration,
      final boolean isParallelTxProcessingEnabled,
      final MetricsSystem metricsSystem) {
    final long londonForkBlockNumber =
        genesisConfigOptions.getLondonBlockNumber().orElse(Long.MAX_VALUE);
    return berlinDefinition(
            chainId,
            enableRevertReason,
            evmConfiguration,
            isParallelTxProcessingEnabled,
            metricsSystem)
        .feeMarketBuilder(
            createFeeMarket(
                londonForkBlockNumber,
                genesisConfigOptions.isZeroBaseFee(),
                genesisConfigOptions.isFixedBaseFee(),
                miningConfiguration.getMinTransactionGasPrice(),
                (blobSchedule) ->
                    FeeMarket.london(
                        londonForkBlockNumber, genesisConfigOptions.getBaseFeePerGas())))
        .gasCalculator(blobSchedule -> new LondonGasCalculator())
        .gasLimitCalculatorBuilder(
            (feeMarket, gasCalculator, blobSchedule) ->
                new LondonTargetingGasLimitCalculator(
                    londonForkBlockNumber, (BaseFeeMarket) feeMarket))
        .transactionValidatorFactoryBuilder(
            (evm, gasLimitCalculator, feeMarket) ->
                new TransactionValidatorFactory(
                    evm.getGasCalculator(),
                    gasLimitCalculator,
                    feeMarket,
                    true,
                    chainId,
                    Set.of(
                        TransactionType.FRONTIER,
                        TransactionType.ACCESS_LIST,
                        TransactionType.EIP1559),
                    Integer.MAX_VALUE))
        .transactionProcessorBuilder(
            (gasCalculator,
                feeMarket,
                transactionValidatorFactory,
                contractCreationProcessor,
                messageCallProcessor) ->
                MainnetTransactionProcessor.builder()
                    .gasCalculator(gasCalculator)
                    .transactionValidatorFactory(transactionValidatorFactory)
                    .contractCreationProcessor(contractCreationProcessor)
                    .messageCallProcessor(messageCallProcessor)
                    .clearEmptyAccounts(true)
                    .warmCoinbase(false)
                    .maxStackSize(evmConfiguration.evmStackSize())
                    .feeMarket(feeMarket)
                    .coinbaseFeePriceCalculator(CoinbaseFeePriceCalculator.eip1559())
                    .build())
        .contractCreationProcessorBuilder(
            evm ->
                new ContractCreationProcessor(
                    evm,
                    true,
                    List.of(MaxCodeSizeRule.from(evm), PrefixCodeRule.of()),
                    1,
                    SPURIOUS_DRAGON_FORCE_DELETE_WHEN_EMPTY_ADDRESSES))
        .evmBuilder(
            (gasCalculator, jdCacheConfig) ->
                MainnetEVMs.london(
                    gasCalculator, chainId.orElse(BigInteger.ZERO), evmConfiguration))
        .difficultyCalculator(MainnetDifficultyCalculators.LONDON)
        .blockHeaderValidatorBuilder(
            (feeMarket, gasCalculator) ->
                MainnetBlockHeaderValidator.createBaseFeeMarketValidator((BaseFeeMarket) feeMarket))
        .ommerHeaderValidatorBuilder(
            (feeMarket, gasCalculator) ->
                MainnetBlockHeaderValidator.createBaseFeeMarketOmmerValidator(
                    (BaseFeeMarket) feeMarket))
        .blockBodyValidatorBuilder(BaseFeeBlockBodyValidator::new)
        .name("London");
  }

  static ProtocolSpecBuilder arrowGlacierDefinition(
      final Optional<BigInteger> chainId,
      final boolean enableRevertReason,
      final GenesisConfigOptions genesisConfigOptions,
      final EvmConfiguration evmConfiguration,
      final MiningConfiguration miningConfiguration,
      final boolean isParallelTxProcessingEnabled,
      final MetricsSystem metricsSystem) {
    return londonDefinition(
            chainId,
            enableRevertReason,
            genesisConfigOptions,
            evmConfiguration,
            miningConfiguration,
            isParallelTxProcessingEnabled,
            metricsSystem)
        .difficultyCalculator(MainnetDifficultyCalculators.ARROW_GLACIER)
        .name("ArrowGlacier");
  }

  static ProtocolSpecBuilder grayGlacierDefinition(
      final Optional<BigInteger> chainId,
      final boolean enableRevertReason,
      final GenesisConfigOptions genesisConfigOptions,
      final EvmConfiguration evmConfiguration,
      final MiningConfiguration miningConfiguration,
      final boolean isParallelTxProcessingEnabled,
      final MetricsSystem metricsSystem) {
    return arrowGlacierDefinition(
            chainId,
            enableRevertReason,
            genesisConfigOptions,
            evmConfiguration,
            miningConfiguration,
            isParallelTxProcessingEnabled,
            metricsSystem)
        .difficultyCalculator(MainnetDifficultyCalculators.GRAY_GLACIER)
        .name("GrayGlacier");
  }

  static ProtocolSpecBuilder parisDefinition(
      final Optional<BigInteger> chainId,
      final boolean enableRevertReason,
      final GenesisConfigOptions genesisConfigOptions,
      final EvmConfiguration evmConfiguration,
      final MiningConfiguration miningConfiguration,
      final boolean isParallelTxProcessingEnabled,
      final MetricsSystem metricsSystem) {

    return grayGlacierDefinition(
            chainId,
            enableRevertReason,
            genesisConfigOptions,
            evmConfiguration,
            miningConfiguration,
            isParallelTxProcessingEnabled,
            metricsSystem)
        .evmBuilder(
            (gasCalculator, jdCacheConfig) ->
                MainnetEVMs.paris(gasCalculator, chainId.orElse(BigInteger.ZERO), evmConfiguration))
        .difficultyCalculator(MainnetDifficultyCalculators.PROOF_OF_STAKE_DIFFICULTY)
        .blockHeaderValidatorBuilder(MainnetBlockHeaderValidator::mergeBlockHeaderValidator)
        .blockReward(Wei.ZERO)
        .skipZeroBlockRewards(true)
        .isPoS(true)
        .name("ParisFork");
  }

  static ProtocolSpecBuilder shanghaiDefinition(
      final Optional<BigInteger> chainId,
      final boolean enableRevertReason,
      final GenesisConfigOptions genesisConfigOptions,
      final EvmConfiguration evmConfiguration,
      final MiningConfiguration miningConfiguration,
      final boolean isParallelTxProcessingEnabled,
      final MetricsSystem metricsSystem) {
    return parisDefinition(
            chainId,
            enableRevertReason,
            genesisConfigOptions,
            evmConfiguration,
            miningConfiguration,
            isParallelTxProcessingEnabled,
            metricsSystem)
        // gas calculator has new code to support EIP-3860 limit and meter initcode
        .gasCalculator(blobSchedule -> new ShanghaiGasCalculator())
        // EVM has a new operation for EIP-3855 PUSH0 instruction
        .evmBuilder(
            (gasCalculator, jdCacheConfig) ->
                MainnetEVMs.shanghai(
                    gasCalculator, chainId.orElse(BigInteger.ZERO), evmConfiguration))
        // we need to flip the Warm Coinbase flag for EIP-3651 warm coinbase
        .transactionProcessorBuilder(
            (gasCalculator,
                feeMarket,
                transactionValidatorFactory,
                contractCreationProcessor,
                messageCallProcessor) ->
                MainnetTransactionProcessor.builder()
                    .gasCalculator(gasCalculator)
                    .transactionValidatorFactory(transactionValidatorFactory)
                    .contractCreationProcessor(contractCreationProcessor)
                    .messageCallProcessor(messageCallProcessor)
                    .clearEmptyAccounts(true)
                    .warmCoinbase(true)
                    .maxStackSize(evmConfiguration.evmStackSize())
                    .feeMarket(feeMarket)
                    .coinbaseFeePriceCalculator(CoinbaseFeePriceCalculator.eip1559())
                    .build())
        // Contract creation rules for EIP-3860 Limit and meter intitcode
        .transactionValidatorFactoryBuilder(
            (evm, gasLimitCalculator, feeMarket) ->
                new TransactionValidatorFactory(
                    evm.getGasCalculator(),
                    gasLimitCalculator,
                    feeMarket,
                    true,
                    chainId,
                    Set.of(
                        TransactionType.FRONTIER,
                        TransactionType.ACCESS_LIST,
                        TransactionType.EIP1559),
                    evm.getMaxInitcodeSize()))
        .withdrawalsProcessor(new WithdrawalsProcessor())
        .withdrawalsValidator(new WithdrawalsValidator.AllowedWithdrawals())
        .blockHeaderValidatorBuilder(MainnetBlockHeaderValidator::noBlobBlockHeaderValidator)
        .name("Shanghai");
  }

  static ProtocolSpecBuilder cancunDefinition(
      final Optional<BigInteger> chainId,
      final boolean enableRevertReason,
      final GenesisConfigOptions genesisConfigOptions,
      final EvmConfiguration evmConfiguration,
      final MiningConfiguration miningConfiguration,
      final boolean isParallelTxProcessingEnabled,
      final MetricsSystem metricsSystem) {
    final long londonForkBlockNumber = genesisConfigOptions.getLondonBlockNumber().orElse(0L);

    return shanghaiDefinition(
            chainId,
            enableRevertReason,
            genesisConfigOptions,
            evmConfiguration,
            miningConfiguration,
            isParallelTxProcessingEnabled,
            metricsSystem)
        .feeMarketBuilder(
            createFeeMarket(
                londonForkBlockNumber,
                genesisConfigOptions.isZeroBaseFee(),
                genesisConfigOptions.isFixedBaseFee(),
                miningConfiguration.getMinTransactionGasPrice(),
                (blobSchedule) ->
                    FeeMarket.cancun(
                        londonForkBlockNumber,
                        genesisConfigOptions.getBaseFeePerGas(),
                        blobSchedule)))
        .blobSchedule(
            genesisConfigOptions
                .getBlobScheduleOptions()
                .flatMap(BlobScheduleOptions::getCancun)
                .orElse(BlobSchedule.CANCUN_DEFAULT))
        // gas calculator for EIP-4844 blob gas
        .gasCalculator(blobSchedule -> new CancunGasCalculator(blobSchedule.getTarget()))
        // gas limit with EIP-4844 max blob gas per block
        .gasLimitCalculatorBuilder(
            (feeMarket, gasCalculator, blobSchedule) ->
                new CancunTargetingGasLimitCalculator(
                    londonForkBlockNumber,
                    (BaseFeeMarket) feeMarket,
                    gasCalculator,
                    blobSchedule.getMax()))
        // EVM changes to support EIP-1153: TSTORE and EIP-5656: MCOPY
        .evmBuilder(
            (gasCalculator, jdCacheConfig) ->
                MainnetEVMs.cancun(
                    gasCalculator, chainId.orElse(BigInteger.ZERO), evmConfiguration))
        // use Cancun fee market
        .transactionProcessorBuilder(
            (gasCalculator,
                feeMarket,
                transactionValidator,
                contractCreationProcessor,
                messageCallProcessor) ->
                MainnetTransactionProcessor.builder()
                    .gasCalculator(gasCalculator)
                    .transactionValidatorFactory(transactionValidator)
                    .contractCreationProcessor(contractCreationProcessor)
                    .messageCallProcessor(messageCallProcessor)
                    .clearEmptyAccounts(true)
                    .warmCoinbase(true)
                    .maxStackSize(evmConfiguration.evmStackSize())
                    .feeMarket(feeMarket)
                    .coinbaseFeePriceCalculator(CoinbaseFeePriceCalculator.eip1559())
                    .build())
        // change to check for max blob gas per block for EIP-4844
        .transactionValidatorFactoryBuilder(
            (evm, gasLimitCalculator, feeMarket) ->
                new TransactionValidatorFactory(
                    evm.getGasCalculator(),
                    gasLimitCalculator,
                    feeMarket,
                    true,
                    chainId,
                    Set.of(
                        TransactionType.FRONTIER,
                        TransactionType.ACCESS_LIST,
                        TransactionType.EIP1559,
                        TransactionType.BLOB),
                    evm.getMaxInitcodeSize()))
        .precompileContractRegistryBuilder(MainnetPrecompiledContractRegistries::cancun)
        .blockHeaderValidatorBuilder(MainnetBlockHeaderValidator::blobAwareBlockHeaderValidator)
        .blockHashProcessor(new CancunBlockHashProcessor())
        .name("Cancun");
  }

  static ProtocolSpecBuilder cancunEOFDefinition(
      final Optional<BigInteger> chainId,
      final boolean enableRevertReason,
      final GenesisConfigOptions genesisConfigOptions,
      final EvmConfiguration evmConfiguration,
      final MiningConfiguration miningConfiguration,
      final boolean isParallelTxProcessingEnabled,
      final MetricsSystem metricsSystem) {

    ProtocolSpecBuilder protocolSpecBuilder =
        cancunDefinition(
            chainId,
            enableRevertReason,
            genesisConfigOptions,
            evmConfiguration,
            miningConfiguration,
            isParallelTxProcessingEnabled,
            metricsSystem);
    return addEOF(genesisConfigOptions, chainId, evmConfiguration, protocolSpecBuilder)
        .name("CancunEOF");
  }

  static ProtocolSpecBuilder pragueDefinition(
      final Optional<BigInteger> chainId,
      final boolean enableRevertReason,
      final GenesisConfigOptions genesisConfigOptions,
      final EvmConfiguration evmConfiguration,
      final MiningConfiguration miningConfiguration,
      final boolean isParallelTxProcessingEnabled,
      final MetricsSystem metricsSystem) {

    final long londonForkBlockNumber = genesisConfigOptions.getLondonBlockNumber().orElse(0L);

    ProtocolSpecBuilder pragueSpecBuilder =
        cancunDefinition(
                chainId,
                enableRevertReason,
                genesisConfigOptions,
                evmConfiguration,
                miningConfiguration,
                isParallelTxProcessingEnabled,
                metricsSystem)
            .blobSchedule(
                genesisConfigOptions
                    .getBlobScheduleOptions()
                    .flatMap(BlobScheduleOptions::getPrague)
                    .orElse(BlobSchedule.PRAGUE_DEFAULT))
            .gasCalculator(
                blobSchedule ->
                    new PragueGasCalculator(blobSchedule.getTarget()) // EIP-7691 6/9 blob increase
                )
            // EIP-7840 Blob schedule | EIP-7691 6/9 blob increase
            .gasLimitCalculatorBuilder(
                (feeMarket, gasCalculator, blobSchedule) ->
                    new PragueTargetingGasLimitCalculator(
                        londonForkBlockNumber,
                        (BaseFeeMarket) feeMarket,
                        gasCalculator,
                        blobSchedule.getMax()))
            // EIP-3074 AUTH and AUTHCALL
            .evmBuilder(
                (gasCalculator, jdCacheConfig) ->
                    MainnetEVMs.prague(
                        gasCalculator, chainId.orElse(BigInteger.ZERO), evmConfiguration))

            // EIP-2537 BLS12-381 precompiles
            .precompileContractRegistryBuilder(MainnetPrecompiledContractRegistries::prague)

            // EIP-7002 Withdrawals / EIP-6610 Deposits / EIP-7685 Requests
            .requestsValidator(new MainnetRequestsValidator())

            // change to accept EIP-7702 transactions
            .transactionValidatorFactoryBuilder(
                (evm, gasLimitCalculator, feeMarket) ->
                    new TransactionValidatorFactory(
                        evm.getGasCalculator(),
                        gasLimitCalculator,
                        feeMarket,
                        true,
                        chainId,
                        Set.of(
                            TransactionType.FRONTIER,
                            TransactionType.ACCESS_LIST,
                            TransactionType.EIP1559,
                            TransactionType.BLOB,
                            TransactionType.DELEGATE_CODE),
                        evm.getMaxInitcodeSize()))
            // CodeDelegationProcessor
            .transactionProcessorBuilder(
                (gasCalculator,
                    feeMarket,
                    transactionValidator,
                    contractCreationProcessor,
                    messageCallProcessor) ->
                    MainnetTransactionProcessor.builder()
                        .gasCalculator(gasCalculator)
                        .transactionValidatorFactory(transactionValidator)
                        .contractCreationProcessor(contractCreationProcessor)
                        .messageCallProcessor(messageCallProcessor)
                        .clearEmptyAccounts(true)
                        .warmCoinbase(true)
                        .maxStackSize(evmConfiguration.evmStackSize())
                        .feeMarket(feeMarket)
                        .coinbaseFeePriceCalculator(CoinbaseFeePriceCalculator.eip1559())
                        .codeDelegationProcessor(
                            new CodeDelegationProcessor(
                                chainId,
                                SIGNATURE_ALGORITHM.get().getHalfCurveOrder(),
                                new CodeDelegationService()))
                        .build())
            // EIP-2935 Blockhash processor
            .blockHashProcessor(new PragueBlockHashProcessor())
            .name("Prague");
    try {
      RequestContractAddresses requestContractAddresses =
          RequestContractAddresses.fromGenesis(genesisConfigOptions);

      pragueSpecBuilder.requestProcessorCoordinator(
          pragueRequestsProcessors(requestContractAddresses));
    } catch (NoSuchElementException nsee) {
      LOG.warn("Prague definitions require system contract addresses in genesis");
      throw nsee;
    }

    return pragueSpecBuilder;
  }

  static ProtocolSpecBuilder osakaDefinition(
      final Optional<BigInteger> chainId,
      final boolean enableRevertReason,
      final GenesisConfigOptions genesisConfigOptions,
      final EvmConfiguration evmConfiguration,
      final MiningConfiguration miningConfiguration,
      final boolean isParallelTxProcessingEnabled,
      final MetricsSystem metricsSystem) {
    final long londonForkBlockNumber = genesisConfigOptions.getLondonBlockNumber().orElse(0L);

    return pragueDefinition(
            chainId,
            enableRevertReason,
            genesisConfigOptions,
            evmConfiguration,
            miningConfiguration,
            isParallelTxProcessingEnabled,
            metricsSystem)
        .blobSchedule(
            genesisConfigOptions
                .getBlobScheduleOptions()
                .flatMap(BlobScheduleOptions::getOsaka)
                .orElse(BlobSchedule.OSAKA_DEFAULT))
        .gasCalculator(blobSchedule -> new OsakaGasCalculator(blobSchedule.getTarget()))
        .evmBuilder(
            (gasCalculator, __) ->
                MainnetEVMs.osaka(gasCalculator, chainId.orElse(BigInteger.ZERO), evmConfiguration))
        .gasLimitCalculatorBuilder(
            (feeMarket, gasCalculator, blobSchedule) ->
                new OsakaTargetingGasLimitCalculator(
                    londonForkBlockNumber,
                    (BaseFeeMarket) feeMarket,
                    gasCalculator,
                    blobSchedule.getMax()))
        .precompileContractRegistryBuilder(MainnetPrecompiledContractRegistries::osaka)
        .name("Osaka");
  }

  static ProtocolSpecBuilder bpo1Definition(
      final Optional<BigInteger> chainId,
      final boolean enableRevertReason,
      final GenesisConfigOptions genesisConfigOptions,
      final EvmConfiguration evmConfiguration,
      final MiningConfiguration miningConfiguration,
      final boolean isParallelTxProcessingEnabled,
      final MetricsSystem metricsSystem) {
<<<<<<< HEAD
    ProtocolSpecBuilder builder =
        osakaDefinition(
=======
    return osakaDefinition(
>>>>>>> 6bc1569f
            chainId,
            enableRevertReason,
            genesisConfigOptions,
            evmConfiguration,
            miningConfiguration,
            isParallelTxProcessingEnabled,
<<<<<<< HEAD
            metricsSystem);
    return applyBlobSchedule(builder, genesisConfigOptions, BlobScheduleOptions::getBpo1, "BPO1");
=======
            metricsSystem)
        .blobSchedule(
            genesisConfigOptions
                .getBlobScheduleOptions()
                .flatMap(BlobScheduleOptions::getBpo1)
                .orElseThrow(() -> new IllegalStateException("BPO1 blob schedule not found")))
        .name("BPO1");
>>>>>>> 6bc1569f
  }

  static ProtocolSpecBuilder bpo2Definition(
      final Optional<BigInteger> chainId,
      final boolean enableRevertReason,
      final GenesisConfigOptions genesisConfigOptions,
      final EvmConfiguration evmConfiguration,
      final MiningConfiguration miningConfiguration,
      final boolean isParallelTxProcessingEnabled,
      final MetricsSystem metricsSystem) {
<<<<<<< HEAD
    ProtocolSpecBuilder builder =
        bpo1Definition(
=======
    return bpo1Definition(
>>>>>>> 6bc1569f
            chainId,
            enableRevertReason,
            genesisConfigOptions,
            evmConfiguration,
            miningConfiguration,
            isParallelTxProcessingEnabled,
<<<<<<< HEAD
            metricsSystem);
    return applyBlobSchedule(builder, genesisConfigOptions, BlobScheduleOptions::getBpo2, "BPO2");
=======
            metricsSystem)
        .blobSchedule(
            genesisConfigOptions
                .getBlobScheduleOptions()
                .flatMap(BlobScheduleOptions::getBpo2)
                .orElseThrow(() -> new IllegalStateException("BPO2 blob schedule not found")))
        .name("BPO2");
>>>>>>> 6bc1569f
  }

  static ProtocolSpecBuilder bpo3Definition(
      final Optional<BigInteger> chainId,
      final boolean enableRevertReason,
      final GenesisConfigOptions genesisConfigOptions,
      final EvmConfiguration evmConfiguration,
      final MiningConfiguration miningConfiguration,
      final boolean isParallelTxProcessingEnabled,
      final MetricsSystem metricsSystem) {
<<<<<<< HEAD
    ProtocolSpecBuilder builder =
        bpo2Definition(
=======
    return bpo2Definition(
>>>>>>> 6bc1569f
            chainId,
            enableRevertReason,
            genesisConfigOptions,
            evmConfiguration,
            miningConfiguration,
            isParallelTxProcessingEnabled,
<<<<<<< HEAD
            metricsSystem);
    return applyBlobSchedule(builder, genesisConfigOptions, BlobScheduleOptions::getBpo3, "BPO3");
=======
            metricsSystem)
        .blobSchedule(
            genesisConfigOptions
                .getBlobScheduleOptions()
                .flatMap(BlobScheduleOptions::getBpo3)
                .orElseThrow(() -> new IllegalStateException("BPO3 blob schedule not found")))
        .name("BPO3");
>>>>>>> 6bc1569f
  }

  static ProtocolSpecBuilder bpo4Definition(
      final Optional<BigInteger> chainId,
      final boolean enableRevertReason,
      final GenesisConfigOptions genesisConfigOptions,
      final EvmConfiguration evmConfiguration,
      final MiningConfiguration miningConfiguration,
      final boolean isParallelTxProcessingEnabled,
      final MetricsSystem metricsSystem) {
<<<<<<< HEAD
    ProtocolSpecBuilder builder =
        bpo3Definition(
=======
    return bpo3Definition(
>>>>>>> 6bc1569f
            chainId,
            enableRevertReason,
            genesisConfigOptions,
            evmConfiguration,
            miningConfiguration,
            isParallelTxProcessingEnabled,
<<<<<<< HEAD
            metricsSystem);
    return applyBlobSchedule(builder, genesisConfigOptions, BlobScheduleOptions::getBpo4, "BPO4");
=======
            metricsSystem)
        .blobSchedule(
            genesisConfigOptions
                .getBlobScheduleOptions()
                .flatMap(BlobScheduleOptions::getBpo4)
                .orElseThrow(() -> new IllegalStateException("BPO4 blob schedule not found")))
        .name("BPO4");
>>>>>>> 6bc1569f
  }

  static ProtocolSpecBuilder bpo5Definition(
      final Optional<BigInteger> chainId,
      final boolean enableRevertReason,
      final GenesisConfigOptions genesisConfigOptions,
      final EvmConfiguration evmConfiguration,
      final MiningConfiguration miningConfiguration,
      final boolean isParallelTxProcessingEnabled,
      final MetricsSystem metricsSystem) {
<<<<<<< HEAD
    ProtocolSpecBuilder builder =
        bpo4Definition(
=======
    return bpo4Definition(
>>>>>>> 6bc1569f
            chainId,
            enableRevertReason,
            genesisConfigOptions,
            evmConfiguration,
            miningConfiguration,
            isParallelTxProcessingEnabled,
<<<<<<< HEAD
            metricsSystem);
    return applyBlobSchedule(builder, genesisConfigOptions, BlobScheduleOptions::getBpo5, "BPO5");
  }

  private static ProtocolSpecBuilder applyBlobSchedule(
      final ProtocolSpecBuilder builder,
      final GenesisConfigOptions genesisConfigOptions,
      final Function<BlobScheduleOptions, Optional<BlobSchedule>> blobGetter,
      final String name) {
    genesisConfigOptions
        .getBlobScheduleOptions()
        .flatMap(blobGetter)
        .ifPresent(builder::blobSchedule);
    return builder.name(name);
=======
            metricsSystem)
        .blobSchedule(
            genesisConfigOptions
                .getBlobScheduleOptions()
                .flatMap(BlobScheduleOptions::getBpo5)
                .orElseThrow(() -> new IllegalStateException("BPO5 blob schedule not found")))
        .name("BPO5");
>>>>>>> 6bc1569f
  }

  private static ProtocolSpecBuilder addEOF(
      final GenesisConfigOptions genesisConfigOptions,
      final Optional<BigInteger> chainId,
      final EvmConfiguration evmConfiguration,
      final ProtocolSpecBuilder protocolSpecBuilder) {

    final long londonForkBlockNumber = genesisConfigOptions.getLondonBlockNumber().orElse(0L);

    return protocolSpecBuilder
        // EIP-7692 EOF v1 Gas calculator
        .gasCalculator(blobSchedule -> new EOFGasCalculator(blobSchedule.getTarget()))
        .gasLimitCalculatorBuilder(
            (feeMarket, gasCalculator, blobSchedule) ->
                new OsakaTargetingGasLimitCalculator(
                    londonForkBlockNumber,
                    (BaseFeeMarket) feeMarket,
                    gasCalculator,
                    blobSchedule.getMax()))
        // EIP-7692 EOF v1 EVM and opcodes
        .evmBuilder(
            (gasCalculator, jdCacheConfig) ->
                MainnetEVMs.futureEips(
                    gasCalculator, chainId.orElse(BigInteger.ZERO), evmConfiguration))
        // EIP-7698 EOF v1 creation transaction
        .contractCreationProcessorBuilder(
            evm ->
                new ContractCreationProcessor(
                    evm,
                    true,
                    List.of(MaxCodeSizeRule.from(evm), EOFValidationCodeRule.from(evm)),
                    1,
                    SPURIOUS_DRAGON_FORCE_DELETE_WHEN_EMPTY_ADDRESSES));
  }

  static ProtocolSpecBuilder futureEipsDefinition(
      final Optional<BigInteger> chainId,
      final boolean enableRevertReason,
      final GenesisConfigOptions genesisConfigOptions,
      final EvmConfiguration evmConfiguration,
      final MiningConfiguration miningConfiguration,
      final boolean isParallelTxProcessingEnabled,
      final MetricsSystem metricsSystem) {
    ProtocolSpecBuilder protocolSpecBuilder =
        bpo5Definition(
                chainId,
                enableRevertReason,
                genesisConfigOptions,
                evmConfiguration,
                miningConfiguration,
                isParallelTxProcessingEnabled,
                metricsSystem)
            .precompileContractRegistryBuilder(MainnetPrecompiledContractRegistries::futureEips)
            .name("FutureEips");

    return addEOF(genesisConfigOptions, chainId, evmConfiguration, protocolSpecBuilder);
  }

  static ProtocolSpecBuilder experimentalEipsDefinition(
      final Optional<BigInteger> chainId,
      final boolean enableRevertReason,
      final GenesisConfigOptions genesisConfigOptions,
      final EvmConfiguration evmConfiguration,
      final MiningConfiguration miningConfiguration,
      final boolean isParallelTxProcessingEnabled,
      final MetricsSystem metricsSystem) {

    return futureEipsDefinition(
            chainId,
            enableRevertReason,
            genesisConfigOptions,
            evmConfiguration,
            miningConfiguration,
            isParallelTxProcessingEnabled,
            metricsSystem)
        .evmBuilder(
            (gasCalculator, jdCacheConfig) ->
                MainnetEVMs.experimentalEips(
                    gasCalculator, chainId.orElse(BigInteger.ZERO), evmConfiguration))
        .name("ExperimentalEips");
  }

  private static TransactionReceipt frontierTransactionReceiptFactory(
      // ignored because it's always FRONTIER
      final TransactionType __,
      final TransactionProcessingResult result,
      final WorldState worldState,
      final long gasUsed) {
    return new TransactionReceipt(
        worldState.frontierRootHash(),
        gasUsed,
        result.getLogs(),
        Optional.empty()); // No revert reason in frontier
  }

  private static TransactionReceipt byzantiumTransactionReceiptFactory(
      // ignored because it's always FRONTIER
      final TransactionType __,
      final TransactionProcessingResult result,
      final WorldState worldState,
      final long gasUsed) {
    return new TransactionReceipt(
        result.isSuccessful() ? 1 : 0, gasUsed, result.getLogs(), Optional.empty());
  }

  private static TransactionReceipt byzantiumTransactionReceiptFactoryWithReasonEnabled(
      // ignored because it's always FRONTIER
      final TransactionType __,
      final TransactionProcessingResult result,
      final WorldState worldState,
      final long gasUsed) {
    return new TransactionReceipt(
        result.isSuccessful() ? 1 : 0, gasUsed, result.getLogs(), result.getRevertReason());
  }

  static TransactionReceipt berlinTransactionReceiptFactory(
      final TransactionType transactionType,
      final TransactionProcessingResult transactionProcessingResult,
      final WorldState worldState,
      final long gasUsed) {
    return new TransactionReceipt(
        transactionType,
        transactionProcessingResult.isSuccessful() ? 1 : 0,
        gasUsed,
        transactionProcessingResult.getLogs(),
        Optional.empty());
  }

  static TransactionReceipt berlinTransactionReceiptFactoryWithReasonEnabled(
      final TransactionType transactionType,
      final TransactionProcessingResult transactionProcessingResult,
      final WorldState worldState,
      final long gasUsed) {
    return new TransactionReceipt(
        transactionType,
        transactionProcessingResult.isSuccessful() ? 1 : 0,
        gasUsed,
        transactionProcessingResult.getLogs(),
        transactionProcessingResult.getRevertReason());
  }

  private record DaoBlockProcessor(BlockProcessor wrapped) implements BlockProcessor {

    @Override
    public BlockProcessingResult processBlock(
        final ProtocolContext protocolContext,
        final Blockchain blockchain,
        final MutableWorldState worldState,
        final Block block) {
      return processBlock(
          protocolContext,
          blockchain,
          worldState,
          block,
          Optional.empty(),
          new AbstractBlockProcessor.PreprocessingFunction.NoPreprocessing());
    }

    @Override
    public BlockProcessingResult processBlock(
        final ProtocolContext protocolContext,
        final Blockchain blockchain,
        final MutableWorldState worldState,
        final Block block,
        final Optional<PrivateMetadataUpdater> privateMetadataUpdater,
        final AbstractBlockProcessor.PreprocessingFunction preprocessingBlockFunction) {
      updateWorldStateForDao(worldState);
      return wrapped.processBlock(
          protocolContext,
          blockchain,
          worldState,
          block,
          privateMetadataUpdater,
          preprocessingBlockFunction);
    }

    private static final Address DAO_REFUND_CONTRACT_ADDRESS =
        Address.fromHexString("0xbf4ed7b27f1d666546e30d74d50d173d20bca754");

    private void updateWorldStateForDao(final MutableWorldState worldState) {
      try {
        final JsonArray json =
            new JsonArray(
                Resources.toString(
                    Objects.requireNonNull(this.getClass().getResource("/daoAddresses.json")),
                    StandardCharsets.UTF_8));
        final List<Address> addresses =
            IntStream.range(0, json.size())
                .mapToObj(json::getString)
                .map(Address::fromHexString)
                .toList();
        final WorldUpdater worldUpdater = worldState.updater();
        final MutableAccount daoRefundContract =
            worldUpdater.getOrCreate(DAO_REFUND_CONTRACT_ADDRESS);
        for (final Address address : addresses) {
          final MutableAccount account = worldUpdater.getOrCreate(address);
          final Wei balance = account.getBalance();
          account.decrementBalance(balance);
          daoRefundContract.incrementBalance(balance);
        }
        worldUpdater.commit();
      } catch (final IOException e) {
        throw new IllegalStateException(e);
      }
    }
  }

  static ProtocolSpecBuilder.FeeMarketBuilder createFeeMarket(
      final long londonForkBlockNumber,
      final boolean isZeroBaseFee,
      final boolean isFixedBaseFee,
      final Wei minTransactionGasPrice,
      final ProtocolSpecBuilder.FeeMarketBuilder feeMarketBuilder) {
    if (isZeroBaseFee) {
      return blobSchedule -> FeeMarket.zeroBaseFee(londonForkBlockNumber);
    }
    if (isFixedBaseFee) {
      return blobSchedule -> FeeMarket.fixedBaseFee(londonForkBlockNumber, minTransactionGasPrice);
    }
    return feeMarketBuilder;
  }
}<|MERGE_RESOLUTION|>--- conflicted
+++ resolved
@@ -939,30 +939,16 @@
       final MiningConfiguration miningConfiguration,
       final boolean isParallelTxProcessingEnabled,
       final MetricsSystem metricsSystem) {
-<<<<<<< HEAD
     ProtocolSpecBuilder builder =
         osakaDefinition(
-=======
-    return osakaDefinition(
->>>>>>> 6bc1569f
             chainId,
             enableRevertReason,
             genesisConfigOptions,
             evmConfiguration,
             miningConfiguration,
             isParallelTxProcessingEnabled,
-<<<<<<< HEAD
             metricsSystem);
     return applyBlobSchedule(builder, genesisConfigOptions, BlobScheduleOptions::getBpo1, "BPO1");
-=======
-            metricsSystem)
-        .blobSchedule(
-            genesisConfigOptions
-                .getBlobScheduleOptions()
-                .flatMap(BlobScheduleOptions::getBpo1)
-                .orElseThrow(() -> new IllegalStateException("BPO1 blob schedule not found")))
-        .name("BPO1");
->>>>>>> 6bc1569f
   }
 
   static ProtocolSpecBuilder bpo2Definition(
@@ -973,30 +959,16 @@
       final MiningConfiguration miningConfiguration,
       final boolean isParallelTxProcessingEnabled,
       final MetricsSystem metricsSystem) {
-<<<<<<< HEAD
     ProtocolSpecBuilder builder =
         bpo1Definition(
-=======
-    return bpo1Definition(
->>>>>>> 6bc1569f
             chainId,
             enableRevertReason,
             genesisConfigOptions,
             evmConfiguration,
             miningConfiguration,
             isParallelTxProcessingEnabled,
-<<<<<<< HEAD
             metricsSystem);
     return applyBlobSchedule(builder, genesisConfigOptions, BlobScheduleOptions::getBpo2, "BPO2");
-=======
-            metricsSystem)
-        .blobSchedule(
-            genesisConfigOptions
-                .getBlobScheduleOptions()
-                .flatMap(BlobScheduleOptions::getBpo2)
-                .orElseThrow(() -> new IllegalStateException("BPO2 blob schedule not found")))
-        .name("BPO2");
->>>>>>> 6bc1569f
   }
 
   static ProtocolSpecBuilder bpo3Definition(
@@ -1007,30 +979,16 @@
       final MiningConfiguration miningConfiguration,
       final boolean isParallelTxProcessingEnabled,
       final MetricsSystem metricsSystem) {
-<<<<<<< HEAD
     ProtocolSpecBuilder builder =
         bpo2Definition(
-=======
-    return bpo2Definition(
->>>>>>> 6bc1569f
             chainId,
             enableRevertReason,
             genesisConfigOptions,
             evmConfiguration,
             miningConfiguration,
             isParallelTxProcessingEnabled,
-<<<<<<< HEAD
             metricsSystem);
     return applyBlobSchedule(builder, genesisConfigOptions, BlobScheduleOptions::getBpo3, "BPO3");
-=======
-            metricsSystem)
-        .blobSchedule(
-            genesisConfigOptions
-                .getBlobScheduleOptions()
-                .flatMap(BlobScheduleOptions::getBpo3)
-                .orElseThrow(() -> new IllegalStateException("BPO3 blob schedule not found")))
-        .name("BPO3");
->>>>>>> 6bc1569f
   }
 
   static ProtocolSpecBuilder bpo4Definition(
@@ -1041,30 +999,16 @@
       final MiningConfiguration miningConfiguration,
       final boolean isParallelTxProcessingEnabled,
       final MetricsSystem metricsSystem) {
-<<<<<<< HEAD
     ProtocolSpecBuilder builder =
         bpo3Definition(
-=======
-    return bpo3Definition(
->>>>>>> 6bc1569f
             chainId,
             enableRevertReason,
             genesisConfigOptions,
             evmConfiguration,
             miningConfiguration,
             isParallelTxProcessingEnabled,
-<<<<<<< HEAD
             metricsSystem);
     return applyBlobSchedule(builder, genesisConfigOptions, BlobScheduleOptions::getBpo4, "BPO4");
-=======
-            metricsSystem)
-        .blobSchedule(
-            genesisConfigOptions
-                .getBlobScheduleOptions()
-                .flatMap(BlobScheduleOptions::getBpo4)
-                .orElseThrow(() -> new IllegalStateException("BPO4 blob schedule not found")))
-        .name("BPO4");
->>>>>>> 6bc1569f
   }
 
   static ProtocolSpecBuilder bpo5Definition(
@@ -1075,19 +1019,14 @@
       final MiningConfiguration miningConfiguration,
       final boolean isParallelTxProcessingEnabled,
       final MetricsSystem metricsSystem) {
-<<<<<<< HEAD
     ProtocolSpecBuilder builder =
         bpo4Definition(
-=======
-    return bpo4Definition(
->>>>>>> 6bc1569f
             chainId,
             enableRevertReason,
             genesisConfigOptions,
             evmConfiguration,
             miningConfiguration,
             isParallelTxProcessingEnabled,
-<<<<<<< HEAD
             metricsSystem);
     return applyBlobSchedule(builder, genesisConfigOptions, BlobScheduleOptions::getBpo5, "BPO5");
   }
@@ -1102,15 +1041,6 @@
         .flatMap(blobGetter)
         .ifPresent(builder::blobSchedule);
     return builder.name(name);
-=======
-            metricsSystem)
-        .blobSchedule(
-            genesisConfigOptions
-                .getBlobScheduleOptions()
-                .flatMap(BlobScheduleOptions::getBpo5)
-                .orElseThrow(() -> new IllegalStateException("BPO5 blob schedule not found")))
-        .name("BPO5");
->>>>>>> 6bc1569f
   }
 
   private static ProtocolSpecBuilder addEOF(
