/*
 * Copyright ConsenSys AG.
 *
 * Licensed under the Apache License, Version 2.0 (the "License"); you may not use this file except in compliance with
 * the License. You may obtain a copy of the License at
 *
 * http://www.apache.org/licenses/LICENSE-2.0
 *
 * Unless required by applicable law or agreed to in writing, software distributed under the License is distributed on
 * an "AS IS" BASIS, WITHOUT WARRANTIES OR CONDITIONS OF ANY KIND, either express or implied. See the License for the
 * specific language governing permissions and limitations under the License.
 *
 * SPDX-License-Identifier: Apache-2.0
 */
package org.hyperledger.besu.ethereum.mainnet;

import static org.hyperledger.besu.datatypes.HardforkId.MainnetHardforkId.ARROW_GLACIER;
import static org.hyperledger.besu.datatypes.HardforkId.MainnetHardforkId.BERLIN;
import static org.hyperledger.besu.datatypes.HardforkId.MainnetHardforkId.BPO1;
import static org.hyperledger.besu.datatypes.HardforkId.MainnetHardforkId.BPO2;
import static org.hyperledger.besu.datatypes.HardforkId.MainnetHardforkId.BPO3;
import static org.hyperledger.besu.datatypes.HardforkId.MainnetHardforkId.BPO4;
import static org.hyperledger.besu.datatypes.HardforkId.MainnetHardforkId.BPO5;
import static org.hyperledger.besu.datatypes.HardforkId.MainnetHardforkId.BYZANTIUM;
import static org.hyperledger.besu.datatypes.HardforkId.MainnetHardforkId.CANCUN;
import static org.hyperledger.besu.datatypes.HardforkId.MainnetHardforkId.CANCUN_EOF;
import static org.hyperledger.besu.datatypes.HardforkId.MainnetHardforkId.CONSTANTINOPLE;
import static org.hyperledger.besu.datatypes.HardforkId.MainnetHardforkId.DAO_RECOVERY_INIT;
import static org.hyperledger.besu.datatypes.HardforkId.MainnetHardforkId.DAO_RECOVERY_TRANSITION;
import static org.hyperledger.besu.datatypes.HardforkId.MainnetHardforkId.EXPERIMENTAL_EIPS;
import static org.hyperledger.besu.datatypes.HardforkId.MainnetHardforkId.FRONTIER;
import static org.hyperledger.besu.datatypes.HardforkId.MainnetHardforkId.FUTURE_EIPS;
import static org.hyperledger.besu.datatypes.HardforkId.MainnetHardforkId.GRAY_GLACIER;
import static org.hyperledger.besu.datatypes.HardforkId.MainnetHardforkId.HOMESTEAD;
import static org.hyperledger.besu.datatypes.HardforkId.MainnetHardforkId.ISTANBUL;
import static org.hyperledger.besu.datatypes.HardforkId.MainnetHardforkId.LONDON;
import static org.hyperledger.besu.datatypes.HardforkId.MainnetHardforkId.MUIR_GLACIER;
import static org.hyperledger.besu.datatypes.HardforkId.MainnetHardforkId.OSAKA;
import static org.hyperledger.besu.datatypes.HardforkId.MainnetHardforkId.PARIS;
import static org.hyperledger.besu.datatypes.HardforkId.MainnetHardforkId.PETERSBURG;
import static org.hyperledger.besu.datatypes.HardforkId.MainnetHardforkId.PRAGUE;
import static org.hyperledger.besu.datatypes.HardforkId.MainnetHardforkId.SHANGHAI;
import static org.hyperledger.besu.datatypes.HardforkId.MainnetHardforkId.SPURIOUS_DRAGON;
import static org.hyperledger.besu.datatypes.HardforkId.MainnetHardforkId.TANGERINE_WHISTLE;
import static org.hyperledger.besu.ethereum.mainnet.requests.MainnetRequestsProcessor.pragueRequestsProcessors;

import org.hyperledger.besu.config.BlobSchedule;
import org.hyperledger.besu.config.BlobScheduleOptions;
import org.hyperledger.besu.config.GenesisConfigOptions;
import org.hyperledger.besu.config.PowAlgorithm;
import org.hyperledger.besu.crypto.SignatureAlgorithm;
import org.hyperledger.besu.crypto.SignatureAlgorithmFactory;
import org.hyperledger.besu.datatypes.Address;
import org.hyperledger.besu.datatypes.BlobType;
import org.hyperledger.besu.datatypes.HardforkId;
import org.hyperledger.besu.datatypes.TransactionType;
import org.hyperledger.besu.datatypes.Wei;
import org.hyperledger.besu.ethereum.BlockProcessingResult;
import org.hyperledger.besu.ethereum.MainnetBlockValidatorBuilder;
import org.hyperledger.besu.ethereum.ProtocolContext;
import org.hyperledger.besu.ethereum.chain.Blockchain;
import org.hyperledger.besu.ethereum.core.Block;
import org.hyperledger.besu.ethereum.core.BlockHeader;
import org.hyperledger.besu.ethereum.core.MiningConfiguration;
import org.hyperledger.besu.ethereum.core.MutableWorldState;
import org.hyperledger.besu.ethereum.core.TransactionReceipt;
import org.hyperledger.besu.ethereum.core.feemarket.CoinbaseFeePriceCalculator;
<<<<<<< HEAD
import org.hyperledger.besu.ethereum.mainnet.ClearEmptyAccountStrategy.ClearEmptyAccount;
import org.hyperledger.besu.ethereum.mainnet.ClearEmptyAccountStrategy.NotClearEmptyAccount;
import org.hyperledger.besu.ethereum.mainnet.ProtocolSpecBuilder.BlockValidatorBuilder;
=======
>>>>>>> 38d901d2
import org.hyperledger.besu.ethereum.mainnet.blockhash.CancunBlockHashProcessor;
import org.hyperledger.besu.ethereum.mainnet.blockhash.Eip7709BlockHashProcessor;
import org.hyperledger.besu.ethereum.mainnet.blockhash.FrontierBlockHashProcessor;
import org.hyperledger.besu.ethereum.mainnet.blockhash.PragueBlockHashProcessor;
import org.hyperledger.besu.ethereum.mainnet.feemarket.BaseFeeMarket;
import org.hyperledger.besu.ethereum.mainnet.feemarket.FeeMarket;
import org.hyperledger.besu.ethereum.mainnet.parallelization.MainnetParallelBlockProcessor;
import org.hyperledger.besu.ethereum.mainnet.requests.MainnetRequestsValidator;
import org.hyperledger.besu.ethereum.mainnet.requests.RequestContractAddresses;
import org.hyperledger.besu.ethereum.mainnet.transactionpool.OsakaTransactionPoolPreProcessor;
import org.hyperledger.besu.ethereum.processing.TransactionProcessingResult;
import org.hyperledger.besu.evm.MainnetEVMs;
import org.hyperledger.besu.evm.account.MutableAccount;
import org.hyperledger.besu.evm.contractvalidation.EOFValidationCodeRule;
import org.hyperledger.besu.evm.contractvalidation.MaxCodeSizeRule;
import org.hyperledger.besu.evm.contractvalidation.PrefixCodeRule;
import org.hyperledger.besu.evm.gascalculator.BerlinGasCalculator;
import org.hyperledger.besu.evm.gascalculator.ByzantiumGasCalculator;
import org.hyperledger.besu.evm.gascalculator.CancunGasCalculator;
import org.hyperledger.besu.evm.gascalculator.ConstantinopleGasCalculator;
<<<<<<< HEAD
import org.hyperledger.besu.evm.gascalculator.Eip4762GasCalculator;
=======
import org.hyperledger.besu.evm.gascalculator.EOFGasCalculator;
>>>>>>> 38d901d2
import org.hyperledger.besu.evm.gascalculator.FrontierGasCalculator;
import org.hyperledger.besu.evm.gascalculator.HomesteadGasCalculator;
import org.hyperledger.besu.evm.gascalculator.IstanbulGasCalculator;
import org.hyperledger.besu.evm.gascalculator.LondonGasCalculator;
import org.hyperledger.besu.evm.gascalculator.OsakaGasCalculator;
import org.hyperledger.besu.evm.gascalculator.PetersburgGasCalculator;
import org.hyperledger.besu.evm.gascalculator.PragueGasCalculator;
import org.hyperledger.besu.evm.gascalculator.ShanghaiGasCalculator;
import org.hyperledger.besu.evm.gascalculator.SpuriousDragonGasCalculator;
import org.hyperledger.besu.evm.gascalculator.TangerineWhistleGasCalculator;
import org.hyperledger.besu.evm.internal.EvmConfiguration;
import org.hyperledger.besu.evm.processor.ContractCreationProcessor;
import org.hyperledger.besu.evm.processor.MessageCallProcessor;
import org.hyperledger.besu.evm.worldstate.CodeDelegationService;
import org.hyperledger.besu.evm.worldstate.WorldState;
import org.hyperledger.besu.evm.worldstate.WorldUpdater;
import org.hyperledger.besu.plugin.services.MetricsSystem;

import java.io.IOException;
import java.math.BigInteger;
import java.nio.charset.StandardCharsets;
import java.util.Collections;
import java.util.List;
import java.util.NoSuchElementException;
import java.util.Objects;
import java.util.Optional;
import java.util.Set;
import java.util.function.Function;
import java.util.stream.IntStream;

import com.google.common.base.Supplier;
import com.google.common.base.Suppliers;
import com.google.common.io.Resources;
import io.vertx.core.json.JsonArray;
import org.slf4j.Logger;
import org.slf4j.LoggerFactory;

/** Provides the various {@link ProtocolSpec}s on mainnet hard forks. */
public abstract class MainnetProtocolSpecs {

  private static final Address RIPEMD160_PRECOMPILE =
      Address.fromHexString("0x0000000000000000000000000000000000000003");

  private static final Supplier<SignatureAlgorithm> SIGNATURE_ALGORITHM =
      Suppliers.memoize(SignatureAlgorithmFactory::getInstance);

  // A consensus bug at Ethereum mainnet transaction 0xcf416c53
  // deleted an empty account even when the message execution scope
  // failed, but the transaction itself succeeded.
  private static final Set<Address> SPURIOUS_DRAGON_FORCE_DELETE_WHEN_EMPTY_ADDRESSES =
      Set.of(RIPEMD160_PRECOMPILE);

  private static final Wei FRONTIER_BLOCK_REWARD = Wei.fromEth(5);

  private static final Wei BYZANTIUM_BLOCK_REWARD = Wei.fromEth(3);

  private static final Wei CONSTANTINOPLE_BLOCK_REWARD = Wei.fromEth(2);

  private static final Logger LOG = LoggerFactory.getLogger(MainnetProtocolSpecs.class);

  private MainnetProtocolSpecs() {}

  public static ProtocolSpecBuilder frontierDefinition(
      final EvmConfiguration evmConfiguration,
      final boolean isParallelTxProcessingEnabled,
      final MetricsSystem metricsSystem) {
    return new ProtocolSpecBuilder()
        .gasCalculator(FrontierGasCalculator::new)
        .gasLimitCalculatorBuilder(
            (feeMarket, gasCalculator, blobSchedule) -> new FrontierTargetingGasLimitCalculator())
        .evmBuilder(MainnetEVMs::frontier)
        .precompileContractRegistryBuilder(MainnetPrecompiledContractRegistries::frontier)
        .messageCallProcessorBuilder(MessageCallProcessor::new)
        .contractCreationProcessorBuilder(
            evm ->
                new ContractCreationProcessor(
                    evm, false, Collections.singletonList(MaxCodeSizeRule.from(evm)), 0))
        .transactionValidatorFactoryBuilder(
            (evm, gasLimitCalculator, feeMarket) ->
                new TransactionValidatorFactory(
                    evm.getGasCalculator(), gasLimitCalculator, false, Optional.empty()))
        .transactionProcessorBuilder(
            (gasCalculator,
                feeMarket,
                transactionValidatorFactory,
                contractCreationProcessor,
                messageCallProcessor) ->
                MainnetTransactionProcessor.builder()
                    .gasCalculator(gasCalculator)
                    .transactionValidatorFactory(transactionValidatorFactory)
                    .contractCreationProcessor(contractCreationProcessor)
                    .messageCallProcessor(messageCallProcessor)
                    .clearEmptyAccountStrategy(new NotClearEmptyAccount())
                    .warmCoinbase(false)
                    .maxStackSize(evmConfiguration.evmStackSize())
                    .feeMarket(FeeMarket.legacy())
                    .coinbaseFeePriceCalculator(CoinbaseFeePriceCalculator.frontier())
                    .build())
        .difficultyCalculator(MainnetDifficultyCalculators.FRONTIER)
        .blockHeaderValidatorBuilder(
            (feeMarket, gasCalculator, gasLimitCalculator) -> MainnetBlockHeaderValidator.create())
        .ommerHeaderValidatorBuilder(
            (feeMarket, gasCalculator, gasLimitCalculator) ->
                MainnetBlockHeaderValidator.createLegacyFeeMarketOmmerValidator())
        .blockBodyValidatorBuilder(MainnetBlockBodyValidator::new)
        .transactionReceiptFactory(MainnetProtocolSpecs::frontierTransactionReceiptFactory)
        .blockReward(FRONTIER_BLOCK_REWARD)
        .skipZeroBlockRewards(false)
        .blockProcessorBuilder(
            isParallelTxProcessingEnabled
                ? new MainnetParallelBlockProcessor.ParallelBlockProcessorBuilder(metricsSystem)
                : MainnetBlockProcessor::new)
        .blockValidatorBuilder(MainnetBlockValidatorBuilder::frontier)
        .blockImporterBuilder(MainnetBlockImporter::new)
        .blockHeaderFunctions(new MainnetBlockHeaderFunctions())
        .miningBeneficiaryCalculator(BlockHeader::getCoinbase)
        .evmConfiguration(evmConfiguration)
        .blockHashProcessor(new FrontierBlockHashProcessor())
        .hardforkId(FRONTIER);
  }

  public static PoWHasher powHasher(final PowAlgorithm powAlgorithm) {
    if (powAlgorithm == null) {
      return PoWHasher.UNSUPPORTED;
    }
    return powAlgorithm == PowAlgorithm.ETHASH ? PoWHasher.ETHASH_LIGHT : PoWHasher.UNSUPPORTED;
  }

  public static ProtocolSpecBuilder homesteadDefinition(
      final EvmConfiguration evmConfiguration,
      final boolean isParallelTxProcessingEnabled,
      final MetricsSystem metricsSystem) {
    return frontierDefinition(evmConfiguration, isParallelTxProcessingEnabled, metricsSystem)
        .gasCalculator(HomesteadGasCalculator::new)
        .evmBuilder(MainnetEVMs::homestead)
        .contractCreationProcessorBuilder(
            evm ->
                new ContractCreationProcessor(
                    evm, true, Collections.singletonList(MaxCodeSizeRule.from(evm)), 0))
        .transactionValidatorFactoryBuilder(
            (evm, gasLimitCalculator, feeMarket) ->
                new TransactionValidatorFactory(
                    evm.getGasCalculator(), gasLimitCalculator, true, Optional.empty()))
        .difficultyCalculator(MainnetDifficultyCalculators.HOMESTEAD)
        .hardforkId(HOMESTEAD);
  }

  public static ProtocolSpecBuilder daoRecoveryInitDefinition(
      final EvmConfiguration evmConfiguration,
      final boolean isParallelTxProcessingEnabled,
      final MetricsSystem metricsSystem) {
    return homesteadDefinition(evmConfiguration, isParallelTxProcessingEnabled, metricsSystem)
        .blockHeaderValidatorBuilder(
            (feeMarket, gasCalculator, gasLimitCalculator) ->
                MainnetBlockHeaderValidator.createDaoValidator())
        .blockProcessorBuilder(
            (transactionProcessor,
                transactionReceiptFactory,
                blockReward,
                miningBeneficiaryCalculator,
                skipZeroBlockRewards,
                protocolSchedule) ->
                new DaoBlockProcessor(
                    isParallelTxProcessingEnabled
                        ? new MainnetParallelBlockProcessor(
                            transactionProcessor,
                            transactionReceiptFactory,
                            blockReward,
                            miningBeneficiaryCalculator,
                            skipZeroBlockRewards,
                            protocolSchedule,
                            metricsSystem)
                        : new MainnetBlockProcessor(
                            transactionProcessor,
                            transactionReceiptFactory,
                            blockReward,
                            miningBeneficiaryCalculator,
                            skipZeroBlockRewards,
                            protocolSchedule)))
        .hardforkId(DAO_RECOVERY_INIT);
  }

  public static ProtocolSpecBuilder daoRecoveryTransitionDefinition(
      final EvmConfiguration evmConfiguration,
      final boolean isParallelTxProcessingEnabled,
      final MetricsSystem metricsSystem) {
    return daoRecoveryInitDefinition(evmConfiguration, isParallelTxProcessingEnabled, metricsSystem)
        .blockProcessorBuilder(
            isParallelTxProcessingEnabled
                ? new MainnetParallelBlockProcessor.ParallelBlockProcessorBuilder(metricsSystem)
                : MainnetBlockProcessor::new)
        .hardforkId(DAO_RECOVERY_TRANSITION);
  }

  public static ProtocolSpecBuilder tangerineWhistleDefinition(
      final EvmConfiguration evmConfiguration,
      final boolean isParallelTxProcessingEnabled,
      final MetricsSystem metricsSystem) {
    return homesteadDefinition(evmConfiguration, isParallelTxProcessingEnabled, metricsSystem)
        .gasCalculator(TangerineWhistleGasCalculator::new)
        .hardforkId(TANGERINE_WHISTLE);
  }

  public static ProtocolSpecBuilder spuriousDragonDefinition(
      final Optional<BigInteger> chainId,
      final EvmConfiguration evmConfiguration,
      final boolean isParallelTxProcessingEnabled,
      final MetricsSystem metricsSystem) {
    return tangerineWhistleDefinition(
            evmConfiguration, isParallelTxProcessingEnabled, metricsSystem)
        .isReplayProtectionSupported(true)
        .gasCalculator(SpuriousDragonGasCalculator::new)
        .skipZeroBlockRewards(true)
        .messageCallProcessorBuilder(
            (evm, precompileContractRegistry) ->
                new MessageCallProcessor(
                    evm,
                    precompileContractRegistry,
                    SPURIOUS_DRAGON_FORCE_DELETE_WHEN_EMPTY_ADDRESSES))
        .contractCreationProcessorBuilder(
            evm ->
                new ContractCreationProcessor(
                    evm,
                    true,
                    Collections.singletonList(MaxCodeSizeRule.from(evm)),
                    1,
                    SPURIOUS_DRAGON_FORCE_DELETE_WHEN_EMPTY_ADDRESSES))
        .transactionValidatorFactoryBuilder(
            (evm, gasLimitCalculator, feeMarket) ->
                new TransactionValidatorFactory(
                    evm.getGasCalculator(), gasLimitCalculator, true, chainId))
        .transactionProcessorBuilder(
            (gasCalculator,
                feeMarket,
                transactionValidator,
                contractCreationProcessor,
                messageCallProcessor) ->
                MainnetTransactionProcessor.builder()
                    .gasCalculator(gasCalculator)
                    .transactionValidatorFactory(transactionValidator)
                    .contractCreationProcessor(contractCreationProcessor)
                    .messageCallProcessor(messageCallProcessor)
                    .clearEmptyAccountStrategy(new ClearEmptyAccount())
                    .warmCoinbase(false)
                    .maxStackSize(evmConfiguration.evmStackSize())
                    .feeMarket(feeMarket)
                    .coinbaseFeePriceCalculator(CoinbaseFeePriceCalculator.frontier())
                    .build())
        .hardforkId(SPURIOUS_DRAGON);
  }

  public static ProtocolSpecBuilder byzantiumDefinition(
      final Optional<BigInteger> chainId,
      final boolean enableRevertReason,
      final EvmConfiguration evmConfiguration,
      final boolean isParallelTxProcessingEnabled,
      final MetricsSystem metricsSystem) {
    return spuriousDragonDefinition(
            chainId, evmConfiguration, isParallelTxProcessingEnabled, metricsSystem)
        .gasCalculator(ByzantiumGasCalculator::new)
        .evmBuilder(MainnetEVMs::byzantium)
        .precompileContractRegistryBuilder(MainnetPrecompiledContractRegistries::byzantium)
        .difficultyCalculator(MainnetDifficultyCalculators.BYZANTIUM)
        .transactionReceiptFactory(
            enableRevertReason
                ? MainnetProtocolSpecs::byzantiumTransactionReceiptFactoryWithReasonEnabled
                : MainnetProtocolSpecs::byzantiumTransactionReceiptFactory)
        .blockReward(BYZANTIUM_BLOCK_REWARD)
        .hardforkId(BYZANTIUM);
  }

  public static ProtocolSpecBuilder constantinopleDefinition(
      final Optional<BigInteger> chainId,
      final boolean enableRevertReason,
      final EvmConfiguration evmConfiguration,
      final boolean isParallelTxProcessingEnabled,
      final MetricsSystem metricsSystem) {
    return byzantiumDefinition(
            chainId,
            enableRevertReason,
            evmConfiguration,
            isParallelTxProcessingEnabled,
            metricsSystem)
        .difficultyCalculator(MainnetDifficultyCalculators.CONSTANTINOPLE)
        .gasCalculator(ConstantinopleGasCalculator::new)
        .evmBuilder(MainnetEVMs::constantinople)
        .blockReward(CONSTANTINOPLE_BLOCK_REWARD)
        .hardforkId(CONSTANTINOPLE);
  }

  public static ProtocolSpecBuilder petersburgDefinition(
      final Optional<BigInteger> chainId,
      final boolean enableRevertReason,
      final EvmConfiguration evmConfiguration,
      final boolean isParallelTxProcessingEnabled,
      final MetricsSystem metricsSystem) {
    return constantinopleDefinition(
            chainId,
            enableRevertReason,
            evmConfiguration,
            isParallelTxProcessingEnabled,
            metricsSystem)
        .gasCalculator(PetersburgGasCalculator::new)
        .hardforkId(PETERSBURG);
  }

  public static ProtocolSpecBuilder istanbulDefinition(
      final Optional<BigInteger> chainId,
      final boolean enableRevertReason,
      final EvmConfiguration evmConfiguration,
      final boolean isParallelTxProcessingEnabled,
      final MetricsSystem metricsSystem) {
    return petersburgDefinition(
            chainId,
            enableRevertReason,
            evmConfiguration,
            isParallelTxProcessingEnabled,
            metricsSystem)
        .gasCalculator(IstanbulGasCalculator::new)
        .evmBuilder(
            (gasCalculator, jdCacheConfig) ->
                MainnetEVMs.istanbul(
                    gasCalculator, chainId.orElse(BigInteger.ZERO), evmConfiguration))
        .precompileContractRegistryBuilder(MainnetPrecompiledContractRegistries::istanbul)
        .contractCreationProcessorBuilder(
            evm ->
                new ContractCreationProcessor(
                    evm,
                    true,
                    Collections.singletonList(MaxCodeSizeRule.from(evm)),
                    1,
                    SPURIOUS_DRAGON_FORCE_DELETE_WHEN_EMPTY_ADDRESSES))
        .hardforkId(ISTANBUL);
  }

  static ProtocolSpecBuilder muirGlacierDefinition(
      final Optional<BigInteger> chainId,
      final boolean enableRevertReason,
      final EvmConfiguration evmConfiguration,
      final boolean isParallelTxProcessingEnabled,
      final MetricsSystem metricsSystem) {
    return istanbulDefinition(
            chainId,
            enableRevertReason,
            evmConfiguration,
            isParallelTxProcessingEnabled,
            metricsSystem)
        .difficultyCalculator(MainnetDifficultyCalculators.MUIR_GLACIER)
        .hardforkId(MUIR_GLACIER);
  }

  static ProtocolSpecBuilder berlinDefinition(
      final Optional<BigInteger> chainId,
      final boolean enableRevertReason,
      final EvmConfiguration evmConfiguration,
      final boolean isParallelTxProcessingEnabled,
      final MetricsSystem metricsSystem) {
    return muirGlacierDefinition(
            chainId,
            enableRevertReason,
            evmConfiguration,
            isParallelTxProcessingEnabled,
            metricsSystem)
        .gasCalculator(BerlinGasCalculator::new)
        .transactionValidatorFactoryBuilder(
            (evm, gasLimitCalculator, feeMarket) ->
                new TransactionValidatorFactory(
                    evm.getGasCalculator(),
                    gasLimitCalculator,
                    true,
                    chainId,
                    Set.of(TransactionType.FRONTIER, TransactionType.ACCESS_LIST)))
        .transactionReceiptFactory(
            enableRevertReason
                ? MainnetProtocolSpecs::berlinTransactionReceiptFactoryWithReasonEnabled
                : MainnetProtocolSpecs::berlinTransactionReceiptFactory)
        .hardforkId(BERLIN);
  }

  static ProtocolSpecBuilder londonDefinition(
      final Optional<BigInteger> chainId,
      final boolean enableRevertReason,
      final GenesisConfigOptions genesisConfigOptions,
      final EvmConfiguration evmConfiguration,
      final MiningConfiguration miningConfiguration,
      final boolean isParallelTxProcessingEnabled,
      final MetricsSystem metricsSystem) {
    final long londonForkBlockNumber =
        genesisConfigOptions.getLondonBlockNumber().orElse(Long.MAX_VALUE);
    return berlinDefinition(
            chainId,
            enableRevertReason,
            evmConfiguration,
            isParallelTxProcessingEnabled,
            metricsSystem)
        .feeMarketBuilder(
            createFeeMarket(
                londonForkBlockNumber,
                genesisConfigOptions.isZeroBaseFee(),
                genesisConfigOptions.isFixedBaseFee(),
                miningConfiguration.getMinTransactionGasPrice(),
                (blobSchedule) ->
                    FeeMarket.london(
                        londonForkBlockNumber, genesisConfigOptions.getBaseFeePerGas())))
        .gasCalculator(LondonGasCalculator::new)
        .gasLimitCalculatorBuilder(
            (feeMarket, gasCalculator, blobSchedule) ->
                new LondonTargetingGasLimitCalculator(
                    londonForkBlockNumber, (BaseFeeMarket) feeMarket))
        .transactionValidatorFactoryBuilder(
            (evm, gasLimitCalculator, feeMarket) ->
                new TransactionValidatorFactory(
                    evm.getGasCalculator(),
                    gasLimitCalculator,
                    feeMarket,
                    true,
                    chainId,
                    Set.of(
                        TransactionType.FRONTIER,
                        TransactionType.ACCESS_LIST,
                        TransactionType.EIP1559),
                    Integer.MAX_VALUE))
        .transactionProcessorBuilder(
            (gasCalculator,
                feeMarket,
                transactionValidatorFactory,
                contractCreationProcessor,
                messageCallProcessor) ->
                MainnetTransactionProcessor.builder()
                    .gasCalculator(gasCalculator)
                    .transactionValidatorFactory(transactionValidatorFactory)
                    .contractCreationProcessor(contractCreationProcessor)
                    .messageCallProcessor(messageCallProcessor)
                    .clearEmptyAccountStrategy(new ClearEmptyAccount())
                    .warmCoinbase(false)
                    .maxStackSize(evmConfiguration.evmStackSize())
                    .feeMarket(feeMarket)
                    .coinbaseFeePriceCalculator(CoinbaseFeePriceCalculator.eip1559())
                    .build())
        .contractCreationProcessorBuilder(
            evm ->
                new ContractCreationProcessor(
                    evm,
                    true,
                    List.of(MaxCodeSizeRule.from(evm), PrefixCodeRule.of()),
                    1,
                    SPURIOUS_DRAGON_FORCE_DELETE_WHEN_EMPTY_ADDRESSES))
        .evmBuilder(
            (gasCalculator, jdCacheConfig) ->
                MainnetEVMs.london(
                    gasCalculator, chainId.orElse(BigInteger.ZERO), evmConfiguration))
        .difficultyCalculator(MainnetDifficultyCalculators.LONDON)
        .blockHeaderValidatorBuilder(
            (feeMarket, gasCalculator, gasLimitCalculator) ->
                MainnetBlockHeaderValidator.createBaseFeeMarketValidator((BaseFeeMarket) feeMarket))
        .ommerHeaderValidatorBuilder(
            (feeMarket, gasCalculator, gasLimitCalculator) ->
                MainnetBlockHeaderValidator.createBaseFeeMarketOmmerValidator(
                    (BaseFeeMarket) feeMarket))
        .blockBodyValidatorBuilder(BaseFeeBlockBodyValidator::new)
        .hardforkId(LONDON);
  }

  static ProtocolSpecBuilder arrowGlacierDefinition(
      final Optional<BigInteger> chainId,
      final boolean enableRevertReason,
      final GenesisConfigOptions genesisConfigOptions,
      final EvmConfiguration evmConfiguration,
      final MiningConfiguration miningConfiguration,
      final boolean isParallelTxProcessingEnabled,
      final MetricsSystem metricsSystem) {
    return londonDefinition(
            chainId,
            enableRevertReason,
            genesisConfigOptions,
            evmConfiguration,
            miningConfiguration,
            isParallelTxProcessingEnabled,
            metricsSystem)
        .difficultyCalculator(MainnetDifficultyCalculators.ARROW_GLACIER)
        .hardforkId(ARROW_GLACIER);
  }

  static ProtocolSpecBuilder grayGlacierDefinition(
      final Optional<BigInteger> chainId,
      final boolean enableRevertReason,
      final GenesisConfigOptions genesisConfigOptions,
      final EvmConfiguration evmConfiguration,
      final MiningConfiguration miningConfiguration,
      final boolean isParallelTxProcessingEnabled,
      final MetricsSystem metricsSystem) {
    return arrowGlacierDefinition(
            chainId,
            enableRevertReason,
            genesisConfigOptions,
            evmConfiguration,
            miningConfiguration,
            isParallelTxProcessingEnabled,
            metricsSystem)
        .difficultyCalculator(MainnetDifficultyCalculators.GRAY_GLACIER)
        .hardforkId(GRAY_GLACIER);
  }

  static ProtocolSpecBuilder parisDefinition(
      final Optional<BigInteger> chainId,
      final boolean enableRevertReason,
      final GenesisConfigOptions genesisConfigOptions,
      final EvmConfiguration evmConfiguration,
      final MiningConfiguration miningConfiguration,
      final boolean isParallelTxProcessingEnabled,
      final MetricsSystem metricsSystem) {

    return grayGlacierDefinition(
            chainId,
            enableRevertReason,
            genesisConfigOptions,
            evmConfiguration,
            miningConfiguration,
            isParallelTxProcessingEnabled,
            metricsSystem)
        .evmBuilder(
            (gasCalculator, jdCacheConfig) ->
                MainnetEVMs.paris(gasCalculator, chainId.orElse(BigInteger.ZERO), evmConfiguration))
        .difficultyCalculator(MainnetDifficultyCalculators.PROOF_OF_STAKE_DIFFICULTY)
        .blockHeaderValidatorBuilder(MainnetBlockHeaderValidator::mergeBlockHeaderValidator)
        .blockReward(Wei.ZERO)
        .skipZeroBlockRewards(true)
        .isPoS(true)
        .hardforkId(PARIS);
  }

  static ProtocolSpecBuilder shanghaiDefinition(
      final Optional<BigInteger> chainId,
      final boolean enableRevertReason,
      final GenesisConfigOptions genesisConfigOptions,
      final EvmConfiguration evmConfiguration,
      final MiningConfiguration miningConfiguration,
      final boolean isParallelTxProcessingEnabled,
      final MetricsSystem metricsSystem) {

    final ClearEmptyAccountStrategy clearEmptyAccountStrategy = new ClearEmptyAccount();
    return parisDefinition(
            chainId,
            enableRevertReason,
            genesisConfigOptions,
            evmConfiguration,
            miningConfiguration,
            isParallelTxProcessingEnabled,
            metricsSystem)
        // gas calculator has new code to support EIP-3860 limit and meter initcode
        .gasCalculator(ShanghaiGasCalculator::new)
        // EVM has a new operation for EIP-3855 PUSH0 instruction
        .evmBuilder(
            (gasCalculator, jdCacheConfig) ->
                MainnetEVMs.shanghai(
                    gasCalculator, chainId.orElse(BigInteger.ZERO), evmConfiguration))
        // we need to flip the Warm Coinbase flag for EIP-3651 warm coinbase
        .transactionProcessorBuilder(
            (gasCalculator,
                feeMarket,
                transactionValidatorFactory,
                contractCreationProcessor,
                messageCallProcessor) ->
                MainnetTransactionProcessor.builder()
                    .gasCalculator(gasCalculator)
                    .transactionValidatorFactory(transactionValidatorFactory)
                    .contractCreationProcessor(contractCreationProcessor)
                    .messageCallProcessor(messageCallProcessor)
                    .clearEmptyAccountStrategy(clearEmptyAccountStrategy)
                    .warmCoinbase(true)
                    .maxStackSize(evmConfiguration.evmStackSize())
                    .feeMarket(feeMarket)
                    .coinbaseFeePriceCalculator(CoinbaseFeePriceCalculator.eip1559())
                    .build())
        // Contract creation rules for EIP-3860 Limit and meter intitcode
        .transactionValidatorFactoryBuilder(
            (evm, gasLimitCalculator, feeMarket) ->
                new TransactionValidatorFactory(
                    evm.getGasCalculator(),
                    gasLimitCalculator,
                    feeMarket,
                    true,
                    chainId,
                    Set.of(
                        TransactionType.FRONTIER,
                        TransactionType.ACCESS_LIST,
                        TransactionType.EIP1559),
                    evm.getMaxInitcodeSize()))
        .withdrawalsProcessor(new WithdrawalsProcessor(clearEmptyAccountStrategy))
        .withdrawalsValidator(new WithdrawalsValidator.AllowedWithdrawals())
        .blockHeaderValidatorBuilder(MainnetBlockHeaderValidator::noBlobBlockHeaderValidator)
        .hardforkId(SHANGHAI);
  }

  static ProtocolSpecBuilder cancunDefinition(
      final Optional<BigInteger> chainId,
      final boolean enableRevertReason,
      final GenesisConfigOptions genesisConfigOptions,
      final EvmConfiguration evmConfiguration,
      final MiningConfiguration miningConfiguration,
      final boolean isParallelTxProcessingEnabled,
      final MetricsSystem metricsSystem) {
    final long londonForkBlockNumber = genesisConfigOptions.getLondonBlockNumber().orElse(0L);

    return shanghaiDefinition(
            chainId,
            enableRevertReason,
            genesisConfigOptions,
            evmConfiguration,
            miningConfiguration,
            isParallelTxProcessingEnabled,
            metricsSystem)
        .feeMarketBuilder(
            createFeeMarket(
                londonForkBlockNumber,
                genesisConfigOptions.isZeroBaseFee(),
                genesisConfigOptions.isFixedBaseFee(),
                miningConfiguration.getMinTransactionGasPrice(),
                (blobSchedule) ->
                    FeeMarket.cancun(
                        londonForkBlockNumber,
                        genesisConfigOptions.getBaseFeePerGas(),
                        blobSchedule)))
        .blobSchedule(
            genesisConfigOptions
                .getBlobScheduleOptions()
                .flatMap(BlobScheduleOptions::getCancun)
                .orElse(BlobSchedule.CANCUN_DEFAULT))
        // gas calculator for EIP-4844 blob gas
        .gasCalculator(CancunGasCalculator::new)
        // gas limit with EIP-4844 max blob gas per block
        .gasLimitCalculatorBuilder(
            (feeMarket, gasCalculator, blobSchedule) ->
                new CancunTargetingGasLimitCalculator(
                    londonForkBlockNumber,
                    (BaseFeeMarket) feeMarket,
                    gasCalculator,
                    blobSchedule.getMax(),
                    blobSchedule.getTarget()))
        // EVM changes to support EIP-1153: TSTORE and EIP-5656: MCOPY
        .evmBuilder(
            (gasCalculator, jdCacheConfig) ->
                MainnetEVMs.cancun(
                    gasCalculator, chainId.orElse(BigInteger.ZERO), evmConfiguration))
        // use Cancun fee market
        .transactionProcessorBuilder(
            (gasCalculator,
                feeMarket,
                transactionValidator,
                contractCreationProcessor,
                messageCallProcessor) ->
                MainnetTransactionProcessor.builder()
                    .gasCalculator(gasCalculator)
                    .transactionValidatorFactory(transactionValidator)
                    .contractCreationProcessor(contractCreationProcessor)
                    .messageCallProcessor(messageCallProcessor)
                    .clearEmptyAccountStrategy(new ClearEmptyAccount())
                    .warmCoinbase(true)
                    .maxStackSize(evmConfiguration.evmStackSize())
                    .feeMarket(feeMarket)
                    .coinbaseFeePriceCalculator(CoinbaseFeePriceCalculator.eip1559())
                    .build())
        // change to check for max blob gas per block for EIP-4844
        .transactionValidatorFactoryBuilder(
            (evm, gasLimitCalculator, feeMarket) ->
                new TransactionValidatorFactory(
                    evm.getGasCalculator(),
                    gasLimitCalculator,
                    feeMarket,
                    true,
                    chainId,
                    Set.of(
                        TransactionType.FRONTIER,
                        TransactionType.ACCESS_LIST,
                        TransactionType.EIP1559,
                        TransactionType.BLOB),
                    Set.of(BlobType.KZG_PROOF),
                    evm.getMaxInitcodeSize()))
        .precompileContractRegistryBuilder(MainnetPrecompiledContractRegistries::cancun)
        .blockHeaderValidatorBuilder(MainnetBlockHeaderValidator::blobAwareBlockHeaderValidator)
        .blockHashProcessor(new CancunBlockHashProcessor())
        .hardforkId(CANCUN);
  }

  static ProtocolSpecBuilder cancunEOFDefinition(
      final Optional<BigInteger> chainId,
      final boolean enableRevertReason,
      final GenesisConfigOptions genesisConfigOptions,
      final EvmConfiguration evmConfiguration,
      final MiningConfiguration miningConfiguration,
      final boolean isParallelTxProcessingEnabled,
      final MetricsSystem metricsSystem) {

    ProtocolSpecBuilder protocolSpecBuilder =
        cancunDefinition(
            chainId,
            enableRevertReason,
            genesisConfigOptions,
            evmConfiguration,
            miningConfiguration,
            isParallelTxProcessingEnabled,
            metricsSystem);
    return addEOF(chainId, evmConfiguration, protocolSpecBuilder).hardforkId(CANCUN_EOF);
  }

  static ProtocolSpecBuilder pragueDefinition(
      final Optional<BigInteger> chainId,
      final boolean enableRevertReason,
      final GenesisConfigOptions genesisConfigOptions,
      final EvmConfiguration evmConfiguration,
      final MiningConfiguration miningConfiguration,
      final boolean isParallelTxProcessingEnabled,
      final MetricsSystem metricsSystem) {
    ProtocolSpecBuilder pragueSpecBuilder =
        cancunDefinition(
                chainId,
                enableRevertReason,
                genesisConfigOptions,
                evmConfiguration,
                miningConfiguration,
                isParallelTxProcessingEnabled,
                metricsSystem)
            .blobSchedule(
                genesisConfigOptions
                    .getBlobScheduleOptions()
                    .flatMap(BlobScheduleOptions::getPrague)
                    .orElse(BlobSchedule.PRAGUE_DEFAULT))
            .gasCalculator(PragueGasCalculator::new)
            .evmBuilder(
                (gasCalculator, jdCacheConfig) ->
                    MainnetEVMs.prague(
                        gasCalculator, chainId.orElse(BigInteger.ZERO), evmConfiguration))

            // EIP-2537 BLS12-381 precompiles
            .precompileContractRegistryBuilder(MainnetPrecompiledContractRegistries::prague)

            // EIP-7002 Withdrawals / EIP-6610 Deposits / EIP-7685 Requests
            .requestsValidator(new MainnetRequestsValidator())

            // change to accept EIP-7702 transactions
            .transactionValidatorFactoryBuilder(
                (evm, gasLimitCalculator, feeMarket) ->
                    new TransactionValidatorFactory(
                        evm.getGasCalculator(),
                        gasLimitCalculator,
                        feeMarket,
                        true,
                        chainId,
                        Set.of(
                            TransactionType.FRONTIER,
                            TransactionType.ACCESS_LIST,
                            TransactionType.EIP1559,
                            TransactionType.BLOB,
                            TransactionType.DELEGATE_CODE),
                        Set.of(BlobType.KZG_PROOF),
                        evm.getMaxInitcodeSize()))
            // CodeDelegationProcessor
            .transactionProcessorBuilder(
                (gasCalculator,
                    feeMarket,
                    transactionValidator,
                    contractCreationProcessor,
                    messageCallProcessor) ->
                    MainnetTransactionProcessor.builder()
                        .gasCalculator(gasCalculator)
                        .transactionValidatorFactory(transactionValidator)
                        .contractCreationProcessor(contractCreationProcessor)
                        .messageCallProcessor(messageCallProcessor)
                        .clearEmptyAccounts(true)
                        .warmCoinbase(true)
                        .maxStackSize(evmConfiguration.evmStackSize())
                        .feeMarket(feeMarket)
                        .coinbaseFeePriceCalculator(CoinbaseFeePriceCalculator.eip1559())
                        .codeDelegationProcessor(
                            new CodeDelegationProcessor(
                                chainId,
                                SIGNATURE_ALGORITHM.get().getHalfCurveOrder(),
                                new CodeDelegationService()))
                        .build())
            // EIP-2935 Blockhash processor
            .blockHashProcessor(new PragueBlockHashProcessor())
            .hardforkId(PRAGUE);
    try {
      RequestContractAddresses requestContractAddresses =
          RequestContractAddresses.fromGenesis(genesisConfigOptions);

      pragueSpecBuilder.requestProcessorCoordinator(
          pragueRequestsProcessors(requestContractAddresses));
    } catch (NoSuchElementException nsee) {
      LOG.warn("Prague definitions require system contract addresses in genesis");
      throw nsee;
    }

    return pragueSpecBuilder;
  }

  static ProtocolSpecBuilder osakaDefinition(
      final Optional<BigInteger> chainId,
      final boolean enableRevertReason,
      final GenesisConfigOptions genesisConfigOptions,
      final EvmConfiguration evmConfiguration,
      final MiningConfiguration miningConfiguration,
      final boolean isParallelTxProcessingEnabled,
      final MetricsSystem metricsSystem) {
    final long londonForkBlockNumber = genesisConfigOptions.getLondonBlockNumber().orElse(0L);

    return pragueDefinition(
            chainId,
            enableRevertReason,
            genesisConfigOptions,
            evmConfiguration,
            miningConfiguration,
            isParallelTxProcessingEnabled,
            metricsSystem)
        .gasCalculator(OsakaGasCalculator::new)
        // tx gas limit cap EIP-7825
        .gasLimitCalculatorBuilder(
            (feeMarket, gasCalculator, blobSchedule) ->
                new OsakaTargetingGasLimitCalculator(
                    londonForkBlockNumber,
                    (BaseFeeMarket) feeMarket,
                    gasCalculator,
                    blobSchedule.getMax(),
                    blobSchedule.getTarget()))
        .evmBuilder(
            (gasCalculator, __) ->
                MainnetEVMs.osaka(gasCalculator, chainId.orElse(BigInteger.ZERO), evmConfiguration))
        .transactionValidatorFactoryBuilder(
            (evm, gasLimitCalculator, feeMarket) ->
                new TransactionValidatorFactory(
                    evm.getGasCalculator(),
                    gasLimitCalculator,
                    feeMarket,
                    true,
                    chainId,
                    Set.of(
                        TransactionType.FRONTIER,
                        TransactionType.ACCESS_LIST,
                        TransactionType.EIP1559,
                        TransactionType.BLOB,
                        TransactionType.DELEGATE_CODE),
                    Set.of(BlobType.KZG_CELL_PROOFS),
                    evm.getMaxInitcodeSize()))
<<<<<<< HEAD
        // CodeDelegationProcessor
        .transactionProcessorBuilder(
            (gasCalculator,
                feeMarket,
                transactionValidator,
                contractCreationProcessor,
                messageCallProcessor) ->
                MainnetTransactionProcessor.builder()
                    .gasCalculator(gasCalculator)
                    .transactionValidatorFactory(transactionValidator)
                    .contractCreationProcessor(contractCreationProcessor)
                    .messageCallProcessor(messageCallProcessor)
                    .clearEmptyAccountStrategy(new ClearEmptyAccount())
                    .warmCoinbase(true)
                    .maxStackSize(evmConfiguration.evmStackSize())
                    .feeMarket(feeMarket)
                    .coinbaseFeePriceCalculator(CoinbaseFeePriceCalculator.eip1559())
                    .codeDelegationProcessor(
                        new CodeDelegationProcessor(
                            chainId,
                            SIGNATURE_ALGORITHM.get().getHalfCurveOrder(),
                            new CodeDelegationService()))
                    .build())

        // TODO SLD EIP-7840 Can we dynamically wire in the appropriate GasCalculator instead of
        // overriding
        // blockHeaderValidatorBuilder every time the GasCalculator changes?
        // EIP-7840 blob schedule | EIP-7691 6/9 blob increase
        .blockHeaderValidatorBuilder(
            fm ->
                MainnetBlockHeaderValidator.blobAwareBlockHeaderValidator(
                    fm, pragueGasCalcSupplier))
        // EIP-2935 Blockhash processor
        .blockHashProcessor(new PragueBlockHashProcessor())
        .name("Prague");
=======
        .transactionPoolPreProcessor(new OsakaTransactionPoolPreProcessor())
        .precompileContractRegistryBuilder(MainnetPrecompiledContractRegistries::osaka)
        .blockValidatorBuilder(MainnetBlockValidatorBuilder::osaka)
        .hardforkId(OSAKA);
>>>>>>> 38d901d2
  }

  static ProtocolSpecBuilder bpo1Definition(
      final Optional<BigInteger> chainId,
      final boolean enableRevertReason,
      final GenesisConfigOptions genesisConfigOptions,
      final EvmConfiguration evmConfiguration,
      final MiningConfiguration miningConfiguration,
      final boolean isParallelTxProcessingEnabled,
      final MetricsSystem metricsSystem) {
    ProtocolSpecBuilder builder =
        osakaDefinition(
            chainId,
            enableRevertReason,
            genesisConfigOptions,
            evmConfiguration,
            miningConfiguration,
            isParallelTxProcessingEnabled,
            metricsSystem);
    return applyBlobSchedule(builder, genesisConfigOptions, BlobScheduleOptions::getBpo1, BPO1);
  }

  static ProtocolSpecBuilder bpo2Definition(
      final Optional<BigInteger> chainId,
      final boolean enableRevertReason,
      final GenesisConfigOptions genesisConfigOptions,
      final EvmConfiguration evmConfiguration,
      final MiningConfiguration miningConfiguration,
      final boolean isParallelTxProcessingEnabled,
      final MetricsSystem metricsSystem) {
    ProtocolSpecBuilder builder =
        bpo1Definition(
            chainId,
            enableRevertReason,
            genesisConfigOptions,
            evmConfiguration,
            miningConfiguration,
            isParallelTxProcessingEnabled,
            metricsSystem);
    return applyBlobSchedule(builder, genesisConfigOptions, BlobScheduleOptions::getBpo2, BPO2);
  }

  static ProtocolSpecBuilder bpo3Definition(
      final Optional<BigInteger> chainId,
      final boolean enableRevertReason,
      final GenesisConfigOptions genesisConfigOptions,
      final EvmConfiguration evmConfiguration,
      final MiningConfiguration miningConfiguration,
      final boolean isParallelTxProcessingEnabled,
      final MetricsSystem metricsSystem) {
    ProtocolSpecBuilder builder =
        bpo2Definition(
            chainId,
            enableRevertReason,
            genesisConfigOptions,
            evmConfiguration,
            miningConfiguration,
            isParallelTxProcessingEnabled,
            metricsSystem);
    return applyBlobSchedule(builder, genesisConfigOptions, BlobScheduleOptions::getBpo3, BPO3);
  }

  static ProtocolSpecBuilder bpo4Definition(
      final Optional<BigInteger> chainId,
      final boolean enableRevertReason,
      final GenesisConfigOptions genesisConfigOptions,
      final EvmConfiguration evmConfiguration,
      final MiningConfiguration miningConfiguration,
      final boolean isParallelTxProcessingEnabled,
      final MetricsSystem metricsSystem) {
    ProtocolSpecBuilder builder =
        bpo3Definition(
            chainId,
            enableRevertReason,
            genesisConfigOptions,
            evmConfiguration,
            miningConfiguration,
            isParallelTxProcessingEnabled,
            metricsSystem);
    return applyBlobSchedule(builder, genesisConfigOptions, BlobScheduleOptions::getBpo4, BPO4);
  }

<<<<<<< HEAD
  static ProtocolSpecBuilder verkleDefinition(
      final Optional<BigInteger> chainId,
      final boolean enableRevertReason,
      final GenesisConfigOptions genesisConfigOptions,
      final EvmConfiguration evmConfiguration,
      final MiningConfiguration miningConfiguration,
      final boolean isParallelTxProcessingEnabled,
      final MetricsSystem metricsSystem) {
    final ClearEmptyAccountStrategy clearEmptyAccountStrategy =
        new ClearEmptyAccountStrategy.ClearEmptyAccountWithException(
            List.of(Eip7709BlockHashProcessor.EIP_7709_HISTORY_STORAGE_ADDRESS));
    return shanghaiDefinition(
            chainId,
            enableRevertReason,
            genesisConfigOptions,
            evmConfiguration,
            miningConfiguration,
            isParallelTxProcessingEnabled,
            metricsSystem)
        .gasCalculator(Eip4762GasCalculator::new)
        .evmBuilder(
            (gasCalculator, jdCacheConfig) ->
                MainnetEVMs.verkle(
                    gasCalculator, chainId.orElse(BigInteger.ZERO), evmConfiguration))
        .transactionProcessorBuilder(
            (gasCalculator,
                feeMarket,
                transactionValidatorFactory,
                contractCreationProcessor,
                messageCallProcessor) ->
                MainnetTransactionProcessor.builder()
                    .gasCalculator(gasCalculator)
                    .transactionValidatorFactory(transactionValidatorFactory)
                    .contractCreationProcessor(contractCreationProcessor)
                    .messageCallProcessor(messageCallProcessor)
                    .clearEmptyAccountStrategy(clearEmptyAccountStrategy)
                    .warmCoinbase(true)
                    .maxStackSize(evmConfiguration.evmStackSize())
                    .feeMarket(feeMarket)
                    .coinbaseFeePriceCalculator(CoinbaseFeePriceCalculator.eip1559())
                    .build())
        .withdrawalsProcessor(new WithdrawalsProcessor(clearEmptyAccountStrategy))
        .executionWitnessValidator(new ExecutionWitnessValidator.AllowedExecutionWitness())
        .blockHashProcessor(new Eip7709BlockHashProcessor())
        .blockHeaderFunctions(new VerkleDevnetBlockHeaderFunctions())
        .name("Verkle");
  }

  static ProtocolSpecBuilder futureEipsDefinition(
=======
  static ProtocolSpecBuilder bpo5Definition(
>>>>>>> 38d901d2
      final Optional<BigInteger> chainId,
      final boolean enableRevertReason,
      final GenesisConfigOptions genesisConfigOptions,
      final EvmConfiguration evmConfiguration,
      final MiningConfiguration miningConfiguration,
      final boolean isParallelTxProcessingEnabled,
      final MetricsSystem metricsSystem) {
    ProtocolSpecBuilder builder =
        bpo4Definition(
            chainId,
            enableRevertReason,
            genesisConfigOptions,
            evmConfiguration,
            miningConfiguration,
            isParallelTxProcessingEnabled,
            metricsSystem);
    return applyBlobSchedule(builder, genesisConfigOptions, BlobScheduleOptions::getBpo5, BPO5);
  }

  private static ProtocolSpecBuilder applyBlobSchedule(
      final ProtocolSpecBuilder builder,
      final GenesisConfigOptions genesisConfigOptions,
      final Function<BlobScheduleOptions, Optional<BlobSchedule>> blobGetter,
      final HardforkId hardforkId) {
    genesisConfigOptions
        .getBlobScheduleOptions()
        .flatMap(blobGetter)
        .ifPresent(builder::blobSchedule);
    return builder.hardforkId(hardforkId);
  }

  private static ProtocolSpecBuilder addEOF(
      final Optional<BigInteger> chainId,
      final EvmConfiguration evmConfiguration,
      final ProtocolSpecBuilder protocolSpecBuilder) {
    return protocolSpecBuilder
        // EIP-7692 EOF v1 Gas calculator
        .gasCalculator(EOFGasCalculator::new)
        // EIP-7692 EOF v1 EVM and opcodes
        .evmBuilder(
            (gasCalculator, jdCacheConfig) ->
                MainnetEVMs.futureEips(
                    gasCalculator, chainId.orElse(BigInteger.ZERO), evmConfiguration))
        // EIP-7698 EOF v1 creation transaction
        .contractCreationProcessorBuilder(
            evm ->
                new ContractCreationProcessor(
                    evm,
                    true,
                    List.of(MaxCodeSizeRule.from(evm), EOFValidationCodeRule.from(evm)),
                    1,
                    SPURIOUS_DRAGON_FORCE_DELETE_WHEN_EMPTY_ADDRESSES));
  }

  static ProtocolSpecBuilder futureEipsDefinition(
      final Optional<BigInteger> chainId,
      final boolean enableRevertReason,
      final GenesisConfigOptions genesisConfigOptions,
      final EvmConfiguration evmConfiguration,
      final MiningConfiguration miningConfiguration,
      final boolean isParallelTxProcessingEnabled,
      final MetricsSystem metricsSystem) {
    ProtocolSpecBuilder protocolSpecBuilder =
        bpo5Definition(
                chainId,
                enableRevertReason,
                genesisConfigOptions,
                evmConfiguration,
                miningConfiguration,
                isParallelTxProcessingEnabled,
                metricsSystem)
            .precompileContractRegistryBuilder(MainnetPrecompiledContractRegistries::futureEips)
            .hardforkId(FUTURE_EIPS);

    return addEOF(chainId, evmConfiguration, protocolSpecBuilder);
  }

  static ProtocolSpecBuilder experimentalEipsDefinition(
      final Optional<BigInteger> chainId,
      final boolean enableRevertReason,
      final GenesisConfigOptions genesisConfigOptions,
      final EvmConfiguration evmConfiguration,
      final MiningConfiguration miningConfiguration,
      final boolean isParallelTxProcessingEnabled,
      final MetricsSystem metricsSystem) {

    return futureEipsDefinition(
            chainId,
            enableRevertReason,
            genesisConfigOptions,
            evmConfiguration,
            miningConfiguration,
            isParallelTxProcessingEnabled,
            metricsSystem)
        .evmBuilder(
            (gasCalculator, jdCacheConfig) ->
                MainnetEVMs.experimentalEips(
                    gasCalculator, chainId.orElse(BigInteger.ZERO), evmConfiguration))
        .hardforkId(EXPERIMENTAL_EIPS);
  }

  private static TransactionReceipt frontierTransactionReceiptFactory(
      // ignored because it's always FRONTIER
      final TransactionType __,
      final TransactionProcessingResult result,
      final WorldState worldState,
      final long gasUsed) {
    return new TransactionReceipt(
        worldState.frontierRootHash(),
        gasUsed,
        result.getLogs(),
        Optional.empty()); // No revert reason in frontier
  }

  private static TransactionReceipt byzantiumTransactionReceiptFactory(
      // ignored because it's always FRONTIER
      final TransactionType __,
      final TransactionProcessingResult result,
      final WorldState worldState,
      final long gasUsed) {
    return new TransactionReceipt(
        result.isSuccessful() ? 1 : 0, gasUsed, result.getLogs(), Optional.empty());
  }

  private static TransactionReceipt byzantiumTransactionReceiptFactoryWithReasonEnabled(
      // ignored because it's always FRONTIER
      final TransactionType __,
      final TransactionProcessingResult result,
      final WorldState worldState,
      final long gasUsed) {
    return new TransactionReceipt(
        result.isSuccessful() ? 1 : 0, gasUsed, result.getLogs(), result.getRevertReason());
  }

  static TransactionReceipt berlinTransactionReceiptFactory(
      final TransactionType transactionType,
      final TransactionProcessingResult transactionProcessingResult,
      final WorldState worldState,
      final long gasUsed) {
    return new TransactionReceipt(
        transactionType,
        transactionProcessingResult.isSuccessful() ? 1 : 0,
        gasUsed,
        transactionProcessingResult.getLogs(),
        Optional.empty());
  }

  static TransactionReceipt berlinTransactionReceiptFactoryWithReasonEnabled(
      final TransactionType transactionType,
      final TransactionProcessingResult transactionProcessingResult,
      final WorldState worldState,
      final long gasUsed) {
    return new TransactionReceipt(
        transactionType,
        transactionProcessingResult.isSuccessful() ? 1 : 0,
        gasUsed,
        transactionProcessingResult.getLogs(),
        transactionProcessingResult.getRevertReason());
  }

  private record DaoBlockProcessor(BlockProcessor wrapped) implements BlockProcessor {

    @Override
    public BlockProcessingResult processBlock(
        final ProtocolContext protocolContext,
        final Blockchain blockchain,
        final MutableWorldState worldState,
        final Block block) {
      updateWorldStateForDao(worldState);
      return wrapped.processBlock(
          protocolContext,
          blockchain,
          worldState,
          block,
          new AbstractBlockProcessor.PreprocessingFunction.NoPreprocessing());
    }

    @Override
    public BlockProcessingResult processBlock(
        final ProtocolContext protocolContext,
        final Blockchain blockchain,
        final MutableWorldState worldState,
        final Block block,
        final AbstractBlockProcessor.PreprocessingFunction preprocessingBlockFunction) {
      updateWorldStateForDao(worldState);
      return wrapped.processBlock(
          protocolContext, blockchain, worldState, block, preprocessingBlockFunction);
    }

    private static final Address DAO_REFUND_CONTRACT_ADDRESS =
        Address.fromHexString("0xbf4ed7b27f1d666546e30d74d50d173d20bca754");

    private void updateWorldStateForDao(final MutableWorldState worldState) {
      try {
        final JsonArray json =
            new JsonArray(
                Resources.toString(
                    Objects.requireNonNull(this.getClass().getResource("/daoAddresses.json")),
                    StandardCharsets.UTF_8));
        final List<Address> addresses =
            IntStream.range(0, json.size())
                .mapToObj(json::getString)
                .map(Address::fromHexString)
                .toList();
        final WorldUpdater worldUpdater = worldState.updater();
        final MutableAccount daoRefundContract =
            worldUpdater.getOrCreate(DAO_REFUND_CONTRACT_ADDRESS);
        for (final Address address : addresses) {
          final MutableAccount account = worldUpdater.getOrCreate(address);
          final Wei balance = account.getBalance();
          account.decrementBalance(balance);
          daoRefundContract.incrementBalance(balance);
        }
        worldUpdater.commit();
      } catch (final IOException e) {
        throw new IllegalStateException(e);
      }
    }
  }

  static ProtocolSpecBuilder.FeeMarketBuilder createFeeMarket(
      final long londonForkBlockNumber,
      final boolean isZeroBaseFee,
      final boolean isFixedBaseFee,
      final Wei minTransactionGasPrice,
      final ProtocolSpecBuilder.FeeMarketBuilder feeMarketBuilder) {
    if (isZeroBaseFee) {
      return blobSchedule -> FeeMarket.zeroBaseFee(londonForkBlockNumber);
    }
    if (isFixedBaseFee) {
      return blobSchedule -> FeeMarket.fixedBaseFee(londonForkBlockNumber, minTransactionGasPrice);
    }
    return feeMarketBuilder;
  }
}<|MERGE_RESOLUTION|>--- conflicted
+++ resolved
@@ -42,6 +42,7 @@
 import static org.hyperledger.besu.datatypes.HardforkId.MainnetHardforkId.SHANGHAI;
 import static org.hyperledger.besu.datatypes.HardforkId.MainnetHardforkId.SPURIOUS_DRAGON;
 import static org.hyperledger.besu.datatypes.HardforkId.MainnetHardforkId.TANGERINE_WHISTLE;
+import static org.hyperledger.besu.datatypes.HardforkId.MainnetHardforkId.VERKLE;
 import static org.hyperledger.besu.ethereum.mainnet.requests.MainnetRequestsProcessor.pragueRequestsProcessors;
 
 import org.hyperledger.besu.config.BlobSchedule;
@@ -65,12 +66,6 @@
 import org.hyperledger.besu.ethereum.core.MutableWorldState;
 import org.hyperledger.besu.ethereum.core.TransactionReceipt;
 import org.hyperledger.besu.ethereum.core.feemarket.CoinbaseFeePriceCalculator;
-<<<<<<< HEAD
-import org.hyperledger.besu.ethereum.mainnet.ClearEmptyAccountStrategy.ClearEmptyAccount;
-import org.hyperledger.besu.ethereum.mainnet.ClearEmptyAccountStrategy.NotClearEmptyAccount;
-import org.hyperledger.besu.ethereum.mainnet.ProtocolSpecBuilder.BlockValidatorBuilder;
-=======
->>>>>>> 38d901d2
 import org.hyperledger.besu.ethereum.mainnet.blockhash.CancunBlockHashProcessor;
 import org.hyperledger.besu.ethereum.mainnet.blockhash.Eip7709BlockHashProcessor;
 import org.hyperledger.besu.ethereum.mainnet.blockhash.FrontierBlockHashProcessor;
@@ -91,11 +86,8 @@
 import org.hyperledger.besu.evm.gascalculator.ByzantiumGasCalculator;
 import org.hyperledger.besu.evm.gascalculator.CancunGasCalculator;
 import org.hyperledger.besu.evm.gascalculator.ConstantinopleGasCalculator;
-<<<<<<< HEAD
+import org.hyperledger.besu.evm.gascalculator.EOFGasCalculator;
 import org.hyperledger.besu.evm.gascalculator.Eip4762GasCalculator;
-=======
-import org.hyperledger.besu.evm.gascalculator.EOFGasCalculator;
->>>>>>> 38d901d2
 import org.hyperledger.besu.evm.gascalculator.FrontierGasCalculator;
 import org.hyperledger.besu.evm.gascalculator.HomesteadGasCalculator;
 import org.hyperledger.besu.evm.gascalculator.IstanbulGasCalculator;
@@ -188,7 +180,7 @@
                     .transactionValidatorFactory(transactionValidatorFactory)
                     .contractCreationProcessor(contractCreationProcessor)
                     .messageCallProcessor(messageCallProcessor)
-                    .clearEmptyAccountStrategy(new NotClearEmptyAccount())
+                    .clearEmptyAccountStrategy(new ClearEmptyAccountStrategy.NotClearEmptyAccount())
                     .warmCoinbase(false)
                     .maxStackSize(evmConfiguration.evmStackSize())
                     .feeMarket(FeeMarket.legacy())
@@ -338,7 +330,7 @@
                     .transactionValidatorFactory(transactionValidator)
                     .contractCreationProcessor(contractCreationProcessor)
                     .messageCallProcessor(messageCallProcessor)
-                    .clearEmptyAccountStrategy(new ClearEmptyAccount())
+                    .clearEmptyAccountStrategy(new ClearEmptyAccountStrategy.ClearEmptyAccount())
                     .warmCoinbase(false)
                     .maxStackSize(evmConfiguration.evmStackSize())
                     .feeMarket(feeMarket)
@@ -529,7 +521,7 @@
                     .transactionValidatorFactory(transactionValidatorFactory)
                     .contractCreationProcessor(contractCreationProcessor)
                     .messageCallProcessor(messageCallProcessor)
-                    .clearEmptyAccountStrategy(new ClearEmptyAccount())
+                    .clearEmptyAccountStrategy(new ClearEmptyAccountStrategy.ClearEmptyAccount())
                     .warmCoinbase(false)
                     .maxStackSize(evmConfiguration.evmStackSize())
                     .feeMarket(feeMarket)
@@ -635,8 +627,8 @@
       final MiningConfiguration miningConfiguration,
       final boolean isParallelTxProcessingEnabled,
       final MetricsSystem metricsSystem) {
-
-    final ClearEmptyAccountStrategy clearEmptyAccountStrategy = new ClearEmptyAccount();
+    final ClearEmptyAccountStrategy clearEmptyAccountStrategy =
+        new ClearEmptyAccountStrategy.ClearEmptyAccount();
     return parisDefinition(
             chainId,
             enableRevertReason,
@@ -688,6 +680,54 @@
         .withdrawalsValidator(new WithdrawalsValidator.AllowedWithdrawals())
         .blockHeaderValidatorBuilder(MainnetBlockHeaderValidator::noBlobBlockHeaderValidator)
         .hardforkId(SHANGHAI);
+  }
+
+  static ProtocolSpecBuilder verkleDefinition(
+      final Optional<BigInteger> chainId,
+      final boolean enableRevertReason,
+      final GenesisConfigOptions genesisConfigOptions,
+      final EvmConfiguration evmConfiguration,
+      final MiningConfiguration miningConfiguration,
+      final boolean isParallelTxProcessingEnabled,
+      final MetricsSystem metricsSystem) {
+    final ClearEmptyAccountStrategy clearEmptyAccountStrategy =
+        new ClearEmptyAccountStrategy.ClearEmptyAccountWithException(
+            List.of(Eip7709BlockHashProcessor.EIP_7709_HISTORY_STORAGE_ADDRESS));
+    return shanghaiDefinition(
+            chainId,
+            enableRevertReason,
+            genesisConfigOptions,
+            evmConfiguration,
+            miningConfiguration,
+            isParallelTxProcessingEnabled,
+            metricsSystem)
+        .gasCalculator(Eip4762GasCalculator::new)
+        .evmBuilder(
+            (gasCalculator, jdCacheConfig) ->
+                MainnetEVMs.verkle(
+                    gasCalculator, chainId.orElse(BigInteger.ZERO), evmConfiguration))
+        .transactionProcessorBuilder(
+            (gasCalculator,
+                feeMarket,
+                transactionValidatorFactory,
+                contractCreationProcessor,
+                messageCallProcessor) ->
+                MainnetTransactionProcessor.builder()
+                    .gasCalculator(gasCalculator)
+                    .transactionValidatorFactory(transactionValidatorFactory)
+                    .contractCreationProcessor(contractCreationProcessor)
+                    .messageCallProcessor(messageCallProcessor)
+                    .clearEmptyAccountStrategy(clearEmptyAccountStrategy)
+                    .warmCoinbase(true)
+                    .maxStackSize(evmConfiguration.evmStackSize())
+                    .feeMarket(feeMarket)
+                    .coinbaseFeePriceCalculator(CoinbaseFeePriceCalculator.eip1559())
+                    .build())
+        .withdrawalsProcessor(new WithdrawalsProcessor(clearEmptyAccountStrategy))
+        .executionWitnessValidator(new ExecutionWitnessValidator.AllowedExecutionWitness())
+        .blockHashProcessor(new Eip7709BlockHashProcessor())
+        .blockHeaderFunctions(new VerkleDevnetBlockHeaderFunctions())
+        .hardforkId(VERKLE);
   }
 
   static ProtocolSpecBuilder cancunDefinition(
@@ -752,7 +792,7 @@
                     .transactionValidatorFactory(transactionValidator)
                     .contractCreationProcessor(contractCreationProcessor)
                     .messageCallProcessor(messageCallProcessor)
-                    .clearEmptyAccountStrategy(new ClearEmptyAccount())
+                    .clearEmptyAccountStrategy(new ClearEmptyAccountStrategy.ClearEmptyAccount())
                     .warmCoinbase(true)
                     .maxStackSize(evmConfiguration.evmStackSize())
                     .feeMarket(feeMarket)
@@ -864,7 +904,8 @@
                         .transactionValidatorFactory(transactionValidator)
                         .contractCreationProcessor(contractCreationProcessor)
                         .messageCallProcessor(messageCallProcessor)
-                        .clearEmptyAccounts(true)
+                        .clearEmptyAccountStrategy(
+                            new ClearEmptyAccountStrategy.ClearEmptyAccount())
                         .warmCoinbase(true)
                         .maxStackSize(evmConfiguration.evmStackSize())
                         .feeMarket(feeMarket)
@@ -939,48 +980,10 @@
                         TransactionType.DELEGATE_CODE),
                     Set.of(BlobType.KZG_CELL_PROOFS),
                     evm.getMaxInitcodeSize()))
-<<<<<<< HEAD
-        // CodeDelegationProcessor
-        .transactionProcessorBuilder(
-            (gasCalculator,
-                feeMarket,
-                transactionValidator,
-                contractCreationProcessor,
-                messageCallProcessor) ->
-                MainnetTransactionProcessor.builder()
-                    .gasCalculator(gasCalculator)
-                    .transactionValidatorFactory(transactionValidator)
-                    .contractCreationProcessor(contractCreationProcessor)
-                    .messageCallProcessor(messageCallProcessor)
-                    .clearEmptyAccountStrategy(new ClearEmptyAccount())
-                    .warmCoinbase(true)
-                    .maxStackSize(evmConfiguration.evmStackSize())
-                    .feeMarket(feeMarket)
-                    .coinbaseFeePriceCalculator(CoinbaseFeePriceCalculator.eip1559())
-                    .codeDelegationProcessor(
-                        new CodeDelegationProcessor(
-                            chainId,
-                            SIGNATURE_ALGORITHM.get().getHalfCurveOrder(),
-                            new CodeDelegationService()))
-                    .build())
-
-        // TODO SLD EIP-7840 Can we dynamically wire in the appropriate GasCalculator instead of
-        // overriding
-        // blockHeaderValidatorBuilder every time the GasCalculator changes?
-        // EIP-7840 blob schedule | EIP-7691 6/9 blob increase
-        .blockHeaderValidatorBuilder(
-            fm ->
-                MainnetBlockHeaderValidator.blobAwareBlockHeaderValidator(
-                    fm, pragueGasCalcSupplier))
-        // EIP-2935 Blockhash processor
-        .blockHashProcessor(new PragueBlockHashProcessor())
-        .name("Prague");
-=======
         .transactionPoolPreProcessor(new OsakaTransactionPoolPreProcessor())
         .precompileContractRegistryBuilder(MainnetPrecompiledContractRegistries::osaka)
         .blockValidatorBuilder(MainnetBlockValidatorBuilder::osaka)
         .hardforkId(OSAKA);
->>>>>>> 38d901d2
   }
 
   static ProtocolSpecBuilder bpo1Definition(
@@ -1063,59 +1066,7 @@
     return applyBlobSchedule(builder, genesisConfigOptions, BlobScheduleOptions::getBpo4, BPO4);
   }
 
-<<<<<<< HEAD
-  static ProtocolSpecBuilder verkleDefinition(
-      final Optional<BigInteger> chainId,
-      final boolean enableRevertReason,
-      final GenesisConfigOptions genesisConfigOptions,
-      final EvmConfiguration evmConfiguration,
-      final MiningConfiguration miningConfiguration,
-      final boolean isParallelTxProcessingEnabled,
-      final MetricsSystem metricsSystem) {
-    final ClearEmptyAccountStrategy clearEmptyAccountStrategy =
-        new ClearEmptyAccountStrategy.ClearEmptyAccountWithException(
-            List.of(Eip7709BlockHashProcessor.EIP_7709_HISTORY_STORAGE_ADDRESS));
-    return shanghaiDefinition(
-            chainId,
-            enableRevertReason,
-            genesisConfigOptions,
-            evmConfiguration,
-            miningConfiguration,
-            isParallelTxProcessingEnabled,
-            metricsSystem)
-        .gasCalculator(Eip4762GasCalculator::new)
-        .evmBuilder(
-            (gasCalculator, jdCacheConfig) ->
-                MainnetEVMs.verkle(
-                    gasCalculator, chainId.orElse(BigInteger.ZERO), evmConfiguration))
-        .transactionProcessorBuilder(
-            (gasCalculator,
-                feeMarket,
-                transactionValidatorFactory,
-                contractCreationProcessor,
-                messageCallProcessor) ->
-                MainnetTransactionProcessor.builder()
-                    .gasCalculator(gasCalculator)
-                    .transactionValidatorFactory(transactionValidatorFactory)
-                    .contractCreationProcessor(contractCreationProcessor)
-                    .messageCallProcessor(messageCallProcessor)
-                    .clearEmptyAccountStrategy(clearEmptyAccountStrategy)
-                    .warmCoinbase(true)
-                    .maxStackSize(evmConfiguration.evmStackSize())
-                    .feeMarket(feeMarket)
-                    .coinbaseFeePriceCalculator(CoinbaseFeePriceCalculator.eip1559())
-                    .build())
-        .withdrawalsProcessor(new WithdrawalsProcessor(clearEmptyAccountStrategy))
-        .executionWitnessValidator(new ExecutionWitnessValidator.AllowedExecutionWitness())
-        .blockHashProcessor(new Eip7709BlockHashProcessor())
-        .blockHeaderFunctions(new VerkleDevnetBlockHeaderFunctions())
-        .name("Verkle");
-  }
-
-  static ProtocolSpecBuilder futureEipsDefinition(
-=======
   static ProtocolSpecBuilder bpo5Definition(
->>>>>>> 38d901d2
       final Optional<BigInteger> chainId,
       final boolean enableRevertReason,
       final GenesisConfigOptions genesisConfigOptions,
