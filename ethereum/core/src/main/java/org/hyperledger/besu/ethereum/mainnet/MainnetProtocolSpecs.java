/*
 * Copyright ConsenSys AG.
 *
 * Licensed under the Apache License, Version 2.0 (the "License"); you may not use this file except in compliance with
 * the License. You may obtain a copy of the License at
 *
 * http://www.apache.org/licenses/LICENSE-2.0
 *
 * Unless required by applicable law or agreed to in writing, software distributed under the License is distributed on
 * an "AS IS" BASIS, WITHOUT WARRANTIES OR CONDITIONS OF ANY KIND, either express or implied. See the License for the
 * specific language governing permissions and limitations under the License.
 *
 * SPDX-License-Identifier: Apache-2.0
 */
package org.hyperledger.besu.ethereum.mainnet;

import static org.hyperledger.besu.ethereum.mainnet.requests.DepositRequestProcessor.DEFAULT_DEPOSIT_CONTRACT_ADDRESS;
import static org.hyperledger.besu.ethereum.mainnet.requests.MainnetRequestsValidator.pragueRequestsProcessors;
import static org.hyperledger.besu.ethereum.mainnet.requests.MainnetRequestsValidator.pragueRequestsValidator;
import static org.hyperledger.besu.ethereum.mainnet.requests.WithdrawalRequestProcessor.DEFAULT_WITHDRAWAL_REQUEST_CONTRACT_ADDRESS;

import org.hyperledger.besu.config.GenesisConfigOptions;
import org.hyperledger.besu.config.PowAlgorithm;
import org.hyperledger.besu.datatypes.Address;
import org.hyperledger.besu.datatypes.TransactionType;
import org.hyperledger.besu.datatypes.Wei;
import org.hyperledger.besu.ethereum.BlockProcessingResult;
import org.hyperledger.besu.ethereum.MainnetBlockValidator;
import org.hyperledger.besu.ethereum.chain.Blockchain;
import org.hyperledger.besu.ethereum.core.BlockHeader;
import org.hyperledger.besu.ethereum.core.MiningParameters;
import org.hyperledger.besu.ethereum.core.MutableWorldState;
import org.hyperledger.besu.ethereum.core.Transaction;
import org.hyperledger.besu.ethereum.core.TransactionReceipt;
import org.hyperledger.besu.ethereum.core.Withdrawal;
import org.hyperledger.besu.ethereum.core.feemarket.CoinbaseFeePriceCalculator;
import org.hyperledger.besu.ethereum.mainnet.ProtocolSpecBuilder.BlockValidatorBuilder;
import org.hyperledger.besu.ethereum.mainnet.blockhash.CancunBlockHashProcessor;
import org.hyperledger.besu.ethereum.mainnet.blockhash.FrontierBlockHashProcessor;
import org.hyperledger.besu.ethereum.mainnet.blockhash.PragueBlockHashProcessor;
import org.hyperledger.besu.ethereum.mainnet.feemarket.BaseFeeMarket;
import org.hyperledger.besu.ethereum.mainnet.feemarket.FeeMarket;
import org.hyperledger.besu.ethereum.mainnet.parallelization.MainnetParallelBlockProcessor;
import org.hyperledger.besu.ethereum.privacy.PrivateTransactionProcessor;
import org.hyperledger.besu.ethereum.privacy.PrivateTransactionValidator;
import org.hyperledger.besu.ethereum.privacy.storage.PrivateMetadataUpdater;
import org.hyperledger.besu.ethereum.processing.TransactionProcessingResult;
import org.hyperledger.besu.evm.MainnetEVMs;
import org.hyperledger.besu.evm.account.MutableAccount;
import org.hyperledger.besu.evm.contractvalidation.EOFValidationCodeRule;
import org.hyperledger.besu.evm.contractvalidation.MaxCodeSizeRule;
import org.hyperledger.besu.evm.contractvalidation.PrefixCodeRule;
import org.hyperledger.besu.evm.gascalculator.BerlinGasCalculator;
import org.hyperledger.besu.evm.gascalculator.ByzantiumGasCalculator;
import org.hyperledger.besu.evm.gascalculator.CancunGasCalculator;
import org.hyperledger.besu.evm.gascalculator.ConstantinopleGasCalculator;
import org.hyperledger.besu.evm.gascalculator.FrontierGasCalculator;
import org.hyperledger.besu.evm.gascalculator.HomesteadGasCalculator;
import org.hyperledger.besu.evm.gascalculator.IstanbulGasCalculator;
import org.hyperledger.besu.evm.gascalculator.LondonGasCalculator;
import org.hyperledger.besu.evm.gascalculator.PetersburgGasCalculator;
import org.hyperledger.besu.evm.gascalculator.PragueEOFGasCalculator;
import org.hyperledger.besu.evm.gascalculator.PragueGasCalculator;
import org.hyperledger.besu.evm.gascalculator.ShanghaiGasCalculator;
import org.hyperledger.besu.evm.gascalculator.SpuriousDragonGasCalculator;
import org.hyperledger.besu.evm.gascalculator.TangerineWhistleGasCalculator;
import org.hyperledger.besu.evm.internal.EvmConfiguration;
import org.hyperledger.besu.evm.processor.ContractCreationProcessor;
import org.hyperledger.besu.evm.processor.MessageCallProcessor;
import org.hyperledger.besu.evm.worldstate.WorldState;
import org.hyperledger.besu.evm.worldstate.WorldUpdater;
import org.hyperledger.besu.plugin.services.MetricsSystem;

import java.io.IOException;
import java.math.BigInteger;
import java.nio.charset.StandardCharsets;
import java.util.Collections;
import java.util.List;
import java.util.Objects;
import java.util.Optional;
import java.util.Set;
import java.util.stream.IntStream;

import com.google.common.io.Resources;
import io.vertx.core.json.JsonArray;

/** Provides the various {@link ProtocolSpec}s on mainnet hard forks. */
public abstract class MainnetProtocolSpecs {

  private static final Address RIPEMD160_PRECOMPILE =
      Address.fromHexString("0x0000000000000000000000000000000000000003");

  // A consensus bug at Ethereum mainnet transaction 0xcf416c53
  // deleted an empty account even when the message execution scope
  // failed, but the transaction itself succeeded.
  private static final Set<Address> SPURIOUS_DRAGON_FORCE_DELETE_WHEN_EMPTY_ADDRESSES =
      Set.of(RIPEMD160_PRECOMPILE);

  private static final Wei FRONTIER_BLOCK_REWARD = Wei.fromEth(5);

  private static final Wei BYZANTIUM_BLOCK_REWARD = Wei.fromEth(3);

  private static final Wei CONSTANTINOPLE_BLOCK_REWARD = Wei.fromEth(2);

  private MainnetProtocolSpecs() {}

  public static ProtocolSpecBuilder frontierDefinition(
      final EvmConfiguration evmConfiguration,
      final boolean isParallelTxProcessingEnabled,
      final MetricsSystem metricsSystem) {
    return new ProtocolSpecBuilder()
        .gasCalculator(FrontierGasCalculator::new)
        .gasLimitCalculatorBuilder(feeMarket -> new FrontierTargetingGasLimitCalculator())
        .evmBuilder(MainnetEVMs::frontier)
        .precompileContractRegistryBuilder(MainnetPrecompiledContractRegistries::frontier)
        .messageCallProcessorBuilder(MessageCallProcessor::new)
        .contractCreationProcessorBuilder(
            evm ->
                new ContractCreationProcessor(
                    evm, false, Collections.singletonList(MaxCodeSizeRule.from(evm)), 0))
        .transactionValidatorFactoryBuilder(
            (evm, gasLimitCalculator, feeMarket) ->
                new TransactionValidatorFactory(
                    evm.getGasCalculator(), gasLimitCalculator, false, Optional.empty()))
        .transactionProcessorBuilder(
            (gasCalculator,
                feeMarket,
                transactionValidatorFactory,
                contractCreationProcessor,
                messageCallProcessor) ->
                new MainnetTransactionProcessor(
                    gasCalculator,
                    transactionValidatorFactory,
                    contractCreationProcessor,
                    messageCallProcessor,
                    false,
                    false,
                    evmConfiguration.evmStackSize(),
                    FeeMarket.legacy(),
                    CoinbaseFeePriceCalculator.frontier()))
        .privateTransactionProcessorBuilder(
            (transactionValidatorFactory,
                contractCreationProcessor,
                messageCallProcessor,
                privateTransactionValidator) ->
                new PrivateTransactionProcessor(
                    transactionValidatorFactory,
                    contractCreationProcessor,
                    messageCallProcessor,
                    false,
                    evmConfiguration.evmStackSize(),
                    new PrivateTransactionValidator(Optional.empty())))
        .difficultyCalculator(MainnetDifficultyCalculators.FRONTIER)
        .blockHeaderValidatorBuilder(feeMarket -> MainnetBlockHeaderValidator.create())
        .ommerHeaderValidatorBuilder(
            feeMarket -> MainnetBlockHeaderValidator.createLegacyFeeMarketOmmerValidator())
        .blockBodyValidatorBuilder(MainnetBlockBodyValidator::new)
        .transactionReceiptFactory(MainnetProtocolSpecs::frontierTransactionReceiptFactory)
        .blockReward(FRONTIER_BLOCK_REWARD)
        .skipZeroBlockRewards(false)
        .blockProcessorBuilder(
            isParallelTxProcessingEnabled
                ? new MainnetParallelBlockProcessor.ParallelBlockProcessorBuilder(metricsSystem)
                : MainnetBlockProcessor::new)
        .blockValidatorBuilder(MainnetProtocolSpecs.blockValidatorBuilder())
        .blockImporterBuilder(MainnetBlockImporter::new)
        .blockHeaderFunctions(new MainnetBlockHeaderFunctions())
        .miningBeneficiaryCalculator(BlockHeader::getCoinbase)
        .evmConfiguration(evmConfiguration)
        .blockHashProcessor(new FrontierBlockHashProcessor())
        .name("Frontier");
  }

  public static PoWHasher powHasher(final PowAlgorithm powAlgorithm) {
    if (powAlgorithm == null) {
      return PoWHasher.UNSUPPORTED;
    }
    return powAlgorithm == PowAlgorithm.ETHASH ? PoWHasher.ETHASH_LIGHT : PoWHasher.UNSUPPORTED;
  }

  public static BlockValidatorBuilder blockValidatorBuilder() {
    return MainnetBlockValidator::new;
  }

  public static ProtocolSpecBuilder homesteadDefinition(
      final EvmConfiguration evmConfiguration,
      final boolean isParallelTxProcessingEnabled,
      final MetricsSystem metricsSystem) {
    return frontierDefinition(evmConfiguration, isParallelTxProcessingEnabled, metricsSystem)
        .gasCalculator(HomesteadGasCalculator::new)
        .evmBuilder(MainnetEVMs::homestead)
        .contractCreationProcessorBuilder(
            evm ->
                new ContractCreationProcessor(
                    evm, true, Collections.singletonList(MaxCodeSizeRule.from(evm)), 0))
        .transactionValidatorFactoryBuilder(
            (evm, gasLimitCalculator, feeMarket) ->
                new TransactionValidatorFactory(
                    evm.getGasCalculator(), gasLimitCalculator, true, Optional.empty()))
        .difficultyCalculator(MainnetDifficultyCalculators.HOMESTEAD)
        .name("Homestead");
  }

  public static ProtocolSpecBuilder daoRecoveryInitDefinition(
      final EvmConfiguration evmConfiguration,
      final boolean isParallelTxProcessingEnabled,
      final MetricsSystem metricsSystem) {
    return homesteadDefinition(evmConfiguration, isParallelTxProcessingEnabled, metricsSystem)
        .blockHeaderValidatorBuilder(feeMarket -> MainnetBlockHeaderValidator.createDaoValidator())
        .blockProcessorBuilder(
            (transactionProcessor,
                transactionReceiptFactory,
                blockReward,
                miningBeneficiaryCalculator,
                skipZeroBlockRewards,
                protocolSchedule) ->
                new DaoBlockProcessor(
                    isParallelTxProcessingEnabled
                        ? new MainnetParallelBlockProcessor(
                            transactionProcessor,
                            transactionReceiptFactory,
                            blockReward,
                            miningBeneficiaryCalculator,
                            skipZeroBlockRewards,
                            protocolSchedule,
                            metricsSystem)
                        : new MainnetBlockProcessor(
                            transactionProcessor,
                            transactionReceiptFactory,
                            blockReward,
                            miningBeneficiaryCalculator,
                            skipZeroBlockRewards,
                            protocolSchedule)))
        .name("DaoRecoveryInit");
  }

  public static ProtocolSpecBuilder daoRecoveryTransitionDefinition(
      final EvmConfiguration evmConfiguration,
      final boolean isParallelTxProcessingEnabled,
      final MetricsSystem metricsSystem) {
    return daoRecoveryInitDefinition(evmConfiguration, isParallelTxProcessingEnabled, metricsSystem)
        .blockProcessorBuilder(
            isParallelTxProcessingEnabled
                ? new MainnetParallelBlockProcessor.ParallelBlockProcessorBuilder(metricsSystem)
                : MainnetBlockProcessor::new)
        .name("DaoRecoveryTransition");
  }

  public static ProtocolSpecBuilder tangerineWhistleDefinition(
      final EvmConfiguration evmConfiguration,
      final boolean isParallelTxProcessingEnabled,
      final MetricsSystem metricsSystem) {
    return homesteadDefinition(evmConfiguration, isParallelTxProcessingEnabled, metricsSystem)
        .gasCalculator(TangerineWhistleGasCalculator::new)
        .name("TangerineWhistle");
  }

  public static ProtocolSpecBuilder spuriousDragonDefinition(
      final Optional<BigInteger> chainId,
      final EvmConfiguration evmConfiguration,
      final boolean isParallelTxProcessingEnabled,
      final MetricsSystem metricsSystem) {
    return tangerineWhistleDefinition(
            evmConfiguration, isParallelTxProcessingEnabled, metricsSystem)
        .isReplayProtectionSupported(true)
        .gasCalculator(SpuriousDragonGasCalculator::new)
        .skipZeroBlockRewards(true)
        .messageCallProcessorBuilder(
            (evm, precompileContractRegistry) ->
                new MessageCallProcessor(
                    evm,
                    precompileContractRegistry,
                    SPURIOUS_DRAGON_FORCE_DELETE_WHEN_EMPTY_ADDRESSES))
        .contractCreationProcessorBuilder(
            evm ->
                new ContractCreationProcessor(
                    evm,
                    true,
                    Collections.singletonList(MaxCodeSizeRule.from(evm)),
                    1,
                    SPURIOUS_DRAGON_FORCE_DELETE_WHEN_EMPTY_ADDRESSES))
        .transactionValidatorFactoryBuilder(
            (evm, gasLimitCalculator, feeMarket) ->
                new TransactionValidatorFactory(
                    evm.getGasCalculator(), gasLimitCalculator, true, chainId))
        .transactionProcessorBuilder(
            (gasCalculator,
                feeMarket,
                transactionValidator,
                contractCreationProcessor,
                messageCallProcessor) ->
                new MainnetTransactionProcessor(
                    gasCalculator,
                    transactionValidator,
                    contractCreationProcessor,
                    messageCallProcessor,
                    true,
                    false,
                    evmConfiguration.evmStackSize(),
                    feeMarket,
                    CoinbaseFeePriceCalculator.frontier()))
        .name("SpuriousDragon");
  }

  public static ProtocolSpecBuilder byzantiumDefinition(
      final Optional<BigInteger> chainId,
      final boolean enableRevertReason,
      final EvmConfiguration evmConfiguration,
      final boolean isParallelTxProcessingEnabled,
      final MetricsSystem metricsSystem) {
    return spuriousDragonDefinition(
            chainId, evmConfiguration, isParallelTxProcessingEnabled, metricsSystem)
        .gasCalculator(ByzantiumGasCalculator::new)
        .evmBuilder(MainnetEVMs::byzantium)
        .precompileContractRegistryBuilder(MainnetPrecompiledContractRegistries::byzantium)
        .difficultyCalculator(MainnetDifficultyCalculators.BYZANTIUM)
        .transactionReceiptFactory(
            enableRevertReason
                ? MainnetProtocolSpecs::byzantiumTransactionReceiptFactoryWithReasonEnabled
                : MainnetProtocolSpecs::byzantiumTransactionReceiptFactory)
        .blockReward(BYZANTIUM_BLOCK_REWARD)
        .privateTransactionValidatorBuilder(() -> new PrivateTransactionValidator(chainId))
        .privateTransactionProcessorBuilder(
            (transactionValidatorFactory,
                contractCreationProcessor,
                messageCallProcessor,
                privateTransactionValidator) ->
                new PrivateTransactionProcessor(
                    transactionValidatorFactory,
                    contractCreationProcessor,
                    messageCallProcessor,
                    false,
                    evmConfiguration.evmStackSize(),
                    privateTransactionValidator))
        .name("Byzantium");
  }

  public static ProtocolSpecBuilder constantinopleDefinition(
      final Optional<BigInteger> chainId,
      final boolean enableRevertReason,
      final EvmConfiguration evmConfiguration,
      final boolean isParallelTxProcessingEnabled,
      final MetricsSystem metricsSystem) {
    return byzantiumDefinition(
            chainId,
            enableRevertReason,
            evmConfiguration,
            isParallelTxProcessingEnabled,
            metricsSystem)
        .difficultyCalculator(MainnetDifficultyCalculators.CONSTANTINOPLE)
        .gasCalculator(ConstantinopleGasCalculator::new)
        .evmBuilder(MainnetEVMs::constantinople)
        .blockReward(CONSTANTINOPLE_BLOCK_REWARD)
        .name("Constantinople");
  }

  public static ProtocolSpecBuilder petersburgDefinition(
      final Optional<BigInteger> chainId,
      final boolean enableRevertReason,
      final EvmConfiguration evmConfiguration,
      final boolean isParallelTxProcessingEnabled,
      final MetricsSystem metricsSystem) {
    return constantinopleDefinition(
            chainId,
            enableRevertReason,
            evmConfiguration,
            isParallelTxProcessingEnabled,
            metricsSystem)
        .gasCalculator(PetersburgGasCalculator::new)
        .name("Petersburg");
  }

  public static ProtocolSpecBuilder istanbulDefinition(
      final Optional<BigInteger> chainId,
      final boolean enableRevertReason,
      final EvmConfiguration evmConfiguration,
      final boolean isParallelTxProcessingEnabled,
      final MetricsSystem metricsSystem) {
    return petersburgDefinition(
            chainId,
            enableRevertReason,
            evmConfiguration,
            isParallelTxProcessingEnabled,
            metricsSystem)
        .gasCalculator(IstanbulGasCalculator::new)
        .evmBuilder(
            (gasCalculator, jdCacheConfig) ->
                MainnetEVMs.istanbul(
                    gasCalculator, chainId.orElse(BigInteger.ZERO), evmConfiguration))
        .precompileContractRegistryBuilder(MainnetPrecompiledContractRegistries::istanbul)
        .contractCreationProcessorBuilder(
            evm ->
                new ContractCreationProcessor(
                    evm,
                    true,
                    Collections.singletonList(MaxCodeSizeRule.from(evm)),
                    1,
                    SPURIOUS_DRAGON_FORCE_DELETE_WHEN_EMPTY_ADDRESSES))
        .name("Istanbul");
  }

  static ProtocolSpecBuilder muirGlacierDefinition(
      final Optional<BigInteger> chainId,
      final boolean enableRevertReason,
      final EvmConfiguration evmConfiguration,
      final boolean isParallelTxProcessingEnabled,
      final MetricsSystem metricsSystem) {
    return istanbulDefinition(
            chainId,
            enableRevertReason,
            evmConfiguration,
            isParallelTxProcessingEnabled,
            metricsSystem)
        .difficultyCalculator(MainnetDifficultyCalculators.MUIR_GLACIER)
        .name("MuirGlacier");
  }

  static ProtocolSpecBuilder berlinDefinition(
      final Optional<BigInteger> chainId,
      final boolean enableRevertReason,
      final EvmConfiguration evmConfiguration,
      final boolean isParallelTxProcessingEnabled,
      final MetricsSystem metricsSystem) {
    return muirGlacierDefinition(
            chainId,
            enableRevertReason,
            evmConfiguration,
            isParallelTxProcessingEnabled,
            metricsSystem)
        .gasCalculator(BerlinGasCalculator::new)
        .transactionValidatorFactoryBuilder(
            (evm, gasLimitCalculator, feeMarket) ->
                new TransactionValidatorFactory(
                    evm.getGasCalculator(),
                    gasLimitCalculator,
                    true,
                    chainId,
                    Set.of(TransactionType.FRONTIER, TransactionType.ACCESS_LIST)))
        .transactionReceiptFactory(
            enableRevertReason
                ? MainnetProtocolSpecs::berlinTransactionReceiptFactoryWithReasonEnabled
                : MainnetProtocolSpecs::berlinTransactionReceiptFactory)
        .name("Berlin");
  }

  static ProtocolSpecBuilder londonDefinition(
      final Optional<BigInteger> chainId,
      final boolean enableRevertReason,
      final GenesisConfigOptions genesisConfigOptions,
      final EvmConfiguration evmConfiguration,
      final MiningParameters miningParameters,
      final boolean isParallelTxProcessingEnabled,
      final MetricsSystem metricsSystem) {
    final long londonForkBlockNumber =
        genesisConfigOptions.getLondonBlockNumber().orElse(Long.MAX_VALUE);
    final BaseFeeMarket londonFeeMarket;
    if (genesisConfigOptions.isZeroBaseFee()) {
      londonFeeMarket = FeeMarket.zeroBaseFee(londonForkBlockNumber);
    } else if (genesisConfigOptions.isFixedBaseFee()) {
      londonFeeMarket =
          FeeMarket.fixedBaseFee(
              londonForkBlockNumber, miningParameters.getMinTransactionGasPrice());
    } else {
      londonFeeMarket =
          FeeMarket.london(londonForkBlockNumber, genesisConfigOptions.getBaseFeePerGas());
    }
    return berlinDefinition(
            chainId,
            enableRevertReason,
            evmConfiguration,
            isParallelTxProcessingEnabled,
            metricsSystem)
        .feeMarket(londonFeeMarket)
        .gasCalculator(LondonGasCalculator::new)
        .gasLimitCalculatorBuilder(
            feeMarket ->
                new LondonTargetingGasLimitCalculator(
                    londonForkBlockNumber, (BaseFeeMarket) feeMarket))
        .transactionValidatorFactoryBuilder(
            (evm, gasLimitCalculator, feeMarket) ->
                new TransactionValidatorFactory(
                    evm.getGasCalculator(),
                    gasLimitCalculator,
                    feeMarket,
                    true,
                    chainId,
                    Set.of(
                        TransactionType.FRONTIER,
                        TransactionType.ACCESS_LIST,
                        TransactionType.EIP1559),
                    Integer.MAX_VALUE))
        .transactionProcessorBuilder(
            (gasCalculator,
                feeMarket,
                transactionValidatorFactory,
                contractCreationProcessor,
                messageCallProcessor) ->
                new MainnetTransactionProcessor(
                    gasCalculator,
                    transactionValidatorFactory,
                    contractCreationProcessor,
                    messageCallProcessor,
                    true,
                    false,
                    evmConfiguration.evmStackSize(),
                    feeMarket,
                    CoinbaseFeePriceCalculator.eip1559()))
        .contractCreationProcessorBuilder(
            evm ->
                new ContractCreationProcessor(
                    evm,
                    true,
                    List.of(MaxCodeSizeRule.from(evm), PrefixCodeRule.of()),
                    1,
                    SPURIOUS_DRAGON_FORCE_DELETE_WHEN_EMPTY_ADDRESSES))
        .evmBuilder(
            (gasCalculator, jdCacheConfig) ->
                MainnetEVMs.london(
                    gasCalculator, chainId.orElse(BigInteger.ZERO), evmConfiguration))
        .difficultyCalculator(MainnetDifficultyCalculators.LONDON)
        .blockHeaderValidatorBuilder(
            feeMarket ->
                MainnetBlockHeaderValidator.createBaseFeeMarketValidator((BaseFeeMarket) feeMarket))
        .ommerHeaderValidatorBuilder(
            feeMarket ->
                MainnetBlockHeaderValidator.createBaseFeeMarketOmmerValidator(
                    (BaseFeeMarket) feeMarket))
        .blockBodyValidatorBuilder(BaseFeeBlockBodyValidator::new)
        .name("London");
  }

  static ProtocolSpecBuilder arrowGlacierDefinition(
      final Optional<BigInteger> chainId,
      final boolean enableRevertReason,
      final GenesisConfigOptions genesisConfigOptions,
      final EvmConfiguration evmConfiguration,
      final MiningParameters miningParameters,
      final boolean isParallelTxProcessingEnabled,
      final MetricsSystem metricsSystem) {
    return londonDefinition(
            chainId,
            enableRevertReason,
            genesisConfigOptions,
            evmConfiguration,
            miningParameters,
            isParallelTxProcessingEnabled,
            metricsSystem)
        .difficultyCalculator(MainnetDifficultyCalculators.ARROW_GLACIER)
        .name("ArrowGlacier");
  }

  static ProtocolSpecBuilder grayGlacierDefinition(
      final Optional<BigInteger> chainId,
      final boolean enableRevertReason,
      final GenesisConfigOptions genesisConfigOptions,
      final EvmConfiguration evmConfiguration,
      final MiningParameters miningParameters,
      final boolean isParallelTxProcessingEnabled,
      final MetricsSystem metricsSystem) {
    return arrowGlacierDefinition(
            chainId,
            enableRevertReason,
            genesisConfigOptions,
            evmConfiguration,
            miningParameters,
            isParallelTxProcessingEnabled,
            metricsSystem)
        .difficultyCalculator(MainnetDifficultyCalculators.GRAY_GLACIER)
        .name("GrayGlacier");
  }

  static ProtocolSpecBuilder parisDefinition(
      final Optional<BigInteger> chainId,
      final boolean enableRevertReason,
      final GenesisConfigOptions genesisConfigOptions,
      final EvmConfiguration evmConfiguration,
      final MiningParameters miningParameters,
      final boolean isParallelTxProcessingEnabled,
      final MetricsSystem metricsSystem) {

    return grayGlacierDefinition(
            chainId,
            enableRevertReason,
            genesisConfigOptions,
            evmConfiguration,
            miningParameters,
            isParallelTxProcessingEnabled,
            metricsSystem)
        .evmBuilder(
            (gasCalculator, jdCacheConfig) ->
                MainnetEVMs.paris(gasCalculator, chainId.orElse(BigInteger.ZERO), evmConfiguration))
        .difficultyCalculator(MainnetDifficultyCalculators.PROOF_OF_STAKE_DIFFICULTY)
        .blockHeaderValidatorBuilder(MainnetBlockHeaderValidator::mergeBlockHeaderValidator)
        .blockReward(Wei.ZERO)
        .skipZeroBlockRewards(true)
        .isPoS(true)
        .name("ParisFork");
  }

  static ProtocolSpecBuilder shanghaiDefinition(
      final Optional<BigInteger> chainId,
      final boolean enableRevertReason,
      final GenesisConfigOptions genesisConfigOptions,
      final EvmConfiguration evmConfiguration,
      final MiningParameters miningParameters,
      final boolean isParallelTxProcessingEnabled,
      final MetricsSystem metricsSystem) {
    return parisDefinition(
            chainId,
            enableRevertReason,
            genesisConfigOptions,
            evmConfiguration,
            miningParameters,
            isParallelTxProcessingEnabled,
            metricsSystem)
        // gas calculator has new code to support EIP-3860 limit and meter initcode
        .gasCalculator(ShanghaiGasCalculator::new)
        // EVM has a new operation for EIP-3855 PUSH0 instruction
        .evmBuilder(
            (gasCalculator, jdCacheConfig) ->
                MainnetEVMs.shanghai(
                    gasCalculator, chainId.orElse(BigInteger.ZERO), evmConfiguration))
        // we need to flip the Warm Coinbase flag for EIP-3651 warm coinbase
        .transactionProcessorBuilder(
            (gasCalculator,
                feeMarket,
                transactionValidatorFactory,
                contractCreationProcessor,
                messageCallProcessor) ->
                new MainnetTransactionProcessor(
                    gasCalculator,
                    transactionValidatorFactory,
                    contractCreationProcessor,
                    messageCallProcessor,
                    true,
                    true,
                    evmConfiguration.evmStackSize(),
                    feeMarket,
                    CoinbaseFeePriceCalculator.eip1559()))
        // Contract creation rules for EIP-3860 Limit and meter intitcode
        .transactionValidatorFactoryBuilder(
            (evm, gasLimitCalculator, feeMarket) ->
                new TransactionValidatorFactory(
                    evm.getGasCalculator(),
                    gasLimitCalculator,
                    feeMarket,
                    true,
                    chainId,
                    Set.of(
                        TransactionType.FRONTIER,
                        TransactionType.ACCESS_LIST,
                        TransactionType.EIP1559),
                    evm.getMaxInitcodeSize()))
        .withdrawalsProcessor(new WithdrawalsProcessor())
        .withdrawalsValidator(new WithdrawalsValidator.AllowedWithdrawals())
        .name("Shanghai");
  }

  static ProtocolSpecBuilder cancunDefinition(
      final Optional<BigInteger> chainId,
      final boolean enableRevertReason,
      final GenesisConfigOptions genesisConfigOptions,
      final EvmConfiguration evmConfiguration,
      final MiningParameters miningParameters,
      final boolean isParallelTxProcessingEnabled,
      final MetricsSystem metricsSystem) {
    final long londonForkBlockNumber = genesisConfigOptions.getLondonBlockNumber().orElse(0L);
    final BaseFeeMarket cancunFeeMarket;
    if (genesisConfigOptions.isZeroBaseFee()) {
      cancunFeeMarket = FeeMarket.zeroBaseFee(londonForkBlockNumber);
    } else if (genesisConfigOptions.isFixedBaseFee()) {
      cancunFeeMarket =
          FeeMarket.fixedBaseFee(
              londonForkBlockNumber, miningParameters.getMinTransactionGasPrice());
    } else {
      cancunFeeMarket =
          FeeMarket.cancun(londonForkBlockNumber, genesisConfigOptions.getBaseFeePerGas());
    }

    return shanghaiDefinition(
            chainId,
            enableRevertReason,
            genesisConfigOptions,
            evmConfiguration,
            miningParameters,
            isParallelTxProcessingEnabled,
            metricsSystem)
        .feeMarket(cancunFeeMarket)
        // gas calculator for EIP-4844 blob gas
        .gasCalculator(CancunGasCalculator::new)
        // gas limit with EIP-4844 max blob gas per block
        .gasLimitCalculatorBuilder(
            feeMarket ->
                new CancunTargetingGasLimitCalculator(
                    londonForkBlockNumber, (BaseFeeMarket) feeMarket))
        // EVM changes to support EIP-1153: TSTORE and EIP-5656: MCOPY
        .evmBuilder(
            (gasCalculator, jdCacheConfig) ->
                MainnetEVMs.cancun(
                    gasCalculator, chainId.orElse(BigInteger.ZERO), evmConfiguration))
        // use Cancun fee market
        .transactionProcessorBuilder(
            (gasCalculator,
                feeMarket,
                transactionValidator,
                contractCreationProcessor,
                messageCallProcessor) ->
                new MainnetTransactionProcessor(
                    gasCalculator,
                    transactionValidator,
                    contractCreationProcessor,
                    messageCallProcessor,
                    true,
                    true,
                    evmConfiguration.evmStackSize(),
                    feeMarket,
                    CoinbaseFeePriceCalculator.eip1559(),
                    new CodeDelegationProcessor(chainId)))
        // change to check for max blob gas per block for EIP-4844
        .transactionValidatorFactoryBuilder(
            (evm, gasLimitCalculator, feeMarket) ->
                new TransactionValidatorFactory(
                    evm.getGasCalculator(),
                    gasLimitCalculator,
                    feeMarket,
                    true,
                    chainId,
                    Set.of(
                        TransactionType.FRONTIER,
                        TransactionType.ACCESS_LIST,
                        TransactionType.EIP1559,
                        TransactionType.BLOB),
                    evm.getMaxInitcodeSize()))
        .precompileContractRegistryBuilder(MainnetPrecompiledContractRegistries::cancun)
        .blockHeaderValidatorBuilder(MainnetBlockHeaderValidator::cancunBlockHeaderValidator)
        .blockHashProcessor(new CancunBlockHashProcessor())
        .name("Cancun");
  }

  static ProtocolSpecBuilder cancunEOFDefinition(
      final Optional<BigInteger> chainId,
      final boolean enableRevertReason,
      final GenesisConfigOptions genesisConfigOptions,
      final EvmConfiguration evmConfiguration,
      final MiningParameters miningParameters,
      final boolean isParallelTxProcessingEnabled,
      final MetricsSystem metricsSystem) {

    ProtocolSpecBuilder protocolSpecBuilder =
        cancunDefinition(
            chainId,
            enableRevertReason,
            genesisConfigOptions,
            evmConfiguration,
            miningParameters,
            isParallelTxProcessingEnabled,
            metricsSystem);
    return addEOF(chainId, evmConfiguration, protocolSpecBuilder).name("CancunEOF");
  }

  static ProtocolSpecBuilder pragueDefinition(
      final Optional<BigInteger> chainId,
      final boolean enableRevertReason,
      final GenesisConfigOptions genesisConfigOptions,
      final EvmConfiguration evmConfiguration,
      final MiningParameters miningParameters,
      final boolean isParallelTxProcessingEnabled,
      final MetricsSystem metricsSystem) {

    final Address withdrawalRequestContractAddress =
        genesisConfigOptions
            .getWithdrawalRequestContractAddress()
            .orElse(DEFAULT_WITHDRAWAL_REQUEST_CONTRACT_ADDRESS);
    final Address depositContractAddress =
        genesisConfigOptions.getDepositContractAddress().orElse(DEFAULT_DEPOSIT_CONTRACT_ADDRESS);

    return cancunDefinition(
            chainId,
            enableRevertReason,
            genesisConfigOptions,
            evmConfiguration,
            miningParameters,
            isParallelTxProcessingEnabled,
            metricsSystem)
        // EIP-3074 AUTH and AUTCALL gas
        .gasCalculator(PragueGasCalculator::new)
        // EIP-3074 AUTH and AUTHCALL
        .evmBuilder(
            (gasCalculator, jdCacheConfig) ->
                MainnetEVMs.prague(
                    gasCalculator, chainId.orElse(BigInteger.ZERO), evmConfiguration))

        // EIP-2537 BLS12-381 precompiles
        .precompileContractRegistryBuilder(MainnetPrecompiledContractRegistries::prague)

        // EIP-7002 Withdrawals / EIP-6610 Deposits / EIP-7685 Requests
        .requestsValidator(pragueRequestsValidator(depositContractAddress))
        // EIP-7002 Withdrawals / EIP-6610 Deposits / EIP-7685 Requests
        .requestProcessorCoordinator(
            pragueRequestsProcessors(withdrawalRequestContractAddress, depositContractAddress))

        // change to accept EIP-7702 transactions
        .transactionValidatorFactoryBuilder(
            (evm, gasLimitCalculator, feeMarket) ->
                new TransactionValidatorFactory(
                    evm.getGasCalculator(),
                    gasLimitCalculator,
                    feeMarket,
                    true,
                    chainId,
                    Set.of(
                        TransactionType.FRONTIER,
                        TransactionType.ACCESS_LIST,
                        TransactionType.EIP1559,
                        TransactionType.BLOB,
<<<<<<< HEAD
                        TransactionType.DELEGATE_CODE),
                    evm.getEvmVersion().getMaxInitcodeSize()))
=======
                        TransactionType.SET_CODE),
                    evm.getMaxInitcodeSize()))
>>>>>>> edd3c4f0

        // EIP-2935 Blockhash processor
        .blockHashProcessor(new PragueBlockHashProcessor())
        .name("Prague");
  }

  static ProtocolSpecBuilder pragueEOFDefinition(
      final Optional<BigInteger> chainId,
      final boolean enableRevertReason,
      final GenesisConfigOptions genesisConfigOptions,
      final EvmConfiguration evmConfiguration,
      final MiningParameters miningParameters,
      final boolean isParallelTxProcessingEnabled,
      final MetricsSystem metricsSystem) {

    ProtocolSpecBuilder protocolSpecBuilder =
        pragueDefinition(
            chainId,
            enableRevertReason,
            genesisConfigOptions,
            evmConfiguration,
            miningParameters,
            isParallelTxProcessingEnabled,
            metricsSystem);
    return addEOF(chainId, evmConfiguration, protocolSpecBuilder).name("PragueEOF");
  }

  private static ProtocolSpecBuilder addEOF(
      final Optional<BigInteger> chainId,
      final EvmConfiguration evmConfiguration,
      final ProtocolSpecBuilder protocolSpecBuilder) {
    return protocolSpecBuilder
        // EIP-7692 EOF v1 Gas calculator
        .gasCalculator(PragueEOFGasCalculator::new)
        // EIP-7692 EOF v1 EVM and opcodes
        .evmBuilder(
            (gasCalculator, jdCacheConfig) ->
                MainnetEVMs.pragueEOF(
                    gasCalculator, chainId.orElse(BigInteger.ZERO), evmConfiguration))
        // EIP-7698 EOF v1 creation transaction
        .contractCreationProcessorBuilder(
            evm ->
                new ContractCreationProcessor(
                    evm,
                    true,
                    List.of(MaxCodeSizeRule.from(evm), EOFValidationCodeRule.from(evm)),
                    1,
                    SPURIOUS_DRAGON_FORCE_DELETE_WHEN_EMPTY_ADDRESSES));
  }

  static ProtocolSpecBuilder futureEipsDefinition(
      final Optional<BigInteger> chainId,
      final boolean enableRevertReason,
      final GenesisConfigOptions genesisConfigOptions,
      final EvmConfiguration evmConfiguration,
      final MiningParameters miningParameters,
      final boolean isParallelTxProcessingEnabled,
      final MetricsSystem metricsSystem) {
    return pragueEOFDefinition(
            chainId,
            enableRevertReason,
            genesisConfigOptions,
            evmConfiguration,
            miningParameters,
            isParallelTxProcessingEnabled,
            metricsSystem)
        // Use Future EIP configured EVM
        .evmBuilder(
            (gasCalculator, jdCacheConfig) ->
                MainnetEVMs.futureEips(
                    gasCalculator, chainId.orElse(BigInteger.ZERO), evmConfiguration))
        // change contract call creator to accept EOF code
        .contractCreationProcessorBuilder(
            evm ->
                new ContractCreationProcessor(
                    evm,
                    true,
                    List.of(MaxCodeSizeRule.from(evm), EOFValidationCodeRule.from(evm)),
                    1,
                    SPURIOUS_DRAGON_FORCE_DELETE_WHEN_EMPTY_ADDRESSES))
        // use future configured precompiled contracts
        .precompileContractRegistryBuilder(MainnetPrecompiledContractRegistries::futureEips)
        .name("FutureEips");
  }

  static ProtocolSpecBuilder experimentalEipsDefinition(
      final Optional<BigInteger> chainId,
      final boolean enableRevertReason,
      final GenesisConfigOptions genesisConfigOptions,
      final EvmConfiguration evmConfiguration,
      final MiningParameters miningParameters,
      final boolean isParallelTxProcessingEnabled,
      final MetricsSystem metricsSystem) {

    return futureEipsDefinition(
            chainId,
            enableRevertReason,
            genesisConfigOptions,
            evmConfiguration,
            miningParameters,
            isParallelTxProcessingEnabled,
            metricsSystem)
        .evmBuilder(
            (gasCalculator, jdCacheConfig) ->
                MainnetEVMs.experimentalEips(
                    gasCalculator, chainId.orElse(BigInteger.ZERO), evmConfiguration))
        .name("ExperimentalEips");
  }

  private static TransactionReceipt frontierTransactionReceiptFactory(
      // ignored because it's always FRONTIER
      final TransactionType __,
      final TransactionProcessingResult result,
      final WorldState worldState,
      final long gasUsed) {
    return new TransactionReceipt(
        worldState.frontierRootHash(),
        gasUsed,
        result.getLogs(),
        Optional.empty()); // No revert reason in frontier
  }

  private static TransactionReceipt byzantiumTransactionReceiptFactory(
      // ignored because it's always FRONTIER
      final TransactionType __,
      final TransactionProcessingResult result,
      final WorldState worldState,
      final long gasUsed) {
    return new TransactionReceipt(
        result.isSuccessful() ? 1 : 0, gasUsed, result.getLogs(), Optional.empty());
  }

  private static TransactionReceipt byzantiumTransactionReceiptFactoryWithReasonEnabled(
      // ignored because it's always FRONTIER
      final TransactionType __,
      final TransactionProcessingResult result,
      final WorldState worldState,
      final long gasUsed) {
    return new TransactionReceipt(
        result.isSuccessful() ? 1 : 0, gasUsed, result.getLogs(), result.getRevertReason());
  }

  static TransactionReceipt berlinTransactionReceiptFactory(
      final TransactionType transactionType,
      final TransactionProcessingResult transactionProcessingResult,
      final WorldState worldState,
      final long gasUsed) {
    return new TransactionReceipt(
        transactionType,
        transactionProcessingResult.isSuccessful() ? 1 : 0,
        gasUsed,
        transactionProcessingResult.getLogs(),
        Optional.empty());
  }

  static TransactionReceipt berlinTransactionReceiptFactoryWithReasonEnabled(
      final TransactionType transactionType,
      final TransactionProcessingResult transactionProcessingResult,
      final WorldState worldState,
      final long gasUsed) {
    return new TransactionReceipt(
        transactionType,
        transactionProcessingResult.isSuccessful() ? 1 : 0,
        gasUsed,
        transactionProcessingResult.getLogs(),
        transactionProcessingResult.getRevertReason());
  }

  private record DaoBlockProcessor(BlockProcessor wrapped) implements BlockProcessor {

    @Override
    public BlockProcessingResult processBlock(
        final Blockchain blockchain,
        final MutableWorldState worldState,
        final BlockHeader blockHeader,
        final List<Transaction> transactions,
        final List<BlockHeader> ommers,
        final Optional<List<Withdrawal>> withdrawals,
        final PrivateMetadataUpdater privateMetadataUpdater) {
      updateWorldStateForDao(worldState);
      return wrapped.processBlock(
          blockchain,
          worldState,
          blockHeader,
          transactions,
          ommers,
          withdrawals,
          privateMetadataUpdater);
    }

    private static final Address DAO_REFUND_CONTRACT_ADDRESS =
        Address.fromHexString("0xbf4ed7b27f1d666546e30d74d50d173d20bca754");

    private void updateWorldStateForDao(final MutableWorldState worldState) {
      try {
        final JsonArray json =
            new JsonArray(
                Resources.toString(
                    Objects.requireNonNull(this.getClass().getResource("/daoAddresses.json")),
                    StandardCharsets.UTF_8));
        final List<Address> addresses =
            IntStream.range(0, json.size())
                .mapToObj(json::getString)
                .map(Address::fromHexString)
                .toList();
        final WorldUpdater worldUpdater = worldState.updater();
        final MutableAccount daoRefundContract =
            worldUpdater.getOrCreate(DAO_REFUND_CONTRACT_ADDRESS);
        for (final Address address : addresses) {
          final MutableAccount account = worldUpdater.getOrCreate(address);
          final Wei balance = account.getBalance();
          account.decrementBalance(balance);
          daoRefundContract.incrementBalance(balance);
        }
        worldUpdater.commit();
      } catch (final IOException e) {
        throw new IllegalStateException(e);
      }
    }
  }
}<|MERGE_RESOLUTION|>--- conflicted
+++ resolved
@@ -813,13 +813,8 @@
                         TransactionType.ACCESS_LIST,
                         TransactionType.EIP1559,
                         TransactionType.BLOB,
-<<<<<<< HEAD
                         TransactionType.DELEGATE_CODE),
-                    evm.getEvmVersion().getMaxInitcodeSize()))
-=======
-                        TransactionType.SET_CODE),
                     evm.getMaxInitcodeSize()))
->>>>>>> edd3c4f0
 
         // EIP-2935 Blockhash processor
         .blockHashProcessor(new PragueBlockHashProcessor())
