/*
 * Copyright ConsenSys AG.
 *
 * Licensed under the Apache License, Version 2.0 (the "License"); you may not use this file except in compliance with
 * the License. You may obtain a copy of the License at
 *
 * http://www.apache.org/licenses/LICENSE-2.0
 *
 * Unless required by applicable law or agreed to in writing, software distributed under the License is distributed on
 * an "AS IS" BASIS, WITHOUT WARRANTIES OR CONDITIONS OF ANY KIND, either express or implied. See the License for the
 * specific language governing permissions and limitations under the License.
 *
 * SPDX-License-Identifier: Apache-2.0
 */
package org.hyperledger.besu.ethereum.mainnet;

import org.hyperledger.besu.config.GenesisConfigOptions;
import org.hyperledger.besu.config.PowAlgorithm;
import org.hyperledger.besu.datatypes.Address;
import org.hyperledger.besu.datatypes.Wei;
import org.hyperledger.besu.ethereum.BlockProcessingResult;
import org.hyperledger.besu.ethereum.GasLimitCalculator;
import org.hyperledger.besu.ethereum.MainnetBlockValidator;
import org.hyperledger.besu.ethereum.chain.Blockchain;
import org.hyperledger.besu.ethereum.core.BlockHeader;
import org.hyperledger.besu.ethereum.core.MutableWorldState;
import org.hyperledger.besu.ethereum.core.Transaction;
import org.hyperledger.besu.ethereum.core.TransactionReceipt;
import org.hyperledger.besu.ethereum.core.Withdrawal;
import org.hyperledger.besu.ethereum.core.feemarket.CoinbaseFeePriceCalculator;
import org.hyperledger.besu.ethereum.goquorum.GoQuorumBlockProcessor;
import org.hyperledger.besu.ethereum.goquorum.GoQuorumBlockValidator;
import org.hyperledger.besu.ethereum.mainnet.ProtocolSpecBuilder.BlockProcessorBuilder;
import org.hyperledger.besu.ethereum.mainnet.ProtocolSpecBuilder.BlockValidatorBuilder;
import org.hyperledger.besu.ethereum.mainnet.feemarket.BaseFeeMarket;
import org.hyperledger.besu.ethereum.mainnet.feemarket.FeeMarket;
import org.hyperledger.besu.ethereum.privacy.PrivateTransactionProcessor;
import org.hyperledger.besu.ethereum.privacy.PrivateTransactionValidator;
import org.hyperledger.besu.ethereum.privacy.storage.PrivateMetadataUpdater;
import org.hyperledger.besu.ethereum.processing.TransactionProcessingResult;
import org.hyperledger.besu.evm.MainnetEVMs;
import org.hyperledger.besu.evm.account.MutableAccount;
import org.hyperledger.besu.evm.contractvalidation.EOFValidationCodeRule;
import org.hyperledger.besu.evm.contractvalidation.MaxCodeSizeRule;
import org.hyperledger.besu.evm.contractvalidation.PrefixCodeRule;
import org.hyperledger.besu.evm.frame.MessageFrame;
import org.hyperledger.besu.evm.gascalculator.BerlinGasCalculator;
import org.hyperledger.besu.evm.gascalculator.ByzantiumGasCalculator;
import org.hyperledger.besu.evm.gascalculator.CancunGasCalculator;
import org.hyperledger.besu.evm.gascalculator.ConstantinopleGasCalculator;
import org.hyperledger.besu.evm.gascalculator.FrontierGasCalculator;
import org.hyperledger.besu.evm.gascalculator.HomesteadGasCalculator;
import org.hyperledger.besu.evm.gascalculator.IstanbulGasCalculator;
import org.hyperledger.besu.evm.gascalculator.LondonGasCalculator;
import org.hyperledger.besu.evm.gascalculator.PetersburgGasCalculator;
import org.hyperledger.besu.evm.gascalculator.ShanghaiGasCalculator;
import org.hyperledger.besu.evm.gascalculator.SpuriousDragonGasCalculator;
import org.hyperledger.besu.evm.gascalculator.TangerineWhistleGasCalculator;
import org.hyperledger.besu.evm.internal.EvmConfiguration;
import org.hyperledger.besu.evm.processor.ContractCreationProcessor;
import org.hyperledger.besu.evm.processor.MessageCallProcessor;
import org.hyperledger.besu.evm.worldstate.WorldState;
import org.hyperledger.besu.evm.worldstate.WorldUpdater;
import org.hyperledger.besu.plugin.data.TransactionType;

import java.io.IOException;
import java.math.BigInteger;
import java.nio.charset.StandardCharsets;
import java.util.Collections;
import java.util.List;
import java.util.Optional;
import java.util.OptionalInt;
import java.util.Set;
import java.util.stream.Collectors;
import java.util.stream.IntStream;

import com.google.common.io.Resources;
import io.vertx.core.json.JsonArray;

/** Provides the various {@link ProtocolSpec}s on mainnet hard forks. */
public abstract class MainnetProtocolSpecs {

  public static final int FRONTIER_CONTRACT_SIZE_LIMIT = Integer.MAX_VALUE;

  public static final int SPURIOUS_DRAGON_CONTRACT_SIZE_LIMIT = 24576;
  public static final int SHANGHAI_INIT_CODE_SIZE_LIMIT = 2 * SPURIOUS_DRAGON_CONTRACT_SIZE_LIMIT;

  private static final Address RIPEMD160_PRECOMPILE =
      Address.fromHexString("0x0000000000000000000000000000000000000003");

  // A consensus bug at Ethereum mainnet transaction 0xcf416c53
  // deleted an empty account even when the message execution scope
  // failed, but the transaction itself succeeded.
  private static final Set<Address> SPURIOUS_DRAGON_FORCE_DELETE_WHEN_EMPTY_ADDRESSES =
      Set.of(RIPEMD160_PRECOMPILE);

  private static final Wei FRONTIER_BLOCK_REWARD = Wei.fromEth(5);

  private static final Wei BYZANTIUM_BLOCK_REWARD = Wei.fromEth(3);

  private static final Wei CONSTANTINOPLE_BLOCK_REWARD = Wei.fromEth(2);

  private MainnetProtocolSpecs() {}

  public static ProtocolSpecBuilder frontierDefinition(
      final OptionalInt configContractSizeLimit,
      final OptionalInt configStackSizeLimit,
      final boolean goQuorumMode,
      final EvmConfiguration evmConfiguration) {
    final int contractSizeLimit = configContractSizeLimit.orElse(FRONTIER_CONTRACT_SIZE_LIMIT);
    final int stackSizeLimit = configStackSizeLimit.orElse(MessageFrame.DEFAULT_MAX_STACK_SIZE);
    return new ProtocolSpecBuilder()
        .gasCalculator(FrontierGasCalculator::new)
        .gasLimitCalculator(new FrontierTargetingGasLimitCalculator())
        .evmBuilder(MainnetEVMs::frontier)
        .precompileContractRegistryBuilder(MainnetPrecompiledContractRegistries::frontier)
        .messageCallProcessorBuilder(MessageCallProcessor::new)
        .contractCreationProcessorBuilder(
            (gasCalculator, evm) ->
                new ContractCreationProcessor(
                    gasCalculator,
                    evm,
                    false,
                    Collections.singletonList(MaxCodeSizeRule.of(contractSizeLimit)),
                    0))
        .transactionValidatorBuilder(
            (gasCalculator, gasLimitCalculator) ->
                new MainnetTransactionValidator(
                    gasCalculator, gasLimitCalculator, false, Optional.empty(), goQuorumMode))
        .transactionProcessorBuilder(
            (gasCalculator,
                transactionValidator,
                contractCreationProcessor,
                messageCallProcessor) ->
                new MainnetTransactionProcessor(
                    gasCalculator,
                    transactionValidator,
                    contractCreationProcessor,
                    messageCallProcessor,
                    false,
                    false,
                    stackSizeLimit,
                    FeeMarket.legacy(),
                    CoinbaseFeePriceCalculator.frontier()))
        .privateTransactionProcessorBuilder(
            (transactionValidator,
                contractCreationProcessor,
                messageCallProcessor,
                privateTransactionValidator) ->
                new PrivateTransactionProcessor(
                    transactionValidator,
                    contractCreationProcessor,
                    messageCallProcessor,
                    false,
                    stackSizeLimit,
                    new PrivateTransactionValidator(Optional.empty())))
        .difficultyCalculator(MainnetDifficultyCalculators.FRONTIER)
        .blockHeaderValidatorBuilder(feeMarket -> MainnetBlockHeaderValidator.create())
        .ommerHeaderValidatorBuilder(
            feeMarket -> MainnetBlockHeaderValidator.createLegacyFeeMarketOmmerValidator())
        .blockBodyValidatorBuilder(MainnetBlockBodyValidator::new)
        .transactionReceiptFactory(MainnetProtocolSpecs::frontierTransactionReceiptFactory)
        .blockReward(FRONTIER_BLOCK_REWARD)
        .skipZeroBlockRewards(false)
        .blockProcessorBuilder(MainnetProtocolSpecs.blockProcessorBuilder(goQuorumMode))
        .blockValidatorBuilder(MainnetProtocolSpecs.blockValidatorBuilder(goQuorumMode))
        .blockImporterBuilder(MainnetBlockImporter::new)
        .blockHeaderFunctions(new MainnetBlockHeaderFunctions())
        .miningBeneficiaryCalculator(BlockHeader::getCoinbase)
        .evmConfiguration(evmConfiguration)
        .name("Frontier");
  }

  public static PoWHasher powHasher(final PowAlgorithm powAlgorithm) {
    if (powAlgorithm == null) {
      return PoWHasher.UNSUPPORTED;
    }
    switch (powAlgorithm) {
      case ETHASH:
        return PoWHasher.ETHASH_LIGHT;
      case KECCAK256:
        return KeccakHasher.KECCAK256;
      case UNSUPPORTED:
      default:
        return PoWHasher.UNSUPPORTED;
    }
  }

  public static BlockValidatorBuilder blockValidatorBuilder(final boolean goQuorumMode) {
    if (goQuorumMode) {
      return GoQuorumBlockValidator::new;
    } else {
      return (blockHeaderValidator,
          blockBodyValidator,
          blockProcessor,
          badBlockManager,
          goQuorumPrivacyParameters) ->
          new MainnetBlockValidator(
              blockHeaderValidator, blockBodyValidator, blockProcessor, badBlockManager);
    }
  }

  public static BlockProcessorBuilder blockProcessorBuilder(final boolean goQuorumMode) {
    if (goQuorumMode) {
      return GoQuorumBlockProcessor::new;
    } else {
      return MainnetBlockProcessor::new;
    }
  }

  public static ProtocolSpecBuilder homesteadDefinition(
      final OptionalInt configContractSizeLimit,
      final OptionalInt configStackSizeLimit,
      final boolean quorumCompatibilityMode,
      final EvmConfiguration evmConfiguration) {
    final int contractSizeLimit = configContractSizeLimit.orElse(FRONTIER_CONTRACT_SIZE_LIMIT);
    return frontierDefinition(
            configContractSizeLimit,
            configStackSizeLimit,
            quorumCompatibilityMode,
            evmConfiguration)
        .gasCalculator(HomesteadGasCalculator::new)
        .evmBuilder(MainnetEVMs::homestead)
        .contractCreationProcessorBuilder(
            (gasCalculator, evm) ->
                new ContractCreationProcessor(
                    gasCalculator,
                    evm,
                    true,
                    Collections.singletonList(MaxCodeSizeRule.of(contractSizeLimit)),
                    0))
        .transactionValidatorBuilder(
            (gasCalculator, gasLimitCalculator) ->
                new MainnetTransactionValidator(
                    gasCalculator,
                    gasLimitCalculator,
                    true,
                    Optional.empty(),
                    quorumCompatibilityMode))
        .difficultyCalculator(MainnetDifficultyCalculators.HOMESTEAD)
        .name("Homestead");
  }

  public static ProtocolSpecBuilder daoRecoveryInitDefinition(
      final OptionalInt contractSizeLimit,
      final OptionalInt configStackSizeLimit,
      final boolean quorumCompatibilityMode,
      final EvmConfiguration evmConfiguration) {
    return homesteadDefinition(
            contractSizeLimit, configStackSizeLimit, quorumCompatibilityMode, evmConfiguration)
        .blockHeaderValidatorBuilder(feeMarket -> MainnetBlockHeaderValidator.createDaoValidator())
        .blockProcessorBuilder(
            (transactionProcessor,
                transactionReceiptFactory,
                blockReward,
                miningBeneficiaryCalculator,
                skipZeroBlockRewards,
                goQuorumPrivacyParameters,
                protocolSchedule) ->
                new DaoBlockProcessor(
                    new MainnetBlockProcessor(
                        transactionProcessor,
                        transactionReceiptFactory,
                        blockReward,
                        miningBeneficiaryCalculator,
                        skipZeroBlockRewards,
                        Optional.empty(),
                        protocolSchedule)))
        .name("DaoRecoveryInit");
  }

  public static ProtocolSpecBuilder daoRecoveryTransitionDefinition(
      final OptionalInt contractSizeLimit,
      final OptionalInt configStackSizeLimit,
      final boolean quorumCompatibilityMode,
      final EvmConfiguration evmConfiguration) {
    return daoRecoveryInitDefinition(
            contractSizeLimit, configStackSizeLimit, quorumCompatibilityMode, evmConfiguration)
        .blockProcessorBuilder(MainnetBlockProcessor::new)
        .name("DaoRecoveryTransition");
  }

  public static ProtocolSpecBuilder tangerineWhistleDefinition(
      final OptionalInt contractSizeLimit,
      final OptionalInt configStackSizeLimit,
      final boolean quorumCompatibilityMode,
      final EvmConfiguration evmConfiguration) {
    return homesteadDefinition(
            contractSizeLimit, configStackSizeLimit, quorumCompatibilityMode, evmConfiguration)
        .gasCalculator(TangerineWhistleGasCalculator::new)
        .name("TangerineWhistle");
  }

  public static ProtocolSpecBuilder spuriousDragonDefinition(
      final Optional<BigInteger> chainId,
      final OptionalInt configContractSizeLimit,
      final OptionalInt configStackSizeLimit,
      final boolean quorumCompatibilityMode,
      final EvmConfiguration evmConfiguration) {
    final int contractSizeLimit =
        configContractSizeLimit.orElse(SPURIOUS_DRAGON_CONTRACT_SIZE_LIMIT);
    final int stackSizeLimit = configStackSizeLimit.orElse(MessageFrame.DEFAULT_MAX_STACK_SIZE);

    return tangerineWhistleDefinition(
            OptionalInt.empty(), configStackSizeLimit, quorumCompatibilityMode, evmConfiguration)
        .gasCalculator(SpuriousDragonGasCalculator::new)
        .skipZeroBlockRewards(true)
        .messageCallProcessorBuilder(
            (evm, precompileContractRegistry) ->
                new MessageCallProcessor(
                    evm,
                    precompileContractRegistry,
                    SPURIOUS_DRAGON_FORCE_DELETE_WHEN_EMPTY_ADDRESSES))
        .contractCreationProcessorBuilder(
            (gasCalculator, evm) ->
                new ContractCreationProcessor(
                    gasCalculator,
                    evm,
                    true,
                    Collections.singletonList(MaxCodeSizeRule.of(contractSizeLimit)),
                    1,
                    SPURIOUS_DRAGON_FORCE_DELETE_WHEN_EMPTY_ADDRESSES))
        .transactionValidatorBuilder(
            (gasCalculator, gasLimitCalculator) ->
                new MainnetTransactionValidator(
                    gasCalculator, gasLimitCalculator, true, chainId, quorumCompatibilityMode))
        .transactionProcessorBuilder(
            (gasCalculator,
                transactionValidator,
                contractCreationProcessor,
                messageCallProcessor) ->
                new MainnetTransactionProcessor(
                    gasCalculator,
                    transactionValidator,
                    contractCreationProcessor,
                    messageCallProcessor,
                    true,
                    false,
                    stackSizeLimit,
                    FeeMarket.legacy(),
                    CoinbaseFeePriceCalculator.frontier()))
        .name("SpuriousDragon");
  }

  public static ProtocolSpecBuilder byzantiumDefinition(
      final Optional<BigInteger> chainId,
      final OptionalInt contractSizeLimit,
      final OptionalInt configStackSizeLimit,
      final boolean enableRevertReason,
      final boolean quorumCompatibilityMode,
      final EvmConfiguration evmConfiguration) {
    final int stackSizeLimit = configStackSizeLimit.orElse(MessageFrame.DEFAULT_MAX_STACK_SIZE);
    return spuriousDragonDefinition(
            chainId,
            contractSizeLimit,
            configStackSizeLimit,
            quorumCompatibilityMode,
            evmConfiguration)
        .gasCalculator(ByzantiumGasCalculator::new)
        .evmBuilder(MainnetEVMs::byzantium)
        .precompileContractRegistryBuilder(MainnetPrecompiledContractRegistries::byzantium)
        .difficultyCalculator(MainnetDifficultyCalculators.BYZANTIUM)
        .transactionReceiptFactory(
            enableRevertReason
                ? MainnetProtocolSpecs::byzantiumTransactionReceiptFactoryWithReasonEnabled
                : MainnetProtocolSpecs::byzantiumTransactionReceiptFactory)
        .blockReward(BYZANTIUM_BLOCK_REWARD)
        .privateTransactionValidatorBuilder(() -> new PrivateTransactionValidator(chainId))
        .privateTransactionProcessorBuilder(
            (transactionValidator,
                contractCreationProcessor,
                messageCallProcessor,
                privateTransactionValidator) ->
                new PrivateTransactionProcessor(
                    transactionValidator,
                    contractCreationProcessor,
                    messageCallProcessor,
                    false,
                    stackSizeLimit,
                    privateTransactionValidator))
        .name("Byzantium");
  }

  public static ProtocolSpecBuilder constantinopleDefinition(
      final Optional<BigInteger> chainId,
      final OptionalInt contractSizeLimit,
      final OptionalInt configStackSizeLimit,
      final boolean enableRevertReason,
      final boolean quorumCompatibilityMode,
      final EvmConfiguration evmConfiguration) {
    return byzantiumDefinition(
            chainId,
            contractSizeLimit,
            configStackSizeLimit,
            enableRevertReason,
            quorumCompatibilityMode,
            evmConfiguration)
        .difficultyCalculator(MainnetDifficultyCalculators.CONSTANTINOPLE)
        .gasCalculator(ConstantinopleGasCalculator::new)
        .evmBuilder(MainnetEVMs::constantinople)
        .blockReward(CONSTANTINOPLE_BLOCK_REWARD)
        .name("Constantinople");
  }

  public static ProtocolSpecBuilder petersburgDefinition(
      final Optional<BigInteger> chainId,
      final OptionalInt contractSizeLimit,
      final OptionalInt configStackSizeLimit,
      final boolean enableRevertReason,
      final boolean quorumCompatibilityMode,
      final EvmConfiguration evmConfiguration) {
    return constantinopleDefinition(
            chainId,
            contractSizeLimit,
            configStackSizeLimit,
            enableRevertReason,
            quorumCompatibilityMode,
            evmConfiguration)
        .gasCalculator(PetersburgGasCalculator::new)
        .name("Petersburg");
  }

  public static ProtocolSpecBuilder istanbulDefinition(
      final Optional<BigInteger> chainId,
      final OptionalInt configContractSizeLimit,
      final OptionalInt configStackSizeLimit,
      final boolean enableRevertReason,
      final boolean quorumCompatibilityMode,
      final EvmConfiguration evmConfiguration) {
    final int contractSizeLimit =
        configContractSizeLimit.orElse(SPURIOUS_DRAGON_CONTRACT_SIZE_LIMIT);
    return petersburgDefinition(
            chainId,
            configContractSizeLimit,
            configStackSizeLimit,
            enableRevertReason,
            quorumCompatibilityMode,
            evmConfiguration)
        .gasCalculator(IstanbulGasCalculator::new)
        .evmBuilder(
            (gasCalculator, jdCacheConfig) ->
                MainnetEVMs.istanbul(
                    gasCalculator, chainId.orElse(BigInteger.ZERO), evmConfiguration))
        .precompileContractRegistryBuilder(MainnetPrecompiledContractRegistries::istanbul)
        .contractCreationProcessorBuilder(
            (gasCalculator, evm) ->
                new ContractCreationProcessor(
                    gasCalculator,
                    evm,
                    true,
                    Collections.singletonList(MaxCodeSizeRule.of(contractSizeLimit)),
                    1,
                    SPURIOUS_DRAGON_FORCE_DELETE_WHEN_EMPTY_ADDRESSES))
        .name("Istanbul");
  }

  static ProtocolSpecBuilder muirGlacierDefinition(
      final Optional<BigInteger> chainId,
      final OptionalInt contractSizeLimit,
      final OptionalInt configStackSizeLimit,
      final boolean enableRevertReason,
      final boolean quorumCompatibilityMode,
      final EvmConfiguration evmConfiguration) {
    return istanbulDefinition(
            chainId,
            contractSizeLimit,
            configStackSizeLimit,
            enableRevertReason,
            quorumCompatibilityMode,
            evmConfiguration)
        .difficultyCalculator(MainnetDifficultyCalculators.MUIR_GLACIER)
        .name("MuirGlacier");
  }

  static ProtocolSpecBuilder berlinDefinition(
      final Optional<BigInteger> chainId,
      final OptionalInt contractSizeLimit,
      final OptionalInt configStackSizeLimit,
      final boolean enableRevertReason,
      final boolean quorumCompatibilityMode,
      final EvmConfiguration evmConfiguration) {
    return muirGlacierDefinition(
            chainId,
            contractSizeLimit,
            configStackSizeLimit,
            enableRevertReason,
            quorumCompatibilityMode,
            evmConfiguration)
        .gasCalculator(BerlinGasCalculator::new)
        .transactionValidatorBuilder(
            (gasCalculator, gasLimitCalculator) ->
                new MainnetTransactionValidator(
                    gasCalculator,
                    gasLimitCalculator,
                    true,
                    chainId,
                    Set.of(TransactionType.FRONTIER, TransactionType.ACCESS_LIST),
                    quorumCompatibilityMode))
        .transactionReceiptFactory(
            enableRevertReason
                ? MainnetProtocolSpecs::berlinTransactionReceiptFactoryWithReasonEnabled
                : MainnetProtocolSpecs::berlinTransactionReceiptFactory)
        .name("Berlin");
  }

  static ProtocolSpecBuilder londonDefinition(
      final Optional<BigInteger> chainId,
      final OptionalInt configContractSizeLimit,
      final OptionalInt configStackSizeLimit,
      final boolean enableRevertReason,
      final GenesisConfigOptions genesisConfigOptions,
      final boolean quorumCompatibilityMode,
      final EvmConfiguration evmConfiguration) {
    final int contractSizeLimit =
        configContractSizeLimit.orElse(SPURIOUS_DRAGON_CONTRACT_SIZE_LIMIT);
    final int stackSizeLimit = configStackSizeLimit.orElse(MessageFrame.DEFAULT_MAX_STACK_SIZE);
    final long londonForkBlockNumber =
        genesisConfigOptions.getLondonBlockNumber().orElse(Long.MAX_VALUE);
    final BaseFeeMarket londonFeeMarket =
        genesisConfigOptions.isZeroBaseFee()
            ? FeeMarket.zeroBaseFee(londonForkBlockNumber)
            : FeeMarket.london(londonForkBlockNumber, genesisConfigOptions.getBaseFeePerGas());
    return berlinDefinition(
            chainId,
            configContractSizeLimit,
            configStackSizeLimit,
            enableRevertReason,
            quorumCompatibilityMode,
            evmConfiguration)
        .gasCalculator(LondonGasCalculator::new)
        .gasLimitCalculator(
            new LondonTargetingGasLimitCalculator(londonForkBlockNumber, londonFeeMarket))
        .transactionValidatorBuilder(
            (gasCalculator, gasLimitCalculator) ->
                new MainnetTransactionValidator(
                    gasCalculator,
                    gasLimitCalculator,
                    londonFeeMarket,
                    true,
                    chainId,
                    Set.of(
                        TransactionType.FRONTIER,
                        TransactionType.ACCESS_LIST,
                        TransactionType.EIP1559),
                    quorumCompatibilityMode,
                    Integer.MAX_VALUE))
        .transactionProcessorBuilder(
            (gasCalculator,
                transactionValidator,
                contractCreationProcessor,
                messageCallProcessor) ->
                new MainnetTransactionProcessor(
                    gasCalculator,
                    transactionValidator,
                    contractCreationProcessor,
                    messageCallProcessor,
                    true,
                    false,
                    stackSizeLimit,
                    londonFeeMarket,
                    CoinbaseFeePriceCalculator.eip1559()))
        .contractCreationProcessorBuilder(
            (gasCalculator, evm) ->
                new ContractCreationProcessor(
                    gasCalculator,
                    evm,
                    true,
                    List.of(MaxCodeSizeRule.of(contractSizeLimit), PrefixCodeRule.of()),
                    1,
                    SPURIOUS_DRAGON_FORCE_DELETE_WHEN_EMPTY_ADDRESSES))
        .evmBuilder(
            (gasCalculator, jdCacheConfig) ->
                MainnetEVMs.london(
                    gasCalculator, chainId.orElse(BigInteger.ZERO), evmConfiguration))
        .feeMarket(londonFeeMarket)
        .difficultyCalculator(MainnetDifficultyCalculators.LONDON)
        .blockHeaderValidatorBuilder(
            feeMarket -> MainnetBlockHeaderValidator.createBaseFeeMarketValidator(londonFeeMarket))
        .ommerHeaderValidatorBuilder(
            feeMarket ->
                MainnetBlockHeaderValidator.createBaseFeeMarketOmmerValidator(londonFeeMarket))
        .blockBodyValidatorBuilder(BaseFeeBlockBodyValidator::new)
        .name("London");
  }

  static ProtocolSpecBuilder arrowGlacierDefinition(
      final Optional<BigInteger> chainId,
      final OptionalInt configContractSizeLimit,
      final OptionalInt configStackSizeLimit,
      final boolean enableRevertReason,
      final GenesisConfigOptions genesisConfigOptions,
      final boolean quorumCompatibilityMode,
      final EvmConfiguration evmConfiguration) {
    return londonDefinition(
            chainId,
            configContractSizeLimit,
            configStackSizeLimit,
            enableRevertReason,
            genesisConfigOptions,
            quorumCompatibilityMode,
            evmConfiguration)
        .difficultyCalculator(MainnetDifficultyCalculators.ARROW_GLACIER)
        .name("ArrowGlacier");
  }

  static ProtocolSpecBuilder grayGlacierDefinition(
      final Optional<BigInteger> chainId,
      final OptionalInt configContractSizeLimit,
      final OptionalInt configStackSizeLimit,
      final boolean enableRevertReason,
      final GenesisConfigOptions genesisConfigOptions,
      final boolean quorumCompatibilityMode,
      final EvmConfiguration evmConfiguration) {
    return arrowGlacierDefinition(
            chainId,
            configContractSizeLimit,
            configStackSizeLimit,
            enableRevertReason,
            genesisConfigOptions,
            quorumCompatibilityMode,
            evmConfiguration)
        .difficultyCalculator(MainnetDifficultyCalculators.GRAY_GLACIER)
        .name("GrayGlacier");
  }

  static ProtocolSpecBuilder parisDefinition(
      final Optional<BigInteger> chainId,
      final OptionalInt configContractSizeLimit,
      final OptionalInt configStackSizeLimit,
      final boolean enableRevertReason,
      final GenesisConfigOptions genesisConfigOptions,
      final boolean quorumCompatibilityMode,
      final EvmConfiguration evmConfiguration) {

    return grayGlacierDefinition(
            chainId,
            configContractSizeLimit,
            configStackSizeLimit,
            enableRevertReason,
            genesisConfigOptions,
            quorumCompatibilityMode,
            evmConfiguration)
        .evmBuilder(
            (gasCalculator, jdCacheConfig) ->
                MainnetEVMs.paris(gasCalculator, chainId.orElse(BigInteger.ZERO), evmConfiguration))
        .difficultyCalculator(MainnetDifficultyCalculators.PROOF_OF_STAKE_DIFFICULTY)
        .blockHeaderValidatorBuilder(MainnetBlockHeaderValidator::mergeBlockHeaderValidator)
        .blockReward(Wei.ZERO)
        .name("ParisFork");
  }

  static ProtocolSpecBuilder shanghaiDefinition(
      final Optional<BigInteger> chainId,
      final OptionalInt configContractSizeLimit,
      final OptionalInt configStackSizeLimit,
      final boolean enableRevertReason,
      final GenesisConfigOptions genesisConfigOptions,
      final boolean quorumCompatibilityMode,
      final EvmConfiguration evmConfiguration) {

    // extra vaiables need to support flipping the warm coinbase flag.
    final int stackSizeLimit = configStackSizeLimit.orElse(MessageFrame.DEFAULT_MAX_STACK_SIZE);
    final long londonForkBlockNumber = genesisConfigOptions.getLondonBlockNumber().orElse(0L);
    final BaseFeeMarket londonFeeMarket =
        genesisConfigOptions.isZeroBaseFee()
            ? FeeMarket.zeroBaseFee(londonForkBlockNumber)
            : FeeMarket.london(londonForkBlockNumber, genesisConfigOptions.getBaseFeePerGas());

    return parisDefinition(
            chainId,
            configContractSizeLimit,
            configStackSizeLimit,
            enableRevertReason,
            genesisConfigOptions,
            quorumCompatibilityMode,
            evmConfiguration)
        // gas calculator has new code to support EIP-3860 limit and meter initcode
        .gasCalculator(ShanghaiGasCalculator::new)
        // EVM has a new operation for EIP-3855 PUSH0 instruction
        .evmBuilder(
            (gasCalculator, jdCacheConfig) ->
                MainnetEVMs.shanghai(
                    gasCalculator, chainId.orElse(BigInteger.ZERO), evmConfiguration))
        // we need to flip the Warm Coinbase flag for EIP-3651 warm coinbase
        .transactionProcessorBuilder(
            (gasCalculator,
                transactionValidator,
                contractCreationProcessor,
                messageCallProcessor) ->
                new MainnetTransactionProcessor(
                    gasCalculator,
                    transactionValidator,
                    contractCreationProcessor,
                    messageCallProcessor,
                    true,
                    true,
                    stackSizeLimit,
                    londonFeeMarket,
                    CoinbaseFeePriceCalculator.eip1559()))
        // Contract creation rules for EIP-3860 Limit and meter intitcode
        .transactionValidatorBuilder(
            (gasCalculator, gasLimitCalculator) ->
                new MainnetTransactionValidator(
                    gasCalculator,
                    gasLimitCalculator,
                    londonFeeMarket,
                    true,
                    chainId,
                    Set.of(
                        TransactionType.FRONTIER,
                        TransactionType.ACCESS_LIST,
                        TransactionType.EIP1559),
                    quorumCompatibilityMode,
                    SHANGHAI_INIT_CODE_SIZE_LIMIT))
        .withdrawalsProcessor(new WithdrawalsProcessor())
        .withdrawalsValidator(new WithdrawalsValidator.AllowedWithdrawals())
        .name("Shanghai");
  }

  static ProtocolSpecBuilder cancunDefinition(
      final Optional<BigInteger> chainId,
      final OptionalInt configContractSizeLimit,
      final OptionalInt configStackSizeLimit,
      final boolean enableRevertReason,
      final GenesisConfigOptions genesisConfigOptions,
      final boolean quorumCompatibilityMode,
      final EvmConfiguration evmConfiguration) {

    final int contractSizeLimit =
        configContractSizeLimit.orElse(SPURIOUS_DRAGON_CONTRACT_SIZE_LIMIT);
    final long londonForkBlockNumber = genesisConfigOptions.getLondonBlockNumber().orElse(0L);
    final BaseFeeMarket cancunFeeMarket =
        genesisConfigOptions.isZeroBaseFee()
            ? FeeMarket.zeroBaseFee(londonForkBlockNumber)
            : FeeMarket.cancun(londonForkBlockNumber, genesisConfigOptions.getBaseFeePerGas());

    final GasLimitCalculator cancunGasLimitCalculator =
        new CancunTargetingGasLimitCalculator(londonForkBlockNumber, cancunFeeMarket);

    return shanghaiDefinition(
            chainId,
            configContractSizeLimit,
            configStackSizeLimit,
            enableRevertReason,
            genesisConfigOptions,
            quorumCompatibilityMode,
            evmConfiguration)
        // gas calculator for EIP-4844 data gas
        .gasCalculator(CancunGasCalculator::new)
        // gas limit with EIP-4844 max data gas per block
        .gasLimitCalculator(cancunGasLimitCalculator)
        // EVM changes to support EOF EIPs (3670, 4200, 4750, 5450)
        .evmBuilder(
            (gasCalculator, jdCacheConfig) ->
                MainnetEVMs.cancun(
                    gasCalculator, chainId.orElse(BigInteger.ZERO), evmConfiguration))
        // change contract call creator to accept EOF code
        .contractCreationProcessorBuilder(
            (gasCalculator, evm) ->
                new ContractCreationProcessor(
                    gasCalculator,
                    evm,
                    true,
                    List.of(
                        MaxCodeSizeRule.of(contractSizeLimit), EOFValidationCodeRule.of(1, false)),
                    1,
                    SPURIOUS_DRAGON_FORCE_DELETE_WHEN_EMPTY_ADDRESSES))
<<<<<<< HEAD
=======
        // change to check for max data gas per block for EIP-4844
        .transactionValidatorBuilder(
            (gasCalculator, gasLimitCalculator) ->
                new MainnetTransactionValidator(
                    gasCalculator,
                    gasLimitCalculator,
                    cancunFeeMarket,
                    true,
                    chainId,
                    Set.of(
                        TransactionType.FRONTIER,
                        TransactionType.ACCESS_LIST,
                        TransactionType.EIP1559),
                    quorumCompatibilityMode,
                    SHANGHAI_INIT_CODE_SIZE_LIMIT))
>>>>>>> 79e9338d
        .precompileContractRegistryBuilder(MainnetPrecompiledContractRegistries::cancun)
        .name("Cancun");
  }

  static ProtocolSpecBuilder futureEipsDefinition(
      final Optional<BigInteger> chainId,
      final OptionalInt configContractSizeLimit,
      final OptionalInt configStackSizeLimit,
      final boolean enableRevertReason,
      final GenesisConfigOptions genesisConfigOptions,
      final boolean quorumCompatibilityMode,
      final EvmConfiguration evmConfiguration) {

    return cancunDefinition(
            chainId,
            configContractSizeLimit,
            configStackSizeLimit,
            enableRevertReason,
            genesisConfigOptions,
            quorumCompatibilityMode,
            evmConfiguration)
        .evmBuilder(
            (gasCalculator, jdCacheConfig) ->
                MainnetEVMs.futureEips(
                    gasCalculator, chainId.orElse(BigInteger.ZERO), evmConfiguration))
        .name("FutureEips");
  }

  static ProtocolSpecBuilder experimentalEipsDefinition(
      final Optional<BigInteger> chainId,
      final OptionalInt configContractSizeLimit,
      final OptionalInt configStackSizeLimit,
      final boolean enableRevertReason,
      final GenesisConfigOptions genesisConfigOptions,
      final boolean quorumCompatibilityMode,
      final EvmConfiguration evmConfiguration) {

    return futureEipsDefinition(
            chainId,
            configContractSizeLimit,
            configStackSizeLimit,
            enableRevertReason,
            genesisConfigOptions,
            quorumCompatibilityMode,
            evmConfiguration)
        .evmBuilder(
            (gasCalculator, jdCacheConfig) ->
                MainnetEVMs.experimentalEips(
                    gasCalculator, chainId.orElse(BigInteger.ZERO), evmConfiguration))
        .name("ExperimentalEips");
  }

  private static TransactionReceipt frontierTransactionReceiptFactory(
      // ignored because it's always FRONTIER
      final TransactionType __,
      final TransactionProcessingResult result,
      final WorldState worldState,
      final long gasUsed) {
    return new TransactionReceipt(
        worldState.frontierRootHash(),
        gasUsed,
        result.getLogs(),
        Optional.empty()); // No revert reason in frontier
  }

  private static TransactionReceipt byzantiumTransactionReceiptFactory(
      // ignored because it's always FRONTIER
      final TransactionType __,
      final TransactionProcessingResult result,
      final WorldState worldState,
      final long gasUsed) {
    return new TransactionReceipt(
        result.isSuccessful() ? 1 : 0, gasUsed, result.getLogs(), Optional.empty());
  }

  private static TransactionReceipt byzantiumTransactionReceiptFactoryWithReasonEnabled(
      // ignored because it's always FRONTIER
      final TransactionType __,
      final TransactionProcessingResult result,
      final WorldState worldState,
      final long gasUsed) {
    return new TransactionReceipt(
        result.isSuccessful() ? 1 : 0, gasUsed, result.getLogs(), result.getRevertReason());
  }

  static TransactionReceipt berlinTransactionReceiptFactory(
      final TransactionType transactionType,
      final TransactionProcessingResult transactionProcessingResult,
      final WorldState worldState,
      final long gasUsed) {
    return new TransactionReceipt(
        transactionType,
        transactionProcessingResult.isSuccessful() ? 1 : 0,
        gasUsed,
        transactionProcessingResult.getLogs(),
        Optional.empty());
  }

  static TransactionReceipt berlinTransactionReceiptFactoryWithReasonEnabled(
      final TransactionType transactionType,
      final TransactionProcessingResult transactionProcessingResult,
      final WorldState worldState,
      final long gasUsed) {
    return new TransactionReceipt(
        transactionType,
        transactionProcessingResult.isSuccessful() ? 1 : 0,
        gasUsed,
        transactionProcessingResult.getLogs(),
        transactionProcessingResult.getRevertReason());
  }

  private static class DaoBlockProcessor implements BlockProcessor {

    private final BlockProcessor wrapped;

    public DaoBlockProcessor(final BlockProcessor wrapped) {
      this.wrapped = wrapped;
    }

    @Override
    public BlockProcessingResult processBlock(
        final Blockchain blockchain,
        final MutableWorldState worldState,
        final BlockHeader blockHeader,
        final List<Transaction> transactions,
        final List<BlockHeader> ommers,
        final Optional<List<Withdrawal>> withdrawals,
        final PrivateMetadataUpdater privateMetadataUpdater) {
      updateWorldStateForDao(worldState);
      return wrapped.processBlock(
          blockchain,
          worldState,
          blockHeader,
          transactions,
          ommers,
          withdrawals,
          privateMetadataUpdater);
    }

    private static final Address DAO_REFUND_CONTRACT_ADDRESS =
        Address.fromHexString("0xbf4ed7b27f1d666546e30d74d50d173d20bca754");

    private void updateWorldStateForDao(final MutableWorldState worldState) {
      try {
        final JsonArray json =
            new JsonArray(
                Resources.toString(
                    this.getClass().getResource("/daoAddresses.json"), StandardCharsets.UTF_8));
        final List<Address> addresses =
            IntStream.range(0, json.size())
                .mapToObj(json::getString)
                .map(Address::fromHexString)
                .collect(Collectors.toList());
        final WorldUpdater worldUpdater = worldState.updater();
        final MutableAccount daoRefundContract =
            worldUpdater.getOrCreate(DAO_REFUND_CONTRACT_ADDRESS).getMutable();
        for (final Address address : addresses) {
          final MutableAccount account = worldUpdater.getOrCreate(address).getMutable();
          final Wei balance = account.getBalance();
          account.decrementBalance(balance);
          daoRefundContract.incrementBalance(balance);
        }
        worldUpdater.commit();
      } catch (final IOException e) {
        throw new IllegalStateException(e);
      }
    }
  }
}<|MERGE_RESOLUTION|>--- conflicted
+++ resolved
@@ -765,8 +765,6 @@
                         MaxCodeSizeRule.of(contractSizeLimit), EOFValidationCodeRule.of(1, false)),
                     1,
                     SPURIOUS_DRAGON_FORCE_DELETE_WHEN_EMPTY_ADDRESSES))
-<<<<<<< HEAD
-=======
         // change to check for max data gas per block for EIP-4844
         .transactionValidatorBuilder(
             (gasCalculator, gasLimitCalculator) ->
@@ -782,7 +780,6 @@
                         TransactionType.EIP1559),
                     quorumCompatibilityMode,
                     SHANGHAI_INIT_CODE_SIZE_LIMIT))
->>>>>>> 79e9338d
         .precompileContractRegistryBuilder(MainnetPrecompiledContractRegistries::cancun)
         .name("Cancun");
   }
