/*
 * Copyright ConsenSys AG.
 *
 * Licensed under the Apache License, Version 2.0 (the "License"); you may not use this file except in compliance with
 * the License. You may obtain a copy of the License at
 *
 * http://www.apache.org/licenses/LICENSE-2.0
 *
 * Unless required by applicable law or agreed to in writing, software distributed under the License is distributed on
 * an "AS IS" BASIS, WITHOUT WARRANTIES OR CONDITIONS OF ANY KIND, either express or implied. See the License for the
 * specific language governing permissions and limitations under the License.
 *
 * SPDX-License-Identifier: Apache-2.0
 */
package org.hyperledger.besu.ethereum.mainnet;

import static org.hyperledger.besu.ethereum.mainnet.requests.MainnetRequestsValidator.pragueRequestsProcessors;
import static org.hyperledger.besu.ethereum.mainnet.requests.MainnetRequestsValidator.pragueRequestsValidator;

import org.hyperledger.besu.config.GenesisConfigOptions;
import org.hyperledger.besu.config.PowAlgorithm;
import org.hyperledger.besu.datatypes.Address;
import org.hyperledger.besu.datatypes.TransactionType;
import org.hyperledger.besu.datatypes.Wei;
import org.hyperledger.besu.ethereum.BlockProcessingResult;
import org.hyperledger.besu.ethereum.MainnetBlockValidator;
import org.hyperledger.besu.ethereum.chain.Blockchain;
import org.hyperledger.besu.ethereum.core.BlockHeader;
import org.hyperledger.besu.ethereum.core.MiningParameters;
import org.hyperledger.besu.ethereum.core.MutableWorldState;
import org.hyperledger.besu.ethereum.core.Transaction;
import org.hyperledger.besu.ethereum.core.TransactionReceipt;
import org.hyperledger.besu.ethereum.core.Withdrawal;
import org.hyperledger.besu.ethereum.core.feemarket.CoinbaseFeePriceCalculator;
import org.hyperledger.besu.ethereum.mainnet.ClearEmptyAccountStrategy.ClearEmptyAccount;
import org.hyperledger.besu.ethereum.mainnet.ClearEmptyAccountStrategy.NotClearEmptyAccount;
import org.hyperledger.besu.ethereum.mainnet.ProtocolSpecBuilder.BlockValidatorBuilder;
import org.hyperledger.besu.ethereum.mainnet.blockhash.CancunBlockHashProcessor;
import org.hyperledger.besu.ethereum.mainnet.blockhash.FrontierBlockHashProcessor;
import org.hyperledger.besu.ethereum.mainnet.blockhash.PragueBlockHashProcessor;
import org.hyperledger.besu.ethereum.mainnet.feemarket.BaseFeeMarket;
import org.hyperledger.besu.ethereum.mainnet.feemarket.FeeMarket;
import org.hyperledger.besu.ethereum.mainnet.parallelization.MainnetParallelBlockProcessor;
import org.hyperledger.besu.ethereum.mainnet.requests.RequestContractAddresses;
import org.hyperledger.besu.ethereum.privacy.PrivateTransactionProcessor;
import org.hyperledger.besu.ethereum.privacy.PrivateTransactionValidator;
import org.hyperledger.besu.ethereum.privacy.storage.PrivateMetadataUpdater;
import org.hyperledger.besu.ethereum.processing.TransactionProcessingResult;
import org.hyperledger.besu.evm.MainnetEVMs;
import org.hyperledger.besu.evm.account.MutableAccount;
import org.hyperledger.besu.evm.contractvalidation.EOFValidationCodeRule;
import org.hyperledger.besu.evm.contractvalidation.MaxCodeSizeRule;
import org.hyperledger.besu.evm.contractvalidation.PrefixCodeRule;
import org.hyperledger.besu.evm.gascalculator.BerlinGasCalculator;
import org.hyperledger.besu.evm.gascalculator.ByzantiumGasCalculator;
import org.hyperledger.besu.evm.gascalculator.CancunGasCalculator;
import org.hyperledger.besu.evm.gascalculator.ConstantinopleGasCalculator;
import org.hyperledger.besu.evm.gascalculator.Eip4762GasCalculator;
import org.hyperledger.besu.evm.gascalculator.FrontierGasCalculator;
import org.hyperledger.besu.evm.gascalculator.HomesteadGasCalculator;
import org.hyperledger.besu.evm.gascalculator.IstanbulGasCalculator;
import org.hyperledger.besu.evm.gascalculator.LondonGasCalculator;
import org.hyperledger.besu.evm.gascalculator.PetersburgGasCalculator;
import org.hyperledger.besu.evm.gascalculator.PragueEOFGasCalculator;
import org.hyperledger.besu.evm.gascalculator.PragueGasCalculator;
import org.hyperledger.besu.evm.gascalculator.ShanghaiGasCalculator;
import org.hyperledger.besu.evm.gascalculator.SpuriousDragonGasCalculator;
import org.hyperledger.besu.evm.gascalculator.TangerineWhistleGasCalculator;
import org.hyperledger.besu.evm.internal.EvmConfiguration;
import org.hyperledger.besu.evm.processor.ContractCreationProcessor;
import org.hyperledger.besu.evm.processor.MessageCallProcessor;
import org.hyperledger.besu.evm.worldstate.WorldState;
import org.hyperledger.besu.evm.worldstate.WorldUpdater;
import org.hyperledger.besu.plugin.services.MetricsSystem;

import java.io.IOException;
import java.math.BigInteger;
import java.nio.charset.StandardCharsets;
import java.util.Collections;
import java.util.List;
import java.util.Objects;
import java.util.Optional;
import java.util.Set;
import java.util.stream.IntStream;

import com.google.common.io.Resources;
import io.vertx.core.json.JsonArray;

/** Provides the various {@link ProtocolSpec}s on mainnet hard forks. */
public abstract class MainnetProtocolSpecs {

  private static final Address RIPEMD160_PRECOMPILE =
      Address.fromHexString("0x0000000000000000000000000000000000000003");

  // A consensus bug at Ethereum mainnet transaction 0xcf416c53
  // deleted an empty account even when the message execution scope
  // failed, but the transaction itself succeeded.
  private static final Set<Address> SPURIOUS_DRAGON_FORCE_DELETE_WHEN_EMPTY_ADDRESSES =
      Set.of(RIPEMD160_PRECOMPILE);

  private static final Wei FRONTIER_BLOCK_REWARD = Wei.fromEth(5);

  private static final Wei BYZANTIUM_BLOCK_REWARD = Wei.fromEth(3);

  private static final Wei CONSTANTINOPLE_BLOCK_REWARD = Wei.fromEth(2);

  private MainnetProtocolSpecs() {}

  public static ProtocolSpecBuilder frontierDefinition(
      final EvmConfiguration evmConfiguration,
      final boolean isParallelTxProcessingEnabled,
      final MetricsSystem metricsSystem) {
    return new ProtocolSpecBuilder()
        .gasCalculator(FrontierGasCalculator::new)
        .gasLimitCalculatorBuilder(feeMarket -> new FrontierTargetingGasLimitCalculator())
        .evmBuilder(MainnetEVMs::frontier)
        .precompileContractRegistryBuilder(MainnetPrecompiledContractRegistries::frontier)
        .messageCallProcessorBuilder(MessageCallProcessor::new)
        .contractCreationProcessorBuilder(
            evm ->
                new ContractCreationProcessor(
                    evm, false, Collections.singletonList(MaxCodeSizeRule.from(evm)), 0))
        .transactionValidatorFactoryBuilder(
            (evm, gasLimitCalculator, feeMarket) ->
                new TransactionValidatorFactory(
                    evm.getGasCalculator(), gasLimitCalculator, false, Optional.empty()))
        .transactionProcessorBuilder(
            (gasCalculator,
                feeMarket,
                transactionValidatorFactory,
                contractCreationProcessor,
                messageCallProcessor) ->
                new MainnetTransactionProcessor(
                    gasCalculator,
                    transactionValidatorFactory,
                    contractCreationProcessor,
                    messageCallProcessor,
                    new NotClearEmptyAccount(),
                    false,
                    evmConfiguration.evmStackSize(),
                    FeeMarket.legacy(),
                    CoinbaseFeePriceCalculator.frontier()))
        .privateTransactionProcessorBuilder(
            (transactionValidatorFactory,
                contractCreationProcessor,
                messageCallProcessor,
                privateTransactionValidator) ->
                new PrivateTransactionProcessor(
                    transactionValidatorFactory,
                    contractCreationProcessor,
                    messageCallProcessor,
                    false,
                    evmConfiguration.evmStackSize(),
                    new PrivateTransactionValidator(Optional.empty())))
        .difficultyCalculator(MainnetDifficultyCalculators.FRONTIER)
        .blockHeaderValidatorBuilder(feeMarket -> MainnetBlockHeaderValidator.create())
        .ommerHeaderValidatorBuilder(
            feeMarket -> MainnetBlockHeaderValidator.createLegacyFeeMarketOmmerValidator())
        .blockBodyValidatorBuilder(MainnetBlockBodyValidator::new)
        .transactionReceiptFactory(MainnetProtocolSpecs::frontierTransactionReceiptFactory)
        .blockReward(FRONTIER_BLOCK_REWARD)
        .skipZeroBlockRewards(false)
        .blockProcessorBuilder(
            isParallelTxProcessingEnabled
                ? new MainnetParallelBlockProcessor.ParallelBlockProcessorBuilder(metricsSystem)
                : MainnetBlockProcessor::new)
        .blockValidatorBuilder(MainnetProtocolSpecs.blockValidatorBuilder())
        .blockImporterBuilder(MainnetBlockImporter::new)
        .blockHeaderFunctions(new MainnetBlockHeaderFunctions())
        .miningBeneficiaryCalculator(BlockHeader::getCoinbase)
        .evmConfiguration(evmConfiguration)
        .blockHashProcessor(new FrontierBlockHashProcessor())
        .name("Frontier");
  }

  public static PoWHasher powHasher(final PowAlgorithm powAlgorithm) {
    if (powAlgorithm == null) {
      return PoWHasher.UNSUPPORTED;
    }
    return powAlgorithm == PowAlgorithm.ETHASH ? PoWHasher.ETHASH_LIGHT : PoWHasher.UNSUPPORTED;
  }

  public static BlockValidatorBuilder blockValidatorBuilder() {
    return MainnetBlockValidator::new;
  }

  public static ProtocolSpecBuilder homesteadDefinition(
      final EvmConfiguration evmConfiguration,
      final boolean isParallelTxProcessingEnabled,
      final MetricsSystem metricsSystem) {
    return frontierDefinition(evmConfiguration, isParallelTxProcessingEnabled, metricsSystem)
        .gasCalculator(HomesteadGasCalculator::new)
        .evmBuilder(MainnetEVMs::homestead)
        .contractCreationProcessorBuilder(
            evm ->
                new ContractCreationProcessor(
                    evm, true, Collections.singletonList(MaxCodeSizeRule.from(evm)), 0))
        .transactionValidatorFactoryBuilder(
            (evm, gasLimitCalculator, feeMarket) ->
                new TransactionValidatorFactory(
                    evm.getGasCalculator(), gasLimitCalculator, true, Optional.empty()))
        .difficultyCalculator(MainnetDifficultyCalculators.HOMESTEAD)
        .name("Homestead");
  }

  public static ProtocolSpecBuilder daoRecoveryInitDefinition(
      final EvmConfiguration evmConfiguration,
      final boolean isParallelTxProcessingEnabled,
      final MetricsSystem metricsSystem) {
    return homesteadDefinition(evmConfiguration, isParallelTxProcessingEnabled, metricsSystem)
        .blockHeaderValidatorBuilder(feeMarket -> MainnetBlockHeaderValidator.createDaoValidator())
        .blockProcessorBuilder(
            (transactionProcessor,
                transactionReceiptFactory,
                blockReward,
                miningBeneficiaryCalculator,
                skipZeroBlockRewards,
                protocolSchedule) ->
                new DaoBlockProcessor(
                    isParallelTxProcessingEnabled
                        ? new MainnetParallelBlockProcessor(
                            transactionProcessor,
                            transactionReceiptFactory,
                            blockReward,
                            miningBeneficiaryCalculator,
                            skipZeroBlockRewards,
                            protocolSchedule,
                            metricsSystem)
                        : new MainnetBlockProcessor(
                            transactionProcessor,
                            transactionReceiptFactory,
                            blockReward,
                            miningBeneficiaryCalculator,
                            skipZeroBlockRewards,
                            protocolSchedule)))
        .name("DaoRecoveryInit");
  }

  public static ProtocolSpecBuilder daoRecoveryTransitionDefinition(
      final EvmConfiguration evmConfiguration,
      final boolean isParallelTxProcessingEnabled,
      final MetricsSystem metricsSystem) {
    return daoRecoveryInitDefinition(evmConfiguration, isParallelTxProcessingEnabled, metricsSystem)
        .blockProcessorBuilder(
            isParallelTxProcessingEnabled
                ? new MainnetParallelBlockProcessor.ParallelBlockProcessorBuilder(metricsSystem)
                : MainnetBlockProcessor::new)
        .name("DaoRecoveryTransition");
  }

  public static ProtocolSpecBuilder tangerineWhistleDefinition(
      final EvmConfiguration evmConfiguration,
      final boolean isParallelTxProcessingEnabled,
      final MetricsSystem metricsSystem) {
    return homesteadDefinition(evmConfiguration, isParallelTxProcessingEnabled, metricsSystem)
        .gasCalculator(TangerineWhistleGasCalculator::new)
        .name("TangerineWhistle");
  }

  public static ProtocolSpecBuilder spuriousDragonDefinition(
      final Optional<BigInteger> chainId,
      final EvmConfiguration evmConfiguration,
      final boolean isParallelTxProcessingEnabled,
      final MetricsSystem metricsSystem) {
    return tangerineWhistleDefinition(
            evmConfiguration, isParallelTxProcessingEnabled, metricsSystem)
        .isReplayProtectionSupported(true)
        .gasCalculator(SpuriousDragonGasCalculator::new)
        .skipZeroBlockRewards(true)
        .messageCallProcessorBuilder(
            (evm, precompileContractRegistry) ->
                new MessageCallProcessor(
                    evm,
                    precompileContractRegistry,
                    SPURIOUS_DRAGON_FORCE_DELETE_WHEN_EMPTY_ADDRESSES))
        .contractCreationProcessorBuilder(
            evm ->
                new ContractCreationProcessor(
                    evm,
                    true,
                    Collections.singletonList(MaxCodeSizeRule.from(evm)),
                    1,
                    SPURIOUS_DRAGON_FORCE_DELETE_WHEN_EMPTY_ADDRESSES))
        .transactionValidatorFactoryBuilder(
            (evm, gasLimitCalculator, feeMarket) ->
                new TransactionValidatorFactory(
                    evm.getGasCalculator(), gasLimitCalculator, true, chainId))
        .transactionProcessorBuilder(
            (gasCalculator,
                feeMarket,
                transactionValidator,
                contractCreationProcessor,
                messageCallProcessor) ->
                new MainnetTransactionProcessor(
                    gasCalculator,
                    transactionValidator,
                    contractCreationProcessor,
                    messageCallProcessor,
                    new ClearEmptyAccount(),
                    false,
                    evmConfiguration.evmStackSize(),
                    feeMarket,
                    CoinbaseFeePriceCalculator.frontier()))
        .name("SpuriousDragon");
  }

  public static ProtocolSpecBuilder byzantiumDefinition(
      final Optional<BigInteger> chainId,
      final boolean enableRevertReason,
      final EvmConfiguration evmConfiguration,
      final boolean isParallelTxProcessingEnabled,
      final MetricsSystem metricsSystem) {
    return spuriousDragonDefinition(
            chainId, evmConfiguration, isParallelTxProcessingEnabled, metricsSystem)
        .gasCalculator(ByzantiumGasCalculator::new)
        .evmBuilder(MainnetEVMs::byzantium)
        .precompileContractRegistryBuilder(MainnetPrecompiledContractRegistries::byzantium)
        .difficultyCalculator(MainnetDifficultyCalculators.BYZANTIUM)
        .transactionReceiptFactory(
            enableRevertReason
                ? MainnetProtocolSpecs::byzantiumTransactionReceiptFactoryWithReasonEnabled
                : MainnetProtocolSpecs::byzantiumTransactionReceiptFactory)
        .blockReward(BYZANTIUM_BLOCK_REWARD)
        .privateTransactionValidatorBuilder(() -> new PrivateTransactionValidator(chainId))
        .privateTransactionProcessorBuilder(
            (transactionValidatorFactory,
                contractCreationProcessor,
                messageCallProcessor,
                privateTransactionValidator) ->
                new PrivateTransactionProcessor(
                    transactionValidatorFactory,
                    contractCreationProcessor,
                    messageCallProcessor,
                    false,
                    evmConfiguration.evmStackSize(),
                    privateTransactionValidator))
        .name("Byzantium");
  }

  public static ProtocolSpecBuilder constantinopleDefinition(
      final Optional<BigInteger> chainId,
      final boolean enableRevertReason,
      final EvmConfiguration evmConfiguration,
      final boolean isParallelTxProcessingEnabled,
      final MetricsSystem metricsSystem) {
    return byzantiumDefinition(
            chainId,
            enableRevertReason,
            evmConfiguration,
            isParallelTxProcessingEnabled,
            metricsSystem)
        .difficultyCalculator(MainnetDifficultyCalculators.CONSTANTINOPLE)
        .gasCalculator(ConstantinopleGasCalculator::new)
        .evmBuilder(MainnetEVMs::constantinople)
        .blockReward(CONSTANTINOPLE_BLOCK_REWARD)
        .name("Constantinople");
  }

  public static ProtocolSpecBuilder petersburgDefinition(
      final Optional<BigInteger> chainId,
      final boolean enableRevertReason,
      final EvmConfiguration evmConfiguration,
      final boolean isParallelTxProcessingEnabled,
      final MetricsSystem metricsSystem) {
    return constantinopleDefinition(
            chainId,
            enableRevertReason,
            evmConfiguration,
            isParallelTxProcessingEnabled,
            metricsSystem)
        .gasCalculator(PetersburgGasCalculator::new)
        .name("Petersburg");
  }

  public static ProtocolSpecBuilder istanbulDefinition(
      final Optional<BigInteger> chainId,
      final boolean enableRevertReason,
      final EvmConfiguration evmConfiguration,
      final boolean isParallelTxProcessingEnabled,
      final MetricsSystem metricsSystem) {
    return petersburgDefinition(
            chainId,
            enableRevertReason,
            evmConfiguration,
            isParallelTxProcessingEnabled,
            metricsSystem)
        .gasCalculator(IstanbulGasCalculator::new)
        .evmBuilder(
            (gasCalculator, jdCacheConfig) ->
                MainnetEVMs.istanbul(
                    gasCalculator, chainId.orElse(BigInteger.ZERO), evmConfiguration))
        .precompileContractRegistryBuilder(MainnetPrecompiledContractRegistries::istanbul)
        .contractCreationProcessorBuilder(
            evm ->
                new ContractCreationProcessor(
                    evm,
                    true,
                    Collections.singletonList(MaxCodeSizeRule.from(evm)),
                    1,
                    SPURIOUS_DRAGON_FORCE_DELETE_WHEN_EMPTY_ADDRESSES))
        .name("Istanbul");
  }

  static ProtocolSpecBuilder muirGlacierDefinition(
      final Optional<BigInteger> chainId,
      final boolean enableRevertReason,
      final EvmConfiguration evmConfiguration,
      final boolean isParallelTxProcessingEnabled,
      final MetricsSystem metricsSystem) {
    return istanbulDefinition(
            chainId,
            enableRevertReason,
            evmConfiguration,
            isParallelTxProcessingEnabled,
            metricsSystem)
        .difficultyCalculator(MainnetDifficultyCalculators.MUIR_GLACIER)
        .name("MuirGlacier");
  }

  static ProtocolSpecBuilder berlinDefinition(
      final Optional<BigInteger> chainId,
      final boolean enableRevertReason,
      final EvmConfiguration evmConfiguration,
      final boolean isParallelTxProcessingEnabled,
      final MetricsSystem metricsSystem) {
    return muirGlacierDefinition(
            chainId,
            enableRevertReason,
            evmConfiguration,
            isParallelTxProcessingEnabled,
            metricsSystem)
        .gasCalculator(BerlinGasCalculator::new)
        .transactionValidatorFactoryBuilder(
            (evm, gasLimitCalculator, feeMarket) ->
                new TransactionValidatorFactory(
                    evm.getGasCalculator(),
                    gasLimitCalculator,
                    true,
                    chainId,
                    Set.of(TransactionType.FRONTIER, TransactionType.ACCESS_LIST)))
        .transactionReceiptFactory(
            enableRevertReason
                ? MainnetProtocolSpecs::berlinTransactionReceiptFactoryWithReasonEnabled
                : MainnetProtocolSpecs::berlinTransactionReceiptFactory)
        .name("Berlin");
  }

  static ProtocolSpecBuilder londonDefinition(
      final Optional<BigInteger> chainId,
      final boolean enableRevertReason,
      final GenesisConfigOptions genesisConfigOptions,
      final EvmConfiguration evmConfiguration,
      final MiningParameters miningParameters,
      final boolean isParallelTxProcessingEnabled,
      final MetricsSystem metricsSystem) {
    final long londonForkBlockNumber =
        genesisConfigOptions.getLondonBlockNumber().orElse(Long.MAX_VALUE);
    final BaseFeeMarket londonFeeMarket;
    if (genesisConfigOptions.isZeroBaseFee()) {
      londonFeeMarket = FeeMarket.zeroBaseFee(londonForkBlockNumber);
    } else if (genesisConfigOptions.isFixedBaseFee()) {
      londonFeeMarket =
          FeeMarket.fixedBaseFee(
              londonForkBlockNumber, miningParameters.getMinTransactionGasPrice());
    } else {
      londonFeeMarket =
          FeeMarket.london(londonForkBlockNumber, genesisConfigOptions.getBaseFeePerGas());
    }
    return berlinDefinition(
            chainId,
            enableRevertReason,
            evmConfiguration,
            isParallelTxProcessingEnabled,
            metricsSystem)
        .feeMarket(londonFeeMarket)
        .gasCalculator(LondonGasCalculator::new)
        .gasLimitCalculatorBuilder(
            feeMarket ->
                new LondonTargetingGasLimitCalculator(
                    londonForkBlockNumber, (BaseFeeMarket) feeMarket))
        .transactionValidatorFactoryBuilder(
            (evm, gasLimitCalculator, feeMarket) ->
                new TransactionValidatorFactory(
                    evm.getGasCalculator(),
                    gasLimitCalculator,
                    feeMarket,
                    true,
                    chainId,
                    Set.of(
                        TransactionType.FRONTIER,
                        TransactionType.ACCESS_LIST,
                        TransactionType.EIP1559),
                    Integer.MAX_VALUE))
        .transactionProcessorBuilder(
            (gasCalculator,
                feeMarket,
                transactionValidatorFactory,
                contractCreationProcessor,
                messageCallProcessor) ->
                new MainnetTransactionProcessor(
                    gasCalculator,
                    transactionValidatorFactory,
                    contractCreationProcessor,
                    messageCallProcessor,
                    new ClearEmptyAccount(),
                    false,
                    evmConfiguration.evmStackSize(),
                    feeMarket,
                    CoinbaseFeePriceCalculator.eip1559()))
        .contractCreationProcessorBuilder(
            evm ->
                new ContractCreationProcessor(
                    evm,
                    true,
                    List.of(MaxCodeSizeRule.from(evm), PrefixCodeRule.of()),
                    1,
                    SPURIOUS_DRAGON_FORCE_DELETE_WHEN_EMPTY_ADDRESSES))
        .evmBuilder(
            (gasCalculator, jdCacheConfig) ->
                MainnetEVMs.london(
                    gasCalculator, chainId.orElse(BigInteger.ZERO), evmConfiguration))
        .difficultyCalculator(MainnetDifficultyCalculators.LONDON)
        .blockHeaderValidatorBuilder(
            feeMarket ->
                MainnetBlockHeaderValidator.createBaseFeeMarketValidator((BaseFeeMarket) feeMarket))
        .ommerHeaderValidatorBuilder(
            feeMarket ->
                MainnetBlockHeaderValidator.createBaseFeeMarketOmmerValidator(
                    (BaseFeeMarket) feeMarket))
        .blockBodyValidatorBuilder(BaseFeeBlockBodyValidator::new)
        .name("London");
  }

  static ProtocolSpecBuilder arrowGlacierDefinition(
      final Optional<BigInteger> chainId,
      final boolean enableRevertReason,
      final GenesisConfigOptions genesisConfigOptions,
      final EvmConfiguration evmConfiguration,
      final MiningParameters miningParameters,
      final boolean isParallelTxProcessingEnabled,
      final MetricsSystem metricsSystem) {
    return londonDefinition(
            chainId,
            enableRevertReason,
            genesisConfigOptions,
            evmConfiguration,
            miningParameters,
            isParallelTxProcessingEnabled,
            metricsSystem)
        .difficultyCalculator(MainnetDifficultyCalculators.ARROW_GLACIER)
        .name("ArrowGlacier");
  }

  static ProtocolSpecBuilder grayGlacierDefinition(
      final Optional<BigInteger> chainId,
      final boolean enableRevertReason,
      final GenesisConfigOptions genesisConfigOptions,
      final EvmConfiguration evmConfiguration,
      final MiningParameters miningParameters,
      final boolean isParallelTxProcessingEnabled,
      final MetricsSystem metricsSystem) {
    return arrowGlacierDefinition(
            chainId,
            enableRevertReason,
            genesisConfigOptions,
            evmConfiguration,
            miningParameters,
            isParallelTxProcessingEnabled,
            metricsSystem)
        .difficultyCalculator(MainnetDifficultyCalculators.GRAY_GLACIER)
        .name("GrayGlacier");
  }

  static ProtocolSpecBuilder parisDefinition(
      final Optional<BigInteger> chainId,
      final boolean enableRevertReason,
      final GenesisConfigOptions genesisConfigOptions,
      final EvmConfiguration evmConfiguration,
      final MiningParameters miningParameters,
      final boolean isParallelTxProcessingEnabled,
      final MetricsSystem metricsSystem) {

    return grayGlacierDefinition(
            chainId,
            enableRevertReason,
            genesisConfigOptions,
            evmConfiguration,
            miningParameters,
            isParallelTxProcessingEnabled,
            metricsSystem)
        .evmBuilder(
            (gasCalculator, jdCacheConfig) ->
                MainnetEVMs.paris(gasCalculator, chainId.orElse(BigInteger.ZERO), evmConfiguration))
        .difficultyCalculator(MainnetDifficultyCalculators.PROOF_OF_STAKE_DIFFICULTY)
        .blockHeaderValidatorBuilder(MainnetBlockHeaderValidator::mergeBlockHeaderValidator)
        .blockReward(Wei.ZERO)
        .skipZeroBlockRewards(true)
        .isPoS(true)
        .name("ParisFork");
  }

  static ProtocolSpecBuilder shanghaiDefinition(
      final Optional<BigInteger> chainId,
      final boolean enableRevertReason,
      final GenesisConfigOptions genesisConfigOptions,
      final EvmConfiguration evmConfiguration,
<<<<<<< HEAD
      final MiningParameters miningParameters) {

    final ClearEmptyAccountStrategy clearEmptyAccountStrategy = new ClearEmptyAccount();

=======
      final MiningParameters miningParameters,
      final boolean isParallelTxProcessingEnabled,
      final MetricsSystem metricsSystem) {
>>>>>>> 94099d18
    return parisDefinition(
            chainId,
            enableRevertReason,
            genesisConfigOptions,
            evmConfiguration,
            miningParameters,
            isParallelTxProcessingEnabled,
            metricsSystem)
        // gas calculator has new code to support EIP-3860 limit and meter initcode
        .gasCalculator(ShanghaiGasCalculator::new)
        // EVM has a new operation for EIP-3855 PUSH0 instruction
        .evmBuilder(
            (gasCalculator, jdCacheConfig) ->
                MainnetEVMs.shanghai(
                    gasCalculator, chainId.orElse(BigInteger.ZERO), evmConfiguration))
        // we need to flip the Warm Coinbase flag for EIP-3651 warm coinbase
        .transactionProcessorBuilder(
            (gasCalculator,
                feeMarket,
                transactionValidatorFactory,
                contractCreationProcessor,
                messageCallProcessor) ->
                new MainnetTransactionProcessor(
                    gasCalculator,
                    transactionValidatorFactory,
                    contractCreationProcessor,
                    messageCallProcessor,
                    clearEmptyAccountStrategy,
                    true,
                    evmConfiguration.evmStackSize(),
                    feeMarket,
                    CoinbaseFeePriceCalculator.eip1559()))
        // Contract creation rules for EIP-3860 Limit and meter intitcode
        .transactionValidatorFactoryBuilder(
            (evm, gasLimitCalculator, feeMarket) ->
                new TransactionValidatorFactory(
                    evm.getGasCalculator(),
                    gasLimitCalculator,
                    feeMarket,
                    true,
                    chainId,
                    Set.of(
                        TransactionType.FRONTIER,
                        TransactionType.ACCESS_LIST,
                        TransactionType.EIP1559),
<<<<<<< HEAD
                    evm.getEvmVersion().getMaxInitcodeSize()))
        .withdrawalsProcessor(new WithdrawalsProcessor(clearEmptyAccountStrategy))
=======
                    evm.getMaxInitcodeSize()))
        .withdrawalsProcessor(new WithdrawalsProcessor())
>>>>>>> 94099d18
        .withdrawalsValidator(new WithdrawalsValidator.AllowedWithdrawals())
        .executionWitnessValidator(new ExecutionWitnessValidator.AllowedExecutionWitness())
        .name("Shanghai");
  }

  static ProtocolSpecBuilder cancunDefinition(
      final Optional<BigInteger> chainId,
      final boolean enableRevertReason,
      final GenesisConfigOptions genesisConfigOptions,
      final EvmConfiguration evmConfiguration,
      final MiningParameters miningParameters,
      final boolean isParallelTxProcessingEnabled,
      final MetricsSystem metricsSystem) {
    final long londonForkBlockNumber = genesisConfigOptions.getLondonBlockNumber().orElse(0L);
    final BaseFeeMarket cancunFeeMarket;
    if (genesisConfigOptions.isZeroBaseFee()) {
      cancunFeeMarket = FeeMarket.zeroBaseFee(londonForkBlockNumber);
    } else if (genesisConfigOptions.isFixedBaseFee()) {
      cancunFeeMarket =
          FeeMarket.fixedBaseFee(
              londonForkBlockNumber, miningParameters.getMinTransactionGasPrice());
    } else {
      cancunFeeMarket =
          FeeMarket.cancun(londonForkBlockNumber, genesisConfigOptions.getBaseFeePerGas());
    }

    return shanghaiDefinition(
            chainId,
            enableRevertReason,
            genesisConfigOptions,
            evmConfiguration,
            miningParameters,
            isParallelTxProcessingEnabled,
            metricsSystem)
        .feeMarket(cancunFeeMarket)
        // gas calculator for EIP-4844 blob gas
        .gasCalculator(CancunGasCalculator::new)
        // gas limit with EIP-4844 max blob gas per block
        .gasLimitCalculatorBuilder(
            feeMarket ->
                new CancunTargetingGasLimitCalculator(
                    londonForkBlockNumber, (BaseFeeMarket) feeMarket))
        // EVM changes to support EIP-1153: TSTORE and EIP-5656: MCOPY
        .evmBuilder(
            (gasCalculator, jdCacheConfig) ->
                MainnetEVMs.cancun(
                    gasCalculator, chainId.orElse(BigInteger.ZERO), evmConfiguration))
        // use Cancun fee market
        .transactionProcessorBuilder(
            (gasCalculator,
                feeMarket,
                transactionValidator,
                contractCreationProcessor,
                messageCallProcessor) ->
                new MainnetTransactionProcessor(
                    gasCalculator,
                    transactionValidator,
                    contractCreationProcessor,
                    messageCallProcessor,
                    new ClearEmptyAccount(),
                    true,
                    evmConfiguration.evmStackSize(),
                    feeMarket,
                    CoinbaseFeePriceCalculator.eip1559(),
                    new CodeDelegationProcessor(chainId)))
        // change to check for max blob gas per block for EIP-4844
        .transactionValidatorFactoryBuilder(
            (evm, gasLimitCalculator, feeMarket) ->
                new TransactionValidatorFactory(
                    evm.getGasCalculator(),
                    gasLimitCalculator,
                    feeMarket,
                    true,
                    chainId,
                    Set.of(
                        TransactionType.FRONTIER,
                        TransactionType.ACCESS_LIST,
                        TransactionType.EIP1559,
                        TransactionType.BLOB),
                    evm.getMaxInitcodeSize()))
        .precompileContractRegistryBuilder(MainnetPrecompiledContractRegistries::cancun)
        .blockHeaderValidatorBuilder(MainnetBlockHeaderValidator::cancunBlockHeaderValidator)
        .blockHashProcessor(new CancunBlockHashProcessor())
        .name("Cancun");
  }

  static ProtocolSpecBuilder cancunEOFDefinition(
      final Optional<BigInteger> chainId,
      final boolean enableRevertReason,
      final GenesisConfigOptions genesisConfigOptions,
      final EvmConfiguration evmConfiguration,
      final MiningParameters miningParameters,
      final boolean isParallelTxProcessingEnabled,
      final MetricsSystem metricsSystem) {

    ProtocolSpecBuilder protocolSpecBuilder =
        cancunDefinition(
            chainId,
            enableRevertReason,
            genesisConfigOptions,
            evmConfiguration,
            miningParameters,
            isParallelTxProcessingEnabled,
            metricsSystem);
    return addEOF(chainId, evmConfiguration, protocolSpecBuilder).name("CancunEOF");
  }

  static ProtocolSpecBuilder pragueDefinition(
      final Optional<BigInteger> chainId,
      final boolean enableRevertReason,
      final GenesisConfigOptions genesisConfigOptions,
      final EvmConfiguration evmConfiguration,
      final MiningParameters miningParameters,
      final boolean isParallelTxProcessingEnabled,
      final MetricsSystem metricsSystem) {

    RequestContractAddresses requestContractAddresses =
        RequestContractAddresses.fromGenesis(genesisConfigOptions);

    return cancunDefinition(
            chainId,
            enableRevertReason,
            genesisConfigOptions,
            evmConfiguration,
            miningParameters,
            isParallelTxProcessingEnabled,
            metricsSystem)
        // EIP-3074 AUTH and AUTCALL gas
        .gasCalculator(PragueGasCalculator::new)
        // EIP-3074 AUTH and AUTHCALL
        .evmBuilder(
            (gasCalculator, jdCacheConfig) ->
                MainnetEVMs.prague(
                    gasCalculator, chainId.orElse(BigInteger.ZERO), evmConfiguration))

        // EIP-2537 BLS12-381 precompiles
        .precompileContractRegistryBuilder(MainnetPrecompiledContractRegistries::prague)

        // EIP-7002 Withdrawals / EIP-6610 Deposits / EIP-7685 Requests
        .requestsValidator(pragueRequestsValidator(requestContractAddresses))
        // EIP-7002 Withdrawals / EIP-6610 Deposits / EIP-7685 Requests
        .requestProcessorCoordinator(pragueRequestsProcessors(requestContractAddresses))

        // change to accept EIP-7702 transactions
        .transactionValidatorFactoryBuilder(
            (evm, gasLimitCalculator, feeMarket) ->
                new TransactionValidatorFactory(
                    evm.getGasCalculator(),
                    gasLimitCalculator,
                    feeMarket,
                    true,
                    chainId,
                    Set.of(
                        TransactionType.FRONTIER,
                        TransactionType.ACCESS_LIST,
                        TransactionType.EIP1559,
                        TransactionType.BLOB,
                        TransactionType.DELEGATE_CODE),
                    evm.getMaxInitcodeSize()))

        // EIP-2935 Blockhash processor
        .blockHashProcessor(new PragueBlockHashProcessor())
        .name("Prague");
  }

  static ProtocolSpecBuilder pragueEOFDefinition(
      final Optional<BigInteger> chainId,
      final boolean enableRevertReason,
      final GenesisConfigOptions genesisConfigOptions,
      final EvmConfiguration evmConfiguration,
      final MiningParameters miningParameters,
      final boolean isParallelTxProcessingEnabled,
      final MetricsSystem metricsSystem) {

    ProtocolSpecBuilder protocolSpecBuilder =
        pragueDefinition(
            chainId,
            enableRevertReason,
            genesisConfigOptions,
            evmConfiguration,
            miningParameters,
            isParallelTxProcessingEnabled,
            metricsSystem);
    return addEOF(chainId, evmConfiguration, protocolSpecBuilder).name("PragueEOF");
  }

  private static ProtocolSpecBuilder addEOF(
      final Optional<BigInteger> chainId,
      final EvmConfiguration evmConfiguration,
      final ProtocolSpecBuilder protocolSpecBuilder) {
    return protocolSpecBuilder
        // EIP-7692 EOF v1 Gas calculator
        .gasCalculator(PragueEOFGasCalculator::new)
        // EIP-7692 EOF v1 EVM and opcodes
        .evmBuilder(
            (gasCalculator, jdCacheConfig) ->
                MainnetEVMs.pragueEOF(
                    gasCalculator, chainId.orElse(BigInteger.ZERO), evmConfiguration))
        // EIP-7698 EOF v1 creation transaction
        .contractCreationProcessorBuilder(
            evm ->
                new ContractCreationProcessor(
                    evm,
                    true,
                    List.of(MaxCodeSizeRule.from(evm), EOFValidationCodeRule.from(evm)),
                    1,
                    SPURIOUS_DRAGON_FORCE_DELETE_WHEN_EMPTY_ADDRESSES));
  }

  static ProtocolSpecBuilder eip4762Definition(
      final Optional<BigInteger> chainId,
      final boolean enableRevertReason,
      final GenesisConfigOptions genesisConfigOptions,
      final EvmConfiguration evmConfiguration,
      final MiningParameters miningParameters) {

    final ClearEmptyAccountStrategy clearEmptyAccountStrategy =
        new ClearEmptyAccountStrategy.ClearEmptyAccountWithException(
            List.of(PragueBlockHashProcessor.HISTORY_STORAGE_ADDRESS));
    return shanghaiDefinition(
            chainId, enableRevertReason, genesisConfigOptions, evmConfiguration, miningParameters)
        .gasCalculator(Eip4762GasCalculator::new)
        .evmBuilder(
            (gasCalculator, jdCacheConfig) ->
                MainnetEVMs.eip4762(
                    gasCalculator, chainId.orElse(BigInteger.ZERO), evmConfiguration))
        .transactionProcessorBuilder(
            (gasCalculator,
                feeMarket,
                transactionValidatorFactory,
                contractCreationProcessor,
                messageCallProcessor) ->
                new MainnetTransactionProcessor(
                    gasCalculator,
                    transactionValidatorFactory,
                    contractCreationProcessor,
                    messageCallProcessor,
                    clearEmptyAccountStrategy,
                    true,
                    evmConfiguration.evmStackSize(),
                    feeMarket,
                    CoinbaseFeePriceCalculator.eip1559()))
        .withdrawalsProcessor(new WithdrawalsProcessor(clearEmptyAccountStrategy))
        .blockHashProcessor(new PragueBlockHashProcessor())
        .name("eip4762");
  }

  static ProtocolSpecBuilder futureEipsDefinition(
      final Optional<BigInteger> chainId,
      final boolean enableRevertReason,
      final GenesisConfigOptions genesisConfigOptions,
      final EvmConfiguration evmConfiguration,
      final MiningParameters miningParameters,
      final boolean isParallelTxProcessingEnabled,
      final MetricsSystem metricsSystem) {
    return pragueEOFDefinition(
            chainId,
            enableRevertReason,
            genesisConfigOptions,
            evmConfiguration,
            miningParameters,
            isParallelTxProcessingEnabled,
            metricsSystem)
        // Use Future EIP configured EVM
        .evmBuilder(
            (gasCalculator, jdCacheConfig) ->
                MainnetEVMs.futureEips(
                    gasCalculator, chainId.orElse(BigInteger.ZERO), evmConfiguration))
        // change contract call creator to accept EOF code
        .contractCreationProcessorBuilder(
            evm ->
                new ContractCreationProcessor(
                    evm,
                    true,
                    List.of(MaxCodeSizeRule.from(evm), EOFValidationCodeRule.from(evm)),
                    1,
                    SPURIOUS_DRAGON_FORCE_DELETE_WHEN_EMPTY_ADDRESSES))
        // use future configured precompiled contracts
        .precompileContractRegistryBuilder(MainnetPrecompiledContractRegistries::futureEips)
        .name("FutureEips");
  }

  static ProtocolSpecBuilder experimentalEipsDefinition(
      final Optional<BigInteger> chainId,
      final boolean enableRevertReason,
      final GenesisConfigOptions genesisConfigOptions,
      final EvmConfiguration evmConfiguration,
      final MiningParameters miningParameters,
      final boolean isParallelTxProcessingEnabled,
      final MetricsSystem metricsSystem) {

    return futureEipsDefinition(
            chainId,
            enableRevertReason,
            genesisConfigOptions,
            evmConfiguration,
            miningParameters,
            isParallelTxProcessingEnabled,
            metricsSystem)
        .evmBuilder(
            (gasCalculator, jdCacheConfig) ->
                MainnetEVMs.experimentalEips(
                    gasCalculator, chainId.orElse(BigInteger.ZERO), evmConfiguration))
        .name("ExperimentalEips");
  }

  private static TransactionReceipt frontierTransactionReceiptFactory(
      // ignored because it's always FRONTIER
      final TransactionType __,
      final TransactionProcessingResult result,
      final WorldState worldState,
      final long gasUsed) {
    return new TransactionReceipt(
        worldState.frontierRootHash(),
        gasUsed,
        result.getLogs(),
        Optional.empty()); // No revert reason in frontier
  }

  private static TransactionReceipt byzantiumTransactionReceiptFactory(
      // ignored because it's always FRONTIER
      final TransactionType __,
      final TransactionProcessingResult result,
      final WorldState worldState,
      final long gasUsed) {
    return new TransactionReceipt(
        result.isSuccessful() ? 1 : 0, gasUsed, result.getLogs(), Optional.empty());
  }

  private static TransactionReceipt byzantiumTransactionReceiptFactoryWithReasonEnabled(
      // ignored because it's always FRONTIER
      final TransactionType __,
      final TransactionProcessingResult result,
      final WorldState worldState,
      final long gasUsed) {
    return new TransactionReceipt(
        result.isSuccessful() ? 1 : 0, gasUsed, result.getLogs(), result.getRevertReason());
  }

  static TransactionReceipt berlinTransactionReceiptFactory(
      final TransactionType transactionType,
      final TransactionProcessingResult transactionProcessingResult,
      final WorldState worldState,
      final long gasUsed) {
    return new TransactionReceipt(
        transactionType,
        transactionProcessingResult.isSuccessful() ? 1 : 0,
        gasUsed,
        transactionProcessingResult.getLogs(),
        Optional.empty());
  }

  static TransactionReceipt berlinTransactionReceiptFactoryWithReasonEnabled(
      final TransactionType transactionType,
      final TransactionProcessingResult transactionProcessingResult,
      final WorldState worldState,
      final long gasUsed) {
    return new TransactionReceipt(
        transactionType,
        transactionProcessingResult.isSuccessful() ? 1 : 0,
        gasUsed,
        transactionProcessingResult.getLogs(),
        transactionProcessingResult.getRevertReason());
  }

  private record DaoBlockProcessor(BlockProcessor wrapped) implements BlockProcessor {

    @Override
    public BlockProcessingResult processBlock(
        final Blockchain blockchain,
        final MutableWorldState worldState,
        final BlockHeader blockHeader,
        final List<Transaction> transactions,
        final List<BlockHeader> ommers,
        final Optional<List<Withdrawal>> withdrawals,
        final PrivateMetadataUpdater privateMetadataUpdater) {
      updateWorldStateForDao(worldState);
      return wrapped.processBlock(
          blockchain,
          worldState,
          blockHeader,
          transactions,
          ommers,
          withdrawals,
          privateMetadataUpdater);
    }

    private static final Address DAO_REFUND_CONTRACT_ADDRESS =
        Address.fromHexString("0xbf4ed7b27f1d666546e30d74d50d173d20bca754");

    private void updateWorldStateForDao(final MutableWorldState worldState) {
      try {
        final JsonArray json =
            new JsonArray(
                Resources.toString(
                    Objects.requireNonNull(this.getClass().getResource("/daoAddresses.json")),
                    StandardCharsets.UTF_8));
        final List<Address> addresses =
            IntStream.range(0, json.size())
                .mapToObj(json::getString)
                .map(Address::fromHexString)
                .toList();
        final WorldUpdater worldUpdater = worldState.updater();
        final MutableAccount daoRefundContract =
            worldUpdater.getOrCreate(DAO_REFUND_CONTRACT_ADDRESS);
        for (final Address address : addresses) {
          final MutableAccount account = worldUpdater.getOrCreate(address);
          final Wei balance = account.getBalance();
          account.decrementBalance(balance);
          daoRefundContract.incrementBalance(balance);
        }
        worldUpdater.commit();
      } catch (final IOException e) {
        throw new IllegalStateException(e);
      }
    }
  }
}<|MERGE_RESOLUTION|>--- conflicted
+++ resolved
@@ -604,16 +604,11 @@
       final boolean enableRevertReason,
       final GenesisConfigOptions genesisConfigOptions,
       final EvmConfiguration evmConfiguration,
-<<<<<<< HEAD
-      final MiningParameters miningParameters) {
+      final MiningParameters miningParameters,
+      final boolean isParallelTxProcessingEnabled,
+      final MetricsSystem metricsSystem) {
 
     final ClearEmptyAccountStrategy clearEmptyAccountStrategy = new ClearEmptyAccount();
-
-=======
-      final MiningParameters miningParameters,
-      final boolean isParallelTxProcessingEnabled,
-      final MetricsSystem metricsSystem) {
->>>>>>> 94099d18
     return parisDefinition(
             chainId,
             enableRevertReason,
@@ -659,13 +654,8 @@
                         TransactionType.FRONTIER,
                         TransactionType.ACCESS_LIST,
                         TransactionType.EIP1559),
-<<<<<<< HEAD
-                    evm.getEvmVersion().getMaxInitcodeSize()))
+                    evm.getMaxInitcodeSize()))
         .withdrawalsProcessor(new WithdrawalsProcessor(clearEmptyAccountStrategy))
-=======
-                    evm.getMaxInitcodeSize()))
-        .withdrawalsProcessor(new WithdrawalsProcessor())
->>>>>>> 94099d18
         .withdrawalsValidator(new WithdrawalsValidator.AllowedWithdrawals())
         .executionWitnessValidator(new ExecutionWitnessValidator.AllowedExecutionWitness())
         .name("Shanghai");
@@ -880,13 +870,21 @@
       final boolean enableRevertReason,
       final GenesisConfigOptions genesisConfigOptions,
       final EvmConfiguration evmConfiguration,
-      final MiningParameters miningParameters) {
+      final MiningParameters miningParameters,
+      final boolean isParallelTxProcessingEnabled,
+      final MetricsSystem metricsSystem) {
 
     final ClearEmptyAccountStrategy clearEmptyAccountStrategy =
         new ClearEmptyAccountStrategy.ClearEmptyAccountWithException(
             List.of(PragueBlockHashProcessor.HISTORY_STORAGE_ADDRESS));
     return shanghaiDefinition(
-            chainId, enableRevertReason, genesisConfigOptions, evmConfiguration, miningParameters)
+            chainId,
+            enableRevertReason,
+            genesisConfigOptions,
+            evmConfiguration,
+            miningParameters,
+            isParallelTxProcessingEnabled,
+            metricsSystem)
         .gasCalculator(Eip4762GasCalculator::new)
         .evmBuilder(
             (gasCalculator, jdCacheConfig) ->
