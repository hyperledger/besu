--- conflicted
+++ resolved
@@ -34,10 +34,7 @@
 import org.hyperledger.besu.ethereum.privacy.PrivateTransactionValidator;
 import org.hyperledger.besu.ethereum.privacy.storage.PrivateMetadataUpdater;
 import org.hyperledger.besu.ethereum.processing.TransactionProcessingResult;
-<<<<<<< HEAD
 import org.hyperledger.besu.evm.MainnetEVMs;
-=======
->>>>>>> 721313ca
 import org.hyperledger.besu.evm.account.MutableAccount;
 import org.hyperledger.besu.evm.contractvalidation.MaxCodeSizeRule;
 import org.hyperledger.besu.evm.contractvalidation.PrefixCodeRule;
@@ -213,11 +210,7 @@
     return frontierDefinition(
             configContractSizeLimit, configStackSizeLimit, quorumCompatibilityMode)
         .gasCalculator(HomesteadGasCalculator::new)
-<<<<<<< HEAD
         .evmBuilder(MainnetEVMs::homestead)
-=======
-        .evmBuilder(MainnetEvmRegistries::homestead)
->>>>>>> 721313ca
         .contractCreationProcessorBuilder(
             (gasCalculator, evm) ->
                 new ContractCreationProcessor(
