--- conflicted
+++ resolved
@@ -33,12 +33,9 @@
 import org.hyperledger.besu.ethereum.trie.pathbased.bonsai.worldview.BonsaiWorldStateUpdateAccumulator;
 import org.hyperledger.besu.ethereum.trie.pathbased.common.trielog.TrieLogManager;
 import org.hyperledger.besu.evm.internal.EvmConfiguration;
-<<<<<<< HEAD
 import org.hyperledger.besu.plugin.services.storage.DataStorageFormat;
-=======
 import org.hyperledger.besu.plugin.services.storage.KeyValueStorageTransaction;
 import org.hyperledger.besu.plugin.services.trielogs.TrieLog;
->>>>>>> 38d901d2
 
 import java.util.Optional;
 import java.util.concurrent.atomic.AtomicBoolean;
@@ -77,17 +74,13 @@
 
   @BeforeEach
   public void setup() {
-<<<<<<< HEAD
-    trieLogManager =
-        new TrieLogManager(
-            blockchain, DataStorageFormat.BONSAI, bonsaiWorldStateKeyValueStorage, 512, null);
-=======
     when(bonsaiWorldState.getWorldStateStorage()).thenReturn(bonsaiWorldStateKeyValueStorage);
     when(bonsaiWorldStateKeyValueStorage.updater()).thenReturn(mockedUpdater);
     when(mockedUpdater.getTrieLogStorageTransaction()).thenReturn(mockedTrieLogTransaction);
 
-    trieLogManager = new TrieLogManager(blockchain, bonsaiWorldStateKeyValueStorage, 512, null);
->>>>>>> 38d901d2
+    trieLogManager =
+        new TrieLogManager(
+            blockchain, DataStorageFormat.BONSAI, bonsaiWorldStateKeyValueStorage, 512, null);
   }
 
   @Test
