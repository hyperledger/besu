--- conflicted
+++ resolved
@@ -196,11 +196,7 @@
     when(mockPublicTransactionProcessor.processTransaction(
             any(), any(), any(), any(), any(), any(), anyBoolean(), any()))
         .thenReturn(
-<<<<<<< HEAD
-            MainnetTransactionProcessor.TransactionProcessingResult.successful(
-=======
             TransactionProcessingResult.successful(
->>>>>>> 4ff73342
                 Collections.emptyList(), 0, 0, Bytes.EMPTY, ValidationResult.valid()));
     when(protocolSpec.getTransactionProcessor()).thenReturn(mockPublicTransactionProcessor);
     final PrivateTransactionProcessor mockPrivateTransactionProcessor =
@@ -208,11 +204,7 @@
     when(mockPrivateTransactionProcessor.processTransaction(
             any(), any(), any(), any(), any(), any(), any(), any(), any(), any()))
         .thenReturn(
-<<<<<<< HEAD
-            PrivateTransactionProcessor.TransactionProcessingResult.successful(
-=======
             TransactionProcessingResult.successful(
->>>>>>> 4ff73342
                 Collections.emptyList(), 0, 0, Bytes.EMPTY, ValidationResult.valid()));
     when(protocolSpec.getPrivateTransactionProcessor()).thenReturn(mockPrivateTransactionProcessor);
     final AbstractBlockProcessor.TransactionReceiptFactory mockTransactionReceiptFactory =
