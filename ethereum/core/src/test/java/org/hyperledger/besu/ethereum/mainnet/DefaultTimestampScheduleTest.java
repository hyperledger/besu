/*
 * Copyright contributors to Hyperledger Besu.
 *
 * Licensed under the Apache License, Version 2.0 (the "License"); you may not use this file except in compliance with
 * the License. You may obtain a copy of the License at
 *
 * http://www.apache.org/licenses/LICENSE-2.0
 *
 * Unless required by applicable law or agreed to in writing, software distributed under the License is distributed on
 * an "AS IS" BASIS, WITHOUT WARRANTIES OR CONDITIONS OF ANY KIND, either express or implied. See the License for the
 * specific language governing permissions and limitations under the License.
 *
 * SPDX-License-Identifier: Apache-2.0
 */

package org.hyperledger.besu.ethereum.mainnet;

import static org.assertj.core.api.Assertions.assertThat;
import static org.mockito.Mockito.mock;

import org.hyperledger.besu.config.StubGenesisConfigOptions;
import org.hyperledger.besu.ethereum.core.BlockHeader;
import org.hyperledger.besu.ethereum.core.BlockHeaderBuilder;
import org.hyperledger.besu.ethereum.core.BlockHeaderTestFixture;
import org.hyperledger.besu.ethereum.core.PrivacyParameters;
import org.hyperledger.besu.ethereum.linea.LineaParameters;
import org.hyperledger.besu.evm.internal.EvmConfiguration;

import java.math.BigInteger;
import java.util.Optional;
import java.util.function.Function;

import org.junit.Before;
import org.junit.Test;

public class DefaultTimestampScheduleTest {

  private static final BigInteger chainId = BigInteger.ONE;
  private static final BigInteger defaultChainId = BigInteger.ONE;
  private static final PrivacyParameters privacyParameters = new PrivacyParameters();
  private static final EvmConfiguration evmConfiguration = EvmConfiguration.DEFAULT;
  private static final LineaParameters lineaParameters = LineaParameters.DEFAULT;
  private static final BlockHeader BLOCK_HEADER =
      new BlockHeaderTestFixture().timestamp(1L).buildHeader();
  private TimestampScheduleBuilder builder;
  private StubGenesisConfigOptions config;

  private final Function<ProtocolSpecBuilder, ProtocolSpecBuilder> modifier = Function.identity();

  private final long FIRST_TIMESTAMP_FORK = 1L;

  @Before
  public void setup() {
    config = new StubGenesisConfigOptions();
    config.chainId(chainId);
    boolean isRevertReasonEnabled = false;
    builder =
        new TimestampScheduleBuilder(
            config,
            defaultChainId,
            ProtocolSpecAdapters.create(FIRST_TIMESTAMP_FORK, modifier),
            privacyParameters,
            isRevertReasonEnabled,
<<<<<<< HEAD
            quorumCompatibilityMode,
            evmConfiguration,
            lineaParameters);
=======
            evmConfiguration);
>>>>>>> 9978cb48
  }

  @Test
  public void getByBlockHeader_whenSpecFound() {
    config.shanghaiTime(FIRST_TIMESTAMP_FORK);
    final TimestampSchedule schedule = builder.createTimestampSchedule();

    assertThat(schedule.getByBlockHeader(BLOCK_HEADER)).isNotNull();
  }

  @Test
  public void getByBlockHeader_whenSpecNotFoundReturnsNull() {
    config.shanghaiTime(2L);
    builder =
        new TimestampScheduleBuilder(
            config,
            defaultChainId,
            ProtocolSpecAdapters.create(2L, modifier),
            privacyParameters,
            false,
<<<<<<< HEAD
            false,
            evmConfiguration,
            lineaParameters);
=======
            evmConfiguration);
>>>>>>> 9978cb48
    final TimestampSchedule schedule = builder.createTimestampSchedule();

    assertThat(schedule.getByBlockHeader(BLOCK_HEADER)).isNull();
  }

  @Test
  public void isOnMilestoneBoundary() {
    config.shanghaiTime(FIRST_TIMESTAMP_FORK);
    config.cancunTime(2L);
    config.experimentalEipsTime(4L);
    final HeaderBasedProtocolSchedule protocolSchedule = builder.createTimestampSchedule();

    assertThat(protocolSchedule.isOnMilestoneBoundary(header(0))).isEqualTo(false);
    assertThat(protocolSchedule.isOnMilestoneBoundary(header(FIRST_TIMESTAMP_FORK)))
        .isEqualTo(true);
    assertThat(protocolSchedule.isOnMilestoneBoundary(header(2))).isEqualTo(true);
    assertThat(protocolSchedule.isOnMilestoneBoundary(header(3))).isEqualTo(false);
    assertThat(protocolSchedule.isOnMilestoneBoundary(header(4))).isEqualTo(true);
  }

  @Test
  public void getForNextBlockHeader_shouldGetHeaderForNextTimestamp() {
    final ProtocolSpec spec1 = mock(ProtocolSpec.class);
    final ProtocolSpec spec2 = mock(ProtocolSpec.class);

    final TimestampSchedule protocolSchedule = new DefaultTimestampSchedule(Optional.of(chainId));
    protocolSchedule.putMilestone(0, spec1);
    protocolSchedule.putMilestone(1000, spec2);

    final BlockHeader blockHeader =
        BlockHeaderBuilder.createDefault().number(0L).buildBlockHeader();
    final ProtocolSpec spec = protocolSchedule.getForNextBlockHeader(blockHeader, 1000);

    assertThat(spec).isEqualTo(spec2);
  }

  private BlockHeader header(final long timestamp) {
    return new BlockHeaderTestFixture().timestamp(timestamp).buildHeader();
  }
}<|MERGE_RESOLUTION|>--- conflicted
+++ resolved
@@ -61,13 +61,8 @@
             ProtocolSpecAdapters.create(FIRST_TIMESTAMP_FORK, modifier),
             privacyParameters,
             isRevertReasonEnabled,
-<<<<<<< HEAD
-            quorumCompatibilityMode,
             evmConfiguration,
             lineaParameters);
-=======
-            evmConfiguration);
->>>>>>> 9978cb48
   }
 
   @Test
@@ -88,13 +83,8 @@
             ProtocolSpecAdapters.create(2L, modifier),
             privacyParameters,
             false,
-<<<<<<< HEAD
-            false,
             evmConfiguration,
             lineaParameters);
-=======
-            evmConfiguration);
->>>>>>> 9978cb48
     final TimestampSchedule schedule = builder.createTimestampSchedule();
 
     assertThat(schedule.getByBlockHeader(BLOCK_HEADER)).isNull();
