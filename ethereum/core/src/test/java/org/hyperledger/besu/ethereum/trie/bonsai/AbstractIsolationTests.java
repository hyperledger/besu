--- conflicted
+++ resolved
@@ -160,12 +160,7 @@
             EvmConfiguration.DEFAULT);
     var ws = archive.getMutable();
     genesisState.writeStateTo(ws);
-<<<<<<< HEAD
-    protocolContext = new ProtocolContext(blockchain, archive, null);
-=======
-    protocolContext =
-        new ProtocolContext(blockchain, archive, null, Optional.empty(), new BadBlockManager());
->>>>>>> 16d47906
+    protocolContext = new ProtocolContext(blockchain, archive, null, new BadBlockManager());
     ethContext = mock(EthContext.class, RETURNS_DEEP_STUBS);
     when(ethContext.getEthPeers().subscribeConnect(any())).thenReturn(1L);
     transactionPool =
