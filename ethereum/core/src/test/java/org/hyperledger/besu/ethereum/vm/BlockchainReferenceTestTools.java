--- conflicted
+++ resolved
@@ -76,18 +76,10 @@
     // Don't do time consuming tests
     params.ignore("CALLBlake2f_MaxRounds.*");
 
-<<<<<<< HEAD
     // Berlin isn't finalized
-    params.ignore(".*Berlin.*");
-=======
-    // Insane amount of ether
-    params.blacklist("sha3_memSizeNoQuadraticCost[0-9][0-9]_Istanbul");
-    params.blacklist("sha3_memSizeQuadraticCost[0-9][0-9]_(|zeroSize|2)_?Istanbul");
-
     if (!ExperimentalEIPs.berlinEnabled) {
-      params.blacklist(".*_Berlin");
+      params.ignore(".*[_-]Berlin");
     }
->>>>>>> 9df2d41b
   }
 
   public static Collection<Object[]> generateTestParametersForConfig(final String[] filePath) {
