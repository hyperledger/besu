--- conflicted
+++ resolved
@@ -151,11 +151,8 @@
             new CachedMerkleTrieLoader(new NoOpMetricsSystem()),
             new NoOpMetricsSystem(),
             null,
-<<<<<<< HEAD
+            EvmConfiguration.DEFAULT,
             TrieLogPruner.noOpTrieLogPruner());
-=======
-            EvmConfiguration.DEFAULT);
->>>>>>> 236779d3
     var ws = archive.getMutable();
     genesisState.writeStateTo(ws);
     protocolContext = new ProtocolContext(blockchain, archive, null, Optional.empty());
