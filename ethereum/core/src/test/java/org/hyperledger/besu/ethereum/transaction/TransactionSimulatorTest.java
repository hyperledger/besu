--- conflicted
+++ resolved
@@ -18,7 +18,6 @@
 import static org.mockito.ArgumentMatchers.any;
 import static org.mockito.ArgumentMatchers.anyBoolean;
 import static org.mockito.ArgumentMatchers.eq;
-import static org.mockito.Mockito.doReturn;
 import static org.mockito.Mockito.mock;
 import static org.mockito.Mockito.verify;
 import static org.mockito.Mockito.when;
@@ -581,12 +580,7 @@
         when(result.isSuccessful()).thenReturn(false);
         break;
     }
-<<<<<<< HEAD
-    doReturn(result)
-        .when(transactionProcessor)
-        .processTransaction(
-            any(), any(), any(), eq(transaction), any(), any(), anyBoolean(), any(), any());
-=======
+
     when(transactionProcessor.processTransaction(
             any(),
             any(),
@@ -599,7 +593,6 @@
             any(),
             any(Wei.class)))
         .thenReturn(result);
->>>>>>> 81e7d5d9
   }
 
   private void verifyTransactionWasProcessed(final Transaction expectedTransaction) {
