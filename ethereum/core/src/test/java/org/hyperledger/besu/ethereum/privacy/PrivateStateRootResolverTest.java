--- conflicted
+++ resolved
@@ -55,12 +55,8 @@
 
   @BeforeClass
   public static void setupClass() {
-<<<<<<< HEAD
-    BLOCKCHAIN = InMemoryKeyValueStorageProvider.createInMemoryBlockchain(BLOCK_GENERATOR.genesisBlock());
-=======
     BLOCKCHAIN =
         InMemoryKeyValueStorageProvider.createInMemoryBlockchain(BLOCK_GENERATOR.genesisBlock());
->>>>>>> 2e540e52
     for (int i = 1; i <= 69; i++) {
       final BlockDataGenerator.BlockOptions options =
           new BlockDataGenerator.BlockOptions()
