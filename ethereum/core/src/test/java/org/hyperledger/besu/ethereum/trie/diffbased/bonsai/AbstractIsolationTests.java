/*
 * Copyright contributors to Hyperledger Besu.
 *
 * Licensed under the Apache License, Version 2.0 (the "License"); you may not use this file except in compliance with
 * the License. You may obtain a copy of the License at
 *
 * http://www.apache.org/licenses/LICENSE-2.0
 *
 * Unless required by applicable law or agreed to in writing, software distributed under the License is distributed on
 * an "AS IS" BASIS, WITHOUT WARRANTIES OR CONDITIONS OF ANY KIND, either express or implied. See the License for the
 * specific language governing permissions and limitations under the License.
 *
 * SPDX-License-Identifier: Apache-2.0
 */
package org.hyperledger.besu.ethereum.trie.diffbased.bonsai;

import static org.hyperledger.besu.ethereum.core.InMemoryKeyValueStorageProvider.createInMemoryBlockchain;
import static org.hyperledger.besu.ethereum.core.WorldStateHealerHelper.throwingWorldStateHealerSupplier;
import static org.mockito.ArgumentMatchers.any;
import static org.mockito.Mockito.RETURNS_DEEP_STUBS;
import static org.mockito.Mockito.mock;
import static org.mockito.Mockito.when;

import org.hyperledger.besu.config.GenesisAccount;
import org.hyperledger.besu.config.GenesisConfigFile;
import org.hyperledger.besu.crypto.KeyPair;
import org.hyperledger.besu.crypto.SECPPrivateKey;
import org.hyperledger.besu.crypto.SignatureAlgorithmFactory;
import org.hyperledger.besu.datatypes.Address;
import org.hyperledger.besu.datatypes.Hash;
import org.hyperledger.besu.datatypes.Wei;
import org.hyperledger.besu.ethereum.BlockProcessingResult;
import org.hyperledger.besu.ethereum.ConsensusContext;
import org.hyperledger.besu.ethereum.ProtocolContext;
import org.hyperledger.besu.ethereum.blockcreation.AbstractBlockCreator;
import org.hyperledger.besu.ethereum.chain.BadBlockManager;
import org.hyperledger.besu.ethereum.chain.GenesisState;
import org.hyperledger.besu.ethereum.chain.MutableBlockchain;
import org.hyperledger.besu.ethereum.core.Block;
import org.hyperledger.besu.ethereum.core.BlockHeader;
import org.hyperledger.besu.ethereum.core.BlockHeaderBuilder;
import org.hyperledger.besu.ethereum.core.BlockHeaderTestFixture;
import org.hyperledger.besu.ethereum.core.Difficulty;
import org.hyperledger.besu.ethereum.core.ImmutableMiningConfiguration;
import org.hyperledger.besu.ethereum.core.ImmutableMiningConfiguration.MutableInitValues;
import org.hyperledger.besu.ethereum.core.MiningConfiguration;
import org.hyperledger.besu.ethereum.core.MutableWorldState;
import org.hyperledger.besu.ethereum.core.SealableBlockHeader;
import org.hyperledger.besu.ethereum.core.Transaction;
import org.hyperledger.besu.ethereum.core.TransactionTestFixture;
import org.hyperledger.besu.ethereum.eth.manager.EthContext;
import org.hyperledger.besu.ethereum.eth.manager.EthScheduler;
import org.hyperledger.besu.ethereum.eth.transactions.BlobCache;
import org.hyperledger.besu.ethereum.eth.transactions.ImmutableTransactionPoolConfiguration;
import org.hyperledger.besu.ethereum.eth.transactions.PendingTransaction;
import org.hyperledger.besu.ethereum.eth.transactions.PendingTransactions;
import org.hyperledger.besu.ethereum.eth.transactions.TransactionBroadcaster;
import org.hyperledger.besu.ethereum.eth.transactions.TransactionPool;
import org.hyperledger.besu.ethereum.eth.transactions.TransactionPoolConfiguration;
import org.hyperledger.besu.ethereum.eth.transactions.TransactionPoolMetrics;
import org.hyperledger.besu.ethereum.eth.transactions.TransactionPoolReplacementHandler;
import org.hyperledger.besu.ethereum.eth.transactions.layered.EndLayer;
import org.hyperledger.besu.ethereum.eth.transactions.layered.GasPricePrioritizedTransactions;
import org.hyperledger.besu.ethereum.eth.transactions.layered.LayeredPendingTransactions;
import org.hyperledger.besu.ethereum.mainnet.MainnetProtocolSchedule;
import org.hyperledger.besu.ethereum.mainnet.ProtocolSchedule;
import org.hyperledger.besu.ethereum.storage.StorageProvider;
import org.hyperledger.besu.ethereum.storage.keyvalue.KeyValueSegmentIdentifier;
import org.hyperledger.besu.ethereum.storage.keyvalue.KeyValueStorageProviderBuilder;
import org.hyperledger.besu.ethereum.trie.diffbased.bonsai.cache.BonsaiCachedMerkleTrieLoader;
import org.hyperledger.besu.ethereum.trie.diffbased.bonsai.storage.BonsaiWorldStateKeyValueStorage;
import org.hyperledger.besu.ethereum.worldstate.DataStorageConfiguration;
import org.hyperledger.besu.ethereum.worldstate.WorldStateKeyValueStorage;
import org.hyperledger.besu.evm.internal.EvmConfiguration;
import org.hyperledger.besu.metrics.noop.NoOpMetricsSystem;
import org.hyperledger.besu.plugin.services.BesuConfiguration;
import org.hyperledger.besu.plugin.services.storage.DataStorageFormat;
import org.hyperledger.besu.plugin.services.storage.rocksdb.RocksDBKeyValueStorageFactory;
import org.hyperledger.besu.plugin.services.storage.rocksdb.RocksDBMetricsFactory;
import org.hyperledger.besu.plugin.services.storage.rocksdb.configuration.RocksDBFactoryConfiguration;
import org.hyperledger.besu.testutil.DeterministicEthScheduler;

import java.nio.file.Path;
import java.util.Arrays;
import java.util.Collections;
import java.util.List;
import java.util.Optional;
import java.util.function.BiFunction;
import java.util.function.Function;

import org.apache.tuweni.bytes.Bytes;
import org.apache.tuweni.bytes.Bytes32;
import org.junit.jupiter.api.BeforeEach;
import org.junit.jupiter.api.io.TempDir;

public abstract class AbstractIsolationTests {
  protected BonsaiWorldStateProvider archive;
  protected WorldStateKeyValueStorage worldStateKeyValueStorage;
  protected ProtocolContext protocolContext;
  protected EthContext ethContext;
  protected EthScheduler ethScheduler = new DeterministicEthScheduler();
  final Function<Bytes32, KeyPair> asKeyPair =
      key ->
          SignatureAlgorithmFactory.getInstance()
              .createKeyPair(SECPPrivateKey.create(key, "ECDSA"));
  protected final ProtocolSchedule protocolSchedule =
      MainnetProtocolSchedule.fromConfig(
          GenesisConfigFile.fromResource("/dev.json").getConfigOptions(),
          MiningConfiguration.MINING_DISABLED,
          new BadBlockManager(),
          false,
          new NoOpMetricsSystem());
  protected final GenesisState genesisState =
      GenesisState.fromConfig(GenesisConfigFile.fromResource("/dev.json"), protocolSchedule);
  protected final MutableBlockchain blockchain = createInMemoryBlockchain(genesisState.getBlock());

  protected final TransactionPoolConfiguration poolConfiguration =
      ImmutableTransactionPoolConfiguration.builder().txPoolMaxSize(100).build();

  protected final TransactionPoolReplacementHandler transactionReplacementHandler =
      new TransactionPoolReplacementHandler(
          poolConfiguration.getPriceBump(), poolConfiguration.getBlobPriceBump());

  protected final BiFunction<PendingTransaction, PendingTransaction, Boolean>
      transactionReplacementTester =
          (t1, t2) ->
              transactionReplacementHandler.shouldReplace(
                  t1, t2, protocolContext.getBlockchain().getChainHeadHeader());

  protected TransactionPoolMetrics txPoolMetrics =
      new TransactionPoolMetrics(new NoOpMetricsSystem());

  protected final PendingTransactions sorter =
      new LayeredPendingTransactions(
          poolConfiguration,
          new GasPricePrioritizedTransactions(
              poolConfiguration,
              ethScheduler,
              new EndLayer(txPoolMetrics),
              txPoolMetrics,
              transactionReplacementTester,
              new BlobCache(),
              MiningConfiguration.newDefault()),
          ethScheduler);

  protected final List<GenesisAccount> accounts =
      GenesisConfigFile.fromResource("/dev.json")
          .streamAllocations()
          .filter(ga -> ga.privateKey() != null)
          .toList();

  KeyPair sender1 = Optional.ofNullable(accounts.get(0).privateKey()).map(asKeyPair).orElseThrow();
  TransactionPool transactionPool;

  @TempDir private Path tempData;

  @BeforeEach
  public void createStorage() {
    worldStateKeyValueStorage =
        // FYI: BonsaiSnapshoIsolationTests  work with frozen/cached worldstates, using PARTIAL
        // flat db strategy allows the tests to make account assertions based on trie
        // (whereas a full db strategy will not, since the worldstates are frozen/cached)
        createKeyValueStorageProvider()
            .createWorldStateStorage(DataStorageConfiguration.DEFAULT_BONSAI_PARTIAL_DB_CONFIG);
    archive =
        new BonsaiWorldStateProvider(
            (BonsaiWorldStateKeyValueStorage) worldStateKeyValueStorage,
            blockchain,
            Optional.of(16L),
            new BonsaiCachedMerkleTrieLoader(new NoOpMetricsSystem()),
            null,
            EvmConfiguration.DEFAULT,
            throwingWorldStateHealerSupplier());
    var ws = archive.getMutable();
    genesisState.writeStateTo(ws);
    protocolContext =
<<<<<<< HEAD
        ProtocolContext.create(
=======
        new ProtocolContext(
>>>>>>> 58acfcea
            blockchain, archive, mock(ConsensusContext.class), new BadBlockManager());
    ethContext = mock(EthContext.class, RETURNS_DEEP_STUBS);
    when(ethContext.getEthPeers().subscribeConnect(any())).thenReturn(1L);
    transactionPool =
        new TransactionPool(
            () -> sorter,
            protocolSchedule,
            protocolContext,
            mock(TransactionBroadcaster.class),
            ethContext,
            txPoolMetrics,
            poolConfiguration,
            new BlobCache());
    transactionPool.setEnabled();
  }

  // storage provider which uses a temporary directory based rocksdb
  protected StorageProvider createKeyValueStorageProvider() {
    return new KeyValueStorageProviderBuilder()
        .withStorageFactory(
            new RocksDBKeyValueStorageFactory(
                () ->
                    new RocksDBFactoryConfiguration(
                        1024 /* MAX_OPEN_FILES*/,
                        4 /*BACKGROUND_THREAD_COUNT*/,
                        8388608 /*CACHE_CAPACITY*/,
                        false),
                Arrays.asList(KeyValueSegmentIdentifier.values()),
                RocksDBMetricsFactory.PUBLIC_ROCKS_DB_METRICS))
        .withCommonConfiguration(
            new BesuConfiguration() {

              @Override
              public Optional<String> getRpcHttpHost() {
                return Optional.empty();
              }

              @Override
              public Optional<Integer> getRpcHttpPort() {
                return Optional.empty();
              }

              @Override
              public Path getStoragePath() {
                return tempData.resolve("database");
              }

              @Override
              public Path getDataPath() {
                return tempData;
              }

              @Override
              public DataStorageFormat getDatabaseFormat() {
                return DataStorageFormat.BONSAI;
              }

              @Override
              public Wei getMinGasPrice() {
                return MiningConfiguration.newDefault().getMinTransactionGasPrice();
              }

              @Override
              public org.hyperledger.besu.plugin.services.storage.DataStorageConfiguration
                  getDataStorageConfiguration() {
                return new org.hyperledger.besu.plugin.services.storage.DataStorageConfiguration() {
                  @Override
                  public DataStorageFormat getDatabaseFormat() {
                    return DataStorageFormat.BONSAI;
                  }

                  @Override
                  public boolean getReceiptCompactionEnabled() {
                    return false;
                  }
                };
              }
            })
        .withMetricsSystem(new NoOpMetricsSystem())
        .build();
  }

  static class TestBlockCreator extends AbstractBlockCreator {
    private TestBlockCreator(
        final MiningConfiguration miningConfiguration,
        final MiningBeneficiaryCalculator miningBeneficiaryCalculator,
        final ExtraDataCalculator extraDataCalculator,
        final TransactionPool transactionPool,
        final ProtocolContext protocolContext,
        final ProtocolSchedule protocolSchedule,
        final EthScheduler ethScheduler) {
      super(
          miningConfiguration,
          miningBeneficiaryCalculator,
          extraDataCalculator,
          transactionPool,
          protocolContext,
          protocolSchedule,
          ethScheduler);
    }

    static TestBlockCreator forHeader(
        final ProtocolContext protocolContext,
        final ProtocolSchedule protocolSchedule,
        final TransactionPool transactionPool,
        final EthScheduler ethScheduler) {

      final MiningConfiguration miningConfiguration =
          ImmutableMiningConfiguration.builder()
              .mutableInitValues(
                  MutableInitValues.builder()
                      .extraData(Bytes.fromHexString("deadbeef"))
                      .targetGasLimit(30_000_000L)
                      .minTransactionGasPrice(Wei.ONE)
                      .minBlockOccupancyRatio(0d)
                      .coinbase(Address.ZERO)
                      .build())
              .build();

      return new TestBlockCreator(
          miningConfiguration,
          __ -> Address.ZERO,
          __ -> Bytes.fromHexString("deadbeef"),
          transactionPool,
          protocolContext,
          protocolSchedule,
          ethScheduler);
    }

    @Override
    protected BlockHeader createFinalBlockHeader(final SealableBlockHeader sealableBlockHeader) {
      return BlockHeaderBuilder.create()
          .difficulty(Difficulty.ZERO)
          .mixHash(Hash.ZERO)
          .populateFrom(sealableBlockHeader)
          .nonce(0L)
          .blockHeaderFunctions(blockHeaderFunctions)
          .buildBlockHeader();
    }
  }

  protected Transaction burnTransaction(final KeyPair sender, final Long nonce, final Address to) {
    return new TransactionTestFixture()
        .sender(Address.extract(Hash.hash(sender.getPublicKey().getEncodedBytes())))
        .to(Optional.of(to))
        .value(Wei.of(1_000_000_000_000_000_000L))
        .gasLimit(21_000L)
        .nonce(nonce)
        .createTransaction(sender);
  }

  protected Block forTransactions(final List<Transaction> transactions) {
    return forTransactions(transactions, blockchain.getChainHeadHeader());
  }

  protected Block forTransactions(
      final List<Transaction> transactions, final BlockHeader forHeader) {
    return TestBlockCreator.forHeader(
            protocolContext, protocolSchedule, transactionPool, ethScheduler)
        .createBlock(transactions, Collections.emptyList(), System.currentTimeMillis(), forHeader)
        .getBlock();
  }

  protected BlockProcessingResult executeBlock(final MutableWorldState ws, final Block block) {
    var res =
        protocolSchedule
            .getByBlockHeader(blockHeader(0))
            .getBlockProcessor()
            .processBlock(blockchain, ws, block);
    blockchain.appendBlock(block, res.getReceipts());
    return res;
  }

  private BlockHeader blockHeader(final long number) {
    return new BlockHeaderTestFixture().number(number).buildHeader();
  }
}<|MERGE_RESOLUTION|>--- conflicted
+++ resolved
@@ -174,11 +174,7 @@
     var ws = archive.getMutable();
     genesisState.writeStateTo(ws);
     protocolContext =
-<<<<<<< HEAD
-        ProtocolContext.create(
-=======
         new ProtocolContext(
->>>>>>> 58acfcea
             blockchain, archive, mock(ConsensusContext.class), new BadBlockManager());
     ethContext = mock(EthContext.class, RETURNS_DEEP_STUBS);
     when(ethContext.getEthPeers().subscribeConnect(any())).thenReturn(1L);
