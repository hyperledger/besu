/*
 * Copyright contributors to Besu.
 *
 * Licensed under the Apache License, Version 2.0 (the "License"); you may not use this file except in compliance with
 * the License. You may obtain a copy of the License at
 *
 * http://www.apache.org/licenses/LICENSE-2.0
 *
 * Unless required by applicable law or agreed to in writing, software distributed under the License is distributed on
 * an "AS IS" BASIS, WITHOUT WARRANTIES OR CONDITIONS OF ANY KIND, either express or implied. See the License for the
 * specific language governing permissions and limitations under the License.
 *
 * SPDX-License-Identifier: Apache-2.0
 */
package org.hyperledger.besu.ethereum.vm;

import static org.assertj.core.api.Assertions.assertThat;
<<<<<<< HEAD
import static org.mockito.ArgumentMatchers.any;
import static org.mockito.ArgumentMatchers.eq;
=======
>>>>>>> c1c37158
import static org.mockito.Mockito.clearInvocations;
import static org.mockito.Mockito.mock;
import static org.mockito.Mockito.spy;
import static org.mockito.Mockito.times;
import static org.mockito.Mockito.verify;
import static org.mockito.Mockito.verifyNoMoreInteractions;
import static org.mockito.Mockito.when;

import org.hyperledger.besu.datatypes.AccessWitness;
import org.hyperledger.besu.datatypes.Address;
import org.hyperledger.besu.datatypes.Hash;
import org.hyperledger.besu.datatypes.Wei;
import org.hyperledger.besu.ethereum.core.BlockHeader;
import org.hyperledger.besu.ethereum.core.BlockHeaderTestFixture;
import org.hyperledger.besu.evm.account.Account;
import org.hyperledger.besu.evm.blockhash.BlockHashLookup;
import org.hyperledger.besu.evm.fluent.SimpleAccount;
import org.hyperledger.besu.evm.fluent.SimpleWorld;
import org.hyperledger.besu.evm.frame.BlockValues;
import org.hyperledger.besu.evm.frame.MessageFrame;
<<<<<<< HEAD
import org.hyperledger.besu.evm.gascalculator.stateless.NoopAccessWitness;
=======
import org.hyperledger.besu.evm.gascalculator.CancunGasCalculator;
import org.hyperledger.besu.evm.operation.BlockHashOperation;
>>>>>>> c1c37158
import org.hyperledger.besu.evm.worldstate.WorldUpdater;

import java.util.ArrayList;
import java.util.List;

import org.apache.tuweni.bytes.Bytes;
import org.apache.tuweni.units.bigints.UInt256;
import org.junit.jupiter.api.BeforeEach;
import org.junit.jupiter.api.Test;

class Eip7709BlockHashLookupTest {
  private static final long BLOCKHASH_SERVE_WINDOW = 160;
  private static final Address STORAGE_ADDRESS = Address.fromHexString("0x0");
  private static final long HISTORY_SERVE_WINDOW = 200L;
  private static final int CURRENT_BLOCK_NUMBER =
      Math.toIntExact(HISTORY_SERVE_WINDOW + BLOCKHASH_SERVE_WINDOW / 2);
  private List<BlockHeader> headers;
  private BlockHashLookup lookup;
  private MessageFrame frame;
  private WorldUpdater worldUpdater;

  @BeforeEach
  void setUp() {
    headers = new ArrayList<>();
<<<<<<< HEAD
    worldUpdater = createWorldUpdater(0, CURRENT_BLOCK_NUMBER);
    frame = createMessageFrame(CURRENT_BLOCK_NUMBER, worldUpdater, Long.MAX_VALUE);
=======
>>>>>>> c1c37158
    lookup =
        new Eip7709BlockHashLookup(STORAGE_ADDRESS, HISTORY_SERVE_WINDOW, BLOCKHASH_SERVE_WINDOW);
    frame = createMessageFrame(CURRENT_BLOCK_NUMBER, createWorldUpdater(0, CURRENT_BLOCK_NUMBER));
  }

  private WorldUpdater createWorldUpdater(final int fromBlockNumber, final int toBlockNumber) {
    WorldUpdater worldUpdaterMock = mock(WorldUpdater.class);
    SimpleAccount contractAccount = spy(new SimpleAccount(STORAGE_ADDRESS, 0, Wei.ZERO));
    when(worldUpdaterMock.get(STORAGE_ADDRESS)).thenReturn(contractAccount);
    BlockHeader parentHeader = null;
    for (int i = fromBlockNumber; i < toBlockNumber; i++) {
      final BlockHeader header = createHeader(i, parentHeader);
      headers.add(header);
      contractAccount.setStorageValue(
          UInt256.valueOf(i % HISTORY_SERVE_WINDOW), UInt256.fromBytes(header.getHash()));
      parentHeader = header;
    }
    return worldUpdaterMock;
  }

  private MessageFrame createMessageFrame(
      final long currentBlockNumber, final WorldUpdater worldUpdater, final long remainingGas) {
    final MessageFrame messageFrame = mock(MessageFrame.class);
    final BlockValues blockValues = mock(BlockValues.class);
    when(blockValues.getNumber()).thenReturn(currentBlockNumber);
    when(messageFrame.getBlockValues()).thenReturn(blockValues);
    when(messageFrame.getBlockHashLookup()).thenReturn(lookup);
    when(messageFrame.getRemainingGas()).thenReturn(10_000_000L);
    when(messageFrame.getWorldUpdater()).thenReturn(worldUpdater);
    when(messageFrame.getRemainingGas()).thenReturn(remainingGas);
    when(messageFrame.getAccessWitness()).thenReturn(NoopAccessWitness.get());
    return messageFrame;
  }

  @Test
  void shouldGetHashOfImmediateParent() {
    assertHashForBlockNumber(CURRENT_BLOCK_NUMBER - 1);
  }

  @Test
  void shouldGetHashOfMaxBlocksBehind() {
    assertHashForBlockNumber(Math.toIntExact(CURRENT_BLOCK_NUMBER - BLOCKHASH_SERVE_WINDOW));
  }

  @Test
<<<<<<< HEAD
  void shouldReturnZeroHashWhenSystemContractNotExists() {
    worldUpdater = new SimpleWorld();
    frame = createMessageFrame(CURRENT_BLOCK_NUMBER, worldUpdater, Long.MAX_VALUE);
    assertThat(lookup.apply(frame, CURRENT_BLOCK_NUMBER - 1L)).isEqualTo(Hash.ZERO);
=======
  void shouldReturnEmptyHashWhenRequestedBlockHigherThanHead() {
    assertHashForBlockNumber(CURRENT_BLOCK_NUMBER + 20, Hash.ZERO);
>>>>>>> c1c37158
  }

  @Test
  @SuppressWarnings("ReturnValueIgnored")
  void shouldDecrementRemainingGasFromFrame() {
    AccessWitness accessWitness = mock(AccessWitness.class);
    when(accessWitness.touchAndChargeStorageLoad(any(), any())).thenReturn(100L);
    frame = createMessageFrame(CURRENT_BLOCK_NUMBER, worldUpdater, 200L);
    when(frame.getAccessWitness()).thenReturn(accessWitness);
    lookup.apply(frame, CURRENT_BLOCK_NUMBER - 1L);
    verify(frame).decrementRemainingGas(eq(100L));
    verify(frame).getBlockValues();
    verify(frame).getAccessWitness();
    verify(frame).getRemainingGas();
    verify(frame).getWorldUpdater();
    verifyNoMoreInteractions(frame);
  }

  @Test
  void insufficientGasReturnsNullBlockHash() {
    worldUpdater = new SimpleWorld();
    AccessWitness accessWitness = mock(AccessWitness.class);
    when(accessWitness.touchAndChargeStorageLoad(any(), any())).thenReturn(100L);
    frame = createMessageFrame(CURRENT_BLOCK_NUMBER, worldUpdater, 1L);
    when(frame.getAccessWitness()).thenReturn(accessWitness);
    final Hash blockHash = lookup.apply(frame, CURRENT_BLOCK_NUMBER - 1L);
    assertThat(blockHash).isNull();
  }

  @Test
  void shouldReturnZeroHashWhenParentBlockNotInContract() {
    worldUpdater = createWorldUpdater(CURRENT_BLOCK_NUMBER - 10, CURRENT_BLOCK_NUMBER);
    frame = createMessageFrame(CURRENT_BLOCK_NUMBER, worldUpdater, Long.MAX_VALUE);
    lookup =
        new Eip7709BlockHashLookup(STORAGE_ADDRESS, HISTORY_SERVE_WINDOW, BLOCKHASH_SERVE_WINDOW);
    assertHashForBlockNumber(CURRENT_BLOCK_NUMBER - 20, Hash.ZERO);
  }

  @Test
  void shouldCacheBlockHashes() {
    worldUpdater = createWorldUpdater(0, CURRENT_BLOCK_NUMBER);
    frame = createMessageFrame(CURRENT_BLOCK_NUMBER, worldUpdater, Long.MAX_VALUE);
    final Account account = worldUpdater.get(STORAGE_ADDRESS);
    clearInvocations(account);

    int blockNumber1 = CURRENT_BLOCK_NUMBER - 1;
    int blockNumber2 = CURRENT_BLOCK_NUMBER - 4;
    int blockNumber3 = CURRENT_BLOCK_NUMBER - 5;
    assertHashForBlockNumber(blockNumber1);
    assertHashForBlockNumber(blockNumber1);
    assertHashForBlockNumber(blockNumber2);
    assertHashForBlockNumber(blockNumber3);
    assertHashForBlockNumber(blockNumber3);
    assertHashForBlockNumber(blockNumber3);

    verify(account, times(1)).getStorageValue(UInt256.valueOf(blockNumber1 % HISTORY_SERVE_WINDOW));
    verify(account, times(1)).getStorageValue(UInt256.valueOf(blockNumber2 % HISTORY_SERVE_WINDOW));
    verify(account, times(1)).getStorageValue(UInt256.valueOf(blockNumber3 % HISTORY_SERVE_WINDOW));
    verifyNoMoreInteractions(account);
  }

  @Test
  void shouldGetHashWhenParentIsGenesis() {
    worldUpdater = createWorldUpdater(0, 1);
    frame = createMessageFrame(1, worldUpdater, Long.MAX_VALUE);
    lookup =
        new Eip7709BlockHashLookup(STORAGE_ADDRESS, HISTORY_SERVE_WINDOW, BLOCKHASH_SERVE_WINDOW);
    assertHashForBlockNumber(0);
  }

  @Test
  void shouldReturnZeroWhenRequestedBlockEqualToImportingBlock() {
    assertHashForBlockNumber(CURRENT_BLOCK_NUMBER, Hash.ZERO);
  }

  @Test
  void shouldReturnZeroWhenRequestedBlockAheadOfCurrent() {
    assertHashForBlockNumber(CURRENT_BLOCK_NUMBER + 1, Hash.ZERO);
    assertHashForBlockNumber(CURRENT_BLOCK_NUMBER + 20, Hash.ZERO);
  }

  @Test
  void shouldReturnZeroWhenRequestedBlockTooFarBehindCurrent() {
    assertHashForBlockNumber(
        Math.toIntExact(CURRENT_BLOCK_NUMBER - BLOCKHASH_SERVE_WINDOW - 1), Hash.ZERO);
    assertHashForBlockNumber(2, Hash.ZERO);
  }

  private void assertHashForBlockNumber(final int blockNumber) {
    assertHashForBlockNumber(blockNumber, headers.get(blockNumber).getHash());
  }

  private void assertHashForBlockNumber(final int blockNumber, final Hash hash) {
    clearInvocations(frame);

    BlockHashOperation op = new BlockHashOperation(new CancunGasCalculator());
    when(frame.popStackItem()).thenReturn(Bytes.ofUnsignedInt(blockNumber));

    op.execute(frame, null);

    verify(frame).pushStackItem(hash);
  }

  private BlockHeader createHeader(final long blockNumber, final BlockHeader parentHeader) {
    return new BlockHeaderTestFixture()
        .number(blockNumber)
        .parentHash(parentHeader != null ? parentHeader.getHash() : Hash.EMPTY)
        .buildHeader();
  }
}<|MERGE_RESOLUTION|>--- conflicted
+++ resolved
@@ -15,11 +15,6 @@
 package org.hyperledger.besu.ethereum.vm;
 
 import static org.assertj.core.api.Assertions.assertThat;
-<<<<<<< HEAD
-import static org.mockito.ArgumentMatchers.any;
-import static org.mockito.ArgumentMatchers.eq;
-=======
->>>>>>> c1c37158
 import static org.mockito.Mockito.clearInvocations;
 import static org.mockito.Mockito.mock;
 import static org.mockito.Mockito.spy;
@@ -28,7 +23,6 @@
 import static org.mockito.Mockito.verifyNoMoreInteractions;
 import static org.mockito.Mockito.when;
 
-import org.hyperledger.besu.datatypes.AccessWitness;
 import org.hyperledger.besu.datatypes.Address;
 import org.hyperledger.besu.datatypes.Hash;
 import org.hyperledger.besu.datatypes.Wei;
@@ -40,12 +34,9 @@
 import org.hyperledger.besu.evm.fluent.SimpleWorld;
 import org.hyperledger.besu.evm.frame.BlockValues;
 import org.hyperledger.besu.evm.frame.MessageFrame;
-<<<<<<< HEAD
+import org.hyperledger.besu.evm.gascalculator.CancunGasCalculator;
 import org.hyperledger.besu.evm.gascalculator.stateless.NoopAccessWitness;
-=======
-import org.hyperledger.besu.evm.gascalculator.CancunGasCalculator;
 import org.hyperledger.besu.evm.operation.BlockHashOperation;
->>>>>>> c1c37158
 import org.hyperledger.besu.evm.worldstate.WorldUpdater;
 
 import java.util.ArrayList;
@@ -65,16 +56,10 @@
   private List<BlockHeader> headers;
   private BlockHashLookup lookup;
   private MessageFrame frame;
-  private WorldUpdater worldUpdater;
 
   @BeforeEach
   void setUp() {
     headers = new ArrayList<>();
-<<<<<<< HEAD
-    worldUpdater = createWorldUpdater(0, CURRENT_BLOCK_NUMBER);
-    frame = createMessageFrame(CURRENT_BLOCK_NUMBER, worldUpdater, Long.MAX_VALUE);
-=======
->>>>>>> c1c37158
     lookup =
         new Eip7709BlockHashLookup(STORAGE_ADDRESS, HISTORY_SERVE_WINDOW, BLOCKHASH_SERVE_WINDOW);
     frame = createMessageFrame(CURRENT_BLOCK_NUMBER, createWorldUpdater(0, CURRENT_BLOCK_NUMBER));
@@ -96,7 +81,7 @@
   }
 
   private MessageFrame createMessageFrame(
-      final long currentBlockNumber, final WorldUpdater worldUpdater, final long remainingGas) {
+      final long currentBlockNumber, final WorldUpdater worldUpdater) {
     final MessageFrame messageFrame = mock(MessageFrame.class);
     final BlockValues blockValues = mock(BlockValues.class);
     when(blockValues.getNumber()).thenReturn(currentBlockNumber);
@@ -104,7 +89,6 @@
     when(messageFrame.getBlockHashLookup()).thenReturn(lookup);
     when(messageFrame.getRemainingGas()).thenReturn(10_000_000L);
     when(messageFrame.getWorldUpdater()).thenReturn(worldUpdater);
-    when(messageFrame.getRemainingGas()).thenReturn(remainingGas);
     when(messageFrame.getAccessWitness()).thenReturn(NoopAccessWitness.get());
     return messageFrame;
   }
@@ -120,48 +104,23 @@
   }
 
   @Test
-<<<<<<< HEAD
-  void shouldReturnZeroHashWhenSystemContractNotExists() {
-    worldUpdater = new SimpleWorld();
-    frame = createMessageFrame(CURRENT_BLOCK_NUMBER, worldUpdater, Long.MAX_VALUE);
-    assertThat(lookup.apply(frame, CURRENT_BLOCK_NUMBER - 1L)).isEqualTo(Hash.ZERO);
-=======
   void shouldReturnEmptyHashWhenRequestedBlockHigherThanHead() {
     assertHashForBlockNumber(CURRENT_BLOCK_NUMBER + 20, Hash.ZERO);
->>>>>>> c1c37158
   }
 
   @Test
-  @SuppressWarnings("ReturnValueIgnored")
-  void shouldDecrementRemainingGasFromFrame() {
-    AccessWitness accessWitness = mock(AccessWitness.class);
-    when(accessWitness.touchAndChargeStorageLoad(any(), any())).thenReturn(100L);
-    frame = createMessageFrame(CURRENT_BLOCK_NUMBER, worldUpdater, 200L);
-    when(frame.getAccessWitness()).thenReturn(accessWitness);
-    lookup.apply(frame, CURRENT_BLOCK_NUMBER - 1L);
-    verify(frame).decrementRemainingGas(eq(100L));
-    verify(frame).getBlockValues();
-    verify(frame).getAccessWitness();
-    verify(frame).getRemainingGas();
-    verify(frame).getWorldUpdater();
-    verifyNoMoreInteractions(frame);
+  void shouldReturnEmptyHashWhenSystemContractNotExists() {
+    final WorldUpdater worldUpdater = new SimpleWorld();
+    when(frame.getWorldUpdater()).thenReturn(worldUpdater);
+    assertThat(lookup.apply(frame, CURRENT_BLOCK_NUMBER - 1L)).isEqualTo(Hash.ZERO);
   }
 
   @Test
-  void insufficientGasReturnsNullBlockHash() {
-    worldUpdater = new SimpleWorld();
-    AccessWitness accessWitness = mock(AccessWitness.class);
-    when(accessWitness.touchAndChargeStorageLoad(any(), any())).thenReturn(100L);
-    frame = createMessageFrame(CURRENT_BLOCK_NUMBER, worldUpdater, 1L);
-    when(frame.getAccessWitness()).thenReturn(accessWitness);
-    final Hash blockHash = lookup.apply(frame, CURRENT_BLOCK_NUMBER - 1L);
-    assertThat(blockHash).isNull();
-  }
-
-  @Test
-  void shouldReturnZeroHashWhenParentBlockNotInContract() {
-    worldUpdater = createWorldUpdater(CURRENT_BLOCK_NUMBER - 10, CURRENT_BLOCK_NUMBER);
-    frame = createMessageFrame(CURRENT_BLOCK_NUMBER, worldUpdater, Long.MAX_VALUE);
+  void shouldReturnEmptyHashWhenParentBlockNotInContract() {
+    frame =
+        createMessageFrame(
+            CURRENT_BLOCK_NUMBER,
+            createWorldUpdater(CURRENT_BLOCK_NUMBER - 10, CURRENT_BLOCK_NUMBER));
     lookup =
         new Eip7709BlockHashLookup(STORAGE_ADDRESS, HISTORY_SERVE_WINDOW, BLOCKHASH_SERVE_WINDOW);
     assertHashForBlockNumber(CURRENT_BLOCK_NUMBER - 20, Hash.ZERO);
@@ -169,8 +128,8 @@
 
   @Test
   void shouldCacheBlockHashes() {
-    worldUpdater = createWorldUpdater(0, CURRENT_BLOCK_NUMBER);
-    frame = createMessageFrame(CURRENT_BLOCK_NUMBER, worldUpdater, Long.MAX_VALUE);
+    final WorldUpdater worldUpdater = createWorldUpdater(0, CURRENT_BLOCK_NUMBER);
+    when(frame.getWorldUpdater()).thenReturn(worldUpdater);
     final Account account = worldUpdater.get(STORAGE_ADDRESS);
     clearInvocations(account);
 
@@ -192,8 +151,7 @@
 
   @Test
   void shouldGetHashWhenParentIsGenesis() {
-    worldUpdater = createWorldUpdater(0, 1);
-    frame = createMessageFrame(1, worldUpdater, Long.MAX_VALUE);
+    frame = createMessageFrame(1, createWorldUpdater(0, 1));
     lookup =
         new Eip7709BlockHashLookup(STORAGE_ADDRESS, HISTORY_SERVE_WINDOW, BLOCKHASH_SERVE_WINDOW);
     assertHashForBlockNumber(0);
@@ -207,14 +165,13 @@
   @Test
   void shouldReturnZeroWhenRequestedBlockAheadOfCurrent() {
     assertHashForBlockNumber(CURRENT_BLOCK_NUMBER + 1, Hash.ZERO);
-    assertHashForBlockNumber(CURRENT_BLOCK_NUMBER + 20, Hash.ZERO);
   }
 
   @Test
   void shouldReturnZeroWhenRequestedBlockTooFarBehindCurrent() {
     assertHashForBlockNumber(
         Math.toIntExact(CURRENT_BLOCK_NUMBER - BLOCKHASH_SERVE_WINDOW - 1), Hash.ZERO);
-    assertHashForBlockNumber(2, Hash.ZERO);
+    assertHashForBlockNumber(10, Hash.ZERO);
   }
 
   private void assertHashForBlockNumber(final int blockNumber) {
