/*
 * Copyright Hyperledger Besu Contributors.
 *
 * Licensed under the Apache License, Version 2.0 (the "License"); you may not use this file except in compliance with
 * the License. You may obtain a copy of the License at
 *
 * http://www.apache.org/licenses/LICENSE-2.0
 *
 * Unless required by applicable law or agreed to in writing, software distributed under the License is distributed on
 * an "AS IS" BASIS, WITHOUT WARRANTIES OR CONDITIONS OF ANY KIND, either express or implied. See the License for the
 * specific language governing permissions and limitations under the License.
 *
 * SPDX-License-Identifier: Apache-2.0
 */
package org.hyperledger.besu.ethereum;

import static org.assertj.core.api.Assertions.assertThat;
import static org.mockito.ArgumentMatchers.any;
import static org.mockito.ArgumentMatchers.eq;
import static org.mockito.Mockito.mock;
import static org.mockito.Mockito.spy;
import static org.mockito.Mockito.when;

import org.hyperledger.besu.datatypes.Hash;
import org.hyperledger.besu.datatypes.Wei;
import org.hyperledger.besu.ethereum.chain.BadBlockManager;
import org.hyperledger.besu.ethereum.chain.MutableBlockchain;
import org.hyperledger.besu.ethereum.core.Block;
import org.hyperledger.besu.ethereum.core.BlockDataGenerator;
import org.hyperledger.besu.ethereum.core.BlockHeader;
import org.hyperledger.besu.ethereum.core.BlockHeaderTestFixture;
import org.hyperledger.besu.ethereum.core.InMemoryKeyValueStorageProvider;
import org.hyperledger.besu.ethereum.mainnet.AbstractBlockProcessor;
import org.hyperledger.besu.ethereum.mainnet.BlockBodyValidator;
import org.hyperledger.besu.ethereum.mainnet.BlockHeaderValidator;
import org.hyperledger.besu.ethereum.mainnet.BlockProcessor;
import org.hyperledger.besu.ethereum.mainnet.HeaderValidationMode;
import org.hyperledger.besu.ethereum.mainnet.MainnetBlockHeaderFunctions;
import org.hyperledger.besu.ethereum.mainnet.MainnetBlockProcessor;
import org.hyperledger.besu.ethereum.mainnet.MainnetTransactionProcessor;
import org.hyperledger.besu.ethereum.mainnet.ProtocolSchedule;
import org.hyperledger.besu.ethereum.mainnet.ProtocolSpec;
import org.hyperledger.besu.ethereum.storage.StorageProvider;
import org.hyperledger.besu.ethereum.trie.bonsai.BonsaiWorldStateProvider;
import org.hyperledger.besu.ethereum.trie.bonsai.storage.BonsaiWorldStateKeyValueStorage;
import org.hyperledger.besu.ethereum.trie.bonsai.worldview.BonsaiWorldState;
import org.hyperledger.besu.ethereum.worldstate.DataStorageConfiguration;
import org.hyperledger.besu.ethereum.worldstate.WorldStateArchive;
import org.hyperledger.besu.ethereum.worldstate.WorldStateStorageCoordinator;
import org.hyperledger.besu.evm.internal.EvmConfiguration;
import org.hyperledger.besu.metrics.noop.NoOpMetricsSystem;
import org.hyperledger.besu.plugin.services.exception.StorageException;

import java.util.Optional;

import org.junit.jupiter.api.BeforeEach;
import org.junit.jupiter.api.Test;
import org.mockito.Mockito;

class BlockImportExceptionHandlingTest {

  private final MainnetTransactionProcessor transactionProcessor =
      mock(MainnetTransactionProcessor.class);
  private final AbstractBlockProcessor.TransactionReceiptFactory transactionReceiptFactory =
      mock(AbstractBlockProcessor.TransactionReceiptFactory.class);

  private final ProtocolSchedule protocolSchedule = mock(ProtocolSchedule.class);
  private final BlockProcessor blockProcessor =
      new MainnetBlockProcessor(
          transactionProcessor,
          transactionReceiptFactory,
          Wei.ZERO,
          BlockHeader::getCoinbase,
          true,
          protocolSchedule);
  private final BlockHeaderValidator blockHeaderValidator = mock(BlockHeaderValidator.class);
  private final BlockBodyValidator blockBodyValidator = mock(BlockBodyValidator.class);
  private final ProtocolContext protocolContext = mock(ProtocolContext.class);
  private final ProtocolSpec protocolSpec = mock(ProtocolSpec.class);
  protected final MutableBlockchain blockchain = mock(MutableBlockchain.class);
  private final StorageProvider storageProvider = new InMemoryKeyValueStorageProvider();

<<<<<<< HEAD
  private final WorldStateStorageCoordinator worldStateStorageCoordinator =
      new WorldStateStorageCoordinator(
          new BonsaiWorldStateKeyValueStorage(storageProvider, new NoOpMetricsSystem()));
=======
  private final WorldStateStorage worldStateStorage =
      new BonsaiWorldStateKeyValueStorage(
          storageProvider, new NoOpMetricsSystem(), DataStorageConfiguration.DEFAULT_CONFIG);
>>>>>>> 958a0723

  private final WorldStateArchive worldStateArchive =
      // contains a BonsaiWorldState which we need to spy on.
      // do we need to also test with a DefaultWorldStateArchive?
      spy(InMemoryKeyValueStorageProvider.createBonsaiInMemoryWorldStateArchive(blockchain));

  private final BonsaiWorldState persisted =
      spy(
          new BonsaiWorldState(
              (BonsaiWorldStateProvider) worldStateArchive,
              (BonsaiWorldStateKeyValueStorage)
                  worldStateStorageCoordinator.worldStateKeyValueStorage(),
              EvmConfiguration.DEFAULT));

  private final BadBlockManager badBlockManager = new BadBlockManager();

  private MainnetBlockValidator mainnetBlockValidator;

  @BeforeEach
  public void setup() {
    when(protocolContext.getBlockchain()).thenReturn(blockchain);
    when(protocolContext.getWorldStateArchive()).thenReturn(worldStateArchive);
    when(protocolSchedule.getByBlockHeader(any())).thenReturn(protocolSpec);
    mainnetBlockValidator =
        new MainnetBlockValidator(
            blockHeaderValidator, blockBodyValidator, blockProcessor, badBlockManager);
  }

  @Test
  void shouldNotBadBlockWhenInternalErrorDuringPersisting() {

    Mockito.doThrow(new StorageException("database problem")).when(persisted).persist(any());
    Mockito.doReturn(persisted).when(worldStateArchive).getMutable();
    Mockito.doReturn(Optional.of(persisted)).when(worldStateArchive).getMutable(any(), any());

    Block goodBlock =
        new BlockDataGenerator()
            .block(
                BlockDataGenerator.BlockOptions.create()
                    .setBlockNumber(0)
                    .hasTransactions(false)
                    .setBlockHeaderFunctions(new MainnetBlockHeaderFunctions()));

    when(blockchain.getBlockHeader(any(Hash.class)))
        .thenReturn(Optional.of(new BlockHeaderTestFixture().buildHeader()));
    when(blockHeaderValidator.validateHeader(
            any(BlockHeader.class),
            any(BlockHeader.class),
            eq(protocolContext),
            eq(HeaderValidationMode.DETACHED_ONLY)))
        .thenReturn(true);

    when(blockBodyValidator.validateBody(
            eq(protocolContext),
            eq(goodBlock),
            any(),
            any(),
            eq(HeaderValidationMode.DETACHED_ONLY)))
        .thenReturn(true);
    assertThat(badBlockManager.getBadBlocks()).isEmpty();
    mainnetBlockValidator.validateAndProcessBlock(
        protocolContext,
        goodBlock,
        HeaderValidationMode.DETACHED_ONLY,
        HeaderValidationMode.DETACHED_ONLY);
    assertThat(badBlockManager.getBadBlocks()).isEmpty();
  }

  @Test
  void shouldNotBadBlockWhenInternalErrorOnBlockLookup() {

    Block goodBlock =
        new BlockDataGenerator()
            .block(
                BlockDataGenerator.BlockOptions.create()
                    .setBlockNumber(0)
                    .hasTransactions(false)
                    .setBlockHeaderFunctions(new MainnetBlockHeaderFunctions()));

    when(blockchain.getBlockHeader(any(Hash.class)))
        .thenThrow(new StorageException("database problem"));
    when(blockHeaderValidator.validateHeader(
            any(BlockHeader.class),
            any(BlockHeader.class),
            eq(protocolContext),
            eq(HeaderValidationMode.DETACHED_ONLY)))
        .thenReturn(true);

    when(blockBodyValidator.validateBody(
            eq(protocolContext),
            eq(goodBlock),
            any(),
            any(),
            eq(HeaderValidationMode.DETACHED_ONLY)))
        .thenReturn(true);
    assertThat(badBlockManager.getBadBlocks()).isEmpty();
    mainnetBlockValidator.validateAndProcessBlock(
        protocolContext,
        goodBlock,
        HeaderValidationMode.DETACHED_ONLY,
        HeaderValidationMode.DETACHED_ONLY);
    assertThat(badBlockManager.getBadBlocks()).isEmpty();
  }

  @Test
  void shouldNotBadBlockWhenInternalErrorDuringValidateHeader() {

    Block goodBlock =
        new BlockDataGenerator()
            .block(
                BlockDataGenerator.BlockOptions.create()
                    .setBlockNumber(0)
                    .hasTransactions(false)
                    .setBlockHeaderFunctions(new MainnetBlockHeaderFunctions()));

    when(blockchain.getBlockHeader(any(Hash.class)))
        .thenReturn(Optional.of(new BlockHeaderTestFixture().buildHeader()));
    when(blockHeaderValidator.validateHeader(
            any(BlockHeader.class),
            any(BlockHeader.class),
            eq(protocolContext),
            eq(HeaderValidationMode.DETACHED_ONLY)))
        .thenThrow(new StorageException("database problem"));

    assertThat(badBlockManager.getBadBlocks()).isEmpty();
    mainnetBlockValidator.validateAndProcessBlock(
        protocolContext,
        goodBlock,
        HeaderValidationMode.DETACHED_ONLY,
        HeaderValidationMode.DETACHED_ONLY);
    assertThat(badBlockManager.getBadBlocks()).isEmpty();
  }

  @Test
  void shouldNotBadBlockWhenInternalErrorDuringValidateBody() {
    Mockito.doNothing().when(persisted).persist(any());
    Mockito.doReturn(persisted).when(worldStateArchive).getMutable();
    Mockito.doReturn(Optional.of(persisted)).when(worldStateArchive).getMutable(any(), any());

    Block goodBlock =
        new BlockDataGenerator()
            .block(
                BlockDataGenerator.BlockOptions.create()
                    .setBlockNumber(0)
                    .hasTransactions(false)
                    .setBlockHeaderFunctions(new MainnetBlockHeaderFunctions()));

    when(blockchain.getBlockHeader(any(Hash.class)))
        .thenReturn(Optional.of(new BlockHeaderTestFixture().buildHeader()));
    when(blockHeaderValidator.validateHeader(
            any(BlockHeader.class),
            any(BlockHeader.class),
            eq(protocolContext),
            eq(HeaderValidationMode.DETACHED_ONLY)))
        .thenReturn(true);

    when(blockBodyValidator.validateBody(
            eq(protocolContext),
            eq(goodBlock),
            any(),
            any(),
            eq(HeaderValidationMode.DETACHED_ONLY)))
        .thenThrow(new StorageException("database problem"));
    assertThat(badBlockManager.getBadBlocks()).isEmpty();
    mainnetBlockValidator.validateAndProcessBlock(
        protocolContext,
        goodBlock,
        HeaderValidationMode.DETACHED_ONLY,
        HeaderValidationMode.DETACHED_ONLY);
    assertThat(badBlockManager.getBadBlocks()).isEmpty();
  }
}<|MERGE_RESOLUTION|>--- conflicted
+++ resolved
@@ -80,15 +80,10 @@
   protected final MutableBlockchain blockchain = mock(MutableBlockchain.class);
   private final StorageProvider storageProvider = new InMemoryKeyValueStorageProvider();
 
-<<<<<<< HEAD
   private final WorldStateStorageCoordinator worldStateStorageCoordinator =
       new WorldStateStorageCoordinator(
-          new BonsaiWorldStateKeyValueStorage(storageProvider, new NoOpMetricsSystem()));
-=======
-  private final WorldStateStorage worldStateStorage =
-      new BonsaiWorldStateKeyValueStorage(
-          storageProvider, new NoOpMetricsSystem(), DataStorageConfiguration.DEFAULT_CONFIG);
->>>>>>> 958a0723
+          new BonsaiWorldStateKeyValueStorage(
+              storageProvider, new NoOpMetricsSystem(), DataStorageConfiguration.DEFAULT_CONFIG));
 
   private final WorldStateArchive worldStateArchive =
       // contains a BonsaiWorldState which we need to spy on.
